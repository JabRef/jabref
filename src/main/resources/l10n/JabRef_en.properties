Unable\ to\ monitor\ file\ changes.\ Please\ close\ files\ and\ processes\ and\ restart.\ You\ may\ encounter\ errors\ if\ you\ continue\ with\ this\ session.=Unable to monitor file changes. Please close files and processes and restart. You may encounter errors if you continue with this session.
%0\ contains\ the\ regular\ expression\ <b>%1</b>=%0 contains the regular expression <b>%1</b>

%0\ contains\ the\ term\ <b>%1</b>=%0 contains the term <b>%1</b>

%0\ doesn't\ contain\ the\ regular\ expression\ <b>%1</b>=%0 doesn't contain the regular expression <b>%1</b>

%0\ doesn't\ contain\ the\ term\ <b>%1</b>=%0 doesn't contain the term <b>%1</b>

%0/%1\ entries=%0/%1 entries

Export\ operation\ finished\ successfully.=Export operation finished successfully.

Reveal\ in\ File\ Explorer=Reveal in File Explorer

%0\ matches\ the\ regular\ expression\ <b>%1</b>=%0 matches the regular expression <b>%1</b>

%0\ matches\ the\ term\ <b>%1</b>=%0 matches the term <b>%1</b>

Abbreviate\ journal\ names\ of\ the\ selected\ entries\ (DEFAULT\ abbreviation)=Abbreviate journal names of the selected entries (DEFAULT abbreviation)
Abbreviate\ journal\ names\ of\ the\ selected\ entries\ (DOTLESS\ abbreviation)=Abbreviate journal names of the selected entries (DOTLESS abbreviation)
Abbreviate\ journal\ names\ of\ the\ selected\ entries\ (SHORTEST\ UNIQUE\ abbreviation)=Abbreviate journal names of the selected entries (SHORTEST UNIQUE abbreviation)

Abbreviate\ names=Abbreviate names
Abbreviated\ %0\ journal\ names.=Abbreviated %0 journal names.

Abbreviation=Abbreviation
Abbreviations=Abbreviations

Unabbreviate\ journal\ names\ of\ the\ selected\ entries=Unabbreviate journal names of the selected entries
Unabbreviated\ %0\ journal\ names.=Unabbreviated %0 journal names.

dotless=dotless
shortest\ unique=shortest unique

About\ JabRef=About JabRef

Abstract=Abstract

Accept=Accept

Accept\ recommendations\ from\ Mr.\ DLib=Accept recommendations from Mr. DLib

Action=Action

Add=Add

Add\ a\ (compiled)\ custom\ Importer\ class\ from\ a\ class\ path.=Add a (compiled) custom Importer class from a class path.
The\ path\ need\ not\ be\ on\ the\ classpath\ of\ JabRef.=The path need not be on the classpath of JabRef.

Add\ a\ regular\ expression\ for\ the\ key\ pattern.=Add a regular expression for the key pattern.

Add\ entry\ manually=Add entry manually

Add\ selected\ entries\ to\ this\ group=Add selected entries to this group

Add\ subgroup=Add subgroup

Added\ group\ "%0".=Added group "%0".

Added\ string\:\ '%0'=Added string: '%0'
Added\ string=Added string
Edit\ strings=Edit strings
Duplicate\ string\ name\:\ '%0'=Duplicate string name: '%0'
Modified\ string=Modified string
Modified\ string\:\ '%0' =Modified string: '%0'
New\ string=New string
Remove\ string\ %0=Remove string %0
Deleted\ string=Deleted string
Deleted\ string\:\ '%0'=Deleted string: '%0'
Renamed\ string\:\ '%0'=Renamed string: '%0'
Please\ enter\ the\ string's\ label=Please enter the string's label
Resolve\ BibTeX\ strings=Resolve BibTeX strings
The\ label\ of\ the\ string\ cannot\ be\ a\ number.=The label of the string cannot be a number.
The\ label\ of\ the\ string\ cannot\ contain\ spaces.=The label of the string cannot contain spaces.
The\ label\ of\ the\ string\ cannot\ contain\ the\ '\#'\ character.=The label of the string cannot contain the '#' character.
String\ dialog,\ add\ string=String dialog, add string
String\ dialog,\ remove\ string=String dialog, remove string
Add\ new\ String=Add new String
String\ constants=String constants
Must\ not\ be\ empty\!=Must not be empty\!
A\ string\ with\ the\ label\ '%0'\ already\ exists.=A string with the label '%0' already exists.
String\ constant\ "%0"\ was\ not\ imported\ because\ it\ is\ not\ a\ valid\ string\ constant=String constant "%0" was not imported because it is not a valid string constant
String\ constant\ %0\ was\ not\ imported\ because\ it\ already\ exists\ in\ this\ library=String constant %0 was not imported because it already exists in this library
Could\ not\ import\ the\ following\ string\ constants\:\n\ %0=Could not import the following string constants:\n %0
Importing\ String\ constants=Importing String constants

All\ entries=All entries

Also\ remove\ subgroups=Also remove subgroups

and=and

any\ field\ that\ matches\ the\ regular\ expression\ <b>%0</b>=any field that matches the regular expression <b>%0</b>

Appearance=Appearance

Application=Application

Application\ to\ push\ entries\ to=Application to push entries to

Apply=Apply

Assign\ the\ original\ group's\ entries\ to\ this\ group?=Assign the original group's entries to this group?

Assigned\ %0\ entries\ to\ group\ "%1".=Assigned %0 entries to group "%1".

Assigned\ 1\ entry\ to\ group\ "%0".=Assigned 1 entry to group "%0".

Automatically\ create\ groups=Automatically create groups

Automatically\ remove\ exact\ duplicates=Automatically remove exact duplicates

Available\ export\ formats=Available export formats
Available\ import\ formats=Available import formats

%0\ source=%0 source
Show\ BibTeX\ source=Show BibTeX source
Show/edit\ %0\ source=Show/edit %0 source

Background\ Tasks=Background Tasks

Background\ Tasks\ are\ running=Background Tasks are running

Background\ Tasks\ are\ done=Background Tasks are done

Browse=Browse

by=by
The\ conflicting\ fields\ of\ these\ entries\ will\ be\ merged\ into\ the\ 'Comment'\ field.=The conflicting fields of these entries will be merged into the 'Comment' field.

Cancel=Cancel
Cannot\ create\ group=Cannot create group

Cannot\ create\ group.\ Please\ create\ a\ library\ first.=Cannot create group. Please create a library first.

Cannot\ open\ folder\ as\ the\ file\ is\ an\ online\ link.=Cannot open folder as the file is an online link.

case\ insensitive=case insensitive

case\ sensitive=case sensitive

Case\ sensitive=Case sensitive

change\ assignment\ of\ entries=change assignment of entries

Catalogues\ used\ for\ 'Search\ Selected'=Catalogues used for 'Search Selected'

Change\ case=Change case

Change\ entry\ type=Change entry type


Change\ of\ Grouping\ Method=Change of Grouping Method

change\ preamble=change preamble

Changed\ language=Changed language

Changed\ preamble=Changed preamble

Cite\ command=Cite command

Clear=Clear

Open\ /\ close\ entry\ editor=Open / close entry editor

Close\ dialog=Close dialog

Close\ the\ current\ library=Close the current library

Close\ window=Close window

Comments=Comments

Contained\ in=Contained in

Content=Content

Copy=Copy

Copy\ title=Copy title
Copy\ citation\ (html)=Copy citation (html)
Copy\ citation\ (text)=Copy citation (text)
Copy\ citation\ key=Copy citation key
Copy\ citation\ key\ and\ link=Copy citation key and link
Copy\ citation\ key\ and\ title=Copy citation key and title
Copy\ citation\ key\ with\ configured\ cite\ command=Copy citation key with configured cite command

Copy\ to\ clipboard=Copy to clipboard

Could\ not\ call\ executable=Could not call executable

Could\ not\ export\ preferences=Could not export preferences

Could\ not\ find\ a\ suitable\ import\ format.=Could not find a suitable import format.
Could\ not\ import\ preferences=Could not import preferences

Could\ not\ instantiate\ %0=Could not instantiate %0
Could\ not\ instantiate\ %0\ %1=Could not instantiate %0 %1
Could\ not\ instantiate\ %0.\ Have\ you\ chosen\ the\ correct\ package\ path?=Could not instantiate %0. Have you chosen the correct package path?

Could\ not\ print\ preview=Could not print preview

Create\ custom\ fields\ for\ each\ BibTeX\ entry=Create custom fields for each BibTeX entry

crossreferenced\ entries\ included=crossreferenced entries included

Current\ content\:\ %0=Current content: %0

Current\ value\:\ %0=Current value: %0

Custom\ entry\ types=Custom entry types

Custom\ entry\ types\ found\ in\ file=Custom entry types found in file

Customize\ entry\ types=Customize entry types

Customize\ keyboard\ shortcuts=Customize keyboard shortcuts

Cut=Cut

cut\ entries=cut entries

cut\ entry\ %0=cut entry %0

Library\ encoding=Library encoding

Library\ properties=Library properties
%0\ -\ Library\ properties=%0 - Library properties

Default=Default

Character\ encoding\ UTF-8\ is\ not\ supported.=Character encoding UTF-8 is not supported.
UTF-8\ could\ not\ be\ used\ to\ encode\ the\ following\ characters\:\ %0=UTF-8 could not be used to encode the following characters: %0
The\ chosen\ encoding\ '%0'\ could\ not\ encode\ the\ following\ characters\:=The chosen encoding '%0' could not encode the following characters:

Downloading=Downloading

Execute\ default\ action\ in\ dialog=Execute default action in dialog

Delete=Delete

Delete\ entry=Delete entry

Delete\ multiple\ entries=Delete multiple entries

Descending=Descending

Description=Description

Do\ not\ ask\ again=Do not ask again

Display\ all\ entries\ belonging\ to\ one\ or\ more\ of\ the\ selected\ groups=Display all entries belonging to one or more of the selected groups

Display\ all\ error\ messages=Display all error messages

Display\ help\ on\ command\ line\ options=Display help on command line options

Display\ only\ entries\ belonging\ to\ all\ selected\ groups=Display only entries belonging to all selected groups
Display\ version=Display version

Do\ not\ abbreviate\ names=Do not abbreviate names


Do\ not\ open\ any\ files\ at\ startup=Do not open any files at startup

Do\ not\ wrap\ when\ saving=Do not wrap when saving

Donate\ to\ JabRef=Donate to JabRef

Download\ file=Download file

Download\ '%0'\ was\ a\ HTML\ file.\ Removed.=Download '%0' was a HTML file. Removed.
Download\ '%0'\ was\ a\ HTML\ file.\ Keeping\ URL.=Download '%0' was a HTML file. Keeping URL.

duplicate\ removal=duplicate removal

Duplicate\ fields=Duplicate fields

Unable\ to\ change\ field\ name\.\ "%0"\ already\ in\ use.=Unable to change field name. "%0" already in use.

Duplicates\ found=Duplicates found

Dynamically\ group\ entries\ by\ a\ free-form\ search\ expression=Dynamically group entries by a free-form search expression

Dynamically\ group\ entries\ by\ searching\ a\ field\ for\ a\ keyword=Dynamically group entries by searching a field for a keyword

Each\ line\ must\ be\ of\ the\ following\ form\:\ \'tab\:field1;field2;...;fieldN\'.=Each line must be of the following form\: 'tab\:field1;field2;...;fieldN'.

Edit=Edit

Edit\ file\ type=Edit file type

Edit\ group=Edit group

empty\ library=empty library
Autocompletion=Autocompletion

Enter\ URL\ to\ download=Enter URL to download

entries=entries

Entries\ exported\ to\ clipboard=Entries exported to clipboard

entry=entry

Entry\ editor=Entry editor

Entry\ owner=Entry owner

Entry\ preview=Entry preview

Entry\ table=Entry table
Entry\ table\ columns=Entry table columns
Entry\ Title\ (Required\ to\ deliver\ recommendations.)=Entry Title (Required to deliver recommendations.)
Error=Error
Error\ occurred\ when\ parsing\ entry=Error occurred when parsing entry
Error\ during\ persistence\ of\ crawling\ results.=Error during persistence of crawling results.
Error\ during\ reading\ of\ study\ definition\ file.=Error during reading of study definition file.
'%0'\ exists.\ Overwrite\ file?='%0' exists. Overwrite file?
Export=Export
Export\ preferences=Export preferences
Export\ preferences\ to\ file=Export preferences to file
Export\ to\ clipboard=Export to clipboard
Export\ to\ text\ file.=Export to text file.

Extract\ references\ from\ file\ (offline)=Extract references from file (offline)
Extract\ references\ from\ file\ (online)=Extract references from file (online)
Extract\ References\ (offline)=Extract References (offline)
Extract\ References\ (online)=Extract References (online)
Processing\ PDF(s)=Processing PDF(s)
Processing\ a\ large\ number\ of\ files=Processing a large number of files
You\ are\ about\ to\ process\ %0\ files.\ Continue?=You are about to process %0 files. Continue?

Will\ write\ metadata\ to\ the\ PDFs\ linked\ from\ selected\ entries.=Will write metadata to the PDFs linked from selected entries.

Write\ metadata\ for\ all\ PDFs\ in\ current\ library?=Write metadata for all PDFs in current library?
Writing\ metadata...=Writing metadata...

Embed\ BibTeX\ as\ attached\ file\ in\ PDF.=Embed BibTeX as attached file in PDF.
Write\ BibTeX\ as\ XMP\ metadata\ to\ PDF.=Write BibTeX as XMP metadata to PDF.
Write\ BibTeX\ to\ PDF\ (XMP\ and\ embedded)=Write BibTeX to PDF (XMP and embedded)
Write\ metadata\ to\ PDF\ files=Write metadata to PDF files
XMP-annotated\ PDF=XMP-annotated PDF
XMP\ export\ privacy\ settings=XMP export privacy settings
XMP\ metadata=XMP metadata
Do\ not\ write\ the\ following\ fields\ to\ XMP\ Metadata=Do not write the following fields to XMP Metadata

Could\ not\ extract\ Metadata\ from\:\ %0=Could not extract Metadata from: %0
Parse\ Metadata\ from\ PDF.=Parse Metadata from PDF.
Merge\ PDF\ metadata=Merge PDF metadata

Importer\ for\ COPAC\ format.=Importer for COPAC format.
Importer\ for\ the\ CFF\ format,\ which\ is\ intended\ to\ make\ software\ and\ datasets\ citable.=Importer for the CFF format, which is intended to make software and datasets citable.
Importer\ for\ the\ Citavi\ XML\ format.=Importer for the Citavi XML format.
Importer\ for\ the\ EndNote\ XML\ format.=Importer for the EndNote XML format.
Importer\ for\ the\ INSPEC\ format.=Importer for the INSPEC format.
Importer\ for\ the\ ISI\ Web\ of\ Science,\ INSPEC\ and\ Medline\ format.=Importer for the ISI Web of Science, INSPEC and Medline format.
Importer\ for\ the\ MODS\ format.=Importer for the MODS format.
Importer\ for\ the\ MS\ Office\ 2007\ XML\ bibliography\ format.=Importer for the MS Office 2007 XML bibliography format.
Importer\ for\ the\ Medline\ format.=Importer for the Medline format.
Importer\ for\ the\ MedlinePlain\ format.=Importer for the MedlinePlain format.
Importer\ for\ the\ Ovid\ format.=Importer for the Ovid format.
Importer\ for\ the\ Refer/Endnote\ format.\ Modified\ to\ use\ article\ number\ for\ pages\ if\ pages\ are\ missing.=Importer for the Refer/Endnote format. Modified to use article number for pages if pages are missing.
Imports\ BibTeX\ data\ from\ a\ PDF\ using\ multiple\ strategies\ (e.g.,\ XMP,\ embedded\ BibTeX,\ text\ parsing,\ Grobid,\ and\ DOI\ lookup)\ and\ merges\ the\ result.=Imports BibTeX data from a PDF using multiple strategies (e.g., XMP, embedded BibTeX, text parsing, Grobid, and DOI lookup) and merges the result.
Imports\ BibTeX\ data\ of\ a\ PDF\ using\ Grobid.=Imports BibTeX data of a PDF using Grobid.
Imports\ BibTeX\ data\ using\ XMP\ data\ of\ a\ PDF.=Imports BibTeX data using XMP data of a PDF.
Imports\ a\ BibTeX\ file\ found\ inside\ a\ PDF.=Imports a BibTeX file found inside a PDF.
Imports\ a\ Biblioscape\ Tag\ File.\nSeveral\ Biblioscape\ field\ types\ are\ ignored.\ Others\ are\ only\ included\ in\ the\ BibTeX\ field\ "comment".=Imports a Biblioscape Tag File.\nSeveral Biblioscape field types are ignored. Others are only included in the BibTeX field "comment".
Imports\ a\ Biblioscape\ tag\ file.=Imports a Biblioscape tag file.
Imports\ a\ New\ Economics\ Papers-Message\ from\ the\ REPEC-NEP\ Service.=Imports a New Economics Papers-Message from the REPEC-NEP Service.
No\ BibTeX\ was\ found.\ An\ empty\ entry\ was\ created\ with\ file\ link.=No BibTeX was found. An empty entry was created with file link.
Reads\ the\ references\ from\ the\ 'References'\ section\ of\ a\ PDF\ file.=Reads the references from the 'References' section of a PDF file.
Scrapes\ the\ first\ page\ of\ a\ PDF\ for\ BibTeX\ information.=Scrapes the first page of a PDF for BibTeX information.
This\ importer\ enables\ "--importToOpen\ someEntry.bib"=This importer enables "--importToOpen someEntry.bib"
This\ importer\ parses\ data\ of\ the\ first\ page\ of\ the\ PDF\ and\ creates\ a\ BibTeX\ entry.\ Currently,\ Springer\ and\ IEEE\ formats\ are\ supported.=This importer parses data of the first page of the PDF and creates a BibTeX entry. Currently, Springer and IEEE formats are supported.

Exporting\ %0=Exporting %0
Could\ not\ export\ file\ '%0'\ (reason\:\ %1)=Could not export file '%0' (reason: %1)
Unknown\ export\ format\ %0=Unknown export format %0

Importing\ %0=Importing %0
Importing\ file\ %0\ as\ unknown\ format=Importing file %0 as unknown format
Format\ used\:\ %0=Format used: %0

Extension=Extension

External\ Changes\ Resolver=External Changes Resolver

External\ programs=External programs

Failed\ to\ import\ by\ ID=Failed to import by ID

Field=Field
field=field

Field\ name=Field name
Field\ names=Field names
Field\ names\ are\ not\ allowed\ to\ contain\ white\ spaces\ or\ certain\ characters\ (%0).=Field names are not allowed to contain white spaces or certain characters (%0).
New\ field\ name=New field name
Add\ new\ field\ name=Add new field name
Field\ name\ \"%0\"\ already\ exists=Field name "%0" already exists
No\ field\ name\ selected\!=No field name selected!
Remove\ field\ name=Remove field name
Are\ you\ sure\ you\ want\ to\ remove\ field\ name\:\ \"%0\"?=Are you sure you want to remove field name: "%0"?
Manage\ field\ names\ &\ content=Manage field names & content

Field\ to\ group\ by=Field to group by

Filter=Filter
Filter\ groups...=Filter groups...

Success\!\ Finished\ writing\ metadata.=Success! Finished writing metadata.
Error\ while\ writing\ metadata.\ See\ the\ error\ log\ for\ details.=Error while writing metadata. See the error log for details.
Failed\ to\ write\ metadata,\ file\ %1\ not\ found.=Failed to write metadata, file %1 not found.

Generate=Generate

First\ select\ the\ entries\ you\ want\ keys\ to\ be\ generated\ for.=First select the entries you want keys to be generated for.
Autogenerate\ citation\ keys=Autogenerate citation keys
Generate\ citation\ key=Generate citation key
Generate\ keys=Generate keys
Citation\ key\ generator=Citation key generator
Generate\ keys\ before\ saving\ (for\ entries\ without\ a\ key)=Generate keys before saving (for entries without a key)
Generated\ citation\ key\ for=Generated citation key for
Generating\ citation\ key\ for=Generating citation key for
Invalid\ citation\ key=Invalid citation key
Duplicate\ citation\ key=Duplicate citation key
Citation\ key\ '%0'\ to\ select\ not\ found\ in\ open\ libraries.=Citation key '%0' to select not found in open libraries.

Jump\ to\ entry\ in\ library=Jump to entry in library
Jump\ to\ the\ entry\ of\ the\ given\ citation\ key.=Jump to the entry of the given citation key.

Autolink\ files\ with\ names\ starting\ with\ the\ citation\ key=Autolink files with names starting with the citation key
Autolink\ only\ files\ that\ match\ the\ citation\ key=Autolink only files that match the citation key

Fit\ table\ horizontally\ on\ screen=Fit table horizontally on screen

Format\:\ Tab\:field;field;...\ (e.g.\ General\:url;pdf;note...)=Format\: Tab\:field;field;... (e.g. General\:url;pdf;note...)

Format\ of\ author\ and\ editor\ names=Format of author and editor names
Format\ string=Format string

Formatter\ name=Formatter name

Fulltext\ for\ %0=Fulltext for %0
Fulltext\ for\ a\ new\ entry=Fulltext for a new entry

Further\ information\ about\ Mr.\ DLib\ for\ JabRef\ users.=Further information about Mr. DLib for JabRef users.

General=General

Get\ fulltext=Get fulltext

Groups=Groups
has/have\ both\ a\ 'Comment'\ and\ a\ 'Review'\ field.=has/have both a 'Comment' and a 'Review' field.

Have\ you\ chosen\ the\ correct\ package\ path?=Have you chosen the correct package path?

Help=Help

Help\ on\ key\ patterns=Help on key patterns

Hierarchical\ context=Hierarchical context

Highlight=Highlight
Marking=Marking
Underline=Underline
Empty\ Highlight=Empty Highlight
Empty\ Marking=Empty Marking
Empty\ Underline=Empty Underline
The\ marked\ area\ does\ not\ contain\ any\ legible\ text!=The marked area does not contain any legible text!

HTML\ table=HTML table
HTML\ table\ (with\ Abstract\ &\ BibTeX)=HTML table (with Abstract & BibTeX)
Icon=Icon

Ignore=Ignore

Import=Import

Import\ entries=Import entries
Import\ file=Import file

Import\ name=Import name

Import\ preferences=Import preferences

Import\ preferences\ from\ file=Import preferences from file

Imported\ entries=Imported entries

Importer\ class=Importer class

Include\ subgroups\:\ When\ selected,\ view\ entries\ contained\ in\ this\ group\ or\ its\ subgroups=Include subgroups: When selected, view entries contained in this group or its subgroups

Independent\ group\:\ When\ selected,\ view\ only\ this\ group's\ entries=Independent group: When selected, view only this group's entries
I\ Agree=I Agree

Indexing\ PDF\ files=Indexing PDF files
Indexing\ for\ %0=Indexing for %0
%0\ of\ %1\ linked\ files\ added\ to\ the\ index=%0 of %1 linked files added to the index

Invalid\ URL=Invalid URL

Online\ help=Online help
JabRef\ Language\ (Provides\ for\ better\ recommendations\ by\ giving\ an\ indication\ of\ user's\ preferred\ language.)=JabRef Language (Provides for better recommendations by giving an indication of user's preferred language.)

JabRef\ preferences=JabRef preferences
JabRef\ requests\ recommendations\ from\ Mr.\ DLib,\ which\ is\ an\ external\ service.\ To\ enable\ Mr.\ DLib\ to\ calculate\ recommendations,\ some\ of\ your\ data\ must\ be\ shared\ with\ Mr.\ DLib.\ Generally,\ the\ more\ data\ is\ shared\ the\ better\ recommendations\ can\ be\ calculated.\ However,\ we\ understand\ that\ some\ of\ your\ data\ in\ JabRef\ is\ sensitive,\ and\ you\ may\ not\ want\ to\ share\ it.\ Therefore,\ Mr.\ DLib\ offers\ a\ choice\ of\ which\ data\ you\ would\ like\ to\ share.=JabRef requests recommendations from Mr. DLib, which is an external service. To enable Mr. DLib to calculate recommendations, some of your data must be shared with Mr. DLib. Generally, the more data is shared the better recommendations can be calculated. However, we understand that some of your data in JabRef is sensitive, and you may not want to share it. Therefore, Mr. DLib offers a choice of which data you would like to share.
JabRef\ Version\ (Required\ to\ ensure\ backwards\ compatibility\ with\ Mr.\ DLib's\ Web\ Service)=JabRef Version (Required to ensure backwards compatibility with Mr. DLib's Web Service)

Journal\ abbreviations=Journal abbreviations
Journal\ lists\:=Journal lists:
Remove\ journal\ '%0'=Remove journal '%0'

Journal\ Information=Journal Information
Year=Year
ISSN\ or\ journal\ name\ required\ for\ fetching\ journal\ information=ISSN or journal name required for fetching journal information
Fetch\ journal\ information\ online\ to\ show=Fetch journal information online to show
Allow\ sending\ ISSN\ to\ a\ JabRef\ online\ service\ (SCimago)\ for\ fetching\ journal\ information=Allow sending ISSN to a JabRef online service (SCimago) for fetching journal information
Categories=Categories
ISSN=ISSN
Publisher=Publisher
h-index=h-index
Error\ while\ fetching\ journal\ information\:\ %0=Error while fetching journal information: %0
ISSN\ and/or\ journal\ name\ not\ found\ in\ catalog=ISSN and/or journal name not found in catalog
Citable\ Docs\ (Previous\ 3\ Years)=Citable Docs (Previous 3 Years)
Cites\ Incoming\ by\ Recently\ Published=Cites Incoming by Recently Published
Cites\ Outgoing=Cites Outgoing
Cites\ Outgoing\ per\ Document=Cites Outgoing per Document
Docs\ (This\ Year)=Docs (This Year)
Incorrect\ ISSN\ format=Incorrect ISSN format
Error\ accessing\ catalog=Error accessing catalog

Check\ for\ updates\ on\ startup=Check for updates on startup
If\ you\ encounter\ an\ issue\ or\ a\ bug,\ please\ check\ the\ latest\ version,\ whether\ the\ issue\ is\ still\ present.=If you encounter an issue or a bug, please check the latest version, whether the issue is still present.

Keep\ both=Keep both

Keep\ subgroups=Keep subgroups

Key\ pattern=Key pattern

Keyboard\ shortcuts=Keyboard shortcuts

Keyboard\ shortcuts\ changed=Keyboard shortcuts changed

keys\ in\ library=keys in library

Keyword=Keyword

Keywords=Keywords

Label=Label
Label\:\ %0=Label: %0
Content\:\ %0=Content: %0
Language=Language

Last\ modified=Last modified

Memory\ stick\ mode\ -\ Store\ preferences\ in\ 'jabref.xml'\ in\ the\ app\ folder.=Memory stick mode - Store preferences in 'jabref.xml' in the app folder.

Show\ advanced\ hints\ (i.e.\ helpful\ tooltips,\ suggestions\ and\ explanation)=Show advanced hints (i.e. helpful tooltips, suggestions and explanation)

Manage\ custom\ exports=Manage custom exports

Manage\ custom\ imports=Manage custom imports
External\ file\ types=External file types

Mark\ new\ entries\ with\ owner\ name=Mark new entries with owner name

Merged\ external\ changes=Merged external changes
Merge\ fields=Merge fields

Modified\ group\ "%0".=Modified group "%0".

Modified\ groups=Modified groups

Modify=Modify

move\ group=move group

Moved\ group\ "%0".=Moved group "%0".

Mr.\ DLib\ Privacy\ settings=Mr. DLib Privacy settings

No\ database\ is\ open=No database is open

We\ need\ a\ database\ to\ export\ from.\ Open\ one.=We need a database to export from. Open one.

No\ recommendations\ received\ from\ Mr.\ DLib\ for\ this\ entry.=No recommendations received from Mr. DLib for this entry.

Error\ while\ fetching\ recommendations\ from\ Mr.DLib.=Error while fetching recommendations from Mr.DLib.

Name=Name

Name\ formatter=Name formatter

Natbib\ style=Natbib style

New\ group=New group

Next\ entry=Next entry
no\ base-BibTeX-file\ specified!=no base-BibTeX-file specified!

no\ library\ generated=no library generated

No\ entries\ found.\ Please\ make\ sure\ you\ are\ using\ the\ correct\ import\ filter.=No entries found. Please make sure you are using the correct import filter.
No\ files\ found.=No files found.

No\ GUI.\ Only\ process\ command\ line\ options=No GUI. Only process command line options

No\ journal\ names\ could\ be\ abbreviated.=No journal names could be abbreviated.

No\ journal\ names\ could\ be\ unabbreviated.=No journal names could be unabbreviated.

not=not

not\ found=not found

Nothing\ to\ redo=Nothing to redo

Nothing\ to\ undo=Nothing to undo

One\ or\ more\ keys\ will\ be\ overwritten.\ Continue?=One or more keys will be overwritten. Continue?


Open=Open

Open\ library=Open library

Open\ editor\ when\ a\ new\ entry\ is\ created=Open editor when a new entry is created

Open\ file=Open file

Open\ last\ edited\ libraries\ on\ startup=Open last edited libraries on startup

Connect\ to\ shared\ database=Connect to shared database

Use\ Expert\ mode=Use Expert mode
Custom\ JDBC\ Url\:=Custom JDBC Url:

Open\ terminal\ here=Open terminal here

Open\ URL\ or\ DOI=Open URL or DOI

Opening=Opening

Operation\ canceled.=Operation canceled.
Operating\ System\ (Provides\ for\ better\ recommendations\ by\ giving\ an\ indication\ of\ user's\ system\ set-up.)=Operating System (Provides for better recommendations by giving an indication of user's system set-up.)

Optional\ fields=Optional fields

or=or

Override\ default\ file\ directories=Override default file directories
Overwrite=Overwrite

Overwrite\ keys=Overwrite keys

pairs\ processed=pairs processed
Password=Password

Paste=Paste

paste\ entries=paste entries

paste\ entry\ %0=paste entry %0

Path\ to\ %0\ not\ defined=Path to %0 not defined

Path\ to\ LyX\ pipe=Path to LyX pipe

File\ has\ no\ attached\ annotations=File has no attached annotations

Please\ enter\ a\ name\ for\ the\ group.=Please enter a name for the group.

Please\ restart\ JabRef\ for\ preferences\ to\ take\ effect.=Please restart JabRef for preferences to take effect.

Possible\ duplicate\ entries=Possible duplicate entries

Possible\ duplicate\ of\ existing\ entry.\ Will\ be\ resolved\ on\ import.=Possible duplicate of existing entry. Will be resolved on import.

Import\ canceled=Import canceled


Preferences=Preferences

Preferences\ recorded.=Preferences recorded.

Preview=Preview
Citation\ Style=Citation Style
Current\ Preview=Current Preview
Add\ BST\ file=Add BST file

Cannot\ generate\ preview\ based\ on\ selected\ citation\ style.=Cannot generate preview based on selected citation style.
Bad\ character\ inside\ entry=Bad character inside entry
Error\ while\ generating\ citation\ style=Error while generating citation style
Preview\ style\ changed\ to\:\ %0=Preview style changed to: %0
Next\ preview\ layout=Next preview layout
Previous\ preview\ layout=Previous preview layout
Available=Available
Selected=Selected
Selected\ Layouts\ can\ not\ be\ empty=Selected Layouts can not be empty
Reset\ default\ preview\ style=Reset default preview style
Previous\ entry=Previous entry
Problem\ with\ parsing\ entry=Problem with parsing entry
Processing\ %0=Processing %0
Pull\ changes\ from\ shared\ database=Pull changes from shared database

Pushed\ citations\ to\ %0=Pushed citations to %0

Push\ applications=Push applications

Quit\ JabRef=Quit JabRef

Read\ only=Read only

Redo=Redo

Refine\ supergroup\:\ When\ selected,\ view\ entries\ contained\ in\ both\ this\ group\ and\ its\ supergroup=Refine supergroup: When selected, view entries contained in both this group and its supergroup

regular\ expression=regular expression

Remove=Remove

Remove\ subgroups=Remove subgroups

Remove\ all\ subgroups\ of\ "%0"?=Remove all subgroups of "%0"?

Remove\ selected\ entries\ from\ this\ group=Remove selected entries from this group

Remove\ group=Remove group

Remove\ group\ and\ subgroups=Remove group and subgroups

Remove\ groups\ and\ subgroups=Remove groups and subgroups

Remove\ all\ selected\ groups\ and\ keep\ their\ subgroups?=Remove all selected groups and keep their subgroups?

Remove\ group\ "%0"\ and\ keep\ its\ subgroups?=Remove group "%0" and keep its subgroups?

Remove\ groups=Remove groups

Removed\ all\ selected\ groups.=Removed all selected groups.

Remove\ group\ "%0"\ and\ its\ subgroups?=Remove group "%0" and its subgroups?

Removed\ group\ "%0"\ and\ its\ subgroups.=Removed group "%0" and its subgroups.

Remove\ all\ selected\ groups\ and\ their\ subgroups?=Remove all selected groups and their subgroups?

Removed\ all\ selected\ groups\ and\ their\ subgroups.=Removed all selected groups and their subgroups.

Remove\ group\ "%0"?=Remove group "%0"?

Remove\ link=Remove link

Removed\ group\ "%0".=Removed group "%0".

Replace=Replace
Replace\ With\:=Replace With:
Limit\ to\ Selected\ Entries=Limit to Selected Entries
Limit\ to\ Fields=Limit to Fields
All\ Field\ Replace=All Field Replace
Find\:=Find:
Find\ and\ Replace=Find and Replace

Replace\ (regular\ expression)=Replace (regular expression)

Replace\ String=Replace String
Replace\ string=Replace string

Replace\ Unicode\ ligatures=Replace Unicode ligatures
Replaces\ Unicode\ ligatures\ with\ their\ expanded\ form=Replaces Unicode ligatures with their expanded form

Required\ fields=Required fields

resolved=resolved

Restart=Restart

Restart\ required=Restart required

Return\ to\ dialog=Return to dialog

Review=Review
Review\ changes=Review changes
Review\ Field\ Migration=Review Field Migration

Save=Save
Save\ all\ finished.=Save all finished.
Save\ all\ open\ libraries=Save all open libraries
Save\ before\ closing=Save before closing
Save\ library=Save library
Save\ library\ as...=Save library as...
Saving=Saving
Saving\ all\ libraries...=Saving all libraries...
Saving\ library=Saving library
Library\ saved=Library saved
Could\ not\ save\ file.=Could not save file.
Could\ not\ save,\ file\ locked\ by\ another\ JabRef\ instance.=Could not save, file locked by another JabRef instance.
Saved\ selected\ to\ '%0'.=Saved selected to '%0'.
Autosave\ local\ libraries=Autosave local libraries
Automatically\ save\ the\ library\ to=Automatically save the library to
Please\ enter\ a\ valid\ file\ path.=Please enter a valid file path.
Overwrite\ file=Overwrite file
Unable\ to\ write\ to\ %0.=Unable to write to %0.

Refuse\ to\ save\ the\ library\ before\ external\ changes\ have\ been\ reviewed.=Refuse to save the library before external changes have been reviewed.
Library\ protection=Library protection
Unable\ to\ save\ library=Unable to save library

Always\ reformat\ library\ on\ save\ and\ export=Always reformat library on save and export
Character\ encoding\ '%0'\ is\ not\ supported.=Character encoding '%0' is not supported.

Filter\ search\ results=Filter search results
Filter\ by\ groups=Filter by groups
Invert\ groups=Invert groups
Match\ category=Match category
Scroll\ to\ previous\ match\ category=Scroll to previous match category
Scroll\ to\ next\ match\ category=Scroll to next match category
Search=Search
Search...=Search...
Searching...=Searching...
Finished\ Searching=Finished Searching
Search\ expression=Search expression
Fulltext\ search=Fulltext search
Help\ on\ regular\ expression\ search=Help on regular expression search
Searching\ for\ duplicates...=Searching for duplicates...
Searching\ for\ files=Searching for files
The\ search\ is\ case-insensitive.=The search is case-insensitive.
The\ search\ is\ case-sensitive.=The search is case-sensitive.
Use\ regular\ expression\ search=Use regular expression search
search\ expression=search expression
Free\ search\ expression=Free search expression
Search\ failed\:\ illegal\ search\ expression=Search failed: illegal search expression
No\ search\ matches.=No search matches.
Web\ search=Web search
Search\ results=Search results
Please\ enter\ a\ search\ string=Please enter a search string
Please\ open\ or\ start\ a\ new\ library\ before\ searching=Please open or start a new library before searching
Please\ enter\ a\ field\ name\ to\ search\ for\ a\ keyword.=Please enter a field name to search for a keyword.
No\ results\ found.=No results found.
Found\ %0\ results.=Found %0 results.
Invalid\ regular\ expression=Invalid regular expression
This\ search\ contains\ entries\ in\ which\ any\ field\ contains\ the\ regular\ expression\ <b>%0</b>=This search contains entries in which any field contains the regular expression <b>%0</b>
This\ search\ contains\ entries\ in\ which\ any\ field\ contains\ the\ term\ <b>%0</b>=This search contains entries in which any field contains the term <b>%0</b>
This\ search\ contains\ entries\ in\ which=This search contains entries in which
Empty\ search\ ID=Empty search ID
The\ given\ search\ ID\ was\ empty.=The given search ID was empty.
Clear\ search=Clear search
Search\ document\ identifier\ online=Search document identifier online
Search\ for\ unlinked\ local\ files=Search for unlinked local files
Search\ full\ text\ documents\ online=Search full text documents online
Hint\:\n\nTo\ search\ all\ fields\ for\ <b>Smith</b>,\ enter\:\n<tt>smith</tt>\n\nTo\ search\ the\ field\ <b>author</b>\ for\ <b>Smith</b>\ and\ the\ field\ <b>title</b>\ for\ <b>electrical</b>,\ enter\:\n<tt>author\=Smith\ and\ title\=electrical</tt>=Hint:\n\nTo search all fields for <b>Smith</b>, enter:\n<tt>smith</tt>\n\nTo search the field <b>author</b> for <b>Smith</b> and the field <b>title</b> for <b>electrical</b>, enter:\n<tt>author=Smith and title=electrical</tt>
Search\ term\ is\ empty.=Search term is empty.
Invalid\ regular\ expression.=Invalid regular expression.
Searching\ for\ a\ keyword=Searching for a keyword

Open\ global\ search\ window=Open global search window
Search\ across\ libraries\ in\ a\ new\ window=Search across libraries in a new window
Keep\ search\ string\ across\ libraries=Keep search string across libraries
Keep\ dialog\ always\ on\ top=Keep dialog always on top
Search\ results\ from\ open\ libraries=Search results from open libraries

Select\ all=Select all
Select\ new\ encoding=Select new encoding

Select\ library=Select library
Select\ entry\ type=Select entry type

Select\ file\ from\ ZIP-archive=Select file from ZIP-archive

Settings=Settings

Shortcut=Shortcut


Show\ 'Firstname\ Lastname'=Show 'Firstname Lastname'

Show\ 'Lastname,\ Firstname'=Show 'Lastname, Firstname'

Show\ BibTeX\ source\ by\ default=Show BibTeX source by default

Attached\ files=Attached files
Show\ confirmation\ dialog\ when\ deleting\ entries=Show confirmation dialog when deleting entries
Show\ confirmation\ dialog\ when\ deleting\ attached\ files=Show confirmation dialog when deleting attached files

Persist\ password\ between\ sessions=Persist password between sessions

Persist\ api\ keys\ between\ sessions=Persist api keys between sessions

Credential\ store\ not\ available.=Credential store not available.

Show\ last\ names\ only=Show last names only

Show\ names\ unchanged=Show names unchanged

Show\ optional\ fields=Show optional fields

Show\ required\ fields=Show required fields

Show\ validation\ messages=Show validation messages

Simple\ HTML=Simple HTML
Since\ the\ 'Review'\ field\ was\ deprecated\ in\ JabRef\ 4.2,\ these\ two\ fields\ are\ about\ to\ be\ merged\ into\ the\ 'Comment'\ field.=Since the 'Review' field was deprecated in JabRef 4.2, these two fields are about to be merged into the 'Comment' field.

Size=Size

JabRef\ skipped\ the\ entry.=JabRef skipped the entry.
Import\ error=Import error
Open\ library\ error=Open library error
Please\ check\ your\ library\ file\ for\ wrong\ syntax.=Please check your library file for wrong syntax.
SourceTab\ error=SourceTab error
User\ input\ via\ entry-editor\ in\ `{}bibtex\ source`\ tab\ led\ to\ failure.=User input via entry-editor in `{}bibtex source` tab led to failure.

Sort\ subgroups\ A-Z=Sort subgroups A-Z
Sort\ subgroups\ Z-A=Sort subgroups Z-A
Sort\ subgroups\ by\ #\ of\ entries\ (Descending)=Sort subgroups by # of entries (Descending)
Sort\ subgroups\ by\ #\ of\ entries\ (Ascending)=Sort subgroups by # of entries (Ascending)

source\ edit=source edit
Special\ name\ formatters=Special name formatters

Statically\ group\ entries\ by\ manual\ assignment=Statically group entries by manual assignment

Status=Status

AUX\ file\ import=AUX file import
LaTeX\ AUX\ file\:=LaTeX AUX file\:
found\ in\ AUX\ file=found in AUX file
nested\ AUX\ files=nested AUX files
New\ library\ based\ on\ references\ in\ PDF\ file...\ (offline)=New library based on references in PDF file... (offline)
New\ library\ based\ on\ references\ in\ PDF\ file...\ (online)=New library based on references in PDF file... (online)
This\ feature\ generates\ a\ new\ library\ based\ on\ the\ list\ of\ references\ in\ a\ PDF\ file.\ Thereby,\ it\ uses\ Grobid's\ functionality.=This feature generates a new library based on the list of references in a PDF file. Thereby, it uses Grobid's functionality.
This\ feature\ generates\ a\ new\ library\ based\ on\ the\ list\ of\ references\ in\ a\ PDF\ file.\ Thereby,\ it\ uses\ JabRef's\ built-in\ functionality.=This feature generates a new library based on the list of references in a PDF file. Thereby, it uses JabRef's built-in functionality.
Sublibrary\ from\ AUX\ to\ BibTeX=Sublibrary from AUX to BibTeX
New\ BibTeX\ sublibrary=New BibTeX sublibrary

Switches\ between\ full\ and\ abbreviated\ journal\ name\ if\ the\ journal\ name\ is\ known.=Switches between full and abbreviated journal name if the journal name is known.

the\ field\ <b>%0</b>=the field <b>%0</b>
The\ group\ "%0"\ already\ contains\ the\ selection.=The group "%0" already contains the selection.

The\ output\ option\ depends\ on\ a\ valid\ import\ option.=The output option depends on a valid import option.

This\ operation\ requires\ all\ selected\ entries\ to\ have\ citation\ keys\ defined.=This operation requires all selected entries to have citation keys defined.

This\ operation\ requires\ one\ or\ more\ entries\ to\ be\ selected.=This operation requires one or more entries to be selected.

This\ setting\ may\ be\ changed\ in\ preferences\ at\ any\ time.=This setting may be changed in preferences at any time.
Timezone\ (Provides\ for\ better\ recommendations\ by\ indicating\ the\ time\ of\ day\ the\ request\ is\ being\ made.)=Timezone (Provides for better recommendations by indicating the time of day the request is being made.)
Time\ stamp=Time stamp
Toggle\ groups\ interface=Toggle groups interface

Trim\ all\ whitespace\ characters\ in\ the\ field\ content.=Trim all whitespace characters in the field content.

Trim\ whitespace\ characters=Trim whitespace characters

Try\ different\ encoding=Try different encoding

Undo=Undo

Unknown\ BibTeX\ entries\:=Unknown BibTeX entries\:

unknown\ edit=unknown edit

untitled=untitled

Upgrade\ external\ PDF/PS\ links\ to\ use\ the\ '%0'\ field.=Upgrade external PDF/PS links to use the '%0' field.

usage=usage
Use\ autocompletion=Use autocompletion

User\ interface=User interface

Value\ cleared\ externally=Value cleared externally

Value\ set\ externally\:\ %0=Value set externally: %0

Verify\ that\ LyX\ is\ running\ and\ that\ the\ lyxpipe\ is\ valid.=Verify that LyX is running and that the lyxpipe is valid.

View=View

View\ journal\ info=View journal info

Warning=Warning
Warnings=Warnings
Warn\ about\ unresolved\ duplicates\ when\ closing\ inspection\ window=Warn about unresolved duplicates when closing inspection window
Warn\ before\ overwriting\ existing\ keys=Warn before overwriting existing keys
Warning\:\ You\ added\ field\ "%0"\ twice.\ Only\ one\ will\ be\ kept.=Warning: You added field "%0" twice. Only one will be kept.

web\ link=web link

What\ do\ you\ want\ to\ do?=What do you want to do?
Whatever\ option\ you\ choose,\ Mr.\ DLib\ may\ share\ its\ data\ with\ research\ partners\ to\ further\ improve\ recommendation\ quality\ as\ part\ of\ a\ 'living\ lab'.\ Mr.\ DLib\ may\ also\ release\ public\ datasets\ that\ may\ contain\ anonymized\ information\ about\ you\ and\ the\ recommendations\ (sensitive\ information\ such\ as\ metadata\ of\ your\ articles\ will\ be\ anonymised\ through\ e.g.\ hashing).\ Research\ partners\ are\ obliged\ to\ adhere\ to\ the\ same\ strict\ data\ protection\ policy\ as\ Mr.\ DLib.=Whatever option you choose, Mr. DLib may share its data with research partners to further improve recommendation quality as part of a 'living lab'. Mr. DLib may also release public datasets that may contain anonymized information about you and the recommendations (sensitive information such as metadata of your articles will be anonymised through e.g. hashing). Research partners are obliged to adhere to the same strict data protection policy as Mr. DLib.

File\ '%0'\ is\ write\ protected.=File '%0' is write protected.

You\ must\ restart\ JabRef\ for\ this\ to\ come\ into\ effect.=You must restart JabRef for this to come into effect.

The\ following\ fetchers\ are\ available\:=The following fetchers are available:
Could\ not\ find\ fetcher\ '%0'=Could not find fetcher '%0'
Running\ query\ '%0'\ with\ fetcher\ '%1'.=Running query '%0' with fetcher '%1'.
Invalid\ query.\ Check\ position\ %0.=Invalid query. Check position %0.
Invalid\ query\ element\ '%0'\ at\ position\ %1=Invalid query element '%0' at position %1

Move\ file=Move file
Rename\ file=Rename file

Move\ file\ to\ file\ directory\ and\ rename\ file=Move file to file directory and rename file

Could\ not\ move\ file\ '%0'.=Could not move file '%0'.
Could\ not\ find\ file\ '%0'.=Could not find file '%0'.
Number\ of\ entries\ successfully\ imported=Number of entries successfully imported
Error\ while\ fetching\ from\ %0=Error while fetching from %0

Unable\ to\ open\ link.=Unable to open link.
MIME\ type=MIME type

Run\ fetcher=Run fetcher

Line\ %0\:\ Found\ corrupted\ citation\ key\ %1.=Line %0: Found corrupted citation key %1.
Line\ %0\:\ Found\ corrupted\ citation\ key\ %1\ (contains\ whitespaces).=Line %0: Found corrupted citation key %1 (contains whitespaces).
Line\ %0\:\ Found\ corrupted\ citation\ key\ %1\ (comma\ missing).=Line %0: Found corrupted citation key %1 (comma missing).

Check\ integrity=Check integrity
Checking\ integrity...=Checking integrity...

Field\ Presence\ Consistency\ Check\ Result=Field Presence Consistency Check Result
required\ field\ is\ present=required field is present
optional\ field\ is\ present=optional field is present
unknown\ field\ is\ present=unknown field is present
field\ is\ absent=field is absent

No\ full\ text\ document\ found=No full text document found
Download\ from\ URL=Download from URL
Rename\ field=Rename field

Looking\ for\ full\ text\ document...=Looking for full text document...
A\ local\ copy\ will\ be\ opened.=A local copy will be opened.
Error\ opening\ file=Error opening file
Error\ opening\ file\ '%0'=Error opening file '%0'

Formatter\ not\ found\:\ %0=Formatter not found: %0

Metadata\ change=Metadata change
The\ following\ metadata\ changed\:=The following metadata changed:

Unable\ to\ create\ backup=Unable to create backup
Move\ file\ to\ file\ directory=Move file to file directory
<b>All\ Entries</b>\ (this\ group\ cannot\ be\ edited\ or\ removed)=<b>All Entries</b> (this group cannot be edited or removed)
static\ group=static group
dynamic\ group=dynamic group
refines\ supergroup=refines supergroup
includes\ subgroups=includes subgroups
contains=contains

Optional\ fields\ 2=Optional fields 2

Waiting\ for\ save\ operation\ to\ finish...=Waiting for save operation to finish...
Waiting\ for\ background\ tasks\ to\ finish.\ Quit\ anyway?=Waiting for background tasks to finish. Quit anyway?

Find\ and\ remove\ duplicate\ citation\ keys=Find and remove duplicate citation keys
Expected\ syntax\ for\ --fetch\='<name\ of\ fetcher>\:<query>'=Expected syntax for --fetch='<name of fetcher>:<query>'

General\ file\ directory=General file directory
User-specific\ file\ directory=User-specific file directory
LaTeX\ file\ directory=LaTeX file directory

You\ must\ enter\ an\ integer\ value\ in\ the\ interval\ 1025-65535=You must enter an integer value in the interval 1025-65535
Autocomplete\ names\ in\ 'Firstname\ Lastname'\ format\ only=Autocomplete names in 'Firstname Lastname' format only
Autocomplete\ names\ in\ 'Lastname,\ Firstname'\ format\ only=Autocomplete names in 'Lastname, Firstname' format only
Autocomplete\ names\ in\ both\ formats=Autocomplete names in both formats
Send=Send
As\ Email=As Email
To\ Kindle=To Kindle
Send\ to\ Kindle=Send to Kindle
Email\ address\ for\ sending\ to\ Kindle=Email address for sending to Kindle
References=References
Sending\ of\ emails=Sending of emails
Subject\ for\ sending\ an\ email\ with\ references=Subject for sending an email with references
Automatically\ open\ folders\ of\ attached\ files=Automatically open folders of attached files
Error\ creating\ email=Error creating email
Entries\ added\ to\ an\ email=Entries added to an email
Custom\ applications=Custom applications
Please\ specify\ a\ file\ browser.=Please specify a file browser.
Please\ specify\ a\ terminal\ application.=Please specify a terminal application.
Use\ custom\ file\ browser=Use custom file browser
Use\ custom\ terminal\ emulator=Use custom terminal emulator
exportFormat=exportFormat
Output\ file\ missing=Output file missing
The\ output\ option\ depends\ on\ a\ valid\ input\ option.=The output option depends on a valid input option.
Linked\ file\ name\ conventions=Linked file name conventions
Filename\ format\ pattern=Filename format pattern
Additional\ parameters=Additional parameters
Cite\ selected\ entries\ between\ parenthesis=Cite selected entries between parenthesis
Cite\ selected\ entries\ with\ in-text\ citation=Cite selected entries with in-text citation
Cite\ special=Cite special
Extra\ information\ (e.g.\ page\ number)=Extra information (e.g. page number)
Manage\ citations=Manage citations
Problem\ modifying\ citation=Problem modifying citation
Problem\ collecting\ citations=Problem collecting citations
Citation=Citation
Connecting...=Connecting...
Select\ style=Select style
Journals=Journals
Cite=Cite
Cite\ in-text=Cite in-text
Insert\ empty\ citation=Insert empty citation
Merge\ citations=Merge citations
Manual\ connect=Manual connect
Select\ Writer\ document=Select Writer document
Sync\ OpenOffice/LibreOffice\ bibliography=Sync OpenOffice/LibreOffice bibliography
Select\ which\ open\ Writer\ document\ to\ work\ on=Select which open Writer document to work on
Connected\ to\ document=Connected to document

Could\ not\ connect\ to\ any\ Writer\ document.\ Please\ make\ sure\ a\ document\ is\ open\ before\ using\ the\ 'Select\ Writer\ document'\ button\ to\ connect\ to\ it.=Could not connect to any Writer document. Please make sure a document is open before using the 'Select Writer document' button to connect to it.

No\ Writer\ documents\ found=No Writer documents found

Insert\ a\ citation\ without\ text\ (the\ entry\ will\ appear\ in\ the\ reference\ list)=Insert a citation without text (the entry will appear in the reference list)
Cite\ selected\ entries\ with\ extra\ information=Cite selected entries with extra information
Ensure\ that\ the\ bibliography\ is\ up-to-date=Ensure that the bibliography is up-to-date

Your\ OpenOffice/LibreOffice\ document\ references\ the\ citation\ key\ '%0',\ which\ could\ not\ be\ found\ in\ your\ current\ library.=Your OpenOffice/LibreOffice document references the citation key '%0', which could not be found in your current library.

This\ operation\ requires\ a\ bibliography\ database.=This operation requires a bibliography database.

Your\ OpenOffice/LibreOffice\ document\ references\ at\ least\ %0\ citation\ keys\ which\ could\ not\ be\ found\ in\ your\ current\ library.\ Some\ of\ these\ are\ %1.=Your OpenOffice/LibreOffice document references at least %0 citation keys which could not be found in your current library. Some of these are %1.

Your\ OpenOffice/LibreOffice\ document\ references\ no\ citation\ keys\ which\ could\ also\ be\ found\ in\ your\ current\ library.=Your OpenOffice/LibreOffice document references no citation keys which could also be found in your current library.

Unable\ to\ synchronize\ bibliography=Unable to synchronize bibliography
Combine\ pairs\ of\ citations\ that\ are\ separated\ by\ spaces\ only=Combine pairs of citations that are separated by spaces only
Autodetection\ failed=Autodetection failed
Please\ wait...=Please wait...
Connection\ lost=Connection lost

Could\ not\ update\ bibliography=Could not update bibliography
Not\ connected\ to\ document=Not connected to document
Problem\ combining\ cite\ markers=Problem combining cite markers
Unable\ to\ reload\ style\ file=Unable to reload style file

Problem\ during\ separating\ cite\ markers=Problem during separating cite markers

Automatically\ sync\ bibliography\ when\ inserting\ citations=Automatically sync bibliography when inserting citations
Look\ up\ BibTeX\ entries\ in\ the\ active\ tab\ only=Look up BibTeX entries in the active tab only
Look\ up\ BibTeX\ entries\ in\ all\ open\ libraries=Look up BibTeX entries in all open libraries
Autodetecting\ paths...=Autodetecting paths...
Could\ not\ find\ OpenOffice/LibreOffice\ installation=Could not find OpenOffice/LibreOffice installation
Found\ more\ than\ one\ OpenOffice/LibreOffice\ executable.=Found more than one OpenOffice/LibreOffice executable.
Please\ choose\ which\ one\ to\ connect\ to\:=Please choose which one to connect to:
Choose\ OpenOffice/LibreOffice\ executable=Choose OpenOffice/LibreOffice executable
Select\ document=Select document
HTML\ list=HTML list
Could\ not\ open\ %0=Could not open %0
Unknown\ import\ format=Unknown import format
Style\ selection=Style selection
No\ valid\ style\ file\ defined=No valid style file defined
Choose\ pattern=Choose pattern
Search\ and\ store\ files\ relative\ to\ library\ file\ location=Search and store files relative to library file location
File\ directory=File directory

Error\ pushing\ entries=Error pushing entries
Could\ not\ push\ to\ a\ running\ Vim\ server.=Could not push to a running Vim server.
Vim\ server\ name=Vim server name
Could\ not\ run\ the\ 'vim'\ program.=Could not run the 'vim' program.
Could\ not\ push\ to\ a\ running\ emacs\ daemon.=Could not push to a running emacs daemon.
Could\ not\ run\ the\ emacs\ client.=Could not run the emacs client.

You\ must\ select\ either\ a\ valid\ style\ file,\ or\ use\ one\ of\ the\ default\ styles.=You must select either a valid style file, or use one of the default styles.

This\ feature\ generates\ a\ new\ library\ based\ on\ which\ entries\ are\ needed\ in\ an\ existing\ LaTeX\ document.=This feature generates a new library based on which entries are needed in an existing LaTeX document.

First\ select\ entries\ to\ clean\ up.=First select entries to clean up.
Cleanup\ entry=Cleanup entry
Autogenerate\ PDF\ Names=Autogenerate PDF Names
Auto-generating\ PDF-Names\ does\ not\ support\ undo.\ Continue?=Auto-generating PDF-Names does not support undo. Continue?

Use\ full\ firstname\ whenever\ possible=Use full firstname whenever possible
Use\ abbreviated\ firstname\ whenever\ possible=Use abbreviated firstname whenever possible
Use\ abbreviated\ and\ full\ firstname=Use abbreviated and full firstname
Name\ format=Name format
First\ names=First names
Cleanup\ entries=Cleanup entries
Automatically\ assign\ new\ entry\ to\ selected\ groups=Automatically assign new entry to selected groups
%0\ mode=%0 mode
Move\ DOIs\ from\ note\ and\ URL\ field\ to\ DOI\ field\ and\ remove\ http\ prefix=Move DOIs from note and URL field to DOI field and remove http prefix
Move\ URL\ in\ note\ field\ to\ url\ field=Move URL in note field to url field
Make\ paths\ of\ linked\ files\ relative\ (if\ possible)=Make paths of linked files relative (if possible)
Rename\ PDFs\ to\ given\ filename\ format\ pattern=Rename PDFs to given filename format pattern
Rename\ only\ PDFs\ having\ a\ relative\ path=Rename only PDFs having a relative path
No\ entry\ needed\ a\ clean\ up=No entry needed a clean up
One\ entry\ needed\ a\ clean\ up=One entry needed a clean up
%0\ entries\ needed\ a\ clean\ up=%0 entries needed a clean up

Group\ tree\ could\ not\ be\ parsed.\ If\ you\ save\ the\ BibTeX\ library,\ all\ groups\ will\ be\ lost.=Group tree could not be parsed. If you save the BibTeX library, all groups will be lost.
Attach\ file=Attach file
Attach\ file\ from\ URL=Attach file from URL
Setting\ all\ preferences\ to\ default\ values.=Setting all preferences to default values.
Resetting\ preference\ key\ '%0'=Resetting preference key '%0'
Unable\ to\ clear\ preferences.=Unable to clear preferences.

Unselect\ all=Unselect all
Expand\ all=Expand all
Collapse\ all=Collapse all
Searches\ the\ selected\ directory\ for\ unlinked\ files.=Searches the selected directory for unlinked files.
Starts\ the\ import\ of\ BibTeX\ entries.=Starts the import of BibTeX entries.
Last\ edited\:=Last edited:
All\ time=All time
last\ edited=last edited
Last\ day=Last day
Last\ week=Last week
Last\ month=Last month
Last\ year=Last year
Sort\ by\:=Sort by:
Newest\ first=Newest first
Oldest\ first=Oldest first
Directory=Directory
Import\ result=Import result
Searching\ file\ system...=Searching file system...
Citation\ key\ patterns=Citation key patterns
Clear\ priority=Clear priority
Clear\ rank=Clear rank
Enable\ special\ fields=Enable special fields
One\ star=One star
Two\ stars=Two stars
Three\ stars=Three stars
Four\ stars=Four stars
Five\ stars=Five stars
Help\ on\ special\ fields=Help on special fields
Keywords\ of\ selected\ entries=Keywords of selected entries
Content\ selectors=Content selectors
Manage\ keywords=Manage keywords
No\ priority\ information=No priority information
No\ rank\ information=No rank information
Priority=Priority
Priority\ high=Priority high
Priority\ low=Priority low
Priority\ medium=Priority medium
Quality=Quality
Rank=Rank
Relevance=Relevance
Set\ priority\ to\ high=Set priority to high
Set\ priority\ to\ low=Set priority to low
Set\ priority\ to\ medium=Set priority to medium
Toggle\ relevance=Toggle relevance
Toggle\ quality\ assured=Toggle quality assured
Toggle\ print\ status=Toggle print status
Update\ keywords=Update keywords
Problem\ connecting=Problem connecting
Connection\ to\ OpenOffice/LibreOffice\ has\ been\ lost.\ Please\ make\ sure\ OpenOffice/LibreOffice\ is\ running,\ and\ try\ to\ reconnect.=Connection to OpenOffice/LibreOffice has been lost. Please make sure OpenOffice/LibreOffice is running, and try to reconnect.

JabRef\ will\ send\ at\ least\ one\ request\ per\ entry\ to\ a\ publisher.=JabRef will send at least one request per entry to a publisher.
Correct\ the\ entry,\ and\ reopen\ editor\ to\ display/edit\ source.=Correct the entry, and reopen editor to display/edit source.
Could\ not\ connect\ to\ running\ OpenOffice/LibreOffice.=Could not connect to running OpenOffice/LibreOffice.
Make\ sure\ you\ have\ installed\ OpenOffice/LibreOffice\ with\ Java\ support.=Make sure you have installed OpenOffice/LibreOffice with Java support.
If\ connecting\ manually,\ please\ verify\ program\ and\ library\ paths.=If connecting manually, please verify program and library paths.
Error\ message\:=Error message:
If\ a\ pasted\ or\ imported\ entry\ already\ has\ the\ field\ set,\ overwrite.=If a pasted or imported entry already has the field set, overwrite.
Not\ connected\ to\ any\ Writer\ document.\ Please\ make\ sure\ a\ document\ is\ open,\ and\ use\ the\ 'Select\ Writer\ document'\ button\ to\ connect\ to\ it.=Not connected to any Writer document. Please make sure a document is open, and use the 'Select Writer document' button to connect to it.
Removed\ all\ subgroups\ of\ group\ "%0".=Removed all subgroups of group "%0".
Unable\ to\ connect.\ One\ possible\ reason\ is\ that\ JabRef\ and\ OpenOffice/LibreOffice\ are\ not\ both\ running\ in\ either\ 32\ bit\ mode\ or\ 64\ bit\ mode.=Unable to connect. One possible reason is that JabRef and OpenOffice/LibreOffice are not both running in either 32 bit mode or 64 bit mode.
Delimiter(s)=Delimiter(s)
When\ downloading\ files,\ or\ moving\ linked\ files\ to\ the\ file\ directory,\ use\ the\ bib\ file\ location.=When downloading files, or moving linked files to the file directory, use the bib file location.

Canceled\ merging\ entries=Canceled merging entries

Merge\ entries=Merge entries
Merged\ entry=Merged entry
Merged\ entries=Merged entries
None=None
Parse=Parse
Result=Result
You\ have\ to\ choose\ exactly\ two\ entries\ to\ merge.=You have to choose exactly two entries to merge.

Add\ timestamp\ to\ modified\ entries\ (field\ "modificationdate")=Add timestamp to modified entries (field "modificationdate")
Add\ timestamp\ to\ new\ entries\ (field\ "creationdate")=Add timestamp to new entries (field "creationdate")
All\ keyboard\ shortcuts\ will\ be\ reset\ to\ their\ defaults.=All keyboard shortcuts will be reset to their defaults.

Automatically\ set\ file\ links=Automatically set file links
Finished\ automatically\ setting\ external\ links.=Finished automatically setting external links.
Changed\ %0\ entries.=Changed %0 entries.

Resetting\ all\ keyboard\ shortcuts=Resetting all keyboard shortcuts

Open\ folder=Open folder
Export\ sort\ order=Export sort order
Save\ sort\ order=Save sort order

Keep\ original\ order\ and\ add\ new\ entries\ at\ the\ end=Keep original order and add new entries at the end
Use\ current\ table\ sort\ order=Use current table sort order
Use\ specified\ order=Use specified order
Show\ extra\ columns=Show extra columns
Parsing\ error=Parsing error
illegal\ backslash\ expression=illegal backslash expression

Clear\ read\ status=Clear read status

Convert\ to\ biblatex\ format\ (e.g.,\ store\ publication\ date\ in\ date\ field)=Convert to biblatex format (e.g., store publication date in date field)
Convert\ to\ BibTeX\ format\ (e.g.,\ store\ publication\ date\ in\ year\ and\ month\ fields)=Convert to BibTeX format (e.g., store publication date in year and month fields)

Deprecated\ fields=Deprecated fields

Shows\ fields\ having\ a\ successor\ in\ biblatex.=Shows fields having a successor in biblatex.
Shows\ fields\ having\ a\ successor\ in\ biblatex.\nFor\ instance,\ the\ publication\ month\ should\ be\ part\ of\ the\ date\ field.\nUse\ the\ Cleanup\ Entries\ functionality\ to\ convert\ the\ entry\ to\ biblatex.=Shows fields having a successor in biblatex.\nFor instance, the publication month should be part of the date field.\nUse the Cleanup Entries functionality to convert the entry to biblatex.


No\ read\ status\ information=No read status information
Printed=Printed
Read\ status=Read status
Read\ status\ read=Read status read
Read\ status\ skimmed=Read status skimmed
Save\ selected\ as\ plain\ BibTeX...=Save selected as plain BibTeX...
Set\ read\ status\ to\ read=Set read status to read
Set\ read\ status\ to\ skimmed=Set read status to skimmed

Opens\ JabRef's\ GitHub\ page=Opens JabRef's GitHub page
Opens\ JabRef's\ Twitter\ page=Opens JabRef's Twitter page
Opens\ JabRef's\ Facebook\ page=Opens JabRef's Facebook page
Opens\ JabRef's\ blog=Opens JabRef's blog
Opens\ JabRef's\ website=Opens JabRef's website

Could\ not\ open\ browser.=Could not open browser.
Please\ open\ %0\ manually.=Please open %0 manually.
The\ link\ has\ been\ copied\ to\ the\ clipboard.=The link has been copied to the clipboard.

Open\ %0\ file=Open %0 file
Could\ not\ detect\ terminal\ automatically\ using\ '%0'.\ Please\ define\ a\ custom\ terminal\ in\ the\ preferences.=Could not detect terminal automatically using '%0'. Please define a custom terminal in the preferences.

Convert=Convert
Normalize\ to\ BibTeX\ name\ format=Normalize to BibTeX name format
Help\ on\ Name\ Formatting=Help on Name Formatting

Add\ new\ file\ type=Add new file type

Original\ entry=Original entry
No\ information\ added=No information added
Select\ at\ least\ one\ entry\ to\ manage\ keywords.=Select at least one entry to manage keywords.
OpenDocument\ text=OpenDocument text
OpenDocument\ spreadsheet=OpenDocument spreadsheet
OpenDocument\ presentation=OpenDocument presentation
%0\ image=%0 image
Added\ entry\ '%0'=Added entry '%0'
Added\ entry=Added entry
Modified\ entry\ '%0'=Modified entry '%0'
Modified\ entry=Modified entry
Deleted\ entry\ '%0'=Deleted entry '%0'
Deleted\ entry=Deleted entry
Modified\ groups\ tree=Modified groups tree
Removed\ all\ groups=Removed all groups
%0.\ Accepting\ the\ change\ replaces\ the\ complete\ groups\ tree\ with\ the\ externally\ modified\ groups\ tree.=%0. Accepting the change replaces the complete groups tree with the externally modified groups tree.
Select\ export\ format=Select export format
Return\ to\ library=Return to library

Could\ not\ connect\ to\ %0=Could not connect to %0
Warning\:\ %0\ out\ of\ %1\ entries\ have\ undefined\ title.=Warning: %0 out of %1 entries have undefined title.
Warning\:\ %0\ out\ of\ %1\ entries\ have\ undefined\ citation\ key.=Warning: %0 out of %1 entries have undefined citation key.
Warning\:\ %0\ out\ of\ %1\ entries\ have\ undefined\ DOIs.=Warning: %0 out of %1 entries have undefined DOIs.
Really\ delete\ the\ selected\ entry?=Really delete the selected entry?
Really\ delete\ the\ %0\ selected\ entries?=Really delete the %0 selected entries?

On\ disk=On disk
In\ JabRef=In JabRef
Entry\ Preview=Entry Preview

Keep\ left=Keep left
Keep\ right=Keep right
Existing\ entry=Existing entry
From\ import=From import
From\ DOI=From DOI
No\ problems\ found.=No problems found.
Save\ changes=Save changes
Discard\ changes=Discard changes
Library\ '%0'\ has\ changed.=Library '%0' has changed.
Print\ entry\ preview=Print entry preview

Invalid\ DOI\:\ '%0'.=Invalid DOI: '%0'.
Same\ DOI\ used\ in\ multiple\ entries=Same DOI used in multiple entries
should\ start\ with\ a\ name=should start with a name
should\ end\ with\ a\ name=should end with a name
unexpected\ closing\ curly\ bracket=unexpected closing curly bracket
unexpected\ opening\ curly\ bracket=unexpected opening curly bracket
capital\ letters\ are\ not\ masked\ using\ curly\ brackets\ {}=capital letters are not masked using curly brackets {}
should\ contain\ a\ four\ digit\ number=should contain a four digit number
should\ contain\ a\ valid\ page\ number\ range=should contain a valid page number range

Unable\ to\ autodetect\ OpenOffice/LibreOffice\ installation.\ Please\ choose\ the\ installation\ directory\ manually.=Unable to autodetect OpenOffice/LibreOffice installation. Please choose the installation directory manually.

Close\ library=Close library
Entry\ editor,\ next\ entry=Entry editor, next entry
Entry\ editor,\ next\ panel=Entry editor, next panel
Entry\ editor,\ next\ panel\ 2=Entry editor, next panel 2
Entry\ editor,\ previous\ entry=Entry editor, previous entry
Entry\ editor,\ previous\ panel=Entry editor, previous panel
Entry\ editor,\ previous\ panel\ 2=Entry editor, previous panel 2
File\ list\ editor,\ move\ entry\ down=File list editor, move entry down
File\ list\ editor,\ move\ entry\ up=File list editor, move entry up
Focus\ entry\ table=Focus entry table
Focus\ group\ list=Focus group list
Import\ into\ current\ library=Import into current library
Import\ into\ new\ library=Import into new library
New\ article=New article
New\ book=New book
New\ entry=New entry
New\ inbook=New inbook
New\ mastersthesis=New mastersthesis
New\ phdthesis=New phdthesis
New\ proceedings=New proceedings
New\ unpublished=New unpublished
Push\ to\ application=Push to application
Refresh\ OpenOffice/LibreOffice=Refresh OpenOffice/LibreOffice
Resolve\ duplicate\ citation\ keys=Resolve duplicate citation keys
Save\ all=Save all
Synchronize\ files=Synchronize files
Unabbreviate=Unabbreviate
should\ contain\ a\ protocol=should contain a protocol
Copy\ preview=Copy preview
Copy\ selection=Copy selection
Automatically\ setting\ file\ links=Automatically setting file links
Regenerating\ citation\ keys\ according\ to\ metadata=Regenerating citation keys according to metadata
Regenerate\ all\ keys\ for\ the\ entries\ in\ a\ BibTeX\ file=Regenerate all keys for the entries in a BibTeX file
Show\ debug\ level\ messages=Show debug level messages
Default\ library\ mode=Default library mode
Show\ only\ preferences\ deviating\ from\ their\ default\ value=Show only preferences deviating from their default value
default=default
key=key
type=type
value=value
Show\ preferences=Show preferences
Save\ actions=Save actions
Other\ fields=Other fields
Show\ remaining\ fields=Show remaining fields

link\ should\ refer\ to\ a\ correct\ file\ path=link should refer to a correct file path
abbreviation\ detected=abbreviation detected
wrong\ entry\ type\ as\ proceedings\ has\ page\ numbers=wrong entry type as proceedings has page numbers
Abbreviate\ journal\ names=Abbreviate journal names
Abbreviating...=Abbreviating...
Abbreviation\ '%0'\ for\ journal\ '%1'\ already\ defined.=Abbreviation '%0' for journal '%1' already defined.
Abbreviation\ cannot\ be\ empty=Abbreviation cannot be empty
Duplicated\ Journal\ Abbreviation=Duplicated Journal Abbreviation
Duplicated\ Journal\ File=Duplicated Journal File
Error\ Occurred=Error Occurred
Journal\ file\ %s\ already\ added=Journal file %s already added
Name\ cannot\ be\ empty=Name cannot be empty

Display\ keywords\ appearing\ in\ ALL\ entries=Display keywords appearing in ALL entries
Display\ keywords\ appearing\ in\ ANY\ entry=Display keywords appearing in ANY entry
None\ of\ the\ selected\ entries\ have\ titles.=None of the selected entries have titles.
None\ of\ the\ selected\ entries\ have\ citation\ keys.=None of the selected entries have citation keys.
None\ of\ the\ selected\ entries\ have\ DOIs.=None of the selected entries have DOIs.
Unabbreviate\ journal\ names=Unabbreviate journal names
Unabbreviating...=Unabbreviating...
Usage=Usage


Adds\ {}\ brackets\ around\ acronyms,\ month\ names\ and\ countries\ to\ preserve\ their\ case.=Adds {} brackets around acronyms, month names and countries to preserve their case.
Are\ you\ sure\ you\ want\ to\ reset\ all\ settings\ to\ default\ values?=Are you sure you want to reset all settings to default values?
Reset\ preferences=Reset preferences
Ill-formed\ entrytype\ comment\ in\ BIB\ file=Ill-formed entrytype comment in BIB file

Move\ linked\ files\ to\ default\ file\ directory\ %0=Move linked files to default file directory %0

Do\ you\ still\ want\ to\ continue?=Do you still want to continue?
Internal\ style=Internal style
Add\ style\ file=Add style file
Remove\ style=Remove style
You\ must\ select\ a\ valid\ style\ file.\ Your\ style\ is\ probably\ missing\ a\ line\ for\ the\ type\ "default".=You must select a valid style file. Your style is probably missing a line for the type "default".
Invalid\ style\ selected=Invalid style selected

Reload=Reload

Capitalize=Capitalize
Capitalize\ all\ Words,\ but\ Converts\ Articles,\ Prepositions,\ and\ Conjunctions\ to\ Lower\ Case.=Capitalize all Words, but Converts Articles, Prepositions, and Conjunctions to Lower Case.
Capitalize\ the\ first\ word,\ changes\ other\ words\ to\ lower\ case.=Capitalize the first word, changes other words to lower case.
changes\ all\ letters\ to\ lower\ case.=changes all letters to lower case.
CHANGES\ ALL\ LETTERS\ TO\ UPPER\ CASE.=CHANGES ALL LETTERS TO UPPER CASE.
Changes\ The\ First\ Letter\ Of\ All\ Words\ To\ Capital\ Case\ And\ The\ Remaining\ Letters\ To\ Lower\ Case.=Changes The First Letter Of All Words To Capital Case And The Remaining Letters To Lower Case.
Cleans\ up\ LaTeX\ code.=Cleans up LaTeX code.
LaTeX\ Warning\:\ %0=LaTeX Warning: %0
Converts\ HTML\ code\ to\ LaTeX\ code.=Converts HTML code to LaTeX code.
HTML\ to\ Unicode=HTML to Unicode
Converts\ HTML\ code\ to\ Unicode.=Converts HTML code to Unicode.
Converts\ LaTeX\ encoding\ to\ Unicode\ characters.=Converts LaTeX encoding to Unicode characters.
Converts\ Unicode\ characters\ to\ LaTeX\ encoding.=Converts Unicode characters to LaTeX encoding.
Converts\ ordinals\ to\ LaTeX\ superscripts.=Converts ordinals to LaTeX superscripts.
Converts\ units\ to\ LaTeX\ formatting.=Converts units to LaTeX formatting.
HTML\ to\ LaTeX=HTML to LaTeX
LaTeX\ cleanup=LaTeX cleanup
LaTeX\ to\ Unicode=LaTeX to Unicode
lower\ case=lower case
Minify\ list\ of\ person\ names=Minify list of person names
Normalize\ date=Normalize date
Normalize\ en\ dashes=Normalize en dashes
Normalize\ month=Normalize month
Normalize\ month\ to\ BibTeX\ standard\ abbreviation.=Normalize month to BibTeX standard abbreviation.
Normalize\ names\ of\ persons=Normalize names of persons
Normalize\ page\ numbers=Normalize page numbers
Normalize\ pages\ to\ BibTeX\ standard.=Normalize pages to BibTeX standard.
Normalizes\ lists\ of\ persons\ to\ the\ BibTeX\ standard.=Normalizes lists of persons to the BibTeX standard.
Normalizes\ the\ date\ to\ ISO\ date\ format.=Normalizes the date to ISO date format.
Normalizes\ the\ en\ dashes.=Normalizes the en dashes.
Ordinals\ to\ LaTeX\ superscript=Ordinals to LaTeX superscript
Protect\ terms=Protect terms
Add\ enclosing\ braces=Add enclosing braces
Add\ braces\ encapsulating\ the\ complete\ field\ content.=Add braces encapsulating the complete field content.
Remove\ enclosing\ braces=Remove enclosing braces
Remove\ word\ enclosing\ braces=Remove word enclosing braces
Removes\ braces\ encapsulating\ a\ complete\ word\ and\ the\ complete\ field\ content.=Removes braces encapsulating a complete word and the complete field content.
Removes\ braces\ encapsulating\ the\ complete\ field\ content.=Removes braces encapsulating the complete field content.
Removes\ all\ balanced\ {}\ braces\ around\ words.=Removes all balanced {} braces around words.
Shorten\ DOI=Shorten DOI
Shortens\ DOI\ to\ more\ human\ readable\ form.=Shortens DOI to more human readable form.
Sentence\ case=Sentence case
Shortens\ lists\ of\ persons\ if\ there\ are\ more\ than\ 2\ persons\ to\ "et\ al.".=Shortens lists of persons if there are more than 2 persons to "et al.".
Title\ Case=Title Case
Unicode\ to\ LaTeX=Unicode to LaTeX
Units\ to\ LaTeX=Units to LaTeX
UPPER\ CASE=UPPER CASE
Does\ nothing.=Does nothing.
Identity=Identity
Clears\ the\ field\ completely.=Clears the field completely.

Main\ file\ directory=Main file directory
Main\ file\ directory\ '%0'\ not\ found.\nCheck\ the\ tab\ "Linked\ files".=Main file directory '%0' not found.\nCheck the tab "Linked files".
No\ library\ selected=No library selected

This\ operation\ requires\ exactly\ one\ item\ to\ be\ selected.=This operation requires exactly one item to be selected.
Opening\ large\ number\ of\ files=Opening large number of files
You\ are\ about\ to\ open\ %0\ files.\ Continue?=You are about to open %0 files. Continue?
Continue=Continue
Importing\ in\ %0\ format=Importing in %0 format
Female\ name=Female name
Female\ names=Female names
Male\ name=Male name
Male\ names=Male names
Mixed\ names=Mixed names
Neuter\ name=Neuter name
Neuter\ names=Neuter names

Determined\ %0\ for\ %1\ entries=Determined %0 for %1 entries
Look\ up\ %0=Look up %0
Looking\ up\ %0...\ -\ entry\ %1\ out\ of\ %2\ -\ found\ %3=Looking up %0... - entry %1 out of %2 - found %3

Audio\ CD=Audio CD
British\ patent=British patent
British\ patent\ request=British patent request
Bachelor's\ thesis=Bachelor's thesis
Candidate\ thesis=Candidate thesis
Collaborator=Collaborator
Column=Column
Compiler=Compiler
Continuator=Continuator
Data\ CD=Data CD
Editor=Editor
European\ patent=European patent
European\ patent\ request=European patent request
Founder=Founder
French\ patent=French patent
French\ patent\ request=French patent request
German\ patent=German patent
German\ patent\ request=German patent request
Line=Line
Master's\ thesis=Master's thesis
Page=Page
Paragraph=Paragraph
Patent=Patent
Patent\ request=Patent request
PhD\ thesis=PhD thesis
Redactor=Redactor
Research\ report=Research report
Reviser=Reviser
Section=Section
Software=Software
Technical\ report=Technical report
U.S.\ patent=U.S. patent
U.S.\ patent\ request=U.S. patent request
Verse=Verse

change\ entries\ of\ group=change entries of group
odd\ number\ of\ unescaped\ '\#'=odd number of unescaped '#'

Found\ %0\ unescaped\ '\&'=Found %0 unescaped '&'

Show\ diff=Show diff
Copy\ Version=Copy Version
Maintainers=Maintainers
Contributors=Contributors
License=License
JabRef\ would\ not\ have\ been\ possible\ without\ the\ help\ of\ our\ contributors.=JabRef would not have been possible without the help of our contributors.

HTML\ encoded\ character\ found=HTML encoded character found
booktitle\ ends\ with\ 'conference\ on'=booktitle ends with 'conference on'

incorrect\ control\ digit=incorrect control digit
incorrect\ format=incorrect format
Copied\ version\ to\ clipboard=Copied version to clipboard

Citation\ key=Citation key
Message=Message


MathSciNet\ Review=MathSciNet Review
Reset\ all=Reset all

Decryption\ not\ supported.=Decryption not supported.

Cleared\ '%0'\ for\ %1\ entries=Cleared '%0' for %1 entries
Set\ '%0'\ to\ '%1'\ for\ %2\ entries=Set '%0' to '%1' for %2 entries
Toggled\ '%0'\ for\ %1\ entries=Toggled '%0' for %1 entries

Check\ for\ updates=Check for updates
Download\ update=Download update
New\ version\ available=New version available
Installed\ version=Installed version
Remind\ me\ later=Remind me later
Ignore\ this\ update=Ignore this update
Could\ not\ connect\ to\ the\ update\ server.=Could not connect to the update server.
Please\ try\ again\ later\ and/or\ check\ your\ network\ connection.=Please try again later and/or check your network connection.
To\ see\ what\ is\ new\ view\ the\ changelog.=To see what is new view the changelog.
A\ new\ version\ of\ JabRef\ has\ been\ released.=A new version of JabRef has been released.
JabRef\ is\ up-to-date.=JabRef is up-to-date.
Latest\ version=Latest version
Online\ help\ forum=Online help forum
Custom=Custom

Export\ cited=Export cited
Unable\ to\ generate\ new\ library=Unable to generate new library

The\ cursor\ is\ in\ a\ protected\ area.=The cursor is in a protected area.
JabRefException=JabRefException
No\ bibliography\ database\ is\ open\ for\ citation.=No bibliography database is open for citation.

No\ database\ is\ open\ for\ updating\ citation\ markers\ after\ citing.=No database is open for updating citation markers after citing.

No\ bibliography\ entries\ are\ selected\ for\ citation.=No bibliography entries are selected for citation.
No\ bibliography\ style\ is\ selected\ for\ citation.=No bibliography style is selected for citation.
No\ database=No database

No\ entries\ selected\ for\ citation=No entries selected for citation
Open\ one\ before\ citing.=Open one before citing.

Select\ one\ before\ citing.=Select one before citing.
Select\ some\ before\ citing.=Select some before citing.

Found\ identical\ ranges=Found identical ranges
Found\ overlapping\ ranges=Found overlapping ranges
Found\ touching\ ranges=Found touching ranges

Note\:\ Use\ the\ placeholder\ %DIR%\ for\ the\ location\ of\ the\ opened\ library\ file.=Note: Use the placeholder %DIR% for the location of the opened library file.
Error\ occurred\ while\ executing\ the\ command\ \"%0\".=Error occurred while executing the command \"%0\".
Reformat\ ISSN=Reformat ISSN

Computer\ science=Computer science
Countries\ and\ territories\ in\ English=Countries and territories in English
Electrical\ engineering\ terms=Electrical engineering terms
Enabled=Enabled
Internal\ list=Internal list
Protected\ terms\ files=Protected terms files
Months\ and\ weekdays\ in\ English=Months and weekdays in English
The\ text\ after\ the\ last\ line\ starting\ with\ \#\ will\ be\ used=The text after the last line starting with # will be used
Add\ protected\ terms\ file=Add protected terms file
Are\ you\ sure\ you\ want\ to\ remove\ the\ protected\ terms\ file?=Are you sure you want to remove the protected terms file?
Remove\ protected\ terms\ file=Remove protected terms file
Add\ selected\ text\ to\ list=Add selected text to list
Add\ {}\ around\ selected\ text=Add {} around selected text
Remove\ all\ {}\ in\ selected\ text=Remove all {} in selected text
Format\ field=Format field
New\ protected\ terms\ file=New protected terms file
change\ field\ %0\ of\ entry\ %1\ from\ %2\ to\ %3=change field %0 of entry %1 from %2 to %3
change\ key\ from\ %0\ to\ %1=change key from %0 to %1
change\ string\ content\ %0\ to\ %1=change string content %0 to %1
change\ string\ name\ %0\ to\ %1=change string name %0 to %1
change\ type\ of\ entry\ %0\ from\ %1\ to\ %2=change type of entry %0 from %1 to %2
insert\ entry\ %0=insert entry %0
insert\ string\ %0=insert string %0
remove\ entries=remove entries
remove\ entry\ %0=remove entry %0
remove\ string\ %0=remove string %0
undefined=undefined
Cannot\ get\ info\ based\ on\ given\ %0\:\ %1=Cannot get info based on given %0: %1
Get\ bibliographic\ data\ from\ %0=Get bibliographic data from %0
No\ %0\ found=No %0 found
Entry\ from\ %0=Entry from %0
Merge\ entry\ with\ %0\ information=Merge entry with %0 information
Updated\ entry\ with\ info\ from\ %0=Updated entry with info from %0

Add\ new\ list=Add new list
Open\ existing\ list=Open existing list
Remove\ list=Remove list
Add\ abbreviation=Add abbreviation
Full\ journal\ name=Full journal name
Abbreviation\ name=Abbreviation name
Shortest\ unique\ abbreviation=Shortest unique abbreviation

No\ abbreviation\ files\ loaded=No abbreviation files loaded

Loading\ built\ in\ lists=Loading built in lists

JabRef\ built\ in\ list=JabRef built in list

Event\ log=Event log
We\ now\ give\ you\ insight\ into\ the\ inner\ workings\ of\ JabRef\'s\ internals.\ This\ information\ might\ be\ helpful\ to\ diagnose\ the\ root\ cause\ of\ a\ problem.\ Please\ feel\ free\ to\ inform\ the\ developers\ about\ an\ issue.=We now give you insight into the inner workings of JabRef\'s internals. This information might be helpful to diagnose the root cause of a problem. Please feel free to inform the developers about an issue.
Log\ copied\ to\ clipboard.=Log copied to clipboard.
Copy\ Log=Copy Log
Clear\ Log=Clear Log
Report\ Issue=Report Issue
Issue\ on\ GitHub\ successfully\ reported.=Issue on GitHub successfully reported.
Issue\ report\ successful=Issue report successful
Your\ issue\ was\ reported\ in\ your\ browser.=Your issue was reported in your browser.
The\ log\ and\ exception\ information\ was\ copied\ to\ your\ clipboard.=The log and exception information was copied to your clipboard.
Please\ paste\ this\ information\ (with\ Ctrl+V)\ in\ the\ issue\ description.=Please paste this information (with Ctrl+V) in the issue description.
Last\ notification=Last notification
Check\ the\ event\ log\ to\ see\ all\ notifications=Check the event log to see all notifications

Library=Library
Libraries=Libraries

Host=Host
Hostname=Hostname
Port=Port
Host/Port\:=Host/Port\:
User\:=User\:
User=User
Username=Username
Please\ specify\ a\ hostname=Please specify a hostname
Please\ specify\ a\ port=Please specify a port
Please\ specify\ a\ username=Please specify a username
Please\ specify\ a\ password=Please specify a password
Network=Network
Connect=Connect
Connection\ error=Connection error
Connection\ to\ %0\ server\ established.=Connection to %0 server established.
There\ are\ connection\ issues\ with\ a\ JabRef\ server.\ Detailed\ information\:\ %0=There are connection issues with a JabRef server. Detailed information: %0
Required\ field\ "%0"\ is\ empty.=Required field "%0" is empty.
%0\ driver\ not\ available.=%0 driver not available.
The\ connection\ to\ the\ server\ has\ been\ terminated.=The connection to the server has been terminated.
Reconnect=Reconnect
Work\ offline=Work offline
Working\ offline.=Working offline.
Update\ refused.=Update refused.
Update\ refused=Update refused
Update\ could\ not\ be\ performed\ due\ to\ existing\ change\ conflicts.=Update could not be performed due to existing change conflicts.
You\ are\ not\ working\ on\ the\ newest\ version\ of\ BibEntry.=You are not working on the newest version of BibEntry.
Local\ version\:\ %0=Local version: %0
Shared\ version\:\ %0=Shared version: %0
Press\ "Merge\ entries"\ to\ merge\ the\ changes\ and\ resolve\ this\ problem.=Press "Merge entries" to merge the changes and resolve this problem.
Canceling\ this\ operation\ will\ leave\ your\ changes\ unsynchronized.=Canceling this operation will leave your changes unsynchronized.
Shared\ entry\ is\ no\ longer\ present=Shared entry is no longer present
The\ entry\ you\ currently\ work\ on\ has\ been\ deleted\ on\ the\ shared\ side.=The entry you currently work on has been deleted on the shared side.
You\ can\ restore\ the\ entry\ using\ the\ "Undo"\ operation.=You can restore the entry using the "Undo" operation.
You\ are\ already\ connected\ to\ a\ database\ using\ entered\ connection\ details.=You are already connected to a database using entered connection details.

Database\ Type\:=Database Type\:
Database\:=Database\:
Keystore\:=Keystore\:
Password\:=Password\:
Keystore\ password\:=Keystore password\:
Server\ Timezone\:=Server Timezone\:
Remember\ Password=Remember Password

Enforce\ single\ JabRef\ instance\ (and\ allow\ remote\ operations)\ using\ port=Enforce single JabRef instance (and allow remote operations) using port
Remote\ operation=Remote operation
Remote\ services=Remote services
Cannot\ use\ port\ %0\ for\ remote\ operation;\ another\ application\ may\ be\ using\ it.\ Try\ specifying\ another\ port.=Cannot use port %0 for remote operation; another application may be using it. Try specifying another port.
Grobid\ URL=Grobid URL
Allow\ sending\ PDF\ files\ and\ raw\ citation\ strings\ to\ a\ JabRef\ online\ service\ (Grobid)\ to\ determine\ Metadata.\ This\ produces\ better\ results.=Allow sending PDF files and raw citation strings to a JabRef online service (Grobid) to determine Metadata. This produces better results.

Proxy\ requires\ password=Proxy requires password
Proxy\ configuration=Proxy configuration
Use\ custom\ proxy\ configuration=Use custom proxy configuration
Proxy\ requires\ authentication=Proxy requires authentication
Check\ Proxy\ Setting=Check Proxy Setting

Clear\ connection\ settings=Clear connection settings
Check\ connection=Check connection
Connection\ failed\!=Connection failed\!
Connection\ successful\!=Connection successful\!

Use\ SSL=Use SSL
SSL\ Configuration=SSL Configuration
SSL\ configuration\ changed=SSL configuration changed
SSL\ certificate\ file=SSL certificate file
Duplicate\ Certificates=Duplicate Certificates
You\ already\ added\ this\ certificate=You already added this certificate

Cannot\ cite\ entries\ without\ citation\ keys.\ Generate\ keys\ now?=Cannot cite entries without citation keys. Generate keys now?
New\ technical\ report=New technical report

%0\ file=%0 file
%0\ file\ (%1)=%0 file (%1)
Custom\ layout\ file=Custom layout file
Protected\ terms\ file=Protected terms file
Style\ file=Style file

Open\ OpenOffice/LibreOffice\ connection=Open OpenOffice/LibreOffice connection
Non-ASCII\ encoded\ character\ found=Non-ASCII encoded character found
Non-UTF-8\ encoded\ field\ found=Non-UTF-8 encoded field found
Toggle\ web\ search\ interface=Toggle web search interface

Migration\ help\ information=Migration help information
Entered\ database\ has\ obsolete\ structure\ and\ is\ no\ longer\ supported.=Entered database has obsolete structure and is no longer supported.
However,\ a\ new\ database\ was\ created\ alongside\ the\ pre-3.6\ one.=However, a new database was created alongside the pre-3.6 one.
Opens\ a\ link\ where\ the\ current\ development\ version\ can\ be\ downloaded=Opens a link where the current development version can be downloaded
See\ what\ has\ been\ changed\ in\ the\ JabRef\ versions=See what has been changed in the JabRef versions
Referenced\ citation\ key\ '%0'\ does\ not\ exist=Referenced citation key '%0' does not exist
Full\ text\ document\ for\ entry\ %0\ already\ linked.=Full text document for entry %0 already linked.
Download\ full\ text\ documents=Download full text documents
You\ are\ about\ to\ download\ full\ text\ documents\ for\ %0\ entries.=You are about to download full text documents for %0 entries.
last\ four\ nonpunctuation\ characters\ should\ be\ numerals=last four nonpunctuation characters should be numerals

Author=Author
Date=Date
File\ annotations=File annotations
Show\ file\ annotations=Show file annotations
shared=shared
should\ contain\ an\ integer\ or\ a\ literal=should contain an integer or a literal
should\ have\ the\ first\ letter\ capitalized=should have the first letter capitalized
edition\ of\ book\ reported\ as\ just\ 1=edition of book reported as just 1
no\ integer\ as\ values\ for\ edition\ allowed=no integer as values for edition allowed
Tools=Tools
What\'s\ new\ in\ this\ version?=What\'s new in this version?
Want\ to\ help?=Want to help?
Make\ a\ donation=Make a donation
get\ involved=get involved
Used\ libraries=Used libraries
Existing\ file=Existing file

ID=ID
ID\ type=ID type
Fetcher\ '%0'\ did\ not\ find\ an\ entry\ for\ id\ '%1'.=Fetcher '%0' did not find an entry for id '%1'.

Select\ first\ entry=Select first entry
Select\ last\ entry=Select last entry

Invalid\ ISBN\:\ '%0'.=Invalid ISBN: '%0'.
should\ be\ an\ integer\ or\ normalized=should be an integer or normalized
should\ be\ normalized=should be normalized

biblatex\ field\ only=biblatex field only

Error\ while\ generating\ fetch\ URL=Error while generating fetch URL
Error\ while\ parsing\ ID\ list=Error while parsing ID list
Unable\ to\ get\ PubMed\ IDs=Unable to get PubMed IDs
Backup\ found=Backup found

This\ might\ be\ caused\ by\ reaching\ the\ traffic\ limitation\ of\ Google\ Scholar\ (see\ 'Help'\ for\ details).=This might be caused by reaching the traffic limitation of Google Scholar (see 'Help' for details).

Could\ not\ open\ website.=Could not open website.
Problem\ downloading\ from\ %1=Problem downloading from %1

File\ directory\ pattern=File directory pattern
Update\ with\ bibliographic\ information\ from\ the\ web=Update with bibliographic information from the web

Could\ not\ find\ any\ bibliographic\ information.=Could not find any bibliographic information.
Citation\ key\ deviates\ from\ generated\ key=Citation key deviates from generated key
DOI\ %0\ is\ invalid=DOI %0 is invalid

Select\ all\ customized\ types\ to\ be\ stored\ in\ local\ preferences\:=Select all customized types to be stored in local preferences\:
Different\ customization,\ current\ settings\ will\ be\ overwritten=Different customization, current settings will be overwritten
%0\ (from\ file)\n%1\ (current\ setting)=%0 (from file)\n%1 (current setting)

Entry\ type\ %0\ is\ only\ defined\ for\ Biblatex\ but\ not\ for\ BibTeX=Entry type %0 is only defined for Biblatex but not for BibTeX

Copied\ %0\ citations.=Copied %0 citations.

journal\ not\ found\ in\ abbreviation\ list=journal not found in abbreviation list
Unhandled\ exception\ occurred.=Unhandled exception occurred.

strings\ included=strings included
Escape\ underscores=Escape underscores
Color=Color
Please\ also\ add\ all\ steps\ to\ reproduce\ this\ issue,\ if\ possible.=Please also add all steps to reproduce this issue, if possible.
Fit\ width=Fit width
Fit\ a\ single\ page=Fit a single page
Zoom\ in=Zoom in
Zoom\ out=Zoom out
Previous\ page=Previous page
Next\ page=Next page
Document\ viewer=Document viewer
Live=Live
Locked=Locked
Show\ the\ document\ of\ the\ currently\ selected\ entry.=Show the document of the currently selected entry.
Show\ this\ document\ until\ unlocked.=Show this document until unlocked.
Set\ current\ user\ name\ as\ owner.=Set current user name as owner.

This\ file\ was\ found\ automatically.\ Do\ you\ want\ to\ link\ it\ to\ this\ entry?=This file was found automatically. Do you want to link it to this entry?
Names\ are\ not\ in\ the\ standard\ %0\ format.=Names are not in the standard %0 format.

Copy\ linked\ file=Copy linked file
Copy\ linked\ file\ to\ folder...=Copy linked file to folder...
Could\ not\ copy\ file\ to\ %0,\ maybe\ the\ file\ is\ already\ existing?=Could not copy file to %0, maybe the file is already existing?
Successfully\ copied\ file\ to\ %0.=Successfully copied file to %0.
Could\ not\ resolve\ the\ file\ %0=Could not resolve the file %0

Copy\ linked\ files\ to\ folder...=Copy linked files to folder...
Copied\ file\ successfully=Copied file successfully
Copying\ files...=Copying files...
Copying\ file\ %0\ of\ entry\ %1=Copying file %0 of entry %1
Finished\ copying=Finished copying
Could\ not\ copy\ file=Could not copy file
Copied\ %0\ files\ of\ %1\ successfully\ to\ %2=Copied %0 files of %1 successfully to %2
Rename\ failed=Rename failed
JabRef\ cannot\ access\ the\ file\ because\ it\ is\ being\ used\ by\ another\ process.=JabRef cannot access the file because it is being used by another process.

Remove\ line\ breaks=Remove line breaks
Removes\ all\ line\ breaks\ in\ the\ field\ content.=Removes all line breaks in the field content.

Remove\ hyphenated\ line\ breaks=Remove hyphenated line breaks
Removes\ all\ hyphenated\ line\ breaks\ in\ the\ field\ content.=Removes all hyphenated line breaks in the field content.

Could\ not\ retrieve\ entry\ data\ from\ '%0'.=Could not retrieve entry data from '%0'.
Entry\ from\ %0\ could\ not\ be\ parsed.=Entry from %0 could not be parsed.
Invalid\ identifier\:\ '%0'.=Invalid identifier: '%0'.
empty\ citation\ key=empty citation key
Aux\ file=Aux file
Group\ containing\ entries\ cited\ in\ a\ given\ TeX\ file=Group containing entries cited in a given TeX file
There\ already\ exists\ a\ group\ with\ the\ same\ name.\nIf\ you\ use\ it,\ it\ will\ inherit\ all\ entries\ from\ this\ other\ group.=There already exists a group with the same name.\nIf you use it, it will inherit all entries from this other group.

Any\ file=Any file

No\ linked\ files\ found\ for\ export.=No linked files found for export.

No\ full\ text\ document\ found\ for\ entry\ %0.=No full text document found for entry %0.

Next\ library=Next library
Previous\ library=Previous library
Add\ group=Add group
Entry\ is\ contained\ in\ the\ following\ groups\:=Entry is contained in the following groups\:
Delete\ entries=Delete entries
Keep\ entries=Keep entries
Keep\ entry=Keep entry
Ignore\ backup=Ignore backup
Restore\ from\ backup=Restore from backup

Shared\ database\ connection=Shared database connection

Preamble=Preamble
Markings=Markings
Use\ selected\ instance=Use selected instance

Hide\ panel=Hide panel
Move\ panel\ up=Move panel up
Move\ panel\ down=Move panel down
Linked\ files=Linked files
Group\ view\ mode\ set\ to\ intersection=Group view mode set to intersection
Group\ view\ mode\ set\ to\ union=Group view mode set to union
Open\ file\ %0=Open file %0
Toggle\ intersection=Toggle intersection
Toggle\ union=Toggle union
The\ group\ name\ contains\ the\ keyword\ separator\ "%0"\ and\ thus\ probably\ does\ not\ work\ as\ expected.=The group name contains the keyword separator "%0" and thus probably does not work as expected.
Blog=Blog

Cleanup\ URL\ link=Cleanup URL link
Cleanup\ URL\ link\ by\ removing\ special\ symbols\ and\ extracting\ simple\ link=Cleanup URL link by removing special symbols and extracting simple link
Copy\ DOI=Copy DOI
Copy\ DOI\ url=Copy DOI url
Development\ version=Development version
Export\ selected\ entries=Export selected entries
Export\ selected\ entries\ to\ clipboard=Export selected entries to clipboard
Find\ duplicates=Find duplicates
JabRef\ resources=JabRef resources
Manage\ journal\ abbreviations=Manage journal abbreviations
Manage\ protected\ terms=Manage protected terms
New\ entry\ from\ plain\ text=New entry from plain text
New\ entry\ from\ plain\ text\ (offline)=New entry from plain text (offline)
New\ entry\ from\ plain\ text\ (online)=New entry from plain text (online)
Import\ by\ ID=Import by ID
Enter\ a\ valid\ ID=Enter a valid ID
New\ sublibrary\ based\ on\ AUX\ file=New sublibrary based on AUX file
Push\ entries\ to\ external\ application\ (%0)=Push entries to external application (%0)
Quit=Quit
Recent\ libraries=Recent libraries
Clear\ recent\ libraries=Clear recent libraries
Set\ up\ general\ fields=Set up general fields
View\ change\ log=View change log
View\ event\ log=View event log
Website=Website

Override\ default\ font\ settings=Override default font settings

Click\ help\ to\ learn\ about\ the\ migration\ of\ pre-3.6\ databases.=Click help to learn about the migration of pre-3.6 databases.

Move\ preprint\ information\ from\ 'URL'\ and\ 'journal'\ field\ to\ the\ 'eprint'\ field=Move preprint information from 'URL' and 'journal' field to the 'eprint' field
Customize\ Export\ Formats=Customize Export Formats
Export\ name=Export name
Main\ layout\ file\:=Main layout file\:
Main\ layout\ file=Main layout file
Save\ exporter=Save exporter
File\ extension\:=File extension\:
Export\ format\ name\:=Export format name\:
Cleared\ connection\ settings=Cleared connection settings
Error\ adding\ discovered\ CitationStyles=Error adding discovered CitationStyles
(more)=(more)
Select\ all\ new\ entries=Select all new entries
Select\ all\ entries=Select all entries
Total\ items\ found\:=Total items found:
Selected\ items\:=Selected items:
Download\ linked\ online\ files=Download linked online files
Select\ the\ entries\ to\ be\ imported\:=Select the entries to be imported\:
Open\ Help\ page=Open Help page
Add\ new\ keyword=Add new keyword
Keyword\:=Keyword:
Keyword\ \"%0\"\ already\ exists=Keyword "%0" already exists
Keyword\ separator=Keyword separator
Remove\ keyword=Remove keyword
Are\ you\ sure\ you\ want\ to\ remove\ keyword\:\ \"%0\"?=Are you sure you want to remove keyword: "%0"?
Reset\ to\ default=Reset to default
Export\ all\ entries=Export all entries
Generate\ citation\ keys=Generate citation keys
New\ library=New library
OpenOffice/LibreOffice=OpenOffice/LibreOffice
Open\ document\ viewer=Open document viewer
Open\ entry\ editor=Open entry editor
Find\ and\ replace=Find and replace

Found\ documents\:=Found documents\:
Use\ selected\ document=Use selected document
Dismiss\ changes=Dismiss changes
The\ library\ has\ been\ modified\ by\ another\ program.=The library has been modified by another program.

Set\ rank\ to\ one=Set rank to one
Set\ rank\ to\ two=Set rank to two
Set\ rank\ to\ three=Set rank to three
Set\ rank\ to\ four=Set rank to four
Set\ rank\ to\ five=Set rank to five

Executing\ command\ "%0"...=Executing command "%0"...

Rename\ file\ to\ a\ given\ name=Rename file to a given name
New\ Filename=New Filename
Rename\ file\ to\ defined\ pattern=Rename file to defined pattern

Application\ settings=Application settings

Export\ an\ input\ to\ a\ file=Export an input to a file
Export\ preferences\ to\ a\ file=Export preferences to a file
Import\ BibTeX=Import BibTeX
Import\ preferences\ from\ a\ file=Import preferences from a file
Matching=Matching
Same\ as\ --import,\ but\ will\ be\ imported\ to\ the\ opened\ tab=Same as --import, but will be imported to the opened tab
Allow\ integers\ in\ 'edition'\ field\ in\ BibTeX\ mode=Allow integers in 'edition' field in BibTeX mode

Please\ enter\ a\ name\ for\ the\ MIME\ type.=Please enter a name for the MIME type.
Please\ enter\ a\ name\ for\ the\ extension.=Please enter a name for the extension.
Please\ enter\ a\ name.=Please enter a name.

There\ already\ exists\ an\ external\ file\ type\ with\ the\ same\ MIME\ type=There already exists an external file type with the same MIME type
There\ already\ exists\ an\ external\ file\ type\ with\ the\ same\ extension=There already exists an external file type with the same extension
There\ already\ exists\ an\ external\ file\ type\ with\ the\ same\ name=There already exists an external file type with the same name


Search\ for\ citations\ in\ LaTeX\ files...=Search for citations in LaTeX files...
LaTeX\ Citations\ Search\ Results=LaTeX Citations Search Results
LaTeX\ files\ directory\:=LaTeX files directory:
LaTeX\ files\ found\:=LaTeX files found:
files=files
Show\ 'LaTeX\ Citations'\ tab=Show 'LaTeX Citations' tab
Show\ 'Citation\ information'\ tab=Show 'Citation information' tab
Search\ scite.ai\ for\ Smart\ Citations=Search scite.ai for Smart Citations
See\ full\ report\ at\ [%0]=See full report at [%0]
No\ active\ entry=No active entry
This\ entry\ does\ not\ have\ a\ DOI=This entry does not have a DOI
Tallies\ for\ %0=Tallies for %0

LaTeX\ Citations=LaTeX Citations
Search\ citations\ for\ this\ entry\ in\ LaTeX\ files=Search citations for this entry in LaTeX files
No\ citations\ found=No citations found
No\ LaTeX\ files\ containing\ this\ entry\ were\ found.=No LaTeX files containing this entry were found.
Current\ search\ directory\ does\ not\ exist\:\ %0= Current search directory does not exist: %0
Selected\ entry\ does\ not\ have\ an\ associated\ citation\ key.=Selected entry does not have an associated citation key.
Current\ search\ directory\:=Current search directory:
Set\ LaTeX\ file\ directory=Set LaTeX file directory
Import\ entries\ from\ LaTeX\ files=Import entries from LaTeX files
Import\ new\ entries=Import new entries
Group\ color=Group color

Columns=Columns
File\ type=File type
IEEE=IEEE
Internal=Internal
Special=Special
Remove\ column=Remove column
Add\ custom\ column=Add custom column
Update\ to\ current\ column\ order=Update to current column order
Sort\ column\ one\ step\ upwards=Sort column one step upwards
Sort\ column\ one\ step\ downwards=Sort column one step downwards
List\ must\ not\ be\ empty.=List must not be empty.

Order=Order

Add\ field\ to\ filter\ list=Add field to filter list
Add\ formatter\ to\ list=Add formatter to list
Filter\ List=Filter List
Open\ files...=Open files...

Affected\ fields=Affected fields
Show\ preview\ as\ a\ tab\ in\ entry\ editor=Show preview as a tab in entry editor
Visual\ theme=Visual theme
Overwrite\ existing\ keys=Overwrite existing keys
Key\ patterns=Key patterns
Font\ settings=Font settings
Custom...=Custom...
Dark=Dark
Light=Light
Use\ System\ Preference=Use System Preference
Please\ specify\ a\ css\ theme\ file.=Please specify a css theme file.
You\ must\ enter\ an\ integer\ value\ higher\ than\ 8.=You must enter an integer value higher than 8.
Letters\ after\ duplicate\ generated\ keys=Letters after duplicate generated keys
Start\ on\ second\ duplicate\ key\ with\ letter\ A\ (a,\ b,\ ...)=Start on second duplicate key with letter A (a, b, ...)
Start\ on\ second\ duplicate\ key\ with\ letter\ B\ (b,\ c,\ ...)=Start on second duplicate key with letter B (b, c, ...)
Always\ add\ letter\ (a,\ b,\ ...)\ to\ generated\ keys=Always add letter (a, b, ...) to generated keys
Default\ pattern=Default pattern
Reset\ %s\ to\ default\ value=Reset %s to default value
Library\ mode=Library mode
Reset\ to\ recommended=Reset to recommended
Remove\ all=Remove all
Reset\ All=Reset All
Linked\ identifiers=Linked identifiers

insert\ entries=insert entries

Independent=Independent
Intersection=Intersection
Union=Union
Collect\ by=Collect by
Explicit\ selection=Explicit selection
Specified\ keywords=Specified keywords
Cited\ entries=Cited entries
Please\ provide\ a\ valid\ aux\ file.=Please provide a valid aux file.
Keyword\ delimiter=Keyword delimiter
Hierarchical\ keyword\ delimiter=Hierarchical keyword delimiter
Escape\ ampersands=Escape ampersands
Escape\ dollar\ sign=Escape dollar sign

Copied\ '%0'\ to\ clipboard.=Copied '%0' to clipboard.
This\ operation\ requires\ an\ open\ library.=This operation requires an open library.

Plain\ References\ Parser\ (offline)=Plain References Parser (offline)
Plain\ References\ Parser\ (online)=Plain References Parser (online)
Please\ enter\ the\ plain\ references\ to\ extract\ from\ separated\ by\ double\ empty\ lines.=Please enter the plain references to extract from separated by double empty lines.
Add\ to\ current\ library=Add to current library
%0\ entries\ were\ parsed\ from\ your\ query.=%0 entries were parsed from your query.
Starts\ the\ extraction\ and\ adds\ the\ resulting\ entries\ to\ the\ currently\ opened\ database=Starts the extraction and adds the resulting entries to the currently opened database
Your\ text\ is\ being\ parsed...=Your text is being parsed...

Citation\ key\ filters=Citation key filters
Field\ filters=Field filters
Message\ filters=Message filters
Clear\ filters=Clear filters

Add\ new\ Field=Add new Field
Add\ new\ entry\ type=Add new entry type
Required\ and\ optional\ fields=Required and optional fields
Index=Index
Remove\ entry\ type=Remove entry type
Remove\ field\ %0\ from\ currently\ selected\ entry\ type=Remove field %0 from currently selected entry type
Optional=Optional
Required=Required
Entry\ type\ cannot\ be\ empty.\ Please\ enter\ a\ name.=Entry type cannot be empty. Please enter a name.
Field\ cannot\ be\ empty.\ Please\ enter\ a\ name.=Field cannot be empty. Please enter a name.

Capitalize\ current\ word=Capitalize current word
Delete\ text=Delete text
Make\ current\ word\ lowercase=Make current word lowercase
Make\ current\ word\ uppercase=Make current word uppercase
Move\ caret\ left=Move caret left
Move\ caret\ right=Move caret right
Move\ caret\ to\ previous\ word=Move caret to previous word
Move\ caret\ to\ next\ word=Move caret to next word
Move\ caret\ to\ beginning\ of\ line=Move caret to beginning of line
Move\ caret\ to\ end\ of\ line=Move caret to end of line
Move\ the\ caret\ down=Move the caret down
Move\ the\ caret\ to\ the\ beginning\ of\ text=Move the caret to the beginning of text
Move\ the\ caret\ to\ the\ end\ of\ text=Move the caret to the end of text
Move\ the\ caret\ up=Move the caret up
Remove\ line\ after\ caret=Remove line after caret
Remove\ characters\ until\ next\ word=Remove characters until next word
Remove\ the\ current\ word\ backwards=Remove the current word backwards

Text\ editor=Text editor

Search\ ShortScience=Search ShortScience
Unable\ to\ open\ ShortScience.=Unable to open ShortScience.

Shared\ database=Shared database
Lookup=Lookup

Access\ date\ of\ the\ address\ specified\ in\ the\ url\ field.=Access date of the address specified in the url field.
Additional\ information\ related\ to\ the\ resource\ indicated\ by\ the\ eprint\ field.=Additional information related to the resource indicated by the eprint field.
Annex\ to\ the\ eventtitle\ field.=Annex to the eventtitle field.
Author(s)\ of\ a\ commentary\ to\ the\ work.=Author(s) of a commentary to the work.
Author(s)\ of\ an\ afterword\ to\ the\ work.=Author(s) of an afterword to the work.
Author(s)\ of\ an\ introduction\ to\ the\ work.=Author(s) of an introduction to the work.
Author(s)\ of\ annotations\ to\ the\ work.=Author(s) of annotations to the work.
Author(s)\ of\ the\ work.=Author(s) of the work.
Can\ be\ used\ for\ known\ event\ acronyms.=Can be used for known event acronyms.
Chapter\ or\ section\ or\ any\ other\ unit\ of\ a\ work.=Chapter or section or any other unit of a work.
Date\ of\ a\ conference,\ a\ symposium,\ or\ some\ other\ event.=Date of a conference, a symposium, or some other event.
Designation\ to\ be\ used\ by\ the\ citation\ style\ as\ a\ substitute\ for\ the\ regular\ label\ if\ any\ data\ required\ to\ generate\ the\ regular\ label\ is\ missing.=Designation to be used by the citation style as a substitute for the regular label if any data required to generate the regular label is missing.
Digital\ Object\ Identifier\ of\ the\ work.=Digital Object Identifier of the work.
Edition\ of\ a\ printed\ publication.=Edition of a printed publication.
Editor(s)\ of\ the\ work\ or\ the\ main\ publication,\ depending\ on\ the\ type\ of\ the\ entry.=Editor(s) of the work or the main publication, depending on the type of the entry.
Electronic\ identifier\ of\ a\ work.=Electronic identifier of a work.
Electronic\ identifier\ of\ an\ online\ publication.=Electronic identifier of an online publication.
If\ the\ work\ is\ published\ as\ part\ of\ another\ one,\ such\ as\ an\ article\ in\ a\ journal\ or\ a\ collection,\ this\ field\ holds\ the\ relevant\ page\ range\ in\ that\ other\ work.\ It\ may\ also\ be\ used\ to\ limit\ the\ reference\ to\ a\ specific\ part\ of\ a\ work\ (a\ chapter\ in\ a\ book,\ for\ example).\ For\ papers\ in\ electronic\ journals\ with\ anon-classical\ pagination\ setup\ the\ eid\ field\ may\ be\ more\ suitable.=If the work is published as part of another one, such as an article in a journal or a collection, this field holds the relevant page range in that other work. It may also be used to limit the reference to a specific part of a work (a chapter in a book, for example). For papers in electronic journals with anon-classical pagination setup the eid field may be more suitable.
Information\ such\ as\ a\ library\ name\ and\ a\ call\ number.=Information such as a library name and a call number.
International\ Standard\ Book\ Number\ of\ a\ book.=International Standard Book Number of a book.
Issue\ of\ a\ journal.=Issue of a journal.
Key\ by\ which\ the\ work\ may\ be\ cited.=Key by which the work may be cited.
Link(s)\ to\ a\ local\ PDF\ or\ other\ document\ of\ the\ work.=Link(s) to a local PDF or other document of the work.
Location\ of\ a\ conference,\ a\ symposium,\ or\ some\ other\ event.=Location of a conference, a symposium, or some other event.
Main\ title\ of\ a\ multi-volume\ book,\ such\ as\ "Collected\ Works".=Main title of a multi-volume book, such as "Collected Works".
Miscellaneous\ bibliographic\ data\ usually\ printed\ at\ the\ end\ of\ the\ entry.=Miscellaneous bibliographic data usually printed at the end of the entry.
Miscellaneous\ bibliographic\ data\ which\ does\ not\ fit\ into\ any\ other\ field.=Miscellaneous bibliographic data which does not fit into any other field.
Name(s)\ of\ the\ (manual)\ groups\ the\ entry\ belongs\ to.=Name(s) of the (manual) groups the entry belongs to.
Name(s)\ of\ the\ publisher(s).=Name(s) of the publisher(s).
Name\ of\ a\ journal,\ a\ newspaper,\ or\ some\ other\ periodical.=Name of a journal, a newspaper, or some other periodical.
Name\ of\ a\ publication\ series,\ such\ as\ "Studies\ in...",\ or\ the\ number\ of\ a\ journal\ series.=Name of a publication series, such as "Studies in...", or the number of a journal series.
Name\ of\ a\ university\ or\ some\ other\ institution.=Name of a university or some other institution.
Note\ that\ this\ field\ holds\ the\ plain\ title\ of\ the\ event.\ Things\ like\ "Proceedings\ of\ the\ Fifth\ XYZ\ Conference"\ go\ into\ the\ titleaddon\ or\ booktitleaddon\ field.=Note that this field holds the plain title of the event. Things like "Proceedings of the Fifth XYZ Conference" go into the titleaddon or booktitleaddon field.
Note\ that\ this\ field\ is\ intended\ for\ commented\ editions\ which\ have\ a\ commentator\ in\ addition\ to\ the\ author.\ If\ the\ work\ is\ a\ stand-alone\ commentary,\ the\ commentator\ should\ be\ given\ in\ the\ author\ field.=Note that this field is intended for commented editions which have a commentator in addition to the author. If the work is a stand-alone commentary, the commentator should be given in the author field.
Number\ of\ a\ journal\ or\ the\ volume/number\ of\ a\ book\ in\ a\ series.=Number of a journal or the volume/number of a book in a series.
One\ or\ more\ page\ numbers\ or\ page\ ranges.=One or more page numbers or page ranges.
Organization(s)\ that\ published\ a\ manual\ or\ an\ online\ resource,\ or\ sponsored\ a\ conference.=Organization(s) that published a manual or an online resource, or sponsored a conference.
Publication\ date\ of\ the\ work.=Publication date of the work.
Publication\ month.=Publication month.
Publication\ notice\ for\ unusual\ publications\ which\ do\ not\ fit\ into\ any\ of\ the\ common\ categories.=Publication notice for unusual publications which do not fit into any of the common categories.
Publication\ state\ of\ the\ work,\ e.\ g.,\ "in\ press".=Publication state of the work, e. g., "in press".
Revision\ number\ of\ a\ piece\ of\ software,\ a\ manual,\ etc.=Revision number of a piece of software, a manual, etc.
Separated\ list\ of\ keywords.=Separated list of keywords.
Subtitle\ of\ a\ specific\ issue\ of\ a\ journal\ or\ other\ periodical.=Subtitle of a specific issue of a journal or other periodical.
Subtitle\ of\ the\ work.=Subtitle of the work.
Place(s)\ of\ publication,\ i.\ e.,\ the\ location\ of\ the\ publisher\ or\ institution,\ depending\ on\ the\ entry\ type.=Place(s) of publication, i. e., the location of the publisher or institution, depending on the entry type.
This\ could\ be\ a\ section\ of\ an\ archive,\ a\ path\ indicating\ a\ service,\ a\ classification\ of\ some\ sort.=This could be a section of an archive, a path indicating a service, a classification of some sort.
This\ field\ is\ intended\ for\ journals\ whose\ individual\ issues\ are\ identified\ by\ a\ designation\ such\ as\ "Spring"\ or\ "Summer"\ rather\ than\ the\ month\ or\ a\ number.\ Integer\ ranges\ and\ short\ designators\ are\ better\ written\ to\ the\ number\ field.=This field is intended for journals whose individual issues are identified by a designation such as "Spring" or "Summer" rather than the month or a number. Integer ranges and short designators are better written to the number field.
This\ field\ may\ replace\ the\ pages\ field\ for\ journals\ deviating\ from\ the\ classic\ pagination\ scheme\ of\ printed\ journals\ by\ only\ enumerating\ articles\ or\ papers\ and\ not\ pages.=This field may replace the pages field for journals deviating from the classic pagination scheme of printed journals by only enumerating articles or papers and not pages.
This\ is\ roughly\ comparable\ to\ a\ DOI\ but\ specific\ to\ a\ certain\ archive,\ repository,\ service,\ or\ system.=This is roughly comparable to a DOI but specific to a certain archive, repository, service, or system.
Title\ of\ a\ conference,\ a\ symposium,\ or\ some\ other\ event.=Title of a conference, a symposium, or some other event.
Title\ of\ a\ specific\ issue\ of\ a\ journal\ or\ other\ periodical.=Title of a specific issue of a journal or other periodical.
Title\ of\ the\ main\ publication\ this\ work\ is\ part\ of.=Title of the main publication this work is part of.
Title\ of\ the\ work.=Title of the work.
Total\ number\ of\ pages\ of\ the\ work.=Total number of pages of the work.
Total\ number\ of\ volumes\ of\ a\ multi-volume\ work.=Total number of volumes of a multi-volume work.
Type\ of\ the\ eprint\ identifier,\ e.\ g.,\ the\ name\ of\ the\ archive,\ repository,\ service,\ or\ system\ the\ eprint\ field\ refers\ to.=Type of the eprint identifier, e. g., the name of the archive, repository, service, or system the eprint field refers to.
URL\ of\ an\ online\ publication.=URL of an online publication.
Volume\ of\ a\ multi-volume\ book\ or\ a\ periodical.=Volume of a multi-volume book or a periodical.
Year\ of\ publication.=Year of publication.
This\ field\ is\ intended\ for\ recording\ abstracts,\ to\ be\ printed\ by\ a\ special\ bibliography\ style.=This field is intended for recording abstracts, to be printed by a special bibliography style.
This\ field\ may\ be\ useful\ when\ implementing\ a\ style\ for\ annotated\ bibliographies.=This field may be useful when implementing a style for annotated bibliographies.
Subtitle\ related\ to\ the\ "Booktitle".=Subtitle related to the "Booktitle".
Subtitle\ related\ to\ the\ "Maintitle".=Subtitle related to the "Maintitle".
Annex\ to\ the\ "Booktitle",\ to\ be\ printed\ in\ a\ different\ font.=Annex to the "Booktitle", to be printed in a different font.
Comment\ to\ this\ entry.=Comment to this entry.
Secondary\ editor\ performing\ a\ different\ editorial\ role,\ such\ as\ compiling,\ redacting,\ etc.=Secondary editor performing a different editorial role, such as compiling, redacting, etc.
Another\ secondary\ editor\ performing\ a\ different\ role.=Another secondary editor performing a different role.
Type\ of\ editorial\ role\ performed\ by\ the\ "Editor".=Type of editorial role performed by the "Editor".
Type\ of\ editorial\ role\ performed\ by\ the\ "Editora".=Type of editorial role performed by the "Editora".
Type\ of\ editorial\ role\ performed\ by\ the\ "Editorb".=Type of editorial role performed by the "Editorb".
Type\ of\ editorial\ role\ performed\ by\ the\ "Editorc".=Type of editorial role performed by the "Editorc".
Author(s)\ of\ a\ foreword\ to\ the\ work.=Author(s) of a foreword to the work.
International\ Standard\ Technical\ Report\ Number\ of\ a\ technical\ report.=International Standard Technical Report Number of a technical report.
International\ Standard\ Serial\ Number\ of\ a\ periodical.=International Standard Serial Number of a periodical.
Subtitle\ of\ a\ journal,\ a\ newspaper,\ or\ some\ other\ periodical.=Subtitle of a journal, a newspaper, or some other periodical.
Language(s)\ of\ the\ work.\ Languages\ may\ be\ specified\ literally\ or\ as\ localisation\ keys.=Language(s) of the work. Languages may be specified literally or as localisation keys.
Annex\ to\ the\ "Maintitle",\ to\ be\ printed\ in\ a\ different\ font.=Annex to the "Maintitle", to be printed in a different font.
Addon\ to\ be\ printed\ immediately\ after\ the\ author\ name\ in\ the\ bibliography.=Addon to be printed immediately after the author name in the bibliography.
If\ the\ work\ is\ a\ translation,\ a\ reprint,\ or\ something\ similar,\ the\ publication\ date\ of\ the\ original\ edition.=If the work is a translation, a reprint, or something similar, the publication date of the original edition.
If\ the\ work\ is\ a\ translation,\ the\ language(s)\ of\ the\ original\ work.=If the work is a translation, the language(s) of the original work.
Pagination\ of\ the\ work.\ The\ key\ should\ be\ given\ in\ the\ singular\ form.=Pagination of the work. The key should be given in the singular form.
Number\ of\ a\ partial\ volume.\ This\ field\ applies\ to\ books\ only,\ not\ to\ journals.\ It\ may\ be\ used\ when\ a\ logical\ volume\ consists\ of\ two\ or\ more\ physical\ ones.=Number of a partial volume. This field applies to books only, not to journals. It may be used when a logical volume consists of two or more physical ones.
Title\ in\ an\ abridged\ form.=Title in an abridged form.
Annex\ to\ the\ "Title",\ to\ be\ printed\ in\ a\ different\ font.=Annex to the "Title", to be printed in a different font.
Translator(s)\ of\ the\ "Title"\ or\ "Booktitle",\ depending\ on\ the\ entry\ type.\ If\ the\ translator\ is\ identical\ to\ the\ "Editor",\ the\ standard\ styles\ will\ automatically\ concatenate\ these\ fields\ in\ the\ bibliography.=Translator(s) of the "Title" or "Booktitle", depending on the entry type. If the translator is identical to the "Editor", the standard styles will automatically concatenate these fields in the bibliography.
Type\ of\ a\ "Manual",\ "Patent",\ "Report",\ or\ "Thesis".=Type of a "Manual", "Patent", "Report", or "Thesis".
This\ field\ holds\ an\ entry\ key\ for\ the\ cross-referencing\ feature.\ Child\ entries\ with\ a\ "Crossref"\ field\ inherit\ data\ from\ the\ parent\ entry\ specified\ in\ the\ "Crossref"\ field.=This field holds an entry key for the cross-referencing feature. Child entries with a "Crossref" field inherit data from the parent entry specified in the "Crossref" field.
Gender\ of\ the\ author\ or\ gender\ of\ the\ editor,\ if\ there\ is\ no\ author.=Gender of the author or gender of the editor, if there is no author.
Citation\ keys\ of\ other\ entries\ which\ have\ a\ relationship\ to\ this\ entry.=Citation keys of other entries which have a relationship to this entry.
This\ field\ is\ an\ alternative\ cross-referencing\ mechanism.\ It\ differs\ from\ "Crossref"\ in\ that\ the\ child\ entry\ will\ not\ inherit\ any\ data\ from\ the\ parent\ entry\ specified\ in\ the\ "Xref"\ field.=This field is an alternative cross-referencing mechanism. It differs from "Crossref" in that the child entry will not inherit any data from the parent entry specified in the "Xref" field.
Owner/creator\ of\ this\ entry.=Owner/creator of this entry.
Timestamp\ of\ this\ entry,\ when\ it\ has\ been\ created\ or\ last\ modified.=Timestamp of this entry, when it has been created or last modified.
User-specific\ printed\ flag,\ in\ case\ the\ entry\ has\ been\ printed.=User-specific printed flag, in case the entry has been printed.
User-specific\ priority.=User-specific priority.
User-specific\ quality\ flag,\ in\ case\ its\ quality\ is\ assured.=User-specific quality flag, in case its quality is assured.
User-specific\ ranking.=User-specific ranking.
User-specific\ read\ status.=User-specific read status.
User-specific\ relevance\ flag,\ in\ case\ the\ entry\ is\ relevant.=User-specific relevance flag, in case the entry is relevant.

Auto\ complete\ disabled.=Auto complete disabled.
Auto\ complete\ enabled.=Auto complete enabled.

Remove\ formatter\ for\ %0=Remove formatter for %0
Remove\ formatter\ '%0'=Remove formatter '%0'

An\ article\ in\ a\ journal,\ magazine,\ newspaper,\ or\ other\ periodical\ which\ forms\ a\ self-contained\ unit\ with\ its\ own\ title.=An article in a journal, magazine, newspaper, or other periodical which forms a self-contained unit with its own title.
A\ single-volume\ book\ with\ one\ or\ more\ authors\ where\ the\ authors\ share\ credit\ for\ the\ work\ as\ a\ whole.=A single-volume book with one or more authors where the authors share credit for the work as a whole.
A\ book-like\ work\ without\ a\ formal\ publisher\ or\ sponsoring\ institution.=A book-like work without a formal publisher or sponsoring institution.
A\ single-volume\ collection\ with\ multiple,\ self-contained\ contributions\ by\ distinct\ authors\ which\ have\ their\ own\ title.\ The\ work\ as\ a\ whole\ has\ no\ overall\ author\ but\ it\ will\ usually\ have\ an\ editor.=A single-volume collection with multiple, self-contained contributions by distinct authors which have their own title. The work as a whole has no overall author but it will usually have an editor.
A\ legacy\ alias\ for\ "InProceedings".=A legacy alias for "InProceedings".
A\ part\ of\ a\ book\ which\ forms\ a\ self-contained\ unit\ with\ its\ own\ title.=A part of a book which forms a self-contained unit with its own title.
A\ contribution\ to\ a\ collection\ which\ forms\ a\ self-contained\ unit\ with\ a\ distinct\ author\ and\ title.=A contribution to a collection which forms a self-contained unit with a distinct author and title.
An\ article\ in\ a\ conference\ proceedings.=An article in a conference proceedings.
Technical\ or\ other\ documentation,\ not\ necessarily\ in\ printed\ form.=Technical or other documentation, not necessarily in printed form.
A\ fallback\ type\ for\ entries\ which\ do\ not\ fit\ into\ any\ other\ category.=A fallback type for entries which do not fit into any other category.
Similar\ to\ "Thesis"\ except\ that\ the\ type\ field\ is\ optional\ and\ defaults\ to\ the\ localised\ term\ \ Master's\ thesis.=Similar to "Thesis" except that the type field is optional and defaults to the localised term  Master's thesis.
Similar\ to\ "Thesis"\ except\ that\ the\ type\ field\ is\ optional\ and\ defaults\ to\ the\ localised\ term\ PhD\ thesis.=Similar to "Thesis" except that the type field is optional and defaults to the localised term PhD thesis.
A\ single-volume\ conference\ proceedings.\ This\ type\ is\ very\ similar\ to\ "Collection".=A single-volume conference proceedings. This type is very similar to "Collection".
Similar\ to\ "Report"\ except\ that\ the\ type\ field\ is\ optional\ and\ defaults\ to\ the\ localised\ term\ technical\ report.=Similar to "Report" except that the type field is optional and defaults to the localised term technical report.
A\ work\ with\ an\ author\ and\ a\ title\ which\ has\ not\ been\ formally\ published,\ such\ as\ a\ manuscript\ or\ the\ script\ of\ a\ talk.=A work with an author and a title which has not been formally published, such as a manuscript or the script of a talk.
This\ type\ is\ similar\ to\ "InBook"\ but\ intended\ for\ works\ originally\ published\ as\ a\ stand-alone\ book.=This type is similar to "InBook" but intended for works originally published as a stand-alone book.
An\ article\ in\ a\ work\ of\ reference.\ This\ is\ a\ more\ specific\ variant\ of\ the\ generic\ "InCollection"\ entry\ type.=An article in a work of reference. This is a more specific variant of the generic "InCollection" entry type.
A\ multi-volume\ "Book".=A multi-volume "Book".
A\ multi-volume\ "Collection".=A multi-volume "Collection".
A\ multi-volume\ "Proceedings"\ entry.=A multi-volume "Proceedings" entry.
A\ multi-volume\ "Reference"\ entry.\ The\ standard\ styles\ will\ treat\ this\ entry\ type\ as\ an\ alias\ for\ "MvCollection".=A multi-volume "Reference" entry. The standard styles will treat this entry type as an alias for "MvCollection".
This\ entry\ type\ is\ intended\ for\ sources\ such\ as\ web\ sites\ which\ are\ intrinsically\ online\ resources.=This entry type is intended for sources such as web sites which are intrinsically online resources.
A\ single-volume\ work\ of\ reference\ such\ as\ an\ encyclopedia\ or\ a\ dictionary.=A single-volume work of reference such as an encyclopedia or a dictionary.
A\ technical\ report,\ research\ report,\ or\ white\ paper\ published\ by\ a\ university\ or\ some\ other\ institution.=A technical report, research report, or white paper published by a university or some other institution.
An\ entry\ set\ is\ a\ group\ of\ entries\ which\ are\ cited\ as\ a\ single\ reference\ and\ listed\ as\ a\ single\ item\ in\ the\ bibliography.=An entry set is a group of entries which are cited as a single reference and listed as a single item in the bibliography.
Supplemental\ material\ in\ a\ "Book".\ This\ type\ is\ provided\ for\ elements\ such\ as\ prefaces,\ introductions,\ forewords,\ afterwords,\ etc.\ which\ often\ have\ a\ generic\ title\ only.=Supplemental material in a "Book". This type is provided for elements such as prefaces, introductions, forewords, afterwords, etc. which often have a generic title only.
Supplemental\ material\ in\ a\ "Collection".=Supplemental material in a "Collection".
Supplemental\ material\ in\ a\ "Periodical".\ This\ type\ may\ be\ useful\ when\ referring\ to\ items\ such\ as\ regular\ columns,\ obituaries,\ letters\ to\ the\ editor,\ etc.\ which\ only\ have\ a\ generic\ title.=Supplemental material in a "Periodical". This type may be useful when referring to items such as regular columns, obituaries, letters to the editor, etc. which only have a generic title.
A\ thesis\ written\ for\ an\ educational\ institution\ to\ satisfy\ the\ requirements\ for\ a\ degree.=A thesis written for an educational institution to satisfy the requirements for a degree.
An\ alias\ for\ "Online",\ provided\ for\ jurabib\ compatibility.=An alias for "Online", provided for jurabib compatibility.
Computer\ software.\ The\ standard\ styles\ will\ treat\ this\ entry\ type\ as\ an\ alias\ for\ "Misc".=Computer software. The standard styles will treat this entry type as an alias for "Misc".
A\ data\ set\ or\ a\ similar\ collection\ of\ (mostly)\ raw\ data.=A data set or a similar collection of (mostly) raw data.

Display\ count\ of\ items\ in\ group=Display count of items in group
Remove\ the\ following\ characters\:=Remove the following characters:
Truncate=Truncate
Truncates\ a\ string\ after\ a\ given\ index.=Truncates a string after a given index.
Close\ all=Close all
Close\ all\ libraries=Close all libraries
Close\ other\ libraries=Close other libraries
Close\ others=Close others
Reveal\ in\ file\ explorer=Reveal in file explorer

Autolink\ files=Autolink files

Custom\ editor\ tabs=Custom editor tabs
Custom\ export\ formats=Custom export formats
Custom\ import\ formats=Custom import formats

No\ list\ enabled=No list enabled
Protect\ selection=Protect selection
Unprotect\ selection=Unprotect selection

Customized\ preview\ style=Customized preview style
Next\ preview\ style=Next preview style
Previous\ preview\ style=Previous preview style

(\ Note\:\ Press\ return\ to\ commit\ changes\ in\ the\ table\!\ )=( Note\: Press return to commit changes in the table\! )
New\ inproceedings=New inproceedings
Reset\ entry\ types\ and\ fields\ to\ defaults=Reset entry types and fields to defaults
This\ will\ reset\ all\ entry\ types\ to\ their\ default\ values\ and\ remove\ all\ custom\ entry\ types=This will reset all entry types to their default values and remove all custom entry types
Replace\ tabs\ with\ space=Replace tabs with space
Replace\ tabs\ with\ space\ in\ the\ field\ content.=Replace tabs with space in the field content.
Remove\ redundant\ spaces=Remove redundant spaces
Replaces\ consecutive\ spaces\ with\ a\ single\ space\ in\ the\ field\ content.=Replaces consecutive spaces with a single space in the field content.
Remove\ digits=Remove digits
Removes\ digits.=Removes digits.

Presets=Presets

Generate\ groups\ from\ keywords\ in\ the\ following\ field=Generate groups from keywords in the following field
Generate\ groups\ for\ author\ last\ names=Generate groups for author last names
Regular\ expression=Regular expression

Error\ importing.\ See\ the\ error\ log\ for\ details.=Error importing. See the error log for details.

Error\ from\ import\:\ %0=Error from import\: %0
Error\ reading\ PDF\ content\:\ %0=Error reading PDF content\: %0
Bib\ entry\ was\ successfully\ imported=Bib entry was successfully imported
File\ was\ successfully\ imported\ as\ a\ new\ entry=File was successfully imported as a new entry
No\ BibTeX\ data\ was\ found.\ An\ empty\ entry\ was\ created\ with\ file\ link.=No BibTeX data was found. An empty entry was created with file link.
Processing\ file\ %0=Processing file %0
Export\ selected=Export selected

Separate\ merged\ citations=Separate merged citations
Separate\ citations=Separate citations

Unprotect\ terms=Unprotect terms

Generate\ a\ new\ key\ for\ imported\ entries\ (overwriting\ their\ default)=Generate a new key for imported entries (overwriting their default)
Warn\ about\ duplicates\ on\ import=Warn about duplicates on import

Custom\ DOI\ URI=Custom DOI URI
Use\ custom\ DOI\ base\ URI\ for\ article\ access=Use custom DOI base URI for article access

Cited\ on\ pages=Cited on pages
Please\ move\ the\ cursor\ into\ the\ document\ text.=Please\ move\ the\ cursor\ into\ the\ document\ text.
To\ get\ the\ visual\ positions\ of\ your\ citations\ I\ need\ to\ move\ the\ cursor\ around,\ but\ could\ not\ get\ it.=To\ get\ the\ visual\ positions\ of\ your\ citations\ I\ need\ to\ move\ the\ cursor\ around,\ but\ could\ not\ get\ it.

I\ cannot\ insert\ to\ the\ cursor's\ current\ location.=I\ cannot\ insert\ to\ the\ cursor's\ current\ location.

Please\ move\ the\ cursor\ to\ the\ location\ for\ the\ new\ citation.=Please\ move\ the\ cursor\ to\ the\ location\ for\ the\ new\ citation.

Please\ create\ it\ in\ the\ document\ or\ change\ in\ the\ file\:=Please create it in the document or change in the file:

Please\ use\ the\ latter\ in\ the\ style\ file\ below\ to\ avoid\ localization\ problems.=Please use the latter in the style file below to avoid localization problems.

The\ %0\ character\ style\ '%1'\ is\ a\ display\ name\ for\ '%2'.=The %0 character style '%1' is a display name for '%2'.

The\ %0\ character\ style\ '%1'\ is\ missing\ from\ the\ document=The %0 character style '%1' is missing from the document

The\ %0\ paragraph\ style\ '%1'\ is\ a\ display\ name\ for\ '%2'.=The %0 paragraph style '%1' is a display name for '%2'.

The\ %0\ paragraph\ style\ '%1'\ is\ missing\ from\ the\ document=The %0 paragraph style '%1' is missing from the document

Error\ while\ checking\ if\ Writer\ is\ recording\ changes\ or\ has\ recorded\ changes.=Error while checking if Writer is recording changes or has recorded changes.

Cannot\ work\ with\ [Edit]/[Track\ Changes]/[Record]\ turned\ on.=Cannot work with [Edit]/[Track Changes]/[Record] turned on.

Changes\ by\ JabRef\ could\ result\ in\ unexpected\ interactions\ with\ recorded\ changes.=Changes by JabRef could result in unexpected interactions with recorded changes.

Recording\ and/or\ Recorded\ changes=Recording and/or Recorded changes

Use\ [Edit]/[Track\ Changes]/[Manage]\ to\ resolve\ them\ first.=Use [Edit]/[Track Changes]/[Manage] to resolve them first.

Unable\ to\ find\ valid\ certification\ path\ to\ requested\ target(%0),\ download\ anyway?=Unable to find valid certification path to requested target(%0), download anyway?
Download\ operation\ canceled.=Download operation canceled.

Convert\ timestamp\ field\ to\ field\ 'creationdate'=Convert timestamp field to field 'creationdate'
Convert\ timestamp\ field\ to\ field\ 'modificationdate'=Convert timestamp field to field 'modificationdate'

New\ entry\ by\ type=New entry by type

File\ '%1'\ is\ a\ duplicate\ of\ '%0'.\ Keeping\ '%0'=File '%1' is a duplicate of '%0'. Keeping '%0'

Enable\ field\ formatters=Enable field formatters
Entry\ Type=Entry Type
Entry\ types=Entry types
Others=Others
Recommended=Recommended

Authors\ and\ Title=Authors and Title
Catalog=Catalog
Catalogs=Catalogs
Select\ Catalogs\:=Select Catalogs:
Add\ Author\:=Add Author\:
Add\ Query\:=Add Query\:
Add\ Research\ Question\:=Add Research Question\:
Queries=Queries
Research\ Questions=Research Questions
Study\ Title\:=Study Title\:
Start\ new\ systematic\ literature\ review=Start new systematic literature review
Manage\ study\ definition=Manage study definition
Update\ study\ search\ results=Update study search results
Study\ repository\ could\ not\ be\ created=Study repository could not be created

All\ query\ terms\ are\ joined\ using\ the\ logical\ AND,\ and\ OR\ operators=All query terms are joined using the logical AND, and OR operators
Finalize=Finalize
If\ the\ sequence\ of\ terms\ is\ relevant\ wrap\ them\ in\ double\ quotes =If the sequence of terms is relevant wrap them in double quotes
Query\ terms\ are\ separated\ by\ spaces.=Query terms are separated by spaces.
Select\ the\ study\ directory\:=Select the study directory\:
An\ example\:=An example\:
Start\ survey=Start survey
Query=Query
Question=Question
Select\ directory=Select directory

Fulltext\ Index=Fulltext Index
Automatically\ index\ all\ linked\ files\ for\ fulltext\ search=Automatically index all linked files for fulltext search
Rebuild\ fulltext\ search\ index=Rebuild fulltext search index
Rebuild\ fulltext\ search\ index\ for\ current\ library?=Rebuild fulltext search index for current library?
Rebuilding\ fulltext\ search\ index...=Rebuilding fulltext search index...
Failed\ to\ access\ fulltext\ search\ index=Failed to access fulltext search index
Found\ match\ in\ %0=Found match in %0
On\ page\ %0=On page %0
Found\ matches\ in\ Annotations\:=Found matches in Annotations:

Fetcher\ cannot\ be\ tested\!=Fetcher cannot be tested!
Fetcher\ unknown\!=Fetcher unknown!

Character\ by\ character=Character by character
Embedded=Embedded
Entry=Entry
Symmetric\ character\ by\ character=Symmetric character by character
Symmetric\ word\ by\ word=Symmetric word by word
Verbatim=Verbatim
Word\ by\ word=Word by word

Add\ certificate=Add certificate
Serial\ number=Serial number
Issuer=Issuer
Valid\ from=Valid from
Valid\ to=Valid to
Signature\ algorithm=Signature algorithm
Version=Version

Error\ downloading=Error downloading

No\ data\ was\ found\ for\ the\ identifier=No data was found for the identifier
Server\ not\ available=Server not available
Fetching\ information\ using\ %0=Fetching information using %0
Look\ up\ identifier=Look up identifier
Bibliographic\ data\ not\ found.\ Cause\ is\ likely\ the\ client\ side.\ Please\ check\ connection\ and\ identifier\ for\ correctness.=Bibliographic data not found. Cause is likely the client side. Please check connection and identifier for correctness.
Bibliographic\ data\ not\ found.\ Cause\ is\ likely\ the\ server\ side.\ Please\ try\ again\ later.=Bibliographic data not found. Cause is likely the server side. Please try again later.
Error\ message\ %0=Error message %0
Identifier\ not\ found=Identifier not found

Custom\ API\ key=Custom API key
Check\ %0\ API\ Key\ Setting=Check %0 API Key Setting

Edit\ content=Edit content
Copy\ or\ Move\ content=Copy or Move content
Overwrite\ field\ content=Overwrite field content
Set=Set
Append=Append
Clear\ field\ content=Clear field content
Set\ or\ append\ content=Set or append content
Edit\ field\ content\ for\ selected\ entries=Edit field content for selected entries
Rename=Rename
Copy\ content=Copy content
Move\ content=Move content
Swap\ content=Swap content
Copy\ or\ move\ the\ content\ of\ one\ field\ to\ another=Copy or move the content of one field to another
Automatic\ field\ editor=Automatic field editor
From=From
Keep\ Modifications=Keep Modifications
To=To
Open\ Link=Open Link
Highlight\ words=Highlight words
Highlight\ characters=Highlight characters
Unified\ View=Unified View
Split\ View=Split View
Plain\ Text=Plain Text
Show\ Diff=Show Diff
Only\ show\ changed\ fields=Only show changed fields

<<<<<<< HEAD

# AI
AI=AI
AI\ chat=AI chat
I\ agree=I agree
Please\ attach\ at\ least\ one\ PDF\ file\ to\ enable\ chatting\ with\ PDF\ files.=Please attach at least one PDF file to enable chatting with PDF files.
Privacy\ notice=Privacy notice
Show\ 'AI\ Chat'\ tab=Show 'AI Chat' tab
Show\ 'AI\ Summary'\ tab=Show 'AI Summary' tab
Submit=Submit
Unable\ to\ chat=Unable to chat
The\ AI\ may\ generate\ inaccurate\ or\ inappropriate\ responses.\ Please\ verify\ any\ information\ provided.=The AI may generate inaccurate or inappropriate responses. Please verify any information provided.
Clear\ chat\ history=Clear chat history
Document\ splitter\ -\ chunk\ size=Document splitter - chunk size
Document\ splitter\ -\ overlap\ size=Document splitter - overlap size
Document\ splitter\ chunk\ size\ must\ be\ greater\ than\ 0=Document splitter chunk size must be greater than 0
Document\ splitter\ overlap\ size\ must\ be\ greater\ than\ 0\ and\ less\ than\ chunk\ size=Document splitter overlap size must be greater than 0 and less than chunk size
Embedding\ model=Embedding model
Expert\ settings=Expert settings
Reset\ expert\ settings\ to\ default=Reset expert settings to default
Leave\ these\ fields\ as\ is,\ if\ you\ are\ not\ sure\ of\ their\ purpose.=Leave these fields as is, if you are not sure of their purpose.
Only\ PDF\ files\ are\ supported.=Only PDF files are supported.
Please\ provide\ a\ non-empty\ and\ unique\ citation\ key\ for\ this\ entry.=Please provide a non-empty and unique citation key for this entry.
RAG\ -\ maximum\ results\ count=RAG - maximum results count
RAG\ -\ minimum\ score=RAG - minimum score
RAG\ max\ results\ count\ must\ be\ greater\ than\ 0=RAG max results count must be greater than 0
RAG\ min\ score\ must\ be\ greater\ than\ 0\ and\ less\ than\ 1=RAG min score must be greater than 0 and less than 1
Clear\ embeddings\ cache=Clear embeddings cache
Clear\ embeddings\ cache\ for\ current\ library?=Clear embeddings cache for current library?
Clearing\ embeddings\ cache...=Clearing embeddings cache...
Temperature=Temperature
Temperature\ must\ be\ between\ 0\ and\ 2=Temperature must be between 0 and 2
Are\ you\ sure\ you\ want\ to\ clear\ the\ chat\ history\ of\ this\ entry?=Are you sure you want to clear the chat history of this entry?
Context\ window\ size=Context window size
Context\ window\ size\ must\ be\ greater\ than\ 0=Context window size must be greater than 0
Instruction\ for\ AI\ (also\ known\ as\ prompt\ or\ system\ message)=Instruction for AI (also known as prompt or system message)
An\ OpenAI\ token\ has\ to\ be\ provided=An OpenAI token has to be provided
The\ instruction\ has\ to\ be\ provided=The instruction has to be provided
An\ I/O\ error\ occurred\ while\ opening\ the\ embedding\ model\ by\ URL\ %0=An I/O error occurred while opening the embedding model by URL %0
Got\ error\ while\ processing\ the\ file\:=Got error while processing the file:
The\ model\ by\ URL\ %0\ is\ malformed=The model by URL %0 is malformed
Unable\ to\ find\ the\ embedding\ model\ by\ the\ URL\ %0=Unable to find the embedding model by the URL %0
API\ base\ URL\ has\ to\ be\ provided=API base URL has to be provided
Chat\ model=Chat model
Chat\ model\ has\ to\ be\ provided=Chat model has to be provided
AI\ provider=AI provider
API\ base\ URL\ (used\ only\ for\ LLM)=API base URL (used only for LLM)
An\ error\ occurred\ while\ building\ the\ embedding\ model=An error occurred while building the embedding model
Embedding\ model\ is\ not\ set\ up=Embedding model is not set up
AI\ summary=AI summary
Regenerate=Regenerate
The\ path\ of\ the\ current\ library\ is\ not\ set,\ but\ it\ is\ required\ for\ summarization=The path of the current library is not set, but it is required for summarization
Enable\ AI\ functionality\ (summary\ generation\ and\ chatting)\ in\ JabRef=Enable AI functionality (summary generation and chatting) in JabRef
API\ key\ is\ missing.=API key is missing.
Customize\ expert\ settings=Customize expert settings
Downloading\ embedding\ model...=Downloading embedding model...
Generating\ embeddings\ for\ for\ %0=Generating embeddings for for %0
These\ parameters\ affect\ how\ the\ AI\ will\ answer\ you\ questions.=These parameters affect how the AI will answer you questions.
Additionally,\ we\ use\ Deep\ Java\ Library\ embedding\ models\ for\ both\ chatting\ and\ summarization.\ The\ embedding\ model\ will\ be\ downloaded\ in\ background\ from\ Deep\ Java\ Library\ servers\ anonymously.=Additionally, we use Deep Java Library embedding models for both chatting and summarization. The embedding model will be downloaded in background from Deep Java Library servers anonymously.
Chat\ with\ AI\ about\ content\ of\ attached\ file(s)=Chat with AI about content of attached file(s)
If\ you\ have\ chosen\ the\ Hugging\ Face\ as\ AI\ provider,\ the\ privacy\ policy\ of\ Hugging\ Face\ applies.\ You\ find\ it\ at\ %0.=If you have chosen the Hugging Face as AI provider, the privacy policy of Hugging Face applies. You find it at %0.
If\ you\ have\ chosen\ the\ Mistral\ AI\ as\ AI\ provider,\ the\ privacy\ policy\ of\ Mistral\ AI\ applies.\ You\ find\ it\ at\ %0.=If you have chosen the Mistral AI as AI provider, the privacy policy of Mistral AI applies. You find it at %0.
If\ you\ have\ chosen\ the\ OpenAI\ as\ AI\ provider,\ the\ privacy\ policy\ of\ OpenAI\ applies.\ You\ find\ it\ at\ %0.=If you have chosen the OpenAI as AI provider, the privacy policy of OpenAI applies. You find it at %0.
In\ order\ to\ use\ AI\ chat,\ set\ OpenAI\ API\ key\ inside\ JabRef\ preferences\ (AI\ tab).=In order to use AI chat, set OpenAI API key inside JabRef preferences (AI tab).
In\ order\ to\ use\ AI\ chat,\ you\ need\ to\ enable\ chatting\ with\ attached\ PDF\ files\ in\ JabRef\ preferences\ (AI\ tab).=In order to use AI chat, you need to enable chatting with attached PDF files in JabRef preferences (AI tab).
Unable\ to\ chat\ with\ AI.=Unable to chat with AI.
API\ key=API key
Downloading...=Downloading...
No\ summary\ can\ be\ generated\ for\ entry\ '%0'\ as\ the\ database\ doesn't\ have\ path=No summary can be generated for entry '%0' as the database doesn't have path
No\ summary\ can\ be\ generated\ for\ entry\ '%0'.\ Could\ not\ find\ attached\ linked\ files.=No summary can be generated for entry '%0'. Could not find attached linked files.
Rebuild=Rebuild
Click\ here\ to\ navigate\ to\ AI\ preferences.=Click here to navigate to AI preferences.
API\ base\ URL\ setting\ appears\ to\ be\ incorrect.\ Please\ check\ it\ in\ AI\ expert\ settings.=API base URL setting appears to be incorrect. Please check it in AI expert settings.
Could\ not\ find\ path\ for\ a\ linked\ file\ %0\ while\ generating\ embeddings\ for\ entry\ %1=Could not find path for a linked file %0 while generating embeddings for entry %1
Unable\ to\ generate\ embeddings\ for\ file\ %0,\ because\ JabRef\ was\ unable\ to\ extract\ text\ from\ the\ file,\ while\ processing\ entry\ %1=Unable to generate embeddings for file %0, because JabRef was unable to extract text from the file, while processing entry %1
AI-generated\ summary\ of\ attached\ file(s)=AI-generated summary of attached file(s)
As\ soon\ as\ you\ ask\ a\ question,\ the\ text\ content\ of\ all\ PDFs\ attached\ to\ the\ entry\ are\ sent\ to\ external\ service.=As soon as you ask a question, the text content of all PDFs attached to the entry are sent to external service.
Downloading\ embedding\ model...\ Afterward,\ you\ will\ be\ able\ to\ chat\ with\ your\ files.=Downloading embedding model... Afterward, you will be able to chat with your files.
JabRef\ uses\ AI\ providers\ to\ enable\ AI\ functionality\ (chatting\ with\ attached\ file(s)\ and\ summarization).\ AI\ provider\ is\ an\ external\ service.\ To\ enable\ processing\ of\ attached\ file(s),\ their\ contents\ need\ to\ be\ shared\ with\ the\ currently\ selected\ AI\ provider.=JabRef uses AI providers to enable AI functionality (chatting with attached file(s) and summarization). AI provider is an external service. To enable processing of attached file(s), their contents need to be shared with the currently selected AI provider.
Please\ attach\ at\ least\ one\ PDF\ file\ to\ enable\ chatting\ with\ PDF\ file(s).=Please attach at least one PDF file to enable chatting with PDF file(s).
The\ attached\ file(s)\ are\ currently\ being\ processed\ by\ %0.\ Once\ completed,\ you\ will\ be\ able\ to\ see\ the\ summary.=The attached file(s) are currently being processed by %0. Once completed, you will be able to see the summary.
The\ embeddings\ of\ the\ file(s)\ are\ currently\ being\ generated.\ Please\ wait,\ and\ at\ the\ end\ you\ will\ be\ able\ to\ chat.=The embeddings of the file(s) are currently being generated. Please wait, and at the end you will be able to chat.
Estimated\ time\ left\:\ %0\ minutes=Estimated time left: %0 minutes
Estimated\ time\ left\:\ %0\ minutes,\ %1\ seconds=Estimated time left: %0 minutes, %1 seconds
Estimated\ time\ left\:\ %0\ seconds=Estimated time left: %0 seconds
Waiting\ for\ AI\ reply\ for\ %0...=Waiting for AI reply for %0...
Waiting\ summary\ for\ %0...=Waiting summary for %0...

=======
Link=Link
Source\ URL=Source URL
>>>>>>> 1d31ed5e
Edit\ file\ link=Edit file link
Add\ file\ link=Add file link

(Note\:\ If\ original\ entries\ lack\ keywords\ to\ qualify\ for\ the\ new\ group\ configuration,\ confirming\ here\ will\ add\ them)=(Note: If original entries lack keywords to qualify for the new group configuration, confirming here will add them)
Assign=Assign
Do\ not\ assign=Do not assign

Error\ occurred\ %0=Error occurred %0
Left\ Entry=Left Entry
Merge\ %0=Merge %0
Right\ Entry=Right Entry
Unmerge\ %0=Unmerge %0
plain\ text=plain text

The\ %0s\ are\ the\ same.\ However,\ the\ order\ of\ field\ content\ differs=The %0s are the same. However, the order of field content differs

Keep\ from\ import=Keep from import
Keep\ merged=Keep merged
Keep\ existing\ entry=Keep existing entry

No\ entries\ corresponding\ to\ given\ query=No entries corresponding to given query

Review\ backup=Review\ backup
A\ backup\ file\ for\ '%0'\ was\ found\ at\ [%1]=A backup file for '%0' was found at [%1]
Do\ you\ want\ to\ recover\ the\ library\ from\ the\ backup\ file?=Do you want to recover the library from the backup file?
This\ could\ indicate\ that\ JabRef\ did\ not\ shut\ down\ cleanly\ last\ time\ the\ file\ was\ used.=This could indicate that JabRef did not shut down cleanly last time the file was used.

Use\ the\ field\ FJournal\ to\ store\ the\ full\ journal\ name\ for\ (un)abbreviations\ in\ the\ entry=Use the field FJournal to store the full journal name for (un)abbreviations in the entry

Library\ to\ import\ into=Library to import into

Enable\ web\ search=Enable web search
Web\ search\ disabled=Web search disabled

Multiline=Multiline

Unable\ to\ open\ linked\ eprint.\ Please\ set\ the\ eprinttype\ field=Unable to open linked eprint. Please set the eprinttype field
Unable\ to\ open\ linked\ eprint.\ Please\ verify\ that\ the\ eprint\ field\ has\ a\ valid\ '%0'\ id=Unable to open linked eprint. Please verify that the eprint field has a valid '%0' id

Search\ from\ history...=Search from history...
your\ search\ history\ is\ empty=your search history is empty
Clear\ history=Clear history

File=File
file=file
File\ directory\ is\ not\ set\ or\ does\ not\ exist\!=File directory is not set or does not exist!
File\ exists=File exists
File\ not\ found=File not found

Delete\ '%0'=Delete '%0'
Delete\ %0\ files=Delete %0 files
How\ should\ these\ files\ be\ handled?=How should these files be handled?
Permanently\ delete\ local\ file=Permanently delete local file
Delete\ from\ disk=Delete from disk
Move\ file(s)\ to\ trash=Move file(s) to trash
Keep\ file(s)=Keep file(s)
Error\ accessing\ file\ '%0'.=Error accessing file '%0'.
Cannot\ delete\ file\ '%0'=Cannot delete file '%0'
This\ operation\ requires\ selected\ linked\ files.=This operation requires selected linked files.
Move\ deleted\ files\ to\ trash\ (instead\ of\ deleting\ them)=Move deleted files to trash (instead of deleting them)

File\ permission\ error=File permission error
JabRef\ does\ not\ have\ permission\ to\ access\ %s=JabRef does not have permission to access %s

Problem\ finding\ files.\ See\ error\ log\ for\ details.=Problem finding files. See error log for details.
Path\ to\ %0=Path to %0

Create\ backup=Create backup
Automatically\ search\ and\ show\ unlinked\ files\ in\ the\ entry\ editor=Automatically search and show unlinked files in the entry editor

File\ "%0"\ cannot\ be\ added\!=File "%0" cannot be added!
Illegal\ characters\ in\ the\ file\ name\ detected.\nFile\ will\ be\ renamed\ to\ "%0"\ and\ added.=Illegal characters in the file name detected.\nFile will be renamed to "%0" and added.
Rename\ and\ add=Rename and add

401\ Unauthorized\:\ Access\ Denied.\ You\ are\ not\ authorized\ to\ access\ this\ resource.\ Please\ check\ your\ credentials\ and\ try\ again.\ If\ you\ believe\ you\ should\ have\ access,\ please\ contact\ the\ administrator\ for\ assistance.\nURL\:\ %0\ \n\ %1=401 Unauthorized: Access Denied. You are not authorized to access this resource. Please check your credentials and try again. If you believe you should have access, please contact the administrator for assistance.\nURL: %0 \n %1
403\ Forbidden\:\ Access\ Denied.\ You\ do\ not\ have\ permission\ to\ access\ this\ resource.\ Please\ contact\ the\ administrator\ for\ assistance\ or\ try\ a\ different\ action.\nURL\:\ %0\ \n\ %1=403 Forbidden: Access Denied. You do not have permission to access this resource. Please contact the administrator for assistance or try a different action.\nURL: %0 \n %1
404\ Not\ Found\ Error\:\ The\ requested\ resource\ could\ not\ be\ found.\ It\ seems\ that\ the\ file\ you\ are\ trying\ to\ download\ is\ not\ available\ or\ has\ been\ moved.\ Please\ verify\ the\ URL\ and\ try\ again.\ If\ you\ believe\ this\ is\ an\ error,\ please\ contact\ the\ administrator\ for\ further\ assistance.\nURL\:\ %0\ \n\ %1=404 Not Found Error: The requested resource could not be found. It seems that the file you are trying to download is not available or has been moved. Please verify the URL and try again. If you believe this is an error, please contact the administrator for further assistance.\nURL: %0 \n %1
Error\ downloading\ from\ URL.\ Cause\ is\ likely\ the\ server\ side.\ HTTP\ Error\ %0\ \n\ %1\ \nURL\:\ %2\ \nPlease\ try\ again\ later\ or\ contact\ the\ server\ administrator.=Error downloading from URL. Cause is likely the server side. HTTP Error %0 \n %1 \nURL: %2 \nPlease try again later or contact the server administrator.
Error\ message\:\ %0\ \nURL\:\ %1\ \nPlease\ check\ the\ URL\ and\ try\ again.=Error message: %0 \nURL: %1 \nPlease check the URL and try again.
Failed\ to\ download\ from\ URL=Failed to download from URL

Finished=Finished
Finished\ writing\ metadata\ for\ library\ %0\ (%1\ succeeded,\ %2\ skipped,\ %3\ errors).=Finished writing metadata for library %0 (%1 succeeded, %2 skipped, %3 errors).
Processing...=Processing...
Writing\ metadata\ to\ %0=Writing metadata to %0

Get\ more\ themes...=Get more themes...

Miscellaneous=Miscellaneous
File-related=File-related

Add\ selected\ entries\ to\ database=Add selected entries to database
The\ selected\ entry\ doesn't\ have\ a\ DOI\ linked\ to\ it.\ Lookup\ a\ DOI\ and\ try\ again.=The selected entry doesn't have a DOI linked to it. Lookup a DOI and try again.
Cited\ By=Cited By
Cites=Cites
No\ articles\ found=No articles found
Restart\ search=Restart search
Cancel\ search=Cancel search
Select\ entry=Select entry
Search\ aborted!=Search aborted!
Citation\ relations=Citation relations
Show\ articles\ related\ by\ citation=Show articles related by citation
Error\ while\ fetching\ citing\ entries\:\ %0=Error while fetching citing entries: %0
Help\ on\ external\ applications=Help on external applications
Identifier-based\ Web\ Search=Identifier-based Web Search

Related\ articles=Related articles
Show\ 'Related\ Articles'\ tab=Show 'Related Articles' tab

Pushing\ citations\ to\ TeXShop\ is\ only\ possible\ on\ macOS\!=Pushing citations to TeXShop is only possible on macOS!

Single\ instance=Single instance

Copied\ %0\ entry(ies)=Copied %0 entry(ies)
Cut\ %0\ entry(ies)=Cut %0 entry(ies)
Deleted\ %0\ entry(ies)=Deleted %0 entry(ies)

Enable\ Journal\ Information\ Fetching?=Enable Journal Information Fetching?
Would\ you\ like\ to\ enable\ fetching\ of\ journal\ information?\ This\ can\ be\ changed\ later\ in\ %0\ >\ %1.=Would you like to enable fetching of journal information? This can be changed later in %0 > %1.
Enable=Enable
Keep\ disabled=Keep disabled

Hide\ user\ comments=Hide user comments
Show\ user\ comments\ field=Show user comments field

More\ options...=More options...
Treat\ all\ duplicates\ entries\ the\ same\ way=Treat all duplicates entries the same way
Ask\ every\ time=Ask every time

Value\ is\ not\ in\ Unicode's\ Normalization\ Form\ "Canonical\ Composition"\ (NFC)\ format=Value is not in Unicode's Normalization Form "Canonical Composition" (NFC) format

Group\ icons=Group icons
Redownload\ file=Redownload file
Redownload\ missing\ files=Redownload missing files
Redownload\ missing\ files\ for\ current\ library?=Redownload missing files for current library?

Note\:\ The\ study\ directory\ should\ be\ empty.=Note: The study directory should be empty.
Warning\:\ The\ selected\ directory\ is\ not\ empty.=Warning: The selected directory is not empty.
Warning\:\ Failed\ to\ check\ if\ the\ directory\ is\ empty.=Warning: Failed to check if the directory is empty.
Warning\:\ The\ selected\ directory\ is\ not\ a\ valid\ directory.=Warning: The selected directory is not a valid directory.

Currently\ selected\ JStyle\:\ '%0' = Currently selected JStyle: '%0'
Currently\ selected\ CSL\ Style\:\ '%0' = Currently selected CSL Style: '%0'<|MERGE_RESOLUTION|>--- conflicted
+++ resolved
@@ -2533,7 +2533,6 @@
 Show\ Diff=Show Diff
 Only\ show\ changed\ fields=Only show changed fields
 
-<<<<<<< HEAD
 
 # AI
 AI=AI
@@ -2622,10 +2621,8 @@
 Waiting\ for\ AI\ reply\ for\ %0...=Waiting for AI reply for %0...
 Waiting\ summary\ for\ %0...=Waiting summary for %0...
 
-=======
 Link=Link
 Source\ URL=Source URL
->>>>>>> 1d31ed5e
 Edit\ file\ link=Edit file link
 Add\ file\ link=Add file link
 
