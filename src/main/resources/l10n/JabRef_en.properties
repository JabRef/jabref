--- conflicted
+++ resolved
@@ -2122,22 +2122,18 @@
 Required=Required
 Entry\ type\ cannot\ be\ empty.\ Please\ enter\ a\ name.=Entry type cannot be empty. Please enter a name.
 Field\ cannot\ be\ empty.\ Please\ enter\ a\ name.=Field cannot be empty. Please enter a name.
-<<<<<<< HEAD
-
-Import\ theme=Import theme
-
-Export\ theme=Export theme
-
-Export\ theme\ as\ CSS=Export theme as CSS
-
-Could\ not\ export\ theme=Could not export theme
-
-Export\ Theme=Export Theme
-
-Path\ to\ theme=Path to theme
-
-Theme\ name=Theme name
-=======
+
 Shared\ database=Shared database
 Lookup=Lookup
->>>>>>> 34314905
+
+Import\ theme=Import theme
+
+Export\ theme=Export theme
+
+Export\ theme\ as\ CSS=Export theme as CSS
+
+Could\ not\ export\ theme=Could not export theme
+
+Path\ to\ theme=Path to theme
+
+Theme\ name=Theme name