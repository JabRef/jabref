Unable\ to\ monitor\ file\ changes.\ Please\ close\ files\ and\ processes\ and\ restart.\ You\ may\ encounter\ errors\ if\ you\ continue\ with\ this\ session.=Unable to monitor file changes. Please close files and processes and restart. You may encounter errors if you continue with this session.
%0\ contains\ the\ regular\ expression\ <b>%1</b>=%0 contains the regular expression <b>%1</b>

%0\ contains\ the\ term\ <b>%1</b>=%0 contains the term <b>%1</b>

%0\ doesn't\ contain\ the\ regular\ expression\ <b>%1</b>=%0 doesn't contain the regular expression <b>%1</b>

%0\ doesn't\ contain\ the\ term\ <b>%1</b>=%0 doesn't contain the term <b>%1</b>

%0/%1\ entries=%0/%1 entries

Export\ operation\ finished\ successfully.=Export operation finished successfully.

Reveal\ in\ File\ Explorer=Reveal in File Explorer

%0\ matches\ the\ regular\ expression\ <b>%1</b>=%0 matches the regular expression <b>%1</b>

%0\ matches\ the\ term\ <b>%1</b>=%0 matches the term <b>%1</b>

Abbreviate\ journal\ names\ of\ the\ selected\ entries\ (DEFAULT\ abbreviation)=Abbreviate journal names of the selected entries (DEFAULT abbreviation)
Abbreviate\ journal\ names\ of\ the\ selected\ entries\ (DOTLESS\ abbreviation)=Abbreviate journal names of the selected entries (DOTLESS abbreviation)
Abbreviate\ journal\ names\ of\ the\ selected\ entries\ (SHORTEST\ UNIQUE\ abbreviation)=Abbreviate journal names of the selected entries (SHORTEST UNIQUE abbreviation)

Abbreviate\ names=Abbreviate names
Abbreviated\ %0\ journal\ names.=Abbreviated %0 journal names.

Abbreviation=Abbreviation
Abbreviations=Abbreviations

Unabbreviate\ journal\ names\ of\ the\ selected\ entries=Unabbreviate journal names of the selected entries
Unabbreviated\ %0\ journal\ names.=Unabbreviated %0 journal names.

dotless=dotless
shortest\ unique=shortest unique

About\ JabRef=About JabRef

Abstract=Abstract

Accept=Accept

Accept\ recommendations\ from\ Mr.\ DLib=Accept recommendations from Mr. DLib

Action=Action

Add=Add

Add\ a\ (compiled)\ custom\ Importer\ class\ from\ a\ class\ path.=Add a (compiled) custom Importer class from a class path.
The\ path\ need\ not\ be\ on\ the\ classpath\ of\ JabRef.=The path need not be on the classpath of JabRef.

Add\ a\ regular\ expression\ for\ the\ key\ pattern.=Add a regular expression for the key pattern.

Add\ entry\ manually=Add entry manually

Add\ selected\ entries\ to\ this\ group=Add selected entries to this group

Add\ subgroup=Add subgroup

Added\ group\ "%0".=Added group "%0".

Added\ string\:\ '%0'=Added string: '%0'
Added\ string=Added string
Edit\ strings=Edit strings
Duplicate\ string\ name\:\ '%0'=Duplicate string name: '%0'
Modified\ string=Modified string
Modified\ string\:\ '%0' =Modified string: '%0'
New\ string=New string
Remove\ string\ %0=Remove string %0
Deleted\ string=Deleted string
Deleted\ string\:\ '%0'=Deleted string: '%0'
Renamed\ string\:\ '%0'=Renamed string: '%0'
Please\ enter\ the\ string's\ label=Please enter the string's label
Resolve\ BibTeX\ strings=Resolve BibTeX strings
The\ label\ of\ the\ string\ cannot\ be\ a\ number.=The label of the string cannot be a number.
The\ label\ of\ the\ string\ cannot\ contain\ spaces.=The label of the string cannot contain spaces.
The\ label\ of\ the\ string\ cannot\ contain\ the\ '\#'\ character.=The label of the string cannot contain the '#' character.
String\ dialog,\ add\ string=String dialog, add string
String\ dialog,\ remove\ string=String dialog, remove string
Add\ new\ String=Add new String
String\ constants=String constants
Must\ not\ be\ empty\!=Must not be empty\!
A\ string\ with\ the\ label\ '%0'\ already\ exists.=A string with the label '%0' already exists.
String\ constant\ "%0"\ was\ not\ imported\ because\ it\ is\ not\ a\ valid\ string\ constant=String constant "%0" was not imported because it is not a valid string constant
String\ constant\ %0\ was\ not\ imported\ because\ it\ already\ exists\ in\ this\ library=String constant %0 was not imported because it already exists in this library
Could\ not\ import\ the\ following\ string\ constants\:\n\ %0=Could not import the following string constants:\n %0
Importing\ String\ constants=Importing String constants

All\ entries=All entries

Also\ remove\ subgroups=Also remove subgroups

and=and

any\ field\ that\ matches\ the\ regular\ expression\ <b>%0</b>=any field that matches the regular expression <b>%0</b>

Appearance=Appearance

Application=Application

Application\ to\ push\ entries\ to=Application to push entries to

Apply=Apply

Assign\ the\ original\ group's\ entries\ to\ this\ group?=Assign the original group's entries to this group?

Assigned\ %0\ entries\ to\ group\ "%1".=Assigned %0 entries to group "%1".

Assigned\ 1\ entry\ to\ group\ "%0".=Assigned 1 entry to group "%0".

Automatically\ create\ groups=Automatically create groups

Automatically\ remove\ exact\ duplicates=Automatically remove exact duplicates

Available\ export\ formats=Available export formats
Available\ import\ formats=Available import formats

%0\ source=%0 source
Show\ BibTeX\ source=Show BibTeX source
Show/edit\ %0\ source=Show/edit %0 source

Background\ Tasks=Background Tasks

Background\ Tasks\ are\ running=Background Tasks are running

Background\ Tasks\ are\ done=Background Tasks are done

Browse=Browse

by=by
The\ conflicting\ fields\ of\ these\ entries\ will\ be\ merged\ into\ the\ 'Comment'\ field.=The conflicting fields of these entries will be merged into the 'Comment' field.

Cancel=Cancel
Cannot\ create\ group=Cannot create group

Cannot\ create\ group.\ Please\ create\ a\ library\ first.=Cannot create group. Please create a library first.

Cannot\ open\ folder\ as\ the\ file\ is\ an\ online\ link.=Cannot open folder as the file is an online link.

case\ insensitive=case insensitive

case\ sensitive=case sensitive

Case\ sensitive=Case sensitive

change\ assignment\ of\ entries=change assignment of entries

Catalogues\ used\ for\ 'Search\ Selected'=Catalogues used for 'Search Selected'

Change\ case=Change case

Change\ entry\ type=Change entry type


Change\ of\ Grouping\ Method=Change of Grouping Method

change\ preamble=change preamble

Changed\ language=Changed language

Changed\ preamble=Changed preamble

Cite\ command=Cite command

Clear=Clear

Open\ /\ close\ entry\ editor=Open / close entry editor

Close\ dialog=Close dialog

Close\ the\ current\ library=Close the current library

Close\ window=Close window

Comments=Comments

Contained\ in=Contained in

Content=Content

Copy=Copy

Copy\ title=Copy title
Copy\ citation\ (html)=Copy citation (html)
Copy\ citation\ (text)=Copy citation (text)
Copy\ citation\ key=Copy citation key
Copy\ citation\ key\ and\ link=Copy citation key and link
Copy\ citation\ key\ and\ title=Copy citation key and title
Copy\ citation\ key\ with\ configured\ cite\ command=Copy citation key with configured cite command

Copy\ to\ clipboard=Copy to clipboard

Could\ not\ call\ executable=Could not call executable

Could\ not\ export\ preferences=Could not export preferences

Could\ not\ find\ a\ suitable\ import\ format.=Could not find a suitable import format.
Could\ not\ import\ preferences=Could not import preferences

Could\ not\ instantiate\ %0=Could not instantiate %0
Could\ not\ instantiate\ %0\ %1=Could not instantiate %0 %1
Could\ not\ instantiate\ %0.\ Have\ you\ chosen\ the\ correct\ package\ path?=Could not instantiate %0. Have you chosen the correct package path?

Could\ not\ print\ preview=Could not print preview

Create\ custom\ fields\ for\ each\ BibTeX\ entry=Create custom fields for each BibTeX entry

crossreferenced\ entries\ included=crossreferenced entries included

Current\ content\:\ %0=Current content: %0

Current\ value\:\ %0=Current value: %0

Custom\ entry\ types=Custom entry types

Custom\ entry\ types\ found\ in\ file=Custom entry types found in file

Customize\ entry\ types=Customize entry types

Customize\ keyboard\ shortcuts=Customize keyboard shortcuts

Cut=Cut

cut\ entries=cut entries

cut\ entry\ %0=cut entry %0

Library\ encoding=Library encoding

Library\ properties=Library properties
%0\ -\ Library\ properties=%0 - Library properties

Default=Default

Character\ encoding\ UTF-8\ is\ not\ supported.=Character encoding UTF-8 is not supported.
UTF-8\ could\ not\ be\ used\ to\ encode\ the\ following\ characters\:\ %0=UTF-8 could not be used to encode the following characters: %0
The\ chosen\ encoding\ '%0'\ could\ not\ encode\ the\ following\ characters\:=The chosen encoding '%0' could not encode the following characters:

Downloading=Downloading

Execute\ default\ action\ in\ dialog=Execute default action in dialog

Delete=Delete

Delete\ entry=Delete entry

Delete\ multiple\ entries=Delete multiple entries

Descending=Descending

Description=Description

Do\ not\ ask\ again=Do not ask again

Display\ all\ entries\ belonging\ to\ one\ or\ more\ of\ the\ selected\ groups=Display all entries belonging to one or more of the selected groups

Display\ all\ error\ messages=Display all error messages

Display\ help\ on\ command\ line\ options=Display help on command line options

Display\ only\ entries\ belonging\ to\ all\ selected\ groups=Display only entries belonging to all selected groups
Display\ version=Display version

Do\ not\ abbreviate\ names=Do not abbreviate names


Do\ not\ open\ any\ files\ at\ startup=Do not open any files at startup

Do\ not\ wrap\ when\ saving=Do not wrap when saving

Donate\ to\ JabRef=Donate to JabRef

Download\ file=Download file

Download\ '%0'\ was\ a\ HTML\ file.\ Removed.=Download '%0' was a HTML file. Removed.
Download\ '%0'\ was\ a\ HTML\ file.\ Keeping\ URL.=Download '%0' was a HTML file. Keeping URL.

duplicate\ removal=duplicate removal

Duplicate\ fields=Duplicate fields

Unable\ to\ change\ field\ name\.\ "%0"\ already\ in\ use.=Unable to change field name. "%0" already in use.

Duplicates\ found=Duplicates found

Dynamically\ group\ entries\ by\ a\ free-form\ search\ expression=Dynamically group entries by a free-form search expression

Dynamically\ group\ entries\ by\ searching\ a\ field\ for\ a\ keyword=Dynamically group entries by searching a field for a keyword

Each\ line\ must\ be\ of\ the\ following\ form\:\ \'tab\:field1;field2;...;fieldN\'.=Each line must be of the following form\: 'tab\:field1;field2;...;fieldN'.

Edit=Edit

Edit\ file\ type=Edit file type

Edit\ group=Edit group

empty\ library=empty library
Autocompletion=Autocompletion

Enter\ URL\ to\ download=Enter URL to download

entries=entries

Entries\ exported\ to\ clipboard=Entries exported to clipboard

entry=entry

Entry\ editor=Entry editor

Entry\ owner=Entry owner

Entry\ preview=Entry preview

Entry\ table=Entry table
Entry\ table\ columns=Entry table columns
Entry\ Title\ (Required\ to\ deliver\ recommendations.)=Entry Title (Required to deliver recommendations.)
Error=Error
Error\ occurred\ when\ parsing\ entry=Error occurred when parsing entry
Error\ during\ persistence\ of\ crawling\ results.=Error during persistence of crawling results.
Error\ during\ reading\ of\ study\ definition\ file.=Error during reading of study definition file.
'%0'\ exists.\ Overwrite\ file?='%0' exists. Overwrite file?
Export=Export
Export\ preferences=Export preferences
Export\ preferences\ to\ file=Export preferences to file
Export\ to\ clipboard=Export to clipboard
Export\ to\ text\ file.=Export to text file.

Extract\ references\ from\ file\ (offline)=Extract references from file (offline)
Extract\ references\ from\ file\ (online)=Extract references from file (online)
Extract\ References\ (offline)=Extract References (offline)
Extract\ References\ (online)=Extract References (online)
Processing\ PDF(s)=Processing PDF(s)
Processing\ a\ large\ number\ of\ files=Processing a large number of files
You\ are\ about\ to\ process\ %0\ files.\ Continue?=You are about to process %0 files. Continue?

Will\ write\ metadata\ to\ the\ PDFs\ linked\ from\ selected\ entries.=Will write metadata to the PDFs linked from selected entries.

Write\ metadata\ for\ all\ PDFs\ in\ current\ library?=Write metadata for all PDFs in current library?
Writing\ metadata...=Writing metadata...

Embed\ BibTeX\ as\ attached\ file\ in\ PDF.=Embed BibTeX as attached file in PDF.
Write\ BibTeX\ as\ XMP\ metadata\ to\ PDF.=Write BibTeX as XMP metadata to PDF.
Write\ BibTeX\ to\ PDF\ (XMP\ and\ embedded)=Write BibTeX to PDF (XMP and embedded)
Write\ metadata\ to\ PDF\ files=Write metadata to PDF files
XMP-annotated\ PDF=XMP-annotated PDF
XMP\ export\ privacy\ settings=XMP export privacy settings
XMP\ metadata=XMP metadata
Do\ not\ write\ the\ following\ fields\ to\ XMP\ Metadata=Do not write the following fields to XMP Metadata

Could\ not\ extract\ Metadata\ from\:\ %0=Could not extract Metadata from: %0
Parse\ Metadata\ from\ PDF.=Parse Metadata from PDF.
Merge\ PDF\ metadata=Merge PDF metadata

Importer\ for\ COPAC\ format.=Importer for COPAC format.
Importer\ for\ the\ CFF\ format,\ which\ is\ intended\ to\ make\ software\ and\ datasets\ citable.=Importer for the CFF format, which is intended to make software and datasets citable.
Importer\ for\ the\ Citavi\ XML\ format.=Importer for the Citavi XML format.
Importer\ for\ the\ EndNote\ XML\ format.=Importer for the EndNote XML format.
Importer\ for\ the\ INSPEC\ format.=Importer for the INSPEC format.
Importer\ for\ the\ ISI\ Web\ of\ Science,\ INSPEC\ and\ Medline\ format.=Importer for the ISI Web of Science, INSPEC and Medline format.
Importer\ for\ the\ MODS\ format.=Importer for the MODS format.
Importer\ for\ the\ MS\ Office\ 2007\ XML\ bibliography\ format.=Importer for the MS Office 2007 XML bibliography format.
Importer\ for\ the\ Medline\ format.=Importer for the Medline format.
Importer\ for\ the\ MedlinePlain\ format.=Importer for the MedlinePlain format.
Importer\ for\ the\ Ovid\ format.=Importer for the Ovid format.
Importer\ for\ the\ Refer/Endnote\ format.\ Modified\ to\ use\ article\ number\ for\ pages\ if\ pages\ are\ missing.=Importer for the Refer/Endnote format. Modified to use article number for pages if pages are missing.
Imports\ BibTeX\ data\ from\ a\ PDF\ using\ multiple\ strategies\ (e.g.,\ XMP,\ embedded\ BibTeX,\ text\ parsing,\ Grobid,\ and\ DOI\ lookup)\ and\ merges\ the\ result.=Imports BibTeX data from a PDF using multiple strategies (e.g., XMP, embedded BibTeX, text parsing, Grobid, and DOI lookup) and merges the result.
Imports\ BibTeX\ data\ of\ a\ PDF\ using\ Grobid.=Imports BibTeX data of a PDF using Grobid.
Imports\ BibTeX\ data\ using\ XMP\ data\ of\ a\ PDF.=Imports BibTeX data using XMP data of a PDF.
Imports\ a\ BibTeX\ file\ found\ inside\ a\ PDF.=Imports a BibTeX file found inside a PDF.
Imports\ a\ Biblioscape\ Tag\ File.\nSeveral\ Biblioscape\ field\ types\ are\ ignored.\ Others\ are\ only\ included\ in\ the\ BibTeX\ field\ "comment".=Imports a Biblioscape Tag File.\nSeveral Biblioscape field types are ignored. Others are only included in the BibTeX field "comment".
Imports\ a\ Biblioscape\ tag\ file.=Imports a Biblioscape tag file.
Imports\ a\ New\ Economics\ Papers-Message\ from\ the\ REPEC-NEP\ Service.=Imports a New Economics Papers-Message from the REPEC-NEP Service.
No\ BibTeX\ was\ found.\ An\ empty\ entry\ was\ created\ with\ file\ link.=No BibTeX was found. An empty entry was created with file link.
Reads\ the\ references\ from\ the\ 'References'\ section\ of\ a\ PDF\ file.=Reads the references from the 'References' section of a PDF file.
Scrapes\ the\ first\ page\ of\ a\ PDF\ for\ BibTeX\ information.=Scrapes the first page of a PDF for BibTeX information.
This\ importer\ enables\ "--importToOpen\ someEntry.bib"=This importer enables "--importToOpen someEntry.bib"
This\ importer\ parses\ data\ of\ the\ first\ page\ of\ the\ PDF\ and\ creates\ a\ BibTeX\ entry.\ Currently,\ Springer\ and\ IEEE\ formats\ are\ supported.=This importer parses data of the first page of the PDF and creates a BibTeX entry. Currently, Springer and IEEE formats are supported.

Exporting\ %0=Exporting %0
Could\ not\ export\ file\ '%0'\ (reason\:\ %1)=Could not export file '%0' (reason: %1)
Unknown\ export\ format\ %0=Unknown export format %0

Importing\ %0=Importing %0
Importing\ file\ %0\ as\ unknown\ format=Importing file %0 as unknown format
Format\ used\:\ %0=Format used: %0

Extension=Extension

External\ Changes\ Resolver=External Changes Resolver

External\ programs=External programs

Failed\ to\ import\ by\ ID=Failed to import by ID

Field=Field
field=field

Field\ name=Field name
Field\ names=Field names
Field\ names\ are\ not\ allowed\ to\ contain\ white\ spaces\ or\ certain\ characters\ (%0).=Field names are not allowed to contain white spaces or certain characters (%0).
New\ field\ name=New field name
Add\ new\ field\ name=Add new field name
Field\ name\ \"%0\"\ already\ exists=Field name "%0" already exists
No\ field\ name\ selected\!=No field name selected!
Remove\ field\ name=Remove field name
Are\ you\ sure\ you\ want\ to\ remove\ field\ name\:\ \"%0\"?=Are you sure you want to remove field name: "%0"?
Manage\ field\ names\ &\ content=Manage field names & content

Field\ to\ group\ by=Field to group by

Filter=Filter
Filter\ groups...=Filter groups...

Success\!\ Finished\ writing\ metadata.=Success! Finished writing metadata.
Error\ while\ writing\ metadata.\ See\ the\ error\ log\ for\ details.=Error while writing metadata. See the error log for details.
Failed\ to\ write\ metadata,\ file\ %1\ not\ found.=Failed to write metadata, file %1 not found.

Generate=Generate

First\ select\ the\ entries\ you\ want\ keys\ to\ be\ generated\ for.=First select the entries you want keys to be generated for.
Autogenerate\ citation\ keys=Autogenerate citation keys
Generate\ citation\ key=Generate citation key
Generate\ keys=Generate keys
Citation\ key\ generator=Citation key generator
Generate\ keys\ before\ saving\ (for\ entries\ without\ a\ key)=Generate keys before saving (for entries without a key)
Generated\ citation\ key\ for=Generated citation key for
Generating\ citation\ key\ for=Generating citation key for
Invalid\ citation\ key=Invalid citation key
Duplicate\ citation\ key=Duplicate citation key
Citation\ key\ '%0'\ to\ select\ not\ found\ in\ open\ libraries.=Citation key '%0' to select not found in open libraries.

Jump\ to\ entry\ in\ library=Jump to entry in library
Jump\ to\ the\ entry\ of\ the\ given\ citation\ key.=Jump to the entry of the given citation key.

Autolink\ files\ with\ names\ starting\ with\ the\ citation\ key=Autolink files with names starting with the citation key
Autolink\ only\ files\ that\ match\ the\ citation\ key=Autolink only files that match the citation key

Fit\ table\ horizontally\ on\ screen=Fit table horizontally on screen

Format\:\ Tab\:field;field;...\ (e.g.\ General\:url;pdf;note...)=Format\: Tab\:field;field;... (e.g. General\:url;pdf;note...)

Format\ of\ author\ and\ editor\ names=Format of author and editor names
Format\ string=Format string

Formatter\ name=Formatter name

Fulltext\ for\ %0=Fulltext for %0
Fulltext\ for\ a\ new\ entry=Fulltext for a new entry

Further\ information\ about\ Mr.\ DLib\ for\ JabRef\ users.=Further information about Mr. DLib for JabRef users.

General=General

Get\ fulltext=Get fulltext

Groups=Groups
has/have\ both\ a\ 'Comment'\ and\ a\ 'Review'\ field.=has/have both a 'Comment' and a 'Review' field.

Have\ you\ chosen\ the\ correct\ package\ path?=Have you chosen the correct package path?

Help=Help

Help\ on\ key\ patterns=Help on key patterns

Hierarchical\ context=Hierarchical context

Highlight=Highlight
Marking=Marking
Underline=Underline
Empty\ Highlight=Empty Highlight
Empty\ Marking=Empty Marking
Empty\ Underline=Empty Underline
The\ marked\ area\ does\ not\ contain\ any\ legible\ text!=The marked area does not contain any legible text!

HTML\ table=HTML table
HTML\ table\ (with\ Abstract\ &\ BibTeX)=HTML table (with Abstract & BibTeX)
Icon=Icon

Ignore=Ignore

Import=Import

Import\ entries=Import entries
Import\ file=Import file

Import\ name=Import name

Import\ preferences=Import preferences

Import\ preferences\ from\ file=Import preferences from file

Imported\ entries=Imported entries

Importer\ class=Importer class

Include\ subgroups\:\ When\ selected,\ view\ entries\ contained\ in\ this\ group\ or\ its\ subgroups=Include subgroups: When selected, view entries contained in this group or its subgroups

Independent\ group\:\ When\ selected,\ view\ only\ this\ group's\ entries=Independent group: When selected, view only this group's entries
I\ Agree=I Agree

<<<<<<< HEAD
# library name (Title of the task)
Indexing\ bib\ fields\ for\ %0=Indexing bib fields for %0
Indexing\ pdf\ files\ for\ %0=Indexing pdf files for %0
# indexing canceled
Indexing\ canceled\:\ %0\ of\ %1\ entries\ added\ to\ the\ index.=Indexing canceled: %0 of %1 entries added to the index.
Indexing\ canceled\:\ %0\ of\ %1\ files\ added\ to\ the\ index.=Indexing canceled: %0 of %1 files added to the index.
# indexing running
%0\ of\ %1\ entries\ added\ to\ the\ index.=%0 of %1 entries added to the index.
Indexing\ %0.\ %1\ of\ %2\ files\ added\ to\ the\ index.=Indexing %0. %1 of %2 files added to the index.
# indexing finished
Indexing\ completed\:\ %0\ entries\ added\ to\ the\ index.=Indexing completed: %0 entries added to the index.
Indexing\ completed\:\ %0\ files\ added\ to\ the\ index.=Indexing completed: %0 files added to the index.
=======
Indexing\ PDF\ files=Indexing PDF files
Indexing\ for\ %0=Indexing for %0
%0\ of\ %1\ linked\ files\ added\ to\ the\ index=%0 of %1 linked files added to the index
>>>>>>> c285b50a

Invalid\ URL=Invalid URL

Online\ help=Online help
JabRef\ Language\ (Provides\ for\ better\ recommendations\ by\ giving\ an\ indication\ of\ user's\ preferred\ language.)=JabRef Language (Provides for better recommendations by giving an indication of user's preferred language.)

JabRef\ preferences=JabRef preferences
JabRef\ requests\ recommendations\ from\ Mr.\ DLib,\ which\ is\ an\ external\ service.\ To\ enable\ Mr.\ DLib\ to\ calculate\ recommendations,\ some\ of\ your\ data\ must\ be\ shared\ with\ Mr.\ DLib.\ Generally,\ the\ more\ data\ is\ shared\ the\ better\ recommendations\ can\ be\ calculated.\ However,\ we\ understand\ that\ some\ of\ your\ data\ in\ JabRef\ is\ sensitive,\ and\ you\ may\ not\ want\ to\ share\ it.\ Therefore,\ Mr.\ DLib\ offers\ a\ choice\ of\ which\ data\ you\ would\ like\ to\ share.=JabRef requests recommendations from Mr. DLib, which is an external service. To enable Mr. DLib to calculate recommendations, some of your data must be shared with Mr. DLib. Generally, the more data is shared the better recommendations can be calculated. However, we understand that some of your data in JabRef is sensitive, and you may not want to share it. Therefore, Mr. DLib offers a choice of which data you would like to share.
JabRef\ Version\ (Required\ to\ ensure\ backwards\ compatibility\ with\ Mr.\ DLib's\ Web\ Service)=JabRef Version (Required to ensure backwards compatibility with Mr. DLib's Web Service)

Journal\ abbreviations=Journal abbreviations
Journal\ lists\:=Journal lists:
Remove\ journal\ '%0'=Remove journal '%0'

Journal\ Information=Journal Information
Year=Year
ISSN\ or\ journal\ name\ required\ for\ fetching\ journal\ information=ISSN or journal name required for fetching journal information
Fetch\ journal\ information\ online\ to\ show=Fetch journal information online to show
Allow\ sending\ ISSN\ to\ a\ JabRef\ online\ service\ (SCimago)\ for\ fetching\ journal\ information=Allow sending ISSN to a JabRef online service (SCimago) for fetching journal information
Categories=Categories
ISSN=ISSN
Publisher=Publisher
h-index=h-index
Error\ while\ fetching\ journal\ information\:\ %0=Error while fetching journal information: %0
ISSN\ and/or\ journal\ name\ not\ found\ in\ catalog=ISSN and/or journal name not found in catalog
Citable\ Docs\ (Previous\ 3\ Years)=Citable Docs (Previous 3 Years)
Cites\ Incoming\ by\ Recently\ Published=Cites Incoming by Recently Published
Cites\ Outgoing=Cites Outgoing
Cites\ Outgoing\ per\ Document=Cites Outgoing per Document
Docs\ (This\ Year)=Docs (This Year)
Incorrect\ ISSN\ format=Incorrect ISSN format
Error\ accessing\ catalog=Error accessing catalog

Check\ for\ updates\ on\ startup=Check for updates on startup
If\ you\ encounter\ an\ issue\ or\ a\ bug,\ please\ check\ the\ latest\ version,\ whether\ the\ issue\ is\ still\ present.=If you encounter an issue or a bug, please check the latest version, whether the issue is still present.

Keep\ both=Keep both

Keep\ subgroups=Keep subgroups

Key\ pattern=Key pattern

Keyboard\ shortcuts=Keyboard shortcuts

Keyboard\ shortcuts\ changed=Keyboard shortcuts changed

keys\ in\ library=keys in library

Keyword=Keyword

Keywords=Keywords

Label=Label
Label\:\ %0=Label: %0
Content\:\ %0=Content: %0
Language=Language

Last\ modified=Last modified

Memory\ stick\ mode\ -\ Store\ preferences\ in\ 'jabref.xml'\ in\ the\ app\ folder.=Memory stick mode - Store preferences in 'jabref.xml' in the app folder.

Show\ advanced\ hints\ (i.e.\ helpful\ tooltips,\ suggestions\ and\ explanation)=Show advanced hints (i.e. helpful tooltips, suggestions and explanation)

Manage\ custom\ exports=Manage custom exports

Manage\ custom\ imports=Manage custom imports
External\ file\ types=External file types

Mark\ new\ entries\ with\ owner\ name=Mark new entries with owner name

Merged\ external\ changes=Merged external changes
Merge\ fields=Merge fields

Modified\ group\ "%0".=Modified group "%0".

Modified\ groups=Modified groups

Modify=Modify

move\ group=move group

Moved\ group\ "%0".=Moved group "%0".

Mr.\ DLib\ Privacy\ settings=Mr. DLib Privacy settings

No\ database\ is\ open=No database is open

We\ need\ a\ database\ to\ export\ from.\ Open\ one.=We need a database to export from. Open one.

No\ recommendations\ received\ from\ Mr.\ DLib\ for\ this\ entry.=No recommendations received from Mr. DLib for this entry.

Error\ while\ fetching\ recommendations\ from\ Mr.DLib.=Error while fetching recommendations from Mr.DLib.

Name=Name

Name\ formatter=Name formatter

Natbib\ style=Natbib style

New\ group=New group

Next\ entry=Next entry
no\ base-BibTeX-file\ specified!=no base-BibTeX-file specified!

no\ library\ generated=no library generated

No\ entries\ found.\ Please\ make\ sure\ you\ are\ using\ the\ correct\ import\ filter.=No entries found. Please make sure you are using the correct import filter.
No\ files\ found.=No files found.

No\ GUI.\ Only\ process\ command\ line\ options=No GUI. Only process command line options

No\ journal\ names\ could\ be\ abbreviated.=No journal names could be abbreviated.

No\ journal\ names\ could\ be\ unabbreviated.=No journal names could be unabbreviated.

not=not

not\ found=not found

Nothing\ to\ redo=Nothing to redo

Nothing\ to\ undo=Nothing to undo

One\ or\ more\ keys\ will\ be\ overwritten.\ Continue?=One or more keys will be overwritten. Continue?


Open=Open

Open\ library=Open library

Open\ editor\ when\ a\ new\ entry\ is\ created=Open editor when a new entry is created

Open\ file=Open file

Open\ last\ edited\ libraries\ on\ startup=Open last edited libraries on startup

Connect\ to\ shared\ database=Connect to shared database

Use\ Expert\ mode=Use Expert mode
Custom\ JDBC\ Url\:=Custom JDBC Url:

Open\ terminal\ here=Open terminal here

Open\ URL\ or\ DOI=Open URL or DOI

Opening=Opening

Operation\ canceled.=Operation canceled.
Operating\ System\ (Provides\ for\ better\ recommendations\ by\ giving\ an\ indication\ of\ user's\ system\ set-up.)=Operating System (Provides for better recommendations by giving an indication of user's system set-up.)

Optional\ fields=Optional fields

or=or

Override\ default\ file\ directories=Override default file directories
Overwrite=Overwrite

Overwrite\ keys=Overwrite keys

pairs\ processed=pairs processed
Password=Password

Paste=Paste

paste\ entries=paste entries

paste\ entry\ %0=paste entry %0

Path\ to\ %0\ not\ defined=Path to %0 not defined

Path\ to\ LyX\ pipe=Path to LyX pipe

File\ has\ no\ attached\ annotations=File has no attached annotations

Please\ enter\ a\ name\ for\ the\ group.=Please enter a name for the group.

Please\ restart\ JabRef\ for\ preferences\ to\ take\ effect.=Please restart JabRef for preferences to take effect.

Possible\ duplicate\ entries=Possible duplicate entries

Possible\ duplicate\ of\ existing\ entry.\ Will\ be\ resolved\ on\ import.=Possible duplicate of existing entry. Will be resolved on import.

Import\ canceled=Import canceled


Preferences=Preferences

Preferences\ recorded.=Preferences recorded.

Preview=Preview
Citation\ Style=Citation Style
Current\ Preview=Current Preview
Add\ BST\ file=Add BST file

Cannot\ generate\ preview\ based\ on\ selected\ citation\ style.=Cannot generate preview based on selected citation style.
Bad\ character\ inside\ entry=Bad character inside entry
Error\ while\ generating\ citation\ style=Error while generating citation style
Preview\ style\ changed\ to\:\ %0=Preview style changed to: %0
Next\ preview\ layout=Next preview layout
Previous\ preview\ layout=Previous preview layout
Available=Available
Selected=Selected
Selected\ Layouts\ can\ not\ be\ empty=Selected Layouts can not be empty
Reset\ default\ preview\ style=Reset default preview style
Previous\ entry=Previous entry
Problem\ with\ parsing\ entry=Problem with parsing entry
Processing\ %0=Processing %0
Pull\ changes\ from\ shared\ database=Pull changes from shared database

Pushed\ citations\ to\ %0=Pushed citations to %0

Push\ applications=Push applications

Quit\ JabRef=Quit JabRef

Read\ only=Read only

Redo=Redo

Refine\ supergroup\:\ When\ selected,\ view\ entries\ contained\ in\ both\ this\ group\ and\ its\ supergroup=Refine supergroup: When selected, view entries contained in both this group and its supergroup

regular\ expression=regular expression

Remove=Remove

Remove\ subgroups=Remove subgroups

Remove\ all\ subgroups\ of\ "%0"?=Remove all subgroups of "%0"?

Remove\ selected\ entries\ from\ this\ group=Remove selected entries from this group

Remove\ group=Remove group

Remove\ group\ and\ subgroups=Remove group and subgroups

Remove\ groups\ and\ subgroups=Remove groups and subgroups

Remove\ all\ selected\ groups\ and\ keep\ their\ subgroups?=Remove all selected groups and keep their subgroups?

Remove\ group\ "%0"\ and\ keep\ its\ subgroups?=Remove group "%0" and keep its subgroups?

Remove\ groups=Remove groups

Removed\ all\ selected\ groups.=Removed all selected groups.

Remove\ group\ "%0"\ and\ its\ subgroups?=Remove group "%0" and its subgroups?

Removed\ group\ "%0"\ and\ its\ subgroups.=Removed group "%0" and its subgroups.

Remove\ all\ selected\ groups\ and\ their\ subgroups?=Remove all selected groups and their subgroups?

Removed\ all\ selected\ groups\ and\ their\ subgroups.=Removed all selected groups and their subgroups.

Remove\ group\ "%0"?=Remove group "%0"?

Remove\ link=Remove link

Removed\ group\ "%0".=Removed group "%0".

Replace=Replace
Replace\ With\:=Replace With:
Limit\ to\ Selected\ Entries=Limit to Selected Entries
Limit\ to\ Fields=Limit to Fields
All\ Field\ Replace=All Field Replace
Find\:=Find:
Find\ and\ Replace=Find and Replace

Replace\ (regular\ expression)=Replace (regular expression)

Replace\ String=Replace String
Replace\ string=Replace string

Replace\ Unicode\ ligatures=Replace Unicode ligatures
Replaces\ Unicode\ ligatures\ with\ their\ expanded\ form=Replaces Unicode ligatures with their expanded form

Required\ fields=Required fields

resolved=resolved

Restart=Restart

Restart\ required=Restart required

Return\ to\ dialog=Return to dialog

Review=Review
Review\ changes=Review changes
Review\ Field\ Migration=Review Field Migration

Save=Save
Save\ all\ finished.=Save all finished.
Save\ all\ open\ libraries=Save all open libraries
Save\ before\ closing=Save before closing
Save\ library=Save library
Save\ library\ as...=Save library as...
Saving=Saving
Saving\ all\ libraries...=Saving all libraries...
Saving\ library=Saving library
Library\ saved=Library saved
Could\ not\ save\ file.=Could not save file.
Could\ not\ save,\ file\ locked\ by\ another\ JabRef\ instance.=Could not save, file locked by another JabRef instance.
Saved\ selected\ to\ '%0'.=Saved selected to '%0'.
Autosave\ local\ libraries=Autosave local libraries
Automatically\ save\ the\ library\ to=Automatically save the library to
Please\ enter\ a\ valid\ file\ path.=Please enter a valid file path.
Overwrite\ file=Overwrite file
Unable\ to\ write\ to\ %0.=Unable to write to %0.

Refuse\ to\ save\ the\ library\ before\ external\ changes\ have\ been\ reviewed.=Refuse to save the library before external changes have been reviewed.
Library\ protection=Library protection
Unable\ to\ save\ library=Unable to save library

Always\ reformat\ library\ on\ save\ and\ export=Always reformat library on save and export
Character\ encoding\ '%0'\ is\ not\ supported.=Character encoding '%0' is not supported.

Filter\ search\ results=Filter search results
Filter\ by\ groups=Filter by groups
Invert\ groups=Invert groups
Match\ category=Match category
Search\ score=Search score
Scroll\ to\ previous\ match\ category=Scroll to previous match category
Scroll\ to\ next\ match\ category=Scroll to next match category
Search=Search
Search...=Search...
Searching...=Searching...
Finished\ Searching=Finished Searching
Search\ expression=Search expression
Fulltext\ search=Fulltext search
Help\ on\ regular\ expression\ search=Help on regular expression search
Searching\ for\ duplicates...=Searching for duplicates...
Searching\ for\ files=Searching for files
The\ search\ is\ case-insensitive.=The search is case-insensitive.
The\ search\ is\ case-sensitive.=The search is case-sensitive.
Use\ regular\ expression\ search=Use regular expression search
search\ expression=search expression
Free\ search\ expression=Free search expression
Search\ failed\:\ illegal\ search\ expression=Search failed: illegal search expression
No\ search\ matches.=No search matches.
Web\ search=Web search
Search\ results=Search results
Please\ enter\ a\ search\ string=Please enter a search string
Please\ open\ or\ start\ a\ new\ library\ before\ searching=Please open or start a new library before searching
Please\ enter\ a\ field\ name\ to\ search\ for\ a\ keyword.=Please enter a field name to search for a keyword.
No\ results\ found.=No results found.
Found\ %0\ results.=Found %0 results.
Invalid\ regular\ expression=Invalid regular expression
This\ search\ contains\ entries\ in\ which\ any\ field\ contains\ the\ regular\ expression\ <b>%0</b>=This search contains entries in which any field contains the regular expression <b>%0</b>
This\ search\ contains\ entries\ in\ which\ any\ field\ contains\ the\ term\ <b>%0</b>=This search contains entries in which any field contains the term <b>%0</b>
This\ search\ contains\ entries\ in\ which=This search contains entries in which
Empty\ search\ ID=Empty search ID
The\ given\ search\ ID\ was\ empty.=The given search ID was empty.
Clear\ search=Clear search
Search\ document\ identifier\ online=Search document identifier online
Search\ for\ unlinked\ local\ files=Search for unlinked local files
Search\ full\ text\ documents\ online=Search full text documents online
Hint\:\n\nTo\ search\ all\ fields\ for\ <b>Smith</b>,\ enter\:\n<tt>smith</tt>\n\nTo\ search\ the\ field\ <b>author</b>\ for\ <b>Smith</b>\ and\ the\ field\ <b>title</b>\ for\ <b>electrical</b>,\ enter\:\n<tt>author\=Smith\ and\ title\=electrical</tt>=Hint:\n\nTo search all fields for <b>Smith</b>, enter:\n<tt>smith</tt>\n\nTo search the field <b>author</b> for <b>Smith</b> and the field <b>title</b> for <b>electrical</b>, enter:\n<tt>author=Smith and title=electrical</tt>
Search\ term\ is\ empty.=Search term is empty.
Invalid\ regular\ expression.=Invalid regular expression.
Searching\ for\ a\ keyword=Searching for a keyword

Open\ global\ search\ window=Open global search window
Search\ across\ libraries\ in\ a\ new\ window=Search across libraries in a new window
Keep\ search\ string\ across\ libraries=Keep search string across libraries
Keep\ dialog\ always\ on\ top=Keep dialog always on top
Search\ results\ from\ open\ libraries=Search results from open libraries

Select\ all=Select all
Select\ new\ encoding=Select new encoding

Select\ library=Select library
Select\ entry\ type=Select entry type

Select\ file\ from\ ZIP-archive=Select file from ZIP-archive

Settings=Settings

Shortcut=Shortcut


Show\ 'Firstname\ Lastname'=Show 'Firstname Lastname'

Show\ 'Lastname,\ Firstname'=Show 'Lastname, Firstname'

Show\ BibTeX\ source\ by\ default=Show BibTeX source by default

Attached\ files=Attached files
Show\ confirmation\ dialog\ when\ deleting\ entries=Show confirmation dialog when deleting entries
Show\ confirmation\ dialog\ when\ deleting\ attached\ files=Show confirmation dialog when deleting attached files

Persist\ password\ between\ sessions=Persist password between sessions

Persist\ api\ keys\ between\ sessions=Persist api keys between sessions

Credential\ store\ not\ available.=Credential store not available.

Show\ last\ names\ only=Show last names only

Show\ names\ unchanged=Show names unchanged

Show\ optional\ fields=Show optional fields

Show\ required\ fields=Show required fields

Show\ validation\ messages=Show validation messages

Simple\ HTML=Simple HTML
Since\ the\ 'Review'\ field\ was\ deprecated\ in\ JabRef\ 4.2,\ these\ two\ fields\ are\ about\ to\ be\ merged\ into\ the\ 'Comment'\ field.=Since the 'Review' field was deprecated in JabRef 4.2, these two fields are about to be merged into the 'Comment' field.

Size=Size

JabRef\ skipped\ the\ entry.=JabRef skipped the entry.
Import\ error=Import error
Open\ library\ error=Open library error
Please\ check\ your\ library\ file\ for\ wrong\ syntax.=Please check your library file for wrong syntax.
SourceTab\ error=SourceTab error
User\ input\ via\ entry-editor\ in\ `{}bibtex\ source`\ tab\ led\ to\ failure.=User input via entry-editor in `{}bibtex source` tab led to failure.

Sort\ subgroups\ A-Z=Sort subgroups A-Z
Sort\ subgroups\ Z-A=Sort subgroups Z-A
Sort\ subgroups\ by\ #\ of\ entries\ (Descending)=Sort subgroups by # of entries (Descending)
Sort\ subgroups\ by\ #\ of\ entries\ (Ascending)=Sort subgroups by # of entries (Ascending)

source\ edit=source edit
Special\ name\ formatters=Special name formatters

Statically\ group\ entries\ by\ manual\ assignment=Statically group entries by manual assignment

Status=Status

AUX\ file\ import=AUX file import
LaTeX\ AUX\ file\:=LaTeX AUX file\:
found\ in\ AUX\ file=found in AUX file
nested\ AUX\ files=nested AUX files
New\ library\ based\ on\ references\ in\ PDF\ file...\ (offline)=New library based on references in PDF file... (offline)
New\ library\ based\ on\ references\ in\ PDF\ file...\ (online)=New library based on references in PDF file... (online)
This\ feature\ generates\ a\ new\ library\ based\ on\ the\ list\ of\ references\ in\ a\ PDF\ file.\ Thereby,\ it\ uses\ Grobid's\ functionality.=This feature generates a new library based on the list of references in a PDF file. Thereby, it uses Grobid's functionality.
This\ feature\ generates\ a\ new\ library\ based\ on\ the\ list\ of\ references\ in\ a\ PDF\ file.\ Thereby,\ it\ uses\ JabRef's\ built-in\ functionality.=This feature generates a new library based on the list of references in a PDF file. Thereby, it uses JabRef's built-in functionality.
Sublibrary\ from\ AUX\ to\ BibTeX=Sublibrary from AUX to BibTeX
New\ BibTeX\ sublibrary=New BibTeX sublibrary

Switches\ between\ full\ and\ abbreviated\ journal\ name\ if\ the\ journal\ name\ is\ known.=Switches between full and abbreviated journal name if the journal name is known.

the\ field\ <b>%0</b>=the field <b>%0</b>
The\ group\ "%0"\ already\ contains\ the\ selection.=The group "%0" already contains the selection.

The\ output\ option\ depends\ on\ a\ valid\ import\ option.=The output option depends on a valid import option.

This\ operation\ requires\ all\ selected\ entries\ to\ have\ citation\ keys\ defined.=This operation requires all selected entries to have citation keys defined.

This\ operation\ requires\ one\ or\ more\ entries\ to\ be\ selected.=This operation requires one or more entries to be selected.

This\ setting\ may\ be\ changed\ in\ preferences\ at\ any\ time.=This setting may be changed in preferences at any time.
Timezone\ (Provides\ for\ better\ recommendations\ by\ indicating\ the\ time\ of\ day\ the\ request\ is\ being\ made.)=Timezone (Provides for better recommendations by indicating the time of day the request is being made.)
Time\ stamp=Time stamp
Toggle\ groups\ interface=Toggle groups interface

Trim\ all\ whitespace\ characters\ in\ the\ field\ content.=Trim all whitespace characters in the field content.

Trim\ whitespace\ characters=Trim whitespace characters

Try\ different\ encoding=Try different encoding

Undo=Undo

Unknown\ BibTeX\ entries\:=Unknown BibTeX entries\:

unknown\ edit=unknown edit

untitled=untitled

Upgrade\ external\ PDF/PS\ links\ to\ use\ the\ '%0'\ field.=Upgrade external PDF/PS links to use the '%0' field.

usage=usage
Use\ autocompletion=Use autocompletion

User\ interface=User interface

Value\ cleared\ externally=Value cleared externally

Value\ set\ externally\:\ %0=Value set externally: %0

Verify\ that\ LyX\ is\ running\ and\ that\ the\ lyxpipe\ is\ valid.=Verify that LyX is running and that the lyxpipe is valid.

View=View

View\ journal\ info=View journal info

Warning=Warning
Warnings=Warnings
Warn\ about\ unresolved\ duplicates\ when\ closing\ inspection\ window=Warn about unresolved duplicates when closing inspection window
Warn\ before\ overwriting\ existing\ keys=Warn before overwriting existing keys
Warning\:\ You\ added\ field\ "%0"\ twice.\ Only\ one\ will\ be\ kept.=Warning: You added field "%0" twice. Only one will be kept.

web\ link=web link

What\ do\ you\ want\ to\ do?=What do you want to do?
Whatever\ option\ you\ choose,\ Mr.\ DLib\ may\ share\ its\ data\ with\ research\ partners\ to\ further\ improve\ recommendation\ quality\ as\ part\ of\ a\ 'living\ lab'.\ Mr.\ DLib\ may\ also\ release\ public\ datasets\ that\ may\ contain\ anonymized\ information\ about\ you\ and\ the\ recommendations\ (sensitive\ information\ such\ as\ metadata\ of\ your\ articles\ will\ be\ anonymised\ through\ e.g.\ hashing).\ Research\ partners\ are\ obliged\ to\ adhere\ to\ the\ same\ strict\ data\ protection\ policy\ as\ Mr.\ DLib.=Whatever option you choose, Mr. DLib may share its data with research partners to further improve recommendation quality as part of a 'living lab'. Mr. DLib may also release public datasets that may contain anonymized information about you and the recommendations (sensitive information such as metadata of your articles will be anonymised through e.g. hashing). Research partners are obliged to adhere to the same strict data protection policy as Mr. DLib.

File\ '%0'\ is\ write\ protected.=File '%0' is write protected.

You\ must\ restart\ JabRef\ for\ this\ to\ come\ into\ effect.=You must restart JabRef for this to come into effect.

The\ following\ fetchers\ are\ available\:=The following fetchers are available:
Could\ not\ find\ fetcher\ '%0'=Could not find fetcher '%0'
Running\ query\ '%0'\ with\ fetcher\ '%1'.=Running query '%0' with fetcher '%1'.
Invalid\ query.\ Check\ position\ %0.=Invalid query. Check position %0.
Invalid\ query\ element\ '%0'\ at\ position\ %1=Invalid query element '%0' at position %1

Move\ file=Move file
Rename\ file=Rename file

Move\ file\ to\ file\ directory\ and\ rename\ file=Move file to file directory and rename file

Could\ not\ move\ file\ '%0'.=Could not move file '%0'.
Could\ not\ find\ file\ '%0'.=Could not find file '%0'.
Number\ of\ entries\ successfully\ imported=Number of entries successfully imported
Error\ while\ fetching\ from\ %0=Error while fetching from %0

Unable\ to\ open\ link.=Unable to open link.
MIME\ type=MIME type

Run\ fetcher=Run fetcher

Line\ %0\:\ Found\ corrupted\ citation\ key\ %1.=Line %0: Found corrupted citation key %1.
Line\ %0\:\ Found\ corrupted\ citation\ key\ %1\ (contains\ whitespaces).=Line %0: Found corrupted citation key %1 (contains whitespaces).
Line\ %0\:\ Found\ corrupted\ citation\ key\ %1\ (comma\ missing).=Line %0: Found corrupted citation key %1 (comma missing).

Check\ integrity=Check integrity
Checking\ integrity...=Checking integrity...

Field\ Presence\ Consistency\ Check\ Result=Field Presence Consistency Check Result
required\ field\ is\ present=required field is present
optional\ field\ is\ present=optional field is present
unknown\ field\ is\ present=unknown field is present
field\ is\ absent=field is absent

No\ full\ text\ document\ found=No full text document found
Download\ from\ URL=Download from URL
Rename\ field=Rename field

Looking\ for\ full\ text\ document...=Looking for full text document...
A\ local\ copy\ will\ be\ opened.=A local copy will be opened.
Error\ opening\ file=Error opening file
Error\ opening\ file\ '%0'=Error opening file '%0'

Formatter\ not\ found\:\ %0=Formatter not found: %0

Metadata\ change=Metadata change
The\ following\ metadata\ changed\:=The following metadata changed:

Unable\ to\ create\ backup=Unable to create backup
Move\ file\ to\ file\ directory=Move file to file directory
<b>All\ Entries</b>\ (this\ group\ cannot\ be\ edited\ or\ removed)=<b>All Entries</b> (this group cannot be edited or removed)
static\ group=static group
dynamic\ group=dynamic group
refines\ supergroup=refines supergroup
includes\ subgroups=includes subgroups
contains=contains

Optional\ fields\ 2=Optional fields 2

Waiting\ for\ save\ operation\ to\ finish...=Waiting for save operation to finish...
Waiting\ for\ background\ tasks\ to\ finish.\ Quit\ anyway?=Waiting for background tasks to finish. Quit anyway?

Find\ and\ remove\ duplicate\ citation\ keys=Find and remove duplicate citation keys
Expected\ syntax\ for\ --fetch\='<name\ of\ fetcher>\:<query>'=Expected syntax for --fetch='<name of fetcher>:<query>'

General\ file\ directory=General file directory
User-specific\ file\ directory=User-specific file directory
LaTeX\ file\ directory=LaTeX file directory

You\ must\ enter\ an\ integer\ value\ in\ the\ interval\ 1025-65535=You must enter an integer value in the interval 1025-65535
Autocomplete\ names\ in\ 'Firstname\ Lastname'\ format\ only=Autocomplete names in 'Firstname Lastname' format only
Autocomplete\ names\ in\ 'Lastname,\ Firstname'\ format\ only=Autocomplete names in 'Lastname, Firstname' format only
Autocomplete\ names\ in\ both\ formats=Autocomplete names in both formats
Send=Send
As\ Email=As Email
To\ Kindle=To Kindle
Send\ to\ Kindle=Send to Kindle
Email\ address\ for\ sending\ to\ Kindle=Email address for sending to Kindle
References=References
Sending\ of\ emails=Sending of emails
Subject\ for\ sending\ an\ email\ with\ references=Subject for sending an email with references
Automatically\ open\ folders\ of\ attached\ files=Automatically open folders of attached files
Error\ creating\ email=Error creating email
Entries\ added\ to\ an\ email=Entries added to an email
Custom\ applications=Custom applications
Please\ specify\ a\ file\ browser.=Please specify a file browser.
Please\ specify\ a\ terminal\ application.=Please specify a terminal application.
Use\ custom\ file\ browser=Use custom file browser
Use\ custom\ terminal\ emulator=Use custom terminal emulator
exportFormat=exportFormat
Output\ file\ missing=Output file missing
The\ output\ option\ depends\ on\ a\ valid\ input\ option.=The output option depends on a valid input option.
Linked\ file\ name\ conventions=Linked file name conventions
Filename\ format\ pattern=Filename format pattern
Additional\ parameters=Additional parameters
Cite\ selected\ entries\ between\ parenthesis=Cite selected entries between parenthesis
Cite\ selected\ entries\ with\ in-text\ citation=Cite selected entries with in-text citation
Cite\ special=Cite special
Extra\ information\ (e.g.\ page\ number)=Extra information (e.g. page number)
Manage\ citations=Manage citations
Problem\ modifying\ citation=Problem modifying citation
Problem\ collecting\ citations=Problem collecting citations
Citation=Citation
Connecting...=Connecting...
Select\ style=Select style
Journals=Journals
Cite=Cite
Cite\ in-text=Cite in-text
Insert\ empty\ citation=Insert empty citation
Merge\ citations=Merge citations
Manual\ connect=Manual connect
Select\ Writer\ document=Select Writer document
Sync\ OpenOffice/LibreOffice\ bibliography=Sync OpenOffice/LibreOffice bibliography
Select\ which\ open\ Writer\ document\ to\ work\ on=Select which open Writer document to work on
Connected\ to\ document=Connected to document

Could\ not\ connect\ to\ any\ Writer\ document.\ Please\ make\ sure\ a\ document\ is\ open\ before\ using\ the\ 'Select\ Writer\ document'\ button\ to\ connect\ to\ it.=Could not connect to any Writer document. Please make sure a document is open before using the 'Select Writer document' button to connect to it.

No\ Writer\ documents\ found=No Writer documents found

Insert\ a\ citation\ without\ text\ (the\ entry\ will\ appear\ in\ the\ reference\ list)=Insert a citation without text (the entry will appear in the reference list)
Cite\ selected\ entries\ with\ extra\ information=Cite selected entries with extra information
Ensure\ that\ the\ bibliography\ is\ up-to-date=Ensure that the bibliography is up-to-date

Your\ OpenOffice/LibreOffice\ document\ references\ the\ citation\ key\ '%0',\ which\ could\ not\ be\ found\ in\ your\ current\ library.=Your OpenOffice/LibreOffice document references the citation key '%0', which could not be found in your current library.

This\ operation\ requires\ a\ bibliography\ database.=This operation requires a bibliography database.

Your\ OpenOffice/LibreOffice\ document\ references\ at\ least\ %0\ citation\ keys\ which\ could\ not\ be\ found\ in\ your\ current\ library.\ Some\ of\ these\ are\ %1.=Your OpenOffice/LibreOffice document references at least %0 citation keys which could not be found in your current library. Some of these are %1.

Your\ OpenOffice/LibreOffice\ document\ references\ no\ citation\ keys\ which\ could\ also\ be\ found\ in\ your\ current\ library.=Your OpenOffice/LibreOffice document references no citation keys which could also be found in your current library.

Unable\ to\ synchronize\ bibliography=Unable to synchronize bibliography
Combine\ pairs\ of\ citations\ that\ are\ separated\ by\ spaces\ only=Combine pairs of citations that are separated by spaces only
Autodetection\ failed=Autodetection failed
Please\ wait...=Please wait...
Connection\ lost=Connection lost

Could\ not\ update\ bibliography=Could not update bibliography
Not\ connected\ to\ document=Not connected to document
Problem\ combining\ cite\ markers=Problem combining cite markers
Unable\ to\ reload\ style\ file=Unable to reload style file

Problem\ during\ separating\ cite\ markers=Problem during separating cite markers

Automatically\ sync\ bibliography\ when\ inserting\ citations=Automatically sync bibliography when inserting citations
Look\ up\ BibTeX\ entries\ in\ the\ active\ tab\ only=Look up BibTeX entries in the active tab only
Look\ up\ BibTeX\ entries\ in\ all\ open\ libraries=Look up BibTeX entries in all open libraries
Autodetecting\ paths...=Autodetecting paths...
Could\ not\ find\ OpenOffice/LibreOffice\ installation=Could not find OpenOffice/LibreOffice installation
Found\ more\ than\ one\ OpenOffice/LibreOffice\ executable.=Found more than one OpenOffice/LibreOffice executable.
Please\ choose\ which\ one\ to\ connect\ to\:=Please choose which one to connect to:
Choose\ OpenOffice/LibreOffice\ executable=Choose OpenOffice/LibreOffice executable
Select\ document=Select document
HTML\ list=HTML list
Could\ not\ open\ %0=Could not open %0
Unknown\ import\ format=Unknown import format
Style\ selection=Style selection
No\ valid\ style\ file\ defined=No valid style file defined
Choose\ pattern=Choose pattern
Search\ and\ store\ files\ relative\ to\ library\ file\ location=Search and store files relative to library file location
File\ directory=File directory

Error\ pushing\ entries=Error pushing entries
Could\ not\ push\ to\ a\ running\ Vim\ server.=Could not push to a running Vim server.
Vim\ server\ name=Vim server name
Could\ not\ run\ the\ 'vim'\ program.=Could not run the 'vim' program.
Could\ not\ push\ to\ a\ running\ emacs\ daemon.=Could not push to a running emacs daemon.
Could\ not\ run\ the\ emacs\ client.=Could not run the emacs client.

You\ must\ select\ either\ a\ valid\ style\ file,\ or\ use\ one\ of\ the\ default\ styles.=You must select either a valid style file, or use one of the default styles.

This\ feature\ generates\ a\ new\ library\ based\ on\ which\ entries\ are\ needed\ in\ an\ existing\ LaTeX\ document.=This feature generates a new library based on which entries are needed in an existing LaTeX document.

First\ select\ entries\ to\ clean\ up.=First select entries to clean up.
Cleanup\ entry=Cleanup entry
Autogenerate\ PDF\ Names=Autogenerate PDF Names
Auto-generating\ PDF-Names\ does\ not\ support\ undo.\ Continue?=Auto-generating PDF-Names does not support undo. Continue?

Use\ full\ firstname\ whenever\ possible=Use full firstname whenever possible
Use\ abbreviated\ firstname\ whenever\ possible=Use abbreviated firstname whenever possible
Use\ abbreviated\ and\ full\ firstname=Use abbreviated and full firstname
Name\ format=Name format
First\ names=First names
Cleanup\ entries=Cleanup entries
Automatically\ assign\ new\ entry\ to\ selected\ groups=Automatically assign new entry to selected groups
%0\ mode=%0 mode
Move\ DOIs\ from\ note\ and\ URL\ field\ to\ DOI\ field\ and\ remove\ http\ prefix=Move DOIs from note and URL field to DOI field and remove http prefix
Move\ URL\ in\ note\ field\ to\ url\ field=Move URL in note field to url field
Make\ paths\ of\ linked\ files\ relative\ (if\ possible)=Make paths of linked files relative (if possible)
Rename\ PDFs\ to\ given\ filename\ format\ pattern=Rename PDFs to given filename format pattern
Rename\ only\ PDFs\ having\ a\ relative\ path=Rename only PDFs having a relative path
No\ entry\ needed\ a\ clean\ up=No entry needed a clean up
One\ entry\ needed\ a\ clean\ up=One entry needed a clean up
%0\ entries\ needed\ a\ clean\ up=%0 entries needed a clean up

Group\ tree\ could\ not\ be\ parsed.\ If\ you\ save\ the\ BibTeX\ library,\ all\ groups\ will\ be\ lost.=Group tree could not be parsed. If you save the BibTeX library, all groups will be lost.
Attach\ file=Attach file
Attach\ file\ from\ URL=Attach file from URL
Setting\ all\ preferences\ to\ default\ values.=Setting all preferences to default values.
Resetting\ preference\ key\ '%0'=Resetting preference key '%0'
Unable\ to\ clear\ preferences.=Unable to clear preferences.

Unselect\ all=Unselect all
Expand\ all=Expand all
Collapse\ all=Collapse all
Searches\ the\ selected\ directory\ for\ unlinked\ files.=Searches the selected directory for unlinked files.
Starts\ the\ import\ of\ BibTeX\ entries.=Starts the import of BibTeX entries.
Last\ edited\:=Last edited:
All\ time=All time
last\ edited=last edited
Last\ day=Last day
Last\ week=Last week
Last\ month=Last month
Last\ year=Last year
Sort\ by\:=Sort by:
Newest\ first=Newest first
Oldest\ first=Oldest first
Directory=Directory
Import\ result=Import result
Searching\ file\ system...=Searching file system...
Citation\ key\ patterns=Citation key patterns
Clear\ priority=Clear priority
Clear\ rank=Clear rank
Enable\ special\ fields=Enable special fields
One\ star=One star
Two\ stars=Two stars
Three\ stars=Three stars
Four\ stars=Four stars
Five\ stars=Five stars
Help\ on\ special\ fields=Help on special fields
Keywords\ of\ selected\ entries=Keywords of selected entries
Content\ selectors=Content selectors
Manage\ keywords=Manage keywords
No\ priority\ information=No priority information
No\ rank\ information=No rank information
Priority=Priority
Priority\ high=Priority high
Priority\ low=Priority low
Priority\ medium=Priority medium
Quality=Quality
Rank=Rank
Relevance=Relevance
Set\ priority\ to\ high=Set priority to high
Set\ priority\ to\ low=Set priority to low
Set\ priority\ to\ medium=Set priority to medium
Toggle\ relevance=Toggle relevance
Toggle\ quality\ assured=Toggle quality assured
Toggle\ print\ status=Toggle print status
Update\ keywords=Update keywords
Problem\ connecting=Problem connecting
Connection\ to\ OpenOffice/LibreOffice\ has\ been\ lost.\ Please\ make\ sure\ OpenOffice/LibreOffice\ is\ running,\ and\ try\ to\ reconnect.=Connection to OpenOffice/LibreOffice has been lost. Please make sure OpenOffice/LibreOffice is running, and try to reconnect.

JabRef\ will\ send\ at\ least\ one\ request\ per\ entry\ to\ a\ publisher.=JabRef will send at least one request per entry to a publisher.
Correct\ the\ entry,\ and\ reopen\ editor\ to\ display/edit\ source.=Correct the entry, and reopen editor to display/edit source.
Could\ not\ connect\ to\ running\ OpenOffice/LibreOffice.=Could not connect to running OpenOffice/LibreOffice.
Make\ sure\ you\ have\ installed\ OpenOffice/LibreOffice\ with\ Java\ support.=Make sure you have installed OpenOffice/LibreOffice with Java support.
If\ connecting\ manually,\ please\ verify\ program\ and\ library\ paths.=If connecting manually, please verify program and library paths.
Error\ message\:=Error message:
If\ a\ pasted\ or\ imported\ entry\ already\ has\ the\ field\ set,\ overwrite.=If a pasted or imported entry already has the field set, overwrite.
Not\ connected\ to\ any\ Writer\ document.\ Please\ make\ sure\ a\ document\ is\ open,\ and\ use\ the\ 'Select\ Writer\ document'\ button\ to\ connect\ to\ it.=Not connected to any Writer document. Please make sure a document is open, and use the 'Select Writer document' button to connect to it.
Removed\ all\ subgroups\ of\ group\ "%0".=Removed all subgroups of group "%0".
Unable\ to\ connect.\ One\ possible\ reason\ is\ that\ JabRef\ and\ OpenOffice/LibreOffice\ are\ not\ both\ running\ in\ either\ 32\ bit\ mode\ or\ 64\ bit\ mode.=Unable to connect. One possible reason is that JabRef and OpenOffice/LibreOffice are not both running in either 32 bit mode or 64 bit mode.
Delimiter(s)=Delimiter(s)
When\ downloading\ files,\ or\ moving\ linked\ files\ to\ the\ file\ directory,\ use\ the\ bib\ file\ location.=When downloading files, or moving linked files to the file directory, use the bib file location.

Canceled\ merging\ entries=Canceled merging entries

Merge\ entries=Merge entries
Merged\ entry=Merged entry
Merged\ entries=Merged entries
None=None
Parse=Parse
Result=Result
You\ have\ to\ choose\ exactly\ two\ entries\ to\ merge.=You have to choose exactly two entries to merge.

Add\ timestamp\ to\ modified\ entries\ (field\ "modificationdate")=Add timestamp to modified entries (field "modificationdate")
Add\ timestamp\ to\ new\ entries\ (field\ "creationdate")=Add timestamp to new entries (field "creationdate")
All\ keyboard\ shortcuts\ will\ be\ reset\ to\ their\ defaults.=All keyboard shortcuts will be reset to their defaults.

Automatically\ set\ file\ links=Automatically set file links
Finished\ automatically\ setting\ external\ links.=Finished automatically setting external links.
Changed\ %0\ entries.=Changed %0 entries.

Resetting\ all\ keyboard\ shortcuts=Resetting all keyboard shortcuts

Open\ folder=Open folder
Export\ sort\ order=Export sort order
Save\ sort\ order=Save sort order

Keep\ original\ order\ and\ add\ new\ entries\ at\ the\ end=Keep original order and add new entries at the end
Use\ current\ table\ sort\ order=Use current table sort order
Use\ specified\ order=Use specified order
Show\ extra\ columns=Show extra columns
Parsing\ error=Parsing error
illegal\ backslash\ expression=illegal backslash expression

Clear\ read\ status=Clear read status

Convert\ to\ biblatex\ format\ (e.g.,\ store\ publication\ date\ in\ date\ field)=Convert to biblatex format (e.g., store publication date in date field)
Convert\ to\ BibTeX\ format\ (e.g.,\ store\ publication\ date\ in\ year\ and\ month\ fields)=Convert to BibTeX format (e.g., store publication date in year and month fields)

Deprecated\ fields=Deprecated fields

Shows\ fields\ having\ a\ successor\ in\ biblatex.=Shows fields having a successor in biblatex.
Shows\ fields\ having\ a\ successor\ in\ biblatex.\nFor\ instance,\ the\ publication\ month\ should\ be\ part\ of\ the\ date\ field.\nUse\ the\ Cleanup\ Entries\ functionality\ to\ convert\ the\ entry\ to\ biblatex.=Shows fields having a successor in biblatex.\nFor instance, the publication month should be part of the date field.\nUse the Cleanup Entries functionality to convert the entry to biblatex.


No\ read\ status\ information=No read status information
Printed=Printed
Read\ status=Read status
Read\ status\ read=Read status read
Read\ status\ skimmed=Read status skimmed
Save\ selected\ as\ plain\ BibTeX...=Save selected as plain BibTeX...
Set\ read\ status\ to\ read=Set read status to read
Set\ read\ status\ to\ skimmed=Set read status to skimmed

Opens\ JabRef's\ GitHub\ page=Opens JabRef's GitHub page
Opens\ JabRef's\ Twitter\ page=Opens JabRef's Twitter page
Opens\ JabRef's\ Facebook\ page=Opens JabRef's Facebook page
Opens\ JabRef's\ blog=Opens JabRef's blog
Opens\ JabRef's\ website=Opens JabRef's website

Could\ not\ open\ browser.=Could not open browser.
Please\ open\ %0\ manually.=Please open %0 manually.
The\ link\ has\ been\ copied\ to\ the\ clipboard.=The link has been copied to the clipboard.

Open\ %0\ file=Open %0 file
Could\ not\ detect\ terminal\ automatically\ using\ '%0'.\ Please\ define\ a\ custom\ terminal\ in\ the\ preferences.=Could not detect terminal automatically using '%0'. Please define a custom terminal in the preferences.

Convert=Convert
Normalize\ to\ BibTeX\ name\ format=Normalize to BibTeX name format
Help\ on\ Name\ Formatting=Help on Name Formatting

Add\ new\ file\ type=Add new file type

Original\ entry=Original entry
No\ information\ added=No information added
Select\ at\ least\ one\ entry\ to\ manage\ keywords.=Select at least one entry to manage keywords.
OpenDocument\ text=OpenDocument text
OpenDocument\ spreadsheet=OpenDocument spreadsheet
OpenDocument\ presentation=OpenDocument presentation
%0\ image=%0 image
Added\ entry\ '%0'=Added entry '%0'
Added\ entry=Added entry
Modified\ entry\ '%0'=Modified entry '%0'
Modified\ entry=Modified entry
Deleted\ entry\ '%0'=Deleted entry '%0'
Deleted\ entry=Deleted entry
Modified\ groups\ tree=Modified groups tree
Removed\ all\ groups=Removed all groups
%0.\ Accepting\ the\ change\ replaces\ the\ complete\ groups\ tree\ with\ the\ externally\ modified\ groups\ tree.=%0. Accepting the change replaces the complete groups tree with the externally modified groups tree.
Select\ export\ format=Select export format
Return\ to\ library=Return to library

Could\ not\ connect\ to\ %0=Could not connect to %0
Warning\:\ %0\ out\ of\ %1\ entries\ have\ undefined\ title.=Warning: %0 out of %1 entries have undefined title.
Warning\:\ %0\ out\ of\ %1\ entries\ have\ undefined\ citation\ key.=Warning: %0 out of %1 entries have undefined citation key.
Warning\:\ %0\ out\ of\ %1\ entries\ have\ undefined\ DOIs.=Warning: %0 out of %1 entries have undefined DOIs.
Really\ delete\ the\ selected\ entry?=Really delete the selected entry?
Really\ delete\ the\ %0\ selected\ entries?=Really delete the %0 selected entries?

On\ disk=On disk
In\ JabRef=In JabRef
Entry\ Preview=Entry Preview

Keep\ left=Keep left
Keep\ right=Keep right
Existing\ entry=Existing entry
From\ import=From import
From\ DOI=From DOI
No\ problems\ found.=No problems found.
Save\ changes=Save changes
Discard\ changes=Discard changes
Library\ '%0'\ has\ changed.=Library '%0' has changed.
Print\ entry\ preview=Print entry preview

Invalid\ DOI\:\ '%0'.=Invalid DOI: '%0'.
Same\ DOI\ used\ in\ multiple\ entries=Same DOI used in multiple entries
should\ start\ with\ a\ name=should start with a name
should\ end\ with\ a\ name=should end with a name
unexpected\ closing\ curly\ bracket=unexpected closing curly bracket
unexpected\ opening\ curly\ bracket=unexpected opening curly bracket
capital\ letters\ are\ not\ masked\ using\ curly\ brackets\ {}=capital letters are not masked using curly brackets {}
should\ contain\ a\ four\ digit\ number=should contain a four digit number
should\ contain\ a\ valid\ page\ number\ range=should contain a valid page number range

Unable\ to\ autodetect\ OpenOffice/LibreOffice\ installation.\ Please\ choose\ the\ installation\ directory\ manually.=Unable to autodetect OpenOffice/LibreOffice installation. Please choose the installation directory manually.

Close\ library=Close library
Entry\ editor,\ next\ entry=Entry editor, next entry
Entry\ editor,\ next\ panel=Entry editor, next panel
Entry\ editor,\ next\ panel\ 2=Entry editor, next panel 2
Entry\ editor,\ previous\ entry=Entry editor, previous entry
Entry\ editor,\ previous\ panel=Entry editor, previous panel
Entry\ editor,\ previous\ panel\ 2=Entry editor, previous panel 2
File\ list\ editor,\ move\ entry\ down=File list editor, move entry down
File\ list\ editor,\ move\ entry\ up=File list editor, move entry up
Focus\ entry\ table=Focus entry table
Focus\ group\ list=Focus group list
Import\ into\ current\ library=Import into current library
Import\ into\ new\ library=Import into new library
New\ article=New article
New\ book=New book
New\ entry=New entry
New\ inbook=New inbook
New\ mastersthesis=New mastersthesis
New\ phdthesis=New phdthesis
New\ proceedings=New proceedings
New\ unpublished=New unpublished
Push\ to\ application=Push to application
Refresh\ OpenOffice/LibreOffice=Refresh OpenOffice/LibreOffice
Resolve\ duplicate\ citation\ keys=Resolve duplicate citation keys
Save\ all=Save all
Synchronize\ files=Synchronize files
Unabbreviate=Unabbreviate
should\ contain\ a\ protocol=should contain a protocol
Copy\ preview=Copy preview
Copy\ selection=Copy selection
Automatically\ setting\ file\ links=Automatically setting file links
Regenerating\ citation\ keys\ according\ to\ metadata=Regenerating citation keys according to metadata
Regenerate\ all\ keys\ for\ the\ entries\ in\ a\ BibTeX\ file=Regenerate all keys for the entries in a BibTeX file
Show\ debug\ level\ messages=Show debug level messages
Default\ library\ mode=Default library mode
Show\ only\ preferences\ deviating\ from\ their\ default\ value=Show only preferences deviating from their default value
default=default
key=key
type=type
value=value
Show\ preferences=Show preferences
Save\ actions=Save actions
Other\ fields=Other fields
Show\ remaining\ fields=Show remaining fields

link\ should\ refer\ to\ a\ correct\ file\ path=link should refer to a correct file path
abbreviation\ detected=abbreviation detected
wrong\ entry\ type\ as\ proceedings\ has\ page\ numbers=wrong entry type as proceedings has page numbers
Abbreviate\ journal\ names=Abbreviate journal names
Abbreviating...=Abbreviating...
Abbreviation\ '%0'\ for\ journal\ '%1'\ already\ defined.=Abbreviation '%0' for journal '%1' already defined.
Abbreviation\ cannot\ be\ empty=Abbreviation cannot be empty
Duplicated\ Journal\ Abbreviation=Duplicated Journal Abbreviation
Duplicated\ Journal\ File=Duplicated Journal File
Error\ Occurred=Error Occurred
Journal\ file\ %s\ already\ added=Journal file %s already added
Name\ cannot\ be\ empty=Name cannot be empty

Display\ keywords\ appearing\ in\ ALL\ entries=Display keywords appearing in ALL entries
Display\ keywords\ appearing\ in\ ANY\ entry=Display keywords appearing in ANY entry
None\ of\ the\ selected\ entries\ have\ titles.=None of the selected entries have titles.
None\ of\ the\ selected\ entries\ have\ citation\ keys.=None of the selected entries have citation keys.
None\ of\ the\ selected\ entries\ have\ DOIs.=None of the selected entries have DOIs.
Unabbreviate\ journal\ names=Unabbreviate journal names
Unabbreviating...=Unabbreviating...
Usage=Usage


Adds\ {}\ brackets\ around\ acronyms,\ month\ names\ and\ countries\ to\ preserve\ their\ case.=Adds {} brackets around acronyms, month names and countries to preserve their case.
Are\ you\ sure\ you\ want\ to\ reset\ all\ settings\ to\ default\ values?=Are you sure you want to reset all settings to default values?
Reset\ preferences=Reset preferences
Ill-formed\ entrytype\ comment\ in\ BIB\ file=Ill-formed entrytype comment in BIB file

Move\ linked\ files\ to\ default\ file\ directory\ %0=Move linked files to default file directory %0

Do\ you\ still\ want\ to\ continue?=Do you still want to continue?
Internal\ style=Internal style
Add\ style\ file=Add style file
Remove\ style=Remove style
You\ must\ select\ a\ valid\ style\ file.\ Your\ style\ is\ probably\ missing\ a\ line\ for\ the\ type\ "default".=You must select a valid style file. Your style is probably missing a line for the type "default".
Invalid\ style\ selected=Invalid style selected

Reload=Reload

Capitalize=Capitalize
Capitalize\ all\ Words,\ but\ Converts\ Articles,\ Prepositions,\ and\ Conjunctions\ to\ Lower\ Case.=Capitalize all Words, but Converts Articles, Prepositions, and Conjunctions to Lower Case.
Capitalize\ the\ first\ word,\ changes\ other\ words\ to\ lower\ case.=Capitalize the first word, changes other words to lower case.
changes\ all\ letters\ to\ lower\ case.=changes all letters to lower case.
CHANGES\ ALL\ LETTERS\ TO\ UPPER\ CASE.=CHANGES ALL LETTERS TO UPPER CASE.
Changes\ The\ First\ Letter\ Of\ All\ Words\ To\ Capital\ Case\ And\ The\ Remaining\ Letters\ To\ Lower\ Case.=Changes The First Letter Of All Words To Capital Case And The Remaining Letters To Lower Case.
Cleans\ up\ LaTeX\ code.=Cleans up LaTeX code.
LaTeX\ Warning\:\ %0=LaTeX Warning: %0
Converts\ HTML\ code\ to\ LaTeX\ code.=Converts HTML code to LaTeX code.
HTML\ to\ Unicode=HTML to Unicode
Converts\ HTML\ code\ to\ Unicode.=Converts HTML code to Unicode.
Converts\ LaTeX\ encoding\ to\ Unicode\ characters.=Converts LaTeX encoding to Unicode characters.
Converts\ Unicode\ characters\ to\ LaTeX\ encoding.=Converts Unicode characters to LaTeX encoding.
Converts\ ordinals\ to\ LaTeX\ superscripts.=Converts ordinals to LaTeX superscripts.
Converts\ units\ to\ LaTeX\ formatting.=Converts units to LaTeX formatting.
HTML\ to\ LaTeX=HTML to LaTeX
LaTeX\ cleanup=LaTeX cleanup
LaTeX\ to\ Unicode=LaTeX to Unicode
lower\ case=lower case
Minify\ list\ of\ person\ names=Minify list of person names
Normalize\ date=Normalize date
Normalize\ en\ dashes=Normalize en dashes
Normalize\ month=Normalize month
Normalize\ month\ to\ BibTeX\ standard\ abbreviation.=Normalize month to BibTeX standard abbreviation.
Normalize\ names\ of\ persons=Normalize names of persons
Normalize\ page\ numbers=Normalize page numbers
Normalize\ pages\ to\ BibTeX\ standard.=Normalize pages to BibTeX standard.
Normalizes\ lists\ of\ persons\ to\ the\ BibTeX\ standard.=Normalizes lists of persons to the BibTeX standard.
Normalizes\ the\ date\ to\ ISO\ date\ format.=Normalizes the date to ISO date format.
Normalizes\ the\ en\ dashes.=Normalizes the en dashes.
Ordinals\ to\ LaTeX\ superscript=Ordinals to LaTeX superscript
Protect\ terms=Protect terms
Add\ enclosing\ braces=Add enclosing braces
Add\ braces\ encapsulating\ the\ complete\ field\ content.=Add braces encapsulating the complete field content.
Remove\ enclosing\ braces=Remove enclosing braces
Remove\ word\ enclosing\ braces=Remove word enclosing braces
Removes\ braces\ encapsulating\ a\ complete\ word\ and\ the\ complete\ field\ content.=Removes braces encapsulating a complete word and the complete field content.
Removes\ braces\ encapsulating\ the\ complete\ field\ content.=Removes braces encapsulating the complete field content.
Removes\ all\ balanced\ {}\ braces\ around\ words.=Removes all balanced {} braces around words.
Shorten\ DOI=Shorten DOI
Shortens\ DOI\ to\ more\ human\ readable\ form.=Shortens DOI to more human readable form.
Sentence\ case=Sentence case
Shortens\ lists\ of\ persons\ if\ there\ are\ more\ than\ 2\ persons\ to\ "et\ al.".=Shortens lists of persons if there are more than 2 persons to "et al.".
Title\ Case=Title Case
Unicode\ to\ LaTeX=Unicode to LaTeX
Units\ to\ LaTeX=Units to LaTeX
UPPER\ CASE=UPPER CASE
Does\ nothing.=Does nothing.
Identity=Identity
Clears\ the\ field\ completely.=Clears the field completely.

Main\ file\ directory=Main file directory
Main\ file\ directory\ '%0'\ not\ found.\nCheck\ the\ tab\ "Linked\ files".=Main file directory '%0' not found.\nCheck the tab "Linked files".
No\ library\ selected=No library selected

This\ operation\ requires\ exactly\ one\ item\ to\ be\ selected.=This operation requires exactly one item to be selected.
Opening\ large\ number\ of\ files=Opening large number of files
You\ are\ about\ to\ open\ %0\ files.\ Continue?=You are about to open %0 files. Continue?
Continue=Continue
Importing\ in\ %0\ format=Importing in %0 format
Female\ name=Female name
Female\ names=Female names
Male\ name=Male name
Male\ names=Male names
Mixed\ names=Mixed names
Neuter\ name=Neuter name
Neuter\ names=Neuter names

Determined\ %0\ for\ %1\ entries=Determined %0 for %1 entries
Look\ up\ %0=Look up %0
Looking\ up\ %0...\ -\ entry\ %1\ out\ of\ %2\ -\ found\ %3=Looking up %0... - entry %1 out of %2 - found %3

Audio\ CD=Audio CD
British\ patent=British patent
British\ patent\ request=British patent request
Bachelor's\ thesis=Bachelor's thesis
Candidate\ thesis=Candidate thesis
Collaborator=Collaborator
Column=Column
Compiler=Compiler
Continuator=Continuator
Data\ CD=Data CD
Editor=Editor
European\ patent=European patent
European\ patent\ request=European patent request
Founder=Founder
French\ patent=French patent
French\ patent\ request=French patent request
German\ patent=German patent
German\ patent\ request=German patent request
Line=Line
Master's\ thesis=Master's thesis
Page=Page
Paragraph=Paragraph
Patent=Patent
Patent\ request=Patent request
PhD\ thesis=PhD thesis
Redactor=Redactor
Research\ report=Research report
Reviser=Reviser
Section=Section
Software=Software
Technical\ report=Technical report
U.S.\ patent=U.S. patent
U.S.\ patent\ request=U.S. patent request
Verse=Verse

change\ entries\ of\ group=change entries of group
odd\ number\ of\ unescaped\ '\#'=odd number of unescaped '#'

Found\ %0\ unescaped\ '\&'=Found %0 unescaped '&'

Show\ diff=Show diff
Copy\ Version=Copy Version
Maintainers=Maintainers
Contributors=Contributors
License=License
JabRef\ would\ not\ have\ been\ possible\ without\ the\ help\ of\ our\ contributors.=JabRef would not have been possible without the help of our contributors.

HTML\ encoded\ character\ found=HTML encoded character found
booktitle\ ends\ with\ 'conference\ on'=booktitle ends with 'conference on'

incorrect\ control\ digit=incorrect control digit
incorrect\ format=incorrect format
Copied\ version\ to\ clipboard=Copied version to clipboard

Citation\ key=Citation key
Message=Message


MathSciNet\ Review=MathSciNet Review
Reset\ all=Reset all

Decryption\ not\ supported.=Decryption not supported.

Cleared\ '%0'\ for\ %1\ entries=Cleared '%0' for %1 entries
Set\ '%0'\ to\ '%1'\ for\ %2\ entries=Set '%0' to '%1' for %2 entries
Toggled\ '%0'\ for\ %1\ entries=Toggled '%0' for %1 entries

Check\ for\ updates=Check for updates
Download\ update=Download update
New\ version\ available=New version available
Installed\ version=Installed version
Remind\ me\ later=Remind me later
Ignore\ this\ update=Ignore this update
Could\ not\ connect\ to\ the\ update\ server.=Could not connect to the update server.
Please\ try\ again\ later\ and/or\ check\ your\ network\ connection.=Please try again later and/or check your network connection.
To\ see\ what\ is\ new\ view\ the\ changelog.=To see what is new view the changelog.
A\ new\ version\ of\ JabRef\ has\ been\ released.=A new version of JabRef has been released.
JabRef\ is\ up-to-date.=JabRef is up-to-date.
Latest\ version=Latest version
Online\ help\ forum=Online help forum
Custom=Custom

Export\ cited=Export cited
Unable\ to\ generate\ new\ library=Unable to generate new library

The\ cursor\ is\ in\ a\ protected\ area.=The cursor is in a protected area.
JabRefException=JabRefException
No\ bibliography\ database\ is\ open\ for\ citation.=No bibliography database is open for citation.

No\ database\ is\ open\ for\ updating\ citation\ markers\ after\ citing.=No database is open for updating citation markers after citing.

No\ bibliography\ entries\ are\ selected\ for\ citation.=No bibliography entries are selected for citation.
No\ bibliography\ style\ is\ selected\ for\ citation.=No bibliography style is selected for citation.
No\ database=No database

No\ entries\ selected\ for\ citation=No entries selected for citation
Open\ one\ before\ citing.=Open one before citing.

Select\ one\ before\ citing.=Select one before citing.
Select\ some\ before\ citing.=Select some before citing.

Found\ identical\ ranges=Found identical ranges
Found\ overlapping\ ranges=Found overlapping ranges
Found\ touching\ ranges=Found touching ranges

Note\:\ Use\ the\ placeholder\ %DIR%\ for\ the\ location\ of\ the\ opened\ library\ file.=Note: Use the placeholder %DIR% for the location of the opened library file.
Error\ occurred\ while\ executing\ the\ command\ \"%0\".=Error occurred while executing the command \"%0\".
Reformat\ ISSN=Reformat ISSN

Computer\ science=Computer science
Countries\ and\ territories\ in\ English=Countries and territories in English
Electrical\ engineering\ terms=Electrical engineering terms
Enabled=Enabled
Internal\ list=Internal list
Protected\ terms\ files=Protected terms files
Months\ and\ weekdays\ in\ English=Months and weekdays in English
The\ text\ after\ the\ last\ line\ starting\ with\ \#\ will\ be\ used=The text after the last line starting with # will be used
Add\ protected\ terms\ file=Add protected terms file
Are\ you\ sure\ you\ want\ to\ remove\ the\ protected\ terms\ file?=Are you sure you want to remove the protected terms file?
Remove\ protected\ terms\ file=Remove protected terms file
Add\ selected\ text\ to\ list=Add selected text to list
Add\ {}\ around\ selected\ text=Add {} around selected text
Remove\ all\ {}\ in\ selected\ text=Remove all {} in selected text
Format\ field=Format field
New\ protected\ terms\ file=New protected terms file
change\ field\ %0\ of\ entry\ %1\ from\ %2\ to\ %3=change field %0 of entry %1 from %2 to %3
change\ key\ from\ %0\ to\ %1=change key from %0 to %1
change\ string\ content\ %0\ to\ %1=change string content %0 to %1
change\ string\ name\ %0\ to\ %1=change string name %0 to %1
change\ type\ of\ entry\ %0\ from\ %1\ to\ %2=change type of entry %0 from %1 to %2
insert\ entry\ %0=insert entry %0
insert\ string\ %0=insert string %0
remove\ entries=remove entries
remove\ entry\ %0=remove entry %0
remove\ string\ %0=remove string %0
undefined=undefined
Cannot\ get\ info\ based\ on\ given\ %0\:\ %1=Cannot get info based on given %0: %1
Get\ bibliographic\ data\ from\ %0=Get bibliographic data from %0
No\ %0\ found=No %0 found
Entry\ from\ %0=Entry from %0
Merge\ entry\ with\ %0\ information=Merge entry with %0 information
Updated\ entry\ with\ info\ from\ %0=Updated entry with info from %0

Add\ new\ list=Add new list
Open\ existing\ list=Open existing list
Remove\ list=Remove list
Add\ abbreviation=Add abbreviation
Full\ journal\ name=Full journal name
Abbreviation\ name=Abbreviation name
Shortest\ unique\ abbreviation=Shortest unique abbreviation

No\ abbreviation\ files\ loaded=No abbreviation files loaded

Loading\ built\ in\ lists=Loading built in lists

JabRef\ built\ in\ list=JabRef built in list

Event\ log=Event log
We\ now\ give\ you\ insight\ into\ the\ inner\ workings\ of\ JabRef\'s\ internals.\ This\ information\ might\ be\ helpful\ to\ diagnose\ the\ root\ cause\ of\ a\ problem.\ Please\ feel\ free\ to\ inform\ the\ developers\ about\ an\ issue.=We now give you insight into the inner workings of JabRef\'s internals. This information might be helpful to diagnose the root cause of a problem. Please feel free to inform the developers about an issue.
Log\ copied\ to\ clipboard.=Log copied to clipboard.
Copy\ Log=Copy Log
Clear\ Log=Clear Log
Report\ Issue=Report Issue
Issue\ on\ GitHub\ successfully\ reported.=Issue on GitHub successfully reported.
Issue\ report\ successful=Issue report successful
Your\ issue\ was\ reported\ in\ your\ browser.=Your issue was reported in your browser.
The\ log\ and\ exception\ information\ was\ copied\ to\ your\ clipboard.=The log and exception information was copied to your clipboard.
Please\ paste\ this\ information\ (with\ Ctrl+V)\ in\ the\ issue\ description.=Please paste this information (with Ctrl+V) in the issue description.
Last\ notification=Last notification
Check\ the\ event\ log\ to\ see\ all\ notifications=Check the event log to see all notifications

Library=Library
Libraries=Libraries

Host=Host
Hostname=Hostname
Port=Port
Host/Port\:=Host/Port\:
User\:=User\:
User=User
Username=Username
Please\ specify\ a\ hostname=Please specify a hostname
Please\ specify\ a\ port=Please specify a port
Please\ specify\ a\ username=Please specify a username
Please\ specify\ a\ password=Please specify a password
Network=Network
Connect=Connect
Connection\ error=Connection error
Connection\ to\ %0\ server\ established.=Connection to %0 server established.
There\ are\ connection\ issues\ with\ a\ JabRef\ server.\ Detailed\ information\:\ %0=There are connection issues with a JabRef server. Detailed information: %0
Required\ field\ "%0"\ is\ empty.=Required field "%0" is empty.
%0\ driver\ not\ available.=%0 driver not available.
The\ connection\ to\ the\ server\ has\ been\ terminated.=The connection to the server has been terminated.
Reconnect=Reconnect
Work\ offline=Work offline
Working\ offline.=Working offline.
Update\ refused.=Update refused.
Update\ refused=Update refused
Update\ could\ not\ be\ performed\ due\ to\ existing\ change\ conflicts.=Update could not be performed due to existing change conflicts.
You\ are\ not\ working\ on\ the\ newest\ version\ of\ BibEntry.=You are not working on the newest version of BibEntry.
Local\ version\:\ %0=Local version: %0
Shared\ version\:\ %0=Shared version: %0
Press\ "Merge\ entries"\ to\ merge\ the\ changes\ and\ resolve\ this\ problem.=Press "Merge entries" to merge the changes and resolve this problem.
Canceling\ this\ operation\ will\ leave\ your\ changes\ unsynchronized.=Canceling this operation will leave your changes unsynchronized.
Shared\ entry\ is\ no\ longer\ present=Shared entry is no longer present
The\ entry\ you\ currently\ work\ on\ has\ been\ deleted\ on\ the\ shared\ side.=The entry you currently work on has been deleted on the shared side.
You\ can\ restore\ the\ entry\ using\ the\ "Undo"\ operation.=You can restore the entry using the "Undo" operation.
You\ are\ already\ connected\ to\ a\ database\ using\ entered\ connection\ details.=You are already connected to a database using entered connection details.

Database\ Type\:=Database Type\:
Database\:=Database\:
Keystore\:=Keystore\:
Password\:=Password\:
Keystore\ password\:=Keystore password\:
Server\ Timezone\:=Server Timezone\:
Remember\ Password=Remember Password

Enforce\ single\ JabRef\ instance\ (and\ allow\ remote\ operations)\ using\ port=Enforce single JabRef instance (and allow remote operations) using port
Remote\ operation=Remote operation
Remote\ services=Remote services
Cannot\ use\ port\ %0\ for\ remote\ operation;\ another\ application\ may\ be\ using\ it.\ Try\ specifying\ another\ port.=Cannot use port %0 for remote operation; another application may be using it. Try specifying another port.
Grobid\ URL=Grobid URL
Allow\ sending\ PDF\ files\ and\ raw\ citation\ strings\ to\ a\ JabRef\ online\ service\ (Grobid)\ to\ determine\ Metadata.\ This\ produces\ better\ results.=Allow sending PDF files and raw citation strings to a JabRef online service (Grobid) to determine Metadata. This produces better results.

Proxy\ requires\ password=Proxy requires password
Proxy\ configuration=Proxy configuration
Use\ custom\ proxy\ configuration=Use custom proxy configuration
Proxy\ requires\ authentication=Proxy requires authentication
Check\ Proxy\ Setting=Check Proxy Setting

Clear\ connection\ settings=Clear connection settings
Check\ connection=Check connection
Connection\ failed\!=Connection failed\!
Connection\ successful\!=Connection successful\!

Use\ SSL=Use SSL
SSL\ Configuration=SSL Configuration
SSL\ configuration\ changed=SSL configuration changed
SSL\ certificate\ file=SSL certificate file
Duplicate\ Certificates=Duplicate Certificates
You\ already\ added\ this\ certificate=You already added this certificate

Cannot\ cite\ entries\ without\ citation\ keys.\ Generate\ keys\ now?=Cannot cite entries without citation keys. Generate keys now?
New\ technical\ report=New technical report

%0\ file=%0 file
%0\ file\ (%1)=%0 file (%1)
Custom\ layout\ file=Custom layout file
Protected\ terms\ file=Protected terms file
Style\ file=Style file

Open\ OpenOffice/LibreOffice\ connection=Open OpenOffice/LibreOffice connection
Non-ASCII\ encoded\ character\ found=Non-ASCII encoded character found
Non-UTF-8\ encoded\ field\ found=Non-UTF-8 encoded field found
Toggle\ web\ search\ interface=Toggle web search interface

Migration\ help\ information=Migration help information
Entered\ database\ has\ obsolete\ structure\ and\ is\ no\ longer\ supported.=Entered database has obsolete structure and is no longer supported.
However,\ a\ new\ database\ was\ created\ alongside\ the\ pre-3.6\ one.=However, a new database was created alongside the pre-3.6 one.
Opens\ a\ link\ where\ the\ current\ development\ version\ can\ be\ downloaded=Opens a link where the current development version can be downloaded
See\ what\ has\ been\ changed\ in\ the\ JabRef\ versions=See what has been changed in the JabRef versions
Referenced\ citation\ key\ '%0'\ does\ not\ exist=Referenced citation key '%0' does not exist
Full\ text\ document\ for\ entry\ %0\ already\ linked.=Full text document for entry %0 already linked.
Download\ full\ text\ documents=Download full text documents
You\ are\ about\ to\ download\ full\ text\ documents\ for\ %0\ entries.=You are about to download full text documents for %0 entries.
last\ four\ nonpunctuation\ characters\ should\ be\ numerals=last four nonpunctuation characters should be numerals

Author=Author
Date=Date
File\ annotations=File annotations
Show\ file\ annotations=Show file annotations
shared=shared
should\ contain\ an\ integer\ or\ a\ literal=should contain an integer or a literal
should\ have\ the\ first\ letter\ capitalized=should have the first letter capitalized
edition\ of\ book\ reported\ as\ just\ 1=edition of book reported as just 1
no\ integer\ as\ values\ for\ edition\ allowed=no integer as values for edition allowed
Tools=Tools
What\'s\ new\ in\ this\ version?=What\'s new in this version?
Want\ to\ help?=Want to help?
Make\ a\ donation=Make a donation
get\ involved=get involved
Used\ libraries=Used libraries
Existing\ file=Existing file

ID=ID
ID\ type=ID type
Fetcher\ '%0'\ did\ not\ find\ an\ entry\ for\ id\ '%1'.=Fetcher '%0' did not find an entry for id '%1'.

Select\ first\ entry=Select first entry
Select\ last\ entry=Select last entry

Invalid\ ISBN\:\ '%0'.=Invalid ISBN: '%0'.
should\ be\ an\ integer\ or\ normalized=should be an integer or normalized
should\ be\ normalized=should be normalized

biblatex\ field\ only=biblatex field only

Error\ while\ generating\ fetch\ URL=Error while generating fetch URL
Error\ while\ parsing\ ID\ list=Error while parsing ID list
Unable\ to\ get\ PubMed\ IDs=Unable to get PubMed IDs
Backup\ found=Backup found

This\ might\ be\ caused\ by\ reaching\ the\ traffic\ limitation\ of\ Google\ Scholar\ (see\ 'Help'\ for\ details).=This might be caused by reaching the traffic limitation of Google Scholar (see 'Help' for details).

Could\ not\ open\ website.=Could not open website.
Problem\ downloading\ from\ %1=Problem downloading from %1

File\ directory\ pattern=File directory pattern
Update\ with\ bibliographic\ information\ from\ the\ web=Update with bibliographic information from the web

Could\ not\ find\ any\ bibliographic\ information.=Could not find any bibliographic information.
Citation\ key\ deviates\ from\ generated\ key=Citation key deviates from generated key
DOI\ %0\ is\ invalid=DOI %0 is invalid

Select\ all\ customized\ types\ to\ be\ stored\ in\ local\ preferences\:=Select all customized types to be stored in local preferences\:
Different\ customization,\ current\ settings\ will\ be\ overwritten=Different customization, current settings will be overwritten
%0\ (from\ file)\n%1\ (current\ setting)=%0 (from file)\n%1 (current setting)

Entry\ type\ %0\ is\ only\ defined\ for\ Biblatex\ but\ not\ for\ BibTeX=Entry type %0 is only defined for Biblatex but not for BibTeX

Copied\ %0\ citations.=Copied %0 citations.

journal\ not\ found\ in\ abbreviation\ list=journal not found in abbreviation list
Unhandled\ exception\ occurred.=Unhandled exception occurred.

strings\ included=strings included
Escape\ underscores=Escape underscores
Color=Color
Please\ also\ add\ all\ steps\ to\ reproduce\ this\ issue,\ if\ possible.=Please also add all steps to reproduce this issue, if possible.
Fit\ width=Fit width
Fit\ a\ single\ page=Fit a single page
Zoom\ in=Zoom in
Zoom\ out=Zoom out
Previous\ page=Previous page
Next\ page=Next page
Document\ viewer=Document viewer
Live=Live
Locked=Locked
Show\ the\ document\ of\ the\ currently\ selected\ entry.=Show the document of the currently selected entry.
Show\ this\ document\ until\ unlocked.=Show this document until unlocked.
Set\ current\ user\ name\ as\ owner.=Set current user name as owner.

This\ file\ was\ found\ automatically.\ Do\ you\ want\ to\ link\ it\ to\ this\ entry?=This file was found automatically. Do you want to link it to this entry?
Names\ are\ not\ in\ the\ standard\ %0\ format.=Names are not in the standard %0 format.

Copy\ linked\ file=Copy linked file
Copy\ linked\ file\ to\ folder...=Copy linked file to folder...
Could\ not\ copy\ file\ to\ %0,\ maybe\ the\ file\ is\ already\ existing?=Could not copy file to %0, maybe the file is already existing?
Successfully\ copied\ file\ to\ %0.=Successfully copied file to %0.
Could\ not\ resolve\ the\ file\ %0=Could not resolve the file %0

Copy\ linked\ files\ to\ folder...=Copy linked files to folder...
Copied\ file\ successfully=Copied file successfully
Copying\ files...=Copying files...
Copying\ file\ %0\ of\ entry\ %1=Copying file %0 of entry %1
Finished\ copying=Finished copying
Could\ not\ copy\ file=Could not copy file
Copied\ %0\ files\ of\ %1\ successfully\ to\ %2=Copied %0 files of %1 successfully to %2
Rename\ failed=Rename failed
JabRef\ cannot\ access\ the\ file\ because\ it\ is\ being\ used\ by\ another\ process.=JabRef cannot access the file because it is being used by another process.

Remove\ line\ breaks=Remove line breaks
Removes\ all\ line\ breaks\ in\ the\ field\ content.=Removes all line breaks in the field content.

Remove\ hyphenated\ line\ breaks=Remove hyphenated line breaks
Removes\ all\ hyphenated\ line\ breaks\ in\ the\ field\ content.=Removes all hyphenated line breaks in the field content.

Could\ not\ retrieve\ entry\ data\ from\ '%0'.=Could not retrieve entry data from '%0'.
Entry\ from\ %0\ could\ not\ be\ parsed.=Entry from %0 could not be parsed.
Invalid\ identifier\:\ '%0'.=Invalid identifier: '%0'.
empty\ citation\ key=empty citation key
Aux\ file=Aux file
Group\ containing\ entries\ cited\ in\ a\ given\ TeX\ file=Group containing entries cited in a given TeX file
There\ already\ exists\ a\ group\ with\ the\ same\ name.\nIf\ you\ use\ it,\ it\ will\ inherit\ all\ entries\ from\ this\ other\ group.=There already exists a group with the same name.\nIf you use it, it will inherit all entries from this other group.

Any\ file=Any file

No\ linked\ files\ found\ for\ export.=No linked files found for export.

No\ full\ text\ document\ found\ for\ entry\ %0.=No full text document found for entry %0.

Next\ library=Next library
Previous\ library=Previous library
Add\ group=Add group
Entry\ is\ contained\ in\ the\ following\ groups\:=Entry is contained in the following groups\:
Delete\ entries=Delete entries
Keep\ entries=Keep entries
Keep\ entry=Keep entry
Ignore\ backup=Ignore backup
Restore\ from\ backup=Restore from backup

Shared\ database\ connection=Shared database connection

Preamble=Preamble
Markings=Markings
Use\ selected\ instance=Use selected instance

Hide\ panel=Hide panel
Move\ panel\ up=Move panel up
Move\ panel\ down=Move panel down
Linked\ files=Linked files
Group\ view\ mode\ set\ to\ intersection=Group view mode set to intersection
Group\ view\ mode\ set\ to\ union=Group view mode set to union
Open\ file\ %0=Open file %0
Toggle\ intersection=Toggle intersection
Toggle\ union=Toggle union
The\ group\ name\ contains\ the\ keyword\ separator\ "%0"\ and\ thus\ probably\ does\ not\ work\ as\ expected.=The group name contains the keyword separator "%0" and thus probably does not work as expected.
Blog=Blog

Cleanup\ URL\ link=Cleanup URL link
Cleanup\ URL\ link\ by\ removing\ special\ symbols\ and\ extracting\ simple\ link=Cleanup URL link by removing special symbols and extracting simple link
Copy\ DOI=Copy DOI
Copy\ DOI\ url=Copy DOI url
Development\ version=Development version
Export\ selected\ entries=Export selected entries
Export\ selected\ entries\ to\ clipboard=Export selected entries to clipboard
Find\ duplicates=Find duplicates
JabRef\ resources=JabRef resources
Manage\ journal\ abbreviations=Manage journal abbreviations
Manage\ protected\ terms=Manage protected terms
New\ entry\ from\ plain\ text=New entry from plain text
New\ entry\ from\ plain\ text\ (offline)=New entry from plain text (offline)
New\ entry\ from\ plain\ text\ (online)=New entry from plain text (online)
Import\ by\ ID=Import by ID
Enter\ a\ valid\ ID=Enter a valid ID
New\ sublibrary\ based\ on\ AUX\ file=New sublibrary based on AUX file
Push\ entries\ to\ external\ application\ (%0)=Push entries to external application (%0)
Quit=Quit
Recent\ libraries=Recent libraries
Clear\ recent\ libraries=Clear recent libraries
Set\ up\ general\ fields=Set up general fields
View\ change\ log=View change log
View\ event\ log=View event log
Website=Website

Override\ default\ font\ settings=Override default font settings

Click\ help\ to\ learn\ about\ the\ migration\ of\ pre-3.6\ databases.=Click help to learn about the migration of pre-3.6 databases.

Move\ preprint\ information\ from\ 'URL'\ and\ 'journal'\ field\ to\ the\ 'eprint'\ field=Move preprint information from 'URL' and 'journal' field to the 'eprint' field
Customize\ Export\ Formats=Customize Export Formats
Export\ name=Export name
Main\ layout\ file\:=Main layout file\:
Main\ layout\ file=Main layout file
Save\ exporter=Save exporter
File\ extension\:=File extension\:
Export\ format\ name\:=Export format name\:
Cleared\ connection\ settings=Cleared connection settings
Error\ adding\ discovered\ CitationStyles=Error adding discovered CitationStyles
(more)=(more)
Select\ all\ new\ entries=Select all new entries
Select\ all\ entries=Select all entries
Total\ items\ found\:=Total items found:
Selected\ items\:=Selected items:
Download\ linked\ online\ files=Download linked online files
Select\ the\ entries\ to\ be\ imported\:=Select the entries to be imported\:
Open\ Help\ page=Open Help page
Add\ new\ keyword=Add new keyword
Keyword\:=Keyword:
Keyword\ \"%0\"\ already\ exists=Keyword "%0" already exists
Keyword\ separator=Keyword separator
Remove\ keyword=Remove keyword
Are\ you\ sure\ you\ want\ to\ remove\ keyword\:\ \"%0\"?=Are you sure you want to remove keyword: "%0"?
Reset\ to\ default=Reset to default
Export\ all\ entries=Export all entries
Generate\ citation\ keys=Generate citation keys
New\ library=New library
OpenOffice/LibreOffice=OpenOffice/LibreOffice
Open\ document\ viewer=Open document viewer
Open\ entry\ editor=Open entry editor
Find\ and\ replace=Find and replace

Found\ documents\:=Found documents\:
Use\ selected\ document=Use selected document
Dismiss\ changes=Dismiss changes
The\ library\ has\ been\ modified\ by\ another\ program.=The library has been modified by another program.

Set\ rank\ to\ one=Set rank to one
Set\ rank\ to\ two=Set rank to two
Set\ rank\ to\ three=Set rank to three
Set\ rank\ to\ four=Set rank to four
Set\ rank\ to\ five=Set rank to five

Executing\ command\ "%0"...=Executing command "%0"...

Rename\ file\ to\ a\ given\ name=Rename file to a given name
New\ Filename=New Filename
Rename\ file\ to\ defined\ pattern=Rename file to defined pattern

Application\ settings=Application settings

Export\ an\ input\ to\ a\ file=Export an input to a file
Export\ preferences\ to\ a\ file=Export preferences to a file
Import\ BibTeX=Import BibTeX
Import\ preferences\ from\ a\ file=Import preferences from a file
Matching=Matching
Same\ as\ --import,\ but\ will\ be\ imported\ to\ the\ opened\ tab=Same as --import, but will be imported to the opened tab
Allow\ integers\ in\ 'edition'\ field\ in\ BibTeX\ mode=Allow integers in 'edition' field in BibTeX mode

Please\ enter\ a\ name\ for\ the\ MIME\ type.=Please enter a name for the MIME type.
Please\ enter\ a\ name\ for\ the\ extension.=Please enter a name for the extension.
Please\ enter\ a\ name.=Please enter a name.

There\ already\ exists\ an\ external\ file\ type\ with\ the\ same\ MIME\ type=There already exists an external file type with the same MIME type
There\ already\ exists\ an\ external\ file\ type\ with\ the\ same\ extension=There already exists an external file type with the same extension
There\ already\ exists\ an\ external\ file\ type\ with\ the\ same\ name=There already exists an external file type with the same name


Search\ for\ citations\ in\ LaTeX\ files...=Search for citations in LaTeX files...
LaTeX\ Citations\ Search\ Results=LaTeX Citations Search Results
LaTeX\ files\ directory\:=LaTeX files directory:
LaTeX\ files\ found\:=LaTeX files found:
files=files
Show\ 'LaTeX\ Citations'\ tab=Show 'LaTeX Citations' tab
Show\ 'Citation\ information'\ tab=Show 'Citation information' tab
Search\ scite.ai\ for\ Smart\ Citations=Search scite.ai for Smart Citations
See\ full\ report\ at\ [%0]=See full report at [%0]
No\ active\ entry=No active entry
This\ entry\ does\ not\ have\ a\ DOI=This entry does not have a DOI
Tallies\ for\ %0=Tallies for %0

LaTeX\ Citations=LaTeX Citations
Search\ citations\ for\ this\ entry\ in\ LaTeX\ files=Search citations for this entry in LaTeX files
No\ citations\ found=No citations found
No\ LaTeX\ files\ containing\ this\ entry\ were\ found.=No LaTeX files containing this entry were found.
Current\ search\ directory\ does\ not\ exist\:\ %0= Current search directory does not exist: %0
Selected\ entry\ does\ not\ have\ an\ associated\ citation\ key.=Selected entry does not have an associated citation key.
Current\ search\ directory\:=Current search directory:
Set\ LaTeX\ file\ directory=Set LaTeX file directory
Import\ entries\ from\ LaTeX\ files=Import entries from LaTeX files
Import\ new\ entries=Import new entries
Group\ color=Group color

Columns=Columns
File\ type=File type
IEEE=IEEE
Internal=Internal
Special=Special
Remove\ column=Remove column
Add\ custom\ column=Add custom column
Update\ to\ current\ column\ order=Update to current column order
Sort\ column\ one\ step\ upwards=Sort column one step upwards
Sort\ column\ one\ step\ downwards=Sort column one step downwards
List\ must\ not\ be\ empty.=List must not be empty.

Order=Order

Add\ field\ to\ filter\ list=Add field to filter list
Add\ formatter\ to\ list=Add formatter to list
Filter\ List=Filter List
Open\ files...=Open files...

Affected\ fields=Affected fields
Show\ preview\ as\ a\ tab\ in\ entry\ editor=Show preview as a tab in entry editor
Visual\ theme=Visual theme
Overwrite\ existing\ keys=Overwrite existing keys
Key\ patterns=Key patterns
Font\ settings=Font settings
Custom...=Custom...
Dark=Dark
Light=Light
Use\ System\ Preference=Use System Preference
Please\ specify\ a\ css\ theme\ file.=Please specify a css theme file.
You\ must\ enter\ an\ integer\ value\ higher\ than\ 8.=You must enter an integer value higher than 8.
Letters\ after\ duplicate\ generated\ keys=Letters after duplicate generated keys
Start\ on\ second\ duplicate\ key\ with\ letter\ A\ (a,\ b,\ ...)=Start on second duplicate key with letter A (a, b, ...)
Start\ on\ second\ duplicate\ key\ with\ letter\ B\ (b,\ c,\ ...)=Start on second duplicate key with letter B (b, c, ...)
Always\ add\ letter\ (a,\ b,\ ...)\ to\ generated\ keys=Always add letter (a, b, ...) to generated keys
Default\ pattern=Default pattern
Reset\ %s\ to\ default\ value=Reset %s to default value
Library\ mode=Library mode
Reset\ to\ recommended=Reset to recommended
Remove\ all=Remove all
Reset\ All=Reset All
Linked\ identifiers=Linked identifiers

insert\ entries=insert entries

Independent=Independent
Intersection=Intersection
Union=Union
Collect\ by=Collect by
Explicit\ selection=Explicit selection
Specified\ keywords=Specified keywords
Cited\ entries=Cited entries
Please\ provide\ a\ valid\ aux\ file.=Please provide a valid aux file.
Keyword\ delimiter=Keyword delimiter
Hierarchical\ keyword\ delimiter=Hierarchical keyword delimiter
Escape\ ampersands=Escape ampersands
Escape\ dollar\ sign=Escape dollar sign

Hint\:\n\nTo\ search\ all\ fields\ for\ <b>Smith</b>,\ enter\:\n<tt>smith</tt>\n\nTo\ search\ the\ field\ <b>author</b>\ for\ <b>Smith</b>\ and\ the\ field\ <b>title</b>\ for\ <b>electrical</b>,\ enter\:\n<tt>author\:Smith\ AND\ title\:electrical</tt>=Hint:\n\nTo search all fields for <b>Smith</b>, enter:\n<tt>smith</tt>\n\nTo search the field <b>author</b> for <b>Smith</b> and the field <b>title</b> for <b>electrical</b>, enter:\n<tt>author:Smith AND title:electrical</tt>

Copied\ '%0'\ to\ clipboard.=Copied '%0' to clipboard.
This\ operation\ requires\ an\ open\ library.=This operation requires an open library.

Plain\ References\ Parser\ (offline)=Plain References Parser (offline)
Plain\ References\ Parser\ (online)=Plain References Parser (online)
Please\ enter\ the\ plain\ references\ to\ extract\ from\ separated\ by\ double\ empty\ lines.=Please enter the plain references to extract from separated by double empty lines.
Add\ to\ current\ library=Add to current library
%0\ entries\ were\ parsed\ from\ your\ query.=%0 entries were parsed from your query.
Starts\ the\ extraction\ and\ adds\ the\ resulting\ entries\ to\ the\ currently\ opened\ database=Starts the extraction and adds the resulting entries to the currently opened database
Your\ text\ is\ being\ parsed...=Your text is being parsed...

Citation\ key\ filters=Citation key filters
Field\ filters=Field filters
Message\ filters=Message filters
Clear\ filters=Clear filters

Add\ new\ Field=Add new Field
Add\ new\ entry\ type=Add new entry type
Required\ and\ optional\ fields=Required and optional fields
Index=Index
Remove\ entry\ type=Remove entry type
Remove\ field\ %0\ from\ currently\ selected\ entry\ type=Remove field %0 from currently selected entry type
Optional=Optional
Required=Required
Entry\ type\ cannot\ be\ empty.\ Please\ enter\ a\ name.=Entry type cannot be empty. Please enter a name.
Field\ cannot\ be\ empty.\ Please\ enter\ a\ name.=Field cannot be empty. Please enter a name.

Capitalize\ current\ word=Capitalize current word
Delete\ text=Delete text
Make\ current\ word\ lowercase=Make current word lowercase
Make\ current\ word\ uppercase=Make current word uppercase
Move\ caret\ left=Move caret left
Move\ caret\ right=Move caret right
Move\ caret\ to\ previous\ word=Move caret to previous word
Move\ caret\ to\ next\ word=Move caret to next word
Move\ caret\ to\ beginning\ of\ line=Move caret to beginning of line
Move\ caret\ to\ end\ of\ line=Move caret to end of line
Move\ the\ caret\ down=Move the caret down
Move\ the\ caret\ to\ the\ beginning\ of\ text=Move the caret to the beginning of text
Move\ the\ caret\ to\ the\ end\ of\ text=Move the caret to the end of text
Move\ the\ caret\ up=Move the caret up
Remove\ line\ after\ caret=Remove line after caret
Remove\ characters\ until\ next\ word=Remove characters until next word
Remove\ the\ current\ word\ backwards=Remove the current word backwards

Text\ editor=Text editor

Search\ ShortScience=Search ShortScience
Unable\ to\ open\ ShortScience.=Unable to open ShortScience.

Shared\ database=Shared database
Lookup=Lookup

Access\ date\ of\ the\ address\ specified\ in\ the\ url\ field.=Access date of the address specified in the url field.
Additional\ information\ related\ to\ the\ resource\ indicated\ by\ the\ eprint\ field.=Additional information related to the resource indicated by the eprint field.
Annex\ to\ the\ eventtitle\ field.=Annex to the eventtitle field.
Author(s)\ of\ a\ commentary\ to\ the\ work.=Author(s) of a commentary to the work.
Author(s)\ of\ an\ afterword\ to\ the\ work.=Author(s) of an afterword to the work.
Author(s)\ of\ an\ introduction\ to\ the\ work.=Author(s) of an introduction to the work.
Author(s)\ of\ annotations\ to\ the\ work.=Author(s) of annotations to the work.
Author(s)\ of\ the\ work.=Author(s) of the work.
Can\ be\ used\ for\ known\ event\ acronyms.=Can be used for known event acronyms.
Chapter\ or\ section\ or\ any\ other\ unit\ of\ a\ work.=Chapter or section or any other unit of a work.
Date\ of\ a\ conference,\ a\ symposium,\ or\ some\ other\ event.=Date of a conference, a symposium, or some other event.
Designation\ to\ be\ used\ by\ the\ citation\ style\ as\ a\ substitute\ for\ the\ regular\ label\ if\ any\ data\ required\ to\ generate\ the\ regular\ label\ is\ missing.=Designation to be used by the citation style as a substitute for the regular label if any data required to generate the regular label is missing.
Digital\ Object\ Identifier\ of\ the\ work.=Digital Object Identifier of the work.
Edition\ of\ a\ printed\ publication.=Edition of a printed publication.
Editor(s)\ of\ the\ work\ or\ the\ main\ publication,\ depending\ on\ the\ type\ of\ the\ entry.=Editor(s) of the work or the main publication, depending on the type of the entry.
Electronic\ identifier\ of\ a\ work.=Electronic identifier of a work.
Electronic\ identifier\ of\ an\ online\ publication.=Electronic identifier of an online publication.
If\ the\ work\ is\ published\ as\ part\ of\ another\ one,\ such\ as\ an\ article\ in\ a\ journal\ or\ a\ collection,\ this\ field\ holds\ the\ relevant\ page\ range\ in\ that\ other\ work.\ It\ may\ also\ be\ used\ to\ limit\ the\ reference\ to\ a\ specific\ part\ of\ a\ work\ (a\ chapter\ in\ a\ book,\ for\ example).\ For\ papers\ in\ electronic\ journals\ with\ anon-classical\ pagination\ setup\ the\ eid\ field\ may\ be\ more\ suitable.=If the work is published as part of another one, such as an article in a journal or a collection, this field holds the relevant page range in that other work. It may also be used to limit the reference to a specific part of a work (a chapter in a book, for example). For papers in electronic journals with anon-classical pagination setup the eid field may be more suitable.
Information\ such\ as\ a\ library\ name\ and\ a\ call\ number.=Information such as a library name and a call number.
International\ Standard\ Book\ Number\ of\ a\ book.=International Standard Book Number of a book.
Issue\ of\ a\ journal.=Issue of a journal.
Key\ by\ which\ the\ work\ may\ be\ cited.=Key by which the work may be cited.
Link(s)\ to\ a\ local\ PDF\ or\ other\ document\ of\ the\ work.=Link(s) to a local PDF or other document of the work.
Location\ of\ a\ conference,\ a\ symposium,\ or\ some\ other\ event.=Location of a conference, a symposium, or some other event.
Main\ title\ of\ a\ multi-volume\ book,\ such\ as\ "Collected\ Works".=Main title of a multi-volume book, such as "Collected Works".
Miscellaneous\ bibliographic\ data\ usually\ printed\ at\ the\ end\ of\ the\ entry.=Miscellaneous bibliographic data usually printed at the end of the entry.
Miscellaneous\ bibliographic\ data\ which\ does\ not\ fit\ into\ any\ other\ field.=Miscellaneous bibliographic data which does not fit into any other field.
Name(s)\ of\ the\ (manual)\ groups\ the\ entry\ belongs\ to.=Name(s) of the (manual) groups the entry belongs to.
Name(s)\ of\ the\ publisher(s).=Name(s) of the publisher(s).
Name\ of\ a\ journal,\ a\ newspaper,\ or\ some\ other\ periodical.=Name of a journal, a newspaper, or some other periodical.
Name\ of\ a\ publication\ series,\ such\ as\ "Studies\ in...",\ or\ the\ number\ of\ a\ journal\ series.=Name of a publication series, such as "Studies in...", or the number of a journal series.
Name\ of\ a\ university\ or\ some\ other\ institution.=Name of a university or some other institution.
Note\ that\ this\ field\ holds\ the\ plain\ title\ of\ the\ event.\ Things\ like\ "Proceedings\ of\ the\ Fifth\ XYZ\ Conference"\ go\ into\ the\ titleaddon\ or\ booktitleaddon\ field.=Note that this field holds the plain title of the event. Things like "Proceedings of the Fifth XYZ Conference" go into the titleaddon or booktitleaddon field.
Note\ that\ this\ field\ is\ intended\ for\ commented\ editions\ which\ have\ a\ commentator\ in\ addition\ to\ the\ author.\ If\ the\ work\ is\ a\ stand-alone\ commentary,\ the\ commentator\ should\ be\ given\ in\ the\ author\ field.=Note that this field is intended for commented editions which have a commentator in addition to the author. If the work is a stand-alone commentary, the commentator should be given in the author field.
Number\ of\ a\ journal\ or\ the\ volume/number\ of\ a\ book\ in\ a\ series.=Number of a journal or the volume/number of a book in a series.
One\ or\ more\ page\ numbers\ or\ page\ ranges.=One or more page numbers or page ranges.
Organization(s)\ that\ published\ a\ manual\ or\ an\ online\ resource,\ or\ sponsored\ a\ conference.=Organization(s) that published a manual or an online resource, or sponsored a conference.
Publication\ date\ of\ the\ work.=Publication date of the work.
Publication\ month.=Publication month.
Publication\ notice\ for\ unusual\ publications\ which\ do\ not\ fit\ into\ any\ of\ the\ common\ categories.=Publication notice for unusual publications which do not fit into any of the common categories.
Publication\ state\ of\ the\ work,\ e.\ g.,\ "in\ press".=Publication state of the work, e. g., "in press".
Revision\ number\ of\ a\ piece\ of\ software,\ a\ manual,\ etc.=Revision number of a piece of software, a manual, etc.
Separated\ list\ of\ keywords.=Separated list of keywords.
Subtitle\ of\ a\ specific\ issue\ of\ a\ journal\ or\ other\ periodical.=Subtitle of a specific issue of a journal or other periodical.
Subtitle\ of\ the\ work.=Subtitle of the work.
Place(s)\ of\ publication,\ i.\ e.,\ the\ location\ of\ the\ publisher\ or\ institution,\ depending\ on\ the\ entry\ type.=Place(s) of publication, i. e., the location of the publisher or institution, depending on the entry type.
This\ could\ be\ a\ section\ of\ an\ archive,\ a\ path\ indicating\ a\ service,\ a\ classification\ of\ some\ sort.=This could be a section of an archive, a path indicating a service, a classification of some sort.
This\ field\ is\ intended\ for\ journals\ whose\ individual\ issues\ are\ identified\ by\ a\ designation\ such\ as\ "Spring"\ or\ "Summer"\ rather\ than\ the\ month\ or\ a\ number.\ Integer\ ranges\ and\ short\ designators\ are\ better\ written\ to\ the\ number\ field.=This field is intended for journals whose individual issues are identified by a designation such as "Spring" or "Summer" rather than the month or a number. Integer ranges and short designators are better written to the number field.
This\ field\ may\ replace\ the\ pages\ field\ for\ journals\ deviating\ from\ the\ classic\ pagination\ scheme\ of\ printed\ journals\ by\ only\ enumerating\ articles\ or\ papers\ and\ not\ pages.=This field may replace the pages field for journals deviating from the classic pagination scheme of printed journals by only enumerating articles or papers and not pages.
This\ is\ roughly\ comparable\ to\ a\ DOI\ but\ specific\ to\ a\ certain\ archive,\ repository,\ service,\ or\ system.=This is roughly comparable to a DOI but specific to a certain archive, repository, service, or system.
Title\ of\ a\ conference,\ a\ symposium,\ or\ some\ other\ event.=Title of a conference, a symposium, or some other event.
Title\ of\ a\ specific\ issue\ of\ a\ journal\ or\ other\ periodical.=Title of a specific issue of a journal or other periodical.
Title\ of\ the\ main\ publication\ this\ work\ is\ part\ of.=Title of the main publication this work is part of.
Title\ of\ the\ work.=Title of the work.
Total\ number\ of\ pages\ of\ the\ work.=Total number of pages of the work.
Total\ number\ of\ volumes\ of\ a\ multi-volume\ work.=Total number of volumes of a multi-volume work.
Type\ of\ the\ eprint\ identifier,\ e.\ g.,\ the\ name\ of\ the\ archive,\ repository,\ service,\ or\ system\ the\ eprint\ field\ refers\ to.=Type of the eprint identifier, e. g., the name of the archive, repository, service, or system the eprint field refers to.
URL\ of\ an\ online\ publication.=URL of an online publication.
Volume\ of\ a\ multi-volume\ book\ or\ a\ periodical.=Volume of a multi-volume book or a periodical.
Year\ of\ publication.=Year of publication.
This\ field\ is\ intended\ for\ recording\ abstracts,\ to\ be\ printed\ by\ a\ special\ bibliography\ style.=This field is intended for recording abstracts, to be printed by a special bibliography style.
This\ field\ may\ be\ useful\ when\ implementing\ a\ style\ for\ annotated\ bibliographies.=This field may be useful when implementing a style for annotated bibliographies.
Subtitle\ related\ to\ the\ "Booktitle".=Subtitle related to the "Booktitle".
Subtitle\ related\ to\ the\ "Maintitle".=Subtitle related to the "Maintitle".
Annex\ to\ the\ "Booktitle",\ to\ be\ printed\ in\ a\ different\ font.=Annex to the "Booktitle", to be printed in a different font.
Comment\ to\ this\ entry.=Comment to this entry.
Secondary\ editor\ performing\ a\ different\ editorial\ role,\ such\ as\ compiling,\ redacting,\ etc.=Secondary editor performing a different editorial role, such as compiling, redacting, etc.
Another\ secondary\ editor\ performing\ a\ different\ role.=Another secondary editor performing a different role.
Type\ of\ editorial\ role\ performed\ by\ the\ "Editor".=Type of editorial role performed by the "Editor".
Type\ of\ editorial\ role\ performed\ by\ the\ "Editora".=Type of editorial role performed by the "Editora".
Type\ of\ editorial\ role\ performed\ by\ the\ "Editorb".=Type of editorial role performed by the "Editorb".
Type\ of\ editorial\ role\ performed\ by\ the\ "Editorc".=Type of editorial role performed by the "Editorc".
Author(s)\ of\ a\ foreword\ to\ the\ work.=Author(s) of a foreword to the work.
International\ Standard\ Technical\ Report\ Number\ of\ a\ technical\ report.=International Standard Technical Report Number of a technical report.
International\ Standard\ Serial\ Number\ of\ a\ periodical.=International Standard Serial Number of a periodical.
Subtitle\ of\ a\ journal,\ a\ newspaper,\ or\ some\ other\ periodical.=Subtitle of a journal, a newspaper, or some other periodical.
Language(s)\ of\ the\ work.\ Languages\ may\ be\ specified\ literally\ or\ as\ localisation\ keys.=Language(s) of the work. Languages may be specified literally or as localisation keys.
Annex\ to\ the\ "Maintitle",\ to\ be\ printed\ in\ a\ different\ font.=Annex to the "Maintitle", to be printed in a different font.
Addon\ to\ be\ printed\ immediately\ after\ the\ author\ name\ in\ the\ bibliography.=Addon to be printed immediately after the author name in the bibliography.
If\ the\ work\ is\ a\ translation,\ a\ reprint,\ or\ something\ similar,\ the\ publication\ date\ of\ the\ original\ edition.=If the work is a translation, a reprint, or something similar, the publication date of the original edition.
If\ the\ work\ is\ a\ translation,\ the\ language(s)\ of\ the\ original\ work.=If the work is a translation, the language(s) of the original work.
Pagination\ of\ the\ work.\ The\ key\ should\ be\ given\ in\ the\ singular\ form.=Pagination of the work. The key should be given in the singular form.
Number\ of\ a\ partial\ volume.\ This\ field\ applies\ to\ books\ only,\ not\ to\ journals.\ It\ may\ be\ used\ when\ a\ logical\ volume\ consists\ of\ two\ or\ more\ physical\ ones.=Number of a partial volume. This field applies to books only, not to journals. It may be used when a logical volume consists of two or more physical ones.
Title\ in\ an\ abridged\ form.=Title in an abridged form.
Annex\ to\ the\ "Title",\ to\ be\ printed\ in\ a\ different\ font.=Annex to the "Title", to be printed in a different font.
Translator(s)\ of\ the\ "Title"\ or\ "Booktitle",\ depending\ on\ the\ entry\ type.\ If\ the\ translator\ is\ identical\ to\ the\ "Editor",\ the\ standard\ styles\ will\ automatically\ concatenate\ these\ fields\ in\ the\ bibliography.=Translator(s) of the "Title" or "Booktitle", depending on the entry type. If the translator is identical to the "Editor", the standard styles will automatically concatenate these fields in the bibliography.
Type\ of\ a\ "Manual",\ "Patent",\ "Report",\ or\ "Thesis".=Type of a "Manual", "Patent", "Report", or "Thesis".
This\ field\ holds\ an\ entry\ key\ for\ the\ cross-referencing\ feature.\ Child\ entries\ with\ a\ "Crossref"\ field\ inherit\ data\ from\ the\ parent\ entry\ specified\ in\ the\ "Crossref"\ field.=This field holds an entry key for the cross-referencing feature. Child entries with a "Crossref" field inherit data from the parent entry specified in the "Crossref" field.
Gender\ of\ the\ author\ or\ gender\ of\ the\ editor,\ if\ there\ is\ no\ author.=Gender of the author or gender of the editor, if there is no author.
Citation\ keys\ of\ other\ entries\ which\ have\ a\ relationship\ to\ this\ entry.=Citation keys of other entries which have a relationship to this entry.
This\ field\ is\ an\ alternative\ cross-referencing\ mechanism.\ It\ differs\ from\ "Crossref"\ in\ that\ the\ child\ entry\ will\ not\ inherit\ any\ data\ from\ the\ parent\ entry\ specified\ in\ the\ "Xref"\ field.=This field is an alternative cross-referencing mechanism. It differs from "Crossref" in that the child entry will not inherit any data from the parent entry specified in the "Xref" field.
Owner/creator\ of\ this\ entry.=Owner/creator of this entry.
Timestamp\ of\ this\ entry,\ when\ it\ has\ been\ created\ or\ last\ modified.=Timestamp of this entry, when it has been created or last modified.
User-specific\ printed\ flag,\ in\ case\ the\ entry\ has\ been\ printed.=User-specific printed flag, in case the entry has been printed.
User-specific\ priority.=User-specific priority.
User-specific\ quality\ flag,\ in\ case\ its\ quality\ is\ assured.=User-specific quality flag, in case its quality is assured.
User-specific\ ranking.=User-specific ranking.
User-specific\ read\ status.=User-specific read status.
User-specific\ relevance\ flag,\ in\ case\ the\ entry\ is\ relevant.=User-specific relevance flag, in case the entry is relevant.

Auto\ complete\ disabled.=Auto complete disabled.
Auto\ complete\ enabled.=Auto complete enabled.

Remove\ formatter\ for\ %0=Remove formatter for %0
Remove\ formatter\ '%0'=Remove formatter '%0'

An\ article\ in\ a\ journal,\ magazine,\ newspaper,\ or\ other\ periodical\ which\ forms\ a\ self-contained\ unit\ with\ its\ own\ title.=An article in a journal, magazine, newspaper, or other periodical which forms a self-contained unit with its own title.
A\ single-volume\ book\ with\ one\ or\ more\ authors\ where\ the\ authors\ share\ credit\ for\ the\ work\ as\ a\ whole.=A single-volume book with one or more authors where the authors share credit for the work as a whole.
A\ book-like\ work\ without\ a\ formal\ publisher\ or\ sponsoring\ institution.=A book-like work without a formal publisher or sponsoring institution.
A\ single-volume\ collection\ with\ multiple,\ self-contained\ contributions\ by\ distinct\ authors\ which\ have\ their\ own\ title.\ The\ work\ as\ a\ whole\ has\ no\ overall\ author\ but\ it\ will\ usually\ have\ an\ editor.=A single-volume collection with multiple, self-contained contributions by distinct authors which have their own title. The work as a whole has no overall author but it will usually have an editor.
A\ legacy\ alias\ for\ "InProceedings".=A legacy alias for "InProceedings".
A\ part\ of\ a\ book\ which\ forms\ a\ self-contained\ unit\ with\ its\ own\ title.=A part of a book which forms a self-contained unit with its own title.
A\ contribution\ to\ a\ collection\ which\ forms\ a\ self-contained\ unit\ with\ a\ distinct\ author\ and\ title.=A contribution to a collection which forms a self-contained unit with a distinct author and title.
An\ article\ in\ a\ conference\ proceedings.=An article in a conference proceedings.
Technical\ or\ other\ documentation,\ not\ necessarily\ in\ printed\ form.=Technical or other documentation, not necessarily in printed form.
A\ fallback\ type\ for\ entries\ which\ do\ not\ fit\ into\ any\ other\ category.=A fallback type for entries which do not fit into any other category.
Similar\ to\ "Thesis"\ except\ that\ the\ type\ field\ is\ optional\ and\ defaults\ to\ the\ localised\ term\ \ Master's\ thesis.=Similar to "Thesis" except that the type field is optional and defaults to the localised term  Master's thesis.
Similar\ to\ "Thesis"\ except\ that\ the\ type\ field\ is\ optional\ and\ defaults\ to\ the\ localised\ term\ PhD\ thesis.=Similar to "Thesis" except that the type field is optional and defaults to the localised term PhD thesis.
A\ single-volume\ conference\ proceedings.\ This\ type\ is\ very\ similar\ to\ "Collection".=A single-volume conference proceedings. This type is very similar to "Collection".
Similar\ to\ "Report"\ except\ that\ the\ type\ field\ is\ optional\ and\ defaults\ to\ the\ localised\ term\ technical\ report.=Similar to "Report" except that the type field is optional and defaults to the localised term technical report.
A\ work\ with\ an\ author\ and\ a\ title\ which\ has\ not\ been\ formally\ published,\ such\ as\ a\ manuscript\ or\ the\ script\ of\ a\ talk.=A work with an author and a title which has not been formally published, such as a manuscript or the script of a talk.
This\ type\ is\ similar\ to\ "InBook"\ but\ intended\ for\ works\ originally\ published\ as\ a\ stand-alone\ book.=This type is similar to "InBook" but intended for works originally published as a stand-alone book.
An\ article\ in\ a\ work\ of\ reference.\ This\ is\ a\ more\ specific\ variant\ of\ the\ generic\ "InCollection"\ entry\ type.=An article in a work of reference. This is a more specific variant of the generic "InCollection" entry type.
A\ multi-volume\ "Book".=A multi-volume "Book".
A\ multi-volume\ "Collection".=A multi-volume "Collection".
A\ multi-volume\ "Proceedings"\ entry.=A multi-volume "Proceedings" entry.
A\ multi-volume\ "Reference"\ entry.\ The\ standard\ styles\ will\ treat\ this\ entry\ type\ as\ an\ alias\ for\ "MvCollection".=A multi-volume "Reference" entry. The standard styles will treat this entry type as an alias for "MvCollection".
This\ entry\ type\ is\ intended\ for\ sources\ such\ as\ web\ sites\ which\ are\ intrinsically\ online\ resources.=This entry type is intended for sources such as web sites which are intrinsically online resources.
A\ single-volume\ work\ of\ reference\ such\ as\ an\ encyclopedia\ or\ a\ dictionary.=A single-volume work of reference such as an encyclopedia or a dictionary.
A\ technical\ report,\ research\ report,\ or\ white\ paper\ published\ by\ a\ university\ or\ some\ other\ institution.=A technical report, research report, or white paper published by a university or some other institution.
An\ entry\ set\ is\ a\ group\ of\ entries\ which\ are\ cited\ as\ a\ single\ reference\ and\ listed\ as\ a\ single\ item\ in\ the\ bibliography.=An entry set is a group of entries which are cited as a single reference and listed as a single item in the bibliography.
Supplemental\ material\ in\ a\ "Book".\ This\ type\ is\ provided\ for\ elements\ such\ as\ prefaces,\ introductions,\ forewords,\ afterwords,\ etc.\ which\ often\ have\ a\ generic\ title\ only.=Supplemental material in a "Book". This type is provided for elements such as prefaces, introductions, forewords, afterwords, etc. which often have a generic title only.
Supplemental\ material\ in\ a\ "Collection".=Supplemental material in a "Collection".
Supplemental\ material\ in\ a\ "Periodical".\ This\ type\ may\ be\ useful\ when\ referring\ to\ items\ such\ as\ regular\ columns,\ obituaries,\ letters\ to\ the\ editor,\ etc.\ which\ only\ have\ a\ generic\ title.=Supplemental material in a "Periodical". This type may be useful when referring to items such as regular columns, obituaries, letters to the editor, etc. which only have a generic title.
A\ thesis\ written\ for\ an\ educational\ institution\ to\ satisfy\ the\ requirements\ for\ a\ degree.=A thesis written for an educational institution to satisfy the requirements for a degree.
An\ alias\ for\ "Online",\ provided\ for\ jurabib\ compatibility.=An alias for "Online", provided for jurabib compatibility.
Computer\ software.\ The\ standard\ styles\ will\ treat\ this\ entry\ type\ as\ an\ alias\ for\ "Misc".=Computer software. The standard styles will treat this entry type as an alias for "Misc".
A\ data\ set\ or\ a\ similar\ collection\ of\ (mostly)\ raw\ data.=A data set or a similar collection of (mostly) raw data.

Display\ count\ of\ items\ in\ group=Display count of items in group
Remove\ the\ following\ characters\:=Remove the following characters:
Truncate=Truncate
Truncates\ a\ string\ after\ a\ given\ index.=Truncates a string after a given index.
Close\ all=Close all
Close\ all\ libraries=Close all libraries
Close\ other\ libraries=Close other libraries
Close\ others=Close others
Reveal\ in\ file\ explorer=Reveal in file explorer

Autolink\ files=Autolink files

Custom\ editor\ tabs=Custom editor tabs
Custom\ export\ formats=Custom export formats
Custom\ import\ formats=Custom import formats

No\ list\ enabled=No list enabled
Protect\ selection=Protect selection
Unprotect\ selection=Unprotect selection

Customized\ preview\ style=Customized preview style
Next\ preview\ style=Next preview style
Previous\ preview\ style=Previous preview style

(\ Note\:\ Press\ return\ to\ commit\ changes\ in\ the\ table\!\ )=( Note\: Press return to commit changes in the table\! )
New\ inproceedings=New inproceedings
Reset\ entry\ types\ and\ fields\ to\ defaults=Reset entry types and fields to defaults
This\ will\ reset\ all\ entry\ types\ to\ their\ default\ values\ and\ remove\ all\ custom\ entry\ types=This will reset all entry types to their default values and remove all custom entry types
Replace\ tabs\ with\ space=Replace tabs with space
Replace\ tabs\ with\ space\ in\ the\ field\ content.=Replace tabs with space in the field content.
Remove\ redundant\ spaces=Remove redundant spaces
Replaces\ consecutive\ spaces\ with\ a\ single\ space\ in\ the\ field\ content.=Replaces consecutive spaces with a single space in the field content.
Remove\ digits=Remove digits
Removes\ digits.=Removes digits.

Presets=Presets

Generate\ groups\ from\ keywords\ in\ the\ following\ field=Generate groups from keywords in the following field
Generate\ groups\ for\ author\ last\ names=Generate groups for author last names
Regular\ expression=Regular expression

Error\ importing.\ See\ the\ error\ log\ for\ details.=Error importing. See the error log for details.

Error\ from\ import\:\ %0=Error from import\: %0
Error\ reading\ PDF\ content\:\ %0=Error reading PDF content\: %0
Bib\ entry\ was\ successfully\ imported=Bib entry was successfully imported
File\ was\ successfully\ imported\ as\ a\ new\ entry=File was successfully imported as a new entry
No\ BibTeX\ data\ was\ found.\ An\ empty\ entry\ was\ created\ with\ file\ link.=No BibTeX data was found. An empty entry was created with file link.
Processing\ file\ %0=Processing file %0
Export\ selected=Export selected

Separate\ merged\ citations=Separate merged citations
Separate\ citations=Separate citations

Unprotect\ terms=Unprotect terms

Generate\ a\ new\ key\ for\ imported\ entries\ (overwriting\ their\ default)=Generate a new key for imported entries (overwriting their default)
Warn\ about\ duplicates\ on\ import=Warn about duplicates on import

Custom\ DOI\ URI=Custom DOI URI
Use\ custom\ DOI\ base\ URI\ for\ article\ access=Use custom DOI base URI for article access

Cited\ on\ pages=Cited on pages
Please\ move\ the\ cursor\ into\ the\ document\ text.=Please\ move\ the\ cursor\ into\ the\ document\ text.
To\ get\ the\ visual\ positions\ of\ your\ citations\ I\ need\ to\ move\ the\ cursor\ around,\ but\ could\ not\ get\ it.=To\ get\ the\ visual\ positions\ of\ your\ citations\ I\ need\ to\ move\ the\ cursor\ around,\ but\ could\ not\ get\ it.

I\ cannot\ insert\ to\ the\ cursor's\ current\ location.=I\ cannot\ insert\ to\ the\ cursor's\ current\ location.

Please\ move\ the\ cursor\ to\ the\ location\ for\ the\ new\ citation.=Please\ move\ the\ cursor\ to\ the\ location\ for\ the\ new\ citation.

Please\ create\ it\ in\ the\ document\ or\ change\ in\ the\ file\:=Please create it in the document or change in the file:

Please\ use\ the\ latter\ in\ the\ style\ file\ below\ to\ avoid\ localization\ problems.=Please use the latter in the style file below to avoid localization problems.

The\ %0\ character\ style\ '%1'\ is\ a\ display\ name\ for\ '%2'.=The %0 character style '%1' is a display name for '%2'.

The\ %0\ character\ style\ '%1'\ is\ missing\ from\ the\ document=The %0 character style '%1' is missing from the document

The\ %0\ paragraph\ style\ '%1'\ is\ a\ display\ name\ for\ '%2'.=The %0 paragraph style '%1' is a display name for '%2'.

The\ %0\ paragraph\ style\ '%1'\ is\ missing\ from\ the\ document=The %0 paragraph style '%1' is missing from the document

Error\ while\ checking\ if\ Writer\ is\ recording\ changes\ or\ has\ recorded\ changes.=Error while checking if Writer is recording changes or has recorded changes.

Cannot\ work\ with\ [Edit]/[Track\ Changes]/[Record]\ turned\ on.=Cannot work with [Edit]/[Track Changes]/[Record] turned on.

Changes\ by\ JabRef\ could\ result\ in\ unexpected\ interactions\ with\ recorded\ changes.=Changes by JabRef could result in unexpected interactions with recorded changes.

Recording\ and/or\ Recorded\ changes=Recording and/or Recorded changes

Use\ [Edit]/[Track\ Changes]/[Manage]\ to\ resolve\ them\ first.=Use [Edit]/[Track Changes]/[Manage] to resolve them first.

Unable\ to\ find\ valid\ certification\ path\ to\ requested\ target(%0),\ download\ anyway?=Unable to find valid certification path to requested target(%0), download anyway?
Download\ operation\ canceled.=Download operation canceled.

Convert\ timestamp\ field\ to\ field\ 'creationdate'=Convert timestamp field to field 'creationdate'
Convert\ timestamp\ field\ to\ field\ 'modificationdate'=Convert timestamp field to field 'modificationdate'

New\ entry\ by\ type=New entry by type

File\ '%1'\ is\ a\ duplicate\ of\ '%0'.\ Keeping\ '%0'=File '%1' is a duplicate of '%0'. Keeping '%0'

Enable\ field\ formatters=Enable field formatters
Entry\ Type=Entry Type
Entry\ types=Entry types
Others=Others
Recommended=Recommended

Authors\ and\ Title=Authors and Title
Catalog=Catalog
Catalogs=Catalogs
Select\ Catalogs\:=Select Catalogs:
Add\ Author\:=Add Author\:
Add\ Query\:=Add Query\:
Add\ Research\ Question\:=Add Research Question\:
Queries=Queries
Research\ Questions=Research Questions
Study\ Title\:=Study Title\:
Start\ new\ systematic\ literature\ review=Start new systematic literature review
Manage\ study\ definition=Manage study definition
Update\ study\ search\ results=Update study search results
Study\ repository\ could\ not\ be\ created=Study repository could not be created

All\ query\ terms\ are\ joined\ using\ the\ logical\ AND,\ and\ OR\ operators=All query terms are joined using the logical AND, and OR operators
Finalize=Finalize
If\ the\ sequence\ of\ terms\ is\ relevant\ wrap\ them\ in\ double\ quotes =If the sequence of terms is relevant wrap them in double quotes
Query\ terms\ are\ separated\ by\ spaces.=Query terms are separated by spaces.
Select\ the\ study\ directory\:=Select the study directory\:
An\ example\:=An example\:
Start\ survey=Start survey
Query=Query
Question=Question
Select\ directory=Select directory

Fulltext\ Index=Fulltext Index
Automatically\ index\ all\ linked\ files\ for\ fulltext\ search=Automatically index all linked files for fulltext search
Rebuild\ fulltext\ search\ index=Rebuild fulltext search index
Rebuild\ fulltext\ search\ index\ for\ current\ library?=Rebuild fulltext search index for current library?
Rebuilding\ fulltext\ search\ index...=Rebuilding fulltext search index...
Found\ match\ in\ %0=Found match in %0
On\ page\ %0=On page %0
Found\ matches\ in\ Annotations\:=Found matches in Annotations:

Fetcher\ cannot\ be\ tested\!=Fetcher cannot be tested!
Fetcher\ unknown\!=Fetcher unknown!

Character\ by\ character=Character by character
Embedded=Embedded
Entry=Entry
Symmetric\ character\ by\ character=Symmetric character by character
Symmetric\ word\ by\ word=Symmetric word by word
Verbatim=Verbatim
Word\ by\ word=Word by word

Add\ certificate=Add certificate
Serial\ number=Serial number
Issuer=Issuer
Valid\ from=Valid from
Valid\ to=Valid to
Signature\ algorithm=Signature algorithm
Version=Version

Error\ downloading=Error downloading

No\ data\ was\ found\ for\ the\ identifier=No data was found for the identifier
Server\ not\ available=Server not available
Fetching\ information\ using\ %0=Fetching information using %0
Look\ up\ identifier=Look up identifier
Bibliographic\ data\ not\ found.\ Cause\ is\ likely\ the\ client\ side.\ Please\ check\ connection\ and\ identifier\ for\ correctness.=Bibliographic data not found. Cause is likely the client side. Please check connection and identifier for correctness.
Bibliographic\ data\ not\ found.\ Cause\ is\ likely\ the\ server\ side.\ Please\ try\ again\ later.=Bibliographic data not found. Cause is likely the server side. Please try again later.
Error\ message\ %0=Error message %0
Identifier\ not\ found=Identifier not found

Custom\ API\ key=Custom API key
Check\ %0\ API\ Key\ Setting=Check %0 API Key Setting

Edit\ content=Edit content
Copy\ or\ Move\ content=Copy or Move content
Overwrite\ field\ content=Overwrite field content
Set=Set
Append=Append
Clear\ field\ content=Clear field content
Set\ or\ append\ content=Set or append content
Edit\ field\ content\ for\ selected\ entries=Edit field content for selected entries
Rename=Rename
Copy\ content=Copy content
Move\ content=Move content
Swap\ content=Swap content
Copy\ or\ move\ the\ content\ of\ one\ field\ to\ another=Copy or move the content of one field to another
Automatic\ field\ editor=Automatic field editor
From=From
Keep\ Modifications=Keep Modifications
To=To
Open\ Link=Open Link
Highlight\ words=Highlight words
Highlight\ characters=Highlight characters
Unified\ View=Unified View
Split\ View=Split View
Plain\ Text=Plain Text
Show\ Diff=Show Diff
Only\ show\ changed\ fields=Only show changed fields

Link=Link
Source\ URL=Source URL
Edit\ file\ link=Edit file link
Add\ file\ link=Add file link

(Note\:\ If\ original\ entries\ lack\ keywords\ to\ qualify\ for\ the\ new\ group\ configuration,\ confirming\ here\ will\ add\ them)=(Note: If original entries lack keywords to qualify for the new group configuration, confirming here will add them)
Assign=Assign
Do\ not\ assign=Do not assign

Error\ occurred\ %0=Error occurred %0
Left\ Entry=Left Entry
Merge\ %0=Merge %0
Right\ Entry=Right Entry
Unmerge\ %0=Unmerge %0
plain\ text=plain text

The\ %0s\ are\ the\ same.\ However,\ the\ order\ of\ field\ content\ differs=The %0s are the same. However, the order of field content differs

Keep\ from\ import=Keep from import
Keep\ merged=Keep merged
Keep\ existing\ entry=Keep existing entry

No\ entries\ corresponding\ to\ given\ query=No entries corresponding to given query

Review\ backup=Review\ backup
A\ backup\ file\ for\ '%0'\ was\ found\ at\ [%1]=A backup file for '%0' was found at [%1]
Do\ you\ want\ to\ recover\ the\ library\ from\ the\ backup\ file?=Do you want to recover the library from the backup file?
This\ could\ indicate\ that\ JabRef\ did\ not\ shut\ down\ cleanly\ last\ time\ the\ file\ was\ used.=This could indicate that JabRef did not shut down cleanly last time the file was used.

Use\ the\ field\ FJournal\ to\ store\ the\ full\ journal\ name\ for\ (un)abbreviations\ in\ the\ entry=Use the field FJournal to store the full journal name for (un)abbreviations in the entry

Library\ to\ import\ into=Library to import into

Enable\ web\ search=Enable web search
Web\ search\ disabled=Web search disabled

Multiline=Multiline

Unable\ to\ open\ linked\ eprint.\ Please\ set\ the\ eprinttype\ field=Unable to open linked eprint. Please set the eprinttype field
Unable\ to\ open\ linked\ eprint.\ Please\ verify\ that\ the\ eprint\ field\ has\ a\ valid\ '%0'\ id=Unable to open linked eprint. Please verify that the eprint field has a valid '%0' id

Search\ from\ history...=Search from history...
your\ search\ history\ is\ empty=your search history is empty
Clear\ history=Clear history

File=File
file=file
File\ directory\ is\ not\ set\ or\ does\ not\ exist\!=File directory is not set or does not exist!
File\ exists=File exists
File\ not\ found=File not found

Delete\ '%0'=Delete '%0'
Delete\ %0\ files=Delete %0 files
How\ should\ these\ files\ be\ handled?=How should these files be handled?
Permanently\ delete\ local\ file=Permanently delete local file
Delete\ from\ disk=Delete from disk
Move\ file(s)\ to\ trash=Move file(s) to trash
Keep\ file(s)=Keep file(s)
Error\ accessing\ file\ '%0'.=Error accessing file '%0'.
Cannot\ delete\ file\ '%0'=Cannot delete file '%0'
This\ operation\ requires\ selected\ linked\ files.=This operation requires selected linked files.
Move\ deleted\ files\ to\ trash\ (instead\ of\ deleting\ them)=Move deleted files to trash (instead of deleting them)

File\ permission\ error=File permission error
JabRef\ does\ not\ have\ permission\ to\ access\ %s=JabRef does not have permission to access %s

Problem\ finding\ files.\ See\ error\ log\ for\ details.=Problem finding files. See error log for details.
Path\ to\ %0=Path to %0

Create\ backup=Create backup
Automatically\ search\ and\ show\ unlinked\ files\ in\ the\ entry\ editor=Automatically search and show unlinked files in the entry editor

File\ "%0"\ cannot\ be\ added\!=File "%0" cannot be added!
Illegal\ characters\ in\ the\ file\ name\ detected.\nFile\ will\ be\ renamed\ to\ "%0"\ and\ added.=Illegal characters in the file name detected.\nFile will be renamed to "%0" and added.
Rename\ and\ add=Rename and add

401\ Unauthorized\:\ Access\ Denied.\ You\ are\ not\ authorized\ to\ access\ this\ resource.\ Please\ check\ your\ credentials\ and\ try\ again.\ If\ you\ believe\ you\ should\ have\ access,\ please\ contact\ the\ administrator\ for\ assistance.\nURL\:\ %0\ \n\ %1=401 Unauthorized: Access Denied. You are not authorized to access this resource. Please check your credentials and try again. If you believe you should have access, please contact the administrator for assistance.\nURL: %0 \n %1
403\ Forbidden\:\ Access\ Denied.\ You\ do\ not\ have\ permission\ to\ access\ this\ resource.\ Please\ contact\ the\ administrator\ for\ assistance\ or\ try\ a\ different\ action.\nURL\:\ %0\ \n\ %1=403 Forbidden: Access Denied. You do not have permission to access this resource. Please contact the administrator for assistance or try a different action.\nURL: %0 \n %1
404\ Not\ Found\ Error\:\ The\ requested\ resource\ could\ not\ be\ found.\ It\ seems\ that\ the\ file\ you\ are\ trying\ to\ download\ is\ not\ available\ or\ has\ been\ moved.\ Please\ verify\ the\ URL\ and\ try\ again.\ If\ you\ believe\ this\ is\ an\ error,\ please\ contact\ the\ administrator\ for\ further\ assistance.\nURL\:\ %0\ \n\ %1=404 Not Found Error: The requested resource could not be found. It seems that the file you are trying to download is not available or has been moved. Please verify the URL and try again. If you believe this is an error, please contact the administrator for further assistance.\nURL: %0 \n %1
Error\ downloading\ from\ URL.\ Cause\ is\ likely\ the\ server\ side.\ HTTP\ Error\ %0\ \n\ %1\ \nURL\:\ %2\ \nPlease\ try\ again\ later\ or\ contact\ the\ server\ administrator.=Error downloading from URL. Cause is likely the server side. HTTP Error %0 \n %1 \nURL: %2 \nPlease try again later or contact the server administrator.
Error\ message\:\ %0\ \nURL\:\ %1\ \nPlease\ check\ the\ URL\ and\ try\ again.=Error message: %0 \nURL: %1 \nPlease check the URL and try again.
Failed\ to\ download\ from\ URL=Failed to download from URL

Finished=Finished
Finished\ writing\ metadata\ for\ library\ %0\ (%1\ succeeded,\ %2\ skipped,\ %3\ errors).=Finished writing metadata for library %0 (%1 succeeded, %2 skipped, %3 errors).
Processing...=Processing...
Writing\ metadata\ to\ %0=Writing metadata to %0

Get\ more\ themes...=Get more themes...

Miscellaneous=Miscellaneous
File-related=File-related

Add\ selected\ entries\ to\ database=Add selected entries to database
The\ selected\ entry\ doesn't\ have\ a\ DOI\ linked\ to\ it.\ Lookup\ a\ DOI\ and\ try\ again.=The selected entry doesn't have a DOI linked to it. Lookup a DOI and try again.
Cited\ By=Cited By
Cites=Cites
No\ articles\ found=No articles found
Restart\ search=Restart search
Cancel\ search=Cancel search
Select\ entry=Select entry
Search\ aborted!=Search aborted!
Citation\ relations=Citation relations
Show\ articles\ related\ by\ citation=Show articles related by citation
Error\ while\ fetching\ citing\ entries\:\ %0=Error while fetching citing entries: %0
Help\ on\ external\ applications=Help on external applications
Identifier-based\ Web\ Search=Identifier-based Web Search

Related\ articles=Related articles
Show\ 'Related\ Articles'\ tab=Show 'Related Articles' tab

Pushing\ citations\ to\ TeXShop\ is\ only\ possible\ on\ macOS\!=Pushing citations to TeXShop is only possible on macOS!

Single\ instance=Single instance

Copied\ %0\ entry(ies)=Copied %0 entry(ies)
Cut\ %0\ entry(ies)=Cut %0 entry(ies)
Deleted\ %0\ entry(ies)=Deleted %0 entry(ies)

Enable\ Journal\ Information\ Fetching?=Enable Journal Information Fetching?
Would\ you\ like\ to\ enable\ fetching\ of\ journal\ information?\ This\ can\ be\ changed\ later\ in\ %0\ >\ %1.=Would you like to enable fetching of journal information? This can be changed later in %0 > %1.
Enable=Enable
Keep\ disabled=Keep disabled

Hide\ user\ comments=Hide user comments
Show\ user\ comments\ field=Show user comments field

More\ options...=More options...
Treat\ all\ duplicates\ entries\ the\ same\ way=Treat all duplicates entries the same way
Ask\ every\ time=Ask every time

Value\ is\ not\ in\ Unicode's\ Normalization\ Form\ "Canonical\ Composition"\ (NFC)\ format=Value is not in Unicode's Normalization Form "Canonical Composition" (NFC) format

Group\ icons=Group icons
Redownload\ file=Redownload file
Redownload\ missing\ files=Redownload missing files
Redownload\ missing\ files\ for\ current\ library?=Redownload missing files for current library?

Note\:\ The\ study\ directory\ should\ be\ empty.=Note: The study directory should be empty.
Warning\:\ The\ selected\ directory\ is\ not\ empty.=Warning: The selected directory is not empty.
Warning\:\ Failed\ to\ check\ if\ the\ directory\ is\ empty.=Warning: Failed to check if the directory is empty.
Warning\:\ The\ selected\ directory\ is\ not\ a\ valid\ directory.=Warning: The selected directory is not a valid directory.

Currently\ selected\ JStyle\:\ '%0' = Currently selected JStyle: '%0'
Currently\ selected\ CSL\ Style\:\ '%0' = Currently selected CSL Style: '%0'<|MERGE_RESOLUTION|>--- conflicted
+++ resolved
@@ -498,10 +498,8 @@
 Independent\ group\:\ When\ selected,\ view\ only\ this\ group's\ entries=Independent group: When selected, view only this group's entries
 I\ Agree=I Agree
 
-<<<<<<< HEAD
 # library name (Title of the task)
 Indexing\ bib\ fields\ for\ %0=Indexing bib fields for %0
-Indexing\ pdf\ files\ for\ %0=Indexing pdf files for %0
 # indexing canceled
 Indexing\ canceled\:\ %0\ of\ %1\ entries\ added\ to\ the\ index.=Indexing canceled: %0 of %1 entries added to the index.
 Indexing\ canceled\:\ %0\ of\ %1\ files\ added\ to\ the\ index.=Indexing canceled: %0 of %1 files added to the index.
@@ -511,11 +509,6 @@
 # indexing finished
 Indexing\ completed\:\ %0\ entries\ added\ to\ the\ index.=Indexing completed: %0 entries added to the index.
 Indexing\ completed\:\ %0\ files\ added\ to\ the\ index.=Indexing completed: %0 files added to the index.
-=======
-Indexing\ PDF\ files=Indexing PDF files
-Indexing\ for\ %0=Indexing for %0
-%0\ of\ %1\ linked\ files\ added\ to\ the\ index=%0 of %1 linked files added to the index
->>>>>>> c285b50a
 
 Invalid\ URL=Invalid URL
 
