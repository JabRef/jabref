--- conflicted
+++ resolved
@@ -2114,10 +2114,8 @@
 Required=Required
 Entry\ type\ cannot\ be\ empty.\ Please\ enter\ a\ name.=Entry type cannot be empty. Please enter a name.
 Field\ cannot\ be\ empty.\ Please\ enter\ a\ name.=Field cannot be empty. Please enter a name.
-<<<<<<< HEAD
 
 Search\ ShortScience=Search ShortScience
 Unable\ to\ open\ ShortScience.=Unable to open ShortScience.
-=======
-Lookup=Lookup
->>>>>>> 3c7da13f
+
+Lookup=Lookup