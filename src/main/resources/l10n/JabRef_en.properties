Unable\ to\ monitor\ file\ changes.\ Please\ close\ files\ and\ processes\ and\ restart.\ You\ may\ encounter\ errors\ if\ you\ continue\ with\ this\ session.=Unable to monitor file changes. Please close files and processes and restart. You may encounter errors if you continue with this session.
%0\ contains\ the\ regular\ expression\ <b>%1</b>=%0 contains the regular expression <b>%1</b>

%0\ contains\ the\ term\ <b>%1</b>=%0 contains the term <b>%1</b>

%0\ doesn't\ contain\ the\ regular\ expression\ <b>%1</b>=%0 doesn't contain the regular expression <b>%1</b>

%0\ doesn't\ contain\ the\ term\ <b>%1</b>=%0 doesn't contain the term <b>%1</b>

%0\ export\ successful=%0 export successful

%0\ matches\ the\ regular\ expression\ <b>%1</b>=%0 matches the regular expression <b>%1</b>

%0\ matches\ the\ term\ <b>%1</b>=%0 matches the term <b>%1</b>

Abbreviate\ journal\ names\ of\ the\ selected\ entries\ (DEFAULT\ abbreviation)=Abbreviate journal names of the selected entries (DEFAULT abbreviation)
Abbreviate\ journal\ names\ of\ the\ selected\ entries\ (MEDLINE\ abbreviation)=Abbreviate journal names of the selected entries (MEDLINE abbreviation)
Abbreviate\ journal\ names\ of\ the\ selected\ entries\ (SHORTEST\ UNIQUE\ abbreviation)=Abbreviate journal names of the selected entries (SHORTEST UNIQUE abbreviation)

Abbreviate\ names=Abbreviate names
Abbreviated\ %0\ journal\ names.=Abbreviated %0 journal names.

Abbreviation=Abbreviation
Abbreviations=Abbreviations

About\ JabRef=About JabRef

Abstract=Abstract

Accept=Accept

Accept\ change=Accept change

Accept\ recommendations\ from\ Mr.\ DLib=Accept recommendations from Mr. DLib

Action=Action

Activate=Activate

Add=Add

Add\ a\ (compiled)\ custom\ Importer\ class\ from\ a\ class\ path.=Add a (compiled) custom Importer class from a class path.
The\ path\ need\ not\ be\ on\ the\ classpath\ of\ JabRef.=The path need not be on the classpath of JabRef.

Add\ a\ regular\ expression\ for\ the\ key\ pattern.=Add a regular expression for the key pattern.

Add\ selected\ entries\ to\ this\ group=Add selected entries to this group

Add\ subgroup=Add subgroup

Added\ group\ "%0".=Added group "%0".

Added\ string=Added string

All\ entries=All entries

Always\ reformat\ BIB\ file\ on\ save\ and\ export=Always reformat BIB file on save and export

and=and

any\ field\ that\ matches\ the\ regular\ expression\ <b>%0</b>=any field that matches the regular expression <b>%0</b>

Appearance=Appearance

Application=Application

Application\ to\ push\ entries\ to=Application to push entries to

Apply=Apply

Arguments\ passed\ on\ to\ running\ JabRef\ instance.\ Shutting\ down.=Arguments passed on to running JabRef instance. Shutting down.

Assign\ the\ original\ group's\ entries\ to\ this\ group?=Assign the original group's entries to this group?

Assigned\ %0\ entries\ to\ group\ "%1".=Assigned %0 entries to group "%1".

Assigned\ 1\ entry\ to\ group\ "%0".=Assigned 1 entry to group "%0".

Autogenerate\ citation\ keys=Autogenerate citation keys

Autolink\ files\ with\ names\ starting\ with\ the\ citation\ key=Autolink files with names starting with the citation key

Autolink\ only\ files\ that\ match\ the\ citation\ key=Autolink only files that match the citation key

Automatically\ create\ groups=Automatically create groups

Automatically\ remove\ exact\ duplicates=Automatically remove exact duplicates

AUX\ file\ import=AUX file import

Available\ export\ formats=Available export formats

Available\ import\ formats=Available import formats

%0\ source=%0 source

Background\ Tasks=Background Tasks

Background\ Tasks\ are\ running=Background Tasks are running

Background\ Tasks\ are\ done=Background Tasks are done

Browse=Browse

by=by
The\ conflicting\ fields\ of\ these\ entries\ will\ be\ merged\ into\ the\ 'Comment'\ field.=The conflicting fields of these entries will be merged into the 'Comment' field.

Cancel=Cancel
Cannot\ create\ group=Cannot create group

Cannot\ create\ group.\ Please\ create\ a\ library\ first.=Cannot create group. Please create a library first.

Cannot\ open\ folder\ as\ the\ file\ is\ an\ online\ link.=Cannot open folder as the file is an online link.

case\ insensitive=case insensitive

case\ sensitive=case sensitive

Case\ sensitive=Case sensitive

change\ assignment\ of\ entries=change assignment of entries

Change\ case=Change case

Change\ entry\ type=Change entry type


Change\ of\ Grouping\ Method=Change of Grouping Method

change\ preamble=change preamble

Changed\ language=Changed language

Changed\ preamble=Changed preamble

Cite\ command=Cite command

Clear=Clear

Clear\ fields=Clear fields

Close\ entry=Close entry

Close\ dialog=Close dialog

Close\ the\ current\ library=Close the current library

Close\ window=Close window

Comments=Comments

Contained\ in=Contained in

Content=Content

Copied=Copied


Copy=Copy

Copy\ citation\ key=Copy citation key

Copy\ to\ clipboard=Copy to clipboard

Could\ not\ call\ executable=Could not call executable

Could\ not\ export\ file=Could not export file

Could\ not\ export\ preferences=Could not export preferences

Could\ not\ find\ a\ suitable\ import\ format.=Could not find a suitable import format.
Could\ not\ import\ preferences=Could not import preferences

Could\ not\ instantiate\ %0=Could not instantiate %0
Could\ not\ instantiate\ %0\ %1=Could not instantiate %0 %1
Could\ not\ instantiate\ %0.\ Have\ you\ chosen\ the\ correct\ package\ path?=Could not instantiate %0. Have you chosen the correct package path?

Could\ not\ print\ preview=Could not print preview

Could\ not\ run\ the\ 'vim'\ program.=Could not run the 'vim' program.

Could\ not\ save\ file.=Could not save file.
Character\ encoding\ '%0'\ is\ not\ supported.=Character encoding '%0' is not supported.

Create\ custom\ fields\ for\ each\ BibTeX\ entry=Create custom fields for each BibTeX entry

crossreferenced\ entries\ included=crossreferenced entries included

Current\ content=Current content

Current\ value=Current value

Custom\ entry\ types=Custom entry types

Custom\ entry\ types\ found\ in\ file=Custom entry types found in file

Customize\ entry\ types=Customize entry types

Customize\ key\ bindings=Customize key bindings

Cut=Cut

cut\ entries=cut entries

cut\ entry\ %0=cut entry %0


Library\ encoding=Library encoding

Library\ properties=Library properties

Date\ format=Date format

Default=Default

Default\ encoding=Default encoding

Downloading=Downloading

Execute\ default\ action\ in\ dialog=Execute default action in dialog

Delete=Delete

Delete\ entry=Delete entry

Delete\ multiple\ entries=Delete multiple entries

Deleted=Deleted

Permanently\ delete\ local\ file=Permanently delete local file

Descending=Descending

Description=Description

Disable\ this\ confirmation\ dialog=Disable this confirmation dialog

Display\ all\ entries\ belonging\ to\ one\ or\ more\ of\ the\ selected\ groups=Display all entries belonging to one or more of the selected groups

Display\ all\ error\ messages=Display all error messages

Display\ help\ on\ command\ line\ options=Display help on command line options

Display\ only\ entries\ belonging\ to\ all\ selected\ groups=Display only entries belonging to all selected groups
Display\ version=Display version

DOI-Number\ required,\ Please\ add\ DOI-Number\ to\ entry\ before\ searching.=DOI-Number required, Please add DOI-Number to entry before searching.

Do\ not\ abbreviate\ names=Do not abbreviate names

Do\ not\ import\ entry=Do not import entry

Do\ not\ open\ any\ files\ at\ startup=Do not open any files at startup

Do\ not\ wrap\ the\ following\ fields\ when\ saving=Do not wrap the following fields when saving
Do\ not\ write\ the\ following\ fields\ to\ XMP\ Metadata=Do not write the following fields to XMP Metadata

Donate\ to\ JabRef=Donate to JabRef

Download\ file=Download file
duplicate\ removal=duplicate removal

Duplicate\ string\ name=Duplicate string name

Duplicates\ found=Duplicates found

Dynamically\ group\ entries\ by\ a\ free-form\ search\ expression=Dynamically group entries by a free-form search expression

Dynamically\ group\ entries\ by\ searching\ a\ field\ for\ a\ keyword=Dynamically group entries by searching a field for a keyword

Each\ line\ must\ be\ of\ the\ following\ form\:\ \'tab\:field1;field2;...;fieldN\'.=Each line must be of the following form\: 'tab\:field1;field2;...;fieldN'.

Edit=Edit

Edit\ entry=Edit entry
Edit\ file\ type=Edit file type

Edit\ group=Edit group


Edit\ preamble=Edit preamble
Edit\ strings=Edit strings

empty\ library=empty library
Autocompletion=Autocompletion

Enter\ URL\ to\ download=Enter URL to download

entries=entries

Entries\ exported\ to\ clipboard=Entries exported to clipboard

entry=entry

Entry\ editor=Entry editor

Entry\ owner=Entry owner

Entry\ preview=Entry preview

Entry\ table=Entry table
Entry\ table\ columns=Entry table columns
Entry\ Title\ (Required\ to\ deliver\ recommendations.)=Entry Title (Required to deliver recommendations.)
Entry\ type=Entry type
Error=Error
Error\ occurred\ when\ parsing\ entry=Error occurred when parsing entry
Error\ opening\ file=Error opening file
Error\ while\ writing=Error while writing
Error\ during\ persistence\ of\ crawling\ results.=Error during persistence of crawling results.
Error\ during\ reading\ of\ study\ definition\ file.=Error during reading of study definition file.
'%0'\ exists.\ Overwrite\ file?='%0' exists. Overwrite file?
Export=Export
Export\ preferences=Export preferences
Export\ preferences\ to\ file=Export preferences to file
Export\ to\ clipboard=Export to clipboard
Export\ to\ text\ file.=Export to text file.
Exporting=Exporting
Extension=Extension

External\ changes=External changes

External\ file\ links=External file links

External\ programs=External programs

Field=Field

field=field

Field\ name=Field name

Field\ names\ are\ not\ allowed\ to\ contain\ white\ spaces\ or\ certain\ characters\ (%0).=Field names are not allowed to contain white spaces or certain characters (%0).

Field\ to\ group\ by=Field to group by

File=File

file=file
File\ directory\ is\ not\ set\ or\ does\ not\ exist\!=File directory is not set or does not exist!

File\ exists=File exists

File\ not\ found=File not found

Filter=Filter

Finished\ automatically\ setting\ external\ links.=Finished automatically setting external links.

Filter\ groups=Filter groups

Finished\ writing\ XMP\ for\ %0\ file\ (%1\ skipped,\ %2\ errors).=Finished writing XMP for %0 file (%1 skipped, %2 errors).

First\ select\ the\ entries\ you\ want\ keys\ to\ be\ generated\ for.=First select the entries you want keys to be generated for.

Fit\ table\ horizontally\ on\ screen=Fit table horizontally on screen

Float=Float
Format\:\ Tab\:field;field;...\ (e.g.\ General\:url;pdf;note...)=Format\: Tab\:field;field;... (e.g. General\:url;pdf;note...)

Format\ of\ author\ and\ editor\ names=Format of author and editor names
Format\ string=Format string

Format\ used=Format used
Formatter\ name=Formatter name

found\ in\ AUX\ file=found in AUX file

Fulltext\ for=Fulltext for

Further\ information\ about\ Mr.\ DLib\ for\ JabRef\ users.=Further information about Mr. DLib for JabRef users.

General=General

General\ Fields=General Fields

Generate=Generate

Generate\ citation\ key=Generate citation key

Generate\ keys=Generate keys

Generate\ keys\ before\ saving\ (for\ entries\ without\ a\ key)=Generate keys before saving (for entries without a key)

Generated\ citation\ key\ for=Generated citation key for

Generating\ citation\ key\ for=Generating citation key for
Get\ fulltext=Get fulltext

Gray\ out\ non-hits=Gray out non-hits

Groups=Groups
has/have\ both\ a\ 'Comment'\ and\ a\ 'Review'\ field.=has/have both a 'Comment' and a 'Review' field.

Have\ you\ chosen\ the\ correct\ package\ path?=Have you chosen the correct package path?

Help=Help

Help\ on\ key\ patterns=Help on key patterns
Help\ on\ regular\ expression\ search=Help on regular expression search

Hide\ non-hits=Hide non-hits

Hierarchical\ context=Hierarchical context

Highlight=Highlight
Marking=Marking
Underline=Underline
Empty\ Highlight=Empty Highlight
Empty\ Marking=Empty Marking
Empty\ Underline=Empty Underline
The\ marked\ area\ does\ not\ contain\ any\ legible\ text!=The marked area does not contain any legible text!

Hint\:\ To\ search\ specific\ fields\ only,\ enter\ for\ example\:<p><tt>author\=smith\ and\ title\=electrical</tt>=Hint: To search specific fields only, enter for example:<p><tt>author=smith and title=electrical</tt>

HTML\ table=HTML table
HTML\ table\ (with\ Abstract\ &\ BibTeX)=HTML table (with Abstract & BibTeX)
Icon=Icon

Ignore=Ignore

Import=Import

Import\ and\ keep\ old\ entry=Import and keep old entry

Import\ and\ remove\ old\ entry=Import and remove old entry

Import\ entries=Import entries
Import\ file=Import file

Import\ name=Import name

Import\ preferences=Import preferences

Import\ preferences\ from\ file=Import preferences from file

Imported\ entries=Imported entries

Importer\ class=Importer class

Importing=Importing

Importing\ in\ unknown\ format=Importing in unknown format

Include\ subgroups\:\ When\ selected,\ view\ entries\ contained\ in\ this\ group\ or\ its\ subgroups=Include subgroups: When selected, view entries contained in this group or its subgroups

Independent\ group\:\ When\ selected,\ view\ only\ this\ group's\ entries=Independent group: When selected, view only this group's entries
I\ Agree=I Agree

Invalid\ citation\ key=Invalid citation key

Invalid\ date\ format=Invalid date format

Invalid\ URL=Invalid URL

Online\ help=Online help
JabRef\ Language\ (Provides\ for\ better\ recommendations\ by\ giving\ an\ indication\ of\ user's\ preferred\ language.)=JabRef Language (Provides for better recommendations by giving an indication of user's preferred language.)

JabRef\ preferences=JabRef preferences
JabRef\ requests\ recommendations\ from\ Mr.\ DLib,\ which\ is\ an\ external\ service.\ To\ enable\ Mr.\ DLib\ to\ calculate\ recommendations,\ some\ of\ your\ data\ must\ be\ shared\ with\ Mr.\ DLib.\ Generally,\ the\ more\ data\ is\ shared\ the\ better\ recommendations\ can\ be\ calculated.\ However,\ we\ understand\ that\ some\ of\ your\ data\ in\ JabRef\ is\ sensitive,\ and\ you\ may\ not\ want\ to\ share\ it.\ Therefore,\ Mr.\ DLib\ offers\ a\ choice\ of\ which\ data\ you\ would\ like\ to\ share.=JabRef requests recommendations from Mr. DLib, which is an external service. To enable Mr. DLib to calculate recommendations, some of your data must be shared with Mr. DLib. Generally, the more data is shared the better recommendations can be calculated. However, we understand that some of your data in JabRef is sensitive, and you may not want to share it. Therefore, Mr. DLib offers a choice of which data you would like to share.
JabRef\ Version\ (Required\ to\ ensure\ backwards\ compatibility\ with\ Mr.\ DLib's\ Web\ Service)=JabRef Version (Required to ensure backwards compatibility with Mr. DLib's Web Service)

Journal\ abbreviations=Journal abbreviations
Keep\ both=Keep both

Key\ bindings=Key bindings

Key\ bindings\ changed=Key bindings changed

Key\ pattern=Key pattern

keys\ in\ library=keys in library

Keyword=Keyword

Keywords=Keywords

Label=Label

Language=Language

Last\ modified=Last modified
LaTeX\ AUX\ file\:=LaTeX AUX file\:

Link=Link
Listen\ for\ remote\ operation\ on\ port=Listen for remote operation on port
Load\ and\ Save\ preferences\ from/to\ jabref.xml\ on\ start-up\ (memory\ stick\ mode)=Load and Save preferences from/to jabref.xml on start-up (memory stick mode)

Show\ advanced\ hints\ (i.e.\ helpful\ tooltips,\ suggestions\ and\ explanation)=Show advanced hints (i.e. helpful tooltips, suggestions and explanation)

Main\ file\ directory=Main file directory

Manage\ custom\ exports=Manage custom exports

Manage\ custom\ imports=Manage custom imports
Manage\ external\ file\ types=Manage external file types

Mark\ new\ entries\ with\ addition\ date=Mark new entries with addition date

Mark\ new\ entries\ with\ owner\ name=Mark new entries with owner name

Memory\ stick\ mode=Memory stick mode

Merged\ external\ changes=Merged external changes
Merge\ fields=Merge fields

Modified\ group\ "%0".=Modified group "%0".

Modified\ groups=Modified groups

Modified\ string=Modified string

Modify=Modify

move\ group=move group

Moved\ group\ "%0".=Moved group "%0".

Mr.\ DLib\ Privacy\ settings=Mr. DLib Privacy settings

No\ recommendations\ received\ from\ Mr.\ DLib\ for\ this\ entry.=No recommendations received from Mr. DLib for this entry.

Error\ while\ fetching\ recommendations\ from\ Mr.DLib.=Error while fetching recommendations from Mr.DLib.

Name=Name

Name\ formatter=Name formatter

Natbib\ style=Natbib style

nested\ AUX\ files=nested AUX files

New\ BibTeX\ sublibrary=New BibTeX sublibrary

New\ group=New group

New\ string=New string

Next\ entry=Next entry
no\ base-BibTeX-file\ specified=no base-BibTeX-file specified

no\ library\ generated=no library generated

No\ entries\ found.\ Please\ make\ sure\ you\ are\ using\ the\ correct\ import\ filter.=No entries found. Please make sure you are using the correct import filter.
No\ files\ found.=No files found.

No\ GUI.\ Only\ process\ command\ line\ options=No GUI. Only process command line options

No\ journal\ names\ could\ be\ abbreviated.=No journal names could be abbreviated.

No\ journal\ names\ could\ be\ unabbreviated.=No journal names could be unabbreviated.

not=not

not\ found=not found

Nothing\ to\ redo=Nothing to redo

Nothing\ to\ undo=Nothing to undo

OK=OK

One\ or\ more\ keys\ will\ be\ overwritten.\ Continue?=One or more keys will be overwritten. Continue?


Open=Open

Open\ library=Open library

Open\ editor\ when\ a\ new\ entry\ is\ created=Open editor when a new entry is created

Open\ file=Open file

Open\ last\ edited\ libraries\ at\ startup=Open last edited libraries at startup

Connect\ to\ shared\ database=Connect to shared database

Open\ terminal\ here=Open terminal here

Open\ URL\ or\ DOI=Open URL or DOI

Opening=Opening

Operation\ canceled.=Operation canceled.
Operating\ System\ (Provides\ for\ better\ recommendations\ by\ giving\ an\ indication\ of\ user's\ system\ set-up.)=Operating System (Provides for better recommendations by giving an indication of user's system set-up.)

Optional\ fields=Optional fields

Options=Options

or=or

Override\ default\ file\ directories=Override default file directories
Overwrite=Overwrite

Overwrite\ keys=Overwrite keys

pairs\ processed=pairs processed
Password=Password

Paste=Paste

paste\ entries=paste entries

paste\ entry\ %0=paste entry %0

Path\ to\ %0\ not\ defined=Path to %0 not defined

Path\ to\ LyX\ pipe=Path to LyX pipe

PDF\ does\ not\ exist=PDF does not exist

File\ has\ no\ attached\ annotations=File has no attached annotations

Please\ enter\ a\ name\ for\ the\ group.=Please enter a name for the group.

Please\ enter\ the\ string's\ label=Please enter the string's label

Please\ restart\ JabRef\ for\ preferences\ to\ take\ effect.=Please restart JabRef for preferences to take effect.

Possible\ duplicate\ entries=Possible duplicate entries

Possible\ duplicate\ of\ existing\ entry.\ Click\ to\ resolve.=Possible duplicate of existing entry. Click to resolve.

Preferences=Preferences

Preferences\ recorded.=Preferences recorded.

Preview=Preview
Citation\ Style=Citation Style
Current\ Preview=Current Preview
Cannot\ generate\ preview\ based\ on\ selected\ citation\ style.=Cannot generate preview based on selected citation style.
Bad\ character\ inside\ entry=Bad character inside entry
Error\ while\ generating\ citation\ style=Error while generating citation style
Preview\ style\ changed\ to\:\ %0=Preview style changed to: %0
Next\ preview\ layout=Next preview layout
Previous\ preview\ layout=Previous preview layout
Available=Available
Selected=Selected
Selected\ Layouts\ can\ not\ be\ empty=Selected Layouts can not be empty
Start\ systematic\ literature\ review=Start systematic literature review
Reset\ default\ preview\ style=Reset default preview style
Previous\ entry=Previous entry
Primary\ sort\ criterion=Primary sort criterion
Problem\ with\ parsing\ entry=Problem with parsing entry
Processing\ %0=Processing %0
Pull\ changes\ from\ shared\ database=Pull changes from shared database

Pushed\ citations\ to\ %0=Pushed citations to %0

Push\ applications=Push applications

Quit\ JabRef=Quit JabRef

Read\ only=Read only

Redo=Redo

Refine\ supergroup\:\ When\ selected,\ view\ entries\ contained\ in\ both\ this\ group\ and\ its\ supergroup=Refine supergroup: When selected, view entries contained in both this group and its supergroup

regular\ expression=regular expression

Related\ articles=Related articles

Remote\ operation=Remote operation

Remote\ server\ port=Remote server port

Remove=Remove

Remove\ subgroups=Remove subgroups

Remove\ all\ subgroups\ of\ "%0"?=Remove all subgroups of "%0"?

Remove\ entry\ from\ import=Remove entry from import

Remove\ selected\ entries\ from\ this\ group=Remove selected entries from this group

Remove\ group=Remove group

Remove\ group,\ keep\ subgroups=Remove group, keep subgroups

Remove\ group\ "%0"?=Remove group "%0"?

Remove\ group\ "%0"\ and\ its\ subgroups?=Remove group "%0" and its subgroups?

remove\ group\ (keep\ subgroups)=remove group (keep subgroups)

remove\ group\ and\ subgroups=remove group and subgroups

Remove\ group\ and\ subgroups=Remove group and subgroups

Remove\ link=Remove link

Remove\ old\ entry=Remove old entry

Remove\ string\ %0=Remove string %0

Removed\ group\ "%0".=Removed group "%0".

Removed\ group\ "%0"\ and\ its\ subgroups.=Removed group "%0" and its subgroups.

Removed\ string=Removed string

Renamed\ string=Renamed string

Replace=Replace
Replace\ With\:=Replace With:
Limit\ to\ Selected\ Entries=Limit to Selected Entries
Limit\ to\ Fields=Limit to Fields
All\ Field\ Replace=All Field Replace
Find\:=Find:
Find\ and\ Replace=Find and Replace

Replace\ (regular\ expression)=Replace (regular expression)

Replace\ String=Replace String
Replace\ string=Replace string

Replace\ Unicode\ ligatures=Replace Unicode ligatures
Replaces\ Unicode\ ligatures\ with\ their\ expanded\ form=Replaces Unicode ligatures with their expanded form

Required\ fields=Required fields

Reset\ all=Reset all

Resolve\ strings\ for\ all\ fields\ except=Resolve strings for all fields except
Resolve\ strings\ for\ standard\ BibTeX\ fields\ only=Resolve strings for standard BibTeX fields only

resolved=resolved

Restart=Restart

Restart\ required=Restart required

Review=Review
Review\ changes=Review changes
Review\ Field\ Migration=Review Field Migration

Save=Save
Save\ all\ finished.=Save all finished.

Save\ all\ open\ libraries=Save all open libraries

Save\ before\ closing=Save before closing

Save\ library=Save library
Save\ library\ as...=Save library as...

Save\ entries\ in\ their\ original\ order=Save entries in their original order

Saved\ selected\ to\ '%0'.=Saved selected to '%0'.

Saving=Saving
Saving\ all\ libraries...=Saving all libraries...

Saving\ library=Saving library

Search=Search

Search\ expression=Search expression

Searching\ for\ duplicates...=Searching for duplicates...

Searching\ for\ files=Searching for files

Secondary\ sort\ criterion=Secondary sort criterion

Select\ all=Select all
Select\ new\ encoding=Select new encoding

Select\ entry\ type=Select entry type

Select\ file\ from\ ZIP-archive=Select file from ZIP-archive

Select\ the\ tree\ nodes\ to\ view\ and\ accept\ or\ reject\ changes=Select the tree nodes to view and accept or reject changes

Set\ field=Set field
Set\ fields=Set fields

Set\ General\ Fields=Set General Fields

Settings=Settings

Shortcut=Shortcut

Show/edit\ %0\ source=Show/edit %0 source

Show\ 'Firstname\ Lastname'=Show 'Firstname Lastname'

Show\ 'Lastname,\ Firstname'=Show 'Lastname, Firstname'

Show\ BibTeX\ source\ by\ default=Show BibTeX source by default

Show\ confirmation\ dialog\ when\ deleting\ entries=Show confirmation dialog when deleting entries

Show\ last\ names\ only=Show last names only

Show\ names\ unchanged=Show names unchanged

Show\ optional\ fields=Show optional fields

Show\ required\ fields=Show required fields

Show\ validation\ messages=Show validation messages

Simple\ HTML=Simple HTML
Since\ the\ 'Review'\ field\ was\ deprecated\ in\ JabRef\ 4.2,\ these\ two\ fields\ are\ about\ to\ be\ merged\ into\ the\ 'Comment'\ field.=Since the 'Review' field was deprecated in JabRef 4.2, these two fields are about to be merged into the 'Comment' field.

Size=Size

Skipped\ -\ No\ PDF\ linked=Skipped - No PDF linked
Skipped\ -\ PDF\ does\ not\ exist=Skipped - PDF does not exist

Skipped\ entry.=Skipped entry.

source\ edit=source edit
Special\ name\ formatters=Special name formatters

Statically\ group\ entries\ by\ manual\ assignment=Statically group entries by manual assignment

Status=Status
Strings\ for\ library=Strings for library

Sublibrary\ from\ AUX\ to\ BibTeX=Sublibrary from AUX to BibTeX

Switches\ between\ full\ and\ abbreviated\ journal\ name\ if\ the\ journal\ name\ is\ known.=Switches between full and abbreviated journal name if the journal name is known.

Tertiary\ sort\ criterion=Tertiary sort criterion

The\ chosen\ encoding\ '%0'\ could\ not\ encode\ the\ following\ characters\:=The chosen encoding '%0' could not encode the following characters:


the\ field\ <b>%0</b>=the field <b>%0</b>
The\ group\ "%0"\ already\ contains\ the\ selection.=The group "%0" already contains the selection.

The\ label\ of\ the\ string\ cannot\ be\ a\ number.=The label of the string cannot be a number.

The\ label\ of\ the\ string\ cannot\ contain\ spaces.=The label of the string cannot contain spaces.

The\ label\ of\ the\ string\ cannot\ contain\ the\ '\#'\ character.=The label of the string cannot contain the '#' character.

The\ output\ option\ depends\ on\ a\ valid\ import\ option.=The output option depends on a valid import option.

The\ search\ is\ case\ insensitive.=The search is case insensitive.

The\ search\ is\ case\ sensitive.=The search is case sensitive.

The\ search\ is\ currently\ deactivated =The search is currently deactivated.

There\ are\ possible\ duplicates\ (marked\ with\ an\ icon)\ that\ haven't\ been\ resolved.\ Continue?=There are possible duplicates (marked with an icon) that haven't been resolved. Continue?

This\ operation\ requires\ all\ selected\ entries\ to\ have\ citation\ keys\ defined.=This operation requires all selected entries to have citation keys defined.

This\ operation\ requires\ one\ or\ more\ entries\ to\ be\ selected.=This operation requires one or more entries to be selected.

This\ setting\ may\ be\ changed\ in\ preferences\ at\ any\ time.=This setting may be changed in preferences at any time.
Timezone\ (Provides\ for\ better\ recommendations\ by\ indicating\ the\ time\ of\ day\ the\ request\ is\ being\ made.)=Timezone (Provides for better recommendations by indicating the time of day the request is being made.)
Time\ stamp=Time stamp
Toggle\ groups\ interface=Toggle groups interface

Trim\ all\ whitespace\ characters\ in\ the\ field\ content.=Trim all whitespace characters in the field content.

Trim\ whitespace\ characters=Trim whitespace characters

Try\ different\ encoding=Try different encoding

Unabbreviate\ journal\ names\ of\ the\ selected\ entries=Unabbreviate journal names of the selected entries
Unabbreviated\ %0\ journal\ names.=Unabbreviated %0 journal names.

unable\ to\ write\ to=unable to write to

Undo=Undo

Unknown\ BibTeX\ entries\:=Unknown BibTeX entries\:

unknown\ edit=unknown edit

Unknown\ export\ format=Unknown export format

untitled=untitled

Upgrade\ external\ PDF/PS\ links\ to\ use\ the\ '%0'\ field.=Upgrade external PDF/PS links to use the '%0' field.

usage=usage
Use\ autocompletion=Use autocompletion

Use\ regular\ expression\ search=Use regular expression search

Username=Username

Value\ cleared\ externally=Value cleared externally

Value\ set\ externally=Value set externally

verify\ that\ LyX\ is\ running\ and\ that\ the\ lyxpipe\ is\ valid=verify that LyX is running and that the lyxpipe is valid

View=View
Vim\ server\ name=Vim server name

Warn\ about\ unresolved\ duplicates\ when\ closing\ inspection\ window=Warn about unresolved duplicates when closing inspection window

Warn\ before\ overwriting\ existing\ keys=Warn before overwriting existing keys

Warning=Warning

Warnings=Warnings

web\ link=web link

What\ do\ you\ want\ to\ do?=What do you want to do?
Whatever\ option\ you\ choose,\ Mr.\ DLib\ may\ share\ its\ data\ with\ research\ partners\ to\ further\ improve\ recommendation\ quality\ as\ part\ of\ a\ 'living\ lab'.\ Mr.\ DLib\ may\ also\ release\ public\ datasets\ that\ may\ contain\ anonymized\ information\ about\ you\ and\ the\ recommendations\ (sensitive\ information\ such\ as\ metadata\ of\ your\ articles\ will\ be\ anonymised\ through\ e.g.\ hashing).\ Research\ partners\ are\ obliged\ to\ adhere\ to\ the\ same\ strict\ data\ protection\ policy\ as\ Mr.\ DLib.=Whatever option you choose, Mr. DLib may share its data with research partners to further improve recommendation quality as part of a 'living lab'. Mr. DLib may also release public datasets that may contain anonymized information about you and the recommendations (sensitive information such as metadata of your articles will be anonymised through e.g. hashing). Research partners are obliged to adhere to the same strict data protection policy as Mr. DLib.

Will\ write\ XMP\ metadata\ to\ the\ PDFs\ linked\ from\ selected\ entries.=Will write XMP metadata to the PDFs linked from selected entries.

Write\ BibTeXEntry\ as\ XMP\ metadata\ to\ PDF.=Write BibTeXEntry as XMP metadata to PDF.

Write\ XMP=Write XMP
Write\ XMP\ metadata=Write XMP metadata
Write\ XMP\ metadata\ for\ all\ PDFs\ in\ current\ library?=Write XMP metadata for all PDFs in current library?
Writing\ XMP\ metadata...=Writing XMP metadata...
Writing\ XMP\ metadata\ for\ selected\ entries...=Writing XMP metadata for selected entries...

XMP-annotated\ PDF=XMP-annotated PDF
XMP\ export\ privacy\ settings=XMP export privacy settings
XMP\ metadata=XMP metadata
You\ must\ restart\ JabRef\ for\ this\ to\ come\ into\ effect.=You must restart JabRef for this to come into effect.

You\ must\ restart\ JabRef\ for\ the\ new\ key\ bindings\ to\ work\ properly.=You must restart JabRef for the new key bindings to work properly.

Your\ new\ key\ bindings\ have\ been\ stored.=Your new key bindings have been stored.

The\ following\ fetchers\ are\ available\:=The following fetchers are available:
Could\ not\ find\ fetcher\ '%0'=Could not find fetcher '%0'
Running\ query\ '%0'\ with\ fetcher\ '%1'.=Running query '%0' with fetcher '%1'.

Move\ file=Move file
Rename\ file=Rename file

Move\ file\ to\ file\ directory\ and\ rename\ file=Move file to file directory and rename file

Could\ not\ move\ file\ '%0'.=Could not move file '%0'.
Could\ not\ find\ file\ '%0'.=Could not find file '%0'.
Number\ of\ entries\ successfully\ imported=Number of entries successfully imported
Error\ while\ fetching\ from\ %0=Error while fetching from %0

Refuse\ to\ save\ the\ library\ before\ external\ changes\ have\ been\ reviewed.=Refuse to save the library before external changes have been reviewed.
Library\ protection=Library protection
Unable\ to\ save\ library=Unable to save library

Citation\ key\ generator=Citation key generator
Unable\ to\ open\ link.=Unable to open link.
MIME\ type=MIME type

This\ feature\ lets\ new\ files\ be\ opened\ or\ imported\ into\ an\ already\ running\ instance\ of\ JabRef\ instead\ of\ opening\ a\ new\ instance.\ For\ instance,\ this\ is\ useful\ when\ you\ open\ a\ file\ in\ JabRef\ from\ your\ web\ browser.\ Note\ that\ this\ will\ prevent\ you\ from\ running\ more\ than\ one\ instance\ of\ JabRef\ at\ a\ time.=This feature lets new files be opened or imported into an already running instance of JabRef instead of opening a new instance. For instance, this is useful when you open a file in JabRef from your web browser. Note that this will prevent you from running more than one instance of JabRef at a time.
Run\ fetcher=Run fetcher

When\ opening\ file\ link,\ search\ for\ matching\ file\ if\ no\ link\ is\ defined=When opening file link, search for matching file if no link is defined
Line\ %0\:\ Found\ corrupted\ citation\ key\ %1.=Line %0: Found corrupted citation key %1.
Line\ %0\:\ Found\ corrupted\ citation\ key\ %1\ (contains\ whitespaces).=Line %0: Found corrupted citation key %1 (contains whitespaces).
Line\ %0\:\ Found\ corrupted\ citation\ key\ %1\ (comma\ missing).=Line %0: Found corrupted citation key %1 (comma missing).
No\ full\ text\ document\ found=No full text document found
Download\ from\ URL=Download from URL
Rename\ field=Rename field
Append\ field=Append field
Append\ to\ fields=Append to fields
Rename\ field\ to=Rename field to
Move\ contents\ of\ a\ field\ into\ a\ field\ with\ a\ different\ name=Move contents of a field into a field with a different name

Cannot\ use\ port\ %0\ for\ remote\ operation;\ another\ application\ may\ be\ using\ it.\ Try\ specifying\ another\ port.=Cannot use port %0 for remote operation; another application may be using it. Try specifying another port.

Looking\ for\ full\ text\ document...=Looking for full text document...
Autosave=Autosave
A\ local\ copy\ will\ be\ opened.=A local copy will be opened.
Autosave\ local\ libraries=Autosave local libraries
Automatically\ save\ the\ library\ to=Automatically save the library to
Please\ enter\ a\ valid\ file\ path.=Please enter a valid file path.


Export\ in\ current\ table\ sort\ order=Export in current table sort order
Export\ entries\ in\ their\ original\ order=Export entries in their original order
Error\ opening\ file\ '%0'.=Error opening file '%0'.

Formatter\ not\ found\:\ %0=Formatter not found: %0

Could\ not\ save,\ file\ locked\ by\ another\ JabRef\ instance.=Could not save, file locked by another JabRef instance.
Metadata\ change=Metadata change
The\ following\ metadata\ changed\:=The following metadata changed:

Unable\ to\ create\ backup=Unable to create backup
Move\ file\ to\ file\ directory=Move file to file directory
<b>All\ Entries</b>\ (this\ group\ cannot\ be\ edited\ or\ removed)=<b>All Entries</b> (this group cannot be edited or removed)
static\ group=static group
dynamic\ group=dynamic group
refines\ supergroup=refines supergroup
includes\ subgroups=includes subgroups
contains=contains
search\ expression=search expression

Optional\ fields\ 2=Optional fields 2
Waiting\ for\ save\ operation\ to\ finish=Waiting for save operation to finish
Waiting\ for\ background\ tasks\ to\ finish.\ Quit\ anyway?=Waiting for background tasks to finish. Quit anyway?

Find\ and\ remove\ duplicate\ citation\ keys=Find and remove duplicate citation keys
Expected\ syntax\ for\ --fetch\='<name\ of\ fetcher>\:<query>'=Expected syntax for --fetch='<name of fetcher>:<query>'
Duplicate\ citation\ key=Duplicate citation key


General\ file\ directory=General file directory
User-specific\ file\ directory=User-specific file directory
LaTeX\ file\ directory=LaTeX file directory
Search\ failed\:\ illegal\ search\ expression=Search failed: illegal search expression

You\ must\ enter\ an\ integer\ value\ in\ the\ interval\ 1025-65535=You must enter an integer value in the interval 1025-65535
Automatically\ open\ browse\ dialog\ when\ creating\ new\ file\ link=Automatically open browse dialog when creating new file link
Autocomplete\ names\ in\ 'Firstname\ Lastname'\ format\ only=Autocomplete names in 'Firstname Lastname' format only
Autocomplete\ names\ in\ 'Lastname,\ Firstname'\ format\ only=Autocomplete names in 'Lastname, Firstname' format only
Autocomplete\ names\ in\ both\ formats=Autocomplete names in both formats
Send\ as\ email=Send as email
References=References
Sending\ of\ emails=Sending of emails
Subject\ for\ sending\ an\ email\ with\ references=Subject for sending an email with references
Automatically\ open\ folders\ of\ attached\ files=Automatically open folders of attached files
Error\ creating\ email=Error creating email
Entries\ added\ to\ an\ email=Entries added to an email
Custom\ applications=Custom applications
Please\ specify\ a\ file\ browser.=Please specify a file browser.
Please\ specify\ a\ terminal\ application.=Please specify a terminal application.
Use\ custom\ file\ browser=Use custom file browser
Use\ custom\ terminal\ emulator=Use custom terminal emulator
exportFormat=exportFormat
Output\ file\ missing=Output file missing
No\ search\ matches.=No search matches.
The\ output\ option\ depends\ on\ a\ valid\ input\ option.=The output option depends on a valid input option.
Linked\ file\ name\ conventions=Linked file name conventions
Filename\ format\ pattern=Filename format pattern
Additional\ parameters=Additional parameters
Cite\ selected\ entries\ between\ parenthesis=Cite selected entries between parenthesis
Cite\ selected\ entries\ with\ in-text\ citation=Cite selected entries with in-text citation
Cite\ special=Cite special
Extra\ information\ (e.g.\ page\ number)=Extra information (e.g. page number)
Manage\ citations=Manage citations
Problem\ modifying\ citation=Problem modifying citation
Citation=Citation
Connecting...=Connecting...
Could\ not\ resolve\ BibTeX\ entry\ for\ citation\ marker\ '%0'.=Could not resolve BibTeX entry for citation marker '%0'.
Select\ style=Select style
Journals=Journals
Cite=Cite
Cite\ in-text=Cite in-text
Insert\ empty\ citation=Insert empty citation
Merge\ citations=Merge citations
Manual\ connect=Manual connect
Select\ Writer\ document=Select Writer document
Sync\ OpenOffice/LibreOffice\ bibliography=Sync OpenOffice/LibreOffice bibliography
Select\ which\ open\ Writer\ document\ to\ work\ on=Select which open Writer document to work on
Connected\ to\ document=Connected to document
Insert\ a\ citation\ without\ text\ (the\ entry\ will\ appear\ in\ the\ reference\ list)=Insert a citation without text (the entry will appear in the reference list)
Cite\ selected\ entries\ with\ extra\ information=Cite selected entries with extra information
Ensure\ that\ the\ bibliography\ is\ up-to-date=Ensure that the bibliography is up-to-date
Your\ OpenOffice/LibreOffice\ document\ references\ the\ citation\ key\ '%0',\ which\ could\ not\ be\ found\ in\ your\ current\ library.=Your OpenOffice/LibreOffice document references the citation key '%0', which could not be found in your current library.
Unable\ to\ synchronize\ bibliography=Unable to synchronize bibliography
Combine\ pairs\ of\ citations\ that\ are\ separated\ by\ spaces\ only=Combine pairs of citations that are separated by spaces only
Autodetection\ failed=Autodetection failed
Please\ wait...=Please wait...
Set\ connection\ parameters=Set connection parameters
Path\ to\ OpenOffice/LibreOffice\ directory=Path to OpenOffice/LibreOffice directory
Path\ to\ OpenOffice/LibreOffice\ executable=Path to OpenOffice/LibreOffice executable
Path\ to\ OpenOffice/LibreOffice\ library\ dir=Path to OpenOffice/LibreOffice library dir
Connection\ lost=Connection lost
The\ paragraph\ format\ is\ controlled\ by\ the\ property\ 'ReferenceParagraphFormat'\ or\ 'ReferenceHeaderParagraphFormat'\ in\ the\ style\ file.=The paragraph format is controlled by the property 'ReferenceParagraphFormat' or 'ReferenceHeaderParagraphFormat' in the style file.
The\ character\ format\ is\ controlled\ by\ the\ citation\ property\ 'CitationCharacterFormat'\ in\ the\ style\ file.=The character format is controlled by the citation property 'CitationCharacterFormat' in the style file.
Automatically\ sync\ bibliography\ when\ inserting\ citations=Automatically sync bibliography when inserting citations
Look\ up\ BibTeX\ entries\ in\ the\ active\ tab\ only=Look up BibTeX entries in the active tab only
Look\ up\ BibTeX\ entries\ in\ all\ open\ libraries=Look up BibTeX entries in all open libraries
Autodetecting\ paths...=Autodetecting paths...
Could\ not\ find\ OpenOffice/LibreOffice\ installation=Could not find OpenOffice/LibreOffice installation
Found\ more\ than\ one\ OpenOffice/LibreOffice\ executable.=Found more than one OpenOffice/LibreOffice executable.
Please\ choose\ which\ one\ to\ connect\ to\:=Please choose which one to connect to:
Choose\ OpenOffice/LibreOffice\ executable=Choose OpenOffice/LibreOffice executable
Select\ document=Select document
HTML\ list=HTML list
If\ possible,\ normalize\ this\ list\ of\ names\ to\ conform\ to\ standard\ BibTeX\ name\ formatting=If possible, normalize this list of names to conform to standard BibTeX name formatting
Could\ not\ open\ %0=Could not open %0
Unknown\ import\ format=Unknown import format
Web\ search=Web search
Style\ selection=Style selection
No\ valid\ style\ file\ defined=No valid style file defined
Choose\ pattern=Choose pattern
Search\ and\ store\ files\ relative\ to\ library\ file\ location=Search and store files relative to library file location
Could\ not\ run\ the\ gnuclient/emacsclient\ program.\ Make\ sure\ you\ have\ the\ emacsclient/gnuclient\ program\ installed\ and\ available\ in\ the\ PATH.=Could not run the gnuclient/emacsclient program. Make sure you have the emacsclient/gnuclient program installed and available in the PATH.
You\ must\ select\ either\ a\ valid\ style\ file,\ or\ use\ one\ of\ the\ default\ styles.=You must select either a valid style file, or use one of the default styles.

This\ feature\ generates\ a\ new\ library\ based\ on\ which\ entries\ are\ needed\ in\ an\ existing\ LaTeX\ document.=This feature generates a new library based on which entries are needed in an existing LaTeX document.

First\ select\ entries\ to\ clean\ up.=First select entries to clean up.
Cleanup\ entry=Cleanup entry
Autogenerate\ PDF\ Names=Autogenerate PDF Names
Auto-generating\ PDF-Names\ does\ not\ support\ undo.\ Continue?=Auto-generating PDF-Names does not support undo. Continue?

Use\ full\ firstname\ whenever\ possible=Use full firstname whenever possible
Use\ abbreviated\ firstname\ whenever\ possible=Use abbreviated firstname whenever possible
Use\ abbreviated\ and\ full\ firstname=Use abbreviated and full firstname
Name\ format=Name format
First\ names=First names
Cleanup\ entries=Cleanup entries
Automatically\ assign\ new\ entry\ to\ selected\ groups=Automatically assign new entry to selected groups
%0\ mode=%0 mode
Move\ DOIs\ from\ note\ and\ URL\ field\ to\ DOI\ field\ and\ remove\ http\ prefix=Move DOIs from note and URL field to DOI field and remove http prefix
Make\ paths\ of\ linked\ files\ relative\ (if\ possible)=Make paths of linked files relative (if possible)
Rename\ PDFs\ to\ given\ filename\ format\ pattern=Rename PDFs to given filename format pattern
Rename\ only\ PDFs\ having\ a\ relative\ path=Rename only PDFs having a relative path
Doing\ a\ cleanup\ for\ %0\ entries...=Doing a cleanup for %0 entries...
No\ entry\ needed\ a\ clean\ up=No entry needed a clean up
One\ entry\ needed\ a\ clean\ up=One entry needed a clean up
%0\ entries\ needed\ a\ clean\ up=%0 entries needed a clean up

Group\ tree\ could\ not\ be\ parsed.\ If\ you\ save\ the\ BibTeX\ library,\ all\ groups\ will\ be\ lost.=Group tree could not be parsed. If you save the BibTeX library, all groups will be lost.
Attach\ file=Attach file
Setting\ all\ preferences\ to\ default\ values.=Setting all preferences to default values.
Resetting\ preference\ key\ '%0'=Resetting preference key '%0'
Unknown\ preference\ key\ '%0'=Unknown preference key '%0'
Unable\ to\ clear\ preferences.=Unable to clear preferences.

Unselect\ all=Unselect all
Expand\ all=Expand all
Collapse\ all=Collapse all
Opens\ the\ file\ browser.=Opens the file browser.
Scan\ directory=Scan directory
Searches\ the\ selected\ directory\ for\ unlinked\ files.=Searches the selected directory for unlinked files.
Starts\ the\ import\ of\ BibTeX\ entries.=Starts the import of BibTeX entries.
Select\ a\ directory\ where\ the\ search\ shall\ start.=Select a directory where the search shall start.
Select\ file\ type\:=Select file type:
These\ files\ are\ not\ linked\ in\ the\ active\ library.=These files are not linked in the active library.
Searching\ file\ system...=Searching file system...
Select\ directory=Select directory
Select\ files=Select files
BibTeX\ entry\ creation=BibTeX entry creation
Citation\ key\ patterns=Citation key patterns
Clear\ priority=Clear priority
Clear\ rank=Clear rank
Enable\ special\ fields=Enable special fields
One\ star=One star
Two\ stars=Two stars
Three\ stars=Three stars
Four\ stars=Four stars
Five\ stars=Five stars
Help\ on\ special\ fields=Help on special fields
Keywords\ of\ selected\ entries=Keywords of selected entries
Manage\ content\ selectors=Manage content selectors
Content\ selectors=Content selectors
Manage\ keywords=Manage keywords
No\ priority\ information=No priority information
No\ rank\ information=No rank information
Priority=Priority
Priority\ high=Priority high
Priority\ low=Priority low
Priority\ medium=Priority medium
Quality=Quality
Rank=Rank
Relevance=Relevance
Set\ priority\ to\ high=Set priority to high
Set\ priority\ to\ low=Set priority to low
Set\ priority\ to\ medium=Set priority to medium
Synchronize\ with\ keywords=Synchronize with keywords
Synchronized\ special\ fields\ based\ on\ keywords=Synchronized special fields based on keywords
Toggle\ relevance=Toggle relevance
Toggle\ quality\ assured=Toggle quality assured
Toggle\ print\ status=Toggle print status
Update\ keywords=Update keywords
Write\ values\ of\ special\ fields\ as\ separate\ fields\ to\ BibTeX=Write values of special fields as separate fields to BibTeX
Connection\ to\ OpenOffice/LibreOffice\ has\ been\ lost.\ Please\ make\ sure\ OpenOffice/LibreOffice\ is\ running,\ and\ try\ to\ reconnect.=Connection to OpenOffice/LibreOffice has been lost. Please make sure OpenOffice/LibreOffice is running, and try to reconnect.
JabRef\ will\ send\ at\ least\ one\ request\ per\ entry\ to\ a\ publisher.=JabRef will send at least one request per entry to a publisher.
Correct\ the\ entry,\ and\ reopen\ editor\ to\ display/edit\ source.=Correct the entry, and reopen editor to display/edit source.
Could\ not\ connect\ to\ running\ OpenOffice/LibreOffice.=Could not connect to running OpenOffice/LibreOffice.
Make\ sure\ you\ have\ installed\ OpenOffice/LibreOffice\ with\ Java\ support.=Make sure you have installed OpenOffice/LibreOffice with Java support.
If\ connecting\ manually,\ please\ verify\ program\ and\ library\ paths.=If connecting manually, please verify program and library paths.
Error\ message\:=Error message:
If\ a\ pasted\ or\ imported\ entry\ already\ has\ the\ field\ set,\ overwrite.=If a pasted or imported entry already has the field set, overwrite.
Not\ connected\ to\ any\ Writer\ document.\ Please\ make\ sure\ a\ document\ is\ open,\ and\ use\ the\ 'Select\ Writer\ document'\ button\ to\ connect\ to\ it.=Not connected to any Writer document. Please make sure a document is open, and use the 'Select Writer document' button to connect to it.
Removed\ all\ subgroups\ of\ group\ "%0".=Removed all subgroups of group "%0".
To\ disable\ the\ memory\ stick\ mode\ rename\ or\ remove\ the\ jabref.xml\ file\ in\ the\ same\ folder\ as\ JabRef.=To disable the memory stick mode rename or remove the jabref.xml file in the same folder as JabRef.
Unable\ to\ connect.\ One\ possible\ reason\ is\ that\ JabRef\ and\ OpenOffice/LibreOffice\ are\ not\ both\ running\ in\ either\ 32\ bit\ mode\ or\ 64\ bit\ mode.=Unable to connect. One possible reason is that JabRef and OpenOffice/LibreOffice are not both running in either 32 bit mode or 64 bit mode.
Delimiter(s)=Delimiter(s)
When\ downloading\ files,\ or\ moving\ linked\ files\ to\ the\ file\ directory,\ prefer\ the\ BIB\ file\ location\ rather\ than\ the\ file\ directory\ set\ above=When downloading files, or moving linked files to the file directory, prefer the BIB file location rather than the file directory set above
Your\ style\ file\ specifies\ the\ character\ format\ '%0',\ which\ is\ undefined\ in\ your\ current\ OpenOffice/LibreOffice\ document.=Your style file specifies the character format '%0', which is undefined in your current OpenOffice/LibreOffice document.
Your\ style\ file\ specifies\ the\ paragraph\ format\ '%0',\ which\ is\ undefined\ in\ your\ current\ OpenOffice/LibreOffice\ document.=Your style file specifies the paragraph format '%0', which is undefined in your current OpenOffice/LibreOffice document.

Searching...=Searching...
Please\ enter\ a\ search\ string=Please enter a search string
Please\ open\ or\ start\ a\ new\ library\ before\ searching=Please open or start a new library before searching

Canceled\ merging\ entries=Canceled merging entries

Merge\ entries=Merge entries
Merged\ entries=Merged entries
None=None
Parse=Parse
Result=Result
You\ have\ to\ choose\ exactly\ two\ entries\ to\ merge.=You have to choose exactly two entries to merge.

Update\ timestamp\ on\ modification=Update timestamp on modification
All\ key\ bindings\ will\ be\ reset\ to\ their\ defaults.=All key bindings will be reset to their defaults.

Automatically\ set\ file\ links=Automatically set file links
Resetting\ all\ key\ bindings=Resetting all key bindings

Network=Network
Hostname=Hostname
Please\ specify\ a\ hostname=Please specify a hostname
Please\ specify\ a\ port=Please specify a port
Please\ specify\ a\ username=Please specify a username
Please\ specify\ a\ password=Please specify a password

Proxy\ configuration=Proxy configuration
Use\ custom\ proxy\ configuration=Use custom proxy configuration
Proxy\ requires\ authentication=Proxy requires authentication
Attention\:\ Password\ is\ stored\ in\ plain\ text\!=Attention: Password is stored in plain text!
Clear\ connection\ settings=Clear connection settings

Open\ folder=Open folder
Export\ entries\ ordered\ as\ specified=Export entries ordered as specified
Export\ sort\ order=Export sort order
Save\ sort\ order=Save sort order
Newline\ separator=Newline separator

Save\ in\ current\ table\ sort\ order=Save in current table sort order
Save\ entries\ ordered\ as\ specified=Save entries ordered as specified
Show\ extra\ columns=Show extra columns
Parsing\ error=Parsing error
illegal\ backslash\ expression=illegal backslash expression

Clear\ read\ status=Clear read status
Convert\ to\ biblatex\ format\ (for\ example,\ move\ the\ value\ of\ the\ 'journal'\ field\ to\ 'journaltitle')=Convert to biblatex format (for example, move the value of the 'journal' field to 'journaltitle')
Deprecated\ fields=Deprecated fields
No\ read\ status\ information=No read status information
Printed=Printed
Read\ status=Read status
Read\ status\ read=Read status read
Read\ status\ skimmed=Read status skimmed
Save\ selected\ as\ plain\ BibTeX...=Save selected as plain BibTeX...
Set\ read\ status\ to\ read=Set read status to read
Set\ read\ status\ to\ skimmed=Set read status to skimmed
Show\ deprecated\ BibTeX\ fields=Show deprecated BibTeX fields

Opens\ JabRef's\ GitHub\ page=Opens JabRef's GitHub page
Opens\ JabRef's\ Twitter\ page=Opens JabRef's Twitter page
Opens\ JabRef's\ Facebook\ page=Opens JabRef's Facebook page
Opens\ JabRef's\ blog=Opens JabRef's blog
Opens\ JabRef's\ website=Opens JabRef's website

Could\ not\ open\ browser.=Could not open browser.
Please\ open\ %0\ manually.=Please open %0 manually.
The\ link\ has\ been\ copied\ to\ the\ clipboard.=The link has been copied to the clipboard.

Open\ %0\ file=Open %0 file

Cannot\ delete\ file=Cannot delete file
File\ permission\ error=File permission error
JabRef\ does\ not\ have\ permission\ to\ access\ %s=JabRef does not have permission to access %s
Push\ to\ %0=Push to %0
Path\ to\ %0=Path to %0
Convert=Convert
Normalize\ to\ BibTeX\ name\ format=Normalize to BibTeX name format
Help\ on\ Name\ Formatting=Help on Name Formatting

Add\ new\ file\ type=Add new file type

Left\ entry=Left entry
Right\ entry=Right entry
Original\ entry=Original entry
No\ information\ added=No information added
Select\ at\ least\ one\ entry\ to\ manage\ keywords.=Select at least one entry to manage keywords.
OpenDocument\ text=OpenDocument text
OpenDocument\ spreadsheet=OpenDocument spreadsheet
OpenDocument\ presentation=OpenDocument presentation
%0\ image=%0 image
Added\ entry=Added entry
Modified\ entry=Modified entry
Deleted\ entry=Deleted entry
Modified\ groups\ tree=Modified groups tree
Removed\ all\ groups=Removed all groups
Accepting\ the\ change\ replaces\ the\ complete\ groups\ tree\ with\ the\ externally\ modified\ groups\ tree.=Accepting the change replaces the complete groups tree with the externally modified groups tree.
Select\ export\ format=Select export format
Return\ to\ JabRef=Return to JabRef
Could\ not\ connect\ to\ %0=Could not connect to %0
Warning\:\ %0\ out\ of\ %1\ entries\ have\ undefined\ title.=Warning: %0 out of %1 entries have undefined title.
Warning\:\ %0\ out\ of\ %1\ entries\ have\ undefined\ citation\ key.=Warning: %0 out of %1 entries have undefined citation key.
Really\ delete\ the\ selected\ entry?=Really delete the selected entry?
Really\ delete\ the\ %0\ selected\ entries?=Really delete the %0 selected entries?
Keep\ merged\ entry\ only=Keep merged entry only
Keep\ left=Keep left
Keep\ right=Keep right
Old\ entry=Old entry
From\ import=From import
No\ problems\ found.=No problems found.
Save\ changes=Save changes
Discard\ changes=Discard changes
Library\ '%0'\ has\ changed.=Library '%0' has changed.
Print\ entry\ preview=Print entry preview
Copy\ title=Copy title
Copy\ \\cite{citation\ key}=Copy \\cite{citation key}
Copy\ citation\ key\ and\ title=Copy citation key and title
Invalid\ DOI\:\ '%0'.=Invalid DOI: '%0'.
Same\ DOI\ used\ in\ multiple\ entries=Same DOI used in multiple entries
should\ start\ with\ a\ name=should start with a name
should\ end\ with\ a\ name=should end with a name
unexpected\ closing\ curly\ bracket=unexpected closing curly bracket
unexpected\ opening\ curly\ bracket=unexpected opening curly bracket
capital\ letters\ are\ not\ masked\ using\ curly\ brackets\ {}=capital letters are not masked using curly brackets {}
should\ contain\ a\ four\ digit\ number=should contain a four digit number
should\ contain\ a\ valid\ page\ number\ range=should contain a valid page number range
No\ results\ found.=No results found.
Found\ %0\ results.=Found %0 results.
Invalid\ regular\ expression=Invalid regular expression
plain\ text=plain text
This\ search\ contains\ entries\ in\ which\ any\ field\ contains\ the\ regular\ expression\ <b>%0</b>=This search contains entries in which any field contains the regular expression <b>%0</b>
This\ search\ contains\ entries\ in\ which\ any\ field\ contains\ the\ term\ <b>%0</b>=This search contains entries in which any field contains the term <b>%0</b>
This\ search\ contains\ entries\ in\ which=This search contains entries in which
Hint\:\ To\ search\ specific\ fields\ only,\ enter\ for\ example\:=Hint: To search specific fields only, enter for example:

Unable\ to\ autodetect\ OpenOffice/LibreOffice\ installation.\ Please\ choose\ the\ installation\ directory\ manually.=Unable to autodetect OpenOffice/LibreOffice installation. Please choose the installation directory manually.

Close\ library=Close library
Entry\ editor,\ next\ entry=Entry editor, next entry
Entry\ editor,\ next\ panel=Entry editor, next panel
Entry\ editor,\ next\ panel\ 2=Entry editor, next panel 2
Entry\ editor,\ previous\ entry=Entry editor, previous entry
Entry\ editor,\ previous\ panel=Entry editor, previous panel
Entry\ editor,\ previous\ panel\ 2=Entry editor, previous panel 2
File\ list\ editor,\ move\ entry\ down=File list editor, move entry down
File\ list\ editor,\ move\ entry\ up=File list editor, move entry up
Focus\ entry\ table=Focus entry table
Import\ into\ current\ library=Import into current library
Import\ into\ new\ library=Import into new library
New\ article=New article
New\ book=New book
New\ entry=New entry
New\ inbook=New inbook
New\ mastersthesis=New mastersthesis
New\ phdthesis=New phdthesis
New\ proceedings=New proceedings
New\ unpublished=New unpublished
Preamble\ editor,\ store\ changes=Preamble editor, store changes
Push\ to\ application=Push to application
Refresh\ OpenOffice/LibreOffice=Refresh OpenOffice/LibreOffice
Resolve\ duplicate\ citation\ keys=Resolve duplicate citation keys
Save\ all=Save all
String\ dialog,\ add\ string=String dialog, add string
String\ dialog,\ remove\ string=String dialog, remove string
Synchronize\ files=Synchronize files
Unabbreviate=Unabbreviate
should\ contain\ a\ protocol=should contain a protocol
Copy\ preview=Copy preview
Automatically\ setting\ file\ links=Automatically setting file links
Regenerating\ citation\ keys\ according\ to\ metadata=Regenerating citation keys according to metadata
Regenerate\ all\ keys\ for\ the\ entries\ in\ a\ BibTeX\ file=Regenerate all keys for the entries in a BibTeX file
Show\ debug\ level\ messages=Show debug level messages
Default\ library\ mode=Default library mode
Show\ only\ preferences\ deviating\ from\ their\ default\ value=Show only preferences deviating from their default value
default=default
key=key
type=type
value=value
Show\ preferences=Show preferences
Save\ actions=Save actions
Convert\ to\ BibTeX\ format\ (for\ example,\ move\ the\ value\ of\ the\ 'journaltitle'\ field\ to\ 'journal')=Convert to BibTeX format (for example, move the value of the 'journaltitle' field to 'journal')

Other\ fields=Other fields
Show\ remaining\ fields=Show remaining fields

link\ should\ refer\ to\ a\ correct\ file\ path=link should refer to a correct file path
abbreviation\ detected=abbreviation detected
wrong\ entry\ type\ as\ proceedings\ has\ page\ numbers=wrong entry type as proceedings has page numbers
Abbreviate\ journal\ names=Abbreviate journal names
Abbreviating...=Abbreviating...
Abbreviation\ '%0'\ for\ journal\ '%1'\ already\ defined.=Abbreviation '%0' for journal '%1' already defined.
Abbreviation\ cannot\ be\ empty=Abbreviation cannot be empty
Duplicated\ Journal\ Abbreviation=Duplicated Journal Abbreviation
Duplicated\ Journal\ File=Duplicated Journal File
Error\ Occurred=Error Occurred
Journal\ file\ %s\ already\ added=Journal file %s already added
Name\ cannot\ be\ empty=Name cannot be empty

Display\ keywords\ appearing\ in\ ALL\ entries=Display keywords appearing in ALL entries
Display\ keywords\ appearing\ in\ ANY\ entry=Display keywords appearing in ANY entry
None\ of\ the\ selected\ entries\ have\ titles.=None of the selected entries have titles.
None\ of\ the\ selected\ entries\ have\ citation\ keys.=None of the selected entries have citation keys.
Unabbreviate\ journal\ names=Unabbreviate journal names
Unabbreviating...=Unabbreviating...
Usage=Usage


Adds\ {}\ brackets\ around\ acronyms,\ month\ names\ and\ countries\ to\ preserve\ their\ case.=Adds {} brackets around acronyms, month names and countries to preserve their case.
Are\ you\ sure\ you\ want\ to\ reset\ all\ settings\ to\ default\ values?=Are you sure you want to reset all settings to default values?
Reset\ preferences=Reset preferences
Ill-formed\ entrytype\ comment\ in\ BIB\ file=Ill-formed entrytype comment in BIB file

Move\ linked\ files\ to\ default\ file\ directory\ %0=Move linked files to default file directory %0

Do\ you\ still\ want\ to\ continue?=Do you still want to continue?
Internal\ style=Internal style
Add\ style\ file=Add style file
Current\ style\ is\ '%0'=Current style is '%0'
Remove\ style=Remove style
You\ must\ select\ a\ valid\ style\ file.\ Your\ style\ is\ probably\ missing\ a\ line\ for\ the\ type\ "default".=You must select a valid style file. Your style is probably missing a line for the type "default".
Invalid\ style\ selected=Invalid style selected

Reload=Reload

Capitalize=Capitalize
Capitalize\ all\ words,\ but\ converts\ articles,\ prepositions,\ and\ conjunctions\ to\ lower\ case.=Capitalize all words, but converts articles, prepositions, and conjunctions to lower case.
Capitalize\ the\ first\ word,\ changes\ other\ words\ to\ lower\ case.=Capitalize the first word, changes other words to lower case.
Changes\ all\ letters\ to\ lower\ case.=Changes all letters to lower case.
Changes\ all\ letters\ to\ upper\ case.=Changes all letters to upper case.
Changes\ the\ first\ letter\ of\ all\ words\ to\ capital\ case\ and\ the\ remaining\ letters\ to\ lower\ case.=Changes the first letter of all words to capital case and the remaining letters to lower case.
Cleans\ up\ LaTeX\ code.=Cleans up LaTeX code.
Converts\ HTML\ code\ to\ LaTeX\ code.=Converts HTML code to LaTeX code.
HTML\ to\ Unicode=HTML to Unicode
Converts\ HTML\ code\ to\ Unicode.=Converts HTML code to Unicode.
Converts\ LaTeX\ encoding\ to\ Unicode\ characters.=Converts LaTeX encoding to Unicode characters.
Converts\ Unicode\ characters\ to\ LaTeX\ encoding.=Converts Unicode characters to LaTeX encoding.
Converts\ ordinals\ to\ LaTeX\ superscripts.=Converts ordinals to LaTeX superscripts.
Converts\ units\ to\ LaTeX\ formatting.=Converts units to LaTeX formatting.
HTML\ to\ LaTeX=HTML to LaTeX
LaTeX\ cleanup=LaTeX cleanup
LaTeX\ to\ Unicode=LaTeX to Unicode
Lower\ case=Lower case
Minify\ list\ of\ person\ names=Minify list of person names
Normalize\ date=Normalize date
Normalize\ en\ dashes=Normalize en dashes
Normalize\ month=Normalize month
Normalize\ month\ to\ BibTeX\ standard\ abbreviation.=Normalize month to BibTeX standard abbreviation.
Normalize\ names\ of\ persons=Normalize names of persons
Normalize\ page\ numbers=Normalize page numbers
Normalize\ pages\ to\ BibTeX\ standard.=Normalize pages to BibTeX standard.
Normalizes\ lists\ of\ persons\ to\ the\ BibTeX\ standard.=Normalizes lists of persons to the BibTeX standard.
Normalizes\ the\ date\ to\ ISO\ date\ format.=Normalizes the date to ISO date format.
Normalizes\ the\ en\ dashes.=Normalizes the en dashes.
Ordinals\ to\ LaTeX\ superscript=Ordinals to LaTeX superscript
Protect\ terms=Protect terms
Add\ enclosing\ braces=Add enclosing braces
Add\ braces\ encapsulating\ the\ complete\ field\ content.=Add braces encapsulating the complete field content.
Remove\ enclosing\ braces=Remove enclosing braces
Removes\ braces\ encapsulating\ the\ complete\ field\ content.=Removes braces encapsulating the complete field content.
Shorten\ DOI=Shorten DOI
Shortens\ DOI\ to\ more\ human\ readable\ form.=Shortens DOI to more human readable form.
Sentence\ case=Sentence case
Shortens\ lists\ of\ persons\ if\ there\ are\ more\ than\ 2\ persons\ to\ "et\ al.".=Shortens lists of persons if there are more than 2 persons to "et al.".
Title\ case=Title case
Unicode\ to\ LaTeX=Unicode to LaTeX
Units\ to\ LaTeX=Units to LaTeX
Upper\ case=Upper case
Does\ nothing.=Does nothing.
Identity=Identity
Clears\ the\ field\ completely.=Clears the field completely.
Directory\ not\ found=Directory not found
Main\ file\ directory\ not\ set\!=Main file directory not set!
This\ operation\ requires\ exactly\ one\ item\ to\ be\ selected.=This operation requires exactly one item to be selected.
Importing\ in\ %0\ format=Importing in %0 format
Female\ name=Female name
Female\ names=Female names
Male\ name=Male name
Male\ names=Male names
Mixed\ names=Mixed names
Neuter\ name=Neuter name
Neuter\ names=Neuter names

Determined\ %0\ for\ %1\ entries=Determined %0 for %1 entries
Look\ up\ %0=Look up %0
Looking\ up\ %0...\ -\ entry\ %1\ out\ of\ %2\ -\ found\ %3=Looking up %0... - entry %1 out of %2 - found %3

Audio\ CD=Audio CD
British\ patent=British patent
British\ patent\ request=British patent request
Candidate\ thesis=Candidate thesis
Collaborator=Collaborator
Column=Column
Compiler=Compiler
Continuator=Continuator
Data\ CD=Data CD
Editor=Editor
European\ patent=European patent
European\ patent\ request=European patent request
Founder=Founder
French\ patent=French patent
French\ patent\ request=French patent request
German\ patent=German patent
German\ patent\ request=German patent request
Line=Line
Master's\ thesis=Master's thesis
Page=Page
Paragraph=Paragraph
Patent=Patent
Patent\ request=Patent request
PhD\ thesis=PhD thesis
Redactor=Redactor
Research\ report=Research report
Reviser=Reviser
Section=Section
Software=Software
Technical\ report=Technical report
U.S.\ patent=U.S. patent
U.S.\ patent\ request=U.S. patent request
Verse=Verse

change\ entries\ of\ group=change entries of group
odd\ number\ of\ unescaped\ '\#'=odd number of unescaped '#'

Plain\ text=Plain text
Show\ diff=Show diff
character=character
word=word
Show\ symmetric\ diff=Show symmetric diff
Copy\ Version=Copy Version
Developers=Developers
Authors=Authors
License=License

HTML\ encoded\ character\ found=HTML encoded character found
booktitle\ ends\ with\ 'conference\ on'=booktitle ends with 'conference on'

incorrect\ control\ digit=incorrect control digit
incorrect\ format=incorrect format
Copied\ version\ to\ clipboard=Copied version to clipboard

Citation\ key=Citation key
Message=Message


MathSciNet\ Review=MathSciNet Review
Reset\ Bindings=Reset Bindings

Decryption\ not\ supported.=Decryption not supported.

Cleared\ '%0'\ for\ %1\ entries=Cleared '%0' for %1 entries
Set\ '%0'\ to\ '%1'\ for\ %2\ entries=Set '%0' to '%1' for %2 entries
Toggled\ '%0'\ for\ %1\ entries=Toggled '%0' for %1 entries

Check\ for\ updates=Check for updates
Download\ update=Download update
New\ version\ available=New version available
Installed\ version=Installed version
Remind\ me\ later=Remind me later
Ignore\ this\ update=Ignore this update
Could\ not\ connect\ to\ the\ update\ server.=Could not connect to the update server.
Please\ try\ again\ later\ and/or\ check\ your\ network\ connection.=Please try again later and/or check your network connection.
To\ see\ what\ is\ new\ view\ the\ changelog.=To see what is new view the changelog.
A\ new\ version\ of\ JabRef\ has\ been\ released.=A new version of JabRef has been released.
JabRef\ is\ up-to-date.=JabRef is up-to-date.
Latest\ version=Latest version
Online\ help\ forum=Online help forum
Custom=Custom

Export\ cited=Export cited
Unable\ to\ generate\ new\ library=Unable to generate new library

Note\:\ Use\ the\ placeholder\ %DIR%\ for\ the\ location\ of\ the\ opened\ library\ file.=Note: Use the placeholder %DIR% for the location of the opened library file.
Error\ occured\ while\ executing\ the\ command\ \"%0\".=Error occured while executing the command \"%0\".
Reformat\ ISSN=Reformat ISSN

Countries\ and\ territories\ in\ English=Countries and territories in English
Electrical\ engineering\ terms=Electrical engineering terms
Enabled=Enabled
Internal\ list=Internal list
Manage\ protected\ terms\ files=Manage protected terms files
Months\ and\ weekdays\ in\ English=Months and weekdays in English
The\ text\ after\ the\ last\ line\ starting\ with\ \#\ will\ be\ used=The text after the last line starting with # will be used
Add\ protected\ terms\ file=Add protected terms file
Are\ you\ sure\ you\ want\ to\ remove\ the\ protected\ terms\ file?=Are you sure you want to remove the protected terms file?
Remove\ protected\ terms\ file=Remove protected terms file
Add\ selected\ text\ to\ list=Add selected text to list
Add\ {}\ around\ selected\ text=Add {} around selected text
Format\ field=Format field
New\ protected\ terms\ file=New protected terms file
change\ field\ %0\ of\ entry\ %1\ from\ %2\ to\ %3=change field %0 of entry %1 from %2 to %3
change\ key\ from\ %0\ to\ %1=change key from %0 to %1
change\ string\ content\ %0\ to\ %1=change string content %0 to %1
change\ string\ name\ %0\ to\ %1=change string name %0 to %1
change\ type\ of\ entry\ %0\ from\ %1\ to\ %2=change type of entry %0 from %1 to %2
insert\ entry\ %0=insert entry %0
insert\ string\ %0=insert string %0
remove\ entries=remove entries
remove\ entry\ %0=remove entry %0
remove\ string\ %0=remove string %0
undefined=undefined
Cannot\ get\ info\ based\ on\ given\ %0\:\ %1=Cannot get info based on given %0: %1
Get\ bibliographic\ data\ from\ %0=Get bibliographic data from %0
No\ %0\ found=No %0 found
Entry\ from\ %0=Entry from %0
Merge\ entry\ with\ %0\ information=Merge entry with %0 information
Updated\ entry\ with\ info\ from\ %0=Updated entry with info from %0

Add\ new\ list=Add new list
Open\ existing\ list=Open existing list
Remove\ list=Remove list
Add\ abbreviation=Add abbreviation
Remove\ abbreviation=Remove abbreviation
Full\ journal\ name=Full journal name
Abbreviation\ name=Abbreviation name
Shortest\ unique\ abbreviation=Shortest unique abbreviation

No\ abbreviation\ files\ loaded=No abbreviation files loaded

Loading\ built\ in\ lists=Loading built in lists

JabRef\ built\ in\ list=JabRef built in list

Event\ log=Event log
We\ now\ give\ you\ insight\ into\ the\ inner\ workings\ of\ JabRef\'s\ internals.\ This\ information\ might\ be\ helpful\ to\ diagnose\ the\ root\ cause\ of\ a\ problem.\ Please\ feel\ free\ to\ inform\ the\ developers\ about\ an\ issue.=We now give you insight into the inner workings of JabRef\'s internals. This information might be helpful to diagnose the root cause of a problem. Please feel free to inform the developers about an issue.
Log\ copied\ to\ clipboard.=Log copied to clipboard.
Copy\ Log=Copy Log
Clear\ Log=Clear Log
Report\ Issue=Report Issue
Issue\ on\ GitHub\ successfully\ reported.=Issue on GitHub successfully reported.
Issue\ report\ successful=Issue report successful
Your\ issue\ was\ reported\ in\ your\ browser.=Your issue was reported in your browser.
The\ log\ and\ exception\ information\ was\ copied\ to\ your\ clipboard.=The log and exception information was copied to your clipboard.
Please\ paste\ this\ information\ (with\ Ctrl+V)\ in\ the\ issue\ description.=Please paste this information (with Ctrl+V) in the issue description.

Host=Host
Port=Port
Library=Library
User=User
Connect=Connect
Connection\ error=Connection error
Connection\ to\ %0\ server\ established.=Connection to %0 server established.
There\ are\ connection\ issues\ with\ a\ JabRef\ server.\ Detailed\ information\:\ %0.=There are connection issues with a JabRef server. Detailed information: %0.
Required\ field\ "%0"\ is\ empty.=Required field "%0" is empty.
%0\ driver\ not\ available.=%0 driver not available.
The\ connection\ to\ the\ server\ has\ been\ terminated.=The connection to the server has been terminated.
Reconnect=Reconnect
Work\ offline=Work offline
Working\ offline.=Working offline.
Update\ refused.=Update refused.
Update\ refused=Update refused
Update\ could\ not\ be\ performed\ due\ to\ existing\ change\ conflicts.=Update could not be performed due to existing change conflicts.
You\ are\ not\ working\ on\ the\ newest\ version\ of\ BibEntry.=You are not working on the newest version of BibEntry.
Local\ version\:\ %0=Local version: %0
Shared\ version\:\ %0=Shared version: %0
Press\ "Merge\ entries"\ to\ merge\ the\ changes\ and\ resolve\ this\ problem.=Press "Merge entries" to merge the changes and resolve this problem.
Canceling\ this\ operation\ will\ leave\ your\ changes\ unsynchronized.=Canceling this operation will leave your changes unsynchronized.
Shared\ entry\ is\ no\ longer\ present=Shared entry is no longer present
The\ entry\ you\ currently\ work\ on\ has\ been\ deleted\ on\ the\ shared\ side.=The entry you currently work on has been deleted on the shared side.
You\ can\ restore\ the\ entry\ using\ the\ "Undo"\ operation.=You can restore the entry using the "Undo" operation.
You\ are\ already\ connected\ to\ a\ database\ using\ entered\ connection\ details.=You are already connected to a database using entered connection details.

Cannot\ cite\ entries\ without\ citation\ keys.\ Generate\ keys\ now?=Cannot cite entries without citation keys. Generate keys now?
New\ technical\ report=New technical report

%0\ file=%0 file
Custom\ layout\ file=Custom layout file
Protected\ terms\ file=Protected terms file
Style\ file=Style file

Open\ OpenOffice/LibreOffice\ connection=Open OpenOffice/LibreOffice connection
You\ must\ enter\ at\ least\ one\ field\ name=You must enter at least one field name
Non-ASCII\ encoded\ character\ found=Non-ASCII encoded character found
Toggle\ web\ search\ interface=Toggle web search interface
%0\ files\ found=%0 files found
One\ file\ found=One file found

Migration\ help\ information=Migration help information
Entered\ database\ has\ obsolete\ structure\ and\ is\ no\ longer\ supported.=Entered database has obsolete structure and is no longer supported.
However,\ a\ new\ database\ was\ created\ alongside\ the\ pre-3.6\ one.=However, a new database was created alongside the pre-3.6 one.
Opens\ a\ link\ where\ the\ current\ development\ version\ can\ be\ downloaded=Opens a link where the current development version can be downloaded
See\ what\ has\ been\ changed\ in\ the\ JabRef\ versions=See what has been changed in the JabRef versions
Referenced\ citation\ key\ does\ not\ exist=Referenced citation key does not exist
Full\ text\ document\ for\ entry\ %0\ already\ linked.=Full text document for entry %0 already linked.
Finished\ downloading\ full\ text\ document\ for\ entry\ %0.=Finished downloading full text document for entry %0.
Download\ full\ text\ documents=Download full text documents
You\ are\ about\ to\ download\ full\ text\ documents\ for\ %0\ entries.=You are about to download full text documents for %0 entries.
last\ four\ nonpunctuation\ characters\ should\ be\ numerals=last four nonpunctuation characters should be numerals

Author=Author
Date=Date
File\ annotations=File annotations
Show\ file\ annotations=Show file annotations
shared=shared
should\ contain\ an\ integer\ or\ a\ literal=should contain an integer or a literal
should\ have\ the\ first\ letter\ capitalized=should have the first letter capitalized
edition\ of\ book\ reported\ as\ just\ 1=edition of book reported as just 1
no\ integer\ as\ values\ for\ edition\ allowed=no integer as values for edition allowed
Tools=Tools
What\'s\ new\ in\ this\ version?=What\'s new in this version?
Want\ to\ help?=Want to help?
Make\ a\ donation=Make a donation
get\ involved=get involved
Used\ libraries=Used libraries
Existing\ file=Existing file

ID=ID
ID\ type=ID type
Fetcher\ '%0'\ did\ not\ find\ an\ entry\ for\ id\ '%1'.=Fetcher '%0' did not find an entry for id '%1'.

Select\ first\ entry=Select first entry
Select\ last\ entry=Select last entry

Invalid\ ISBN\:\ '%0'.=Invalid ISBN: '%0'.
should\ be\ an\ integer\ or\ normalized=should be an integer or normalized
should\ be\ normalized=should be normalized

Empty\ search\ ID=Empty search ID
The\ given\ search\ ID\ was\ empty.=The given search ID was empty.
Copy\ citation\ key\ and\ link=Copy citation key and link
biblatex\ field\ only=biblatex field only

Error\ while\ generating\ fetch\ URL=Error while generating fetch URL
Error\ while\ parsing\ ID\ list=Error while parsing ID list
Unable\ to\ get\ PubMed\ IDs=Unable to get PubMed IDs
Backup\ found=Backup found
A\ backup\ file\ for\ '%0'\ was\ found.=A backup file for '%0' was found.
This\ could\ indicate\ that\ JabRef\ did\ not\ shut\ down\ cleanly\ last\ time\ the\ file\ was\ used.=This could indicate that JabRef did not shut down cleanly last time the file was used.
Do\ you\ want\ to\ recover\ the\ library\ from\ the\ backup\ file?=Do you want to recover the library from the backup file?

Show\ 'Related\ Articles'\ tab=Show 'Related Articles' tab
This\ might\ be\ caused\ by\ reaching\ the\ traffic\ limitation\ of\ Google\ Scholar\ (see\ 'Help'\ for\ details).=This might be caused by reaching the traffic limitation of Google Scholar (see 'Help' for details).

Could\ not\ open\ website.=Could not open website.
Problem\ downloading\ from\ %1=Problem downloading from %1

File\ directory\ pattern=File directory pattern
Update\ with\ bibliographic\ information\ from\ the\ web=Update with bibliographic information from the web

Could\ not\ find\ any\ bibliographic\ information.=Could not find any bibliographic information.
Citation\ key\ deviates\ from\ generated\ key=Citation key deviates from generated key
DOI\ %0\ is\ invalid=DOI %0 is invalid

Select\ all\ customized\ types\ to\ be\ stored\ in\ local\ preferences\:=Select all customized types to be stored in local preferences\:
Different\ customization,\ current\ settings\ will\ be\ overwritten=Different customization, current settings will be overwritten

Entry\ type\ %0\ is\ only\ defined\ for\ Biblatex\ but\ not\ for\ BibTeX=Entry type %0 is only defined for Biblatex but not for BibTeX

Copied\ %0\ citations.=Copied %0 citations.

journal\ not\ found\ in\ abbreviation\ list=journal not found in abbreviation list
Unhandled\ exception\ occurred.=Unhandled exception occurred.

strings\ included=strings included
Escape\ underscores=Escape underscores
Color=Color
Please\ also\ add\ all\ steps\ to\ reproduce\ this\ issue,\ if\ possible.=Please also add all steps to reproduce this issue, if possible.
Fit\ width=Fit width
Fit\ a\ single\ page=Fit a single page
Zoom\ in=Zoom in
Zoom\ out=Zoom out
Previous\ page=Previous page
Next\ page=Next page
Document\ viewer=Document viewer
Live=Live
Locked=Locked
Show\ the\ document\ of\ the\ currently\ selected\ entry.=Show the document of the currently selected entry.
Show\ this\ document\ until\ unlocked.=Show this document until unlocked.
Set\ current\ user\ name\ as\ owner.=Set current user name as owner.

Sort\ all\ subgroups\ (recursively)=Sort all subgroups (recursively)
Collect\ and\ share\ telemetry\ data\ to\ help\ improve\ JabRef=Collect and share telemetry data to help improve JabRef
Don't\ share=Don't share
Share\ anonymous\ statistics=Share anonymous statistics
Telemetry\:\ Help\ make\ JabRef\ better=Telemetry: Help make JabRef better
To\ improve\ the\ user\ experience,\ we\ would\ like\ to\ collect\ anonymous\ statistics\ on\ the\ features\ you\ use.\ We\ will\ only\ record\ what\ features\ you\ access\ and\ how\ often\ you\ do\ it.\ We\ will\ neither\ collect\ any\ personal\ data\ nor\ the\ content\ of\ bibliographic\ items.\ If\ you\ choose\ to\ allow\ data\ collection,\ you\ can\ later\ disable\ it\ via\ Options\ ->\ Preferences\ ->\ General.=To improve the user experience, we would like to collect anonymous statistics on the features you use. We will only record what features you access and how often you do it. We will neither collect any personal data nor the content of bibliographic items. If you choose to allow data collection, you can later disable it via Options -> Preferences -> General.
This\ file\ was\ found\ automatically.\ Do\ you\ want\ to\ link\ it\ to\ this\ entry?=This file was found automatically. Do you want to link it to this entry?
Names\ are\ not\ in\ the\ standard\ %0\ format.=Names are not in the standard %0 format.

Delete\ the\ selected\ file\ permanently\ from\ disk,\ or\ just\ remove\ the\ file\ from\ the\ entry?\ Pressing\ Delete\ will\ delete\ the\ file\ permanently\ from\ disk.=Delete the selected file permanently from disk, or just remove the file from the entry? Pressing Delete will delete the file permanently from disk.
Delete\ '%0'=Delete '%0'
Delete\ from\ disk=Delete from disk
Remove\ from\ entry=Remove from entry
There\ exists\ already\ a\ group\ with\ the\ same\ name.=There exists already a group with the same name.

Copy\ linked\ file=Copy linked file
Copy\ linked\ file\ to\ folder...=Copy linked file to folder...
Could\ not\ copy\ file\ to\ %0,\ maybe\ the\ file\ is\ already\ existing?=Could not copy file to %0, maybe the file is already existing?
Sucessfully\ copied\ file\ to\ %0=Sucessfully copied file to %0
Could\ not\ resolve\ the\ file\ %0=Could not resolve the file %0

Copy\ linked\ files\ to\ folder...=Copy linked files to folder...
Copied\ file\ successfully=Copied file successfully
Copying\ files...=Copying files...
Copying\ file\ %0\ of\ entry\ %1=Copying file %0 of entry %1
Finished\ copying=Finished copying
Could\ not\ copy\ file=Could not copy file
Copied\ %0\ files\ of\ %1\ sucessfully\ to\ %2=Copied %0 files of %1 sucessfully to %2
Rename\ failed=Rename failed
JabRef\ cannot\ access\ the\ file\ because\ it\ is\ being\ used\ by\ another\ process.=JabRef cannot access the file because it is being used by another process.
Show\ console\ output\ (only\ when\ the\ launcher\ is\ used)=Show console output (only when the launcher is used)

Remove\ line\ breaks=Remove line breaks
Removes\ all\ line\ breaks\ in\ the\ field\ content.=Removes all line breaks in the field content.
Checking\ integrity...=Checking integrity...

Remove\ hyphenated\ line\ breaks=Remove hyphenated line breaks
Removes\ all\ hyphenated\ line\ breaks\ in\ the\ field\ content.=Removes all hyphenated line breaks in the field content.
Note\ that\ currently,\ JabRef\ does\ not\ run\ with\ Java\ 9.=Note that currently, JabRef does not run with Java 9.
Your\ current\ Java\ version\ (%0)\ is\ not\ supported.\ Please\ install\ version\ %1\ or\ higher.=Your current Java version (%0) is not supported. Please install version %1 or higher.

Could\ not\ retrieve\ entry\ data\ from\ '%0'.=Could not retrieve entry data from '%0'.
Entry\ from\ %0\ could\ not\ be\ parsed.=Entry from %0 could not be parsed.
Invalid\ identifier\:\ '%0'.=Invalid identifier: '%0'.
This\ paper\ has\ been\ withdrawn.=This paper has been withdrawn.
Finished\ writing\ XMP\ metadata.=Finished writing XMP metadata.
empty\ citation\ key=empty citation key
Your\ Java\ Runtime\ Environment\ is\ located\ at\ %0.=Your Java Runtime Environment is located at %0.
Aux\ file=Aux file
Group\ containing\ entries\ cited\ in\ a\ given\ TeX\ file=Group containing entries cited in a given TeX file

Any\ file=Any file

No\ linked\ files\ found\ for\ export.=No linked files found for export.

No\ full\ text\ document\ found\ for\ entry\ %0.=No full text document found for entry %0.

Delete\ Entry=Delete Entry
Next\ library=Next library
Previous\ library=Previous library
add\ group=add group
Entry\ is\ contained\ in\ the\ following\ groups\:=Entry is contained in the following groups\:
Delete\ entries=Delete entries
Keep\ entries=Keep entries
Keep\ entry=Keep entry
Ignore\ backup=Ignore backup
Restore\ from\ backup=Restore from backup

Overwrite\ file=Overwrite file
Shared\ database\ connection=Shared database connection

Could\ not\ connect\ to\ Vim\ server.\ Make\ sure\ that\ Vim\ is\ running\ with\ correct\ server\ name.=Could not connect to Vim server. Make sure that Vim is running with correct server name.
Could\ not\ connect\ to\ a\ running\ gnuserv\ process.\ Make\ sure\ that\ Emacs\ or\ XEmacs\ is\ running,\ and\ that\ the\ server\ has\ been\ started\ (by\ running\ the\ command\ 'server-start'/'gnuserv-start').=Could not connect to a running gnuserv process. Make sure that Emacs or XEmacs is running, and that the server has been started (by running the command 'server-start'/'gnuserv-start').
Error\ pushing\ entries=Error pushing entries

Undefined\ character\ format=Undefined character format
Undefined\ paragraph\ format=Undefined paragraph format

Edit\ Preamble=Edit Preamble
Markings=Markings
Use\ selected\ instance=Use selected instance

Hide\ panel=Hide panel
Move\ panel\ up=Move panel up
Move\ panel\ down=Move panel down
Linked\ files=Linked files
Group\ view\ mode\ set\ to\ intersection=Group view mode set to intersection
Group\ view\ mode\ set\ to\ union=Group view mode set to union
Open\ file\ %0=Open file %0
Toggle\ intersection=Toggle intersection
Toggle\ union=Toggle union
Jump\ to\ entry=Jump to entry
The\ group\ name\ contains\ the\ keyword\ separator\ "%0"\ and\ thus\ probably\ does\ not\ work\ as\ expected.=The group name contains the keyword separator "%0" and thus probably does not work as expected.
Blog=Blog
Check\ integrity=Check integrity
Cleanup\ URL\ link=Cleanup URL link
Cleanup\ URL\ link\ by\ removing\ special\ symbols\ and\ extracting\ simple\ link=Cleanup URL link by removing special symbols and extracting simple link
Copy\ DOI\ url=Copy DOI url
Copy\ citation=Copy citation
Development\ version=Development version
Export\ selected\ entries=Export selected entries
Export\ selected\ entries\ to\ clipboard=Export selected entries to clipboard
Find\ duplicates=Find duplicates
JabRef\ resources=JabRef resources
Manage\ journal\ abbreviations=Manage journal abbreviations
Manage\ protected\ terms=Manage protected terms
New\ entry\ from\ plain\ text=New entry from plain text
New\ sublibrary\ based\ on\ AUX\ file=New sublibrary based on AUX file
Push\ entries\ to\ external\ application\ (%0)=Push entries to external application (%0)
Quit=Quit
Recent\ libraries=Recent libraries
Set\ up\ general\ fields=Set up general fields
View\ change\ log=View change log
View\ event\ log=View event log
Website=Website
Write\ XMP\ metadata\ to\ PDFs=Write XMP metadata to PDFs

Override\ default\ font\ settings=Override default font settings
Clear\ search=Clear search

Click\ help\ to\ learn\ about\ the\ migration\ of\ pre-3.6\ databases.=Click help to learn about the migration of pre-3.6 databases.
Database\ Type\:=Database Type\:
Database\:=Database\:
Host/Port\:=Host/Port\:
User\:=User\:
Keystore\ password\:=Keystore password\:
Keystore\:=Keystore\:
Password\:=Password\:
Server\ Timezone\:=Server Timezone\:
Remember\ Password=Remember Password
Use\ SSL=Use SSL
Move\ preprint\ information\ from\ 'URL'\ and\ 'journal'\ field\ to\ the\ 'eprint'\ field=Move preprint information from 'URL' and 'journal' field to the 'eprint' field
Customize\ Export\ Formats=Customize Export Formats
Export\ name=Export name
Main\ layout\ file\:=Main layout file\:
Main\ layout\ file=Main layout file
Save\ exporter=Save exporter
File\ extension\:=File extension\:
Export\ format\ name\:=Export format name\:
Cleared\ connection\ settings=Cleared connection settings
Error\ adding\ discovered\ CitationStyles=Error adding discovered CitationStyles
(more)=(more)
Cancel\ import=Cancel import
Continue\ with\ import=Continue with import
Import\ canceled=Import canceled
Select\ all\ new\ entries=Select all new entries
Total\ items\ found\:=Total items found:
Selected\ items\:=Selected items:
Download\ linked\ online\ files=Download linked online files
Select\ the\ entries\ to\ be\ imported\:=Select the entries to be imported\:
Add\ new\ String=Add new String
Must\ not\ be\ empty\!=Must not be empty\!
Open\ Help\ page=Open Help page
Add\ new\ field\ name=Add new field name
Field\ name\:=Field name:
Field\ name\ \"%0\"\ already\ exists=Field name "%0" already exists
No\ field\ name\ selected\!=No field name selected!
Remove\ field\ name=Remove field name
Are\ you\ sure\ you\ want\ to\ remove\ field\ name\:\ \"%0\"?=Are you sure you want to remove field name: "%0"?
Add\ new\ keyword=Add new keyword
Keyword\:=Keyword:
Keyword\ \"%0\"\ already\ exists=Keyword "%0" already exists
Keyword\ separator=Keyword separator
Remove\ keyword=Remove keyword
Are\ you\ sure\ you\ want\ to\ remove\ keyword\:\ \"%0\"?=Are you sure you want to remove keyword: "%0"?
Reset\ to\ default=Reset to default
Edit\ string\ constants=Edit string constants
Export\ all\ entries=Export all entries
Generate\ citation\ keys=Generate citation keys
Groups\ interface=Groups interface
Manage\ field\ names\ &\ content=Manage field names & content
New\ library=New library
OpenOffice/LibreOffice=OpenOffice/LibreOffice
Open\ document\ viewer=Open document viewer
Open\ entry\ editor=Open entry editor
Search\ document\ identifier\ online=Search document identifier online
Search\ for\ unlinked\ local\ files=Search for unlinked local files
Search\ full\ text\ documents\ online=Search full text documents online
Find\ and\ replace=Find and replace

Found\ documents\:=Found documents\:
Use\ selected\ document=Use selected document
Accept\ changes=Accept changes
Dismiss\ changes=Dismiss changes
The\ library\ has\ been\ modified\ by\ another\ program.=The library has been modified by another program.

Set\ rank\ to\ one=Set rank to one
Set\ rank\ to\ two=Set rank to two
Set\ rank\ to\ three=Set rank to three
Set\ rank\ to\ four=Set rank to four
Set\ rank\ to\ five=Set rank to five

A\ string\ with\ the\ label\ '%0'\ already\ exists.=A string with the label '%0' already exists.

Executing\ command\ "%0"...=Executing command "%0"...

Rename\ file\ to\ a\ given\ name=Rename file to a given name
New\ Filename=New Filename
Rename\ file\ to\ defined\ pattern=Rename file to defined pattern

Application\ settings=Application settings

Export\ an\ input\ to\ a\ file=Export an input to a file
Export\ preferences\ to\ a\ file=Export preferences to a file
Import\ BibTeX=Import BibTeX
Import\ preferences\ from\ a\ file=Import preferences from a file
Matching=Matching
Same\ as\ --import,\ but\ will\ be\ imported\ to\ the\ opened\ tab=Same as --import, but will be imported to the opened tab
Allow\ integers\ in\ 'edition'\ field\ in\ BibTeX\ mode=Allow integers in 'edition' field in BibTeX mode

Search\ for\ citations\ in\ LaTeX\ files...=Search for citations in LaTeX files...
LaTeX\ Citations\ Search\ Results=LaTeX Citations Search Results
LaTeX\ files\ directory\:=LaTeX files directory:
LaTeX\ files\ found\:=LaTeX files found:
files=files
Show\ 'LaTeX\ Citations'\ tab=Show 'LaTeX Citations' tab
LaTeX\ Citations=LaTeX Citations
Search\ citations\ for\ this\ entry\ in\ LaTeX\ files=Search citations for this entry in LaTeX files
No\ citations\ found=No citations found
No\ LaTeX\ files\ containing\ this\ entry\ were\ found.=No LaTeX files containing this entry were found.
Selected\ entry\ does\ not\ have\ an\ associated\ citation\ key.=Selected entry does not have an associated citation key.
Current\ search\ directory\:=Current search directory:
Set\ LaTeX\ file\ directory=Set LaTeX file directory
Import\ entries\ from\ LaTeX\ files=Import entries from LaTeX files
Import\ new\ entries=Import new entries
Group\ color=Group color

Columns=Columns
File\ type=File type
IEEE=IEEE
Internal=Internal
Special=Special
Remove\ column=Remove column
Add\ custom\ column=Add custom column
Update\ to\ current\ column\ order=Update to current column order
Sort\ column\ one\ step\ upwards=Sort column one step upwards
Sort\ column\ one\ step\ downwards=Sort column one step downwards
Synchronize\ special\ fields\ to\ keywords=Synchronize special fields to keywords
Serialize\ special\ fields=Serialize special fields
List\ must\ not\ be\ empty.=List must not be empty.

Order=Order

Add\ field\ to\ filter\ list=Add field to filter list
Add\ formatter\ to\ list=Add formatter to list
Filter\ List=Filter List
Open\ files...=Open files...

Affected\ fields\:=Affected fields:
Show\ preview\ as\ a\ tab\ in\ entry\ editor=Show preview as a tab in entry editor
Font=Font
Visual\ theme=Visual theme
Light\ theme=Light theme
Dark\ theme=Dark theme
Custom\ theme=Custom theme
Overwrite\ existing\ keys=Overwrite existing keys
Key\ patterns=Key patterns
Font\ settings=Font settings
Override\ font\ settings=Override font settings
Override\ font\ size=Override font size
Theme\ changed\ to\ dark\ theme.=Theme changed to dark theme.
Theme\ changed\ to\ light\ theme.=Theme changed to light theme.
Theme\ changed\ to\ a\ custom\ theme\:=Theme changed to a custom theme:
Please\ specify\ a\ css\ theme\ file.=Please specify a css theme file.
You\ must\ enter\ an\ integer\ value\ higher\ than\ 8.=You must enter an integer value higher than 8.
Letters\ after\ duplicate\ generated\ keys=Letters after duplicate generated keys
Start\ on\ second\ duplicate\ key\ with\ letter\ A\ (a,\ b,\ ...)=Start on second duplicate key with letter A (a, b, ...)
Start\ on\ second\ duplicate\ key\ with\ letter\ B\ (b,\ c,\ ...)=Start on second duplicate key with letter B (b, c, ...)
Always\ add\ letter\ (a,\ b,\ ...)\ to\ generated\ keys=Always add letter (a, b, ...) to generated keys
Default\ pattern=Default pattern
Reset\ %s\ to\ default\ value=Reset %s to default value
Library\ mode=Library mode
Reset\ to\ recommended=Reset to recommended
Remove\ all=Remove all
Reset\ All=Reset All
Column\ type\ %0\ is\ unknown.=Column type %0 is unknown.
Linked\ identifiers=Linked identifiers
Special\ field\ type\ %0\ is\ unknown.\ Using\ normal\ column\ type.=Special field type %0 is unknown. Using normal column type.

insert\ entries=insert entries
In\ JabRef=In JabRef
On\ disk=On disk
Select\ all\ changes\ on\ the\ left=Select all changes on the left
Select\ all\ changes\ on\ the\ right=Select all changes on the right
Dismiss=Dismiss
Mark\ all\ changes\ as\ accepted=Mark all changes as accepted
Unmark\ all\ changes=Unmark all changes

Normalize\ newline\ characters=Normalize newline characters
Normalizes\ all\ newline\ characters\ in\ the\ field\ content.=Normalizes all newline characters in the field content.

Independent=Independent
Intersection=Intersection
Union=Union
Collect\ by=Collect by
Explicit\ selection=Explicit selection
Searching\ for\ a\ keyword=Searching for a keyword
Free\ search\ expression=Free search expression
Specified\ keywords=Specified keywords
Cited\ entries=Cited entries
Search\ term\ is\ empty.=Search term is empty.
Invalid\ regular\ expression.=Invalid regular expression.
Please\ provide\ a\ valid\ aux\ file.=Please provide a valid aux file.
Keyword\ delimiter=Keyword delimiter
Hierarchical\ keyword\ delimiter=Hierarchical keyword delimiter
Escape\ ampersands=Escape ampersands

Copied\ '%0'\ to\ clipboard.=Copied '%0' to clipboard.
This\ operation\ requires\ an\ open\ library.=This operation requires an open library.

Plain\ References\ Parser=Plain References Parser
Please\ enter\ the\ plain\ references\ to\ extract\ from\ separated\ by\ double\ empty\ lines.=Please enter the plain references to extract from separated by double empty lines.
Add\ to\ current\ library=Add to current library
%0\ entries\ were\ parsed\ from\ your\ query.=%0 entries were parsed from your query.
Starts\ the\ extraction\ and\ adds\ the\ resulting\ entries\ to\ the\ currently\ opened\ database=Starts the extraction and adds the resulting entries to the currently opened database
Your\ text\ is\ being\ parsed...=Your text is being parsed...

Citation\ key\ filters=Citation key filters
Field\ filters=Field filters
Message\ filters=Message filters
Clear\ filters=Clear filters

Add\ new\ Field=Add new Field
Add\ new\ entry\ type=Add new entry type
Field\ type=Field type
Required\ and\ optional\ fields=Required and optional fields
Index=Index
Remove\ entry\ type=Remove entry type
Remove\ field\ %0\ from\ currently\ selected\ entry\ type=Remove field %0 from currently selected entry type
Optional=Optional
Required=Required
Entry\ type\ cannot\ be\ empty.\ Please\ enter\ a\ name.=Entry type cannot be empty. Please enter a name.
Field\ cannot\ be\ empty.\ Please\ enter\ a\ name.=Field cannot be empty. Please enter a name.

Capitalize\ current\ word=Capitalize current word
Delete\ text=Delete text
Make\ current\ word\ lowercase=Make current word lowercase
Make\ current\ word\ uppercase=Make current word uppercase
Move\ caret\ left=Move caret left
Move\ caret\ right=Move caret right
Move\ caret\ to\ previous\ word=Move caret to previous word
Move\ caret\ to\ next\ word=Move caret to next word
Move\ caret\ to\ beginning\ of\ line=Move caret to beginning of line
Move\ caret\ to\ end\ of\ line=Move caret to end of line
Move\ the\ caret\ down=Move the caret down
Move\ the\ caret\ to\ the\ beginning\ of\ text=Move the caret to the beginning of text
Move\ the\ caret\ to\ the\ end\ of\ text=Move the caret to the end of text
Move\ the\ caret\ up=Move the caret up
Remove\ line\ after\ caret=Remove line after caret
Remove\ characters\ until\ next\ word=Remove characters until next word
Remove\ the\ current\ word\ backwards=Remove the current word backwards

Text\ editor=Text editor

Search\ ShortScience=Search ShortScience
Unable\ to\ open\ ShortScience.=Unable to open ShortScience.

Shared\ database=Shared database
Lookup=Lookup

Please\ enter\ a\ field\ name\ to\ search\ for\ a\ keyword.=Please enter a field name to search for a keyword.
Access\ date\ of\ the\ address\ specified\ in\ the\ url\ field.=Access date of the address specified in the url field.
Additional\ information\ related\ to\ the\ resource\ indicated\ by\ the\ eprint\ field.=Additional information related to the resource indicated by the eprint field.
Annex\ to\ the\ eventtitle\ field.=Annex to the eventtitle field.
Author(s)\ of\ a\ commentary\ to\ the\ work.=Author(s) of a commentary to the work.
Author(s)\ of\ an\ afterword\ to\ the\ work.=Author(s) of an afterword to the work.
Author(s)\ of\ an\ introduction\ to\ the\ work.=Author(s) of an introduction to the work.
Author(s)\ of\ annotations\ to\ the\ work.=Author(s) of annotations to the work.
Author(s)\ of\ the\ work.=Author(s) of the work.
Can\ be\ used\ for\ known\ event\ acronyms.=Can be used for known event acronyms.
Chapter\ or\ section\ or\ any\ other\ unit\ of\ a\ work.=Chapter or section or any other unit of a work.
Date\ of\ a\ conference,\ a\ symposium,\ or\ some\ other\ event.=Date of a conference, a symposium, or some other event.
Designation\ to\ be\ used\ by\ the\ citation\ style\ as\ a\ substitute\ for\ the\ regular\ label\ if\ any\ data\ required\ to\ generate\ the\ regular\ label\ is\ missing.=Designation to be used by the citation style as a substitute for the regular label if any data required to generate the regular label is missing.
Digital\ Object\ Identifier\ of\ the\ work.=Digital Object Identifier of the work.
Edition\ of\ a\ printed\ publication.=Edition of a printed publication.
Editor(s)\ of\ the\ work\ or\ the\ main\ publication,\ depending\ on\ the\ type\ of\ the\ entry.=Editor(s) of the work or the main publication, depending on the type of the entry.
Electronic\ identifier\ of\ a\ work.=Electronic identifier of a work.
Electronic\ identifier\ of\ an\ online\ publication.=Electronic identifier of an online publication.
If\ the\ work\ is\ published\ as\ part\ of\ another\ one,\ such\ as\ an\ article\ in\ a\ journal\ or\ a\ collection,\ this\ field\ holds\ the\ relevant\ page\ range\ in\ that\ other\ work.\ It\ may\ also\ be\ used\ to\ limit\ the\ reference\ to\ a\ specific\ part\ of\ a\ work\ (a\ chapter\ in\ a\ book,\ for\ example).\ For\ papers\ in\ electronic\ journals\ with\ anon-classical\ pagination\ setup\ the\ eid\ field\ may\ be\ more\ suitable.=If the work is published as part of another one, such as an article in a journal or a collection, this field holds the relevant page range in that other work. It may also be used to limit the reference to a specific part of a work (a chapter in a book, for example). For papers in electronic journals with anon-classical pagination setup the eid field may be more suitable.
Information\ such\ as\ a\ library\ name\ and\ a\ call\ number.=Information such as a library name and a call number.
International\ Standard\ Book\ Number\ of\ a\ book.=International Standard Book Number of a book.
Issue\ of\ a\ journal.=Issue of a journal.
Key\ by\ which\ the\ work\ may\ be\ cited.=Key by which the work may be cited.
Link(s)\ to\ a\ local\ PDF\ or\ other\ document\ of\ the\ work.=Link(s) to a local PDF or other document of the work.
Location\ of\ a\ conference,\ a\ symposium,\ or\ some\ other\ event.=Location of a conference, a symposium, or some other event.
Main\ title\ of\ a\ multi-volume\ book,\ such\ as\ "Collected\ Works".=Main title of a multi-volume book, such as "Collected Works".
Miscellaneous\ bibliographic\ data\ usually\ printed\ at\ the\ end\ of\ the\ entry.=Miscellaneous bibliographic data usually printed at the end of the entry.
Miscellaneous\ bibliographic\ data\ which\ does\ not\ fit\ into\ any\ other\ field.=Miscellaneous bibliographic data which does not fit into any other field.
Name(s)\ of\ the\ (manual)\ groups\ the\ entry\ belongs\ to.=Name(s) of the (manual) groups the entry belongs to.
Name(s)\ of\ the\ publisher(s).=Name(s) of the publisher(s).
Name\ of\ a\ journal,\ a\ newspaper,\ or\ some\ other\ periodical.=Name of a journal, a newspaper, or some other periodical.
Name\ of\ a\ publication\ series,\ such\ as\ "Studies\ in...",\ or\ the\ number\ of\ a\ journal\ series.=Name of a publication series, such as "Studies in...", or the number of a journal series.
Name\ of\ a\ university\ or\ some\ other\ institution.=Name of a university or some other institution.
Note\ that\ this\ field\ holds\ the\ plain\ title\ of\ the\ event.\ Things\ like\ "Proceedings\ of\ the\ Fifth\ XYZ\ Conference"\ go\ into\ the\ titleaddon\ or\ booktitleaddon\ field.=Note that this field holds the plain title of the event. Things like "Proceedings of the Fifth XYZ Conference" go into the titleaddon or booktitleaddon field.
Note\ that\ this\ field\ is\ intended\ for\ commented\ editions\ which\ have\ a\ commentator\ in\ addition\ to\ the\ author.\ If\ the\ work\ is\ a\ stand-alone\ commentary,\ the\ commentator\ should\ be\ given\ in\ the\ author\ field.=Note that this field is intended for commented editions which have a commentator in addition to the author. If the work is a stand-alone commentary, the commentator should be given in the author field.
Number\ of\ a\ journal\ or\ the\ volume/number\ of\ a\ book\ in\ a\ series.=Number of a journal or the volume/number of a book in a series.
One\ or\ more\ page\ numbers\ or\ page\ ranges.=One or more page numbers or page ranges.
Organization(s)\ that\ published\ a\ manual\ or\ an\ online\ resource,\ or\ sponsored\ a\ conference.=Organization(s) that published a manual or an online resource, or sponsored a conference.
Publication\ date\ of\ the\ work.=Publication date of the work.
Publication\ month.=Publication month.
Publication\ notice\ for\ unusual\ publications\ which\ do\ not\ fit\ into\ any\ of\ the\ common\ categories.=Publication notice for unusual publications which do not fit into any of the common categories.
Publication\ state\ of\ the\ work,\ e.\ g.,\ "in\ press".=Publication state of the work, e. g., "in press".
Revision\ number\ of\ a\ piece\ of\ software,\ a\ manual,\ etc.=Revision number of a piece of software, a manual, etc.
Separated\ list\ of\ keywords.=Separated list of keywords.
Subtitle\ of\ a\ specific\ issue\ of\ a\ journal\ or\ other\ periodical.=Subtitle of a specific issue of a journal or other periodical.
Subtitle\ of\ the\ work.=Subtitle of the work.
Place(s)\ of\ publication,\ i.\ e.,\ the\ location\ of\ the\ publisher\ or\ institution,\ depending\ on\ the\ entry\ type.=Place(s) of publication, i. e., the location of the publisher or institution, depending on the entry type.
This\ could\ be\ a\ section\ of\ an\ archive,\ a\ path\ indicating\ a\ service,\ a\ classification\ of\ some\ sort.=This could be a section of an archive, a path indicating a service, a classification of some sort.
This\ field\ is\ intended\ for\ journals\ whose\ individual\ issues\ are\ identified\ by\ a\ designation\ such\ as\ "Spring"\ or\ "Summer"\ rather\ than\ the\ month\ or\ a\ number.\ Integer\ ranges\ and\ short\ designators\ are\ better\ written\ to\ the\ number\ field.=This field is intended for journals whose individual issues are identified by a designation such as "Spring" or "Summer" rather than the month or a number. Integer ranges and short designators are better written to the number field.
This\ field\ may\ replace\ the\ pages\ field\ for\ journals\ deviating\ from\ the\ classic\ pagination\ scheme\ of\ printed\ journals\ by\ only\ enumerating\ articles\ or\ papers\ and\ not\ pages.=This field may replace the pages field for journals deviating from the classic pagination scheme of printed journals by only enumerating articles or papers and not pages.
This\ is\ roughly\ comparable\ to\ a\ DOI\ but\ specific\ to\ a\ certain\ archive,\ repository,\ service,\ or\ system.=This is roughly comparable to a DOI but specific to a certain archive, repository, service, or system.
Title\ of\ a\ conference,\ a\ symposium,\ or\ some\ other\ event.=Title of a conference, a symposium, or some other event.
Title\ of\ a\ specific\ issue\ of\ a\ journal\ or\ other\ periodical.=Title of a specific issue of a journal or other periodical.
Title\ of\ the\ main\ publication\ this\ work\ is\ part\ of.=Title of the main publication this work is part of.
Title\ of\ the\ work.=Title of the work.
Total\ number\ of\ pages\ of\ the\ work.=Total number of pages of the work.
Total\ number\ of\ volumes\ of\ a\ multi-volume\ work.=Total number of volumes of a multi-volume work.
Type\ of\ the\ eprint\ identifier,\ e.\ g.,\ the\ name\ of\ the\ archive,\ repository,\ service,\ or\ system\ the\ eprint\ field\ refers\ to.=Type of the eprint identifier, e. g., the name of the archive, repository, service, or system the eprint field refers to.
URL\ of\ an\ online\ publication.=URL of an online publication.
Volume\ of\ a\ multi-volume\ book\ or\ a\ periodical.=Volume of a multi-volume book or a periodical.
Year\ of\ publication.=Year of publication.
This\ field\ is\ intended\ for\ recording\ abstracts,\ to\ be\ printed\ by\ a\ special\ bibliography\ style.=This field is intended for recording abstracts, to be printed by a special bibliography style.
This\ field\ may\ be\ useful\ when\ implementing\ a\ style\ for\ annotated\ bibliographies.=This field may be useful when implementing a style for annotated bibliographies.
Subtitle\ related\ to\ the\ "Booktitle".=Subtitle related to the "Booktitle".
Annex\ to\ the\ "Booktitle",\ to\ be\ printed\ in\ a\ different\ font.=Annex to the "Booktitle", to be printed in a different font.
Comment\ to\ this\ entry.=Comment to this entry.
Secondary\ editor\ performing\ a\ different\ editorial\ role,\ such\ as\ compiling,\ redacting,\ etc.=Secondary editor performing a different editorial role, such as compiling, redacting, etc.
Another\ secondary\ editor\ performing\ a\ different\ role.=Another secondary editor performing a different role.
Type\ of\ editorial\ role\ performed\ by\ the\ "Editor".=Type of editorial role performed by the "Editor".
Type\ of\ editorial\ role\ performed\ by\ the\ "Editora".=Type of editorial role performed by the "Editora".
Type\ of\ editorial\ role\ performed\ by\ the\ "Editorb".=Type of editorial role performed by the "Editorb".
Type\ of\ editorial\ role\ performed\ by\ the\ "Editorc".=Type of editorial role performed by the "Editorc".
Author(s)\ of\ a\ foreword\ to\ the\ work.=Author(s) of a foreword to the work.
International\ Standard\ Technical\ Report\ Number\ of\ a\ technical\ report.=International Standard Technical Report Number of a technical report.
International\ Standard\ Serial\ Number\ of\ a\ periodical.=International Standard Serial Number of a periodical.
Subtitle\ of\ a\ journal,\ a\ newspaper,\ or\ some\ other\ periodical.=Subtitle of a journal, a newspaper, or some other periodical.
Language(s)\ of\ the\ work.\ Languages\ may\ be\ specified\ literally\ or\ as\ localisation\ keys.=Language(s) of the work. Languages may be specified literally or as localisation keys.
Subtitle\ related\ to\ the\ "Maintitle".=Subtitle related to the "Maintitle".
Annex\ to\ the\ "Maintitle",\ to\ be\ printed\ in\ a\ different\ font.=Annex to the "Maintitle", to be printed in a different font.
Addon\ to\ be\ printed\ immediately\ after\ the\ author\ name\ in\ the\ bibliography.=Addon to be printed immediately after the author name in the bibliography.
If\ the\ work\ is\ a\ translation,\ a\ reprint,\ or\ something\ similar,\ the\ publication\ date\ of\ the\ original\ edition.=If the work is a translation, a reprint, or something similar, the publication date of the original edition.
If\ the\ work\ is\ a\ translation,\ the\ language(s)\ of\ the\ original\ work.=If the work is a translation, the language(s) of the original work.
Pagination\ of\ the\ work.\ The\ key\ should\ be\ given\ in\ the\ singular\ form.=Pagination of the work. The key should be given in the singular form.
Number\ of\ a\ partial\ volume.\ This\ field\ applies\ to\ books\ only,\ not\ to\ journals.\ It\ may\ be\ used\ when\ a\ logical\ volume\ consists\ of\ two\ or\ more\ physical\ ones.=Number of a partial volume. This field applies to books only, not to journals. It may be used when a logical volume consists of two or more physical ones.
Title\ in\ an\ abridged\ form.=Title in an abridged form.
Annex\ to\ the\ "Title",\ to\ be\ printed\ in\ a\ different\ font.=Annex to the "Title", to be printed in a different font.
Translator(s)\ of\ the\ "Title"\ or\ "Booktitle",\ depending\ on\ the\ entry\ type.\ If\ the\ translator\ is\ identical\ to\ the\ "Editor",\ the\ standard\ styles\ will\ automatically\ concatenate\ these\ fields\ in\ the\ bibliography.=Translator(s) of the "Title" or "Booktitle", depending on the entry type. If the translator is identical to the "Editor", the standard styles will automatically concatenate these fields in the bibliography.
Type\ of\ a\ "Manual",\ "Patent",\ "Report",\ or\ "Thesis".=Type of a "Manual", "Patent", "Report", or "Thesis".
This\ field\ holds\ an\ entry\ key\ for\ the\ cross-referencing\ feature.\ Child\ entries\ with\ a\ "Crossref"\ field\ inherit\ data\ from\ the\ parent\ entry\ specified\ in\ the\ "Crossref"\ field.=This field holds an entry key for the cross-referencing feature. Child entries with a "Crossref" field inherit data from the parent entry specified in the "Crossref" field.
Gender\ of\ the\ author\ or\ gender\ of\ the\ editor,\ if\ there\ is\ no\ author.=Gender of the author or gender of the editor, if there is no author.
Citation\ keys\ of\ other\ entries\ which\ have\ a\ relationship\ to\ this\ entry.=Citation keys of other entries which have a relationship to this entry.
This\ field\ is\ an\ alternative\ cross-referencing\ mechanism.\ It\ differs\ from\ "Crossref"\ in\ that\ the\ child\ entry\ will\ not\ inherit\ any\ data\ from\ the\ parent\ entry\ specified\ in\ the\ "Xref"\ field.=This field is an alternative cross-referencing mechanism. It differs from "Crossref" in that the child entry will not inherit any data from the parent entry specified in the "Xref" field.
Owner/creator\ of\ this\ entry.=Owner/creator of this entry.
Timestamp\ of\ this\ entry,\ when\ it\ has\ been\ created\ or\ last\ modified.=Timestamp of this entry, when it has been created or last modified.
User-specific\ printed\ flag,\ in\ case\ the\ entry\ has\ been\ printed.=User-specific printed flag, in case the entry has been printed.
User-specific\ priority.=User-specific priority.
User-specific\ quality\ flag,\ in\ case\ its\ quality\ is\ assured.=User-specific quality flag, in case its quality is assured.
User-specific\ ranking.=User-specific ranking.
User-specific\ read\ status.=User-specific read status.
User-specific\ relevance\ flag,\ in\ case\ the\ entry\ is\ relevant.=User-specific relevance flag, in case the entry is relevant.

Auto\ complete\ disabled.=Auto complete disabled.
Auto\ complete\ enabled.=Auto complete enabled.

Remove\ formatter\ for\ %0=Remove formatter for %0
Remove\ formatter\ '%0'=Remove formatter '%0'

An\ article\ in\ a\ journal,\ magazine,\ newspaper,\ or\ other\ periodical\ which\ forms\ a\ self-contained\ unit\ with\ its\ own\ title.=An article in a journal, magazine, newspaper, or other periodical which forms a self-contained unit with its own title.
A\ single-volume\ book\ with\ one\ or\ more\ authors\ where\ the\ authors\ share\ credit\ for\ the\ work\ as\ a\ whole.=A single-volume book with one or more authors where the authors share credit for the work as a whole.
A\ book-like\ work\ without\ a\ formal\ publisher\ or\ sponsoring\ institution.=A book-like work without a formal publisher or sponsoring institution.
A\ single-volume\ collection\ with\ multiple,\ self-contained\ contributions\ by\ distinct\ authors\ which\ have\ their\ own\ title.\ The\ work\ as\ a\ whole\ has\ no\ overall\ author\ but\ it\ will\ usually\ have\ an\ editor.=A single-volume collection with multiple, self-contained contributions by distinct authors which have their own title. The work as a whole has no overall author but it will usually have an editor.
A\ legacy\ alias\ for\ "InProceedings".=A legacy alias for "InProceedings".
A\ part\ of\ a\ book\ which\ forms\ a\ self-contained\ unit\ with\ its\ own\ title.=A part of a book which forms a self-contained unit with its own title.
A\ contribution\ to\ a\ collection\ which\ forms\ a\ self-contained\ unit\ with\ a\ distinct\ author\ and\ title.=A contribution to a collection which forms a self-contained unit with a distinct author and title.
An\ article\ in\ a\ conference\ proceedings.=An article in a conference proceedings.
Technical\ or\ other\ documentation,\ not\ necessarily\ in\ printed\ form.=Technical or other documentation, not necessarily in printed form.
A\ fallback\ type\ for\ entries\ which\ do\ not\ fit\ into\ any\ other\ category.=A fallback type for entries which do not fit into any other category.
Similar\ to\ "Thesis"\ except\ that\ the\ type\ field\ is\ optional\ and\ defaults\ to\ the\ localised\ term\ \ Master's\ thesis.=Similar to "Thesis" except that the type field is optional and defaults to the localised term  Master's thesis.
Similar\ to\ "Thesis"\ except\ that\ the\ type\ field\ is\ optional\ and\ defaults\ to\ the\ localised\ term\ PhD\ thesis.=Similar to "Thesis" except that the type field is optional and defaults to the localised term PhD thesis.
A\ single-volume\ conference\ proceedings.\ This\ type\ is\ very\ similar\ to\ "Collection".=A single-volume conference proceedings. This type is very similar to "Collection".
Similar\ to\ "Report"\ except\ that\ the\ type\ field\ is\ optional\ and\ defaults\ to\ the\ localised\ term\ technical\ report.=Similar to "Report" except that the type field is optional and defaults to the localised term technical report.
A\ work\ with\ an\ author\ and\ a\ title\ which\ has\ not\ been\ formally\ published,\ such\ as\ a\ manuscript\ or\ the\ script\ of\ a\ talk.=A work with an author and a title which has not been formally published, such as a manuscript or the script of a talk.
This\ type\ is\ similar\ to\ "InBook"\ but\ intended\ for\ works\ originally\ published\ as\ a\ stand-alone\ book.=This type is similar to "InBook" but intended for works originally published as a stand-alone book.
An\ article\ in\ a\ work\ of\ reference.\ This\ is\ a\ more\ specific\ variant\ of\ the\ generic\ "InCollection"\ entry\ type.=An article in a work of reference. This is a more specific variant of the generic "InCollection" entry type.
A\ multi-volume\ "Book".=A multi-volume "Book".
A\ multi-volume\ "Collection".=A multi-volume "Collection".
A\ multi-volume\ "Proceedings"\ entry.=A multi-volume "Proceedings" entry.
A\ multi-volume\ "Reference"\ entry.\ The\ standard\ styles\ will\ treat\ this\ entry\ type\ as\ an\ alias\ for\ "MvCollection".=A multi-volume "Reference" entry. The standard styles will treat this entry type as an alias for "MvCollection".
This\ entry\ type\ is\ intended\ for\ sources\ such\ as\ web\ sites\ which\ are\ intrinsically\ online\ resources.=This entry type is intended for sources such as web sites which are intrinsically online resources.
A\ single-volume\ work\ of\ reference\ such\ as\ an\ encyclopedia\ or\ a\ dictionary.=A single-volume work of reference such as an encyclopedia or a dictionary.
A\ technical\ report,\ research\ report,\ or\ white\ paper\ published\ by\ a\ university\ or\ some\ other\ institution.=A technical report, research report, or white paper published by a university or some other institution.
An\ entry\ set\ is\ a\ group\ of\ entries\ which\ are\ cited\ as\ a\ single\ reference\ and\ listed\ as\ a\ single\ item\ in\ the\ bibliography.=An entry set is a group of entries which are cited as a single reference and listed as a single item in the bibliography.
Supplemental\ material\ in\ a\ "Book".\ This\ type\ is\ provided\ for\ elements\ such\ as\ prefaces,\ introductions,\ forewords,\ afterwords,\ etc.\ which\ often\ have\ a\ generic\ title\ only.=Supplemental material in a "Book". This type is provided for elements such as prefaces, introductions, forewords, afterwords, etc. which often have a generic title only.
Supplemental\ material\ in\ a\ "Collection".=Supplemental material in a "Collection".
Supplemental\ material\ in\ a\ "Periodical".\ This\ type\ may\ be\ useful\ when\ referring\ to\ items\ such\ as\ regular\ columns,\ obituaries,\ letters\ to\ the\ editor,\ etc.\ which\ only\ have\ a\ generic\ title.=Supplemental material in a "Periodical". This type may be useful when referring to items such as regular columns, obituaries, letters to the editor, etc. which only have a generic title.
A\ thesis\ written\ for\ an\ educational\ institution\ to\ satisfy\ the\ requirements\ for\ a\ degree.=A thesis written for an educational institution to satisfy the requirements for a degree.
An\ alias\ for\ "Online",\ provided\ for\ jurabib\ compatibility.=An alias for "Online", provided for jurabib compatibility.
Computer\ software.\ The\ standard\ styles\ will\ treat\ this\ entry\ type\ as\ an\ alias\ for\ "Misc".=Computer software. The standard styles will treat this entry type as an alias for "Misc".
A\ data\ set\ or\ a\ similar\ collection\ of\ (mostly)\ raw\ data.=A data set or a similar collection of (mostly) raw data.

Display\ count\ of\ items\ in\ group=Display count of items in group
Remove\ the\ following\ characters\:=Remove the following characters:
Truncate=Truncate
Truncates\ a\ string\ after\ a\ given\ index.=Truncates a string after a given index.
Close=Close
Close\ all=Close all
Close\ all\ libraries=Close all libraries
Close\ other\ libraries=Close other libraries
Close\ others=Close others
Reveal\ in\ file\ explorer=Reveal in file explorer

Autolink\ files=Autolink files

Customized\ preview\ style=Customized preview style
Next\ preview\ style=Next preview style
Previous\ preview\ style=Previous preview style

(\ Note\:\ Press\ return\ to\ commit\ changes\ in\ the\ table\!\ )=( Note\: Press return to commit changes in the table\! )
Reset=Reset
New\ inproceedings=New inproceedings
Reset\ entry\ types\ and\ fields\ to\ defaults=Reset entry types and fields to defaults
This\ will\ reset\ all\ entry\ types\ to\ their\ default\ values\ and\ remove\ all\ custom\ entry\ types=This will reset all entry types to their default values and remove all custom entry types
Replace\ tabs\ with\ space=Replace tabs with space
Replace\ tabs\ with\ space\ in\ the\ field\ content.=Replace tabs with space in the field content.
Remove\ redundant\ spaces=Remove redundant spaces
Replaces\ consecutive\ spaces\ with\ a\ single\ space\ in\ the\ field\ content.=Replaces consecutive spaces with a single space in the field content.
Remove\ digits=Remove digits
Removes\ digits.=Removes digits.
The\ query\ cannot\ contain\ a\ year\ and\ year-range\ field.=The query cannot contain a year and year-range field.
This\ query\ uses\ unsupported\ fields.=This query uses unsupported fields.
This\ query\ uses\ unsupported\ syntax.=This query uses unsupported syntax.

Presets=Presets

Check\ Proxy\ Setting=Check Proxy Setting
Check\ connection=Check connection
Connection\ failed\!=Connection failed\!
Connection\ successful\!=Connection successful\!
Generate\ groups\ from\ keywords\ in\ the\ following\ field=Generate groups from keywords in the following field
Generate\ groups\ for\ author\ last\ names=Generate groups for author last names
Regular\ expression=Regular expression
<<<<<<< HEAD
Citation\ relations=Citation relations
Show\ articles\ related\ by\ citation=Show articles related by citation
Show\ 'Citation\ relations'\ tab=Show 'Citation relations' tab
=======

Error\ importing.\ See\ the\ error\ log\ for\ details.=Error importing. See the error log for details.
>>>>>>> 7c09377d
<|MERGE_RESOLUTION|>--- conflicted
+++ resolved
@@ -2293,11 +2293,9 @@
 Generate\ groups\ from\ keywords\ in\ the\ following\ field=Generate groups from keywords in the following field
 Generate\ groups\ for\ author\ last\ names=Generate groups for author last names
 Regular\ expression=Regular expression
-<<<<<<< HEAD
 Citation\ relations=Citation relations
 Show\ articles\ related\ by\ citation=Show articles related by citation
 Show\ 'Citation\ relations'\ tab=Show 'Citation relations' tab
-=======
-
-Error\ importing.\ See\ the\ error\ log\ for\ details.=Error importing. See the error log for details.
->>>>>>> 7c09377d
+
+
+Error\ importing.\ See\ the\ error\ log\ for\ details.=Error importing. See the error log for details.