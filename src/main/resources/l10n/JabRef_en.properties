Unable\ to\ monitor\ file\ changes.\ Please\ close\ files\ and\ processes\ and\ restart.\ You\ may\ encounter\ errors\ if\ you\ continue\ with\ this\ session.=Unable to monitor file changes. Please close files and processes and restart. You may encounter errors if you continue with this session.
%0\ contains\ the\ regular\ expression\ <b>%1</b>=%0 contains the regular expression <b>%1</b>

%0\ contains\ the\ term\ <b>%1</b>=%0 contains the term <b>%1</b>

%0\ doesn't\ contain\ the\ regular\ expression\ <b>%1</b>=%0 doesn't contain the regular expression <b>%1</b>

%0\ doesn't\ contain\ the\ term\ <b>%1</b>=%0 doesn't contain the term <b>%1</b>

%0/%1\ entries=%0/%1 entries

Export\ operation\ finished\ successfully.=Export operation finished successfully.

Reveal\ in\ File\ Explorer=Reveal in File Explorer

%0\ matches\ the\ regular\ expression\ <b>%1</b>=%0 matches the regular expression <b>%1</b>

%0\ matches\ the\ term\ <b>%1</b>=%0 matches the term <b>%1</b>

Abbreviate\ journal\ names\ of\ the\ selected\ entries\ (DEFAULT\ abbreviation)=Abbreviate journal names of the selected entries (DEFAULT abbreviation)
Abbreviate\ journal\ names\ of\ the\ selected\ entries\ (DOTLESS\ abbreviation)=Abbreviate journal names of the selected entries (DOTLESS abbreviation)
Abbreviate\ journal\ names\ of\ the\ selected\ entries\ (SHORTEST\ UNIQUE\ abbreviation)=Abbreviate journal names of the selected entries (SHORTEST UNIQUE abbreviation)

Abbreviate\ names=Abbreviate names
Abbreviated\ %0\ journal\ names.=Abbreviated %0 journal names.

Abbreviation=Abbreviation
Abbreviations=Abbreviations

Unabbreviate\ journal\ names\ of\ the\ selected\ entries=Unabbreviate journal names of the selected entries
Unabbreviated\ %0\ journal\ names.=Unabbreviated %0 journal names.

dotless=dotless
shortest\ unique=shortest unique

About\ JabRef=About JabRef

Abstract=Abstract

Accept=Accept

Accept\ recommendations\ from\ Mr.\ DLib=Accept recommendations from Mr. DLib

Action=Action

Add=Add

Add\ a\ (compiled)\ custom\ Importer\ class\ from\ a\ class\ path.=Add a (compiled) custom Importer class from a class path.
The\ path\ need\ not\ be\ on\ the\ classpath\ of\ JabRef.=The path need not be on the classpath of JabRef.

Add\ a\ regular\ expression\ for\ the\ key\ pattern.=Add a regular expression for the key pattern.

Add\ entry\ manually=Add entry manually

Add\ selected\ entries\ to\ this\ group=Add selected entries to this group

Add\ subgroup=Add subgroup

Added\ group\ "%0".=Added group "%0".

Added\ string\:\ '%0'=Added string: '%0'
Added\ string=Added string
Edit\ strings=Edit strings
Duplicate\ string\ name\:\ '%0'=Duplicate string name: '%0'
Modified\ string=Modified string
Modified\ string\:\ '%0' =Modified string: '%0'
New\ string=New string
Remove\ string\ %0=Remove string %0
Deleted\ string=Deleted string
Deleted\ string\:\ '%0'=Deleted string: '%0'
Renamed\ string\:\ '%0'=Renamed string: '%0'
Please\ enter\ the\ string's\ label=Please enter the string's label
Resolve\ BibTeX\ strings=Resolve BibTeX strings
The\ label\ of\ the\ string\ cannot\ be\ a\ number.=The label of the string cannot be a number.
The\ label\ of\ the\ string\ cannot\ contain\ spaces.=The label of the string cannot contain spaces.
The\ label\ of\ the\ string\ cannot\ contain\ the\ '\#'\ character.=The label of the string cannot contain the '#' character.
String\ dialog,\ add\ string=String dialog, add string
String\ dialog,\ remove\ string=String dialog, remove string
Add\ new\ String=Add new String
String\ constants=String constants
Must\ not\ be\ empty\!=Must not be empty\!
A\ string\ with\ the\ label\ '%0'\ already\ exists.=A string with the label '%0' already exists.
String\ constant\ "%0"\ was\ not\ imported\ because\ it\ is\ not\ a\ valid\ string\ constant=String constant "%0" was not imported because it is not a valid string constant
String\ constant\ %0\ was\ not\ imported\ because\ it\ already\ exists\ in\ this\ library=String constant %0 was not imported because it already exists in this library
Could\ not\ import\ the\ following\ string\ constants\:\n\ %0=Could not import the following string constants:\n %0
Importing\ String\ constants=Importing String constants

All\ entries=All entries

Also\ remove\ subgroups=Also remove subgroups

and=and

any\ field\ that\ matches\ the\ regular\ expression\ <b>%0</b>=any field that matches the regular expression <b>%0</b>

Appearance=Appearance

Application=Application

Application\ to\ push\ entries\ to=Application to push entries to

Apply=Apply

Assign\ the\ original\ group's\ entries\ to\ this\ group?=Assign the original group's entries to this group?

Assigned\ %0\ entries\ to\ group\ "%1".=Assigned %0 entries to group "%1".

Assigned\ 1\ entry\ to\ group\ "%0".=Assigned 1 entry to group "%0".

Automatically\ create\ groups=Automatically create groups

Automatically\ remove\ exact\ duplicates=Automatically remove exact duplicates

AUX\ file\ import=AUX file import

Available\ export\ formats=Available export formats

Available\ import\ formats=Available import formats

%0\ source=%0 source
Show\ BibTeX\ source=Show BibTeX source
Show/edit\ %0\ source=Show/edit %0 source

Background\ Tasks=Background Tasks

Background\ Tasks\ are\ running=Background Tasks are running

Background\ Tasks\ are\ done=Background Tasks are done

Browse=Browse

by=by
The\ conflicting\ fields\ of\ these\ entries\ will\ be\ merged\ into\ the\ 'Comment'\ field.=The conflicting fields of these entries will be merged into the 'Comment' field.

Cancel=Cancel
Cannot\ create\ group=Cannot create group

Cannot\ create\ group.\ Please\ create\ a\ library\ first.=Cannot create group. Please create a library first.

Cannot\ open\ folder\ as\ the\ file\ is\ an\ online\ link.=Cannot open folder as the file is an online link.

case\ insensitive=case insensitive

case\ sensitive=case sensitive

Case\ sensitive=Case sensitive

change\ assignment\ of\ entries=change assignment of entries

Catalogues\ used\ for\ 'Search\ Selected'=Catalogues used for 'Search Selected'

Change\ case=Change case

Change\ entry\ type=Change entry type


Change\ of\ Grouping\ Method=Change of Grouping Method

change\ preamble=change preamble

Changed\ language=Changed language

Changed\ preamble=Changed preamble

Cite\ command=Cite command

Clear=Clear

Open\ /\ close\ entry\ editor=Open / close entry editor

Close\ dialog=Close dialog

Close\ the\ current\ library=Close the current library

Close\ window=Close window

Comments=Comments

Contained\ in=Contained in

Content=Content

Copy=Copy

Copy\ title=Copy title
Copy\ citation\ (html)=Copy citation (html)
Copy\ citation\ (text)=Copy citation (text)
Copy\ citation\ key=Copy citation key
Copy\ citation\ key\ and\ link=Copy citation key and link
Copy\ citation\ key\ and\ title=Copy citation key and title
Copy\ citation\ key\ with\ configured\ cite\ command=Copy citation key with configured cite command

Copy\ to\ clipboard=Copy to clipboard

Could\ not\ call\ executable=Could not call executable

Could\ not\ export\ preferences=Could not export preferences

Could\ not\ find\ a\ suitable\ import\ format.=Could not find a suitable import format.
Could\ not\ import\ preferences=Could not import preferences

Could\ not\ instantiate\ %0=Could not instantiate %0
Could\ not\ instantiate\ %0\ %1=Could not instantiate %0 %1
Could\ not\ instantiate\ %0.\ Have\ you\ chosen\ the\ correct\ package\ path?=Could not instantiate %0. Have you chosen the correct package path?

Could\ not\ print\ preview=Could not print preview

Create\ custom\ fields\ for\ each\ BibTeX\ entry=Create custom fields for each BibTeX entry

crossreferenced\ entries\ included=crossreferenced entries included

Current\ content\:\ %0=Current content: %0

Current\ value\:\ %0=Current value: %0

Custom\ entry\ types=Custom entry types

Custom\ entry\ types\ found\ in\ file=Custom entry types found in file

Customize\ entry\ types=Customize entry types

Customize\ keyboard\ shortcuts=Customize keyboard shortcuts

Cut=Cut

cut\ entries=cut entries

cut\ entry\ %0=cut entry %0

Library\ encoding=Library encoding

Library\ properties=Library properties
%0\ -\ Library\ properties=%0 - Library properties

Default=Default

Character\ encoding\ UTF-8\ is\ not\ supported.=Character encoding UTF-8 is not supported.
UTF-8\ could\ not\ be\ used\ to\ encode\ the\ following\ characters\:\ %0=UTF-8 could not be used to encode the following characters: %0
The\ chosen\ encoding\ '%0'\ could\ not\ encode\ the\ following\ characters\:=The chosen encoding '%0' could not encode the following characters:

Downloading=Downloading

Execute\ default\ action\ in\ dialog=Execute default action in dialog

Delete=Delete

Delete\ entry=Delete entry

Delete\ multiple\ entries=Delete multiple entries

Descending=Descending

Description=Description

Do\ not\ ask\ again=Do not ask again

Display\ all\ entries\ belonging\ to\ one\ or\ more\ of\ the\ selected\ groups=Display all entries belonging to one or more of the selected groups

Display\ all\ error\ messages=Display all error messages

Display\ help\ on\ command\ line\ options=Display help on command line options

Display\ only\ entries\ belonging\ to\ all\ selected\ groups=Display only entries belonging to all selected groups
Display\ version=Display version

Do\ not\ abbreviate\ names=Do not abbreviate names


Do\ not\ open\ any\ files\ at\ startup=Do not open any files at startup

Do\ not\ wrap\ when\ saving=Do not wrap when saving

Do\ not\ write\ the\ following\ fields\ to\ XMP\ Metadata=Do not write the following fields to XMP Metadata

Donate\ to\ JabRef=Donate to JabRef

Download\ file=Download file

Download\ '%0'\ was\ a\ HTML\ file.\ Removed.=Download '%0' was a HTML file. Removed.
Download\ '%0'\ was\ a\ HTML\ file.\ Keeping\ URL.=Download '%0' was a HTML file. Keeping URL.

duplicate\ removal=duplicate removal

Duplicate\ fields=Duplicate fields

Unable\ to\ change\ field\ name\.\ "%0"\ already\ in\ use.=Unable to change field name. "%0" already in use.

Duplicates\ found=Duplicates found

Dynamically\ group\ entries\ by\ a\ free-form\ search\ expression=Dynamically group entries by a free-form search expression

Dynamically\ group\ entries\ by\ searching\ a\ field\ for\ a\ keyword=Dynamically group entries by searching a field for a keyword

Each\ line\ must\ be\ of\ the\ following\ form\:\ \'tab\:field1;field2;...;fieldN\'.=Each line must be of the following form\: 'tab\:field1;field2;...;fieldN'.

Edit=Edit

Edit\ file\ type=Edit file type

Edit\ group=Edit group

empty\ library=empty library
Autocompletion=Autocompletion

Enter\ URL\ to\ download=Enter URL to download

entries=entries

Entries\ exported\ to\ clipboard=Entries exported to clipboard

entry=entry

Entry\ editor=Entry editor

Entry\ owner=Entry owner

Entry\ preview=Entry preview

Entry\ table=Entry table
Entry\ table\ columns=Entry table columns
Entry\ Title\ (Required\ to\ deliver\ recommendations.)=Entry Title (Required to deliver recommendations.)
Error=Error
Error\ occurred\ when\ parsing\ entry=Error occurred when parsing entry
Error\ during\ persistence\ of\ crawling\ results.=Error during persistence of crawling results.
Error\ during\ reading\ of\ study\ definition\ file.=Error during reading of study definition file.
'%0'\ exists.\ Overwrite\ file?='%0' exists. Overwrite file?
Export=Export
Export\ preferences=Export preferences
Export\ preferences\ to\ file=Export preferences to file
Export\ to\ clipboard=Export to clipboard
Export\ to\ text\ file.=Export to text file.

Extract\ references\ from\ file\ (online)=Extract references from file (online)
Extract\ references\ from\ file\ (offline)=Extract references from file (offline)
Extract\ References\ (online)=Extract References (online)
Extract\ References\ (offline)=Extract References (offline)
Processing\ PDF(s)=Processing PDF(s)
Processing\ a\ large\ number\ of\ files=Processing a large number of files
You\ are\ about\ to\ process\ %0\ files.\ Continue?=You are about to process %0 files. Continue?

Exporting\ %0=Exporting %0
Could\ not\ export\ file\ '%0'\ (reason\:\ %1)=Could not export file '%0' (reason: %1)
Unknown\ export\ format\ %0=Unknown export format %0

Importing\ %0=Importing %0
Importing\ file\ %0\ as\ unknown\ format=Importing file %0 as unknown format
Format\ used\:\ %0=Format used: %0

Extension=Extension

External\ Changes\ Resolver=External Changes Resolver

External\ programs=External programs

Failed\ to\ import\ by\ ID=Failed to import by ID

Field=Field
field=field

Field\ name=Field name
Field\ names=Field names
Field\ names\ are\ not\ allowed\ to\ contain\ white\ spaces\ or\ certain\ characters\ (%0).=Field names are not allowed to contain white spaces or certain characters (%0).
New\ field\ name=New field name
Add\ new\ field\ name=Add new field name
Field\ name\ \"%0\"\ already\ exists=Field name "%0" already exists
No\ field\ name\ selected\!=No field name selected!
Remove\ field\ name=Remove field name
Are\ you\ sure\ you\ want\ to\ remove\ field\ name\:\ \"%0\"?=Are you sure you want to remove field name: "%0"?
Manage\ field\ names\ &\ content=Manage field names & content

Field\ to\ group\ by=Field to group by

Filter=Filter
Filter\ groups...=Filter groups...

Success\!\ Finished\ writing\ metadata.=Success! Finished writing metadata.
Error\ while\ writing\ metadata.\ See\ the\ error\ log\ for\ details.=Error while writing metadata. See the error log for details.
Failed\ to\ write\ metadata,\ file\ %1\ not\ found.=Failed to write metadata, file %1 not found.

Generate=Generate

First\ select\ the\ entries\ you\ want\ keys\ to\ be\ generated\ for.=First select the entries you want keys to be generated for.
Autogenerate\ citation\ keys=Autogenerate citation keys
Generate\ citation\ key=Generate citation key
Generate\ keys=Generate keys
Citation\ key\ generator=Citation key generator
Generate\ keys\ before\ saving\ (for\ entries\ without\ a\ key)=Generate keys before saving (for entries without a key)
Generated\ citation\ key\ for=Generated citation key for
Generating\ citation\ key\ for=Generating citation key for
Invalid\ citation\ key=Invalid citation key
Duplicate\ citation\ key=Duplicate citation key
Citation\ key\ '%0'\ to\ select\ not\ found\ in\ open\ libraries.=Citation key '%0' to select not found in open libraries.

Jump\ to\ entry\ in\ library=Jump to entry in library
Jump\ to\ the\ entry\ of\ the\ given\ citation\ key.=Jump to the entry of the given citation key.

Autolink\ files\ with\ names\ starting\ with\ the\ citation\ key=Autolink files with names starting with the citation key
Autolink\ only\ files\ that\ match\ the\ citation\ key=Autolink only files that match the citation key

Fit\ table\ horizontally\ on\ screen=Fit table horizontally on screen

Float=Float
Format\:\ Tab\:field;field;...\ (e.g.\ General\:url;pdf;note...)=Format\: Tab\:field;field;... (e.g. General\:url;pdf;note...)

Format\ of\ author\ and\ editor\ names=Format of author and editor names
Format\ string=Format string

Formatter\ name=Formatter name

found\ in\ AUX\ file=found in AUX file

Fulltext\ for\ %0=Fulltext for %0
Fulltext\ for\ a\ new\ entry=Fulltext for a new entry

Further\ information\ about\ Mr.\ DLib\ for\ JabRef\ users.=Further information about Mr. DLib for JabRef users.

General=General

Get\ fulltext=Get fulltext

Gray\ out\ non-hits=Gray out non-hits

Groups=Groups
has/have\ both\ a\ 'Comment'\ and\ a\ 'Review'\ field.=has/have both a 'Comment' and a 'Review' field.

Have\ you\ chosen\ the\ correct\ package\ path?=Have you chosen the correct package path?

Help=Help

Help\ on\ key\ patterns=Help on key patterns

Hide\ non-hits=Hide non-hits

Hierarchical\ context=Hierarchical context

Highlight=Highlight
Marking=Marking
Underline=Underline
Empty\ Highlight=Empty Highlight
Empty\ Marking=Empty Marking
Empty\ Underline=Empty Underline
The\ marked\ area\ does\ not\ contain\ any\ legible\ text!=The marked area does not contain any legible text!

HTML\ table=HTML table
HTML\ table\ (with\ Abstract\ &\ BibTeX)=HTML table (with Abstract & BibTeX)
Icon=Icon

Ignore=Ignore

Import=Import

Import\ entries=Import entries
Import\ file=Import file

Import\ name=Import name

Import\ preferences=Import preferences

Import\ preferences\ from\ file=Import preferences from file

Imported\ entries=Imported entries

Importer\ class=Importer class

Include\ subgroups\:\ When\ selected,\ view\ entries\ contained\ in\ this\ group\ or\ its\ subgroups=Include subgroups: When selected, view entries contained in this group or its subgroups

Independent\ group\:\ When\ selected,\ view\ only\ this\ group's\ entries=Independent group: When selected, view only this group's entries
I\ Agree=I Agree

Indexing\ pdf\ files=Indexing pdf files
Indexing\ for\ %0=Indexing for %0
%0\ of\ %1\ linked\ files\ added\ to\ the\ index=%0 of %1 linked files added to the index

Invalid\ URL=Invalid URL

Online\ help=Online help
JabRef\ Language\ (Provides\ for\ better\ recommendations\ by\ giving\ an\ indication\ of\ user's\ preferred\ language.)=JabRef Language (Provides for better recommendations by giving an indication of user's preferred language.)

JabRef\ preferences=JabRef preferences
JabRef\ requests\ recommendations\ from\ Mr.\ DLib,\ which\ is\ an\ external\ service.\ To\ enable\ Mr.\ DLib\ to\ calculate\ recommendations,\ some\ of\ your\ data\ must\ be\ shared\ with\ Mr.\ DLib.\ Generally,\ the\ more\ data\ is\ shared\ the\ better\ recommendations\ can\ be\ calculated.\ However,\ we\ understand\ that\ some\ of\ your\ data\ in\ JabRef\ is\ sensitive,\ and\ you\ may\ not\ want\ to\ share\ it.\ Therefore,\ Mr.\ DLib\ offers\ a\ choice\ of\ which\ data\ you\ would\ like\ to\ share.=JabRef requests recommendations from Mr. DLib, which is an external service. To enable Mr. DLib to calculate recommendations, some of your data must be shared with Mr. DLib. Generally, the more data is shared the better recommendations can be calculated. However, we understand that some of your data in JabRef is sensitive, and you may not want to share it. Therefore, Mr. DLib offers a choice of which data you would like to share.
JabRef\ Version\ (Required\ to\ ensure\ backwards\ compatibility\ with\ Mr.\ DLib's\ Web\ Service)=JabRef Version (Required to ensure backwards compatibility with Mr. DLib's Web Service)

Journal\ abbreviations=Journal abbreviations
Journal\ lists\:=Journal lists:
Remove\ journal\ '%0'=Remove journal '%0'

Journal\ Information=Journal Information
Year=Year
ISSN\ or\ journal\ name\ required\ for\ fetching\ journal\ information=ISSN or journal name required for fetching journal information
Fetch\ journal\ information\ online\ to\ show=Fetch journal information online to show
Allow\ sending\ ISSN\ to\ a\ JabRef\ online\ service\ (SCimago)\ for\ fetching\ journal\ information=Allow sending ISSN to a JabRef online service (SCimago) for fetching journal information
Categories=Categories
ISSN=ISSN
Publisher=Publisher
h-index=h-index
Error\ while\ fetching\ journal\ information\:\ %0=Error while fetching journal information: %0
ISSN\ and/or\ journal\ name\ not\ found\ in\ catalog=ISSN and/or journal name not found in catalog
Citable\ Docs\ (Previous\ 3\ Years)=Citable Docs (Previous 3 Years)
Cites\ Incoming\ by\ Recently\ Published=Cites Incoming by Recently Published
Cites\ Outgoing=Cites Outgoing
Cites\ Outgoing\ per\ Document=Cites Outgoing per Document
Docs\ (This\ Year)=Docs (This Year)
Incorrect\ ISSN\ format=Incorrect ISSN format
Error\ accessing\ catalog=Error accessing catalog

Check\ for\ latest\ version\ online=Check for latest version online
If\ you\ encounter\ an\ issue\ or\ a\ bug,\ please\ check\ the\ latest\ version,\ whether\ the\ issue\ is\ still\ present.=If you encounter an issue or a bug, please check the latest version, whether the issue is still present.

Keep\ both=Keep both

Keep\ subgroups=Keep subgroups

Key\ pattern=Key pattern

Keyboard\ shortcuts=Keyboard shortcuts

Keyboard\ shortcuts\ changed=Keyboard shortcuts changed

keys\ in\ library=keys in library

Keyword=Keyword

Keywords=Keywords

Label=Label
Label\:\ %0=Label: %0
Content\:\ %0=Content: %0
Language=Language

Last\ modified=Last modified
LaTeX\ AUX\ file\:=LaTeX AUX file\:

Link=Link
Memory\ stick\ mode\ -\ Store\ preferences\ in\ 'jabref.xml'\ in\ the\ app\ folder.=Memory stick mode - Store preferences in 'jabref.xml' in the app folder.

Show\ advanced\ hints\ (i.e.\ helpful\ tooltips,\ suggestions\ and\ explanation)=Show advanced hints (i.e. helpful tooltips, suggestions and explanation)

Manage\ custom\ exports=Manage custom exports

Manage\ custom\ imports=Manage custom imports
External\ file\ types=External file types

Mark\ new\ entries\ with\ owner\ name=Mark new entries with owner name

Merged\ external\ changes=Merged external changes
Merge\ fields=Merge fields

Modified\ group\ "%0".=Modified group "%0".

Modified\ groups=Modified groups

Modify=Modify

move\ group=move group

Moved\ group\ "%0".=Moved group "%0".

Mr.\ DLib\ Privacy\ settings=Mr. DLib Privacy settings

No\ database\ is\ open=No database is open

We\ need\ a\ database\ to\ export\ from.\ Open\ one.=We need a database to export from. Open one.

No\ recommendations\ received\ from\ Mr.\ DLib\ for\ this\ entry.=No recommendations received from Mr. DLib for this entry.

Error\ while\ fetching\ recommendations\ from\ Mr.DLib.=Error while fetching recommendations from Mr.DLib.

Name=Name

Name\ formatter=Name formatter

Natbib\ style=Natbib style

nested\ AUX\ files=nested AUX files

New\ BibTeX\ sublibrary=New BibTeX sublibrary

New\ group=New group

Next\ entry=Next entry
no\ base-BibTeX-file\ specified!=no base-BibTeX-file specified!

no\ library\ generated=no library generated

No\ entries\ found.\ Please\ make\ sure\ you\ are\ using\ the\ correct\ import\ filter.=No entries found. Please make sure you are using the correct import filter.
No\ files\ found.=No files found.

No\ GUI.\ Only\ process\ command\ line\ options=No GUI. Only process command line options

No\ journal\ names\ could\ be\ abbreviated.=No journal names could be abbreviated.

No\ journal\ names\ could\ be\ unabbreviated.=No journal names could be unabbreviated.

not=not

not\ found=not found

Nothing\ to\ redo=Nothing to redo

Nothing\ to\ undo=Nothing to undo

One\ or\ more\ keys\ will\ be\ overwritten.\ Continue?=One or more keys will be overwritten. Continue?


Open=Open

Open\ library=Open library

Open\ editor\ when\ a\ new\ entry\ is\ created=Open editor when a new entry is created

Open\ file=Open file

Open\ last\ edited\ libraries\ on\ startup=Open last edited libraries on startup

Connect\ to\ shared\ database=Connect to shared database

Use\ Expert\ mode=Use Expert mode
Custom\ JDBC\ Url\:=Custom JDBC Url:

Open\ terminal\ here=Open terminal here

Open\ URL\ or\ DOI=Open URL or DOI

Opening=Opening

Operation\ canceled.=Operation canceled.
Operating\ System\ (Provides\ for\ better\ recommendations\ by\ giving\ an\ indication\ of\ user's\ system\ set-up.)=Operating System (Provides for better recommendations by giving an indication of user's system set-up.)

Optional\ fields=Optional fields

or=or

Override\ default\ file\ directories=Override default file directories
Overwrite=Overwrite

Overwrite\ keys=Overwrite keys

pairs\ processed=pairs processed
Password=Password

Paste=Paste

paste\ entries=paste entries

paste\ entry\ %0=paste entry %0

Path\ to\ %0\ not\ defined=Path to %0 not defined

Path\ to\ LyX\ pipe=Path to LyX pipe

File\ has\ no\ attached\ annotations=File has no attached annotations

Please\ enter\ a\ name\ for\ the\ group.=Please enter a name for the group.

Please\ restart\ JabRef\ for\ preferences\ to\ take\ effect.=Please restart JabRef for preferences to take effect.

Possible\ duplicate\ entries=Possible duplicate entries

Possible\ duplicate\ of\ existing\ entry.\ Will\ be\ resolved\ on\ import.=Possible duplicate of existing entry. Will be resolved on import.

Import\ canceled=Import canceled


Preferences=Preferences

Preferences\ recorded.=Preferences recorded.

Preview=Preview
Citation\ Style=Citation Style
Current\ Preview=Current Preview
Add\ BST\ file=Add BST file

Cannot\ generate\ preview\ based\ on\ selected\ citation\ style.=Cannot generate preview based on selected citation style.
Bad\ character\ inside\ entry=Bad character inside entry
Error\ while\ generating\ citation\ style=Error while generating citation style
Preview\ style\ changed\ to\:\ %0=Preview style changed to: %0
Next\ preview\ layout=Next preview layout
Previous\ preview\ layout=Previous preview layout
Available=Available
Selected=Selected
Selected\ Layouts\ can\ not\ be\ empty=Selected Layouts can not be empty
Reset\ default\ preview\ style=Reset default preview style
Previous\ entry=Previous entry
Problem\ with\ parsing\ entry=Problem with parsing entry
Processing\ %0=Processing %0
Pull\ changes\ from\ shared\ database=Pull changes from shared database

Pushed\ citations\ to\ %0=Pushed citations to %0

Push\ applications=Push applications

Quit\ JabRef=Quit JabRef

Read\ only=Read only

Redo=Redo

Refine\ supergroup\:\ When\ selected,\ view\ entries\ contained\ in\ both\ this\ group\ and\ its\ supergroup=Refine supergroup: When selected, view entries contained in both this group and its supergroup

regular\ expression=regular expression

Remove=Remove

Remove\ subgroups=Remove subgroups

Remove\ all\ subgroups\ of\ "%0"?=Remove all subgroups of "%0"?

Remove\ selected\ entries\ from\ this\ group=Remove selected entries from this group

Remove\ group=Remove group

Remove\ group\ and\ subgroups=Remove group and subgroups

Remove\ groups\ and\ subgroups=Remove groups and subgroups

Remove\ all\ selected\ groups\ and\ keep\ their\ subgroups?=Remove all selected groups and keep their subgroups?

Remove\ group\ "%0"\ and\ keep\ its\ subgroups?=Remove group "%0" and keep its subgroups?

Remove\ groups=Remove groups

Removed\ all\ selected\ groups.=Removed all selected groups.

Remove\ group\ "%0"\ and\ its\ subgroups?=Remove group "%0" and its subgroups?

Removed\ group\ "%0"\ and\ its\ subgroups.=Removed group "%0" and its subgroups.

Remove\ all\ selected\ groups\ and\ their\ subgroups?=Remove all selected groups and their subgroups?

Removed\ all\ selected\ groups\ and\ their\ subgroups.=Removed all selected groups and their subgroups.

Remove\ group\ "%0"?=Remove group "%0"?

Remove\ link=Remove link

Removed\ group\ "%0".=Removed group "%0".

Replace=Replace
Replace\ With\:=Replace With:
Limit\ to\ Selected\ Entries=Limit to Selected Entries
Limit\ to\ Fields=Limit to Fields
All\ Field\ Replace=All Field Replace
Find\:=Find:
Find\ and\ Replace=Find and Replace

Replace\ (regular\ expression)=Replace (regular expression)

Replace\ String=Replace String
Replace\ string=Replace string

Replace\ Unicode\ ligatures=Replace Unicode ligatures
Replaces\ Unicode\ ligatures\ with\ their\ expanded\ form=Replaces Unicode ligatures with their expanded form

Required\ fields=Required fields

resolved=resolved

Restart=Restart

Restart\ required=Restart required

Return\ to\ dialog=Return to dialog

Review=Review
Review\ changes=Review changes
Review\ Field\ Migration=Review Field Migration

Save=Save
Save\ all\ finished.=Save all finished.
Save\ all\ open\ libraries=Save all open libraries
Save\ before\ closing=Save before closing
Save\ library=Save library
Save\ library\ as...=Save library as...
Saving=Saving
Saving\ all\ libraries...=Saving all libraries...
Saving\ library=Saving library
Library\ saved=Library saved
Could\ not\ save\ file.=Could not save file.
Could\ not\ save,\ file\ locked\ by\ another\ JabRef\ instance.=Could not save, file locked by another JabRef instance.
Saved\ selected\ to\ '%0'.=Saved selected to '%0'.
Autosave\ local\ libraries=Autosave local libraries
Automatically\ save\ the\ library\ to=Automatically save the library to
Please\ enter\ a\ valid\ file\ path.=Please enter a valid file path.
Overwrite\ file=Overwrite file
Unable\ to\ write\ to\ %0.=Unable to write to %0.

Refuse\ to\ save\ the\ library\ before\ external\ changes\ have\ been\ reviewed.=Refuse to save the library before external changes have been reviewed.
Library\ protection=Library protection
Unable\ to\ save\ library=Unable to save library

Always\ reformat\ library\ on\ save\ and\ export=Always reformat library on save and export
Character\ encoding\ '%0'\ is\ not\ supported.=Character encoding '%0' is not supported.

Search=Search
Search...=Search...
Searching...=Searching...
Finished\ Searching=Finished Searching
Search\ expression=Search expression
Fulltext\ search=Fulltext search
Help\ on\ regular\ expression\ search=Help on regular expression search
Searching\ for\ duplicates...=Searching for duplicates...
Searching\ for\ files=Searching for files
The\ search\ is\ case-insensitive.=The search is case-insensitive.
The\ search\ is\ case-sensitive.=The search is case-sensitive.
Use\ regular\ expression\ search=Use regular expression search
search\ expression=search expression
Free\ search\ expression=Free search expression
Search\ failed\:\ illegal\ search\ expression=Search failed: illegal search expression
No\ search\ matches.=No search matches.
Web\ search=Web search
Search\ results=Search results
Please\ enter\ a\ search\ string=Please enter a search string
Please\ open\ or\ start\ a\ new\ library\ before\ searching=Please open or start a new library before searching
Please\ enter\ a\ field\ name\ to\ search\ for\ a\ keyword.=Please enter a field name to search for a keyword.
No\ results\ found.=No results found.
Found\ %0\ results.=Found %0 results.
Invalid\ regular\ expression=Invalid regular expression
This\ search\ contains\ entries\ in\ which\ any\ field\ contains\ the\ regular\ expression\ <b>%0</b>=This search contains entries in which any field contains the regular expression <b>%0</b>
This\ search\ contains\ entries\ in\ which\ any\ field\ contains\ the\ term\ <b>%0</b>=This search contains entries in which any field contains the term <b>%0</b>
This\ search\ contains\ entries\ in\ which=This search contains entries in which
Empty\ search\ ID=Empty search ID
The\ given\ search\ ID\ was\ empty.=The given search ID was empty.
Clear\ search=Clear search
Search\ document\ identifier\ online=Search document identifier online
Search\ for\ unlinked\ local\ files=Search for unlinked local files
Search\ full\ text\ documents\ online=Search full text documents online
Hint\:\n\nTo\ search\ all\ fields\ for\ <b>Smith</b>,\ enter\:\n<tt>smith</tt>\n\nTo\ search\ the\ field\ <b>author</b>\ for\ <b>Smith</b>\ and\ the\ field\ <b>title</b>\ for\ <b>electrical</b>,\ enter\:\n<tt>author\=Smith\ and\ title\=electrical</tt>=Hint:\n\nTo search all fields for <b>Smith</b>, enter:\n<tt>smith</tt>\n\nTo search the field <b>author</b> for <b>Smith</b> and the field <b>title</b> for <b>electrical</b>, enter:\n<tt>author=Smith and title=electrical</tt>
Search\ term\ is\ empty.=Search term is empty.
Invalid\ regular\ expression.=Invalid regular expression.
Searching\ for\ a\ keyword=Searching for a keyword

Search\ across\ libraries\ in\ a\ new\ window=Search across libraries in a new window
Keep\ search\ string\ across\ libraries=Keep search string across libraries
Keep\ dialog\ always\ on\ top=Keep dialog always on top
Search\ results\ from\ open\ libraries=Search results from open libraries

Select\ all=Select all
Select\ new\ encoding=Select new encoding

Select\ library=Select library
Select\ entry\ type=Select entry type

Select\ file\ from\ ZIP-archive=Select file from ZIP-archive

Settings=Settings

Shortcut=Shortcut


Show\ 'Firstname\ Lastname'=Show 'Firstname Lastname'

Show\ 'Lastname,\ Firstname'=Show 'Lastname, Firstname'

Show\ BibTeX\ source\ by\ default=Show BibTeX source by default

Attached\ files=Attached files
Show\ confirmation\ dialog\ when\ deleting\ entries=Show confirmation dialog when deleting entries
Show\ confirmation\ dialog\ when\ deleting\ attached\ files=Show confirmation dialog when deleting attached files

Persist\ password\ between\ sessions=Persist password between sessions

Persist\ api\ keys\ between\ sessions=Persist api keys between sessions

Credential\ store\ not\ available.=Credential store not available.

Show\ last\ names\ only=Show last names only

Show\ names\ unchanged=Show names unchanged

Show\ optional\ fields=Show optional fields

Show\ required\ fields=Show required fields

Show\ validation\ messages=Show validation messages

Simple\ HTML=Simple HTML
Since\ the\ 'Review'\ field\ was\ deprecated\ in\ JabRef\ 4.2,\ these\ two\ fields\ are\ about\ to\ be\ merged\ into\ the\ 'Comment'\ field.=Since the 'Review' field was deprecated in JabRef 4.2, these two fields are about to be merged into the 'Comment' field.

Size=Size

JabRef\ skipped\ the\ entry.=JabRef skipped the entry.
Import\ error=Import error
Open\ library\ error=Open library error
Please\ check\ your\ library\ file\ for\ wrong\ syntax.=Please check your library file for wrong syntax.
SourceTab\ error=SourceTab error
User\ input\ via\ entry-editor\ in\ `{}bibtex\ source`\ tab\ led\ to\ failure.=User input via entry-editor in `{}bibtex source` tab led to failure.

Sort\ subgroups\ A-Z=Sort subgroups A-Z
Sort\ subgroups\ Z-A=Sort subgroups Z-A
Sort\ subgroups\ by\ #\ of\ entries\ (Descending)=Sort subgroups by # of entries (Descending)
Sort\ subgroups\ by\ #\ of\ entries\ (Ascending)=Sort subgroups by # of entries (Ascending)

source\ edit=source edit
Special\ name\ formatters=Special name formatters

Statically\ group\ entries\ by\ manual\ assignment=Statically group entries by manual assignment

Status=Status

Sublibrary\ from\ AUX\ to\ BibTeX=Sublibrary from AUX to BibTeX

Switches\ between\ full\ and\ abbreviated\ journal\ name\ if\ the\ journal\ name\ is\ known.=Switches between full and abbreviated journal name if the journal name is known.

the\ field\ <b>%0</b>=the field <b>%0</b>
The\ group\ "%0"\ already\ contains\ the\ selection.=The group "%0" already contains the selection.

The\ output\ option\ depends\ on\ a\ valid\ import\ option.=The output option depends on a valid import option.

This\ operation\ requires\ all\ selected\ entries\ to\ have\ citation\ keys\ defined.=This operation requires all selected entries to have citation keys defined.

This\ operation\ requires\ one\ or\ more\ entries\ to\ be\ selected.=This operation requires one or more entries to be selected.

This\ setting\ may\ be\ changed\ in\ preferences\ at\ any\ time.=This setting may be changed in preferences at any time.
Timezone\ (Provides\ for\ better\ recommendations\ by\ indicating\ the\ time\ of\ day\ the\ request\ is\ being\ made.)=Timezone (Provides for better recommendations by indicating the time of day the request is being made.)
Time\ stamp=Time stamp
Toggle\ groups\ interface=Toggle groups interface

Trim\ all\ whitespace\ characters\ in\ the\ field\ content.=Trim all whitespace characters in the field content.

Trim\ whitespace\ characters=Trim whitespace characters

Try\ different\ encoding=Try different encoding

Undo=Undo

Unknown\ BibTeX\ entries\:=Unknown BibTeX entries\:

unknown\ edit=unknown edit

untitled=untitled

Upgrade\ external\ PDF/PS\ links\ to\ use\ the\ '%0'\ field.=Upgrade external PDF/PS links to use the '%0' field.

usage=usage
Use\ autocompletion=Use autocompletion

User\ interface=User interface

Value\ cleared\ externally=Value cleared externally

Value\ set\ externally\:\ %0=Value set externally: %0

Verify\ that\ LyX\ is\ running\ and\ that\ the\ lyxpipe\ is\ valid.=Verify that LyX is running and that the lyxpipe is valid.

View=View

View\ journal\ info=View journal info

Warning=Warning
Warnings=Warnings
Warn\ about\ unresolved\ duplicates\ when\ closing\ inspection\ window=Warn about unresolved duplicates when closing inspection window
Warn\ before\ overwriting\ existing\ keys=Warn before overwriting existing keys
Warning\:\ You\ added\ field\ "%0"\ twice.\ Only\ one\ will\ be\ kept.=Warning: You added field "%0" twice. Only one will be kept.

web\ link=web link

What\ do\ you\ want\ to\ do?=What do you want to do?
Whatever\ option\ you\ choose,\ Mr.\ DLib\ may\ share\ its\ data\ with\ research\ partners\ to\ further\ improve\ recommendation\ quality\ as\ part\ of\ a\ 'living\ lab'.\ Mr.\ DLib\ may\ also\ release\ public\ datasets\ that\ may\ contain\ anonymized\ information\ about\ you\ and\ the\ recommendations\ (sensitive\ information\ such\ as\ metadata\ of\ your\ articles\ will\ be\ anonymised\ through\ e.g.\ hashing).\ Research\ partners\ are\ obliged\ to\ adhere\ to\ the\ same\ strict\ data\ protection\ policy\ as\ Mr.\ DLib.=Whatever option you choose, Mr. DLib may share its data with research partners to further improve recommendation quality as part of a 'living lab'. Mr. DLib may also release public datasets that may contain anonymized information about you and the recommendations (sensitive information such as metadata of your articles will be anonymised through e.g. hashing). Research partners are obliged to adhere to the same strict data protection policy as Mr. DLib.

Will\ write\ metadata\ to\ the\ PDFs\ linked\ from\ selected\ entries.=Will write metadata to the PDFs linked from selected entries.

Write\ BibTeXEntry\ as\ metadata\ to\ PDF.=Write BibTeXEntry as metadata to PDF.
Write\ metadata\ for\ all\ PDFs\ in\ current\ library?=Write metadata for all PDFs in current library?
Writing\ metadata...=Writing metadata...

Embed\ BibTeX\ as\ attached\ file\ in\ PDF.=Embed BibTeX as attached file in PDF.
File\ '%0'\ is\ write\ protected.=File '%0' is write protected.
Write\ BibTeXEntry\ as\ XMP\ metadata\ to\ PDF.=Write BibTeXEntry as XMP metadata to PDF.
Write\ BibTeXEntry\ metadata\ to\ PDF.=Write BibTeXEntry metadata to PDF.
Write\ metadata\ to\ PDF\ files=Write metadata to PDF files

XMP-annotated\ PDF=XMP-annotated PDF
XMP\ export\ privacy\ settings=XMP export privacy settings
XMP\ metadata=XMP metadata

You\ must\ restart\ JabRef\ for\ this\ to\ come\ into\ effect.=You must restart JabRef for this to come into effect.

The\ following\ fetchers\ are\ available\:=The following fetchers are available:
Could\ not\ find\ fetcher\ '%0'=Could not find fetcher '%0'
Running\ query\ '%0'\ with\ fetcher\ '%1'.=Running query '%0' with fetcher '%1'.
Invalid\ query.\ Check\ position\ %0.=Invalid query. Check position %0.
Invalid\ query\ element\ '%0'\ at\ position\ %1=Invalid query element '%0' at position %1

Move\ file=Move file
Rename\ file=Rename file

Move\ file\ to\ file\ directory\ and\ rename\ file=Move file to file directory and rename file

Could\ not\ move\ file\ '%0'.=Could not move file '%0'.
Could\ not\ find\ file\ '%0'.=Could not find file '%0'.
Number\ of\ entries\ successfully\ imported=Number of entries successfully imported
Error\ while\ fetching\ from\ %0=Error while fetching from %0

Unable\ to\ open\ link.=Unable to open link.
MIME\ type=MIME type

Run\ fetcher=Run fetcher

Line\ %0\:\ Found\ corrupted\ citation\ key\ %1.=Line %0: Found corrupted citation key %1.
Line\ %0\:\ Found\ corrupted\ citation\ key\ %1\ (contains\ whitespaces).=Line %0: Found corrupted citation key %1 (contains whitespaces).
Line\ %0\:\ Found\ corrupted\ citation\ key\ %1\ (comma\ missing).=Line %0: Found corrupted citation key %1 (comma missing).

Check\ integrity=Check integrity
Checking\ integrity...=Checking integrity...

Field\ Presence\ Consistency\ Check\ Result=Field Presence Consistency Check Result
required\ field\ is\ present=required field is present
optional\ field\ is\ present=optional field is present
unknown\ field\ is\ present=unknown field is present
field\ is\ absent=field is absent

No\ full\ text\ document\ found=No full text document found
Download\ from\ URL=Download from URL
Rename\ field=Rename field

Looking\ for\ full\ text\ document...=Looking for full text document...
A\ local\ copy\ will\ be\ opened.=A local copy will be opened.
Error\ opening\ file=Error opening file
Error\ opening\ file\ '%0'=Error opening file '%0'

Formatter\ not\ found\:\ %0=Formatter not found: %0

Metadata\ change=Metadata change
The\ following\ metadata\ changed\:=The following metadata changed:

Unable\ to\ create\ backup=Unable to create backup
Move\ file\ to\ file\ directory=Move file to file directory
<b>All\ Entries</b>\ (this\ group\ cannot\ be\ edited\ or\ removed)=<b>All Entries</b> (this group cannot be edited or removed)
static\ group=static group
dynamic\ group=dynamic group
refines\ supergroup=refines supergroup
includes\ subgroups=includes subgroups
contains=contains

Optional\ fields\ 2=Optional fields 2

Waiting\ for\ save\ operation\ to\ finish...=Waiting for save operation to finish...
Waiting\ for\ background\ tasks\ to\ finish.\ Quit\ anyway?=Waiting for background tasks to finish. Quit anyway?

Find\ and\ remove\ duplicate\ citation\ keys=Find and remove duplicate citation keys
Expected\ syntax\ for\ --fetch\='<name\ of\ fetcher>\:<query>'=Expected syntax for --fetch='<name of fetcher>:<query>'

General\ file\ directory=General file directory
User-specific\ file\ directory=User-specific file directory
LaTeX\ file\ directory=LaTeX file directory

You\ must\ enter\ an\ integer\ value\ in\ the\ interval\ 1025-65535=You must enter an integer value in the interval 1025-65535
Autocomplete\ names\ in\ 'Firstname\ Lastname'\ format\ only=Autocomplete names in 'Firstname Lastname' format only
Autocomplete\ names\ in\ 'Lastname,\ Firstname'\ format\ only=Autocomplete names in 'Lastname, Firstname' format only
Autocomplete\ names\ in\ both\ formats=Autocomplete names in both formats
Send=Send
As\ Email=As Email
To\ Kindle=To Kindle
Send\ to\ Kindle=Send to Kindle
Email\ address\ for\ sending\ to\ Kindle=Email address for sending to Kindle
References=References
Sending\ of\ emails=Sending of emails
Subject\ for\ sending\ an\ email\ with\ references=Subject for sending an email with references
Automatically\ open\ folders\ of\ attached\ files=Automatically open folders of attached files
Error\ creating\ email=Error creating email
Entries\ added\ to\ an\ email=Entries added to an email
Custom\ applications=Custom applications
Please\ specify\ a\ file\ browser.=Please specify a file browser.
Please\ specify\ a\ terminal\ application.=Please specify a terminal application.
Use\ custom\ file\ browser=Use custom file browser
Use\ custom\ terminal\ emulator=Use custom terminal emulator
exportFormat=exportFormat
Output\ file\ missing=Output file missing
The\ output\ option\ depends\ on\ a\ valid\ input\ option.=The output option depends on a valid input option.
Linked\ file\ name\ conventions=Linked file name conventions
Filename\ format\ pattern=Filename format pattern
Additional\ parameters=Additional parameters
Cite\ selected\ entries\ between\ parenthesis=Cite selected entries between parenthesis
Cite\ selected\ entries\ with\ in-text\ citation=Cite selected entries with in-text citation
Cite\ special=Cite special
Extra\ information\ (e.g.\ page\ number)=Extra information (e.g. page number)
Manage\ citations=Manage citations
Problem\ modifying\ citation=Problem modifying citation
Problem\ collecting\ citations=Problem collecting citations
Citation=Citation
Connecting...=Connecting...
Select\ style=Select style
Journals=Journals
Cite=Cite
Cite\ in-text=Cite in-text
Insert\ empty\ citation=Insert empty citation
Merge\ citations=Merge citations
Manual\ connect=Manual connect
Select\ Writer\ document=Select Writer document
Sync\ OpenOffice/LibreOffice\ bibliography=Sync OpenOffice/LibreOffice bibliography
Select\ which\ open\ Writer\ document\ to\ work\ on=Select which open Writer document to work on
Connected\ to\ document=Connected to document

Could\ not\ connect\ to\ any\ Writer\ document.\ Please\ make\ sure\ a\ document\ is\ open\ before\ using\ the\ 'Select\ Writer\ document'\ button\ to\ connect\ to\ it.=Could not connect to any Writer document. Please make sure a document is open before using the 'Select Writer document' button to connect to it.

No\ Writer\ documents\ found=No Writer documents found

Insert\ a\ citation\ without\ text\ (the\ entry\ will\ appear\ in\ the\ reference\ list)=Insert a citation without text (the entry will appear in the reference list)
Cite\ selected\ entries\ with\ extra\ information=Cite selected entries with extra information
Ensure\ that\ the\ bibliography\ is\ up-to-date=Ensure that the bibliography is up-to-date

Your\ OpenOffice/LibreOffice\ document\ references\ the\ citation\ key\ '%0',\ which\ could\ not\ be\ found\ in\ your\ current\ library.=Your OpenOffice/LibreOffice document references the citation key '%0', which could not be found in your current library.

This\ operation\ requires\ a\ bibliography\ database.=This operation requires a bibliography database.

Your\ OpenOffice/LibreOffice\ document\ references\ at\ least\ %0\ citation\ keys\ which\ could\ not\ be\ found\ in\ your\ current\ library.\ Some\ of\ these\ are\ %1.=Your OpenOffice/LibreOffice document references at least %0 citation keys which could not be found in your current library. Some of these are %1.

Your\ OpenOffice/LibreOffice\ document\ references\ no\ citation\ keys\ which\ could\ also\ be\ found\ in\ your\ current\ library.=Your OpenOffice/LibreOffice document references no citation keys which could also be found in your current library.

Unable\ to\ synchronize\ bibliography=Unable to synchronize bibliography
Combine\ pairs\ of\ citations\ that\ are\ separated\ by\ spaces\ only=Combine pairs of citations that are separated by spaces only
Autodetection\ failed=Autodetection failed
Please\ wait...=Please wait...
Connection\ lost=Connection lost

Could\ not\ update\ bibliography=Could not update bibliography
Not\ connected\ to\ document=Not connected to document
Problem\ combining\ cite\ markers=Problem combining cite markers
Unable\ to\ reload\ style\ file=Unable to reload style file

Problem\ during\ separating\ cite\ markers=Problem during separating cite markers

Automatically\ sync\ bibliography\ when\ inserting\ citations=Automatically sync bibliography when inserting citations
Look\ up\ BibTeX\ entries\ in\ the\ active\ tab\ only=Look up BibTeX entries in the active tab only
Look\ up\ BibTeX\ entries\ in\ all\ open\ libraries=Look up BibTeX entries in all open libraries
Autodetecting\ paths...=Autodetecting paths...
Could\ not\ find\ OpenOffice/LibreOffice\ installation=Could not find OpenOffice/LibreOffice installation
Found\ more\ than\ one\ OpenOffice/LibreOffice\ executable.=Found more than one OpenOffice/LibreOffice executable.
Please\ choose\ which\ one\ to\ connect\ to\:=Please choose which one to connect to:
Choose\ OpenOffice/LibreOffice\ executable=Choose OpenOffice/LibreOffice executable
Select\ document=Select document
HTML\ list=HTML list
Could\ not\ open\ %0=Could not open %0
Unknown\ import\ format=Unknown import format
Style\ selection=Style selection
No\ valid\ style\ file\ defined=No valid style file defined
Choose\ pattern=Choose pattern
Search\ and\ store\ files\ relative\ to\ library\ file\ location=Search and store files relative to library file location
File\ directory=File directory

Error\ pushing\ entries=Error pushing entries
Could\ not\ push\ to\ a\ running\ Vim\ server.=Could not push to a running Vim server.
Vim\ server\ name=Vim server name
Could\ not\ run\ the\ 'vim'\ program.=Could not run the 'vim' program.
Could\ not\ push\ to\ a\ running\ emacs\ daemon.=Could not push to a running emacs daemon.
Could\ not\ run\ the\ emacs\ client.=Could not run the emacs client.

You\ must\ select\ either\ a\ valid\ style\ file,\ or\ use\ one\ of\ the\ default\ styles.=You must select either a valid style file, or use one of the default styles.

This\ feature\ generates\ a\ new\ library\ based\ on\ which\ entries\ are\ needed\ in\ an\ existing\ LaTeX\ document.=This feature generates a new library based on which entries are needed in an existing LaTeX document.

First\ select\ entries\ to\ clean\ up.=First select entries to clean up.
Cleanup\ entry=Cleanup entry
Autogenerate\ PDF\ Names=Autogenerate PDF Names
Auto-generating\ PDF-Names\ does\ not\ support\ undo.\ Continue?=Auto-generating PDF-Names does not support undo. Continue?

Use\ full\ firstname\ whenever\ possible=Use full firstname whenever possible
Use\ abbreviated\ firstname\ whenever\ possible=Use abbreviated firstname whenever possible
Use\ abbreviated\ and\ full\ firstname=Use abbreviated and full firstname
Name\ format=Name format
First\ names=First names
Cleanup\ entries=Cleanup entries
Automatically\ assign\ new\ entry\ to\ selected\ groups=Automatically assign new entry to selected groups
%0\ mode=%0 mode
Move\ DOIs\ from\ note\ and\ URL\ field\ to\ DOI\ field\ and\ remove\ http\ prefix=Move DOIs from note and URL field to DOI field and remove http prefix
Move\ URL\ in\ note\ field\ to\ url\ field=Move URL in note field to url field
Make\ paths\ of\ linked\ files\ relative\ (if\ possible)=Make paths of linked files relative (if possible)
Rename\ PDFs\ to\ given\ filename\ format\ pattern=Rename PDFs to given filename format pattern
Rename\ only\ PDFs\ having\ a\ relative\ path=Rename only PDFs having a relative path
No\ entry\ needed\ a\ clean\ up=No entry needed a clean up
One\ entry\ needed\ a\ clean\ up=One entry needed a clean up
%0\ entries\ needed\ a\ clean\ up=%0 entries needed a clean up

Group\ tree\ could\ not\ be\ parsed.\ If\ you\ save\ the\ BibTeX\ library,\ all\ groups\ will\ be\ lost.=Group tree could not be parsed. If you save the BibTeX library, all groups will be lost.
Attach\ file=Attach file
Attach\ file\ from\ URL=Attach file from URL
Setting\ all\ preferences\ to\ default\ values.=Setting all preferences to default values.
Resetting\ preference\ key\ '%0'=Resetting preference key '%0'
Unable\ to\ clear\ preferences.=Unable to clear preferences.

Unselect\ all=Unselect all
Expand\ all=Expand all
Collapse\ all=Collapse all
Searches\ the\ selected\ directory\ for\ unlinked\ files.=Searches the selected directory for unlinked files.
Starts\ the\ import\ of\ BibTeX\ entries.=Starts the import of BibTeX entries.
Last\ edited\:=Last edited:
All\ time=All time
last\ edited=last edited
Last\ day=Last day
Last\ week=Last week
Last\ month=Last month
Last\ year=Last year
Sort\ by\:=Sort by:
Newest\ first=Newest first
Oldest\ first=Oldest first
Directory=Directory
Import\ result=Import result
Searching\ file\ system...=Searching file system...
Citation\ key\ patterns=Citation key patterns
Clear\ priority=Clear priority
Clear\ rank=Clear rank
Enable\ special\ fields=Enable special fields
One\ star=One star
Two\ stars=Two stars
Three\ stars=Three stars
Four\ stars=Four stars
Five\ stars=Five stars
Help\ on\ special\ fields=Help on special fields
Keywords\ of\ selected\ entries=Keywords of selected entries
Content\ selectors=Content selectors
Manage\ keywords=Manage keywords
No\ priority\ information=No priority information
No\ rank\ information=No rank information
Priority=Priority
Priority\ high=Priority high
Priority\ low=Priority low
Priority\ medium=Priority medium
Quality=Quality
Rank=Rank
Relevance=Relevance
Set\ priority\ to\ high=Set priority to high
Set\ priority\ to\ low=Set priority to low
Set\ priority\ to\ medium=Set priority to medium
Toggle\ relevance=Toggle relevance
Toggle\ quality\ assured=Toggle quality assured
Toggle\ print\ status=Toggle print status
Update\ keywords=Update keywords
Problem\ connecting=Problem connecting
Connection\ to\ OpenOffice/LibreOffice\ has\ been\ lost.\ Please\ make\ sure\ OpenOffice/LibreOffice\ is\ running,\ and\ try\ to\ reconnect.=Connection to OpenOffice/LibreOffice has been lost. Please make sure OpenOffice/LibreOffice is running, and try to reconnect.

JabRef\ will\ send\ at\ least\ one\ request\ per\ entry\ to\ a\ publisher.=JabRef will send at least one request per entry to a publisher.
Correct\ the\ entry,\ and\ reopen\ editor\ to\ display/edit\ source.=Correct the entry, and reopen editor to display/edit source.
Could\ not\ connect\ to\ running\ OpenOffice/LibreOffice.=Could not connect to running OpenOffice/LibreOffice.
Make\ sure\ you\ have\ installed\ OpenOffice/LibreOffice\ with\ Java\ support.=Make sure you have installed OpenOffice/LibreOffice with Java support.
If\ connecting\ manually,\ please\ verify\ program\ and\ library\ paths.=If connecting manually, please verify program and library paths.
Error\ message\:=Error message:
If\ a\ pasted\ or\ imported\ entry\ already\ has\ the\ field\ set,\ overwrite.=If a pasted or imported entry already has the field set, overwrite.
Not\ connected\ to\ any\ Writer\ document.\ Please\ make\ sure\ a\ document\ is\ open,\ and\ use\ the\ 'Select\ Writer\ document'\ button\ to\ connect\ to\ it.=Not connected to any Writer document. Please make sure a document is open, and use the 'Select Writer document' button to connect to it.
Removed\ all\ subgroups\ of\ group\ "%0".=Removed all subgroups of group "%0".
Unable\ to\ connect.\ One\ possible\ reason\ is\ that\ JabRef\ and\ OpenOffice/LibreOffice\ are\ not\ both\ running\ in\ either\ 32\ bit\ mode\ or\ 64\ bit\ mode.=Unable to connect. One possible reason is that JabRef and OpenOffice/LibreOffice are not both running in either 32 bit mode or 64 bit mode.
Delimiter(s)=Delimiter(s)
When\ downloading\ files,\ or\ moving\ linked\ files\ to\ the\ file\ directory,\ use\ the\ bib\ file\ location.=When downloading files, or moving linked files to the file directory, use the bib file location.

Canceled\ merging\ entries=Canceled merging entries

Merge\ entries=Merge entries
Merged\ entry=Merged entry
Merged\ entries=Merged entries
None=None
Parse=Parse
Result=Result
You\ have\ to\ choose\ exactly\ two\ entries\ to\ merge.=You have to choose exactly two entries to merge.

Add\ timestamp\ to\ modified\ entries\ (field\ "modificationdate")=Add timestamp to modified entries (field "modificationdate")
Add\ timestamp\ to\ new\ entries\ (field\ "creationdate")=Add timestamp to new entries (field "creationdate")
All\ keyboard\ shortcuts\ will\ be\ reset\ to\ their\ defaults.=All keyboard shortcuts will be reset to their defaults.

Automatically\ set\ file\ links=Automatically set file links
Finished\ automatically\ setting\ external\ links.=Finished automatically setting external links.
Changed\ %0\ entries.=Changed %0 entries.

Resetting\ all\ keyboard\ shortcuts=Resetting all keyboard shortcuts

Open\ folder=Open folder
Export\ sort\ order=Export sort order
Save\ sort\ order=Save sort order

Keep\ original\ order\ and\ add\ new\ entries\ at\ the\ end=Keep original order and add new entries at the end
Use\ current\ table\ sort\ order=Use current table sort order
Use\ specified\ order=Use specified order
Show\ extra\ columns=Show extra columns
Parsing\ error=Parsing error
illegal\ backslash\ expression=illegal backslash expression

Clear\ read\ status=Clear read status

Convert\ to\ biblatex\ format\ (e.g.,\ store\ publication\ date\ in\ date\ field)=Convert to biblatex format (e.g., store publication date in date field)
Convert\ to\ BibTeX\ format\ (e.g.,\ store\ publication\ date\ in\ year\ and\ month\ fields)=Convert to BibTeX format (e.g., store publication date in year and month fields)

Deprecated\ fields=Deprecated fields

Shows\ fields\ having\ a\ successor\ in\ biblatex.=Shows fields having a successor in biblatex.
Shows\ fields\ having\ a\ successor\ in\ biblatex.\nFor\ instance,\ the\ publication\ month\ should\ be\ part\ of\ the\ date\ field.\nUse\ the\ Cleanup\ Entries\ functionality\ to\ convert\ the\ entry\ to\ biblatex.=Shows fields having a successor in biblatex.\nFor instance, the publication month should be part of the date field.\nUse the Cleanup Entries functionality to convert the entry to biblatex.


No\ read\ status\ information=No read status information
Printed=Printed
Read\ status=Read status
Read\ status\ read=Read status read
Read\ status\ skimmed=Read status skimmed
Save\ selected\ as\ plain\ BibTeX...=Save selected as plain BibTeX...
Set\ read\ status\ to\ read=Set read status to read
Set\ read\ status\ to\ skimmed=Set read status to skimmed

Opens\ JabRef's\ GitHub\ page=Opens JabRef's GitHub page
Opens\ JabRef's\ Twitter\ page=Opens JabRef's Twitter page
Opens\ JabRef's\ Facebook\ page=Opens JabRef's Facebook page
Opens\ JabRef's\ blog=Opens JabRef's blog
Opens\ JabRef's\ website=Opens JabRef's website

Could\ not\ open\ browser.=Could not open browser.
Please\ open\ %0\ manually.=Please open %0 manually.
The\ link\ has\ been\ copied\ to\ the\ clipboard.=The link has been copied to the clipboard.

Open\ %0\ file=Open %0 file
Could\ not\ detect\ terminal\ automatically\ using\ '%0'.\ Please\ define\ a\ custom\ terminal\ in\ the\ preferences.=Could not detect terminal automatically using '%0'. Please define a custom terminal in the preferences.

Convert=Convert
Normalize\ to\ BibTeX\ name\ format=Normalize to BibTeX name format
Help\ on\ Name\ Formatting=Help on Name Formatting

Add\ new\ file\ type=Add new file type

Original\ entry=Original entry
No\ information\ added=No information added
Select\ at\ least\ one\ entry\ to\ manage\ keywords.=Select at least one entry to manage keywords.
OpenDocument\ text=OpenDocument text
OpenDocument\ spreadsheet=OpenDocument spreadsheet
OpenDocument\ presentation=OpenDocument presentation
%0\ image=%0 image
Added\ entry\ '%0'=Added entry '%0'
Added\ entry=Added entry
Modified\ entry\ '%0'=Modified entry '%0'
Modified\ entry=Modified entry
Deleted\ entry\ '%0'=Deleted entry '%0'
Deleted\ entry=Deleted entry
Modified\ groups\ tree=Modified groups tree
Removed\ all\ groups=Removed all groups
%0.\ Accepting\ the\ change\ replaces\ the\ complete\ groups\ tree\ with\ the\ externally\ modified\ groups\ tree.=%0. Accepting the change replaces the complete groups tree with the externally modified groups tree.
Select\ export\ format=Select export format
Return\ to\ library=Return to library

Could\ not\ connect\ to\ %0=Could not connect to %0
Warning\:\ %0\ out\ of\ %1\ entries\ have\ undefined\ title.=Warning: %0 out of %1 entries have undefined title.
Warning\:\ %0\ out\ of\ %1\ entries\ have\ undefined\ citation\ key.=Warning: %0 out of %1 entries have undefined citation key.
Warning\:\ %0\ out\ of\ %1\ entries\ have\ undefined\ DOIs.=Warning: %0 out of %1 entries have undefined DOIs.
Really\ delete\ the\ selected\ entry?=Really delete the selected entry?
Really\ delete\ the\ %0\ selected\ entries?=Really delete the %0 selected entries?

On\ disk=On disk
In\ JabRef=In JabRef
Entry\ Preview=Entry Preview

Keep\ left=Keep left
Keep\ right=Keep right
Existing\ entry=Existing entry
From\ import=From import
From\ DOI=From DOI
No\ problems\ found.=No problems found.
Save\ changes=Save changes
Discard\ changes=Discard changes
Library\ '%0'\ has\ changed.=Library '%0' has changed.
Print\ entry\ preview=Print entry preview

Invalid\ DOI\:\ '%0'.=Invalid DOI: '%0'.
Same\ DOI\ used\ in\ multiple\ entries=Same DOI used in multiple entries
should\ start\ with\ a\ name=should start with a name
should\ end\ with\ a\ name=should end with a name
unexpected\ closing\ curly\ bracket=unexpected closing curly bracket
unexpected\ opening\ curly\ bracket=unexpected opening curly bracket
capital\ letters\ are\ not\ masked\ using\ curly\ brackets\ {}=capital letters are not masked using curly brackets {}
should\ contain\ a\ four\ digit\ number=should contain a four digit number
should\ contain\ a\ valid\ page\ number\ range=should contain a valid page number range

Unable\ to\ autodetect\ OpenOffice/LibreOffice\ installation.\ Please\ choose\ the\ installation\ directory\ manually.=Unable to autodetect OpenOffice/LibreOffice installation. Please choose the installation directory manually.

Close\ library=Close library
Entry\ editor,\ next\ entry=Entry editor, next entry
Entry\ editor,\ next\ panel=Entry editor, next panel
Entry\ editor,\ next\ panel\ 2=Entry editor, next panel 2
Entry\ editor,\ previous\ entry=Entry editor, previous entry
Entry\ editor,\ previous\ panel=Entry editor, previous panel
Entry\ editor,\ previous\ panel\ 2=Entry editor, previous panel 2
File\ list\ editor,\ move\ entry\ down=File list editor, move entry down
File\ list\ editor,\ move\ entry\ up=File list editor, move entry up
Focus\ entry\ table=Focus entry table
Focus\ group\ list=Focus group list
Import\ into\ current\ library=Import into current library
Import\ into\ new\ library=Import into new library
New\ article=New article
New\ book=New book
New\ entry=New entry
New\ inbook=New inbook
New\ mastersthesis=New mastersthesis
New\ phdthesis=New phdthesis
New\ proceedings=New proceedings
New\ unpublished=New unpublished
Push\ to\ application=Push to application
Refresh\ OpenOffice/LibreOffice=Refresh OpenOffice/LibreOffice
Resolve\ duplicate\ citation\ keys=Resolve duplicate citation keys
Save\ all=Save all
Synchronize\ files=Synchronize files
Unabbreviate=Unabbreviate
should\ contain\ a\ protocol=should contain a protocol
Copy\ preview=Copy preview
Copy\ selection=Copy selection
Automatically\ setting\ file\ links=Automatically setting file links
Regenerating\ citation\ keys\ according\ to\ metadata=Regenerating citation keys according to metadata
Regenerate\ all\ keys\ for\ the\ entries\ in\ a\ BibTeX\ file=Regenerate all keys for the entries in a BibTeX file
Show\ debug\ level\ messages=Show debug level messages
Default\ library\ mode=Default library mode
Show\ only\ preferences\ deviating\ from\ their\ default\ value=Show only preferences deviating from their default value
default=default
key=key
type=type
value=value
Show\ preferences=Show preferences
Save\ actions=Save actions
Other\ fields=Other fields
Show\ remaining\ fields=Show remaining fields

link\ should\ refer\ to\ a\ correct\ file\ path=link should refer to a correct file path
abbreviation\ detected=abbreviation detected
wrong\ entry\ type\ as\ proceedings\ has\ page\ numbers=wrong entry type as proceedings has page numbers
Abbreviate\ journal\ names=Abbreviate journal names
Abbreviating...=Abbreviating...
Abbreviation\ '%0'\ for\ journal\ '%1'\ already\ defined.=Abbreviation '%0' for journal '%1' already defined.
Abbreviation\ cannot\ be\ empty=Abbreviation cannot be empty
Duplicated\ Journal\ Abbreviation=Duplicated Journal Abbreviation
Duplicated\ Journal\ File=Duplicated Journal File
Error\ Occurred=Error Occurred
Journal\ file\ %s\ already\ added=Journal file %s already added
Name\ cannot\ be\ empty=Name cannot be empty

Display\ keywords\ appearing\ in\ ALL\ entries=Display keywords appearing in ALL entries
Display\ keywords\ appearing\ in\ ANY\ entry=Display keywords appearing in ANY entry
None\ of\ the\ selected\ entries\ have\ titles.=None of the selected entries have titles.
None\ of\ the\ selected\ entries\ have\ citation\ keys.=None of the selected entries have citation keys.
None\ of\ the\ selected\ entries\ have\ DOIs.=None of the selected entries have DOIs.
Unabbreviate\ journal\ names=Unabbreviate journal names
Unabbreviating...=Unabbreviating...
Usage=Usage


Adds\ {}\ brackets\ around\ acronyms,\ month\ names\ and\ countries\ to\ preserve\ their\ case.=Adds {} brackets around acronyms, month names and countries to preserve their case.
Are\ you\ sure\ you\ want\ to\ reset\ all\ settings\ to\ default\ values?=Are you sure you want to reset all settings to default values?
Reset\ preferences=Reset preferences
Ill-formed\ entrytype\ comment\ in\ BIB\ file=Ill-formed entrytype comment in BIB file

Move\ linked\ files\ to\ default\ file\ directory\ %0=Move linked files to default file directory %0

Do\ you\ still\ want\ to\ continue?=Do you still want to continue?
Internal\ style=Internal style
Add\ style\ file=Add style file
Remove\ style=Remove style
You\ must\ select\ a\ valid\ style\ file.\ Your\ style\ is\ probably\ missing\ a\ line\ for\ the\ type\ "default".=You must select a valid style file. Your style is probably missing a line for the type "default".
Invalid\ style\ selected=Invalid style selected

Reload=Reload

Capitalize=Capitalize
Capitalize\ all\ Words,\ but\ Converts\ Articles,\ Prepositions,\ and\ Conjunctions\ to\ Lower\ Case.=Capitalize all Words, but Converts Articles, Prepositions, and Conjunctions to Lower Case.
Capitalize\ the\ first\ word,\ changes\ other\ words\ to\ lower\ case.=Capitalize the first word, changes other words to lower case.
changes\ all\ letters\ to\ lower\ case.=changes all letters to lower case.
CHANGES\ ALL\ LETTERS\ TO\ UPPER\ CASE.=CHANGES ALL LETTERS TO UPPER CASE.
Changes\ The\ First\ Letter\ Of\ All\ Words\ To\ Capital\ Case\ And\ The\ Remaining\ Letters\ To\ Lower\ Case.=Changes The First Letter Of All Words To Capital Case And The Remaining Letters To Lower Case.
Cleans\ up\ LaTeX\ code.=Cleans up LaTeX code.
LaTeX\ Warning\:\ %0=LaTeX Warning: %0
Converts\ HTML\ code\ to\ LaTeX\ code.=Converts HTML code to LaTeX code.
HTML\ to\ Unicode=HTML to Unicode
Converts\ HTML\ code\ to\ Unicode.=Converts HTML code to Unicode.
Converts\ LaTeX\ encoding\ to\ Unicode\ characters.=Converts LaTeX encoding to Unicode characters.
Converts\ Unicode\ characters\ to\ LaTeX\ encoding.=Converts Unicode characters to LaTeX encoding.
Converts\ ordinals\ to\ LaTeX\ superscripts.=Converts ordinals to LaTeX superscripts.
Converts\ units\ to\ LaTeX\ formatting.=Converts units to LaTeX formatting.
HTML\ to\ LaTeX=HTML to LaTeX
LaTeX\ cleanup=LaTeX cleanup
LaTeX\ to\ Unicode=LaTeX to Unicode
lower\ case=lower case
Minify\ list\ of\ person\ names=Minify list of person names
Normalize\ date=Normalize date
Normalize\ en\ dashes=Normalize en dashes
Normalize\ month=Normalize month
Normalize\ month\ to\ BibTeX\ standard\ abbreviation.=Normalize month to BibTeX standard abbreviation.
Normalize\ names\ of\ persons=Normalize names of persons
Normalize\ page\ numbers=Normalize page numbers
Normalize\ pages\ to\ BibTeX\ standard.=Normalize pages to BibTeX standard.
Normalizes\ lists\ of\ persons\ to\ the\ BibTeX\ standard.=Normalizes lists of persons to the BibTeX standard.
Normalizes\ the\ date\ to\ ISO\ date\ format.=Normalizes the date to ISO date format.
Normalizes\ the\ en\ dashes.=Normalizes the en dashes.
Ordinals\ to\ LaTeX\ superscript=Ordinals to LaTeX superscript
Protect\ terms=Protect terms
Add\ enclosing\ braces=Add enclosing braces
Add\ braces\ encapsulating\ the\ complete\ field\ content.=Add braces encapsulating the complete field content.
Remove\ enclosing\ braces=Remove enclosing braces
Remove\ word\ enclosing\ braces=Remove word enclosing braces
Removes\ braces\ encapsulating\ a\ complete\ word\ and\ the\ complete\ field\ content.=Removes braces encapsulating a complete word and the complete field content.
Removes\ braces\ encapsulating\ the\ complete\ field\ content.=Removes braces encapsulating the complete field content.
Removes\ all\ balanced\ {}\ braces\ around\ words.=Removes all balanced {} braces around words.
Shorten\ DOI=Shorten DOI
Shortens\ DOI\ to\ more\ human\ readable\ form.=Shortens DOI to more human readable form.
Sentence\ case=Sentence case
Shortens\ lists\ of\ persons\ if\ there\ are\ more\ than\ 2\ persons\ to\ "et\ al.".=Shortens lists of persons if there are more than 2 persons to "et al.".
Title\ Case=Title Case
Unicode\ to\ LaTeX=Unicode to LaTeX
Units\ to\ LaTeX=Units to LaTeX
UPPER\ CASE=UPPER CASE
Does\ nothing.=Does nothing.
Identity=Identity
Clears\ the\ field\ completely.=Clears the field completely.

Main\ file\ directory=Main file directory
Main\ file\ directory\ '%0'\ not\ found.\nCheck\ the\ tab\ "Linked\ files".=Main file directory '%0' not found.\nCheck the tab "Linked files".
No\ library\ selected=No library selected

This\ operation\ requires\ exactly\ one\ item\ to\ be\ selected.=This operation requires exactly one item to be selected.
Opening\ large\ number\ of\ files=Opening large number of files
You\ are\ about\ to\ open\ %0\ files.\ Continue?=You are about to open %0 files. Continue?
Continue=Continue
Importing\ in\ %0\ format=Importing in %0 format
Female\ name=Female name
Female\ names=Female names
Male\ name=Male name
Male\ names=Male names
Mixed\ names=Mixed names
Neuter\ name=Neuter name
Neuter\ names=Neuter names

Determined\ %0\ for\ %1\ entries=Determined %0 for %1 entries
Look\ up\ %0=Look up %0
Looking\ up\ %0...\ -\ entry\ %1\ out\ of\ %2\ -\ found\ %3=Looking up %0... - entry %1 out of %2 - found %3

Audio\ CD=Audio CD
British\ patent=British patent
British\ patent\ request=British patent request
Bachelor's\ thesis=Bachelor's thesis
Candidate\ thesis=Candidate thesis
Collaborator=Collaborator
Column=Column
Compiler=Compiler
Continuator=Continuator
Data\ CD=Data CD
Editor=Editor
European\ patent=European patent
European\ patent\ request=European patent request
Founder=Founder
French\ patent=French patent
French\ patent\ request=French patent request
German\ patent=German patent
German\ patent\ request=German patent request
Line=Line
Master's\ thesis=Master's thesis
Page=Page
Paragraph=Paragraph
Patent=Patent
Patent\ request=Patent request
PhD\ thesis=PhD thesis
Redactor=Redactor
Research\ report=Research report
Reviser=Reviser
Section=Section
Software=Software
Technical\ report=Technical report
U.S.\ patent=U.S. patent
U.S.\ patent\ request=U.S. patent request
Verse=Verse

change\ entries\ of\ group=change entries of group
odd\ number\ of\ unescaped\ '\#'=odd number of unescaped '#'

Found\ %0\ unescaped\ '\&'=Found %0 unescaped '&'

Show\ diff=Show diff
Copy\ Version=Copy Version
Maintainers=Maintainers
Contributors=Contributors
License=License
JabRef\ would\ not\ have\ been\ possible\ without\ the\ help\ of\ our\ contributors.=JabRef would not have been possible without the help of our contributors.

HTML\ encoded\ character\ found=HTML encoded character found
booktitle\ ends\ with\ 'conference\ on'=booktitle ends with 'conference on'

incorrect\ control\ digit=incorrect control digit
incorrect\ format=incorrect format
Copied\ version\ to\ clipboard=Copied version to clipboard

Citation\ key=Citation key
Message=Message


MathSciNet\ Review=MathSciNet Review
Reset\ all=Reset all

Decryption\ not\ supported.=Decryption not supported.

Cleared\ '%0'\ for\ %1\ entries=Cleared '%0' for %1 entries
Set\ '%0'\ to\ '%1'\ for\ %2\ entries=Set '%0' to '%1' for %2 entries
Toggled\ '%0'\ for\ %1\ entries=Toggled '%0' for %1 entries

Check\ for\ updates=Check for updates
Download\ update=Download update
New\ version\ available=New version available
Installed\ version=Installed version
Remind\ me\ later=Remind me later
Ignore\ this\ update=Ignore this update
Could\ not\ connect\ to\ the\ update\ server.=Could not connect to the update server.
Please\ try\ again\ later\ and/or\ check\ your\ network\ connection.=Please try again later and/or check your network connection.
To\ see\ what\ is\ new\ view\ the\ changelog.=To see what is new view the changelog.
A\ new\ version\ of\ JabRef\ has\ been\ released.=A new version of JabRef has been released.
JabRef\ is\ up-to-date.=JabRef is up-to-date.
Latest\ version=Latest version
Online\ help\ forum=Online help forum
Custom=Custom

Export\ cited=Export cited
Unable\ to\ generate\ new\ library=Unable to generate new library

The\ cursor\ is\ in\ a\ protected\ area.=The cursor is in a protected area.
JabRefException=JabRefException
No\ bibliography\ database\ is\ open\ for\ citation.=No bibliography database is open for citation.

No\ database\ is\ open\ for\ updating\ citation\ markers\ after\ citing.=No database is open for updating citation markers after citing.

No\ bibliography\ entries\ are\ selected\ for\ citation.=No bibliography entries are selected for citation.
No\ bibliography\ style\ is\ selected\ for\ citation.=No bibliography style is selected for citation.
No\ database=No database

No\ entries\ selected\ for\ citation=No entries selected for citation
Open\ one\ before\ citing.=Open one before citing.

Select\ one\ before\ citing.=Select one before citing.
Select\ some\ before\ citing.=Select some before citing.

Found\ identical\ ranges=Found identical ranges
Found\ overlapping\ ranges=Found overlapping ranges
Found\ touching\ ranges=Found touching ranges

Note\:\ Use\ the\ placeholder\ %DIR%\ for\ the\ location\ of\ the\ opened\ library\ file.=Note: Use the placeholder %DIR% for the location of the opened library file.
Error\ occurred\ while\ executing\ the\ command\ \"%0\".=Error occurred while executing the command \"%0\".
Reformat\ ISSN=Reformat ISSN

Computer\ science=Computer science
Countries\ and\ territories\ in\ English=Countries and territories in English
Electrical\ engineering\ terms=Electrical engineering terms
Enabled=Enabled
Internal\ list=Internal list
Protected\ terms\ files=Protected terms files
Months\ and\ weekdays\ in\ English=Months and weekdays in English
The\ text\ after\ the\ last\ line\ starting\ with\ \#\ will\ be\ used=The text after the last line starting with # will be used
Add\ protected\ terms\ file=Add protected terms file
Are\ you\ sure\ you\ want\ to\ remove\ the\ protected\ terms\ file?=Are you sure you want to remove the protected terms file?
Remove\ protected\ terms\ file=Remove protected terms file
Add\ selected\ text\ to\ list=Add selected text to list
Add\ {}\ around\ selected\ text=Add {} around selected text
Remove\ all\ {}\ in\ selected\ text=Remove all {} in selected text
Format\ field=Format field
New\ protected\ terms\ file=New protected terms file
change\ field\ %0\ of\ entry\ %1\ from\ %2\ to\ %3=change field %0 of entry %1 from %2 to %3
change\ key\ from\ %0\ to\ %1=change key from %0 to %1
change\ string\ content\ %0\ to\ %1=change string content %0 to %1
change\ string\ name\ %0\ to\ %1=change string name %0 to %1
change\ type\ of\ entry\ %0\ from\ %1\ to\ %2=change type of entry %0 from %1 to %2
insert\ entry\ %0=insert entry %0
insert\ string\ %0=insert string %0
remove\ entries=remove entries
remove\ entry\ %0=remove entry %0
remove\ string\ %0=remove string %0
undefined=undefined
Cannot\ get\ info\ based\ on\ given\ %0\:\ %1=Cannot get info based on given %0: %1
Get\ bibliographic\ data\ from\ %0=Get bibliographic data from %0
No\ %0\ found=No %0 found
Entry\ from\ %0=Entry from %0
Merge\ entry\ with\ %0\ information=Merge entry with %0 information
Updated\ entry\ with\ info\ from\ %0=Updated entry with info from %0

Add\ new\ list=Add new list
Open\ existing\ list=Open existing list
Remove\ list=Remove list
Add\ abbreviation=Add abbreviation
Full\ journal\ name=Full journal name
Abbreviation\ name=Abbreviation name
Shortest\ unique\ abbreviation=Shortest unique abbreviation

No\ abbreviation\ files\ loaded=No abbreviation files loaded

Loading\ built\ in\ lists=Loading built in lists

JabRef\ built\ in\ list=JabRef built in list

Event\ log=Event log
We\ now\ give\ you\ insight\ into\ the\ inner\ workings\ of\ JabRef\'s\ internals.\ This\ information\ might\ be\ helpful\ to\ diagnose\ the\ root\ cause\ of\ a\ problem.\ Please\ feel\ free\ to\ inform\ the\ developers\ about\ an\ issue.=We now give you insight into the inner workings of JabRef\'s internals. This information might be helpful to diagnose the root cause of a problem. Please feel free to inform the developers about an issue.
Log\ copied\ to\ clipboard.=Log copied to clipboard.
Copy\ Log=Copy Log
Clear\ Log=Clear Log
Report\ Issue=Report Issue
Issue\ on\ GitHub\ successfully\ reported.=Issue on GitHub successfully reported.
Issue\ report\ successful=Issue report successful
Your\ issue\ was\ reported\ in\ your\ browser.=Your issue was reported in your browser.
The\ log\ and\ exception\ information\ was\ copied\ to\ your\ clipboard.=The log and exception information was copied to your clipboard.
Please\ paste\ this\ information\ (with\ Ctrl+V)\ in\ the\ issue\ description.=Please paste this information (with Ctrl+V) in the issue description.
Last\ notification=Last notification
Check\ the\ event\ log\ to\ see\ all\ notifications=Check the event log to see all notifications

Library=Library
Libraries=Libraries

Host=Host
Hostname=Hostname
Port=Port
Host/Port\:=Host/Port\:
User\:=User\:
User=User
Username=Username
Please\ specify\ a\ hostname=Please specify a hostname
Please\ specify\ a\ port=Please specify a port
Please\ specify\ a\ username=Please specify a username
Please\ specify\ a\ password=Please specify a password
Network=Network
Connect=Connect
Connection\ error=Connection error
Connection\ to\ %0\ server\ established.=Connection to %0 server established.
There\ are\ connection\ issues\ with\ a\ JabRef\ server.\ Detailed\ information\:\ %0=There are connection issues with a JabRef server. Detailed information: %0
Required\ field\ "%0"\ is\ empty.=Required field "%0" is empty.
%0\ driver\ not\ available.=%0 driver not available.
The\ connection\ to\ the\ server\ has\ been\ terminated.=The connection to the server has been terminated.
Reconnect=Reconnect
Work\ offline=Work offline
Working\ offline.=Working offline.
Update\ refused.=Update refused.
Update\ refused=Update refused
Update\ could\ not\ be\ performed\ due\ to\ existing\ change\ conflicts.=Update could not be performed due to existing change conflicts.
You\ are\ not\ working\ on\ the\ newest\ version\ of\ BibEntry.=You are not working on the newest version of BibEntry.
Local\ version\:\ %0=Local version: %0
Shared\ version\:\ %0=Shared version: %0
Press\ "Merge\ entries"\ to\ merge\ the\ changes\ and\ resolve\ this\ problem.=Press "Merge entries" to merge the changes and resolve this problem.
Canceling\ this\ operation\ will\ leave\ your\ changes\ unsynchronized.=Canceling this operation will leave your changes unsynchronized.
Shared\ entry\ is\ no\ longer\ present=Shared entry is no longer present
The\ entry\ you\ currently\ work\ on\ has\ been\ deleted\ on\ the\ shared\ side.=The entry you currently work on has been deleted on the shared side.
You\ can\ restore\ the\ entry\ using\ the\ "Undo"\ operation.=You can restore the entry using the "Undo" operation.
You\ are\ already\ connected\ to\ a\ database\ using\ entered\ connection\ details.=You are already connected to a database using entered connection details.

Database\ Type\:=Database Type\:
Database\:=Database\:
Keystore\:=Keystore\:
Password\:=Password\:
Keystore\ password\:=Keystore password\:
Server\ Timezone\:=Server Timezone\:
Remember\ Password=Remember Password

Enforce\ single\ JabRef\ instance\ (and\ allow\ remote\ operations)\ using\ port=Enforce single JabRef instance (and allow remote operations) using port
Remote\ operation=Remote operation
Remote\ services=Remote services
Cannot\ use\ port\ %0\ for\ remote\ operation;\ another\ application\ may\ be\ using\ it.\ Try\ specifying\ another\ port.=Cannot use port %0 for remote operation; another application may be using it. Try specifying another port.
Grobid\ URL=Grobid URL
Allow\ sending\ PDF\ files\ and\ raw\ citation\ strings\ to\ a\ JabRef\ online\ service\ (Grobid)\ to\ determine\ Metadata.\ This\ produces\ better\ results.=Allow sending PDF files and raw citation strings to a JabRef online service (Grobid) to determine Metadata. This produces better results.

Proxy\ requires\ password=Proxy requires password
Proxy\ configuration=Proxy configuration
Use\ custom\ proxy\ configuration=Use custom proxy configuration
Proxy\ requires\ authentication=Proxy requires authentication
Check\ Proxy\ Setting=Check Proxy Setting

Clear\ connection\ settings=Clear connection settings
Check\ connection=Check connection
Connection\ failed\!=Connection failed\!
Connection\ successful\!=Connection successful\!

Use\ SSL=Use SSL
SSL\ Configuration=SSL Configuration
SSL\ configuration\ changed=SSL configuration changed
SSL\ certificate\ file=SSL certificate file
Duplicate\ Certificates=Duplicate Certificates
You\ already\ added\ this\ certificate=You already added this certificate

Cannot\ cite\ entries\ without\ citation\ keys.\ Generate\ keys\ now?=Cannot cite entries without citation keys. Generate keys now?
New\ technical\ report=New technical report

%0\ file=%0 file
%0\ file\ (%1)=%0 file (%1)
Custom\ layout\ file=Custom layout file
Protected\ terms\ file=Protected terms file
Style\ file=Style file

Open\ OpenOffice/LibreOffice\ connection=Open OpenOffice/LibreOffice connection
Non-ASCII\ encoded\ character\ found=Non-ASCII encoded character found
Non-UTF-8\ encoded\ field\ found=Non-UTF-8 encoded field found
Toggle\ web\ search\ interface=Toggle web search interface

Migration\ help\ information=Migration help information
Entered\ database\ has\ obsolete\ structure\ and\ is\ no\ longer\ supported.=Entered database has obsolete structure and is no longer supported.
However,\ a\ new\ database\ was\ created\ alongside\ the\ pre-3.6\ one.=However, a new database was created alongside the pre-3.6 one.
Opens\ a\ link\ where\ the\ current\ development\ version\ can\ be\ downloaded=Opens a link where the current development version can be downloaded
See\ what\ has\ been\ changed\ in\ the\ JabRef\ versions=See what has been changed in the JabRef versions
Referenced\ citation\ key\ '%0'\ does\ not\ exist=Referenced citation key '%0' does not exist
Full\ text\ document\ for\ entry\ %0\ already\ linked.=Full text document for entry %0 already linked.
Download\ full\ text\ documents=Download full text documents
You\ are\ about\ to\ download\ full\ text\ documents\ for\ %0\ entries.=You are about to download full text documents for %0 entries.
last\ four\ nonpunctuation\ characters\ should\ be\ numerals=last four nonpunctuation characters should be numerals

Author=Author
Date=Date
File\ annotations=File annotations
Show\ file\ annotations=Show file annotations
shared=shared
should\ contain\ an\ integer\ or\ a\ literal=should contain an integer or a literal
should\ have\ the\ first\ letter\ capitalized=should have the first letter capitalized
edition\ of\ book\ reported\ as\ just\ 1=edition of book reported as just 1
no\ integer\ as\ values\ for\ edition\ allowed=no integer as values for edition allowed
Tools=Tools
What\'s\ new\ in\ this\ version?=What\'s new in this version?
Want\ to\ help?=Want to help?
Make\ a\ donation=Make a donation
get\ involved=get involved
Used\ libraries=Used libraries
Existing\ file=Existing file

ID=ID
ID\ type=ID type
Fetcher\ '%0'\ did\ not\ find\ an\ entry\ for\ id\ '%1'.=Fetcher '%0' did not find an entry for id '%1'.

Select\ first\ entry=Select first entry
Select\ last\ entry=Select last entry

Invalid\ ISBN\:\ '%0'.=Invalid ISBN: '%0'.
should\ be\ an\ integer\ or\ normalized=should be an integer or normalized
should\ be\ normalized=should be normalized

biblatex\ field\ only=biblatex field only

Error\ while\ generating\ fetch\ URL=Error while generating fetch URL
Error\ while\ parsing\ ID\ list=Error while parsing ID list
Unable\ to\ get\ PubMed\ IDs=Unable to get PubMed IDs
Backup\ found=Backup found

This\ might\ be\ caused\ by\ reaching\ the\ traffic\ limitation\ of\ Google\ Scholar\ (see\ 'Help'\ for\ details).=This might be caused by reaching the traffic limitation of Google Scholar (see 'Help' for details).

Could\ not\ open\ website.=Could not open website.
Problem\ downloading\ from\ %1=Problem downloading from %1

File\ directory\ pattern=File directory pattern
Update\ with\ bibliographic\ information\ from\ the\ web=Update with bibliographic information from the web

Could\ not\ find\ any\ bibliographic\ information.=Could not find any bibliographic information.
Citation\ key\ deviates\ from\ generated\ key=Citation key deviates from generated key
DOI\ %0\ is\ invalid=DOI %0 is invalid

Select\ all\ customized\ types\ to\ be\ stored\ in\ local\ preferences\:=Select all customized types to be stored in local preferences\:
Different\ customization,\ current\ settings\ will\ be\ overwritten=Different customization, current settings will be overwritten
%0\ (from\ file)\n%1\ (current\ setting)=%0 (from file)\n%1 (current setting)

Entry\ type\ %0\ is\ only\ defined\ for\ Biblatex\ but\ not\ for\ BibTeX=Entry type %0 is only defined for Biblatex but not for BibTeX

Copied\ %0\ citations.=Copied %0 citations.

journal\ not\ found\ in\ abbreviation\ list=journal not found in abbreviation list
Unhandled\ exception\ occurred.=Unhandled exception occurred.

strings\ included=strings included
Escape\ underscores=Escape underscores
Color=Color
Please\ also\ add\ all\ steps\ to\ reproduce\ this\ issue,\ if\ possible.=Please also add all steps to reproduce this issue, if possible.
Fit\ width=Fit width
Fit\ a\ single\ page=Fit a single page
Zoom\ in=Zoom in
Zoom\ out=Zoom out
Previous\ page=Previous page
Next\ page=Next page
Document\ viewer=Document viewer
Live=Live
Locked=Locked
Show\ the\ document\ of\ the\ currently\ selected\ entry.=Show the document of the currently selected entry.
Show\ this\ document\ until\ unlocked.=Show this document until unlocked.
Set\ current\ user\ name\ as\ owner.=Set current user name as owner.

This\ file\ was\ found\ automatically.\ Do\ you\ want\ to\ link\ it\ to\ this\ entry?=This file was found automatically. Do you want to link it to this entry?
Names\ are\ not\ in\ the\ standard\ %0\ format.=Names are not in the standard %0 format.

Copy\ linked\ file=Copy linked file
Copy\ linked\ file\ to\ folder...=Copy linked file to folder...
Could\ not\ copy\ file\ to\ %0,\ maybe\ the\ file\ is\ already\ existing?=Could not copy file to %0, maybe the file is already existing?
Successfully\ copied\ file\ to\ %0.=Successfully copied file to %0.
Could\ not\ resolve\ the\ file\ %0=Could not resolve the file %0

Copy\ linked\ files\ to\ folder...=Copy linked files to folder...
Copied\ file\ successfully=Copied file successfully
Copying\ files...=Copying files...
Copying\ file\ %0\ of\ entry\ %1=Copying file %0 of entry %1
Finished\ copying=Finished copying
Could\ not\ copy\ file=Could not copy file
Copied\ %0\ files\ of\ %1\ successfully\ to\ %2=Copied %0 files of %1 successfully to %2
Rename\ failed=Rename failed
JabRef\ cannot\ access\ the\ file\ because\ it\ is\ being\ used\ by\ another\ process.=JabRef cannot access the file because it is being used by another process.

Remove\ line\ breaks=Remove line breaks
Removes\ all\ line\ breaks\ in\ the\ field\ content.=Removes all line breaks in the field content.

Remove\ hyphenated\ line\ breaks=Remove hyphenated line breaks
Removes\ all\ hyphenated\ line\ breaks\ in\ the\ field\ content.=Removes all hyphenated line breaks in the field content.

Could\ not\ retrieve\ entry\ data\ from\ '%0'.=Could not retrieve entry data from '%0'.
Entry\ from\ %0\ could\ not\ be\ parsed.=Entry from %0 could not be parsed.
Invalid\ identifier\:\ '%0'.=Invalid identifier: '%0'.
empty\ citation\ key=empty citation key
Aux\ file=Aux file
Group\ containing\ entries\ cited\ in\ a\ given\ TeX\ file=Group containing entries cited in a given TeX file
There\ already\ exists\ a\ group\ with\ the\ same\ name.\nIf\ you\ use\ it,\ it\ will\ inherit\ all\ entries\ from\ this\ other\ group.=There already exists a group with the same name.\nIf you use it, it will inherit all entries from this other group.

Any\ file=Any file

No\ linked\ files\ found\ for\ export.=No linked files found for export.

No\ full\ text\ document\ found\ for\ entry\ %0.=No full text document found for entry %0.

Next\ library=Next library
Previous\ library=Previous library
Add\ group=Add group
Entry\ is\ contained\ in\ the\ following\ groups\:=Entry is contained in the following groups\:
Delete\ entries=Delete entries
Keep\ entries=Keep entries
Keep\ entry=Keep entry
Ignore\ backup=Ignore backup
Restore\ from\ backup=Restore from backup

Shared\ database\ connection=Shared database connection

Preamble=Preamble
Markings=Markings
Use\ selected\ instance=Use selected instance

Hide\ panel=Hide panel
Move\ panel\ up=Move panel up
Move\ panel\ down=Move panel down
Linked\ files=Linked files
Group\ view\ mode\ set\ to\ intersection=Group view mode set to intersection
Group\ view\ mode\ set\ to\ union=Group view mode set to union
Open\ file\ %0=Open file %0
Toggle\ intersection=Toggle intersection
Toggle\ union=Toggle union
The\ group\ name\ contains\ the\ keyword\ separator\ "%0"\ and\ thus\ probably\ does\ not\ work\ as\ expected.=The group name contains the keyword separator "%0" and thus probably does not work as expected.
Blog=Blog

Cleanup\ URL\ link=Cleanup URL link
Cleanup\ URL\ link\ by\ removing\ special\ symbols\ and\ extracting\ simple\ link=Cleanup URL link by removing special symbols and extracting simple link
Copy\ DOI=Copy DOI
Copy\ DOI\ url=Copy DOI url
Development\ version=Development version
Export\ selected\ entries=Export selected entries
Export\ selected\ entries\ to\ clipboard=Export selected entries to clipboard
Find\ duplicates=Find duplicates
JabRef\ resources=JabRef resources
Manage\ journal\ abbreviations=Manage journal abbreviations
Manage\ protected\ terms=Manage protected terms
New\ entry\ from\ plain\ text=New entry from plain text
Import\ by\ ID=Import by ID
Enter\ a\ valid\ ID=Enter a valid ID
New\ sublibrary\ based\ on\ AUX\ file=New sublibrary based on AUX file
Push\ entries\ to\ external\ application\ (%0)=Push entries to external application (%0)
Quit=Quit
Recent\ libraries=Recent libraries
Clear\ recent\ libraries=Clear recent libraries
Set\ up\ general\ fields=Set up general fields
View\ change\ log=View change log
View\ event\ log=View event log
Website=Website

Override\ default\ font\ settings=Override default font settings

Click\ help\ to\ learn\ about\ the\ migration\ of\ pre-3.6\ databases.=Click help to learn about the migration of pre-3.6 databases.

Move\ preprint\ information\ from\ 'URL'\ and\ 'journal'\ field\ to\ the\ 'eprint'\ field=Move preprint information from 'URL' and 'journal' field to the 'eprint' field
Customize\ Export\ Formats=Customize Export Formats
Export\ name=Export name
Main\ layout\ file\:=Main layout file\:
Main\ layout\ file=Main layout file
Save\ exporter=Save exporter
File\ extension\:=File extension\:
Export\ format\ name\:=Export format name\:
Cleared\ connection\ settings=Cleared connection settings
Error\ adding\ discovered\ CitationStyles=Error adding discovered CitationStyles
(more)=(more)
Select\ all\ new\ entries=Select all new entries
Select\ all\ entries=Select all entries
Total\ items\ found\:=Total items found:
Selected\ items\:=Selected items:
Download\ linked\ online\ files=Download linked online files
Select\ the\ entries\ to\ be\ imported\:=Select the entries to be imported\:
Open\ Help\ page=Open Help page
Add\ new\ keyword=Add new keyword
Keyword\:=Keyword:
Keyword\ \"%0\"\ already\ exists=Keyword "%0" already exists
Keyword\ separator=Keyword separator
Remove\ keyword=Remove keyword
Are\ you\ sure\ you\ want\ to\ remove\ keyword\:\ \"%0\"?=Are you sure you want to remove keyword: "%0"?
Reset\ to\ default=Reset to default
Export\ all\ entries=Export all entries
Generate\ citation\ keys=Generate citation keys
New\ library=New library
OpenOffice/LibreOffice=OpenOffice/LibreOffice
Open\ document\ viewer=Open document viewer
Open\ entry\ editor=Open entry editor
Find\ and\ replace=Find and replace

Found\ documents\:=Found documents\:
Use\ selected\ document=Use selected document
Dismiss\ changes=Dismiss changes
The\ library\ has\ been\ modified\ by\ another\ program.=The library has been modified by another program.

Set\ rank\ to\ one=Set rank to one
Set\ rank\ to\ two=Set rank to two
Set\ rank\ to\ three=Set rank to three
Set\ rank\ to\ four=Set rank to four
Set\ rank\ to\ five=Set rank to five

Executing\ command\ "%0"...=Executing command "%0"...

Rename\ file\ to\ a\ given\ name=Rename file to a given name
New\ Filename=New Filename
Rename\ file\ to\ defined\ pattern=Rename file to defined pattern

Application\ settings=Application settings

Export\ an\ input\ to\ a\ file=Export an input to a file
Export\ preferences\ to\ a\ file=Export preferences to a file
Import\ BibTeX=Import BibTeX
Import\ preferences\ from\ a\ file=Import preferences from a file
Matching=Matching
Same\ as\ --import,\ but\ will\ be\ imported\ to\ the\ opened\ tab=Same as --import, but will be imported to the opened tab
Allow\ integers\ in\ 'edition'\ field\ in\ BibTeX\ mode=Allow integers in 'edition' field in BibTeX mode

Please\ enter\ a\ name\ for\ the\ MIME\ type.=Please enter a name for the MIME type.
Please\ enter\ a\ name\ for\ the\ extension.=Please enter a name for the extension.
Please\ enter\ a\ name.=Please enter a name.

There\ already\ exists\ an\ external\ file\ type\ with\ the\ same\ MIME\ type=There already exists an external file type with the same MIME type
There\ already\ exists\ an\ external\ file\ type\ with\ the\ same\ extension=There already exists an external file type with the same extension
There\ already\ exists\ an\ external\ file\ type\ with\ the\ same\ name=There already exists an external file type with the same name


Search\ for\ citations\ in\ LaTeX\ files...=Search for citations in LaTeX files...
LaTeX\ Citations\ Search\ Results=LaTeX Citations Search Results
LaTeX\ files\ directory\:=LaTeX files directory:
LaTeX\ files\ found\:=LaTeX files found:
files=files
Show\ 'LaTeX\ Citations'\ tab=Show 'LaTeX Citations' tab
Show\ 'Citation\ information'\ tab=Show 'Citation information' tab
Search\ scite.ai\ for\ Smart\ Citations=Search scite.ai for Smart Citations
See\ full\ report\ at\ [%0]=See full report at [%0]
No\ active\ entry=No active entry
This\ entry\ does\ not\ have\ a\ DOI=This entry does not have a DOI
Tallies\ for\ %0=Tallies for %0

LaTeX\ Citations=LaTeX Citations
Search\ citations\ for\ this\ entry\ in\ LaTeX\ files=Search citations for this entry in LaTeX files
No\ citations\ found=No citations found
No\ LaTeX\ files\ containing\ this\ entry\ were\ found.=No LaTeX files containing this entry were found.
Current\ search\ directory\ does\ not\ exist\:\ %0= Current search directory does not exist: %0
Selected\ entry\ does\ not\ have\ an\ associated\ citation\ key.=Selected entry does not have an associated citation key.
Current\ search\ directory\:=Current search directory:
Set\ LaTeX\ file\ directory=Set LaTeX file directory
Import\ entries\ from\ LaTeX\ files=Import entries from LaTeX files
Import\ new\ entries=Import new entries
Group\ color=Group color

Columns=Columns
File\ type=File type
IEEE=IEEE
Internal=Internal
Special=Special
Remove\ column=Remove column
Add\ custom\ column=Add custom column
Update\ to\ current\ column\ order=Update to current column order
Sort\ column\ one\ step\ upwards=Sort column one step upwards
Sort\ column\ one\ step\ downwards=Sort column one step downwards
List\ must\ not\ be\ empty.=List must not be empty.

Order=Order

Add\ field\ to\ filter\ list=Add field to filter list
Add\ formatter\ to\ list=Add formatter to list
Filter\ List=Filter List
Open\ files...=Open files...

Affected\ fields=Affected fields
Show\ preview\ as\ a\ tab\ in\ entry\ editor=Show preview as a tab in entry editor
Visual\ theme=Visual theme
Overwrite\ existing\ keys=Overwrite existing keys
Key\ patterns=Key patterns
Font\ settings=Font settings
Custom...=Custom...
Dark=Dark
Light=Light
Use\ System\ Preference=Use System Preference
Please\ specify\ a\ css\ theme\ file.=Please specify a css theme file.
You\ must\ enter\ an\ integer\ value\ higher\ than\ 8.=You must enter an integer value higher than 8.
Letters\ after\ duplicate\ generated\ keys=Letters after duplicate generated keys
Start\ on\ second\ duplicate\ key\ with\ letter\ A\ (a,\ b,\ ...)=Start on second duplicate key with letter A (a, b, ...)
Start\ on\ second\ duplicate\ key\ with\ letter\ B\ (b,\ c,\ ...)=Start on second duplicate key with letter B (b, c, ...)
Always\ add\ letter\ (a,\ b,\ ...)\ to\ generated\ keys=Always add letter (a, b, ...) to generated keys
Default\ pattern=Default pattern
Reset\ %s\ to\ default\ value=Reset %s to default value
Library\ mode=Library mode
Reset\ to\ recommended=Reset to recommended
Remove\ all=Remove all
Reset\ All=Reset All
Linked\ identifiers=Linked identifiers

insert\ entries=insert entries

Independent=Independent
Intersection=Intersection
Union=Union
Collect\ by=Collect by
Explicit\ selection=Explicit selection
Specified\ keywords=Specified keywords
Cited\ entries=Cited entries
Please\ provide\ a\ valid\ aux\ file.=Please provide a valid aux file.
Keyword\ delimiter=Keyword delimiter
Hierarchical\ keyword\ delimiter=Hierarchical keyword delimiter
Escape\ ampersands=Escape ampersands
Escape\ dollar\ sign=Escape dollar sign

Copied\ '%0'\ to\ clipboard.=Copied '%0' to clipboard.
This\ operation\ requires\ an\ open\ library.=This operation requires an open library.

Plain\ References\ Parser=Plain References Parser
Please\ enter\ the\ plain\ references\ to\ extract\ from\ separated\ by\ double\ empty\ lines.=Please enter the plain references to extract from separated by double empty lines.
Add\ to\ current\ library=Add to current library
%0\ entries\ were\ parsed\ from\ your\ query.=%0 entries were parsed from your query.
Starts\ the\ extraction\ and\ adds\ the\ resulting\ entries\ to\ the\ currently\ opened\ database=Starts the extraction and adds the resulting entries to the currently opened database
Your\ text\ is\ being\ parsed...=Your text is being parsed...

Citation\ key\ filters=Citation key filters
Field\ filters=Field filters
Message\ filters=Message filters
Clear\ filters=Clear filters

Add\ new\ Field=Add new Field
Add\ new\ entry\ type=Add new entry type
Required\ and\ optional\ fields=Required and optional fields
Index=Index
Remove\ entry\ type=Remove entry type
Remove\ field\ %0\ from\ currently\ selected\ entry\ type=Remove field %0 from currently selected entry type
Optional=Optional
Required=Required
Entry\ type\ cannot\ be\ empty.\ Please\ enter\ a\ name.=Entry type cannot be empty. Please enter a name.
Field\ cannot\ be\ empty.\ Please\ enter\ a\ name.=Field cannot be empty. Please enter a name.

Capitalize\ current\ word=Capitalize current word
Delete\ text=Delete text
Make\ current\ word\ lowercase=Make current word lowercase
Make\ current\ word\ uppercase=Make current word uppercase
Move\ caret\ left=Move caret left
Move\ caret\ right=Move caret right
Move\ caret\ to\ previous\ word=Move caret to previous word
Move\ caret\ to\ next\ word=Move caret to next word
Move\ caret\ to\ beginning\ of\ line=Move caret to beginning of line
Move\ caret\ to\ end\ of\ line=Move caret to end of line
Move\ the\ caret\ down=Move the caret down
Move\ the\ caret\ to\ the\ beginning\ of\ text=Move the caret to the beginning of text
Move\ the\ caret\ to\ the\ end\ of\ text=Move the caret to the end of text
Move\ the\ caret\ up=Move the caret up
Remove\ line\ after\ caret=Remove line after caret
Remove\ characters\ until\ next\ word=Remove characters until next word
Remove\ the\ current\ word\ backwards=Remove the current word backwards

Text\ editor=Text editor

Search\ ShortScience=Search ShortScience
Unable\ to\ open\ ShortScience.=Unable to open ShortScience.

Shared\ database=Shared database
Lookup=Lookup

Access\ date\ of\ the\ address\ specified\ in\ the\ url\ field.=Access date of the address specified in the url field.
Additional\ information\ related\ to\ the\ resource\ indicated\ by\ the\ eprint\ field.=Additional information related to the resource indicated by the eprint field.
Annex\ to\ the\ eventtitle\ field.=Annex to the eventtitle field.
Author(s)\ of\ a\ commentary\ to\ the\ work.=Author(s) of a commentary to the work.
Author(s)\ of\ an\ afterword\ to\ the\ work.=Author(s) of an afterword to the work.
Author(s)\ of\ an\ introduction\ to\ the\ work.=Author(s) of an introduction to the work.
Author(s)\ of\ annotations\ to\ the\ work.=Author(s) of annotations to the work.
Author(s)\ of\ the\ work.=Author(s) of the work.
Can\ be\ used\ for\ known\ event\ acronyms.=Can be used for known event acronyms.
Chapter\ or\ section\ or\ any\ other\ unit\ of\ a\ work.=Chapter or section or any other unit of a work.
Date\ of\ a\ conference,\ a\ symposium,\ or\ some\ other\ event.=Date of a conference, a symposium, or some other event.
Designation\ to\ be\ used\ by\ the\ citation\ style\ as\ a\ substitute\ for\ the\ regular\ label\ if\ any\ data\ required\ to\ generate\ the\ regular\ label\ is\ missing.=Designation to be used by the citation style as a substitute for the regular label if any data required to generate the regular label is missing.
Digital\ Object\ Identifier\ of\ the\ work.=Digital Object Identifier of the work.
Edition\ of\ a\ printed\ publication.=Edition of a printed publication.
Editor(s)\ of\ the\ work\ or\ the\ main\ publication,\ depending\ on\ the\ type\ of\ the\ entry.=Editor(s) of the work or the main publication, depending on the type of the entry.
Electronic\ identifier\ of\ a\ work.=Electronic identifier of a work.
Electronic\ identifier\ of\ an\ online\ publication.=Electronic identifier of an online publication.
If\ the\ work\ is\ published\ as\ part\ of\ another\ one,\ such\ as\ an\ article\ in\ a\ journal\ or\ a\ collection,\ this\ field\ holds\ the\ relevant\ page\ range\ in\ that\ other\ work.\ It\ may\ also\ be\ used\ to\ limit\ the\ reference\ to\ a\ specific\ part\ of\ a\ work\ (a\ chapter\ in\ a\ book,\ for\ example).\ For\ papers\ in\ electronic\ journals\ with\ anon-classical\ pagination\ setup\ the\ eid\ field\ may\ be\ more\ suitable.=If the work is published as part of another one, such as an article in a journal or a collection, this field holds the relevant page range in that other work. It may also be used to limit the reference to a specific part of a work (a chapter in a book, for example). For papers in electronic journals with anon-classical pagination setup the eid field may be more suitable.
Information\ such\ as\ a\ library\ name\ and\ a\ call\ number.=Information such as a library name and a call number.
International\ Standard\ Book\ Number\ of\ a\ book.=International Standard Book Number of a book.
Issue\ of\ a\ journal.=Issue of a journal.
Key\ by\ which\ the\ work\ may\ be\ cited.=Key by which the work may be cited.
Link(s)\ to\ a\ local\ PDF\ or\ other\ document\ of\ the\ work.=Link(s) to a local PDF or other document of the work.
Location\ of\ a\ conference,\ a\ symposium,\ or\ some\ other\ event.=Location of a conference, a symposium, or some other event.
Main\ title\ of\ a\ multi-volume\ book,\ such\ as\ "Collected\ Works".=Main title of a multi-volume book, such as "Collected Works".
Miscellaneous\ bibliographic\ data\ usually\ printed\ at\ the\ end\ of\ the\ entry.=Miscellaneous bibliographic data usually printed at the end of the entry.
Miscellaneous\ bibliographic\ data\ which\ does\ not\ fit\ into\ any\ other\ field.=Miscellaneous bibliographic data which does not fit into any other field.
Name(s)\ of\ the\ (manual)\ groups\ the\ entry\ belongs\ to.=Name(s) of the (manual) groups the entry belongs to.
Name(s)\ of\ the\ publisher(s).=Name(s) of the publisher(s).
Name\ of\ a\ journal,\ a\ newspaper,\ or\ some\ other\ periodical.=Name of a journal, a newspaper, or some other periodical.
Name\ of\ a\ publication\ series,\ such\ as\ "Studies\ in...",\ or\ the\ number\ of\ a\ journal\ series.=Name of a publication series, such as "Studies in...", or the number of a journal series.
Name\ of\ a\ university\ or\ some\ other\ institution.=Name of a university or some other institution.
Note\ that\ this\ field\ holds\ the\ plain\ title\ of\ the\ event.\ Things\ like\ "Proceedings\ of\ the\ Fifth\ XYZ\ Conference"\ go\ into\ the\ titleaddon\ or\ booktitleaddon\ field.=Note that this field holds the plain title of the event. Things like "Proceedings of the Fifth XYZ Conference" go into the titleaddon or booktitleaddon field.
Note\ that\ this\ field\ is\ intended\ for\ commented\ editions\ which\ have\ a\ commentator\ in\ addition\ to\ the\ author.\ If\ the\ work\ is\ a\ stand-alone\ commentary,\ the\ commentator\ should\ be\ given\ in\ the\ author\ field.=Note that this field is intended for commented editions which have a commentator in addition to the author. If the work is a stand-alone commentary, the commentator should be given in the author field.
Number\ of\ a\ journal\ or\ the\ volume/number\ of\ a\ book\ in\ a\ series.=Number of a journal or the volume/number of a book in a series.
One\ or\ more\ page\ numbers\ or\ page\ ranges.=One or more page numbers or page ranges.
Organization(s)\ that\ published\ a\ manual\ or\ an\ online\ resource,\ or\ sponsored\ a\ conference.=Organization(s) that published a manual or an online resource, or sponsored a conference.
Publication\ date\ of\ the\ work.=Publication date of the work.
Publication\ month.=Publication month.
Publication\ notice\ for\ unusual\ publications\ which\ do\ not\ fit\ into\ any\ of\ the\ common\ categories.=Publication notice for unusual publications which do not fit into any of the common categories.
Publication\ state\ of\ the\ work,\ e.\ g.,\ "in\ press".=Publication state of the work, e. g., "in press".
Revision\ number\ of\ a\ piece\ of\ software,\ a\ manual,\ etc.=Revision number of a piece of software, a manual, etc.
Separated\ list\ of\ keywords.=Separated list of keywords.
Subtitle\ of\ a\ specific\ issue\ of\ a\ journal\ or\ other\ periodical.=Subtitle of a specific issue of a journal or other periodical.
Subtitle\ of\ the\ work.=Subtitle of the work.
Place(s)\ of\ publication,\ i.\ e.,\ the\ location\ of\ the\ publisher\ or\ institution,\ depending\ on\ the\ entry\ type.=Place(s) of publication, i. e., the location of the publisher or institution, depending on the entry type.
This\ could\ be\ a\ section\ of\ an\ archive,\ a\ path\ indicating\ a\ service,\ a\ classification\ of\ some\ sort.=This could be a section of an archive, a path indicating a service, a classification of some sort.
This\ field\ is\ intended\ for\ journals\ whose\ individual\ issues\ are\ identified\ by\ a\ designation\ such\ as\ "Spring"\ or\ "Summer"\ rather\ than\ the\ month\ or\ a\ number.\ Integer\ ranges\ and\ short\ designators\ are\ better\ written\ to\ the\ number\ field.=This field is intended for journals whose individual issues are identified by a designation such as "Spring" or "Summer" rather than the month or a number. Integer ranges and short designators are better written to the number field.
This\ field\ may\ replace\ the\ pages\ field\ for\ journals\ deviating\ from\ the\ classic\ pagination\ scheme\ of\ printed\ journals\ by\ only\ enumerating\ articles\ or\ papers\ and\ not\ pages.=This field may replace the pages field for journals deviating from the classic pagination scheme of printed journals by only enumerating articles or papers and not pages.
This\ is\ roughly\ comparable\ to\ a\ DOI\ but\ specific\ to\ a\ certain\ archive,\ repository,\ service,\ or\ system.=This is roughly comparable to a DOI but specific to a certain archive, repository, service, or system.
Title\ of\ a\ conference,\ a\ symposium,\ or\ some\ other\ event.=Title of a conference, a symposium, or some other event.
Title\ of\ a\ specific\ issue\ of\ a\ journal\ or\ other\ periodical.=Title of a specific issue of a journal or other periodical.
Title\ of\ the\ main\ publication\ this\ work\ is\ part\ of.=Title of the main publication this work is part of.
Title\ of\ the\ work.=Title of the work.
Total\ number\ of\ pages\ of\ the\ work.=Total number of pages of the work.
Total\ number\ of\ volumes\ of\ a\ multi-volume\ work.=Total number of volumes of a multi-volume work.
Type\ of\ the\ eprint\ identifier,\ e.\ g.,\ the\ name\ of\ the\ archive,\ repository,\ service,\ or\ system\ the\ eprint\ field\ refers\ to.=Type of the eprint identifier, e. g., the name of the archive, repository, service, or system the eprint field refers to.
URL\ of\ an\ online\ publication.=URL of an online publication.
Volume\ of\ a\ multi-volume\ book\ or\ a\ periodical.=Volume of a multi-volume book or a periodical.
Year\ of\ publication.=Year of publication.
This\ field\ is\ intended\ for\ recording\ abstracts,\ to\ be\ printed\ by\ a\ special\ bibliography\ style.=This field is intended for recording abstracts, to be printed by a special bibliography style.
This\ field\ may\ be\ useful\ when\ implementing\ a\ style\ for\ annotated\ bibliographies.=This field may be useful when implementing a style for annotated bibliographies.
Subtitle\ related\ to\ the\ "Booktitle".=Subtitle related to the "Booktitle".
Subtitle\ related\ to\ the\ "Maintitle".=Subtitle related to the "Maintitle".
Annex\ to\ the\ "Booktitle",\ to\ be\ printed\ in\ a\ different\ font.=Annex to the "Booktitle", to be printed in a different font.
Comment\ to\ this\ entry.=Comment to this entry.
Secondary\ editor\ performing\ a\ different\ editorial\ role,\ such\ as\ compiling,\ redacting,\ etc.=Secondary editor performing a different editorial role, such as compiling, redacting, etc.
Another\ secondary\ editor\ performing\ a\ different\ role.=Another secondary editor performing a different role.
Type\ of\ editorial\ role\ performed\ by\ the\ "Editor".=Type of editorial role performed by the "Editor".
Type\ of\ editorial\ role\ performed\ by\ the\ "Editora".=Type of editorial role performed by the "Editora".
Type\ of\ editorial\ role\ performed\ by\ the\ "Editorb".=Type of editorial role performed by the "Editorb".
Type\ of\ editorial\ role\ performed\ by\ the\ "Editorc".=Type of editorial role performed by the "Editorc".
Author(s)\ of\ a\ foreword\ to\ the\ work.=Author(s) of a foreword to the work.
International\ Standard\ Technical\ Report\ Number\ of\ a\ technical\ report.=International Standard Technical Report Number of a technical report.
International\ Standard\ Serial\ Number\ of\ a\ periodical.=International Standard Serial Number of a periodical.
Subtitle\ of\ a\ journal,\ a\ newspaper,\ or\ some\ other\ periodical.=Subtitle of a journal, a newspaper, or some other periodical.
Language(s)\ of\ the\ work.\ Languages\ may\ be\ specified\ literally\ or\ as\ localisation\ keys.=Language(s) of the work. Languages may be specified literally or as localisation keys.
Annex\ to\ the\ "Maintitle",\ to\ be\ printed\ in\ a\ different\ font.=Annex to the "Maintitle", to be printed in a different font.
Addon\ to\ be\ printed\ immediately\ after\ the\ author\ name\ in\ the\ bibliography.=Addon to be printed immediately after the author name in the bibliography.
If\ the\ work\ is\ a\ translation,\ a\ reprint,\ or\ something\ similar,\ the\ publication\ date\ of\ the\ original\ edition.=If the work is a translation, a reprint, or something similar, the publication date of the original edition.
If\ the\ work\ is\ a\ translation,\ the\ language(s)\ of\ the\ original\ work.=If the work is a translation, the language(s) of the original work.
Pagination\ of\ the\ work.\ The\ key\ should\ be\ given\ in\ the\ singular\ form.=Pagination of the work. The key should be given in the singular form.
Number\ of\ a\ partial\ volume.\ This\ field\ applies\ to\ books\ only,\ not\ to\ journals.\ It\ may\ be\ used\ when\ a\ logical\ volume\ consists\ of\ two\ or\ more\ physical\ ones.=Number of a partial volume. This field applies to books only, not to journals. It may be used when a logical volume consists of two or more physical ones.
Title\ in\ an\ abridged\ form.=Title in an abridged form.
Annex\ to\ the\ "Title",\ to\ be\ printed\ in\ a\ different\ font.=Annex to the "Title", to be printed in a different font.
Translator(s)\ of\ the\ "Title"\ or\ "Booktitle",\ depending\ on\ the\ entry\ type.\ If\ the\ translator\ is\ identical\ to\ the\ "Editor",\ the\ standard\ styles\ will\ automatically\ concatenate\ these\ fields\ in\ the\ bibliography.=Translator(s) of the "Title" or "Booktitle", depending on the entry type. If the translator is identical to the "Editor", the standard styles will automatically concatenate these fields in the bibliography.
Type\ of\ a\ "Manual",\ "Patent",\ "Report",\ or\ "Thesis".=Type of a "Manual", "Patent", "Report", or "Thesis".
This\ field\ holds\ an\ entry\ key\ for\ the\ cross-referencing\ feature.\ Child\ entries\ with\ a\ "Crossref"\ field\ inherit\ data\ from\ the\ parent\ entry\ specified\ in\ the\ "Crossref"\ field.=This field holds an entry key for the cross-referencing feature. Child entries with a "Crossref" field inherit data from the parent entry specified in the "Crossref" field.
Gender\ of\ the\ author\ or\ gender\ of\ the\ editor,\ if\ there\ is\ no\ author.=Gender of the author or gender of the editor, if there is no author.
Citation\ keys\ of\ other\ entries\ which\ have\ a\ relationship\ to\ this\ entry.=Citation keys of other entries which have a relationship to this entry.
This\ field\ is\ an\ alternative\ cross-referencing\ mechanism.\ It\ differs\ from\ "Crossref"\ in\ that\ the\ child\ entry\ will\ not\ inherit\ any\ data\ from\ the\ parent\ entry\ specified\ in\ the\ "Xref"\ field.=This field is an alternative cross-referencing mechanism. It differs from "Crossref" in that the child entry will not inherit any data from the parent entry specified in the "Xref" field.
Owner/creator\ of\ this\ entry.=Owner/creator of this entry.
Timestamp\ of\ this\ entry,\ when\ it\ has\ been\ created\ or\ last\ modified.=Timestamp of this entry, when it has been created or last modified.
User-specific\ printed\ flag,\ in\ case\ the\ entry\ has\ been\ printed.=User-specific printed flag, in case the entry has been printed.
User-specific\ priority.=User-specific priority.
User-specific\ quality\ flag,\ in\ case\ its\ quality\ is\ assured.=User-specific quality flag, in case its quality is assured.
User-specific\ ranking.=User-specific ranking.
User-specific\ read\ status.=User-specific read status.
User-specific\ relevance\ flag,\ in\ case\ the\ entry\ is\ relevant.=User-specific relevance flag, in case the entry is relevant.

Auto\ complete\ disabled.=Auto complete disabled.
Auto\ complete\ enabled.=Auto complete enabled.

Remove\ formatter\ for\ %0=Remove formatter for %0
Remove\ formatter\ '%0'=Remove formatter '%0'

An\ article\ in\ a\ journal,\ magazine,\ newspaper,\ or\ other\ periodical\ which\ forms\ a\ self-contained\ unit\ with\ its\ own\ title.=An article in a journal, magazine, newspaper, or other periodical which forms a self-contained unit with its own title.
A\ single-volume\ book\ with\ one\ or\ more\ authors\ where\ the\ authors\ share\ credit\ for\ the\ work\ as\ a\ whole.=A single-volume book with one or more authors where the authors share credit for the work as a whole.
A\ book-like\ work\ without\ a\ formal\ publisher\ or\ sponsoring\ institution.=A book-like work without a formal publisher or sponsoring institution.
A\ single-volume\ collection\ with\ multiple,\ self-contained\ contributions\ by\ distinct\ authors\ which\ have\ their\ own\ title.\ The\ work\ as\ a\ whole\ has\ no\ overall\ author\ but\ it\ will\ usually\ have\ an\ editor.=A single-volume collection with multiple, self-contained contributions by distinct authors which have their own title. The work as a whole has no overall author but it will usually have an editor.
A\ legacy\ alias\ for\ "InProceedings".=A legacy alias for "InProceedings".
A\ part\ of\ a\ book\ which\ forms\ a\ self-contained\ unit\ with\ its\ own\ title.=A part of a book which forms a self-contained unit with its own title.
A\ contribution\ to\ a\ collection\ which\ forms\ a\ self-contained\ unit\ with\ a\ distinct\ author\ and\ title.=A contribution to a collection which forms a self-contained unit with a distinct author and title.
An\ article\ in\ a\ conference\ proceedings.=An article in a conference proceedings.
Technical\ or\ other\ documentation,\ not\ necessarily\ in\ printed\ form.=Technical or other documentation, not necessarily in printed form.
A\ fallback\ type\ for\ entries\ which\ do\ not\ fit\ into\ any\ other\ category.=A fallback type for entries which do not fit into any other category.
Similar\ to\ "Thesis"\ except\ that\ the\ type\ field\ is\ optional\ and\ defaults\ to\ the\ localised\ term\ \ Master's\ thesis.=Similar to "Thesis" except that the type field is optional and defaults to the localised term  Master's thesis.
Similar\ to\ "Thesis"\ except\ that\ the\ type\ field\ is\ optional\ and\ defaults\ to\ the\ localised\ term\ PhD\ thesis.=Similar to "Thesis" except that the type field is optional and defaults to the localised term PhD thesis.
A\ single-volume\ conference\ proceedings.\ This\ type\ is\ very\ similar\ to\ "Collection".=A single-volume conference proceedings. This type is very similar to "Collection".
Similar\ to\ "Report"\ except\ that\ the\ type\ field\ is\ optional\ and\ defaults\ to\ the\ localised\ term\ technical\ report.=Similar to "Report" except that the type field is optional and defaults to the localised term technical report.
A\ work\ with\ an\ author\ and\ a\ title\ which\ has\ not\ been\ formally\ published,\ such\ as\ a\ manuscript\ or\ the\ script\ of\ a\ talk.=A work with an author and a title which has not been formally published, such as a manuscript or the script of a talk.
This\ type\ is\ similar\ to\ "InBook"\ but\ intended\ for\ works\ originally\ published\ as\ a\ stand-alone\ book.=This type is similar to "InBook" but intended for works originally published as a stand-alone book.
An\ article\ in\ a\ work\ of\ reference.\ This\ is\ a\ more\ specific\ variant\ of\ the\ generic\ "InCollection"\ entry\ type.=An article in a work of reference. This is a more specific variant of the generic "InCollection" entry type.
A\ multi-volume\ "Book".=A multi-volume "Book".
A\ multi-volume\ "Collection".=A multi-volume "Collection".
A\ multi-volume\ "Proceedings"\ entry.=A multi-volume "Proceedings" entry.
A\ multi-volume\ "Reference"\ entry.\ The\ standard\ styles\ will\ treat\ this\ entry\ type\ as\ an\ alias\ for\ "MvCollection".=A multi-volume "Reference" entry. The standard styles will treat this entry type as an alias for "MvCollection".
This\ entry\ type\ is\ intended\ for\ sources\ such\ as\ web\ sites\ which\ are\ intrinsically\ online\ resources.=This entry type is intended for sources such as web sites which are intrinsically online resources.
A\ single-volume\ work\ of\ reference\ such\ as\ an\ encyclopedia\ or\ a\ dictionary.=A single-volume work of reference such as an encyclopedia or a dictionary.
A\ technical\ report,\ research\ report,\ or\ white\ paper\ published\ by\ a\ university\ or\ some\ other\ institution.=A technical report, research report, or white paper published by a university or some other institution.
An\ entry\ set\ is\ a\ group\ of\ entries\ which\ are\ cited\ as\ a\ single\ reference\ and\ listed\ as\ a\ single\ item\ in\ the\ bibliography.=An entry set is a group of entries which are cited as a single reference and listed as a single item in the bibliography.
Supplemental\ material\ in\ a\ "Book".\ This\ type\ is\ provided\ for\ elements\ such\ as\ prefaces,\ introductions,\ forewords,\ afterwords,\ etc.\ which\ often\ have\ a\ generic\ title\ only.=Supplemental material in a "Book". This type is provided for elements such as prefaces, introductions, forewords, afterwords, etc. which often have a generic title only.
Supplemental\ material\ in\ a\ "Collection".=Supplemental material in a "Collection".
Supplemental\ material\ in\ a\ "Periodical".\ This\ type\ may\ be\ useful\ when\ referring\ to\ items\ such\ as\ regular\ columns,\ obituaries,\ letters\ to\ the\ editor,\ etc.\ which\ only\ have\ a\ generic\ title.=Supplemental material in a "Periodical". This type may be useful when referring to items such as regular columns, obituaries, letters to the editor, etc. which only have a generic title.
A\ thesis\ written\ for\ an\ educational\ institution\ to\ satisfy\ the\ requirements\ for\ a\ degree.=A thesis written for an educational institution to satisfy the requirements for a degree.
An\ alias\ for\ "Online",\ provided\ for\ jurabib\ compatibility.=An alias for "Online", provided for jurabib compatibility.
Computer\ software.\ The\ standard\ styles\ will\ treat\ this\ entry\ type\ as\ an\ alias\ for\ "Misc".=Computer software. The standard styles will treat this entry type as an alias for "Misc".
A\ data\ set\ or\ a\ similar\ collection\ of\ (mostly)\ raw\ data.=A data set or a similar collection of (mostly) raw data.

Display\ count\ of\ items\ in\ group=Display count of items in group
Remove\ the\ following\ characters\:=Remove the following characters:
Truncate=Truncate
Truncates\ a\ string\ after\ a\ given\ index.=Truncates a string after a given index.
Close\ all=Close all
Close\ all\ libraries=Close all libraries
Close\ other\ libraries=Close other libraries
Close\ others=Close others
Reveal\ in\ file\ explorer=Reveal in file explorer

Autolink\ files=Autolink files

Custom\ editor\ tabs=Custom editor tabs
Custom\ export\ formats=Custom export formats
Custom\ import\ formats=Custom import formats

No\ list\ enabled=No list enabled
Protect\ selection=Protect selection
Unprotect\ selection=Unprotect selection

Customized\ preview\ style=Customized preview style
Next\ preview\ style=Next preview style
Previous\ preview\ style=Previous preview style

(\ Note\:\ Press\ return\ to\ commit\ changes\ in\ the\ table\!\ )=( Note\: Press return to commit changes in the table\! )
New\ inproceedings=New inproceedings
Reset\ entry\ types\ and\ fields\ to\ defaults=Reset entry types and fields to defaults
This\ will\ reset\ all\ entry\ types\ to\ their\ default\ values\ and\ remove\ all\ custom\ entry\ types=This will reset all entry types to their default values and remove all custom entry types
Replace\ tabs\ with\ space=Replace tabs with space
Replace\ tabs\ with\ space\ in\ the\ field\ content.=Replace tabs with space in the field content.
Remove\ redundant\ spaces=Remove redundant spaces
Replaces\ consecutive\ spaces\ with\ a\ single\ space\ in\ the\ field\ content.=Replaces consecutive spaces with a single space in the field content.
Remove\ digits=Remove digits
Removes\ digits.=Removes digits.

Presets=Presets

Generate\ groups\ from\ keywords\ in\ the\ following\ field=Generate groups from keywords in the following field
Generate\ groups\ for\ author\ last\ names=Generate groups for author last names
Regular\ expression=Regular expression

Error\ importing.\ See\ the\ error\ log\ for\ details.=Error importing. See the error log for details.

Error\ from\ import\:\ %0=Error from import\: %0
Error\ reading\ PDF\ content\:\ %0=Error reading PDF content\: %0
Bib\ entry\ was\ successfully\ imported=Bib entry was successfully imported
File\ was\ successfully\ imported\ as\ a\ new\ entry=File was successfully imported as a new entry
No\ BibTeX\ data\ was\ found.\ An\ empty\ entry\ was\ created\ with\ file\ link=No BibTeX data was found. An empty entry was created with file link
No\ metadata\ was\ found.\ An\ empty\ entry\ was\ created\ with\ file\ link=No metadata was found. An empty entry was created with file link
Processing\ file\ %0=Processing file %0
Export\ selected=Export selected

Separate\ merged\ citations=Separate merged citations
Separate\ citations=Separate citations

Unprotect\ terms=Unprotect terms

Generate\ a\ new\ key\ for\ imported\ entries\ (overwriting\ their\ default)=Generate a new key for imported entries (overwriting their default)
Warn\ about\ duplicates\ on\ import=Warn about duplicates on import

Custom\ DOI\ URI=Custom DOI URI
Use\ custom\ DOI\ base\ URI\ for\ article\ access=Use custom DOI base URI for article access

Cited\ on\ pages=Cited on pages
Please\ move\ the\ cursor\ into\ the\ document\ text.=Please\ move\ the\ cursor\ into\ the\ document\ text.
To\ get\ the\ visual\ positions\ of\ your\ citations\ I\ need\ to\ move\ the\ cursor\ around,\ but\ could\ not\ get\ it.=To\ get\ the\ visual\ positions\ of\ your\ citations\ I\ need\ to\ move\ the\ cursor\ around,\ but\ could\ not\ get\ it.

I\ cannot\ insert\ to\ the\ cursor's\ current\ location.=I\ cannot\ insert\ to\ the\ cursor's\ current\ location.

Please\ move\ the\ cursor\ to\ the\ location\ for\ the\ new\ citation.=Please\ move\ the\ cursor\ to\ the\ location\ for\ the\ new\ citation.

Please\ create\ it\ in\ the\ document\ or\ change\ in\ the\ file\:=Please create it in the document or change in the file:

Please\ use\ the\ latter\ in\ the\ style\ file\ below\ to\ avoid\ localization\ problems.=Please use the latter in the style file below to avoid localization problems.

The\ %0\ character\ style\ '%1'\ is\ a\ display\ name\ for\ '%2'.=The %0 character style '%1' is a display name for '%2'.

The\ %0\ character\ style\ '%1'\ is\ missing\ from\ the\ document=The %0 character style '%1' is missing from the document

The\ %0\ paragraph\ style\ '%1'\ is\ a\ display\ name\ for\ '%2'.=The %0 paragraph style '%1' is a display name for '%2'.

The\ %0\ paragraph\ style\ '%1'\ is\ missing\ from\ the\ document=The %0 paragraph style '%1' is missing from the document

Error\ while\ checking\ if\ Writer\ is\ recording\ changes\ or\ has\ recorded\ changes.=Error while checking if Writer is recording changes or has recorded changes.

Cannot\ work\ with\ [Edit]/[Track\ Changes]/[Record]\ turned\ on.=Cannot work with [Edit]/[Track Changes]/[Record] turned on.

Changes\ by\ JabRef\ could\ result\ in\ unexpected\ interactions\ with\ recorded\ changes.=Changes by JabRef could result in unexpected interactions with recorded changes.

Recording\ and/or\ Recorded\ changes=Recording and/or Recorded changes

Use\ [Edit]/[Track\ Changes]/[Manage]\ to\ resolve\ them\ first.=Use [Edit]/[Track Changes]/[Manage] to resolve them first.

Unable\ to\ find\ valid\ certification\ path\ to\ requested\ target(%0),\ download\ anyway?=Unable to find valid certification path to requested target(%0), download anyway?
Download\ operation\ canceled.=Download operation canceled.

Convert\ timestamp\ field\ to\ field\ 'creationdate'=Convert timestamp field to field 'creationdate'
Convert\ timestamp\ field\ to\ field\ 'modificationdate'=Convert timestamp field to field 'modificationdate'

New\ entry\ by\ type=New entry by type

File\ '%1'\ is\ a\ duplicate\ of\ '%0'.\ Keeping\ '%0'=File '%1' is a duplicate of '%0'. Keeping '%0'

Enable\ field\ formatters=Enable field formatters
Entry\ Type=Entry Type
Entry\ types=Entry types
Others=Others
Recommended=Recommended

Authors\ and\ Title=Authors and Title
Catalog=Catalog
Catalogs=Catalogs
Select\ Catalogs\:=Select Catalogs:
Add\ Author\:=Add Author\:
Add\ Query\:=Add Query\:
Add\ Research\ Question\:=Add Research Question\:
Queries=Queries
Research\ Questions=Research Questions
Study\ Title\:=Study Title\:
Start\ new\ systematic\ literature\ review=Start new systematic literature review
Manage\ study\ definition=Manage study definition
Update\ study\ search\ results=Update study search results
Study\ repository\ could\ not\ be\ created=Study repository could not be created

All\ query\ terms\ are\ joined\ using\ the\ logical\ AND,\ and\ OR\ operators=All query terms are joined using the logical AND, and OR operators
Finalize=Finalize
If\ the\ sequence\ of\ terms\ is\ relevant\ wrap\ them\ in\ double\ quotes =If the sequence of terms is relevant wrap them in double quotes
Query\ terms\ are\ separated\ by\ spaces.=Query terms are separated by spaces.
Select\ the\ study\ directory\:=Select the study directory\:
An\ example\:=An example\:
Start\ survey=Start survey
Query=Query
Question=Question
Select\ directory=Select directory

Fulltext\ Index=Fulltext Index
Automatically\ index\ all\ linked\ files\ for\ fulltext\ search=Automatically index all linked files for fulltext search
Rebuild\ fulltext\ search\ index=Rebuild fulltext search index
Rebuild\ fulltext\ search\ index\ for\ current\ library?=Rebuild fulltext search index for current library?
Rebuilding\ fulltext\ search\ index...=Rebuilding fulltext search index...
Failed\ to\ access\ fulltext\ search\ index=Failed to access fulltext search index
Found\ match\ in\ %0=Found match in %0
On\ page\ %0=On page %0
Found\ matches\ in\ Annotations\:=Found matches in Annotations:

Fetcher\ cannot\ be\ tested\!=Fetcher cannot be tested!
Fetcher\ unknown\!=Fetcher unknown!

Character\ by\ character=Character by character
Embedded=Embedded
Entry=Entry
Parse\ Metadata\ from\ PDF.=Parse Metadata from PDF.
Symmetric\ character\ by\ character=Symmetric character by character
Symmetric\ word\ by\ word=Symmetric word by word
Verbatim=Verbatim
Word\ by\ word=Word by word
Could\ not\ extract\ Metadata\ from\:\ %0=Could not extract Metadata from: %0
Merge\ PDF\ metadata=Merge PDF metadata

Add\ certificate=Add certificate
Serial\ number=Serial number
Issuer=Issuer
Valid\ from=Valid from
Valid\ to=Valid to
Signature\ algorithm=Signature algorithm
Version=Version

Error\ downloading=Error downloading

No\ data\ was\ found\ for\ the\ identifier=No data was found for the identifier
Server\ not\ available=Server not available
Fetching\ information\ using\ %0=Fetching information using %0
Look\ up\ identifier=Look up identifier
Bibliographic\ data\ not\ found.\ Cause\ is\ likely\ the\ client\ side.\ Please\ check\ connection\ and\ identifier\ for\ correctness.=Bibliographic data not found. Cause is likely the client side. Please check connection and identifier for correctness.
Bibliographic\ data\ not\ found.\ Cause\ is\ likely\ the\ server\ side.\ Please\ try\ again\ later.=Bibliographic data not found. Cause is likely the server side. Please try again later.
Error\ message\ %0=Error message %0
Identifier\ not\ found=Identifier not found

Custom\ API\ key=Custom API key
Check\ %0\ API\ Key\ Setting=Check %0 API Key Setting

Edit\ content=Edit content
Copy\ or\ Move\ content=Copy or Move content
Overwrite\ field\ content=Overwrite field content
Set=Set
Append=Append
Clear\ field\ content=Clear field content
Set\ or\ append\ content=Set or append content
Edit\ field\ content\ for\ selected\ entries=Edit field content for selected entries
Rename=Rename
Copy\ content=Copy content
Move\ content=Move content
Swap\ content=Swap content
Copy\ or\ move\ the\ content\ of\ one\ field\ to\ another=Copy or move the content of one field to another
Automatic\ field\ editor=Automatic field editor
From=From
Keep\ Modifications=Keep Modifications
To=To
Open\ Link=Open Link
Highlight\ words=Highlight words
Highlight\ characters=Highlight characters
Unified\ View=Unified View
Split\ View=Split View
Plain\ Text=Plain Text
Show\ Diff=Show Diff
Only\ show\ changed\ fields=Only show changed fields


# AI
AI=AI
AI\ chat=AI chat
AI\ chat\ with\ full-text\ article=AI chat with full-text article
As\ soon\ as\ you\ ask\ a\ question,\ the\ text\ content\ of\ all\ PDFs\ attached\ to\ the\ entry\ are\ send\ to\ OpenAI.=As soon as you ask a question, the text content of all PDFs attached to the entry are send to OpenAI.
Enable\ chat\ with\ attached\ PDF\ files=Enable chat with attached PDF files
I\ agree=I agree
OpenAI\ API\ token=OpenAI API token
Please\ attach\ at\ least\ one\ PDF\ file\ to\ enable\ chatting\ with\ PDF\ files.=Please attach at least one PDF file to enable chatting with PDF files.
Privacy\ notice=Privacy notice
Show\ 'AI\ Chat'\ tab=Show 'AI Chat' tab
Submit=Submit
The\ OpenAI\ token\ cannot\ be\ empty=The OpenAI token cannot be empty
The\ privacy\ policy\ of\ OpenAI\ applies.\ You\ find\ it\ at=The privacy policy of OpenAI applies. You find it at
Unable\ to\ chat=Unable to chat
The\ AI\ may\ generate\ inaccurate\ or\ inappropriate\ responses.\ Please\ verify\ any\ information\ provided.=The AI may generate inaccurate or inappropriate responses. Please verify any information provided.
JabRef\ uses\ OpenAI\ to\ enable\ 'chatting'\ with\ PDF\ files.\ OpenAI\ is\ an\ external\ service.\ To\ enable\ JabRef\ chatting\ with\ PDF\ files,\ the\ content\ of\ the\ PDF\ files\ need\ to\ be\ shared\ with\ OpenAI.=JabRef uses OpenAI to enable 'chatting' with PDF files. OpenAI is an external service. To enable JabRef chatting with PDF files, the content of the PDF files need to be shared with OpenAI.
Are\ you\ sure\ you\ want\ to\ clear\ the\ chat\ history\ with\ this\ library\ entry?=Are you sure you want to clear the chat history with this library entry?
Clear\ chat\ history=Clear chat history
Customize\ AI\ settings=Customize AI settings
Document\ splitter\ -\ chunk\ size=Document splitter - chunk size
Document\ splitter\ -\ overlap\ size=Document splitter - overlap size
Document\ splitter\ chunk\ size\ must\ be\ greater\ than\ 0=Document splitter chunk size must be greater than 0
Document\ splitter\ overlap\ size\ must\ be\ greater\ than\ 0\ and\ less\ than\ chunk\ size=Document splitter overlap size must be greater than 0 and less than chunk size
Embedding\ model=Embedding model
Embeddings\ generation=Embeddings generation
Expert\ settings=Expert settings
Generated\ embeddings\ %0\ of\ %1\ linked\ files=Generated embeddings %0 of %1 linked files
Instruction\ for\ AI\ (also\ known\ as\ 'system\ message')=Instruction for AI (also known as 'system message')
Leave\ these\ fields\ as\ is,\ if\ you\ are\ not\ sure\ of\ their\ purpose.=Leave these fields as is, if you are not sure of their purpose.
Message\ window\ size=Message window size
Message\ window\ size\ must\ be\ greater\ than\ 0=Message window size must be greater than 0
Only\ PDF\ files\ are\ supported.=Only PDF files are supported.
OpenAI\ model=OpenAI model
Please\ provide\ a\ non-empty\ and\ unique\ citation\ key\ for\ this\ entry.=Please provide a non-empty and unique citation key for this entry.
Please\ wait=Please wait
RAG\ -\ maximum\ results\ count=RAG - maximum results count
RAG\ -\ minimum\ score=RAG - minimum score
RAG\ max\ results\ count\ must\ be\ greater\ than\ 0=RAG max results count must be greater than 0
RAG\ min\ score\ must\ be\ greater\ than\ 0\ and\ less\ than\ 1=RAG min score must be greater than 0 and less than 1
Regenerate\ embeddings\ cache=Regenerate embeddings cache
Regenerate\ embeddings\ cache\ for\ current\ library?=Regenerate embeddings cache for current library?
Regenerating\ embeddings\ cache...=Regenerating embeddings cache...
Reset\ expert\ settings\ to\ default=Reset expert settings to default
Temperature=Temperature
Temperature\ must\ be\ between\ 0\ and\ 2=Temperature must be between 0 and 2
The\ embeddings\ of\ the\ file\ are\ currently\ being\ generated.\ Please\ wait,\ and\ at\ the\ end\ you\ will\ be\ able\ to\ chat.=The embeddings of the file are currently being generated. Please wait, and at the end you will be able to chat.
The\ system\ message\ cannot\ be\ empty=The system message cannot be empty
These\ parameters\ affect\ how\ AI\ will\ answer\ you\ questions.=These parameters affect how AI will answer you questions.


Edit\ file\ link=Edit file link

(Note\:\ If\ original\ entries\ lack\ keywords\ to\ qualify\ for\ the\ new\ group\ configuration,\ confirming\ here\ will\ add\ them)=(Note: If original entries lack keywords to qualify for the new group configuration, confirming here will add them)
Assign=Assign
Do\ not\ assign=Do not assign

Error\ occurred\ %0=Error occurred %0
Left\ Entry=Left Entry
Merge\ %0=Merge %0
Right\ Entry=Right Entry
Unmerge\ %0=Unmerge %0
plain\ text=plain text

The\ %0s\ are\ the\ same.\ However,\ the\ order\ of\ field\ content\ differs=The %0s are the same. However, the order of field content differs

Keep\ from\ import=Keep from import
Keep\ merged=Keep merged
Keep\ existing\ entry=Keep existing entry

No\ entries\ corresponding\ to\ given\ query=No entries corresponding to given query

Review\ backup=Review\ backup
A\ backup\ file\ for\ '%0'\ was\ found\ at\ [%1]=A backup file for '%0' was found at [%1]
Do\ you\ want\ to\ recover\ the\ library\ from\ the\ backup\ file?=Do you want to recover the library from the backup file?
This\ could\ indicate\ that\ JabRef\ did\ not\ shut\ down\ cleanly\ last\ time\ the\ file\ was\ used.=This could indicate that JabRef did not shut down cleanly last time the file was used.

Use\ the\ field\ FJournal\ to\ store\ the\ full\ journal\ name\ for\ (un)abbreviations\ in\ the\ entry=Use the field FJournal to store the full journal name for (un)abbreviations in the entry

Library\ to\ import\ into=Library to import into

Enable\ web\ search=Enable web search
Web\ search\ disabled=Web search disabled

Multiline=Multiline

Unable\ to\ open\ linked\ eprint.\ Please\ set\ the\ eprinttype\ field=Unable to open linked eprint. Please set the eprinttype field
Unable\ to\ open\ linked\ eprint.\ Please\ verify\ that\ the\ eprint\ field\ has\ a\ valid\ '%0'\ id=Unable to open linked eprint. Please verify that the eprint field has a valid '%0' id

Search\ from\ history...=Search from history...
your\ search\ history\ is\ empty=your search history is empty
Clear\ history=Clear history

File=File
file=file
File\ directory\ is\ not\ set\ or\ does\ not\ exist\!=File directory is not set or does not exist!
File\ exists=File exists
File\ not\ found=File not found

Delete\ '%0'=Delete '%0'
Delete\ %0\ files=Delete %0 files
How\ should\ these\ files\ be\ handled?=How should these files be handled?
Permanently\ delete\ local\ file=Permanently delete local file
Delete\ from\ disk=Delete from disk
Move\ file(s)\ to\ trash=Move file(s) to trash
Keep\ file(s)=Keep file(s)
Error\ accessing\ file\ '%0'.=Error accessing file '%0'.
Cannot\ delete\ file\ '%0'=Cannot delete file '%0'
This\ operation\ requires\ selected\ linked\ files.=This operation requires selected linked files.
Move\ deleted\ files\ to\ trash\ (instead\ of\ deleting\ them)=Move deleted files to trash (instead of deleting them)

File\ permission\ error=File permission error
JabRef\ does\ not\ have\ permission\ to\ access\ %s=JabRef does not have permission to access %s

Problem\ finding\ files.\ See\ error\ log\ for\ details.=Problem finding files. See error log for details.
Path\ to\ %0=Path to %0

Create\ backup=Create backup
Automatically\ search\ and\ show\ unlinked\ files\ in\ the\ entry\ editor=Automatically search and show unlinked files in the entry editor

File\ "%0"\ cannot\ be\ added\!=File "%0" cannot be added!
Illegal\ characters\ in\ the\ file\ name\ detected.\nFile\ will\ be\ renamed\ to\ "%0"\ and\ added.=Illegal characters in the file name detected.\nFile will be renamed to "%0" and added.
Rename\ and\ add=Rename and add

401\ Unauthorized\:\ Access\ Denied.\ You\ are\ not\ authorized\ to\ access\ this\ resource.\ Please\ check\ your\ credentials\ and\ try\ again.\ If\ you\ believe\ you\ should\ have\ access,\ please\ contact\ the\ administrator\ for\ assistance.\nURL\:\ %0\ \n\ %1=401 Unauthorized: Access Denied. You are not authorized to access this resource. Please check your credentials and try again. If you believe you should have access, please contact the administrator for assistance.\nURL: %0 \n %1
403\ Forbidden\:\ Access\ Denied.\ You\ do\ not\ have\ permission\ to\ access\ this\ resource.\ Please\ contact\ the\ administrator\ for\ assistance\ or\ try\ a\ different\ action.\nURL\:\ %0\ \n\ %1=403 Forbidden: Access Denied. You do not have permission to access this resource. Please contact the administrator for assistance or try a different action.\nURL: %0 \n %1
404\ Not\ Found\ Error\:\ The\ requested\ resource\ could\ not\ be\ found.\ It\ seems\ that\ the\ file\ you\ are\ trying\ to\ download\ is\ not\ available\ or\ has\ been\ moved.\ Please\ verify\ the\ URL\ and\ try\ again.\ If\ you\ believe\ this\ is\ an\ error,\ please\ contact\ the\ administrator\ for\ further\ assistance.\nURL\:\ %0\ \n\ %1=404 Not Found Error: The requested resource could not be found. It seems that the file you are trying to download is not available or has been moved. Please verify the URL and try again. If you believe this is an error, please contact the administrator for further assistance.\nURL: %0 \n %1
Error\ downloading\ from\ URL.\ Cause\ is\ likely\ the\ server\ side.\ HTTP\ Error\ %0\ \n\ %1\ \nURL\:\ %2\ \nPlease\ try\ again\ later\ or\ contact\ the\ server\ administrator.=Error downloading from URL. Cause is likely the server side. HTTP Error %0 \n %1 \nURL: %2 \nPlease try again later or contact the server administrator.
Error\ message\:\ %0\ \nURL\:\ %1\ \nPlease\ check\ the\ URL\ and\ try\ again.=Error message: %0 \nURL: %1 \nPlease check the URL and try again.
Failed\ to\ download\ from\ URL=Failed to download from URL

Finished=Finished
Finished\ writing\ metadata\ for\ library\ %0\ (%1\ succeeded,\ %2\ skipped,\ %3\ errors).=Finished writing metadata for library %0 (%1 succeeded, %2 skipped, %3 errors).
Processing...=Processing...
Writing\ metadata\ to\ %0=Writing metadata to %0

Get\ more\ themes...=Get more themes...

Miscellaneous=Miscellaneous
File-related=File-related

Add\ selected\ entries\ to\ database=Add selected entries to database
The\ selected\ entry\ doesn't\ have\ a\ DOI\ linked\ to\ it.\ Lookup\ a\ DOI\ and\ try\ again.=The selected entry doesn't have a DOI linked to it. Lookup a DOI and try again.
Cited\ By=Cited By
Cites=Cites
No\ articles\ found=No articles found
Restart\ search=Restart search
Cancel\ search=Cancel search
Select\ entry=Select entry
Search\ aborted!=Search aborted!
Citation\ relations=Citation relations
Show\ articles\ related\ by\ citation=Show articles related by citation
Error\ while\ fetching\ citing\ entries\:\ %0=Error while fetching citing entries: %0
Help\ on\ external\ applications=Help on external applications
Identifier-based\ Web\ Search=Identifier-based Web Search

Related\ articles=Related articles
Show\ 'Related\ Articles'\ tab=Show 'Related Articles' tab

Pushing\ citations\ to\ TeXShop\ is\ only\ possible\ on\ macOS\!=Pushing citations to TeXShop is only possible on macOS!

Single\ instance=Single instance

Copied\ %0\ entry(ies)=Copied %0 entry(ies)
Cut\ %0\ entry(ies)=Cut %0 entry(ies)
Deleted\ %0\ entry(ies)=Deleted %0 entry(ies)

Enable\ Journal\ Information\ Fetching?=Enable Journal Information Fetching?
Would\ you\ like\ to\ enable\ fetching\ of\ journal\ information?\ This\ can\ be\ changed\ later\ in\ %0\ >\ %1.=Would you like to enable fetching of journal information? This can be changed later in %0 > %1.
Enable=Enable
Keep\ disabled=Keep disabled

Hide\ user\ comments=Hide user comments
Show\ user\ comments\ field=Show user comments field

More\ options...=More options...
Treat\ all\ duplicates\ entries\ the\ same\ way=Treat all duplicates entries the same way
Ask\ every\ time=Ask every time

Value\ is\ not\ in\ Unicode's\ Normalization\ Form\ "Canonical\ Composition"\ (NFC)\ format=Value is not in Unicode's Normalization Form "Canonical Composition" (NFC) format

Group\ icons=Group icons
Source\ URL=Source URL
Redownload\ file=Redownload file
Redownload\ missing\ files=Redownload missing files
Redownload\ missing\ files\ for\ current\ library?=Redownload missing files for current library?

Note\:\ The\ study\ directory\ should\ be\ empty.=Note: The study directory should be empty.
Warning\:\ The\ selected\ directory\ is\ not\ empty.=Warning: The selected directory is not empty.
Warning\:\ Failed\ to\ check\ if\ the\ directory\ is\ empty.=Warning: Failed to check if the directory is empty.
Warning\:\ The\ selected\ directory\ is\ not\ a\ valid\ directory.=Warning: The selected directory is not a valid directory.
<<<<<<< HEAD
=======

Currently\ selected\ JStyle\:\ '%0' = Currently selected JStyle: '%0'
Currently\ selected\ CSL\ Style\:\ '%0' = Currently selected CSL Style: '%0'
>>>>>>> 003587c9
<|MERGE_RESOLUTION|>--- conflicted
+++ resolved
@@ -2699,9 +2699,6 @@
 Warning\:\ The\ selected\ directory\ is\ not\ empty.=Warning: The selected directory is not empty.
 Warning\:\ Failed\ to\ check\ if\ the\ directory\ is\ empty.=Warning: Failed to check if the directory is empty.
 Warning\:\ The\ selected\ directory\ is\ not\ a\ valid\ directory.=Warning: The selected directory is not a valid directory.
-<<<<<<< HEAD
-=======
 
 Currently\ selected\ JStyle\:\ '%0' = Currently selected JStyle: '%0'
-Currently\ selected\ CSL\ Style\:\ '%0' = Currently selected CSL Style: '%0'
->>>>>>> 003587c9
+Currently\ selected\ CSL\ Style\:\ '%0' = Currently selected CSL Style: '%0'