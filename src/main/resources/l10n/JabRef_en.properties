%0\ contains\ the\ regular\ expression\ <b>%1</b>=%0 contains the regular expression <b>%1</b>

%0\ contains\ the\ term\ <b>%1</b>=%0 contains the term <b>%1</b>

%0\ doesn't\ contain\ the\ regular\ expression\ <b>%1</b>=%0 doesn't contain the regular expression <b>%1</b>

%0\ doesn't\ contain\ the\ term\ <b>%1</b>=%0 doesn't contain the term <b>%1</b>

%0\ export\ successful=%0 export successful

%0\ matches\ the\ regular\ expression\ <b>%1</b>=%0 matches the regular expression <b>%1</b>

%0\ matches\ the\ term\ <b>%1</b>=%0 matches the term <b>%1</b>

Abbreviate\ journal\ names\ of\ the\ selected\ entries\ (ISO\ abbreviation)=Abbreviate journal names of the selected entries (ISO abbreviation)
Abbreviate\ journal\ names\ of\ the\ selected\ entries\ (MEDLINE\ abbreviation)=Abbreviate journal names of the selected entries (MEDLINE abbreviation)

Abbreviate\ names=Abbreviate names
Abbreviated\ %0\ journal\ names.=Abbreviated %0 journal names.

Abbreviation=Abbreviation

About\ JabRef=About JabRef

Abstract=Abstract

Accept=Accept

Accept\ change=Accept change

Accept\ recommendations\ from\ Mr.\ DLib=Accept recommendations from Mr. DLib

Action=Action

Add=Add

Add\ a\ (compiled)\ custom\ Importer\ class\ from\ a\ class\ path.=Add a (compiled) custom Importer class from a class path.
The\ path\ need\ not\ be\ on\ the\ classpath\ of\ JabRef.=The path need not be on the classpath of JabRef.

Add\ a\ regular\ expression\ for\ the\ key\ pattern.=Add a regular expression for the key pattern.

Add\ selected\ entries\ to\ this\ group=Add selected entries to this group

Add\ subgroup=Add subgroup

Added\ group\ "%0".=Added group "%0".

Added\ string=Added string

Additionally,\ entries\ whose\ <b>%0</b>\ field\ does\ not\ contain\ <b>%1</b>\ can\ be\ assigned\ manually\ to\ this\ group\ by\ selecting\ them\ then\ using\ either\ drag\ and\ drop\ or\ the\ context\ menu.\ This\ process\ adds\ the\ term\ <b>%1</b>\ to\ each\ entry's\ <b>%0</b>\ field.\ Entries\ can\ be\ removed\ manually\ from\ this\ group\ by\ selecting\ them\ then\ using\ the\ context\ menu.\ This\ process\ removes\ the\ term\ <b>%1</b>\ from\ each\ entry's\ <b>%0</b>\ field.=Additionally, entries whose <b>%0</b> field does not contain <b>%1</b> can be assigned manually to this group by selecting them then using either drag and drop or the context menu. This process adds the term <b>%1</b> to each entry's <b>%0</b> field. Entries can be removed manually from this group by selecting them then using the context menu. This process removes the term <b>%1</b> from each entry's <b>%0</b> field.

Advanced=Advanced
All\ entries=All entries
All\ entries\ of\ this\ type\ will\ be\ declared\ typeless.\ Continue?=All entries of this type will be declared typeless. Continue?

Always\ reformat\ BIB\ file\ on\ save\ and\ export=Always reformat BIB file on save and export

and=and

any\ field\ that\ matches\ the\ regular\ expression\ <b>%0</b>=any field that matches the regular expression <b>%0</b>

Appearance=Appearance

Append\ contents\ from\ a\ BibTeX\ library\ into\ the\ currently\ viewed\ library=Append contents from a BibTeX library into the currently viewed library

Append\ library=Append library

Application=Application

Apply=Apply

Arguments\ passed\ on\ to\ running\ JabRef\ instance.\ Shutting\ down.=Arguments passed on to running JabRef instance. Shutting down.

Assign\ the\ original\ group's\ entries\ to\ this\ group?=Assign the original group's entries to this group?

Assigned\ %0\ entries\ to\ group\ "%1".=Assigned %0 entries to group "%1".

Assigned\ 1\ entry\ to\ group\ "%0".=Assigned 1 entry to group "%0".

Autogenerate\ BibTeX\ keys=Autogenerate BibTeX keys

Autolink\ files\ with\ names\ starting\ with\ the\ BibTeX\ key=Autolink files with names starting with the BibTeX key

Autolink\ only\ files\ that\ match\ the\ BibTeX\ key=Autolink only files that match the BibTeX key

Automatically\ create\ groups=Automatically create groups

Automatically\ remove\ exact\ duplicates=Automatically remove exact duplicates

AUX\ file\ import=AUX file import

Available\ export\ formats=Available export formats

Available\ import\ formats=Available import formats

Backup\ old\ file\ when\ saving=Backup old file when saving

%0\ source=%0 source

Browse=Browse

by=by
The\ conflicting\ fields\ of\ these\ entries\ will\ be\ merged\ into\ the\ 'Comment'\ field.=The conflicting fields of these entries will be merged into the 'Comment' field.

Cancel=Cancel
Cannot\ create\ group=Cannot create group

Cannot\ create\ group.\ Please\ create\ a\ library\ first.=Cannot create group. Please create a library first.

Cannot\ merge\ this\ change=Cannot merge this change

case\ insensitive=case insensitive

case\ sensitive=case sensitive

Case\ sensitive=Case sensitive

change\ assignment\ of\ entries=change assignment of entries

Change\ case=Change case

Change\ entry\ type=Change entry type


Change\ of\ Grouping\ Method=Change of Grouping Method

change\ preamble=change preamble

Changed\ language\ settings=Changed language settings

Changed\ preamble=Changed preamble

Cite\ command=Cite command

Clear=Clear

Clear\ fields=Clear fields

Close\ entry=Close entry

Close\ dialog=Close dialog

Close\ the\ current\ library=Close the current library

Close\ window=Close window

Closed\ library=Closed library

Comments=Comments

Contained\ in=Contained in

Content=Content

Copied=Copied


Copy=Copy

Copy\ BibTeX\ key=Copy BibTeX key

Copy\ to\ clipboard=Copy to clipboard

Could\ not\ call\ executable=Could not call executable

Could\ not\ export\ file=Could not export file

Could\ not\ export\ preferences=Could not export preferences

Could\ not\ find\ a\ suitable\ import\ format.=Could not find a suitable import format.
Could\ not\ import\ preferences=Could not import preferences

Could\ not\ instantiate\ %0=Could not instantiate %0
Could\ not\ instantiate\ %0\ %1=Could not instantiate %0 %1
Could\ not\ instantiate\ %0.\ Have\ you\ chosen\ the\ correct\ package\ path?=Could not instantiate %0. Have you chosen the correct package path?
Could\ not\ open\ link=Could not open link

Could\ not\ print\ preview=Could not print preview

Could\ not\ run\ the\ 'vim'\ program.=Could not run the 'vim' program.

Could\ not\ save\ file.=Could not save file.
Character\ encoding\ '%0'\ is\ not\ supported.=Character encoding '%0' is not supported.

Create\ custom\ fields\ for\ each\ BibTeX\ entry=Create custom fields for each BibTeX entry

crossreferenced\ entries\ included=crossreferenced entries included

Current\ content=Current content

Current\ value=Current value

Custom\ entry\ types=Custom entry types

Custom\ entry\ types\ found\ in\ file=Custom entry types found in file

Customize\ entry\ types=Customize entry types

Customize\ key\ bindings=Customize key bindings

Cut=Cut

cut\ entries=cut entries

cut\ entry=cut entry


Library\ encoding=Library encoding

Library\ properties=Library properties

Date\ format=Date format

Default=Default

Default\ encoding=Default encoding

Default\ grouping\ field=Default grouping field

Default\ pattern=Default pattern
Execute\ default\ action\ in\ dialog=Execute default action in dialog

Delete=Delete

Delete\ custom\ format=Delete custom format

delete\ entries=delete entries

Delete\ entry=Delete entry

delete\ entry=delete entry

Delete\ multiple\ entries=Delete multiple entries

Delete\ rows=Delete rows

Deleted=Deleted

Permanently\ delete\ local\ file=Permanently delete local file

Descending=Descending

Description=Description

Disable\ this\ confirmation\ dialog=Disable this confirmation dialog

Display\ all\ entries\ belonging\ to\ one\ or\ more\ of\ the\ selected\ groups.=Display all entries belonging to one or more of the selected groups.

Display\ all\ error\ messages=Display all error messages

Display\ help\ on\ command\ line\ options=Display help on command line options

Display\ only\ entries\ belonging\ to\ all\ selected\ groups.=Display only entries belonging to all selected groups.
Display\ version=Display version

Do\ not\ abbreviate\ names=Do not abbreviate names

Do\ not\ import\ entry=Do not import entry

Do\ not\ open\ any\ files\ at\ startup=Do not open any files at startup

Do\ not\ overwrite\ existing\ keys=Do not overwrite existing keys

Do\ not\ wrap\ the\ following\ fields\ when\ saving=Do not wrap the following fields when saving
Do\ not\ write\ the\ following\ fields\ to\ XMP\ Metadata\:=Do not write the following fields to XMP Metadata:

Donate\ to\ JabRef=Donate to JabRef

Down=Down

Download\ file=Download file
duplicate\ removal=duplicate removal

Duplicate\ string\ name=Duplicate string name

Duplicates\ found=Duplicates found

Dynamic\ groups=Dynamic groups

Dynamically\ group\ entries\ by\ a\ free-form\ search\ expression=Dynamically group entries by a free-form search expression

Dynamically\ group\ entries\ by\ searching\ a\ field\ for\ a\ keyword=Dynamically group entries by searching a field for a keyword

Each\ line\ must\ be\ of\ the\ following\ form=Each line must be of the following form

Edit=Edit

Edit\ entry=Edit entry
Edit\ file\ type=Edit file type

Edit\ group=Edit group


Edit\ preamble=Edit preamble
Edit\ strings=Edit strings
Editor\ options=Editor options

empty\ library=empty library
Enable\ word/name\ autocompletion=Enable word/name autocompletion

Enter\ URL\ to\ download=Enter URL to download

entries=entries

Entries\ cannot\ be\ manually\ assigned\ to\ or\ removed\ from\ this\ group.=Entries cannot be manually assigned to or removed from this group.

Entries\ exported\ to\ clipboard=Entries exported to clipboard


entry=entry

Entry\ editor=Entry editor

Entry\ preview=Entry preview

Entry\ table=Entry table

Entry\ table\ columns=Entry table columns
Entry\ Title\ (Required\ to\ deliver\ recommendations.)=Entry Title (Required to deliver recommendations.)

Entry\ type=Entry type

Entry\ type\ names\ are\ not\ allowed\ to\ contain\ white\ space\ or\ the\ following\ characters=Entry type names are not allowed to contain white space or the following characters

Entry\ types=Entry types

Error=Error

Error\ occurred\ when\ parsing\ entry=Error occurred when parsing entry

Error\ opening\ file=Error opening file

Error\ while\ fetching\ from\ Mr.DLib.=Error while fetching from Mr.DLib.

Error\ while\ writing=Error while writing

'%0'\ exists.\ Overwrite\ file?='%0' exists. Overwrite file?

Export=Export

Export\ preferences=Export preferences

Export\ preferences\ to\ file=Export preferences to file

Export\ to\ clipboard=Export to clipboard

Export\ to\ text\ file.=Export to text file.

Exporting=Exporting
Extension=Extension

External\ changes=External changes

External\ file\ links=External file links

External\ programs=External programs

External\ viewer\ called=External viewer called

Field=Field

field=field

Field\ name=Field name
Field\ names\ are\ not\ allowed\ to\ contain\ white\ space\ or\ the\ following\ characters=Field names are not allowed to contain white space or the following characters

Field\ to\ group\ by=Field to group by

File=File

file=file
File\ '%0'\ is\ already\ open.=File '%0' is already open.
File\ directory\ is\ not\ set\ or\ does\ not\ exist\!=File directory is not set or does not exist!

File\ exists=File exists

File\ not\ found=File not found
filename=filename

Files\ opened=Files opened

Filter=Filter

Finished\ automatically\ setting\ external\ links.=Finished automatically setting external links.

Finished\ writing\ XMP\ for\ %0\ file\ (%1\ skipped,\ %2\ errors).=Finished writing XMP for %0 file (%1 skipped, %2 errors).

First\ select\ the\ entries\ you\ want\ keys\ to\ be\ generated\ for.=First select the entries you want keys to be generated for.

Fit\ table\ horizontally\ on\ screen=Fit table horizontally on screen

Float=Float
Format\:\ Tab\:field;field;...\ (e.g.\ General\:url;pdf;note...)=Format\: Tab\:field;field;... (e.g. General\:url;pdf;note...)

Format\ of\ author\ and\ editor\ names=Format of author and editor names
Format\ string=Format string

Format\ used=Format used
Formatter\ name=Formatter name

found\ in\ AUX\ file=found in AUX file

Further\ information\ about\ Mr\ DLib.\ for\ JabRef\ users.=Further information about Mr DLib. for JabRef users.

General=General

General\ Fields=General Fields

Generate=Generate

Generate\ BibTeX\ key=Generate BibTeX key

Generate\ keys=Generate keys

Generate\ keys\ before\ saving\ (for\ entries\ without\ a\ key)=Generate keys before saving (for entries without a key)

Generated\ BibTeX\ key\ for=Generated BibTeX key for

Generating\ BibTeX\ key\ for=Generating BibTeX key for
Get\ fulltext=Get fulltext

Gray\ out\ non-hits=Gray out non-hits

Groups=Groups
has/have\ both\ a\ 'Comment'\ and\ a\ 'Review'\ field.=has/have both a 'Comment' and a 'Review' field.

Have\ you\ chosen\ the\ correct\ package\ path?=Have you chosen the correct package path?

Help=Help

Help\ on\ key\ patterns=Help on key patterns
Help\ on\ regular\ expression\ search=Help on regular expression search

Hide\ non-hits=Hide non-hits

Hierarchical\ context=Hierarchical context

Highlight=Highlight
Marking=Marking
Underline=Underline
Empty\ Highlight=Empty Highlight
Empty\ Marking=Empty Marking
Empty\ Underline=Empty Underline
The\ marked\ area\ does\ not\ contain\ any\ legible\ text!=The marked area does not contain any legible text!

Hint\:\ To\ search\ specific\ fields\ only,\ enter\ for\ example\:<p><tt>author\=smith\ and\ title\=electrical</tt>=Hint: To search specific fields only, enter for example:<p><tt>author=smith and title=electrical</tt>

HTML\ table=HTML table
HTML\ table\ (with\ Abstract\ &\ BibTeX)=HTML table (with Abstract & BibTeX)
Icon=Icon

Ignore=Ignore

Import=Import

Import\ and\ keep\ old\ entry=Import and keep old entry

Import\ and\ remove\ old\ entry=Import and remove old entry

Import\ entries=Import entries
Import\ file=Import file

Import\ group\ definitions=Import group definitions

Import\ name=Import name

Import\ preferences=Import preferences

Import\ preferences\ from\ file=Import preferences from file

Import\ strings=Import strings

Import\ to\ open\ tab=Import to open tab

Import\ word\ selector\ definitions=Import word selector definitions

Imported\ entries=Imported entries

Imported\ from\ library=Imported from library

Importer\ class=Importer class

Importing=Importing

Importing\ in\ unknown\ format=Importing in unknown format

Include\ subgroups\:\ When\ selected,\ view\ entries\ contained\ in\ this\ group\ or\ its\ subgroups=Include subgroups: When selected, view entries contained in this group or its subgroups

Independent\ group\:\ When\ selected,\ view\ only\ this\ group's\ entries=Independent group: When selected, view only this group's entries
I\ Agree=I Agree
Insert\ rows=Insert rows

Intersection=Intersection

Invalid\ BibTeX\ key=Invalid BibTeX key

Invalid\ date\ format=Invalid date format

Invalid\ URL=Invalid URL

Online\ help=Online help
JabRef\ Language\ (Provides\ for\ better\ recommendations\ by\ giving\ an\ indication\ of\ user's\ preferred\ language.)=JabRef Language (Provides for better recommendations by giving an indication of user's preferred language.)

JabRef\ preferences=JabRef preferences
JabRef\ requests\ recommendations\ from\ Mr.\ DLib,\ which\ is\ an\ external\ service.\ To\ enable\ Mr.\ DLib\ to\ calculate\ recommendations,\ some\ of\ your\ data\ must\ be\ shared\ with\ Mr.\ DLib.\ Generally,\ the\ more\ data\ is\ shared\ the\ better\ recommendations\ can\ be\ calculated.\ However,\ we\ understand\ that\ some\ of\ your\ data\ in\ JabRef\ is\ sensitive,\ and\ you\ may\ not\ want\ to\ share\ it.\ Therefore,\ Mr.\ DLib\ offers\ a\ choice\ of\ which\ data\ you\ would\ like\ to\ share.=JabRef requests recommendations from Mr. DLib, which is an external service. To enable Mr. DLib to calculate recommendations, some of your data must be shared with Mr. DLib. Generally, the more data is shared the better recommendations can be calculated. However, we understand that some of your data in JabRef is sensitive, and you may not want to share it. Therefore, Mr. DLib offers a choice of which data you would like to share.
JabRef\ Version\ (Required\ to\ ensure\ backwards\ compatibility\ with\ Mr.\ DLib's\ Web\ Service)=JabRef Version (Required to ensure backwards compatibility with Mr. DLib's Web Service)

Journal\ abbreviations=Journal abbreviations
Keep\ both=Keep both

Key\ bindings=Key bindings

Key\ bindings\ changed=Key bindings changed

Key\ generator\ settings=Key generator settings

Key\ pattern=Key pattern

keys\ in\ library=keys in library

Keyword=Keyword

Label=Label

Language=Language

Last\ modified=Last modified
LaTeX\ AUX\ file\:=LaTeX AUX file\:

Left=Left

Link=Link
Listen\ for\ remote\ operation\ on\ port=Listen for remote operation on port
Load\ and\ Save\ preferences\ from/to\ jabref.xml\ on\ start-up\ (memory\ stick\ mode)=Load and Save preferences from/to jabref.xml on start-up (memory stick mode)

Main\ file\ directory=Main file directory

Manage\ custom\ exports=Manage custom exports

Manage\ custom\ imports=Manage custom imports
Manage\ external\ file\ types=Manage external file types

Mark\ new\ entries\ with\ addition\ date=Mark new entries with addition date

Mark\ new\ entries\ with\ owner\ name=Mark new entries with owner name

Memory\ stick\ mode=Memory stick mode

Merged\ external\ changes=Merged external changes
Merge\ fields=Merge fields

Modification\ of\ field=Modification of field

Modified\ group\ "%0".=Modified group "%0".

Modified\ groups=Modified groups

Modified\ string=Modified string

Modify=Modify

Move\ down=Move down

move\ group=move group

Move\ up=Move up

Moved\ group\ "%0".=Moved group "%0".

Name=Name
Name\ formatter=Name formatter

Natbib\ style=Natbib style

nested\ AUX\ files=nested AUX files
new=new

New\ BibTeX\ sublibrary=New BibTeX sublibrary
New\ library\ created.=New library created.

New\ group=New group

New\ string=New string

Next\ entry=Next entry
no\ base-BibTeX-file\ specified=no base-BibTeX-file specified

no\ library\ generated=no library generated

No\ entries\ found.\ Please\ make\ sure\ you\ are\ using\ the\ correct\ import\ filter.=No entries found. Please make sure you are using the correct import filter.
No\ files\ found.=No files found.

No\ GUI.\ Only\ process\ command\ line\ options.=No GUI. Only process command line options.

No\ journal\ names\ could\ be\ abbreviated.=No journal names could be abbreviated.

No\ journal\ names\ could\ be\ unabbreviated.=No journal names could be unabbreviated.

Open\ PDF=Open PDF

No\ URL\ defined=No URL defined
not=not

not\ found=not found

Nothing\ to\ redo=Nothing to redo

Nothing\ to\ undo=Nothing to undo

OK=OK

One\ or\ more\ keys\ will\ be\ overwritten.\ Continue?=One or more keys will be overwritten. Continue?


Open=Open

Open\ library=Open library

Open\ editor\ when\ a\ new\ entry\ is\ created=Open editor when a new entry is created

Open\ file=Open file

Open\ last\ edited\ libraries\ at\ startup=Open last edited libraries at startup

Connect\ to\ shared\ database=Connect to shared database

Open\ terminal\ here=Open terminal here

Open\ URL\ or\ DOI=Open URL or DOI

Opened\ library=Opened library

Opening=Opening

Operation\ canceled.=Operation canceled.
Operating\ System\ (Provides\ for\ better\ recommendations\ by\ giving\ an\ indication\ of\ user's\ system\ set-up.)=Operating System (Provides for better recommendations by giving an indication of user's system set-up.)

Optional\ fields=Optional fields

Options=Options

or=or

Output\ or\ export\ file=Output or export file

Override\ default\ file\ directories=Override default file directories
Overwrite=Overwrite

Overwrite\ keys=Overwrite keys

pairs\ processed=pairs processed
Password=Password

Paste=Paste

paste\ entries=paste entries

paste\ entry=paste entry

Pasted=Pasted

Path\ to\ %0\ not\ defined=Path to %0 not defined

Path\ to\ LyX\ pipe=Path to LyX pipe

PDF\ does\ not\ exist=PDF does not exist

File\ has\ no\ attached\ annotations=File has no attached annotations

Please\ enter\ a\ name\ for\ the\ group.=Please enter a name for the group.

Please\ enter\ a\ search\ term.\ For\ example,\ to\ search\ all\ fields\ for\ <b>Smith</b>,\ enter\:<p><tt>smith</tt><p>To\ search\ the\ field\ <b>Author</b>\ for\ <b>Smith</b>\ and\ the\ field\ <b>Title</b>\ for\ <b>electrical</b>,\ enter\:<p><tt>author\=smith\ and\ title\=electrical</tt>=Please enter a search term. For example, to search all fields for <b>Smith</b>, enter:<p><tt>smith</tt><p>To search the field <b>Author</b> for <b>Smith</b> and the field <b>Title</b> for <b>electrical</b>, enter:<p><tt>author=smith and title=electrical</tt>

Please\ enter\ the\ field\ to\ search\ (e.g.\ <b>keywords</b>)\ and\ the\ keyword\ to\ search\ it\ for\ (e.g.\ <b>electrical</b>).=Please enter the field to search (e.g. <b>keywords</b>) and the keyword to search it for (e.g. <b>electrical</b>).

Please\ enter\ the\ string's\ label=Please enter the string's label

Please\ restart\ JabRef\ for\ preferences\ to\ take\ effect.=Please restart JabRef for preferences to take effect.

Possible\ duplicate\ entries=Possible duplicate entries

Possible\ duplicate\ of\ existing\ entry.\ Click\ to\ resolve.=Possible duplicate of existing entry. Click to resolve.

Preferences=Preferences

Preferences\ recorded.=Preferences recorded.

Preview=Preview
Citation\ Style=Citation Style
Current\ Preview=Current Preview
Cannot\ generate\ preview\ based\ on\ selected\ citation\ style.=Cannot generate preview based on selected citation style.
Bad\ character\ inside\ entry=Bad character inside entry
Error\ while\ generating\ citation\ style=Error while generating citation style
Preview\ style\ changed\ to\:\ %0=Preview style changed to: %0
Next\ preview\ layout=Next preview layout
Previous\ preview\ layout=Previous preview layout

Previous\ entry=Previous entry

Primary\ sort\ criterion=Primary sort criterion
Problem\ with\ parsing\ entry=Problem with parsing entry
Processing\ %0=Processing %0
Pull\ changes\ from\ shared\ database=Pull changes from shared database

Pushed\ citations\ to\ %0=Pushed citations to %0

Quit\ JabRef=Quit JabRef

Redo=Redo

Refine\ supergroup\:\ When\ selected,\ view\ entries\ contained\ in\ both\ this\ group\ and\ its\ supergroup=Refine supergroup: When selected, view entries contained in both this group and its supergroup

regular\ expression=regular expression

Related\ articles=Related articles

Remote\ operation=Remote operation

Remote\ server\ port=Remote server port

Remove=Remove

Remove\ subgroups=Remove subgroups

Remove\ all\ subgroups\ of\ "%0"?=Remove all subgroups of "%0"?

Remove\ entry\ from\ import=Remove entry from import

Remove\ selected\ entries\ from\ this\ group=Remove selected entries from this group

Remove\ entry\ type=Remove entry type

Remove\ group=Remove group

Remove\ group,\ keep\ subgroups=Remove group, keep subgroups

Remove\ group\ "%0"?=Remove group "%0"?

Remove\ group\ "%0"\ and\ its\ subgroups?=Remove group "%0" and its subgroups?

remove\ group\ (keep\ subgroups)=remove group (keep subgroups)

remove\ group\ and\ subgroups=remove group and subgroups

Remove\ group\ and\ subgroups=Remove group and subgroups

Remove\ link=Remove link

Remove\ old\ entry=Remove old entry

Remove\ selected\ strings=Remove selected strings

Removed\ group\ "%0".=Removed group "%0".

Removed\ group\ "%0"\ and\ its\ subgroups.=Removed group "%0" and its subgroups.

Removed\ string=Removed string

Renamed\ string=Renamed string

Replace=Replace
Replace\ With\:=Replace With:
Limit\ to\ Selected\ Entries=Limit to Selected Entries
Limit\ to\ Fields=Limit to Fields
All\ Field\ Replace=All Field Replace
Find\:=Find:
Find\ and\ Replace=Find and Replace

Replace\ (regular\ expression)=Replace (regular expression)

Replace\ String=Replace String
Replace\ string=Replace string

Replace\ Unicode\ ligatures=Replace Unicode ligatures
Replaces\ Unicode\ ligatures\ with\ their\ expanded\ form=Replaces Unicode ligatures with their expanded form

Required\ fields=Required fields

Reset\ all=Reset all

Resolve\ strings\ for\ all\ fields\ except=Resolve strings for all fields except
Resolve\ strings\ for\ standard\ BibTeX\ fields\ only=Resolve strings for standard BibTeX fields only

resolved=resolved

Restart=Restart

Review=Review
Review\ changes=Review changes
Review\ Field\ Migration=Review Field Migration

Right=Right

Save=Save
Save\ all\ finished.=Save all finished.

Save\ all\ open\ libraries=Save all open libraries

Save\ before\ closing=Save before closing

Save\ library=Save library
Save\ library\ as...=Save library as...

Save\ entries\ in\ their\ original\ order=Save entries in their original order

Saved\ library=Saved library

Saved\ selected\ to\ '%0'.=Saved selected to '%0'.

Saving=Saving
Saving\ all\ libraries...=Saving all libraries...

Saving\ library=Saving library

Search=Search

Search\ expression=Search expression

Searching\ for\ duplicates...=Searching for duplicates...

Searching\ for\ files=Searching for files

Secondary\ sort\ criterion=Secondary sort criterion

Select\ all=Select all
Select\ new\ encoding=Select new encoding

Select\ entry\ type=Select entry type

Select\ file\ from\ ZIP-archive=Select file from ZIP-archive

Select\ the\ tree\ nodes\ to\ view\ and\ accept\ or\ reject\ changes=Select the tree nodes to view and accept or reject changes

Set\ field=Set field
Set\ fields=Set fields

Set\ General\ Fields=Set General Fields

Settings=Settings

Shortcut=Shortcut

Show/edit\ %0\ source=Show/edit %0 source

Show\ 'Firstname\ Lastname'=Show 'Firstname Lastname'

Show\ 'Lastname,\ Firstname'=Show 'Lastname, Firstname'

Show\ BibTeX\ source\ by\ default=Show BibTeX source by default

Show\ confirmation\ dialog\ when\ deleting\ entries=Show confirmation dialog when deleting entries

Show\ file\ column=Show file column

Show\ last\ names\ only=Show last names only

Show\ names\ unchanged=Show names unchanged

Show\ optional\ fields=Show optional fields

Show\ required\ fields=Show required fields

Show\ URL/DOI\ column=Show URL/DOI column

Show\ validation\ messages=Show validation messages

Simple\ HTML=Simple HTML
Since\ the\ 'Review'\ field\ was\ deprecated\ in\ JabRef\ 4.2,\ these\ two\ fields\ are\ about\ to\ be\ merged\ into\ the\ 'Comment'\ field.=Since the 'Review' field was deprecated in JabRef 4.2, these two fields are about to be merged into the 'Comment' field.

Size=Size

Skipped\ -\ No\ PDF\ linked=Skipped - No PDF linked
Skipped\ -\ PDF\ does\ not\ exist=Skipped - PDF does not exist

Skipped\ entry.=Skipped entry.

Some\ appearance\ settings\ you\ changed\ require\ to\ restart\ JabRef\ to\ come\ into\ effect.=Some appearance settings you changed require to restart JabRef to come into effect.

source\ edit=source edit
Special\ name\ formatters=Special name formatters

Special\ table\ columns=Special table columns

Statically\ group\ entries\ by\ manual\ assignment=Statically group entries by manual assignment

Status=Status
Strings\ for\ library=Strings for library

Sublibrary\ from\ AUX=Sublibrary from AUX

Switches\ between\ full\ and\ abbreviated\ journal\ name\ if\ the\ journal\ name\ is\ known.=Switches between full and abbreviated journal name if the journal name is known.

Tabname=Tabname
Tertiary\ sort\ criterion=Tertiary sort criterion

Test=Test
The\ chosen\ date\ format\ for\ new\ entries\ is\ not\ valid=The chosen date format for new entries is not valid

The\ chosen\ encoding\ '%0'\ could\ not\ encode\ the\ following\ characters\:=The chosen encoding '%0' could not encode the following characters:


the\ field\ <b>%0</b>=the field <b>%0</b>
The\ group\ "%0"\ already\ contains\ the\ selection.=The group "%0" already contains the selection.

The\ label\ of\ the\ string\ cannot\ be\ a\ number.=The label of the string cannot be a number.

The\ label\ of\ the\ string\ cannot\ contain\ spaces.=The label of the string cannot contain spaces.

The\ label\ of\ the\ string\ cannot\ contain\ the\ '\#'\ character.=The label of the string cannot contain the '#' character.

The\ output\ option\ depends\ on\ a\ valid\ import\ option.=The output option depends on a valid import option.

The\ regular\ expression\ <b>%0</b>\ is\ invalid\:=The regular expression <b>%0</b> is invalid:

The\ search\ is\ case\ insensitive.=The search is case insensitive.

The\ search\ is\ case\ sensitive.=The search is case sensitive.

The\ string\ has\ been\ removed\ locally=The string has been removed locally

There\ are\ possible\ duplicates\ (marked\ with\ an\ icon)\ that\ haven't\ been\ resolved.\ Continue?=There are possible duplicates (marked with an icon) that haven't been resolved. Continue?
This\ entry\ type\ cannot\ be\ removed.=This entry type cannot be removed.

This\ group\ contains\ entries\ based\ on\ manual\ assignment.\ Entries\ can\ be\ assigned\ to\ this\ group\ by\ selecting\ them\ then\ using\ either\ drag\ and\ drop\ or\ the\ context\ menu.\ Entries\ can\ be\ removed\ from\ this\ group\ by\ selecting\ them\ then\ using\ the\ context\ menu.=This group contains entries based on manual assignment. Entries can be assigned to this group by selecting them then using either drag and drop or the context menu. Entries can be removed from this group by selecting them then using the context menu.

This\ group\ contains\ entries\ whose\ <b>%0</b>\ field\ contains\ the\ keyword\ <b>%1</b>=This group contains entries whose <b>%0</b> field contains the keyword <b>%1</b>

This\ group\ contains\ entries\ whose\ <b>%0</b>\ field\ contains\ the\ regular\ expression\ <b>%1</b>=This group contains entries whose <b>%0</b> field contains the regular expression <b>%1</b>

This\ operation\ requires\ all\ selected\ entries\ to\ have\ BibTeX\ keys\ defined.=This operation requires all selected entries to have BibTeX keys defined.

This\ operation\ requires\ one\ or\ more\ entries\ to\ be\ selected.=This operation requires one or more entries to be selected.

This\ setting\ may\ be\ changed\ in\ preferences\ at\ any\ time.=This setting may be changed in preferences at any time.
Timezone\ (Provides\ for\ better\ recommendations\ by\ indicating\ the\ time\ of\ day\ the\ request\ is\ being\ made.)=Timezone (Provides for better recommendations by indicating the time of day the request is being made.)

Toggle\ entry\ preview=Toggle entry preview
Toggle\ groups\ interface=Toggle groups interface

Trim\ all\ whitespace\ characters\ in\ the\ field\ content.=Trim all whitespace characters in the field content.

Trim\ whitespace\ characters=Trim whitespace characters

Try\ different\ encoding=Try different encoding

Unabbreviate\ journal\ names\ of\ the\ selected\ entries=Unabbreviate journal names of the selected entries
Unabbreviated\ %0\ journal\ names.=Unabbreviated %0 journal names.

Unable\ to\ open\ %0=Unable to open %0
Unable\ to\ open\ link.\ The\ application\ '%0'\ associated\ with\ the\ file\ type\ '%1'\ could\ not\ be\ called.=Unable to open link. The application '%0' associated with the file type '%1' could not be called.
unable\ to\ write\ to=unable to write to

Undo=Undo

Union=Union
Unknown\ BibTeX\ entries\:=Unknown BibTeX entries\:

unknown\ edit=unknown edit

Unknown\ export\ format=Unknown export format

untitled=untitled

Up=Up

Upgrade\ external\ PDF/PS\ links\ to\ use\ the\ '%0'\ field.=Upgrade external PDF/PS links to use the '%0' field.

usage=usage
Use\ autocompletion\ for\ the\ following\ fields=Use autocompletion for the following fields

Tweak\ font\ rendering\ for\ entry\ editor\ on\ Linux=Tweak font rendering for entry editor on Linux
Use\ regular\ expression\ search=Use regular expression search

Username=Username

Value\ cleared\ externally=Value cleared externally

Value\ set\ externally=Value set externally

verify\ that\ LyX\ is\ running\ and\ that\ the\ lyxpipe\ is\ valid=verify that LyX is running and that the lyxpipe is valid

View=View
Vim\ server\ name=Vim server name

Warn\ about\ unresolved\ duplicates\ when\ closing\ inspection\ window=Warn about unresolved duplicates when closing inspection window

Warn\ before\ overwriting\ existing\ keys=Warn before overwriting existing keys

Warning=Warning

Warnings=Warnings

web\ link=web link

What\ do\ you\ want\ to\ do?=What do you want to do?
Whatever\ option\ you\ choose,\ Mr.\ DLib\ may\ share\ its\ data\ with\ research\ partners\ to\ further\ improve\ recommendation\ quality\ as\ part\ of\ a\ 'living\ lab'.\ Mr.\ DLib\ may\ also\ release\ public\ datasets\ that\ may\ contain\ anonymized\ information\ about\ you\ and\ the\ recommendations\ (sensitive\ information\ such\ as\ metadata\ of\ your\ articles\ will\ be\ anonymised\ through\ e.g.\ hashing).\ Research\ partners\ are\ obliged\ to\ adhere\ to\ the\ same\ strict\ data\ protection\ policy\ as\ Mr.\ DLib.=Whatever option you choose, Mr. DLib may share its data with research partners to further improve recommendation quality as part of a 'living lab'. Mr. DLib may also release public datasets that may contain anonymized information about you and the recommendations (sensitive information such as metadata of your articles will be anonymised through e.g. hashing). Research partners are obliged to adhere to the same strict data protection policy as Mr. DLib.

When\ adding/removing\ keywords,\ separate\ them\ by=When adding/removing keywords, separate them by
Will\ write\ XMP-metadata\ to\ the\ PDFs\ linked\ from\ selected\ entries.=Will write XMP-metadata to the PDFs linked from selected entries.

with=with

Write\ BibTeXEntry\ as\ XMP-metadata\ to\ PDF.=Write BibTeXEntry as XMP-metadata to PDF.

Write\ XMP=Write XMP
Write\ XMP-metadata=Write XMP-metadata
Write\ XMP-metadata\ for\ all\ PDFs\ in\ current\ library?=Write XMP-metadata for all PDFs in current library?
Writing\ XMP-metadata...=Writing XMP-metadata...
Writing\ XMP-metadata\ for\ selected\ entries...=Writing XMP-metadata for selected entries...

XMP-annotated\ PDF=XMP-annotated PDF
XMP\ export\ privacy\ settings=XMP export privacy settings
XMP-metadata=XMP-metadata
You\ must\ restart\ JabRef\ for\ this\ to\ come\ into\ effect.=You must restart JabRef for this to come into effect.
You\ have\ changed\ the\ language\ setting.=You have changed the language setting.

You\ must\ restart\ JabRef\ for\ the\ new\ key\ bindings\ to\ work\ properly.=You must restart JabRef for the new key bindings to work properly.

Your\ new\ key\ bindings\ have\ been\ stored.=Your new key bindings have been stored.

The\ following\ fetchers\ are\ available\:=The following fetchers are available:
Could\ not\ find\ fetcher\ '%0'=Could not find fetcher '%0'
Running\ query\ '%0'\ with\ fetcher\ '%1'.=Running query '%0' with fetcher '%1'.

Move\ file=Move file
Rename\ file=Rename file

Move\ file\ to\ file\ directory\ and\ rename\ file=Move file to file directory and rename file

Could\ not\ move\ file\ '%0'.=Could not move file '%0'.
Could\ not\ find\ file\ '%0'.=Could not find file '%0'.
Number\ of\ entries\ successfully\ imported=Number of entries successfully imported
Error\ while\ fetching\ from\ %0=Error while fetching from %0

Refuse\ to\ save\ the\ library\ before\ external\ changes\ have\ been\ reviewed.=Refuse to save the library before external changes have been reviewed.
Library\ protection=Library protection
Unable\ to\ save\ library=Unable to save library

BibTeX\ key\ generator=BibTeX key generator
Unable\ to\ open\ link.=Unable to open link.
MIME\ type=MIME type

This\ feature\ lets\ new\ files\ be\ opened\ or\ imported\ into\ an\ already\ running\ instance\ of\ JabRef<BR>instead\ of\ opening\ a\ new\ instance.\ For\ instance,\ this\ is\ useful\ when\ you\ open\ a\ file\ in\ JabRef<br>from\ your\ web\ browser.<BR>Note\ that\ this\ will\ prevent\ you\ from\ running\ more\ than\ one\ instance\ of\ JabRef\ at\ a\ time.=This feature lets new files be opened or imported into an already running instance of JabRef<BR>instead of opening a new instance. For instance, this is useful when you open a file in JabRef<br>from your web browser.<BR>Note that this will prevent you from running more than one instance of JabRef at a time.
Run\ fetcher,\ e.g.\ "--fetch\=Medline\:cancer"=Run fetcher, e.g. "--fetch=Medline:cancer"

Reset=Reset

Use\ IEEE\ LaTeX\ abbreviations=Use IEEE LaTeX abbreviations

When\ opening\ file\ link,\ search\ for\ matching\ file\ if\ no\ link\ is\ defined=When opening file link, search for matching file if no link is defined
Settings\ for\ %0=Settings for %0
Line\ %0\:\ Found\ corrupted\ BibTeX\ key\ %1.=Line %0: Found corrupted BibTeX key %1.
Line\ %0\:\ Found\ corrupted\ BibTeX\ key\ %1\ (contains\ whitespaces).=Line %0: Found corrupted BibTeX key %1 (contains whitespaces).
Line\ %0\:\ Found\ corrupted\ BibTeX\ key\ %1\ (comma\ missing).=Line %0: Found corrupted BibTeX key %1 (comma missing).
No\ full\ text\ document\ found=No full text document found
Download\ from\ URL=Download from URL
Rename\ field=Rename field
Append\ field=Append field
Append\ to\ fields=Append to fields
Rename\ field\ to=Rename field to
Move\ contents\ of\ a\ field\ into\ a\ field\ with\ a\ different\ name=Move contents of a field into a field with a different name

Cannot\ use\ port\ %0\ for\ remote\ operation;\ another\ application\ may\ be\ using\ it.\ Try\ specifying\ another\ port.=Cannot use port %0 for remote operation; another application may be using it. Try specifying another port.

Looking\ for\ full\ text\ document...=Looking for full text document...
Autosave=Autosave
A\ local\ copy\ will\ be\ opened.=A local copy will be opened.
Autosave\ local\ libraries=Autosave local libraries
Automatically\ save\ the\ library\ to=Automatically save the library to
Please\ enter\ a\ valid\ file\ path.=Please enter a valid file path.


Export\ in\ current\ table\ sort\ order=Export in current table sort order
Export\ entries\ in\ their\ original\ order=Export entries in their original order
Error\ opening\ file\ '%0'.=Error opening file '%0'.

Formatter\ not\ found\:\ %0=Formatter not found: %0

Could\ not\ save,\ file\ locked\ by\ another\ JabRef\ instance.=Could not save, file locked by another JabRef instance.
Current\ tmp\ value=Current tmp value
Metadata\ change=Metadata change
Changes\ have\ been\ made\ to\ the\ following\ metadata\ elements=Changes have been made to the following metadata elements

Generate\ groups\ for\ author\ last\ names=Generate groups for author last names
Generate\ groups\ from\ keywords\ in\ a\ BibTeX\ field=Generate groups from keywords in a BibTeX field
Enforce\ legal\ characters\ in\ BibTeX\ keys=Enforce legal characters in BibTeX keys

Unable\ to\ create\ backup=Unable to create backup
Move\ file\ to\ file\ directory=Move file to file directory
<b>All\ Entries</b>\ (this\ group\ cannot\ be\ edited\ or\ removed)=<b>All Entries</b> (this group cannot be edited or removed)
static\ group=static group
dynamic\ group=dynamic group
refines\ supergroup=refines supergroup
includes\ subgroups=includes subgroups
contains=contains
search\ expression=search expression

Optional\ fields\ 2=Optional fields 2
Waiting\ for\ save\ operation\ to\ finish=Waiting for save operation to finish

Find\ and\ remove\ duplicate\ BibTeX\ keys=Find and remove duplicate BibTeX keys
Expected\ syntax\ for\ --fetch\='<name\ of\ fetcher>\:<query>'=Expected syntax for --fetch='<name of fetcher>:<query>'
Duplicate\ BibTeX\ key=Duplicate BibTeX key
Always\ add\ letter\ (a,\ b,\ ...)\ to\ generated\ keys=Always add letter (a, b, ...) to generated keys

Ensure\ unique\ keys\ using\ letters\ (a,\ b,\ ...)=Ensure unique keys using letters (a, b, ...)
Ensure\ unique\ keys\ using\ letters\ (b,\ c,\ ...)=Ensure unique keys using letters (b, c, ...)

General\ file\ directory=General file directory
User-specific\ file\ directory=User-specific file directory
LaTex\ file\ directory=LaTex file directory
Search\ failed\:\ illegal\ search\ expression=Search failed: illegal search expression
Show\ ArXiv\ column=Show ArXiv column

You\ must\ enter\ an\ integer\ value\ in\ the\ interval\ 1025-65535\ in\ the\ text\ field\ for=You must enter an integer value in the interval 1025-65535 in the text field for
Automatically\ open\ browse\ dialog\ when\ creating\ new\ file\ link=Automatically open browse dialog when creating new file link
Autocomplete\ names\ in\ 'Firstname\ Lastname'\ format\ only=Autocomplete names in 'Firstname Lastname' format only
Autocomplete\ names\ in\ 'Lastname,\ Firstname'\ format\ only=Autocomplete names in 'Lastname, Firstname' format only
Autocomplete\ names\ in\ both\ formats=Autocomplete names in both formats
The\ name\ 'comment'\ cannot\ be\ used\ as\ an\ entry\ type\ name.=The name 'comment' cannot be used as an entry type name.
Send\ as\ email=Send as email
References=References
Sending\ of\ emails=Sending of emails
Subject\ for\ sending\ an\ email\ with\ references=Subject for sending an email with references
Automatically\ open\ folders\ of\ attached\ files=Automatically open folders of attached files
Error\ creating\ email=Error creating email
Entries\ added\ to\ an\ email=Entries added to an email
exportFormat=exportFormat
Output\ file\ missing=Output file missing
No\ search\ matches.=No search matches.
The\ output\ option\ depends\ on\ a\ valid\ input\ option.=The output option depends on a valid input option.
Default\ import\ style\ for\ drag\ and\ drop\ of\ PDFs=Default import style for drag and drop of PDFs
Default\ PDF\ file\ link\ action=Default PDF file link action
Filename\ format\ pattern=Filename format pattern
Additional\ parameters=Additional parameters
Cite\ selected\ entries\ between\ parenthesis=Cite selected entries between parenthesis
Cite\ selected\ entries\ with\ in-text\ citation=Cite selected entries with in-text citation
Cite\ special=Cite special
Extra\ information\ (e.g.\ page\ number)=Extra information (e.g. page number)
Manage\ citations=Manage citations
Problem\ modifying\ citation=Problem modifying citation
Citation=Citation
Connecting...=Connecting...
Could\ not\ resolve\ BibTeX\ entry\ for\ citation\ marker\ '%0'.=Could not resolve BibTeX entry for citation marker '%0'.
Select\ style=Select style
Journals=Journals
Cite=Cite
Cite\ in-text=Cite in-text
Insert\ empty\ citation=Insert empty citation
Merge\ citations=Merge citations
Manual\ connect=Manual connect
Select\ Writer\ document=Select Writer document
Sync\ OpenOffice/LibreOffice\ bibliography=Sync OpenOffice/LibreOffice bibliography
Select\ which\ open\ Writer\ document\ to\ work\ on=Select which open Writer document to work on
Connected\ to\ document=Connected to document
Insert\ a\ citation\ without\ text\ (the\ entry\ will\ appear\ in\ the\ reference\ list)=Insert a citation without text (the entry will appear in the reference list)
Cite\ selected\ entries\ with\ extra\ information=Cite selected entries with extra information
Ensure\ that\ the\ bibliography\ is\ up-to-date=Ensure that the bibliography is up-to-date
Your\ OpenOffice/LibreOffice\ document\ references\ the\ BibTeX\ key\ '%0',\ which\ could\ not\ be\ found\ in\ your\ current\ library.=Your OpenOffice/LibreOffice document references the BibTeX key '%0', which could not be found in your current library.
Unable\ to\ synchronize\ bibliography=Unable to synchronize bibliography
Combine\ pairs\ of\ citations\ that\ are\ separated\ by\ spaces\ only=Combine pairs of citations that are separated by spaces only
Autodetection\ failed=Autodetection failed
Please\ wait...=Please wait...
Set\ connection\ parameters=Set connection parameters
Path\ to\ OpenOffice/LibreOffice\ directory=Path to OpenOffice/LibreOffice directory
Path\ to\ OpenOffice/LibreOffice\ executable=Path to OpenOffice/LibreOffice executable
Path\ to\ OpenOffice/LibreOffice\ library\ dir=Path to OpenOffice/LibreOffice library dir
Connection\ lost=Connection lost
The\ paragraph\ format\ is\ controlled\ by\ the\ property\ 'ReferenceParagraphFormat'\ or\ 'ReferenceHeaderParagraphFormat'\ in\ the\ style\ file.=The paragraph format is controlled by the property 'ReferenceParagraphFormat' or 'ReferenceHeaderParagraphFormat' in the style file.
The\ character\ format\ is\ controlled\ by\ the\ citation\ property\ 'CitationCharacterFormat'\ in\ the\ style\ file.=The character format is controlled by the citation property 'CitationCharacterFormat' in the style file.
Automatically\ sync\ bibliography\ when\ inserting\ citations=Automatically sync bibliography when inserting citations
Look\ up\ BibTeX\ entries\ in\ the\ active\ tab\ only=Look up BibTeX entries in the active tab only
Look\ up\ BibTeX\ entries\ in\ all\ open\ libraries=Look up BibTeX entries in all open libraries
Autodetecting\ paths...=Autodetecting paths...
Could\ not\ find\ OpenOffice/LibreOffice\ installation=Could not find OpenOffice/LibreOffice installation
Found\ more\ than\ one\ OpenOffice/LibreOffice\ executable.=Found more than one OpenOffice/LibreOffice executable.
Please\ choose\ which\ one\ to\ connect\ to\:=Please choose which one to connect to:
Choose\ OpenOffice/LibreOffice\ executable=Choose OpenOffice/LibreOffice executable
Select\ document=Select document
HTML\ list=HTML list
If\ possible,\ normalize\ this\ list\ of\ names\ to\ conform\ to\ standard\ BibTeX\ name\ formatting=If possible, normalize this list of names to conform to standard BibTeX name formatting
Could\ not\ open\ %0=Could not open %0
Unknown\ import\ format=Unknown import format
Web\ search=Web search
Style\ selection=Style selection
No\ valid\ style\ file\ defined=No valid style file defined
Choose\ pattern=Choose pattern
Use\ the\ BIB\ file\ location\ as\ primary\ file\ directory=Use the BIB file location as primary file directory
Could\ not\ run\ the\ gnuclient/emacsclient\ program.\ Make\ sure\ you\ have\ the\ emacsclient/gnuclient\ program\ installed\ and\ available\ in\ the\ PATH.=Could not run the gnuclient/emacsclient program. Make sure you have the emacsclient/gnuclient program installed and available in the PATH.
You\ must\ select\ either\ a\ valid\ style\ file,\ or\ use\ one\ of\ the\ default\ styles.=You must select either a valid style file, or use one of the default styles.

This\ feature\ generates\ a\ new\ library\ based\ on\ which\ entries\ are\ needed\ in\ an\ existing\ LaTeX\ document.=This feature generates a new library based on which entries are needed in an existing LaTeX document.

First\ select\ entries\ to\ clean\ up.=First select entries to clean up.
Cleanup\ entry=Cleanup entry
Autogenerate\ PDF\ Names=Autogenerate PDF Names
Auto-generating\ PDF-Names\ does\ not\ support\ undo.\ Continue?=Auto-generating PDF-Names does not support undo. Continue?

Use\ full\ firstname\ whenever\ possible=Use full firstname whenever possible
Use\ abbreviated\ firstname\ whenever\ possible=Use abbreviated firstname whenever possible
Use\ abbreviated\ and\ full\ firstname=Use abbreviated and full firstname
Autocompletion\ options=Autocompletion options
Name\ format\ used\ for\ autocompletion=Name format used for autocompletion
Treatment\ of\ first\ names=Treatment of first names
Cleanup\ entries=Cleanup entries
Automatically\ assign\ new\ entry\ to\ selected\ groups=Automatically assign new entry to selected groups
%0\ mode=%0 mode
Move\ DOIs\ from\ note\ and\ URL\ field\ to\ DOI\ field\ and\ remove\ http\ prefix=Move DOIs from note and URL field to DOI field and remove http prefix
Make\ paths\ of\ linked\ files\ relative\ (if\ possible)=Make paths of linked files relative (if possible)
Rename\ PDFs\ to\ given\ filename\ format\ pattern=Rename PDFs to given filename format pattern
Rename\ only\ PDFs\ having\ a\ relative\ path=Rename only PDFs having a relative path
Doing\ a\ cleanup\ for\ %0\ entries...=Doing a cleanup for %0 entries...
No\ entry\ needed\ a\ clean\ up=No entry needed a clean up
One\ entry\ needed\ a\ clean\ up=One entry needed a clean up
%0\ entries\ needed\ a\ clean\ up=%0 entries needed a clean up

Remove\ selected=Remove selected

Group\ tree\ could\ not\ be\ parsed.\ If\ you\ save\ the\ BibTeX\ library,\ all\ groups\ will\ be\ lost.=Group tree could not be parsed. If you save the BibTeX library, all groups will be lost.
Attach\ file=Attach file
Setting\ all\ preferences\ to\ default\ values.=Setting all preferences to default values.
Resetting\ preference\ key\ '%0'=Resetting preference key '%0'
Unknown\ preference\ key\ '%0'=Unknown preference key '%0'
Unable\ to\ clear\ preferences.=Unable to clear preferences.

Reset\ preferences\ (key1,key2,...\ or\ 'all')=Reset preferences (key1,key2,... or 'all')
Find\ unlinked\ files=Find unlinked files
Unselect\ all=Unselect all
Expand\ all=Expand all
Collapse\ all=Collapse all
Opens\ the\ file\ browser.=Opens the file browser.
Scan\ directory=Scan directory
Searches\ the\ selected\ directory\ for\ unlinked\ files.=Searches the selected directory for unlinked files.
Starts\ the\ import\ of\ BibTeX\ entries.=Starts the import of BibTeX entries.
Select\ a\ directory\ where\ the\ search\ shall\ start.=Select a directory where the search shall start.
Select\ file\ type\:=Select file type:
These\ files\ are\ not\ linked\ in\ the\ active\ library.=These files are not linked in the active library.
Searching\ file\ system...=Searching file system...
Select\ directory=Select directory
Select\ files=Select files
BibTeX\ entry\ creation=BibTeX entry creation
Unable\ to\ connect\ to\ FreeCite\ online\ service.=Unable to connect to FreeCite online service.
BibTeX\ key\ patterns=BibTeX key patterns
Changed\ special\ field\ settings=Changed special field settings
Clear\ priority=Clear priority
Clear\ rank=Clear rank
Enable\ special\ fields=Enable special fields
One\ star=One star
Two\ stars=Two stars
Three\ stars=Three stars
Four\ stars=Four stars
Five\ stars=Five stars
Help\ on\ special\ fields=Help on special fields
Keywords\ of\ selected\ entries=Keywords of selected entries
Manage\ content\ selectors=Manage content selectors
Manage\ keywords=Manage keywords
No\ priority\ information=No priority information
No\ rank\ information=No rank information
Priority=Priority
Priority\ high=Priority high
Priority\ low=Priority low
Priority\ medium=Priority medium
Quality=Quality
Rank=Rank
Relevance=Relevance
Set\ priority\ to\ high=Set priority to high
Set\ priority\ to\ low=Set priority to low
Set\ priority\ to\ medium=Set priority to medium
Show\ priority=Show priority
Show\ quality=Show quality
Show\ rank=Show rank
Show\ relevance=Show relevance
Synchronize\ with\ keywords=Synchronize with keywords
Synchronized\ special\ fields\ based\ on\ keywords=Synchronized special fields based on keywords
Toggle\ relevance=Toggle relevance
Toggle\ quality\ assured=Toggle quality assured
Toggle\ print\ status=Toggle print status
Update\ keywords=Update keywords
Write\ values\ of\ special\ fields\ as\ separate\ fields\ to\ BibTeX=Write values of special fields as separate fields to BibTeX
You\ have\ changed\ settings\ for\ special\ fields.=You have changed settings for special fields.
Connection\ to\ OpenOffice/LibreOffice\ has\ been\ lost.\ Please\ make\ sure\ OpenOffice/LibreOffice\ is\ running,\ and\ try\ to\ reconnect.=Connection to OpenOffice/LibreOffice has been lost. Please make sure OpenOffice/LibreOffice is running, and try to reconnect.
JabRef\ will\ send\ at\ least\ one\ request\ per\ entry\ to\ a\ publisher.=JabRef will send at least one request per entry to a publisher.
Correct\ the\ entry,\ and\ reopen\ editor\ to\ display/edit\ source.=Correct the entry, and reopen editor to display/edit source.
Could\ not\ connect\ to\ running\ OpenOffice/LibreOffice.=Could not connect to running OpenOffice/LibreOffice.
Make\ sure\ you\ have\ installed\ OpenOffice/LibreOffice\ with\ Java\ support.=Make sure you have installed OpenOffice/LibreOffice with Java support.
If\ connecting\ manually,\ please\ verify\ program\ and\ library\ paths.=If connecting manually, please verify program and library paths.
Error\ message\:=Error message:
If\ a\ pasted\ or\ imported\ entry\ already\ has\ the\ field\ set,\ overwrite.=If a pasted or imported entry already has the field set, overwrite.
Not\ connected\ to\ any\ Writer\ document.\ Please\ make\ sure\ a\ document\ is\ open,\ and\ use\ the\ 'Select\ Writer\ document'\ button\ to\ connect\ to\ it.=Not connected to any Writer document. Please make sure a document is open, and use the 'Select Writer document' button to connect to it.
Removed\ all\ subgroups\ of\ group\ "%0".=Removed all subgroups of group "%0".
To\ disable\ the\ memory\ stick\ mode\ rename\ or\ remove\ the\ jabref.xml\ file\ in\ the\ same\ folder\ as\ JabRef.=To disable the memory stick mode rename or remove the jabref.xml file in the same folder as JabRef.
Unable\ to\ connect.\ One\ possible\ reason\ is\ that\ JabRef\ and\ OpenOffice/LibreOffice\ are\ not\ both\ running\ in\ either\ 32\ bit\ mode\ or\ 64\ bit\ mode.=Unable to connect. One possible reason is that JabRef and OpenOffice/LibreOffice are not both running in either 32 bit mode or 64 bit mode.
Use\ the\ following\ delimiter\ character(s)\:=Use the following delimiter character(s):
When\ downloading\ files,\ or\ moving\ linked\ files\ to\ the\ file\ directory,\ prefer\ the\ BIB\ file\ location\ rather\ than\ the\ file\ directory\ set\ above=When downloading files, or moving linked files to the file directory, prefer the BIB file location rather than the file directory set above
Your\ style\ file\ specifies\ the\ character\ format\ '%0',\ which\ is\ undefined\ in\ your\ current\ OpenOffice/LibreOffice\ document.=Your style file specifies the character format '%0', which is undefined in your current OpenOffice/LibreOffice document.
Your\ style\ file\ specifies\ the\ paragraph\ format\ '%0',\ which\ is\ undefined\ in\ your\ current\ OpenOffice/LibreOffice\ document.=Your style file specifies the paragraph format '%0', which is undefined in your current OpenOffice/LibreOffice document.

Searching...=Searching...
Add\ {}\ to\ specified\ title\ words\ on\ search\ to\ keep\ the\ correct\ case=Add {} to specified title words on search to keep the correct case
Import\ conversions=Import conversions
Please\ enter\ a\ search\ string=Please enter a search string
Please\ open\ or\ start\ a\ new\ library\ before\ searching=Please open or start a new library before searching

Canceled\ merging\ entries=Canceled merging entries

Format\ units\ by\ adding\ non-breaking\ separators\ and\ keeping\ the\ correct\ case\ on\ search=Format units by adding non-breaking separators and keeping the correct case on search
Merge\ entries=Merge entries
Merged\ entries=Merged entries
None=None
Parse=Parse
Result=Result
Show\ DOI\ first=Show DOI first
Show\ URL\ first=Show URL first
Use\ Emacs\ key\ bindings=Use Emacs key bindings
You\ have\ to\ choose\ exactly\ two\ entries\ to\ merge.=You have to choose exactly two entries to merge.

Update\ timestamp\ on\ modification=Update timestamp on modification
All\ key\ bindings\ will\ be\ reset\ to\ their\ defaults.=All key bindings will be reset to their defaults.

Automatically\ set\ file\ links=Automatically set file links
Resetting\ all\ key\ bindings=Resetting all key bindings
Hostname=Hostname
Invalid\ setting=Invalid setting
Network=Network
Please\ specify\ both\ hostname\ and\ port=Please specify both hostname and port
Please\ specify\ both\ username\ and\ password=Please specify both username and password

Use\ custom\ proxy\ configuration=Use custom proxy configuration
Proxy\ requires\ authentication=Proxy requires authentication
Attention\:\ Password\ is\ stored\ in\ plain\ text\!=Attention: Password is stored in plain text!
Clear\ connection\ settings=Clear connection settings

Rebind\ C-a,\ too=Rebind C-a, too
Rebind\ C-f,\ too=Rebind C-f, too

Open\ folder=Open folder
Export\ entries\ ordered\ as\ specified=Export entries ordered as specified
Export\ sort\ order=Export sort order
Export\ sorting=Export sorting
Newline\ separator=Newline separator

Save\ in\ current\ table\ sort\ order=Save in current table sort order
Save\ entries\ ordered\ as\ specified=Save entries ordered as specified
Show\ extra\ columns=Show extra columns
Parsing\ error=Parsing error
illegal\ backslash\ expression=illegal backslash expression

Clear\ read\ status=Clear read status
Convert\ to\ biblatex\ format\ (for\ example,\ move\ the\ value\ of\ the\ 'journal'\ field\ to\ 'journaltitle')=Convert to biblatex format (for example, move the value of the 'journal' field to 'journaltitle')
Deprecated\ fields=Deprecated fields
No\ read\ status\ information=No read status information
Printed=Printed
Read\ status=Read status
Read\ status\ read=Read status read
Read\ status\ skimmed=Read status skimmed
Save\ selected\ as\ plain\ BibTeX...=Save selected as plain BibTeX...
Set\ read\ status\ to\ read=Set read status to read
Set\ read\ status\ to\ skimmed=Set read status to skimmed
Show\ deprecated\ BibTeX\ fields=Show deprecated BibTeX fields

Show\ printed\ status=Show printed status
Show\ read\ status=Show read status

Opens\ JabRef's\ GitHub\ page=Opens JabRef's GitHub page
Opens\ JabRef's\ Twitter\ page=Opens JabRef's Twitter page
Opens\ JabRef's\ Facebook\ page=Opens JabRef's Facebook page
Opens\ JabRef's\ blog=Opens JabRef's blog
Opens\ JabRef's\ website=Opens JabRef's website

Could\ not\ open\ browser.=Could not open browser.
Please\ open\ %0\ manually.=Please open %0 manually.
The\ link\ has\ been\ copied\ to\ the\ clipboard.=The link has been copied to the clipboard.

Open\ %0\ file=Open %0 file

Cannot\ delete\ file=Cannot delete file
File\ permission\ error=File permission error
Push\ to\ %0=Push to %0
Path\ to\ %0=Path to %0
Convert=Convert
Normalize\ to\ BibTeX\ name\ format=Normalize to BibTeX name format
Help\ on\ Name\ Formatting=Help on Name Formatting

Add\ new\ file\ type=Add new file type

Left\ entry=Left entry
Right\ entry=Right entry
Original\ entry=Original entry
No\ information\ added=No information added
Select\ at\ least\ one\ entry\ to\ manage\ keywords.=Select at least one entry to manage keywords.
OpenDocument\ text=OpenDocument text
OpenDocument\ spreadsheet=OpenDocument spreadsheet
OpenDocument\ presentation=OpenDocument presentation
%0\ image=%0 image
Added\ entry=Added entry
Modified\ entry=Modified entry
Deleted\ entry=Deleted entry
Modified\ groups\ tree=Modified groups tree
Removed\ all\ groups=Removed all groups
Accepting\ the\ change\ replaces\ the\ complete\ groups\ tree\ with\ the\ externally\ modified\ groups\ tree.=Accepting the change replaces the complete groups tree with the externally modified groups tree.
Select\ export\ format=Select export format
Return\ to\ JabRef=Return to JabRef
Could\ not\ connect\ to\ %0=Could not connect to %0
Warning\:\ %0\ out\ of\ %1\ entries\ have\ undefined\ title.=Warning: %0 out of %1 entries have undefined title.
Warning\:\ %0\ out\ of\ %1\ entries\ have\ undefined\ BibTeX\ key.=Warning: %0 out of %1 entries have undefined BibTeX key.
Added\ new\ '%0'\ entry.=Added new '%0' entry.
Really\ delete\ the\ selected\ entry?=Really delete the selected entry?
Really\ delete\ the\ %0\ selected\ entries?=Really delete the %0 selected entries?
Keep\ merged\ entry\ only=Keep merged entry only
Keep\ left=Keep left
Keep\ right=Keep right
Old\ entry=Old entry
From\ import=From import
No\ problems\ found.=No problems found.
Save\ changes=Save changes
Discard\ changes=Discard changes
Library\ '%0'\ has\ changed.=Library '%0' has changed.
Print\ entry\ preview=Print entry preview
Copy\ title=Copy title
Copy\ \\cite{BibTeX\ key}=Copy \\cite{BibTeX key}
Copy\ BibTeX\ key\ and\ title=Copy BibTeX key and title
Invalid\ DOI\:\ '%0'.=Invalid DOI: '%0'.
should\ start\ with\ a\ name=should start with a name
should\ end\ with\ a\ name=should end with a name
unexpected\ closing\ curly\ bracket=unexpected closing curly bracket
unexpected\ opening\ curly\ bracket=unexpected opening curly bracket
capital\ letters\ are\ not\ masked\ using\ curly\ brackets\ {}=capital letters are not masked using curly brackets {}
should\ contain\ a\ four\ digit\ number=should contain a four digit number
should\ contain\ a\ valid\ page\ number\ range=should contain a valid page number range
Search\ %0=Search %0
No\ results\ found.=No results found.
Found\ %0\ results.=Found %0 results.
plain\ text=plain text
This\ search\ contains\ entries\ in\ which\ any\ field\ contains\ the\ regular\ expression\ <b>%0</b>=This search contains entries in which any field contains the regular expression <b>%0</b>
This\ search\ contains\ entries\ in\ which\ any\ field\ contains\ the\ term\ <b>%0</b>=This search contains entries in which any field contains the term <b>%0</b>
This\ search\ contains\ entries\ in\ which=This search contains entries in which

Unable\ to\ autodetect\ OpenOffice/LibreOffice\ installation.\ Please\ choose\ the\ installation\ directory\ manually.=Unable to autodetect OpenOffice/LibreOffice installation. Please choose the installation directory manually.

Close\ library=Close library
Decrease\ table\ font\ size=Decrease table font size
Entry\ editor,\ next\ entry=Entry editor, next entry
Entry\ editor,\ next\ panel=Entry editor, next panel
Entry\ editor,\ next\ panel\ 2=Entry editor, next panel 2
Entry\ editor,\ previous\ entry=Entry editor, previous entry
Entry\ editor,\ previous\ panel=Entry editor, previous panel
Entry\ editor,\ previous\ panel\ 2=Entry editor, previous panel 2
File\ list\ editor,\ move\ entry\ down=File list editor, move entry down
File\ list\ editor,\ move\ entry\ up=File list editor, move entry up
Focus\ entry\ table=Focus entry table
Import\ into\ current\ library=Import into current library
Import\ into\ new\ library=Import into new library
Increase\ table\ font\ size=Increase table font size
New\ article=New article
New\ book=New book
New\ entry=New entry
New\ from\ plain\ text=New from plain text
New\ inbook=New inbook
New\ mastersthesis=New mastersthesis
New\ phdthesis=New phdthesis
New\ proceedings=New proceedings
New\ unpublished=New unpublished
Preamble\ editor,\ store\ changes=Preamble editor, store changes
Push\ to\ application=Push to application
Refresh\ OpenOffice/LibreOffice=Refresh OpenOffice/LibreOffice
Resolve\ duplicate\ BibTeX\ keys=Resolve duplicate BibTeX keys
Save\ all=Save all
String\ dialog,\ add\ string=String dialog, add string
String\ dialog,\ remove\ string=String dialog, remove string
Synchronize\ files=Synchronize files
Unabbreviate=Unabbreviate
should\ contain\ a\ protocol=should contain a protocol
Copy\ preview=Copy preview
Automatically\ setting\ file\ links=Automatically setting file links
Regenerating\ BibTeX\ keys\ according\ to\ metadata=Regenerating BibTeX keys according to metadata
Regenerate\ all\ keys\ for\ the\ entries\ in\ a\ BibTeX\ file=Regenerate all keys for the entries in a BibTeX file
Show\ debug\ level\ messages=Show debug level messages
Default\ bibliography\ mode=Default bibliography mode
New\ %0\ library\ created.=New %0 library created.
Show\ only\ preferences\ deviating\ from\ their\ default\ value=Show only preferences deviating from their default value
default=default
key=key
type=type
value=value
Show\ preferences=Show preferences
Save\ actions=Save actions
Enable\ save\ actions=Enable save actions
Convert\ to\ BibTeX\ format\ (for\ example,\ move\ the\ value\ of\ the\ 'journaltitle'\ field\ to\ 'journal')=Convert to BibTeX format (for example, move the value of the 'journaltitle' field to 'journal')

Other\ fields=Other fields
Show\ remaining\ fields=Show remaining fields

link\ should\ refer\ to\ a\ correct\ file\ path=link should refer to a correct file path
abbreviation\ detected=abbreviation detected
wrong\ entry\ type\ as\ proceedings\ has\ page\ numbers=wrong entry type as proceedings has page numbers
Abbreviate\ journal\ names=Abbreviate journal names
Abbreviating...=Abbreviating...
Abbreviation\ %s\ for\ journal\ %s\ already\ defined.=Abbreviation %s for journal %s already defined.
Abbreviation\ cannot\ be\ empty=Abbreviation cannot be empty
Duplicated\ Journal\ Abbreviation=Duplicated Journal Abbreviation
Duplicated\ Journal\ File=Duplicated Journal File
Error\ Occurred=Error Occurred
Journal\ file\ %s\ already\ added=Journal file %s already added
Name\ cannot\ be\ empty=Name cannot be empty

Display\ keywords\ appearing\ in\ ALL\ entries=Display keywords appearing in ALL entries
Display\ keywords\ appearing\ in\ ANY\ entry=Display keywords appearing in ANY entry
None\ of\ the\ selected\ entries\ have\ titles.=None of the selected entries have titles.
None\ of\ the\ selected\ entries\ have\ BibTeX\ keys.=None of the selected entries have BibTeX keys.
Unabbreviate\ journal\ names=Unabbreviate journal names
Unabbreviating...=Unabbreviating...
Usage=Usage


Adds\ {}\ brackets\ around\ acronyms,\ month\ names\ and\ countries\ to\ preserve\ their\ case.=Adds {} brackets around acronyms, month names and countries to preserve their case.
Are\ you\ sure\ you\ want\ to\ reset\ all\ settings\ to\ default\ values?=Are you sure you want to reset all settings to default values?
Reset\ preferences=Reset preferences
Ill-formed\ entrytype\ comment\ in\ BIB\ file=Ill-formed entrytype comment in BIB file

Move\ linked\ files\ to\ default\ file\ directory\ %0=Move linked files to default file directory %0

Do\ you\ still\ want\ to\ continue?=Do you still want to continue?
This\ action\ will\ modify\ the\ following\ field(s)\ in\ at\ least\ one\ entry\ each\:=This action will modify the following field(s) in at least one entry each:
This\ could\ cause\ undesired\ changes\ to\ your\ entries.=This could cause undesired changes to your entries.
Run\ field\ formatter\:=Run field formatter:
Table\ font\ size\ is\ %0=Table font size is %0
Internal\ style=Internal style
Add\ style\ file=Add style file
Current\ style\ is\ '%0'=Current style is '%0'
Remove\ style=Remove style
You\ must\ select\ a\ valid\ style\ file.=You must select a valid style file.
Invalid\ style\ selected=Invalid style selected

Reload=Reload

Capitalize=Capitalize
Capitalize\ all\ words,\ but\ converts\ articles,\ prepositions,\ and\ conjunctions\ to\ lower\ case.=Capitalize all words, but converts articles, prepositions, and conjunctions to lower case.
Capitalize\ the\ first\ word,\ changes\ other\ words\ to\ lower\ case.=Capitalize the first word, changes other words to lower case.
Changes\ all\ letters\ to\ lower\ case.=Changes all letters to lower case.
Changes\ all\ letters\ to\ upper\ case.=Changes all letters to upper case.
Changes\ the\ first\ letter\ of\ all\ words\ to\ capital\ case\ and\ the\ remaining\ letters\ to\ lower\ case.=Changes the first letter of all words to capital case and the remaining letters to lower case.
Cleans\ up\ LaTeX\ code.=Cleans up LaTeX code.
Converts\ HTML\ code\ to\ LaTeX\ code.=Converts HTML code to LaTeX code.
HTML\ to\ Unicode=HTML to Unicode
Converts\ HTML\ code\ to\ Unicode.=Converts HTML code to Unicode.
Converts\ LaTeX\ encoding\ to\ Unicode\ characters.=Converts LaTeX encoding to Unicode characters.
Converts\ Unicode\ characters\ to\ LaTeX\ encoding.=Converts Unicode characters to LaTeX encoding.
Converts\ ordinals\ to\ LaTeX\ superscripts.=Converts ordinals to LaTeX superscripts.
Converts\ units\ to\ LaTeX\ formatting.=Converts units to LaTeX formatting.
HTML\ to\ LaTeX=HTML to LaTeX
LaTeX\ cleanup=LaTeX cleanup
LaTeX\ to\ Unicode=LaTeX to Unicode
Lower\ case=Lower case
Minify\ list\ of\ person\ names=Minify list of person names
Normalize\ date=Normalize date
Normalize\ en\ dashes=Normalize en dashes
Normalize\ month=Normalize month
Normalize\ month\ to\ BibTeX\ standard\ abbreviation.=Normalize month to BibTeX standard abbreviation.
Normalize\ names\ of\ persons=Normalize names of persons
Normalize\ page\ numbers=Normalize page numbers
Normalize\ pages\ to\ BibTeX\ standard.=Normalize pages to BibTeX standard.
Normalizes\ lists\ of\ persons\ to\ the\ BibTeX\ standard.=Normalizes lists of persons to the BibTeX standard.
Normalizes\ the\ date\ to\ ISO\ date\ format.=Normalizes the date to ISO date format.
Normalizes\ the\ en\ dashes.=Normalizes the en dashes.
Ordinals\ to\ LaTeX\ superscript=Ordinals to LaTeX superscript
Protect\ terms=Protect terms
Add\ enclosing\ braces=Add enclosing braces
Add\ braces\ encapsulating\ the\ complete\ field\ content.=Add braces encapsulating the complete field content.
Remove\ enclosing\ braces=Remove enclosing braces
Removes\ braces\ encapsulating\ the\ complete\ field\ content.=Removes braces encapsulating the complete field content.
Sentence\ case=Sentence case
Shortens\ lists\ of\ persons\ if\ there\ are\ more\ than\ 2\ persons\ to\ "et\ al.".=Shortens lists of persons if there are more than 2 persons to "et al.".
Title\ case=Title case
Unicode\ to\ LaTeX=Unicode to LaTeX
Units\ to\ LaTeX=Units to LaTeX
Upper\ case=Upper case
Does\ nothing.=Does nothing.
Identity=Identity
Clears\ the\ field\ completely.=Clears the field completely.
Directory\ not\ found=Directory not found
Main\ file\ directory\ not\ set\!=Main file directory not set!
This\ operation\ requires\ exactly\ one\ item\ to\ be\ selected.=This operation requires exactly one item to be selected.
Importing\ in\ %0\ format=Importing in %0 format
Female\ name=Female name
Female\ names=Female names
Male\ name=Male name
Male\ names=Male names
Mixed\ names=Mixed names
Neuter\ name=Neuter name
Neuter\ names=Neuter names

Determined\ %0\ for\ %1\ entries=Determined %0 for %1 entries
Look\ up\ %0=Look up %0
Looking\ up\ %0...\ -\ entry\ %1\ out\ of\ %2\ -\ found\ %3=Looking up %0... - entry %1 out of %2 - found %3

Audio\ CD=Audio CD
British\ patent=British patent
British\ patent\ request=British patent request
Candidate\ thesis=Candidate thesis
Collaborator=Collaborator
Column=Column
Compiler=Compiler
Continuator=Continuator
Data\ CD=Data CD
Editor=Editor
European\ patent=European patent
European\ patent\ request=European patent request
Founder=Founder
French\ patent=French patent
French\ patent\ request=French patent request
German\ patent=German patent
German\ patent\ request=German patent request
Line=Line
Master's\ thesis=Master's thesis
Page=Page
Paragraph=Paragraph
Patent=Patent
Patent\ request=Patent request
PhD\ thesis=PhD thesis
Redactor=Redactor
Research\ report=Research report
Reviser=Reviser
Section=Section
Software=Software
Technical\ report=Technical report
U.S.\ patent=U.S. patent
U.S.\ patent\ request=U.S. patent request
Verse=Verse

change\ entries\ of\ group=change entries of group
odd\ number\ of\ unescaped\ '\#'=odd number of unescaped '#'

Plain\ text=Plain text
Show\ diff=Show diff
character=character
word=word
Show\ symmetric\ diff=Show symmetric diff
Copy\ Version=Copy Version
Developers=Developers
Authors=Authors
License=License

HTML\ encoded\ character\ found=HTML encoded character found
booktitle\ ends\ with\ 'conference\ on'=booktitle ends with 'conference on'

incorrect\ control\ digit=incorrect control digit
incorrect\ format=incorrect format
Copied\ version\ to\ clipboard=Copied version to clipboard

BibTeX\ key=BibTeX key
Message=Message


MathSciNet\ Review=MathSciNet Review
Reset\ Bindings=Reset Bindings

Decryption\ not\ supported.=Decryption not supported.

Cleared\ '%0'\ for\ %1\ entries=Cleared '%0' for %1 entries
Set\ '%0'\ to\ '%1'\ for\ %2\ entries=Set '%0' to '%1' for %2 entries
Toggled\ '%0'\ for\ %1\ entries=Toggled '%0' for %1 entries

Check\ for\ updates=Check for updates
Download\ update=Download update
New\ version\ available=New version available
Installed\ version=Installed version
Remind\ me\ later=Remind me later
Ignore\ this\ update=Ignore this update
Could\ not\ connect\ to\ the\ update\ server.=Could not connect to the update server.
Please\ try\ again\ later\ and/or\ check\ your\ network\ connection.=Please try again later and/or check your network connection.
To\ see\ what\ is\ new\ view\ the\ changelog.=To see what is new view the changelog.
A\ new\ version\ of\ JabRef\ has\ been\ released.=A new version of JabRef has been released.
JabRef\ is\ up-to-date.=JabRef is up-to-date.
Latest\ version=Latest version
Online\ help\ forum=Online help forum
Custom=Custom

Export\ cited=Export cited
Unable\ to\ generate\ new\ library=Unable to generate new library

Open\ console=Open console
Use\ default\ terminal\ emulator=Use default terminal emulator
Execute\ command=Execute command
Note\:\ Use\ the\ placeholder\ %0\ for\ the\ location\ of\ the\ opened\ library\ file.=Note: Use the placeholder %0 for the location of the opened library file.
Error\ occured\ while\ executing\ the\ command\ \"%0\".=Error occured while executing the command \"%0\".
Reformat\ ISSN=Reformat ISSN

Countries\ and\ territories\ in\ English=Countries and territories in English
Electrical\ engineering\ terms=Electrical engineering terms
Enabled=Enabled
Internal\ list=Internal list
Manage\ protected\ terms\ files=Manage protected terms files
Months\ and\ weekdays\ in\ English=Months and weekdays in English
The\ text\ after\ the\ last\ line\ starting\ with\ \#\ will\ be\ used=The text after the last line starting with # will be used
Add\ protected\ terms\ file=Add protected terms file
Are\ you\ sure\ you\ want\ to\ remove\ the\ protected\ terms\ file?=Are you sure you want to remove the protected terms file?
Remove\ protected\ terms\ file=Remove protected terms file
Add\ selected\ text\ to\ list=Add selected text to list
Add\ {}\ around\ selected\ text=Add {} around selected text
Format\ field=Format field
New\ protected\ terms\ file=New protected terms file
change\ field\ %0\ of\ entry\ %1\ from\ %2\ to\ %3=change field %0 of entry %1 from %2 to %3
change\ key\ from\ %0\ to\ %1=change key from %0 to %1
change\ string\ content\ %0\ to\ %1=change string content %0 to %1
change\ string\ name\ %0\ to\ %1=change string name %0 to %1
change\ type\ of\ entry\ %0\ from\ %1\ to\ %2=change type of entry %0 from %1 to %2
insert\ entry\ %0=insert entry %0
insert\ string\ %0=insert string %0
remove\ entry\ %0=remove entry %0
remove\ string\ %0=remove string %0
undefined=undefined
Cannot\ get\ info\ based\ on\ given\ %0\:\ %1=Cannot get info based on given %0: %1
Get\ BibTeX\ data\ from\ %0=Get BibTeX data from %0
No\ %0\ found=No %0 found
Entry\ from\ %0=Entry from %0
Merge\ entry\ with\ %0\ information=Merge entry with %0 information
Updated\ entry\ with\ info\ from\ %0=Updated entry with info from %0

Add\ existing\ file=Add existing file
Create\ new\ list=Create new list
Remove\ list=Remove list
Full\ journal\ name=Full journal name
Abbreviation\ name=Abbreviation name

No\ abbreviation\ files\ loaded=No abbreviation files loaded

Loading\ built\ in\ lists=Loading built in lists

JabRef\ built\ in\ list=JabRef built in list
IEEE\ built\ in\ list=IEEE built in list

Event\ log=Event log
We\ now\ give\ you\ insight\ into\ the\ inner\ workings\ of\ JabRef\'s\ internals.\ This\ information\ might\ be\ helpful\ to\ diagnose\ the\ root\ cause\ of\ a\ problem.\ Please\ feel\ free\ to\ inform\ the\ developers\ about\ an\ issue.=We now give you insight into the inner workings of JabRef\'s internals. This information might be helpful to diagnose the root cause of a problem. Please feel free to inform the developers about an issue.
Log\ copied\ to\ clipboard.=Log copied to clipboard.
Copy\ Log=Copy Log
Clear\ Log=Clear Log
Report\ Issue=Report Issue
Issue\ on\ GitHub\ successfully\ reported.=Issue on GitHub successfully reported.
Issue\ report\ successful=Issue report successful
Your\ issue\ was\ reported\ in\ your\ browser.=Your issue was reported in your browser.
The\ log\ and\ exception\ information\ was\ copied\ to\ your\ clipboard.=The log and exception information was copied to your clipboard.
Please\ paste\ this\ information\ (with\ Ctrl+V)\ in\ the\ issue\ description.=Please paste this information (with Ctrl+V) in the issue description.

Host=Host
Port=Port
Library=Library
User=User
Connect=Connect
Connection\ error=Connection error
Connection\ to\ %0\ server\ established.=Connection to %0 server established.
Required\ field\ "%0"\ is\ empty.=Required field "%0" is empty.
%0\ driver\ not\ available.=%0 driver not available.
The\ connection\ to\ the\ server\ has\ been\ terminated.=The connection to the server has been terminated.
Connection\ lost.=Connection lost.
Reconnect=Reconnect
Work\ offline=Work offline
Working\ offline.=Working offline.
Update\ refused.=Update refused.
Update\ refused=Update refused
Local\ entry=Local entry
Shared\ entry=Shared entry
Update\ could\ not\ be\ performed\ due\ to\ existing\ change\ conflicts.=Update could not be performed due to existing change conflicts.
You\ are\ not\ working\ on\ the\ newest\ version\ of\ BibEntry.=You are not working on the newest version of BibEntry.
Local\ version\:\ %0=Local version: %0
Shared\ version\:\ %0=Shared version: %0
Please\ merge\ the\ shared\ entry\ with\ yours\ and\ press\ "Merge\ entries"\ to\ resolve\ this\ problem.=Please merge the shared entry with yours and press "Merge entries" to resolve this problem.
Canceling\ this\ operation\ will\ leave\ your\ changes\ unsynchronized.\ Cancel\ anyway?=Canceling this operation will leave your changes unsynchronized. Cancel anyway?
Shared\ entry\ is\ no\ longer\ present=Shared entry is no longer present
The\ entry\ you\ currently\ work\ on\ has\ been\ deleted\ on\ the\ shared\ side.=The entry you currently work on has been deleted on the shared side.
You\ can\ restore\ the\ entry\ using\ the\ "Undo"\ operation.=You can restore the entry using the "Undo" operation.
You\ are\ already\ connected\ to\ a\ database\ using\ entered\ connection\ details.=You are already connected to a database using entered connection details.

Cannot\ cite\ entries\ without\ BibTeX\ keys.\ Generate\ keys\ now?=Cannot cite entries without BibTeX keys. Generate keys now?
New\ technical\ report=New technical report

%0\ file=%0 file
Custom\ layout\ file=Custom layout file
Protected\ terms\ file=Protected terms file
Style\ file=Style file

Open\ OpenOffice/LibreOffice\ connection=Open OpenOffice/LibreOffice connection
You\ must\ enter\ at\ least\ one\ field\ name=You must enter at least one field name
Non-ASCII\ encoded\ character\ found=Non-ASCII encoded character found
Toggle\ web\ search\ interface=Toggle web search interface
%0\ files\ found=%0 files found
One\ file\ found=One file found

Migration\ help\ information=Migration help information
Entered\ database\ has\ obsolete\ structure\ and\ is\ no\ longer\ supported.=Entered database has obsolete structure and is no longer supported.
However,\ a\ new\ database\ was\ created\ alongside\ the\ pre-3.6\ one.=However, a new database was created alongside the pre-3.6 one.
Opens\ a\ link\ where\ the\ current\ development\ version\ can\ be\ downloaded=Opens a link where the current development version can be downloaded
See\ what\ has\ been\ changed\ in\ the\ JabRef\ versions=See what has been changed in the JabRef versions
Referenced\ BibTeX\ key\ does\ not\ exist=Referenced BibTeX key does not exist
Full\ text\ document\ for\ entry\ %0\ already\ linked.=Full text document for entry %0 already linked.
Finished\ downloading\ full\ text\ document\ for\ entry\ %0.=Finished downloading full text document for entry %0.
Look\ up\ full\ text\ documents=Look up full text documents
You\ are\ about\ to\ look\ up\ full\ text\ documents\ for\ %0\ entries.=You are about to look up full text documents for %0 entries.
last\ four\ nonpunctuation\ characters\ should\ be\ numerals=last four nonpunctuation characters should be numerals

Author=Author
Date=Date
File\ annotations=File annotations
Show\ file\ annotations=Show file annotations
Adobe\ Acrobat\ Reader=Adobe Acrobat Reader
Sumatra\ Reader=Sumatra Reader
shared=shared
should\ contain\ an\ integer\ or\ a\ literal=should contain an integer or a literal
should\ have\ the\ first\ letter\ capitalized=should have the first letter capitalized
edition\ of\ book\ reported\ as\ just\ 1=edition of book reported as just 1
Tools=Tools
What\'s\ new\ in\ this\ version?=What\'s new in this version?
Want\ to\ help?=Want to help?
Make\ a\ donation=Make a donation
get\ involved=get involved
Used\ libraries=Used libraries
Existing\ file=Existing file

ID=ID
ID\ type=ID type
Fetcher\ '%0'\ did\ not\ find\ an\ entry\ for\ id\ '%1'.=Fetcher '%0' did not find an entry for id '%1'.

Select\ first\ entry=Select first entry
Select\ last\ entry=Select last entry

Invalid\ ISBN\:\ '%0'.=Invalid ISBN: '%0'.
should\ be\ an\ integer\ or\ normalized=should be an integer or normalized
should\ be\ normalized=should be normalized

Empty\ search\ ID=Empty search ID
The\ given\ search\ ID\ was\ empty.=The given search ID was empty.
Copy\ BibTeX\ key\ and\ link=Copy BibTeX key and link
biblatex\ field\ only=biblatex field only

Error\ while\ generating\ fetch\ URL=Error while generating fetch URL
Error\ while\ parsing\ ID\ list=Error while parsing ID list
Unable\ to\ get\ PubMed\ IDs=Unable to get PubMed IDs
Backup\ found=Backup found
A\ backup\ file\ for\ '%0'\ was\ found.=A backup file for '%0' was found.
This\ could\ indicate\ that\ JabRef\ did\ not\ shut\ down\ cleanly\ last\ time\ the\ file\ was\ used.=This could indicate that JabRef did not shut down cleanly last time the file was used.
Do\ you\ want\ to\ recover\ the\ library\ from\ the\ backup\ file?=Do you want to recover the library from the backup file?
Firstname\ Lastname=Firstname Lastname

Recommended\ for\ %0=Recommended for %0
Show\ 'Related\ Articles'\ tab=Show 'Related Articles' tab
This\ might\ be\ caused\ by\ reaching\ the\ traffic\ limitation\ of\ Google\ Scholar\ (see\ 'Help'\ for\ details).=This might be caused by reaching the traffic limitation of Google Scholar (see 'Help' for details).

Could\ not\ open\ website.=Could not open website.
Problem\ downloading\ from\ %1=Problem downloading from %1

File\ directory\ pattern=File directory pattern
Update\ with\ bibliographic\ information\ from\ the\ web=Update with bibliographic information from the web

Could\ not\ find\ any\ bibliographic\ information.=Could not find any bibliographic information.
BibTeX\ key\ deviates\ from\ generated\ key=BibTeX key deviates from generated key
DOI\ %0\ is\ invalid=DOI %0 is invalid

Select\ all\ customized\ types\ to\ be\ stored\ in\ local\ preferences=Select all customized types to be stored in local preferences
Currently\ unknown=Currently\ unknown
Different\ customization,\ current\ settings\ will\ be\ overwritten=Different customization, current settings will be overwritten

Entry\ type\ %0\ is\ only\ defined\ for\ Biblatex\ but\ not\ for\ BibTeX=Entry type %0 is only defined for Biblatex but not for BibTeX

Copied\ %0\ citations.=Copied %0 citations.

journal\ not\ found\ in\ abbreviation\ list=journal not found in abbreviation list
Unhandled\ exception\ occurred.=Unhandled exception occurred.

strings\ included=strings included
Default\ table\ font\ size=Default table font size
Escape\ underscores=Escape underscores
Color=Color
Please\ also\ add\ all\ steps\ to\ reproduce\ this\ issue,\ if\ possible.=Please also add all steps to reproduce this issue, if possible.
Fit\ width=Fit width
Fit\ a\ single\ page=Fit a single page
Zoom\ in=Zoom in
Zoom\ out=Zoom out
Previous\ page=Previous page
Next\ page=Next page
Document\ viewer=Document viewer
Live=Live
Locked=Locked
Show\ the\ document\ of\ the\ currently\ selected\ entry.=Show the document of the currently selected entry.
Show\ this\ document\ until\ unlocked.=Show this document until unlocked.
Set\ current\ user\ name\ as\ owner.=Set current user name as owner.

Sort\ all\ subgroups\ (recursively)=Sort all subgroups (recursively)
Collect\ and\ share\ telemetry\ data\ to\ help\ improve\ JabRef.=Collect and share telemetry data to help improve JabRef.
Don't\ share=Don't share
Share\ anonymous\ statistics=Share anonymous statistics
Telemetry\:\ Help\ make\ JabRef\ better=Telemetry: Help make JabRef better
To\ improve\ the\ user\ experience,\ we\ would\ like\ to\ collect\ anonymous\ statistics\ on\ the\ features\ you\ use.\ We\ will\ only\ record\ what\ features\ you\ access\ and\ how\ often\ you\ do\ it.\ We\ will\ neither\ collect\ any\ personal\ data\ nor\ the\ content\ of\ bibliographic\ items.\ If\ you\ choose\ to\ allow\ data\ collection,\ you\ can\ later\ disable\ it\ via\ Options\ ->\ Preferences\ ->\ General.=To improve the user experience, we would like to collect anonymous statistics on the features you use. We will only record what features you access and how often you do it. We will neither collect any personal data nor the content of bibliographic items. If you choose to allow data collection, you can later disable it via Options -> Preferences -> General.
This\ file\ was\ found\ automatically.\ Do\ you\ want\ to\ link\ it\ to\ this\ entry?=This file was found automatically. Do you want to link it to this entry?
Names\ are\ not\ in\ the\ standard\ %0\ format.=Names are not in the standard %0 format.

Delete\ the\ selected\ file\ permanently\ from\ disk,\ or\ just\ remove\ the\ file\ from\ the\ entry?\ Pressing\ Delete\ will\ delete\ the\ file\ permanently\ from\ disk.=Delete the selected file permanently from disk, or just remove the file from the entry? Pressing Delete will delete the file permanently from disk.
Delete\ '%0'=Delete '%0'
Delete\ from\ disk=Delete from disk
Remove\ from\ entry=Remove from entry
There\ exists\ already\ a\ group\ with\ the\ same\ name.=There exists already a group with the same name.

Copy\ linked\ files\ to\ folder...=Copy linked files to folder...
Copied\ file\ successfully=Copied file successfully
Copying\ files...=Copying files...
Copying\ file\ %0\ of\ entry\ %1=Copying file %0 of entry %1
Finished\ copying=Finished copying
Could\ not\ copy\ file=Could not copy file
Copied\ %0\ files\ of\ %1\ sucessfully\ to\ %2=Copied %0 files of %1 sucessfully to %2
Rename\ failed=Rename failed
JabRef\ cannot\ access\ the\ file\ because\ it\ is\ being\ used\ by\ another\ process.=JabRef cannot access the file because it is being used by another process.
Show\ console\ output\ (only\ necessary\ when\ the\ launcher\ is\ used)=Show console output (only necessary when the launcher is used)

Remove\ line\ breaks=Remove line breaks
Removes\ all\ line\ breaks\ in\ the\ field\ content.=Removes all line breaks in the field content.
Checking\ integrity...=Checking integrity...

Remove\ hyphenated\ line\ breaks=Remove hyphenated line breaks
Removes\ all\ hyphenated\ line\ breaks\ in\ the\ field\ content.=Removes all hyphenated line breaks in the field content.
Note\ that\ currently,\ JabRef\ does\ not\ run\ with\ Java\ 9.=Note that currently, JabRef does not run with Java 9.
Your\ current\ Java\ version\ (%0)\ is\ not\ supported.\ Please\ install\ version\ %1\ or\ higher.=Your current Java version (%0) is not supported. Please install version %1 or higher.

Could\ not\ retrieve\ entry\ data\ from\ '%0'.=Could not retrieve entry data from '%0'.
Entry\ from\ %0\ could\ not\ be\ parsed.=Entry from %0 could not be parsed.
Invalid\ identifier\:\ '%0'.=Invalid identifier: '%0'.
This\ paper\ has\ been\ withdrawn.=This paper has been withdrawn.
Finished\ writing\ XMP-metadata.=Finished writing XMP-metadata.
empty\ BibTeX\ key=empty BibTeX key
Your\ Java\ Runtime\ Environment\ is\ located\ at\ %0.=Your Java Runtime Environment is located at %0.
Aux\ file=Aux file
Group\ containing\ entries\ cited\ in\ a\ given\ TeX\ file=Group containing entries cited in a given TeX file

Any\ file=Any file

No\ linked\ files\ found\ for\ export.=No linked files found for export.

No\ full\ text\ document\ found\ for\ entry\ %0.=No full text document found for entry %0.

Delete\ Entry=Delete Entry
Next\ library=Next library
Previous\ library=Previous library
add\ group=add group
Entry\ is\ contained\ in\ the\ following\ groups\:=Entry is contained in the following groups\:
Delete\ entries=Delete entries
Keep\ entries=Keep entries
Keep\ entry=Keep entry
Ignore\ backup=Ignore backup
Restore\ from\ backup=Restore from backup

Overwrite\ file=Overwrite file
Shared\ database\ connection=Shared database connection

Could\ not\ connect\ to\ Vim\ server.\ Make\ sure\ that\ Vim\ is\ running\ with\ correct\ server\ name.=Could not connect to Vim server. Make sure that Vim is running with correct server name.
Could\ not\ connect\ to\ a\ running\ gnuserv\ process.\ Make\ sure\ that\ Emacs\ or\ XEmacs\ is\ running,\ and\ that\ the\ server\ has\ been\ started\ (by\ running\ the\ command\ 'server-start'/'gnuserv-start').=Could not connect to a running gnuserv process. Make sure that Emacs or XEmacs is running, and that the server has been started (by running the command 'server-start'/'gnuserv-start').
Error\ pushing\ entries=Error pushing entries

Undefined\ character\ format=Undefined character format
Undefined\ paragraph\ format=Undefined paragraph format

Edit\ Preamble=Edit Preamble
Markings=Markings
Use\ selected\ instance=Use selected instance

Hide\ panel=Hide panel
Move\ panel\ up=Move panel up
Move\ panel\ down=Move panel down
Linked\ files=Linked files
Group\ view\ mode\ set\ to\ intersection=Group view mode set to intersection
Group\ view\ mode\ set\ to\ union=Group view mode set to union
Open\ %0\ URL\ (%1)=Open %0 URL (%1)
Open\ URL\ (%0)=Open URL (%0)
Open\ file\ %0=Open file %0
Toggle\ intersection=Toggle intersection
Toggle\ union=Toggle union
Jump\ to\ entry=Jump to entry
The\ group\ name\ contains\ the\ keyword\ separator\ "%0"\ and\ thus\ probably\ does\ not\ work\ as\ expected.=The group name contains the keyword separator "%0" and thus probably does not work as expected.
Blog=Blog
Check\ integrity=Check integrity
Cleanup\ URL\ link=Cleanup URL link
Cleanup\ URL\ link\ by\ removing\ special\ symbols\ and\ extracting\ simple\ link=Cleanup URL link by removing special symbols and extracting simple link
Copy\ DOI\ url=Copy DOI url
Copy\ citation=Copy citation
Development\ version=Development version
Export\ selected\ entries=Export selected entries
Export\ selected\ entries\ to\ clipboard=Export selected entries to clipboard
Find\ duplicates=Find duplicates
Fork\ me\ on\ GitHub=Fork me on GitHub
JabRef\ resources=JabRef resources
Manage\ journal\ abbreviations=Manage journal abbreviations
Manage\ protected\ terms=Manage protected terms
New\ %0\ library=New %0 library
New\ entry\ from\ plain\ text=New entry from plain text
New\ sublibrary\ based\ on\ AUX\ file=New sublibrary based on AUX file
Push\ entries\ to\ external\ application\ (%0)=Push entries to external application (%0)
Quit=Quit
Recent\ libraries=Recent libraries
Set\ up\ general\ fields=Set up general fields
View\ change\ log=View change log
View\ event\ log=View event log
Website=Website
Write\ XMP-metadata\ to\ PDFs=Write XMP-metadata to PDFs

Font\ size\:=Font size\:
Override\ default\ font\ settings=Override default font settings
Clear\ search=Clear search

Click\ help\ to\ learn\ about\ the\ migration\ of\ pre-3.6\ databases.=Click help to learn about the migration of pre-3.6 databases.
Database\ Type\:=Database Type\:
Database\:=Database\:
Host/Port\:=Host/Port\:
User\:=User\:
Keystore\ password\:=Keystore password\:
Keystore\:=Keystore\:
Password\:=Password\:
Server\ Timezone\:=Server Timezone\:
Remember\ Password=Remember Password
Use\ SSL=Use SSL
Move\ preprint\ information\ from\ 'URL'\ and\ 'journal'\ field\ to\ the\ 'eprint'\ field=Move preprint information from 'URL' and 'journal' field to the 'eprint' field
Default\ drag\ &\ drop\ action=Default drag & drop action
Copy\ file\ to\ default\ file\ folder=Copy file to default file folder
Link\ file\ (without\ copying)=Link file (without copying)
Copy,\ rename\ and\ link\ file=Copy, rename and link file
Type=Type
Customize\ Export\ Formats=Customize Export Formats
Export\ name=Export name
Main\ layout\ file\:=Main layout file\:
Main\ layout\ file=Main layout file
Save\ exporter=Save exporter
File\ extension\:=File extension\:
Export\ format\ name\:=Export format name\:
Cleared\ connection\ settings=Cleared connection settings
Error\ adding\ discovered\ CitationStyles=Error adding discovered CitationStyles
(more)=(more)
Cancel\ import=Cancel import
Continue\ with\ import=Continue with import
Import\ canceled=Import canceled
Select\ all\ new\ entries=Select all new entries
Select\ the\ entries\ to\ be\ imported\:=Select the entries to be imported\:
Add\ new\ String=Add new String
Remove\ selected\ Strings=Remove selected Strings
Must\ not\ be\ empty\!=Must not be empty\!
Open\ Help\ page=Open Help page
Active\ database\ connection\ do\ not\ exists\!=Active database connection do not exists!
Add\ new\ field\ name=Add new field name
Field\ name\:=Field name:
Field\ name\ \"%0\"\ already\ exists=Field name "%0" already exists
No\ field\ name\ selected\!=No field name selected!
Remove\ field\ name=Remove field name
Are\ you\ sure\ you\ want\ to\ remove\ field\ name\:\ \"%0\"?=Are you sure you want to remove field name: "%0"?
Add\ new\ keyword=Add new keyword
Keyword\:=Keyword:
Keyword\ \"%0\"\ already\ exists=Keyword "%0" already exists
Remove\ keyword=Remove keyword
Are\ you\ sure\ you\ want\ to\ remove\ keyword\:\ \"%0\"?=Are you sure you want to remove keyword: "%0"?
Reset\ to\ default=Reset to default
Edit\ string\ constants=Edit string constants
Export\ all\ entries=Export all entries
Generate\ BibTeX\ keys=Generate BibTeX keys
Groups\ interface=Groups interface
Manage\ field\ names\ &\ content=Manage field names & content
New\ library=New library
Next\ citation\ style=Next citation style
OpenOffice/LibreOffice=OpenOffice/LibreOffice
Open\ document\ viewer=Open document viewer
Open\ entry\ editor=Open entry editor
Previous\ citation\ style=Previous citation style
Search\ document\ identifier\ online=Search document identifier online
Search\ for\ unlinked\ local\ files=Search for unlinked local files
Search\ full\ text\ documents\ online=Search full text documents online
Find\ and\ replace=Find and replace

Found\ documents\:=Found documents\:
Use\ selected\ document=Use selected document
Accept\ changes=Accept changes
Dismiss\ changes=Dismiss changes
The\ library\ has\ been\ modified\ by\ another\ program.=The library has been modified by another program.

Browser=Browser
Execute\ Command=Execute Command
Open\ File\ Browser=Open File Browser
Use\ default\ file\ browser=Use default file browser

Set\ rank\ to\ one=Set rank to one
Set\ rank\ to\ two=Set rank to two
Set\ rank\ to\ three=Set rank to three
Set\ rank\ to\ four=Set rank to four
Set\ rank\ to\ five=Set rank to five

A\ string\ with\ the\ label\ '%0'\ already\ exists.=A string with the label '%0' already exists.

Executing\ command\ "%0"...=Executing command "%0"...

<<<<<<< HEAD
App\ settings=App settings
=======
Rename\ file\ to\ a\ given\ name=Rename file to a given name
New\ Filename=New Filename
Rename\ file\ to\ defined\ pattern=Rename file to defined pattern
>>>>>>> e230a952
<|MERGE_RESOLUTION|>--- conflicted
+++ resolved
@@ -2088,10 +2088,8 @@
 
 Executing\ command\ "%0"...=Executing command "%0"...
 
-<<<<<<< HEAD
-App\ settings=App settings
-=======
 Rename\ file\ to\ a\ given\ name=Rename file to a given name
 New\ Filename=New Filename
 Rename\ file\ to\ defined\ pattern=Rename file to defined pattern
->>>>>>> e230a952
+
+App\ settings=App settings
