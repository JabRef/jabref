%0\ contains\ the\ regular\ expression\ <b>%1</b>=%0 contains the regular expression <b>%1</b>

%0\ contains\ the\ term\ <b>%1</b>=%0 contains the term <b>%1</b>

%0\ doesn't\ contain\ the\ regular\ expression\ <b>%1</b>=%0 doesn't contain the regular expression <b>%1</b>

%0\ doesn't\ contain\ the\ term\ <b>%1</b>=%0 doesn't contain the term <b>%1</b>

%0\ export\ successful=%0 export successful

%0\ matches\ the\ regular\ expression\ <b>%1</b>=%0 matches the regular expression <b>%1</b>

%0\ matches\ the\ term\ <b>%1</b>=%0 matches the term <b>%1</b>

Abbreviate\ journal\ names\ of\ the\ selected\ entries\ (DEFAULT\ abbreviation)=Abbreviate journal names of the selected entries (DEFAULT abbreviation)
Abbreviate\ journal\ names\ of\ the\ selected\ entries\ (MEDLINE\ abbreviation)=Abbreviate journal names of the selected entries (MEDLINE abbreviation)
Abbreviate\ journal\ names\ of\ the\ selected\ entries\ (SHORTEST\ UNIQUE\ abbreviation)=Abbreviate journal names of the selected entries (SHORTEST UNIQUE abbreviation)

Abbreviate\ names=Abbreviate names
Abbreviated\ %0\ journal\ names.=Abbreviated %0 journal names.

Abbreviation=Abbreviation
Abbreviations=Abbreviations

About\ JabRef=About JabRef

Abstract=Abstract

Accept=Accept

Accept\ change=Accept change

Accept\ recommendations\ from\ Mr.\ DLib=Accept recommendations from Mr. DLib

Action=Action

Add=Add

Add\ a\ (compiled)\ custom\ Importer\ class\ from\ a\ class\ path.=Add a (compiled) custom Importer class from a class path.
The\ path\ need\ not\ be\ on\ the\ classpath\ of\ JabRef.=The path need not be on the classpath of JabRef.

Add\ a\ regular\ expression\ for\ the\ key\ pattern.=Add a regular expression for the key pattern.

Add\ selected\ entries\ to\ this\ group=Add selected entries to this group

Add\ subgroup=Add subgroup

Added\ group\ "%0".=Added group "%0".

Added\ string=Added string

Additionally,\ entries\ whose\ <b>%0</b>\ field\ does\ not\ contain\ <b>%1</b>\ can\ be\ assigned\ manually\ to\ this\ group\ by\ selecting\ them\ then\ using\ either\ drag\ and\ drop\ or\ the\ context\ menu.\ This\ process\ adds\ the\ term\ <b>%1</b>\ to\ each\ entry's\ <b>%0</b>\ field.\ Entries\ can\ be\ removed\ manually\ from\ this\ group\ by\ selecting\ them\ then\ using\ the\ context\ menu.\ This\ process\ removes\ the\ term\ <b>%1</b>\ from\ each\ entry's\ <b>%0</b>\ field.=Additionally, entries whose <b>%0</b> field does not contain <b>%1</b> can be assigned manually to this group by selecting them then using either drag and drop or the context menu. This process adds the term <b>%1</b> to each entry's <b>%0</b> field. Entries can be removed manually from this group by selecting them then using the context menu. This process removes the term <b>%1</b> from each entry's <b>%0</b> field.

Advanced=Advanced
All\ entries=All entries
All\ entries\ of\ this\ type\ will\ be\ declared\ typeless.\ Continue?=All entries of this type will be declared typeless. Continue?

Always\ reformat\ BIB\ file\ on\ save\ and\ export=Always reformat BIB file on save and export

and=and

any\ field\ that\ matches\ the\ regular\ expression\ <b>%0</b>=any field that matches the regular expression <b>%0</b>

Appearance=Appearance

Append\ contents\ from\ a\ BibTeX\ library\ into\ the\ currently\ viewed\ library=Append contents from a BibTeX library into the currently viewed library

Append\ library=Append library

Application=Application

Application\ to\ push\ entries\ to=Application to push entries to

Apply=Apply

Arguments\ passed\ on\ to\ running\ JabRef\ instance.\ Shutting\ down.=Arguments passed on to running JabRef instance. Shutting down.

Assign\ the\ original\ group's\ entries\ to\ this\ group?=Assign the original group's entries to this group?

Assigned\ %0\ entries\ to\ group\ "%1".=Assigned %0 entries to group "%1".

Assigned\ 1\ entry\ to\ group\ "%0".=Assigned 1 entry to group "%0".

Autogenerate\ BibTeX\ keys=Autogenerate BibTeX keys

Autolink\ files\ with\ names\ starting\ with\ the\ BibTeX\ key=Autolink files with names starting with the BibTeX key

Autolink\ only\ files\ that\ match\ the\ BibTeX\ key=Autolink only files that match the BibTeX key

Automatically\ create\ groups=Automatically create groups

Automatically\ remove\ exact\ duplicates=Automatically remove exact duplicates

AUX\ file\ import=AUX file import

Available\ export\ formats=Available export formats

Available\ import\ formats=Available import formats

Backup\ old\ file\ when\ saving=Backup old file when saving

%0\ source=%0 source

Browse=Browse

by=by
The\ conflicting\ fields\ of\ these\ entries\ will\ be\ merged\ into\ the\ 'Comment'\ field.=The conflicting fields of these entries will be merged into the 'Comment' field.

Cancel=Cancel
Cannot\ create\ group=Cannot create group

Cannot\ create\ group.\ Please\ create\ a\ library\ first.=Cannot create group. Please create a library first.

case\ insensitive=case insensitive

case\ sensitive=case sensitive

Case\ sensitive=Case sensitive

change\ assignment\ of\ entries=change assignment of entries

Change\ case=Change case

Change\ entry\ type=Change entry type


Change\ of\ Grouping\ Method=Change of Grouping Method

change\ preamble=change preamble

Changed\ language=Changed language

Changed\ preamble=Changed preamble

Cite\ command=Cite command

Clear=Clear

Clear\ fields=Clear fields

Close\ entry=Close entry

Close\ dialog=Close dialog

Close\ the\ current\ library=Close the current library

Close\ window=Close window

Comments=Comments

Contained\ in=Contained in

Content=Content

Copied=Copied


Copy=Copy

Copy\ BibTeX\ key=Copy BibTeX key

Copy\ to\ clipboard=Copy to clipboard

Could\ not\ call\ executable=Could not call executable

Could\ not\ export\ file=Could not export file

Could\ not\ export\ preferences=Could not export preferences

Could\ not\ find\ a\ suitable\ import\ format.=Could not find a suitable import format.
Could\ not\ import\ preferences=Could not import preferences

Could\ not\ instantiate\ %0=Could not instantiate %0
Could\ not\ instantiate\ %0\ %1=Could not instantiate %0 %1
Could\ not\ instantiate\ %0.\ Have\ you\ chosen\ the\ correct\ package\ path?=Could not instantiate %0. Have you chosen the correct package path?
Could\ not\ open\ link=Could not open link

Could\ not\ print\ preview=Could not print preview

Could\ not\ run\ the\ 'vim'\ program.=Could not run the 'vim' program.

Could\ not\ save\ file.=Could not save file.
Character\ encoding\ '%0'\ is\ not\ supported.=Character encoding '%0' is not supported.

Create\ custom\ fields\ for\ each\ BibTeX\ entry=Create custom fields for each BibTeX entry

crossreferenced\ entries\ included=crossreferenced entries included

Current\ content=Current content

Current\ value=Current value

Custom\ entry\ types=Custom entry types

Custom\ entry\ types\ found\ in\ file=Custom entry types found in file

Customize\ entry\ types=Customize entry types

Customize\ key\ bindings=Customize key bindings

Cut=Cut

cut\ entries=cut entries

cut\ entry\ %0=cut entry %0


Library\ encoding=Library encoding

Library\ properties=Library properties

Date\ format=Date format

Default=Default

Default\ encoding=Default encoding

Default\ grouping\ field=Default grouping field

Execute\ default\ action\ in\ dialog=Execute default action in dialog

Delete=Delete

Delete\ custom\ format=Delete custom format

Delete\ entry=Delete entry

Delete\ multiple\ entries=Delete multiple entries

Deleted=Deleted

Permanently\ delete\ local\ file=Permanently delete local file

Descending=Descending

Description=Description

Disable\ this\ confirmation\ dialog=Disable this confirmation dialog

Display\ all\ entries\ belonging\ to\ one\ or\ more\ of\ the\ selected\ groups=Display all entries belonging to one or more of the selected groups

Display\ all\ error\ messages=Display all error messages

Display\ help\ on\ command\ line\ options=Display help on command line options

Display\ only\ entries\ belonging\ to\ all\ selected\ groups=Display only entries belonging to all selected groups
Display\ version=Display version

Do\ not\ abbreviate\ names=Do not abbreviate names

Do\ not\ import\ entry=Do not import entry

Do\ not\ open\ any\ files\ at\ startup=Do not open any files at startup

Do\ not\ wrap\ the\ following\ fields\ when\ saving=Do not wrap the following fields when saving
Do\ not\ write\ the\ following\ fields\ to\ XMP\ Metadata=Do not write the following fields to XMP Metadata

Donate\ to\ JabRef=Donate to JabRef

Download\ file=Download file
duplicate\ removal=duplicate removal

Duplicate\ string\ name=Duplicate string name

Duplicates\ found=Duplicates found

Dynamic\ groups=Dynamic groups

Dynamically\ group\ entries\ by\ a\ free-form\ search\ expression=Dynamically group entries by a free-form search expression

Dynamically\ group\ entries\ by\ searching\ a\ field\ for\ a\ keyword=Dynamically group entries by searching a field for a keyword

Each\ line\ must\ be\ of\ the\ following\ form=Each line must be of the following form

Edit=Edit

Edit\ entry=Edit entry
Edit\ file\ type=Edit file type

Edit\ group=Edit group


Edit\ preamble=Edit preamble
Edit\ strings=Edit strings

empty\ library=empty library
Autocompletion=Autocompletion

Enter\ URL\ to\ download=Enter URL to download

entries=entries

Entries\ cannot\ be\ manually\ assigned\ to\ or\ removed\ from\ this\ group.=Entries cannot be manually assigned to or removed from this group.

Entries\ exported\ to\ clipboard=Entries exported to clipboard


entry=entry

Entry\ editor=Entry editor

Entry\ owner=Entry owner

Entry\ preview=Entry preview

Entry\ table=Entry table

Entry\ table\ columns=Entry table columns
Entry\ Title\ (Required\ to\ deliver\ recommendations.)=Entry Title (Required to deliver recommendations.)

Entry\ type=Entry type

Error=Error

Error\ occurred\ when\ parsing\ entry=Error occurred when parsing entry

Error\ opening\ file=Error opening file

Error\ while\ writing=Error while writing

'%0'\ exists.\ Overwrite\ file?='%0' exists. Overwrite file?

Export=Export

Export\ preferences=Export preferences

Export\ preferences\ to\ file=Export preferences to file

Export\ to\ clipboard=Export to clipboard

Export\ to\ text\ file.=Export to text file.

Exporting=Exporting
Extension=Extension

External\ changes=External changes

External\ file\ links=External file links

External\ programs=External programs

External\ viewer\ called=External viewer called

Field=Field

field=field

Field\ name=Field name
Field\ names\ are\ not\ allowed\ to\ contain\ white\ space\ or\ the\ following\ characters=Field names are not allowed to contain white space or the following characters

Field\ to\ group\ by=Field to group by

File=File

file=file
File\ directory\ is\ not\ set\ or\ does\ not\ exist\!=File directory is not set or does not exist!

File\ exists=File exists

File\ not\ found=File not found

Filter=Filter

Finished\ automatically\ setting\ external\ links.=Finished automatically setting external links.

Filter\ groups=Filter groups

Finished\ writing\ XMP\ for\ %0\ file\ (%1\ skipped,\ %2\ errors).=Finished writing XMP for %0 file (%1 skipped, %2 errors).

First\ select\ the\ entries\ you\ want\ keys\ to\ be\ generated\ for.=First select the entries you want keys to be generated for.

Fit\ table\ horizontally\ on\ screen=Fit table horizontally on screen

Float=Float
Format\:\ Tab\:field;field;...\ (e.g.\ General\:url;pdf;note...)=Format\: Tab\:field;field;... (e.g. General\:url;pdf;note...)

Format\ of\ author\ and\ editor\ names=Format of author and editor names
Format\ string=Format string

Format\ used=Format used
Formatter\ name=Formatter name

found\ in\ AUX\ file=found in AUX file

Further\ information\ about\ Mr.\ DLib\ for\ JabRef\ users.=Further information about Mr. DLib for JabRef users.

General=General

General\ Fields=General Fields

Generate=Generate

Generate\ BibTeX\ key=Generate BibTeX key

Generate\ keys=Generate keys

Generate\ keys\ before\ saving\ (for\ entries\ without\ a\ key)=Generate keys before saving (for entries without a key)

Generated\ BibTeX\ key\ for=Generated BibTeX key for

Generating\ BibTeX\ key\ for=Generating BibTeX key for
Get\ fulltext=Get fulltext

Gray\ out\ non-hits=Gray out non-hits

Groups=Groups
has/have\ both\ a\ 'Comment'\ and\ a\ 'Review'\ field.=has/have both a 'Comment' and a 'Review' field.

Have\ you\ chosen\ the\ correct\ package\ path?=Have you chosen the correct package path?

Help=Help

Help\ on\ key\ patterns=Help on key patterns
Help\ on\ regular\ expression\ search=Help on regular expression search

Hide\ non-hits=Hide non-hits

Hierarchical\ context=Hierarchical context

Highlight=Highlight
Marking=Marking
Underline=Underline
Empty\ Highlight=Empty Highlight
Empty\ Marking=Empty Marking
Empty\ Underline=Empty Underline
The\ marked\ area\ does\ not\ contain\ any\ legible\ text!=The marked area does not contain any legible text!

Hint\:\ To\ search\ specific\ fields\ only,\ enter\ for\ example\:<p><tt>author\=smith\ and\ title\=electrical</tt>=Hint: To search specific fields only, enter for example:<p><tt>author=smith and title=electrical</tt>

HTML\ table=HTML table
HTML\ table\ (with\ Abstract\ &\ BibTeX)=HTML table (with Abstract & BibTeX)
Icon=Icon

Ignore=Ignore

Import=Import

Import\ and\ keep\ old\ entry=Import and keep old entry

Import\ and\ remove\ old\ entry=Import and remove old entry

Import\ entries=Import entries
Import\ file=Import file

Import\ group\ definitions=Import group definitions

Import\ name=Import name

Import\ preferences=Import preferences

Import\ preferences\ from\ file=Import preferences from file

Import\ strings=Import strings

Import\ word\ selector\ definitions=Import word selector definitions

Imported\ entries=Imported entries

Imported\ from\ library=Imported from library

Importer\ class=Importer class

Importing=Importing

Importing\ in\ unknown\ format=Importing in unknown format

Include\ subgroups\:\ When\ selected,\ view\ entries\ contained\ in\ this\ group\ or\ its\ subgroups=Include subgroups: When selected, view entries contained in this group or its subgroups

Independent\ group\:\ When\ selected,\ view\ only\ this\ group's\ entries=Independent group: When selected, view only this group's entries
I\ Agree=I Agree

Invalid\ BibTeX\ key=Invalid BibTeX key

Invalid\ date\ format=Invalid date format

Invalid\ URL=Invalid URL

Online\ help=Online help
JabRef\ Language\ (Provides\ for\ better\ recommendations\ by\ giving\ an\ indication\ of\ user's\ preferred\ language.)=JabRef Language (Provides for better recommendations by giving an indication of user's preferred language.)

JabRef\ preferences=JabRef preferences
JabRef\ requests\ recommendations\ from\ Mr.\ DLib,\ which\ is\ an\ external\ service.\ To\ enable\ Mr.\ DLib\ to\ calculate\ recommendations,\ some\ of\ your\ data\ must\ be\ shared\ with\ Mr.\ DLib.\ Generally,\ the\ more\ data\ is\ shared\ the\ better\ recommendations\ can\ be\ calculated.\ However,\ we\ understand\ that\ some\ of\ your\ data\ in\ JabRef\ is\ sensitive,\ and\ you\ may\ not\ want\ to\ share\ it.\ Therefore,\ Mr.\ DLib\ offers\ a\ choice\ of\ which\ data\ you\ would\ like\ to\ share.=JabRef requests recommendations from Mr. DLib, which is an external service. To enable Mr. DLib to calculate recommendations, some of your data must be shared with Mr. DLib. Generally, the more data is shared the better recommendations can be calculated. However, we understand that some of your data in JabRef is sensitive, and you may not want to share it. Therefore, Mr. DLib offers a choice of which data you would like to share.
JabRef\ Version\ (Required\ to\ ensure\ backwards\ compatibility\ with\ Mr.\ DLib's\ Web\ Service)=JabRef Version (Required to ensure backwards compatibility with Mr. DLib's Web Service)

Journal\ abbreviations=Journal abbreviations
Keep\ both=Keep both

Key\ bindings=Key bindings

Key\ bindings\ changed=Key bindings changed

Key\ pattern=Key pattern

keys\ in\ library=keys in library

Keyword=Keyword

Label=Label

Language=Language

Last\ modified=Last modified
LaTeX\ AUX\ file\:=LaTeX AUX file\:

Left=Left

Link=Link
Listen\ for\ remote\ operation\ on\ port=Listen for remote operation on port
Load\ and\ Save\ preferences\ from/to\ jabref.xml\ on\ start-up\ (memory\ stick\ mode)=Load and Save preferences from/to jabref.xml on start-up (memory stick mode)

Show\ advanced\ hints\ (i.e.\ helpful\ tooltips,\ suggestions\ and\ explanation)=Show advanced hints (i.e. helpful tooltips, suggestions and explanation)

Main\ file\ directory=Main file directory

Manage\ custom\ exports=Manage custom exports

Manage\ custom\ imports=Manage custom imports
Manage\ external\ file\ types=Manage external file types

Mark\ new\ entries\ with\ addition\ date=Mark new entries with addition date

Mark\ new\ entries\ with\ owner\ name=Mark new entries with owner name

Memory\ stick\ mode=Memory stick mode

Merged\ external\ changes=Merged external changes
Merge\ fields=Merge fields

Modification\ of\ field=Modification of field

Modified\ group\ "%0".=Modified group "%0".

Modified\ groups=Modified groups

Modified\ string=Modified string

Modify=Modify

move\ group=move group

Moved\ group\ "%0".=Moved group "%0".

Mr.\ DLib\ Privacy\ settings=Mr. DLib Privacy settings

No\ recommendations\ received\ from\ Mr.\ DLib\ for\ this\ entry.=No recommendations received from Mr. DLib for this entry.

Error\ while\ fetching\ recommendations\ from\ Mr.DLib.=Error while fetching recommendations from Mr.DLib.

Name=Name

Name\ formatter=Name formatter

Natbib\ style=Natbib style

nested\ AUX\ files=nested AUX files

New\ BibTeX\ sublibrary=New BibTeX sublibrary

New\ group=New group

New\ string=New string

Next\ entry=Next entry
no\ base-BibTeX-file\ specified=no base-BibTeX-file specified

no\ library\ generated=no library generated

No\ entries\ found.\ Please\ make\ sure\ you\ are\ using\ the\ correct\ import\ filter.=No entries found. Please make sure you are using the correct import filter.
No\ files\ found.=No files found.

No\ GUI.\ Only\ process\ command\ line\ options=No GUI. Only process command line options

No\ journal\ names\ could\ be\ abbreviated.=No journal names could be abbreviated.

No\ journal\ names\ could\ be\ unabbreviated.=No journal names could be unabbreviated.

Open\ PDF=Open PDF

No\ URL\ defined=No URL defined
not=not

not\ found=not found

Nothing\ to\ redo=Nothing to redo

Nothing\ to\ undo=Nothing to undo

OK=OK

One\ or\ more\ keys\ will\ be\ overwritten.\ Continue?=One or more keys will be overwritten. Continue?


Open=Open

Open\ library=Open library

Open\ editor\ when\ a\ new\ entry\ is\ created=Open editor when a new entry is created

Open\ file=Open file

Open\ last\ edited\ libraries\ at\ startup=Open last edited libraries at startup

Connect\ to\ shared\ database=Connect to shared database

Open\ terminal\ here=Open terminal here

Open\ URL\ or\ DOI=Open URL or DOI

Opening=Opening

Operation\ canceled.=Operation canceled.
Operating\ System\ (Provides\ for\ better\ recommendations\ by\ giving\ an\ indication\ of\ user's\ system\ set-up.)=Operating System (Provides for better recommendations by giving an indication of user's system set-up.)

Optional\ fields=Optional fields

Options=Options

or=or

Override\ default\ file\ directories=Override default file directories
Overwrite=Overwrite

Overwrite\ keys=Overwrite keys

pairs\ processed=pairs processed
Password=Password

Paste=Paste

paste\ entries=paste entries

paste\ entry\ %0=paste entry %0

Path\ to\ %0\ not\ defined=Path to %0 not defined

Path\ to\ LyX\ pipe=Path to LyX pipe

PDF\ does\ not\ exist=PDF does not exist

File\ has\ no\ attached\ annotations=File has no attached annotations

Please\ enter\ a\ name\ for\ the\ group.=Please enter a name for the group.

Please\ enter\ a\ search\ term.\ For\ example,\ to\ search\ all\ fields\ for\ <b>Smith</b>,\ enter\:<p><tt>smith</tt><p>To\ search\ the\ field\ <b>Author</b>\ for\ <b>Smith</b>\ and\ the\ field\ <b>Title</b>\ for\ <b>electrical</b>,\ enter\:<p><tt>author\=smith\ and\ title\=electrical</tt>=Please enter a search term. For example, to search all fields for <b>Smith</b>, enter:<p><tt>smith</tt><p>To search the field <b>Author</b> for <b>Smith</b> and the field <b>Title</b> for <b>electrical</b>, enter:<p><tt>author=smith and title=electrical</tt>

Please\ enter\ the\ field\ to\ search\ (e.g.\ <b>keywords</b>)\ and\ the\ keyword\ to\ search\ it\ for\ (e.g.\ <b>electrical</b>).=Please enter the field to search (e.g. <b>keywords</b>) and the keyword to search it for (e.g. <b>electrical</b>).

Please\ enter\ the\ string's\ label=Please enter the string's label

Please\ restart\ JabRef\ for\ preferences\ to\ take\ effect.=Please restart JabRef for preferences to take effect.

Possible\ duplicate\ entries=Possible duplicate entries

Possible\ duplicate\ of\ existing\ entry.\ Click\ to\ resolve.=Possible duplicate of existing entry. Click to resolve.

Preferences=Preferences

Preferences\ recorded.=Preferences recorded.

Preview=Preview
Citation\ Style=Citation Style
Current\ Preview=Current Preview
Cannot\ generate\ preview\ based\ on\ selected\ citation\ style.=Cannot generate preview based on selected citation style.
Bad\ character\ inside\ entry=Bad character inside entry
Error\ while\ generating\ citation\ style=Error while generating citation style
Preview\ style\ changed\ to\:\ %0=Preview style changed to: %0
Next\ preview\ layout=Next preview layout
Previous\ preview\ layout=Previous preview layout
Available=Available
Selected=Selected
Selected\ Layouts\ can\ not\ be\ empty=Selected Layouts can not be empty

Reset\ default\ preview\ style=Reset default preview style

Previous\ entry=Previous entry

Primary\ sort\ criterion=Primary sort criterion
Problem\ with\ parsing\ entry=Problem with parsing entry
Processing\ %0=Processing %0
Pull\ changes\ from\ shared\ database=Pull changes from shared database

Pushed\ citations\ to\ %0=Pushed citations to %0

Push\ applications=Push applications

Quit\ JabRef=Quit JabRef

Read\ only=Read only

Redo=Redo

Refine\ supergroup\:\ When\ selected,\ view\ entries\ contained\ in\ both\ this\ group\ and\ its\ supergroup=Refine supergroup: When selected, view entries contained in both this group and its supergroup

regular\ expression=regular expression

Related\ articles=Related articles

Remote\ operation=Remote operation

Remote\ server\ port=Remote server port

Remove=Remove

Remove\ subgroups=Remove subgroups

Remove\ all\ subgroups\ of\ "%0"?=Remove all subgroups of "%0"?

Remove\ entry\ from\ import=Remove entry from import

Remove\ selected\ entries\ from\ this\ group=Remove selected entries from this group

Remove\ group=Remove group

Remove\ group,\ keep\ subgroups=Remove group, keep subgroups

Remove\ group\ "%0"?=Remove group "%0"?

Remove\ group\ "%0"\ and\ its\ subgroups?=Remove group "%0" and its subgroups?

remove\ group\ (keep\ subgroups)=remove group (keep subgroups)

remove\ group\ and\ subgroups=remove group and subgroups

Remove\ group\ and\ subgroups=Remove group and subgroups

Remove\ link=Remove link

Remove\ old\ entry=Remove old entry

Remove\ selected\ strings=Remove selected strings

Removed\ group\ "%0".=Removed group "%0".

Removed\ group\ "%0"\ and\ its\ subgroups.=Removed group "%0" and its subgroups.

Removed\ string=Removed string

Renamed\ string=Renamed string

Replace=Replace
Replace\ With\:=Replace With:
Limit\ to\ Selected\ Entries=Limit to Selected Entries
Limit\ to\ Fields=Limit to Fields
All\ Field\ Replace=All Field Replace
Find\:=Find:
Find\ and\ Replace=Find and Replace

Replace\ (regular\ expression)=Replace (regular expression)

Replace\ String=Replace String
Replace\ string=Replace string

Replace\ Unicode\ ligatures=Replace Unicode ligatures
Replaces\ Unicode\ ligatures\ with\ their\ expanded\ form=Replaces Unicode ligatures with their expanded form

Required\ fields=Required fields

Reset\ all=Reset all

Resolve\ strings\ for\ all\ fields\ except=Resolve strings for all fields except
Resolve\ strings\ for\ standard\ BibTeX\ fields\ only=Resolve strings for standard BibTeX fields only

resolved=resolved

Restart=Restart

Restart\ required=Restart required

Review=Review
Review\ changes=Review changes
Review\ Field\ Migration=Review Field Migration

Right=Right

Save=Save
Save\ all\ finished.=Save all finished.

Save\ all\ open\ libraries=Save all open libraries

Save\ before\ closing=Save before closing

Save\ library=Save library
Save\ library\ as...=Save library as...

Save\ entries\ in\ their\ original\ order=Save entries in their original order

Saved\ selected\ to\ '%0'.=Saved selected to '%0'.

Saving=Saving
Saving\ all\ libraries...=Saving all libraries...

Saving\ library=Saving library

Search=Search

Search\ expression=Search expression

Searching\ for\ duplicates...=Searching for duplicates...

Searching\ for\ files=Searching for files

Secondary\ sort\ criterion=Secondary sort criterion

Select\ all=Select all
Select\ new\ encoding=Select new encoding

Select\ entry\ type=Select entry type

Select\ file\ from\ ZIP-archive=Select file from ZIP-archive

Select\ the\ tree\ nodes\ to\ view\ and\ accept\ or\ reject\ changes=Select the tree nodes to view and accept or reject changes

Set\ field=Set field
Set\ fields=Set fields

Set\ General\ Fields=Set General Fields

Settings=Settings

Shortcut=Shortcut

Show/edit\ %0\ source=Show/edit %0 source

Show\ 'Firstname\ Lastname'=Show 'Firstname Lastname'

Show\ 'Lastname,\ Firstname'=Show 'Lastname, Firstname'

Show\ BibTeX\ source\ by\ default=Show BibTeX source by default

Show\ confirmation\ dialog\ when\ deleting\ entries=Show confirmation dialog when deleting entries

Show\ last\ names\ only=Show last names only

Show\ names\ unchanged=Show names unchanged

Show\ optional\ fields=Show optional fields

Show\ required\ fields=Show required fields

Show\ validation\ messages=Show validation messages

Simple\ HTML=Simple HTML
Since\ the\ 'Review'\ field\ was\ deprecated\ in\ JabRef\ 4.2,\ these\ two\ fields\ are\ about\ to\ be\ merged\ into\ the\ 'Comment'\ field.=Since the 'Review' field was deprecated in JabRef 4.2, these two fields are about to be merged into the 'Comment' field.

Size=Size

Skipped\ -\ No\ PDF\ linked=Skipped - No PDF linked
Skipped\ -\ PDF\ does\ not\ exist=Skipped - PDF does not exist

Skipped\ entry.=Skipped entry.

source\ edit=source edit
Special\ name\ formatters=Special name formatters

Statically\ group\ entries\ by\ manual\ assignment=Statically group entries by manual assignment

Status=Status
Strings\ for\ library=Strings for library

Sublibrary\ from\ AUX\ to\ BibTeX=Sublibrary from AUX to BibTeX

Switches\ between\ full\ and\ abbreviated\ journal\ name\ if\ the\ journal\ name\ is\ known.=Switches between full and abbreviated journal name if the journal name is known.

Tabname=Tabname
Tertiary\ sort\ criterion=Tertiary sort criterion

The\ chosen\ encoding\ '%0'\ could\ not\ encode\ the\ following\ characters\:=The chosen encoding '%0' could not encode the following characters:


the\ field\ <b>%0</b>=the field <b>%0</b>
The\ group\ "%0"\ already\ contains\ the\ selection.=The group "%0" already contains the selection.

The\ label\ of\ the\ string\ cannot\ be\ a\ number.=The label of the string cannot be a number.

The\ label\ of\ the\ string\ cannot\ contain\ spaces.=The label of the string cannot contain spaces.

The\ label\ of\ the\ string\ cannot\ contain\ the\ '\#'\ character.=The label of the string cannot contain the '#' character.

The\ output\ option\ depends\ on\ a\ valid\ import\ option.=The output option depends on a valid import option.

The\ regular\ expression\ <b>%0</b>\ is\ invalid\:=The regular expression <b>%0</b> is invalid:

The\ search\ is\ case\ insensitive.=The search is case insensitive.

The\ search\ is\ case\ sensitive.=The search is case sensitive.

There\ are\ possible\ duplicates\ (marked\ with\ an\ icon)\ that\ haven't\ been\ resolved.\ Continue?=There are possible duplicates (marked with an icon) that haven't been resolved. Continue?

This\ group\ contains\ entries\ based\ on\ manual\ assignment.\ Entries\ can\ be\ assigned\ to\ this\ group\ by\ selecting\ them\ then\ using\ either\ drag\ and\ drop\ or\ the\ context\ menu.\ Entries\ can\ be\ removed\ from\ this\ group\ by\ selecting\ them\ then\ using\ the\ context\ menu.=This group contains entries based on manual assignment. Entries can be assigned to this group by selecting them then using either drag and drop or the context menu. Entries can be removed from this group by selecting them then using the context menu.

This\ group\ contains\ entries\ whose\ <b>%0</b>\ field\ contains\ the\ keyword\ <b>%1</b>=This group contains entries whose <b>%0</b> field contains the keyword <b>%1</b>

This\ group\ contains\ entries\ whose\ <b>%0</b>\ field\ contains\ the\ regular\ expression\ <b>%1</b>=This group contains entries whose <b>%0</b> field contains the regular expression <b>%1</b>

This\ operation\ requires\ all\ selected\ entries\ to\ have\ BibTeX\ keys\ defined.=This operation requires all selected entries to have BibTeX keys defined.

This\ operation\ requires\ one\ or\ more\ entries\ to\ be\ selected.=This operation requires one or more entries to be selected.

This\ setting\ may\ be\ changed\ in\ preferences\ at\ any\ time.=This setting may be changed in preferences at any time.
Timezone\ (Provides\ for\ better\ recommendations\ by\ indicating\ the\ time\ of\ day\ the\ request\ is\ being\ made.)=Timezone (Provides for better recommendations by indicating the time of day the request is being made.)
Time\ stamp=Time stamp
Toggle\ groups\ interface=Toggle groups interface

Trim\ all\ whitespace\ characters\ in\ the\ field\ content.=Trim all whitespace characters in the field content.

Trim\ whitespace\ characters=Trim whitespace characters

Try\ different\ encoding=Try different encoding

Unabbreviate\ journal\ names\ of\ the\ selected\ entries=Unabbreviate journal names of the selected entries
Unabbreviated\ %0\ journal\ names.=Unabbreviated %0 journal names.

unable\ to\ write\ to=unable to write to

Undo=Undo

Unknown\ BibTeX\ entries\:=Unknown BibTeX entries\:

unknown\ edit=unknown edit

Unknown\ export\ format=Unknown export format

untitled=untitled

Upgrade\ external\ PDF/PS\ links\ to\ use\ the\ '%0'\ field.=Upgrade external PDF/PS links to use the '%0' field.

usage=usage
Use\ autocompletion=Use autocompletion

Use\ regular\ expression\ search=Use regular expression search

Username=Username

Value\ cleared\ externally=Value cleared externally

Value\ set\ externally=Value set externally

verify\ that\ LyX\ is\ running\ and\ that\ the\ lyxpipe\ is\ valid=verify that LyX is running and that the lyxpipe is valid

View=View
Vim\ server\ name=Vim server name

Warn\ about\ unresolved\ duplicates\ when\ closing\ inspection\ window=Warn about unresolved duplicates when closing inspection window

Warn\ before\ overwriting\ existing\ keys=Warn before overwriting existing keys

Warning=Warning

Warnings=Warnings

web\ link=web link

What\ do\ you\ want\ to\ do?=What do you want to do?
Whatever\ option\ you\ choose,\ Mr.\ DLib\ may\ share\ its\ data\ with\ research\ partners\ to\ further\ improve\ recommendation\ quality\ as\ part\ of\ a\ 'living\ lab'.\ Mr.\ DLib\ may\ also\ release\ public\ datasets\ that\ may\ contain\ anonymized\ information\ about\ you\ and\ the\ recommendations\ (sensitive\ information\ such\ as\ metadata\ of\ your\ articles\ will\ be\ anonymised\ through\ e.g.\ hashing).\ Research\ partners\ are\ obliged\ to\ adhere\ to\ the\ same\ strict\ data\ protection\ policy\ as\ Mr.\ DLib.=Whatever option you choose, Mr. DLib may share its data with research partners to further improve recommendation quality as part of a 'living lab'. Mr. DLib may also release public datasets that may contain anonymized information about you and the recommendations (sensitive information such as metadata of your articles will be anonymised through e.g. hashing). Research partners are obliged to adhere to the same strict data protection policy as Mr. DLib.

Will\ write\ XMP-metadata\ to\ the\ PDFs\ linked\ from\ selected\ entries.=Will write XMP-metadata to the PDFs linked from selected entries.

Write\ BibTeXEntry\ as\ XMP-metadata\ to\ PDF.=Write BibTeXEntry as XMP-metadata to PDF.

Write\ XMP=Write XMP
Write\ XMP-metadata=Write XMP-metadata
Write\ XMP-metadata\ for\ all\ PDFs\ in\ current\ library?=Write XMP-metadata for all PDFs in current library?
Writing\ XMP-metadata...=Writing XMP-metadata...
Writing\ XMP-metadata\ for\ selected\ entries...=Writing XMP-metadata for selected entries...

XMP-annotated\ PDF=XMP-annotated PDF
XMP\ export\ privacy\ settings=XMP export privacy settings
XMP-metadata=XMP-metadata
You\ must\ restart\ JabRef\ for\ this\ to\ come\ into\ effect.=You must restart JabRef for this to come into effect.

You\ must\ restart\ JabRef\ for\ the\ new\ key\ bindings\ to\ work\ properly.=You must restart JabRef for the new key bindings to work properly.

Your\ new\ key\ bindings\ have\ been\ stored.=Your new key bindings have been stored.

The\ following\ fetchers\ are\ available\:=The following fetchers are available:
Could\ not\ find\ fetcher\ '%0'=Could not find fetcher '%0'
Running\ query\ '%0'\ with\ fetcher\ '%1'.=Running query '%0' with fetcher '%1'.

Move\ file=Move file
Rename\ file=Rename file

Move\ file\ to\ file\ directory\ and\ rename\ file=Move file to file directory and rename file

Could\ not\ move\ file\ '%0'.=Could not move file '%0'.
Could\ not\ find\ file\ '%0'.=Could not find file '%0'.
Number\ of\ entries\ successfully\ imported=Number of entries successfully imported
Error\ while\ fetching\ from\ %0=Error while fetching from %0

Refuse\ to\ save\ the\ library\ before\ external\ changes\ have\ been\ reviewed.=Refuse to save the library before external changes have been reviewed.
Library\ protection=Library protection
Unable\ to\ save\ library=Unable to save library

BibTeX\ key\ generator=BibTeX key generator
Unable\ to\ open\ link.=Unable to open link.
MIME\ type=MIME type

This\ feature\ lets\ new\ files\ be\ opened\ or\ imported\ into\ an\ already\ running\ instance\ of\ JabRef\ instead\ of\ opening\ a\ new\ instance.\ For\ instance,\ this\ is\ useful\ when\ you\ open\ a\ file\ in\ JabRef\ from\ your\ web\ browser.\ Note\ that\ this\ will\ prevent\ you\ from\ running\ more\ than\ one\ instance\ of\ JabRef\ at\ a\ time.=This feature lets new files be opened or imported into an already running instance of JabRef instead of opening a new instance. For instance, this is useful when you open a file in JabRef from your web browser. Note that this will prevent you from running more than one instance of JabRef at a time.
Run\ fetcher=Run fetcher

Use\ IEEE\ LaTeX\ abbreviations=Use IEEE LaTeX abbreviations

When\ opening\ file\ link,\ search\ for\ matching\ file\ if\ no\ link\ is\ defined=When opening file link, search for matching file if no link is defined
Line\ %0\:\ Found\ corrupted\ BibTeX\ key\ %1.=Line %0: Found corrupted BibTeX key %1.
Line\ %0\:\ Found\ corrupted\ BibTeX\ key\ %1\ (contains\ whitespaces).=Line %0: Found corrupted BibTeX key %1 (contains whitespaces).
Line\ %0\:\ Found\ corrupted\ BibTeX\ key\ %1\ (comma\ missing).=Line %0: Found corrupted BibTeX key %1 (comma missing).
No\ full\ text\ document\ found=No full text document found
Download\ from\ URL=Download from URL
Rename\ field=Rename field
Append\ field=Append field
Append\ to\ fields=Append to fields
Rename\ field\ to=Rename field to
Move\ contents\ of\ a\ field\ into\ a\ field\ with\ a\ different\ name=Move contents of a field into a field with a different name

Cannot\ use\ port\ %0\ for\ remote\ operation;\ another\ application\ may\ be\ using\ it.\ Try\ specifying\ another\ port.=Cannot use port %0 for remote operation; another application may be using it. Try specifying another port.

Looking\ for\ full\ text\ document...=Looking for full text document...
Autosave=Autosave
A\ local\ copy\ will\ be\ opened.=A local copy will be opened.
Autosave\ local\ libraries=Autosave local libraries
Automatically\ save\ the\ library\ to=Automatically save the library to
Please\ enter\ a\ valid\ file\ path.=Please enter a valid file path.


Export\ in\ current\ table\ sort\ order=Export in current table sort order
Export\ entries\ in\ their\ original\ order=Export entries in their original order
Error\ opening\ file\ '%0'.=Error opening file '%0'.

Formatter\ not\ found\:\ %0=Formatter not found: %0

Could\ not\ save,\ file\ locked\ by\ another\ JabRef\ instance.=Could not save, file locked by another JabRef instance.
Metadata\ change=Metadata change
Changes\ have\ been\ made\ to\ the\ following\ metadata\ elements=Changes have been made to the following metadata elements

Generate\ groups\ for\ author\ last\ names=Generate groups for author last names
Generate\ groups\ from\ keywords\ in\ a\ BibTeX\ field=Generate groups from keywords in a BibTeX field
Enforce\ legal\ characters\ in\ BibTeX\ keys=Enforce legal characters in BibTeX keys

Unable\ to\ create\ backup=Unable to create backup
Move\ file\ to\ file\ directory=Move file to file directory
<b>All\ Entries</b>\ (this\ group\ cannot\ be\ edited\ or\ removed)=<b>All Entries</b> (this group cannot be edited or removed)
static\ group=static group
dynamic\ group=dynamic group
refines\ supergroup=refines supergroup
includes\ subgroups=includes subgroups
contains=contains
search\ expression=search expression

Optional\ fields\ 2=Optional fields 2
Waiting\ for\ save\ operation\ to\ finish=Waiting for save operation to finish

Find\ and\ remove\ duplicate\ BibTeX\ keys=Find and remove duplicate BibTeX keys
Expected\ syntax\ for\ --fetch\='<name\ of\ fetcher>\:<query>'=Expected syntax for --fetch='<name of fetcher>:<query>'
Duplicate\ BibTeX\ key=Duplicate BibTeX key


General\ file\ directory=General file directory
User-specific\ file\ directory=User-specific file directory
LaTex\ file\ directory=LaTex file directory
Search\ failed\:\ illegal\ search\ expression=Search failed: illegal search expression

You\ must\ enter\ an\ integer\ value\ in\ the\ interval\ 1025-65535=You must enter an integer value in the interval 1025-65535
Automatically\ open\ browse\ dialog\ when\ creating\ new\ file\ link=Automatically open browse dialog when creating new file link
Autocomplete\ names\ in\ 'Firstname\ Lastname'\ format\ only=Autocomplete names in 'Firstname Lastname' format only
Autocomplete\ names\ in\ 'Lastname,\ Firstname'\ format\ only=Autocomplete names in 'Lastname, Firstname' format only
Autocomplete\ names\ in\ both\ formats=Autocomplete names in both formats
Send\ as\ email=Send as email
References=References
Sending\ of\ emails=Sending of emails
Subject\ for\ sending\ an\ email\ with\ references=Subject for sending an email with references
Automatically\ open\ folders\ of\ attached\ files=Automatically open folders of attached files
Error\ creating\ email=Error creating email
Entries\ added\ to\ an\ email=Entries added to an email
exportFormat=exportFormat
Output\ file\ missing=Output file missing
No\ search\ matches.=No search matches.
The\ output\ option\ depends\ on\ a\ valid\ input\ option.=The output option depends on a valid input option.
Linked\ file\ name\ conventions=Linked file name conventions
Filename\ format\ pattern=Filename format pattern
Additional\ parameters=Additional parameters
Cite\ selected\ entries\ between\ parenthesis=Cite selected entries between parenthesis
Cite\ selected\ entries\ with\ in-text\ citation=Cite selected entries with in-text citation
Cite\ special=Cite special
Extra\ information\ (e.g.\ page\ number)=Extra information (e.g. page number)
Manage\ citations=Manage citations
Problem\ modifying\ citation=Problem modifying citation
Citation=Citation
Connecting...=Connecting...
Could\ not\ resolve\ BibTeX\ entry\ for\ citation\ marker\ '%0'.=Could not resolve BibTeX entry for citation marker '%0'.
Select\ style=Select style
Journals=Journals
Cite=Cite
Cite\ in-text=Cite in-text
Insert\ empty\ citation=Insert empty citation
Merge\ citations=Merge citations
Manual\ connect=Manual connect
Select\ Writer\ document=Select Writer document
Sync\ OpenOffice/LibreOffice\ bibliography=Sync OpenOffice/LibreOffice bibliography
Select\ which\ open\ Writer\ document\ to\ work\ on=Select which open Writer document to work on
Connected\ to\ document=Connected to document
Insert\ a\ citation\ without\ text\ (the\ entry\ will\ appear\ in\ the\ reference\ list)=Insert a citation without text (the entry will appear in the reference list)
Cite\ selected\ entries\ with\ extra\ information=Cite selected entries with extra information
Ensure\ that\ the\ bibliography\ is\ up-to-date=Ensure that the bibliography is up-to-date
Your\ OpenOffice/LibreOffice\ document\ references\ the\ BibTeX\ key\ '%0',\ which\ could\ not\ be\ found\ in\ your\ current\ library.=Your OpenOffice/LibreOffice document references the BibTeX key '%0', which could not be found in your current library.
Unable\ to\ synchronize\ bibliography=Unable to synchronize bibliography
Combine\ pairs\ of\ citations\ that\ are\ separated\ by\ spaces\ only=Combine pairs of citations that are separated by spaces only
Autodetection\ failed=Autodetection failed
Please\ wait...=Please wait...
Set\ connection\ parameters=Set connection parameters
Path\ to\ OpenOffice/LibreOffice\ directory=Path to OpenOffice/LibreOffice directory
Path\ to\ OpenOffice/LibreOffice\ executable=Path to OpenOffice/LibreOffice executable
Path\ to\ OpenOffice/LibreOffice\ library\ dir=Path to OpenOffice/LibreOffice library dir
Connection\ lost=Connection lost
The\ paragraph\ format\ is\ controlled\ by\ the\ property\ 'ReferenceParagraphFormat'\ or\ 'ReferenceHeaderParagraphFormat'\ in\ the\ style\ file.=The paragraph format is controlled by the property 'ReferenceParagraphFormat' or 'ReferenceHeaderParagraphFormat' in the style file.
The\ character\ format\ is\ controlled\ by\ the\ citation\ property\ 'CitationCharacterFormat'\ in\ the\ style\ file.=The character format is controlled by the citation property 'CitationCharacterFormat' in the style file.
Automatically\ sync\ bibliography\ when\ inserting\ citations=Automatically sync bibliography when inserting citations
Look\ up\ BibTeX\ entries\ in\ the\ active\ tab\ only=Look up BibTeX entries in the active tab only
Look\ up\ BibTeX\ entries\ in\ all\ open\ libraries=Look up BibTeX entries in all open libraries
Autodetecting\ paths...=Autodetecting paths...
Could\ not\ find\ OpenOffice/LibreOffice\ installation=Could not find OpenOffice/LibreOffice installation
Found\ more\ than\ one\ OpenOffice/LibreOffice\ executable.=Found more than one OpenOffice/LibreOffice executable.
Please\ choose\ which\ one\ to\ connect\ to\:=Please choose which one to connect to:
Choose\ OpenOffice/LibreOffice\ executable=Choose OpenOffice/LibreOffice executable
Select\ document=Select document
HTML\ list=HTML list
If\ possible,\ normalize\ this\ list\ of\ names\ to\ conform\ to\ standard\ BibTeX\ name\ formatting=If possible, normalize this list of names to conform to standard BibTeX name formatting
Could\ not\ open\ %0=Could not open %0
Unknown\ import\ format=Unknown import format
Web\ search=Web search
Style\ selection=Style selection
No\ valid\ style\ file\ defined=No valid style file defined
Choose\ pattern=Choose pattern
Use\ the\ BIB\ file\ location\ as\ primary\ file\ directory=Use the BIB file location as primary file directory
Could\ not\ run\ the\ gnuclient/emacsclient\ program.\ Make\ sure\ you\ have\ the\ emacsclient/gnuclient\ program\ installed\ and\ available\ in\ the\ PATH.=Could not run the gnuclient/emacsclient program. Make sure you have the emacsclient/gnuclient program installed and available in the PATH.
You\ must\ select\ either\ a\ valid\ style\ file,\ or\ use\ one\ of\ the\ default\ styles.=You must select either a valid style file, or use one of the default styles.

This\ feature\ generates\ a\ new\ library\ based\ on\ which\ entries\ are\ needed\ in\ an\ existing\ LaTeX\ document.=This feature generates a new library based on which entries are needed in an existing LaTeX document.

First\ select\ entries\ to\ clean\ up.=First select entries to clean up.
Cleanup\ entry=Cleanup entry
Autogenerate\ PDF\ Names=Autogenerate PDF Names
Auto-generating\ PDF-Names\ does\ not\ support\ undo.\ Continue?=Auto-generating PDF-Names does not support undo. Continue?

Use\ full\ firstname\ whenever\ possible=Use full firstname whenever possible
Use\ abbreviated\ firstname\ whenever\ possible=Use abbreviated firstname whenever possible
Use\ abbreviated\ and\ full\ firstname=Use abbreviated and full firstname
Name\ format=Name format
First\ names=First names
Cleanup\ entries=Cleanup entries
Automatically\ assign\ new\ entry\ to\ selected\ groups=Automatically assign new entry to selected groups
%0\ mode=%0 mode
Move\ DOIs\ from\ note\ and\ URL\ field\ to\ DOI\ field\ and\ remove\ http\ prefix=Move DOIs from note and URL field to DOI field and remove http prefix
Make\ paths\ of\ linked\ files\ relative\ (if\ possible)=Make paths of linked files relative (if possible)
Rename\ PDFs\ to\ given\ filename\ format\ pattern=Rename PDFs to given filename format pattern
Rename\ only\ PDFs\ having\ a\ relative\ path=Rename only PDFs having a relative path
Doing\ a\ cleanup\ for\ %0\ entries...=Doing a cleanup for %0 entries...
No\ entry\ needed\ a\ clean\ up=No entry needed a clean up
One\ entry\ needed\ a\ clean\ up=One entry needed a clean up
%0\ entries\ needed\ a\ clean\ up=%0 entries needed a clean up

Remove\ selected=Remove selected

Group\ tree\ could\ not\ be\ parsed.\ If\ you\ save\ the\ BibTeX\ library,\ all\ groups\ will\ be\ lost.=Group tree could not be parsed. If you save the BibTeX library, all groups will be lost.
Attach\ file=Attach file
Setting\ all\ preferences\ to\ default\ values.=Setting all preferences to default values.
Resetting\ preference\ key\ '%0'=Resetting preference key '%0'
Unknown\ preference\ key\ '%0'=Unknown preference key '%0'
Unable\ to\ clear\ preferences.=Unable to clear preferences.

Find\ unlinked\ files=Find unlinked files
Unselect\ all=Unselect all
Expand\ all=Expand all
Collapse\ all=Collapse all
Opens\ the\ file\ browser.=Opens the file browser.
Scan\ directory=Scan directory
Searches\ the\ selected\ directory\ for\ unlinked\ files.=Searches the selected directory for unlinked files.
Starts\ the\ import\ of\ BibTeX\ entries.=Starts the import of BibTeX entries.
Select\ a\ directory\ where\ the\ search\ shall\ start.=Select a directory where the search shall start.
Select\ file\ type\:=Select file type:
These\ files\ are\ not\ linked\ in\ the\ active\ library.=These files are not linked in the active library.
Searching\ file\ system...=Searching file system...
Select\ directory=Select directory
Select\ files=Select files
BibTeX\ entry\ creation=BibTeX entry creation
BibTeX\ key\ patterns=BibTeX key patterns
Clear\ priority=Clear priority
Clear\ rank=Clear rank
Enable\ special\ fields=Enable special fields
One\ star=One star
Two\ stars=Two stars
Three\ stars=Three stars
Four\ stars=Four stars
Five\ stars=Five stars
Help\ on\ special\ fields=Help on special fields
Keywords\ of\ selected\ entries=Keywords of selected entries
Manage\ content\ selectors=Manage content selectors
Manage\ keywords=Manage keywords
No\ priority\ information=No priority information
No\ rank\ information=No rank information
Priority=Priority
Priority\ high=Priority high
Priority\ low=Priority low
Priority\ medium=Priority medium
Quality=Quality
Rank=Rank
Relevance=Relevance
Set\ priority\ to\ high=Set priority to high
Set\ priority\ to\ low=Set priority to low
Set\ priority\ to\ medium=Set priority to medium
Synchronize\ with\ keywords=Synchronize with keywords
Synchronized\ special\ fields\ based\ on\ keywords=Synchronized special fields based on keywords
Toggle\ relevance=Toggle relevance
Toggle\ quality\ assured=Toggle quality assured
Toggle\ print\ status=Toggle print status
Update\ keywords=Update keywords
Write\ values\ of\ special\ fields\ as\ separate\ fields\ to\ BibTeX=Write values of special fields as separate fields to BibTeX
Connection\ to\ OpenOffice/LibreOffice\ has\ been\ lost.\ Please\ make\ sure\ OpenOffice/LibreOffice\ is\ running,\ and\ try\ to\ reconnect.=Connection to OpenOffice/LibreOffice has been lost. Please make sure OpenOffice/LibreOffice is running, and try to reconnect.
JabRef\ will\ send\ at\ least\ one\ request\ per\ entry\ to\ a\ publisher.=JabRef will send at least one request per entry to a publisher.
Correct\ the\ entry,\ and\ reopen\ editor\ to\ display/edit\ source.=Correct the entry, and reopen editor to display/edit source.
Could\ not\ connect\ to\ running\ OpenOffice/LibreOffice.=Could not connect to running OpenOffice/LibreOffice.
Make\ sure\ you\ have\ installed\ OpenOffice/LibreOffice\ with\ Java\ support.=Make sure you have installed OpenOffice/LibreOffice with Java support.
If\ connecting\ manually,\ please\ verify\ program\ and\ library\ paths.=If connecting manually, please verify program and library paths.
Error\ message\:=Error message:
If\ a\ pasted\ or\ imported\ entry\ already\ has\ the\ field\ set,\ overwrite.=If a pasted or imported entry already has the field set, overwrite.
Not\ connected\ to\ any\ Writer\ document.\ Please\ make\ sure\ a\ document\ is\ open,\ and\ use\ the\ 'Select\ Writer\ document'\ button\ to\ connect\ to\ it.=Not connected to any Writer document. Please make sure a document is open, and use the 'Select Writer document' button to connect to it.
Removed\ all\ subgroups\ of\ group\ "%0".=Removed all subgroups of group "%0".
To\ disable\ the\ memory\ stick\ mode\ rename\ or\ remove\ the\ jabref.xml\ file\ in\ the\ same\ folder\ as\ JabRef.=To disable the memory stick mode rename or remove the jabref.xml file in the same folder as JabRef.
Unable\ to\ connect.\ One\ possible\ reason\ is\ that\ JabRef\ and\ OpenOffice/LibreOffice\ are\ not\ both\ running\ in\ either\ 32\ bit\ mode\ or\ 64\ bit\ mode.=Unable to connect. One possible reason is that JabRef and OpenOffice/LibreOffice are not both running in either 32 bit mode or 64 bit mode.
Use\ the\ following\ delimiter\ character(s)\:=Use the following delimiter character(s):
When\ downloading\ files,\ or\ moving\ linked\ files\ to\ the\ file\ directory,\ prefer\ the\ BIB\ file\ location\ rather\ than\ the\ file\ directory\ set\ above=When downloading files, or moving linked files to the file directory, prefer the BIB file location rather than the file directory set above
Your\ style\ file\ specifies\ the\ character\ format\ '%0',\ which\ is\ undefined\ in\ your\ current\ OpenOffice/LibreOffice\ document.=Your style file specifies the character format '%0', which is undefined in your current OpenOffice/LibreOffice document.
Your\ style\ file\ specifies\ the\ paragraph\ format\ '%0',\ which\ is\ undefined\ in\ your\ current\ OpenOffice/LibreOffice\ document.=Your style file specifies the paragraph format '%0', which is undefined in your current OpenOffice/LibreOffice document.

Searching...=Searching...
Add\ {}\ to\ specified\ title\ words\ on\ search\ to\ keep\ the\ correct\ case=Add {} to specified title words on search to keep the correct case
Import\ conversions=Import conversions
Please\ enter\ a\ search\ string=Please enter a search string
Please\ open\ or\ start\ a\ new\ library\ before\ searching=Please open or start a new library before searching

Canceled\ merging\ entries=Canceled merging entries

Format\ units\ by\ adding\ non-breaking\ separators\ and\ keeping\ the\ correct\ case\ on\ search=Format units by adding non-breaking separators and keeping the correct case on search
Merge\ entries=Merge entries
Merged\ entries=Merged entries
None=None
Parse=Parse
Result=Result
You\ have\ to\ choose\ exactly\ two\ entries\ to\ merge.=You have to choose exactly two entries to merge.

Update\ timestamp\ on\ modification=Update timestamp on modification
All\ key\ bindings\ will\ be\ reset\ to\ their\ defaults.=All key bindings will be reset to their defaults.

Automatically\ set\ file\ links=Automatically set file links
Resetting\ all\ key\ bindings=Resetting all key bindings

Network=Network
Search\ IEEEXplore=Search IEEEXplore
Hostname=Hostname
Please\ specify\ a\ hostname=Please specify a hostname
Please\ specify\ a\ port=Please specify a port
Please\ specify\ a\ username=Please specify a username
Please\ specify\ a\ password=Please specify a password

Use\ custom\ proxy\ configuration=Use custom proxy configuration
Proxy\ requires\ authentication=Proxy requires authentication
Attention\:\ Password\ is\ stored\ in\ plain\ text\!=Attention: Password is stored in plain text!
Clear\ connection\ settings=Clear connection settings

Open\ folder=Open folder
Export\ entries\ ordered\ as\ specified=Export entries ordered as specified
Export\ sort\ order=Export sort order
Export\ sorting=Export sorting
Newline\ separator=Newline separator

Save\ in\ current\ table\ sort\ order=Save in current table sort order
Save\ entries\ ordered\ as\ specified=Save entries ordered as specified
Show\ extra\ columns=Show extra columns
Parsing\ error=Parsing error
illegal\ backslash\ expression=illegal backslash expression

Clear\ read\ status=Clear read status
Convert\ to\ biblatex\ format\ (for\ example,\ move\ the\ value\ of\ the\ 'journal'\ field\ to\ 'journaltitle')=Convert to biblatex format (for example, move the value of the 'journal' field to 'journaltitle')
Deprecated\ fields=Deprecated fields
No\ read\ status\ information=No read status information
Printed=Printed
Read\ status=Read status
Read\ status\ read=Read status read
Read\ status\ skimmed=Read status skimmed
Save\ selected\ as\ plain\ BibTeX...=Save selected as plain BibTeX...
Set\ read\ status\ to\ read=Set read status to read
Set\ read\ status\ to\ skimmed=Set read status to skimmed
Show\ deprecated\ BibTeX\ fields=Show deprecated BibTeX fields

Opens\ JabRef's\ GitHub\ page=Opens JabRef's GitHub page
Opens\ JabRef's\ Twitter\ page=Opens JabRef's Twitter page
Opens\ JabRef's\ Facebook\ page=Opens JabRef's Facebook page
Opens\ JabRef's\ blog=Opens JabRef's blog
Opens\ JabRef's\ website=Opens JabRef's website

Could\ not\ open\ browser.=Could not open browser.
Please\ open\ %0\ manually.=Please open %0 manually.
The\ link\ has\ been\ copied\ to\ the\ clipboard.=The link has been copied to the clipboard.

Open\ %0\ file=Open %0 file

Cannot\ delete\ file=Cannot delete file
File\ permission\ error=File permission error
JabRef\ does\ not\ have\ permission\ to\ access\ %s=JabRef does not have permission to access %s
Push\ to\ %0=Push to %0
Path\ to\ %0=Path to %0
Convert=Convert
Normalize\ to\ BibTeX\ name\ format=Normalize to BibTeX name format
Help\ on\ Name\ Formatting=Help on Name Formatting

Add\ new\ file\ type=Add new file type

Left\ entry=Left entry
Right\ entry=Right entry
Original\ entry=Original entry
No\ information\ added=No information added
Select\ at\ least\ one\ entry\ to\ manage\ keywords.=Select at least one entry to manage keywords.
OpenDocument\ text=OpenDocument text
OpenDocument\ spreadsheet=OpenDocument spreadsheet
OpenDocument\ presentation=OpenDocument presentation
%0\ image=%0 image
Added\ entry=Added entry
Modified\ entry=Modified entry
Deleted\ entry=Deleted entry
Modified\ groups\ tree=Modified groups tree
Removed\ all\ groups=Removed all groups
Accepting\ the\ change\ replaces\ the\ complete\ groups\ tree\ with\ the\ externally\ modified\ groups\ tree.=Accepting the change replaces the complete groups tree with the externally modified groups tree.
Select\ export\ format=Select export format
Return\ to\ JabRef=Return to JabRef
Could\ not\ connect\ to\ %0=Could not connect to %0
Warning\:\ %0\ out\ of\ %1\ entries\ have\ undefined\ title.=Warning: %0 out of %1 entries have undefined title.
Warning\:\ %0\ out\ of\ %1\ entries\ have\ undefined\ BibTeX\ key.=Warning: %0 out of %1 entries have undefined BibTeX key.
Really\ delete\ the\ selected\ entry?=Really delete the selected entry?
Really\ delete\ the\ %0\ selected\ entries?=Really delete the %0 selected entries?
Keep\ merged\ entry\ only=Keep merged entry only
Keep\ left=Keep left
Keep\ right=Keep right
Old\ entry=Old entry
From\ import=From import
No\ problems\ found.=No problems found.
Save\ changes=Save changes
Discard\ changes=Discard changes
Library\ '%0'\ has\ changed.=Library '%0' has changed.
Print\ entry\ preview=Print entry preview
Copy\ title=Copy title
Copy\ \\cite{BibTeX\ key}=Copy \\cite{BibTeX key}
Copy\ BibTeX\ key\ and\ title=Copy BibTeX key and title
Invalid\ DOI\:\ '%0'.=Invalid DOI: '%0'.
should\ start\ with\ a\ name=should start with a name
should\ end\ with\ a\ name=should end with a name
unexpected\ closing\ curly\ bracket=unexpected closing curly bracket
unexpected\ opening\ curly\ bracket=unexpected opening curly bracket
capital\ letters\ are\ not\ masked\ using\ curly\ brackets\ {}=capital letters are not masked using curly brackets {}
should\ contain\ a\ four\ digit\ number=should contain a four digit number
should\ contain\ a\ valid\ page\ number\ range=should contain a valid page number range
No\ results\ found.=No results found.
Found\ %0\ results.=Found %0 results.
Invalid\ regular\ expression=Invalid regular expression
plain\ text=plain text
This\ search\ contains\ entries\ in\ which\ any\ field\ contains\ the\ regular\ expression\ <b>%0</b>=This search contains entries in which any field contains the regular expression <b>%0</b>
This\ search\ contains\ entries\ in\ which\ any\ field\ contains\ the\ term\ <b>%0</b>=This search contains entries in which any field contains the term <b>%0</b>
This\ search\ contains\ entries\ in\ which=This search contains entries in which

Unable\ to\ autodetect\ OpenOffice/LibreOffice\ installation.\ Please\ choose\ the\ installation\ directory\ manually.=Unable to autodetect OpenOffice/LibreOffice installation. Please choose the installation directory manually.

Close\ library=Close library
Decrease\ table\ font\ size=Decrease table font size
Entry\ editor,\ next\ entry=Entry editor, next entry
Entry\ editor,\ next\ panel=Entry editor, next panel
Entry\ editor,\ next\ panel\ 2=Entry editor, next panel 2
Entry\ editor,\ previous\ entry=Entry editor, previous entry
Entry\ editor,\ previous\ panel=Entry editor, previous panel
Entry\ editor,\ previous\ panel\ 2=Entry editor, previous panel 2
File\ list\ editor,\ move\ entry\ down=File list editor, move entry down
File\ list\ editor,\ move\ entry\ up=File list editor, move entry up
Focus\ entry\ table=Focus entry table
Import\ into\ current\ library=Import into current library
Import\ into\ new\ library=Import into new library
Increase\ table\ font\ size=Increase table font size
New\ article=New article
New\ book=New book
New\ entry=New entry
New\ from\ plain\ text=New from plain text
New\ inbook=New inbook
New\ mastersthesis=New mastersthesis
New\ phdthesis=New phdthesis
New\ proceedings=New proceedings
New\ unpublished=New unpublished
Preamble\ editor,\ store\ changes=Preamble editor, store changes
Push\ to\ application=Push to application
Refresh\ OpenOffice/LibreOffice=Refresh OpenOffice/LibreOffice
Resolve\ duplicate\ BibTeX\ keys=Resolve duplicate BibTeX keys
Save\ all=Save all
String\ dialog,\ add\ string=String dialog, add string
String\ dialog,\ remove\ string=String dialog, remove string
Synchronize\ files=Synchronize files
Unabbreviate=Unabbreviate
should\ contain\ a\ protocol=should contain a protocol
Copy\ preview=Copy preview
Automatically\ setting\ file\ links=Automatically setting file links
Regenerating\ BibTeX\ keys\ according\ to\ metadata=Regenerating BibTeX keys according to metadata
Regenerate\ all\ keys\ for\ the\ entries\ in\ a\ BibTeX\ file=Regenerate all keys for the entries in a BibTeX file
Show\ debug\ level\ messages=Show debug level messages
Default\ bibliography\ mode=Default bibliography mode
Show\ only\ preferences\ deviating\ from\ their\ default\ value=Show only preferences deviating from their default value
default=default
key=key
type=type
value=value
Show\ preferences=Show preferences
Save\ actions=Save actions
Enable\ save\ actions=Enable save actions
Convert\ to\ BibTeX\ format\ (for\ example,\ move\ the\ value\ of\ the\ 'journaltitle'\ field\ to\ 'journal')=Convert to BibTeX format (for example, move the value of the 'journaltitle' field to 'journal')

Other\ fields=Other fields
Show\ remaining\ fields=Show remaining fields

link\ should\ refer\ to\ a\ correct\ file\ path=link should refer to a correct file path
abbreviation\ detected=abbreviation detected
wrong\ entry\ type\ as\ proceedings\ has\ page\ numbers=wrong entry type as proceedings has page numbers
Abbreviate\ journal\ names=Abbreviate journal names
Abbreviating...=Abbreviating...
Abbreviation\ '%0'\ for\ journal\ '%1'\ already\ defined.=Abbreviation '%0' for journal '%1' already defined.
Abbreviation\ cannot\ be\ empty=Abbreviation cannot be empty
Duplicated\ Journal\ Abbreviation=Duplicated Journal Abbreviation
Duplicated\ Journal\ File=Duplicated Journal File
Error\ Occurred=Error Occurred
Journal\ file\ %s\ already\ added=Journal file %s already added
Name\ cannot\ be\ empty=Name cannot be empty

Display\ keywords\ appearing\ in\ ALL\ entries=Display keywords appearing in ALL entries
Display\ keywords\ appearing\ in\ ANY\ entry=Display keywords appearing in ANY entry
None\ of\ the\ selected\ entries\ have\ titles.=None of the selected entries have titles.
None\ of\ the\ selected\ entries\ have\ BibTeX\ keys.=None of the selected entries have BibTeX keys.
Unabbreviate\ journal\ names=Unabbreviate journal names
Unabbreviating...=Unabbreviating...
Usage=Usage


Adds\ {}\ brackets\ around\ acronyms,\ month\ names\ and\ countries\ to\ preserve\ their\ case.=Adds {} brackets around acronyms, month names and countries to preserve their case.
Are\ you\ sure\ you\ want\ to\ reset\ all\ settings\ to\ default\ values?=Are you sure you want to reset all settings to default values?
Reset\ preferences=Reset preferences
Ill-formed\ entrytype\ comment\ in\ BIB\ file=Ill-formed entrytype comment in BIB file

Move\ linked\ files\ to\ default\ file\ directory\ %0=Move linked files to default file directory %0

Do\ you\ still\ want\ to\ continue?=Do you still want to continue?
Run\ field\ formatter\:=Run field formatter:
Table\ font\ size\ is\ %0=Table font size is %0
Internal\ style=Internal style
Add\ style\ file=Add style file
Current\ style\ is\ '%0'=Current style is '%0'
Remove\ style=Remove style
You\ must\ select\ a\ valid\ style\ file.=You must select a valid style file.
Invalid\ style\ selected=Invalid style selected

Reload=Reload

Capitalize=Capitalize
Capitalize\ all\ words,\ but\ converts\ articles,\ prepositions,\ and\ conjunctions\ to\ lower\ case.=Capitalize all words, but converts articles, prepositions, and conjunctions to lower case.
Capitalize\ the\ first\ word,\ changes\ other\ words\ to\ lower\ case.=Capitalize the first word, changes other words to lower case.
Changes\ all\ letters\ to\ lower\ case.=Changes all letters to lower case.
Changes\ all\ letters\ to\ upper\ case.=Changes all letters to upper case.
Changes\ the\ first\ letter\ of\ all\ words\ to\ capital\ case\ and\ the\ remaining\ letters\ to\ lower\ case.=Changes the first letter of all words to capital case and the remaining letters to lower case.
Cleans\ up\ LaTeX\ code.=Cleans up LaTeX code.
Converts\ HTML\ code\ to\ LaTeX\ code.=Converts HTML code to LaTeX code.
HTML\ to\ Unicode=HTML to Unicode
Converts\ HTML\ code\ to\ Unicode.=Converts HTML code to Unicode.
Converts\ LaTeX\ encoding\ to\ Unicode\ characters.=Converts LaTeX encoding to Unicode characters.
Converts\ Unicode\ characters\ to\ LaTeX\ encoding.=Converts Unicode characters to LaTeX encoding.
Converts\ ordinals\ to\ LaTeX\ superscripts.=Converts ordinals to LaTeX superscripts.
Converts\ units\ to\ LaTeX\ formatting.=Converts units to LaTeX formatting.
HTML\ to\ LaTeX=HTML to LaTeX
LaTeX\ cleanup=LaTeX cleanup
LaTeX\ to\ Unicode=LaTeX to Unicode
Lower\ case=Lower case
Minify\ list\ of\ person\ names=Minify list of person names
Normalize\ date=Normalize date
Normalize\ en\ dashes=Normalize en dashes
Normalize\ month=Normalize month
Normalize\ month\ to\ BibTeX\ standard\ abbreviation.=Normalize month to BibTeX standard abbreviation.
Normalize\ names\ of\ persons=Normalize names of persons
Normalize\ page\ numbers=Normalize page numbers
Normalize\ pages\ to\ BibTeX\ standard.=Normalize pages to BibTeX standard.
Normalizes\ lists\ of\ persons\ to\ the\ BibTeX\ standard.=Normalizes lists of persons to the BibTeX standard.
Normalizes\ the\ date\ to\ ISO\ date\ format.=Normalizes the date to ISO date format.
Normalizes\ the\ en\ dashes.=Normalizes the en dashes.
Ordinals\ to\ LaTeX\ superscript=Ordinals to LaTeX superscript
Protect\ terms=Protect terms
Add\ enclosing\ braces=Add enclosing braces
Add\ braces\ encapsulating\ the\ complete\ field\ content.=Add braces encapsulating the complete field content.
Remove\ enclosing\ braces=Remove enclosing braces
Removes\ braces\ encapsulating\ the\ complete\ field\ content.=Removes braces encapsulating the complete field content.
Shorten\ DOI=Shorten DOI
Shortens\ DOI\ to\ more\ human\ readable\ form.=Shortens DOI to more human readable form.
Sentence\ case=Sentence case
Shortens\ lists\ of\ persons\ if\ there\ are\ more\ than\ 2\ persons\ to\ "et\ al.".=Shortens lists of persons if there are more than 2 persons to "et al.".
Title\ case=Title case
Unicode\ to\ LaTeX=Unicode to LaTeX
Units\ to\ LaTeX=Units to LaTeX
Upper\ case=Upper case
Does\ nothing.=Does nothing.
Identity=Identity
Clears\ the\ field\ completely.=Clears the field completely.
Directory\ not\ found=Directory not found
Main\ file\ directory\ not\ set\!=Main file directory not set!
This\ operation\ requires\ exactly\ one\ item\ to\ be\ selected.=This operation requires exactly one item to be selected.
Importing\ in\ %0\ format=Importing in %0 format
Female\ name=Female name
Female\ names=Female names
Male\ name=Male name
Male\ names=Male names
Mixed\ names=Mixed names
Neuter\ name=Neuter name
Neuter\ names=Neuter names

Determined\ %0\ for\ %1\ entries=Determined %0 for %1 entries
Look\ up\ %0=Look up %0
Looking\ up\ %0...\ -\ entry\ %1\ out\ of\ %2\ -\ found\ %3=Looking up %0... - entry %1 out of %2 - found %3

Audio\ CD=Audio CD
British\ patent=British patent
British\ patent\ request=British patent request
Candidate\ thesis=Candidate thesis
Collaborator=Collaborator
Column=Column
Compiler=Compiler
Continuator=Continuator
Data\ CD=Data CD
Editor=Editor
European\ patent=European patent
European\ patent\ request=European patent request
Founder=Founder
French\ patent=French patent
French\ patent\ request=French patent request
German\ patent=German patent
German\ patent\ request=German patent request
Line=Line
Master's\ thesis=Master's thesis
Page=Page
Paragraph=Paragraph
Patent=Patent
Patent\ request=Patent request
PhD\ thesis=PhD thesis
Redactor=Redactor
Research\ report=Research report
Reviser=Reviser
Section=Section
Software=Software
Technical\ report=Technical report
U.S.\ patent=U.S. patent
U.S.\ patent\ request=U.S. patent request
Verse=Verse

change\ entries\ of\ group=change entries of group
odd\ number\ of\ unescaped\ '\#'=odd number of unescaped '#'

Plain\ text=Plain text
Show\ diff=Show diff
character=character
word=word
Show\ symmetric\ diff=Show symmetric diff
Copy\ Version=Copy Version
Developers=Developers
Authors=Authors
License=License

HTML\ encoded\ character\ found=HTML encoded character found
booktitle\ ends\ with\ 'conference\ on'=booktitle ends with 'conference on'

incorrect\ control\ digit=incorrect control digit
incorrect\ format=incorrect format
Copied\ version\ to\ clipboard=Copied version to clipboard

BibTeX\ key=BibTeX key
Message=Message


MathSciNet\ Review=MathSciNet Review
Reset\ Bindings=Reset Bindings

Decryption\ not\ supported.=Decryption not supported.

Cleared\ '%0'\ for\ %1\ entries=Cleared '%0' for %1 entries
Set\ '%0'\ to\ '%1'\ for\ %2\ entries=Set '%0' to '%1' for %2 entries
Toggled\ '%0'\ for\ %1\ entries=Toggled '%0' for %1 entries

Check\ for\ updates=Check for updates
Download\ update=Download update
New\ version\ available=New version available
Installed\ version=Installed version
Remind\ me\ later=Remind me later
Ignore\ this\ update=Ignore this update
Could\ not\ connect\ to\ the\ update\ server.=Could not connect to the update server.
Please\ try\ again\ later\ and/or\ check\ your\ network\ connection.=Please try again later and/or check your network connection.
To\ see\ what\ is\ new\ view\ the\ changelog.=To see what is new view the changelog.
A\ new\ version\ of\ JabRef\ has\ been\ released.=A new version of JabRef has been released.
JabRef\ is\ up-to-date.=JabRef is up-to-date.
Latest\ version=Latest version
Online\ help\ forum=Online help forum
Custom=Custom

Export\ cited=Export cited
Unable\ to\ generate\ new\ library=Unable to generate new library

Open\ console=Open console
Use\ default\ terminal\ emulator=Use default terminal emulator
Note\:\ Use\ the\ placeholder\ %DIR%\ for\ the\ location\ of\ the\ opened\ library\ file.=Note: Use the placeholder %DIR% for the location of the opened library file.
Error\ occured\ while\ executing\ the\ command\ \"%0\".=Error occured while executing the command \"%0\".
Reformat\ ISSN=Reformat ISSN

Countries\ and\ territories\ in\ English=Countries and territories in English
Electrical\ engineering\ terms=Electrical engineering terms
Enabled=Enabled
Internal\ list=Internal list
Manage\ protected\ terms\ files=Manage protected terms files
Months\ and\ weekdays\ in\ English=Months and weekdays in English
The\ text\ after\ the\ last\ line\ starting\ with\ \#\ will\ be\ used=The text after the last line starting with # will be used
Add\ protected\ terms\ file=Add protected terms file
Are\ you\ sure\ you\ want\ to\ remove\ the\ protected\ terms\ file?=Are you sure you want to remove the protected terms file?
Remove\ protected\ terms\ file=Remove protected terms file
Add\ selected\ text\ to\ list=Add selected text to list
Add\ {}\ around\ selected\ text=Add {} around selected text
Format\ field=Format field
New\ protected\ terms\ file=New protected terms file
change\ field\ %0\ of\ entry\ %1\ from\ %2\ to\ %3=change field %0 of entry %1 from %2 to %3
change\ key\ from\ %0\ to\ %1=change key from %0 to %1
change\ string\ content\ %0\ to\ %1=change string content %0 to %1
change\ string\ name\ %0\ to\ %1=change string name %0 to %1
change\ type\ of\ entry\ %0\ from\ %1\ to\ %2=change type of entry %0 from %1 to %2
insert\ entry\ %0=insert entry %0
insert\ string\ %0=insert string %0
remove\ entries=remove entries
remove\ entry\ %0=remove entry %0
remove\ string\ %0=remove string %0
undefined=undefined
Cannot\ get\ info\ based\ on\ given\ %0\:\ %1=Cannot get info based on given %0: %1
Get\ BibTeX\ data\ from\ %0=Get BibTeX data from %0
No\ %0\ found=No %0 found
Entry\ from\ %0=Entry from %0
Merge\ entry\ with\ %0\ information=Merge entry with %0 information
Updated\ entry\ with\ info\ from\ %0=Updated entry with info from %0

Add\ new\ list=Add new list
Open\ existing\ list=Open existing list
Remove\ list=Remove list
Add\ abbreviation=Add abbreviation
Remove\ abbreviation=Remove abbreviation
Full\ journal\ name=Full journal name
Abbreviation\ name=Abbreviation name
Shortest\ unique\ abbreviation=Shortest unique abbreviation

No\ abbreviation\ files\ loaded=No abbreviation files loaded

Loading\ built\ in\ lists=Loading built in lists

JabRef\ built\ in\ list=JabRef built in list
IEEE\ built\ in\ list=IEEE built in list

Event\ log=Event log
We\ now\ give\ you\ insight\ into\ the\ inner\ workings\ of\ JabRef\'s\ internals.\ This\ information\ might\ be\ helpful\ to\ diagnose\ the\ root\ cause\ of\ a\ problem.\ Please\ feel\ free\ to\ inform\ the\ developers\ about\ an\ issue.=We now give you insight into the inner workings of JabRef\'s internals. This information might be helpful to diagnose the root cause of a problem. Please feel free to inform the developers about an issue.
Log\ copied\ to\ clipboard.=Log copied to clipboard.
Copy\ Log=Copy Log
Clear\ Log=Clear Log
Report\ Issue=Report Issue
Issue\ on\ GitHub\ successfully\ reported.=Issue on GitHub successfully reported.
Issue\ report\ successful=Issue report successful
Your\ issue\ was\ reported\ in\ your\ browser.=Your issue was reported in your browser.
The\ log\ and\ exception\ information\ was\ copied\ to\ your\ clipboard.=The log and exception information was copied to your clipboard.
Please\ paste\ this\ information\ (with\ Ctrl+V)\ in\ the\ issue\ description.=Please paste this information (with Ctrl+V) in the issue description.

Host=Host
Port=Port
Library=Library
User=User
Connect=Connect
Connection\ error=Connection error
Connection\ to\ %0\ server\ established.=Connection to %0 server established.
Required\ field\ "%0"\ is\ empty.=Required field "%0" is empty.
%0\ driver\ not\ available.=%0 driver not available.
The\ connection\ to\ the\ server\ has\ been\ terminated.=The connection to the server has been terminated.
Reconnect=Reconnect
Work\ offline=Work offline
Working\ offline.=Working offline.
Update\ refused.=Update refused.
Update\ refused=Update refused
Update\ could\ not\ be\ performed\ due\ to\ existing\ change\ conflicts.=Update could not be performed due to existing change conflicts.
You\ are\ not\ working\ on\ the\ newest\ version\ of\ BibEntry.=You are not working on the newest version of BibEntry.
Local\ version\:\ %0=Local version: %0
Shared\ version\:\ %0=Shared version: %0
Press\ "Merge\ entries"\ to\ merge\ the\ changes\ and\ resolve\ this\ problem.=Press "Merge entries" to merge the changes and resolve this problem.
Canceling\ this\ operation\ will\ leave\ your\ changes\ unsynchronized.=Canceling this operation will leave your changes unsynchronized.
Shared\ entry\ is\ no\ longer\ present=Shared entry is no longer present
The\ entry\ you\ currently\ work\ on\ has\ been\ deleted\ on\ the\ shared\ side.=The entry you currently work on has been deleted on the shared side.
You\ can\ restore\ the\ entry\ using\ the\ "Undo"\ operation.=You can restore the entry using the "Undo" operation.
You\ are\ already\ connected\ to\ a\ database\ using\ entered\ connection\ details.=You are already connected to a database using entered connection details.

Cannot\ cite\ entries\ without\ BibTeX\ keys.\ Generate\ keys\ now?=Cannot cite entries without BibTeX keys. Generate keys now?
New\ technical\ report=New technical report

%0\ file=%0 file
Custom\ layout\ file=Custom layout file
Protected\ terms\ file=Protected terms file
Style\ file=Style file

Open\ OpenOffice/LibreOffice\ connection=Open OpenOffice/LibreOffice connection
You\ must\ enter\ at\ least\ one\ field\ name=You must enter at least one field name
Non-ASCII\ encoded\ character\ found=Non-ASCII encoded character found
Toggle\ web\ search\ interface=Toggle web search interface
%0\ files\ found=%0 files found
One\ file\ found=One file found

Migration\ help\ information=Migration help information
Entered\ database\ has\ obsolete\ structure\ and\ is\ no\ longer\ supported.=Entered database has obsolete structure and is no longer supported.
However,\ a\ new\ database\ was\ created\ alongside\ the\ pre-3.6\ one.=However, a new database was created alongside the pre-3.6 one.
Opens\ a\ link\ where\ the\ current\ development\ version\ can\ be\ downloaded=Opens a link where the current development version can be downloaded
See\ what\ has\ been\ changed\ in\ the\ JabRef\ versions=See what has been changed in the JabRef versions
Referenced\ BibTeX\ key\ does\ not\ exist=Referenced BibTeX key does not exist
Full\ text\ document\ for\ entry\ %0\ already\ linked.=Full text document for entry %0 already linked.
Finished\ downloading\ full\ text\ document\ for\ entry\ %0.=Finished downloading full text document for entry %0.
Download\ full\ text\ documents=Download full text documents
You\ are\ about\ to\ download\ full\ text\ documents\ for\ %0\ entries.=You are about to download full text documents for %0 entries.
last\ four\ nonpunctuation\ characters\ should\ be\ numerals=last four nonpunctuation characters should be numerals

Author=Author
Date=Date
File\ annotations=File annotations
Show\ file\ annotations=Show file annotations
Adobe\ Acrobat\ Reader=Adobe Acrobat Reader
Sumatra\ Reader=Sumatra Reader
shared=shared
should\ contain\ an\ integer\ or\ a\ literal=should contain an integer or a literal
should\ have\ the\ first\ letter\ capitalized=should have the first letter capitalized
edition\ of\ book\ reported\ as\ just\ 1=edition of book reported as just 1
Tools=Tools
What\'s\ new\ in\ this\ version?=What\'s new in this version?
Want\ to\ help?=Want to help?
Make\ a\ donation=Make a donation
get\ involved=get involved
Used\ libraries=Used libraries
Existing\ file=Existing file

ID=ID
ID\ type=ID type
Fetcher\ '%0'\ did\ not\ find\ an\ entry\ for\ id\ '%1'.=Fetcher '%0' did not find an entry for id '%1'.

Select\ first\ entry=Select first entry
Select\ last\ entry=Select last entry

Invalid\ ISBN\:\ '%0'.=Invalid ISBN: '%0'.
should\ be\ an\ integer\ or\ normalized=should be an integer or normalized
should\ be\ normalized=should be normalized

Empty\ search\ ID=Empty search ID
The\ given\ search\ ID\ was\ empty.=The given search ID was empty.
Copy\ BibTeX\ key\ and\ link=Copy BibTeX key and link
biblatex\ field\ only=biblatex field only

Error\ while\ generating\ fetch\ URL=Error while generating fetch URL
Error\ while\ parsing\ ID\ list=Error while parsing ID list
Unable\ to\ get\ PubMed\ IDs=Unable to get PubMed IDs
Backup\ found=Backup found
A\ backup\ file\ for\ '%0'\ was\ found.=A backup file for '%0' was found.
This\ could\ indicate\ that\ JabRef\ did\ not\ shut\ down\ cleanly\ last\ time\ the\ file\ was\ used.=This could indicate that JabRef did not shut down cleanly last time the file was used.
Do\ you\ want\ to\ recover\ the\ library\ from\ the\ backup\ file?=Do you want to recover the library from the backup file?

Show\ 'Related\ Articles'\ tab=Show 'Related Articles' tab
This\ might\ be\ caused\ by\ reaching\ the\ traffic\ limitation\ of\ Google\ Scholar\ (see\ 'Help'\ for\ details).=This might be caused by reaching the traffic limitation of Google Scholar (see 'Help' for details).

Could\ not\ open\ website.=Could not open website.
Problem\ downloading\ from\ %1=Problem downloading from %1

File\ directory\ pattern=File directory pattern
Update\ with\ bibliographic\ information\ from\ the\ web=Update with bibliographic information from the web

Could\ not\ find\ any\ bibliographic\ information.=Could not find any bibliographic information.
BibTeX\ key\ deviates\ from\ generated\ key=BibTeX key deviates from generated key
DOI\ %0\ is\ invalid=DOI %0 is invalid

Select\ all\ customized\ types\ to\ be\ stored\ in\ local\ preferences\:=Select all customized types to be stored in local preferences\:
Different\ customization,\ current\ settings\ will\ be\ overwritten=Different customization, current settings will be overwritten

Entry\ type\ %0\ is\ only\ defined\ for\ Biblatex\ but\ not\ for\ BibTeX=Entry type %0 is only defined for Biblatex but not for BibTeX

Copied\ %0\ citations.=Copied %0 citations.

journal\ not\ found\ in\ abbreviation\ list=journal not found in abbreviation list
Unhandled\ exception\ occurred.=Unhandled exception occurred.

strings\ included=strings included
Default\ table\ font\ size=Default table font size
Escape\ underscores=Escape underscores
Color=Color
Please\ also\ add\ all\ steps\ to\ reproduce\ this\ issue,\ if\ possible.=Please also add all steps to reproduce this issue, if possible.
Fit\ width=Fit width
Fit\ a\ single\ page=Fit a single page
Zoom\ in=Zoom in
Zoom\ out=Zoom out
Previous\ page=Previous page
Next\ page=Next page
Document\ viewer=Document viewer
Live=Live
Locked=Locked
Show\ the\ document\ of\ the\ currently\ selected\ entry.=Show the document of the currently selected entry.
Show\ this\ document\ until\ unlocked.=Show this document until unlocked.
Set\ current\ user\ name\ as\ owner.=Set current user name as owner.

Sort\ all\ subgroups\ (recursively)=Sort all subgroups (recursively)
Collect\ and\ share\ telemetry\ data\ to\ help\ improve\ JabRef.=Collect and share telemetry data to help improve JabRef.
Don't\ share=Don't share
Share\ anonymous\ statistics=Share anonymous statistics
Telemetry\:\ Help\ make\ JabRef\ better=Telemetry: Help make JabRef better
To\ improve\ the\ user\ experience,\ we\ would\ like\ to\ collect\ anonymous\ statistics\ on\ the\ features\ you\ use.\ We\ will\ only\ record\ what\ features\ you\ access\ and\ how\ often\ you\ do\ it.\ We\ will\ neither\ collect\ any\ personal\ data\ nor\ the\ content\ of\ bibliographic\ items.\ If\ you\ choose\ to\ allow\ data\ collection,\ you\ can\ later\ disable\ it\ via\ Options\ ->\ Preferences\ ->\ General.=To improve the user experience, we would like to collect anonymous statistics on the features you use. We will only record what features you access and how often you do it. We will neither collect any personal data nor the content of bibliographic items. If you choose to allow data collection, you can later disable it via Options -> Preferences -> General.
This\ file\ was\ found\ automatically.\ Do\ you\ want\ to\ link\ it\ to\ this\ entry?=This file was found automatically. Do you want to link it to this entry?
Names\ are\ not\ in\ the\ standard\ %0\ format.=Names are not in the standard %0 format.

Delete\ the\ selected\ file\ permanently\ from\ disk,\ or\ just\ remove\ the\ file\ from\ the\ entry?\ Pressing\ Delete\ will\ delete\ the\ file\ permanently\ from\ disk.=Delete the selected file permanently from disk, or just remove the file from the entry? Pressing Delete will delete the file permanently from disk.
Delete\ '%0'=Delete '%0'
Delete\ from\ disk=Delete from disk
Remove\ from\ entry=Remove from entry
There\ exists\ already\ a\ group\ with\ the\ same\ name.=There exists already a group with the same name.

Copy\ linked\ file=Copy linked file
Copy\ linked\ file\ to\ folder...=Copy linked file to folder...
Could\ not\ copy\ file\ to\ %0,\ maybe\ the\ file\ is\ already\ existing?=Could not copy file to %0, maybe the file is already existing?
Sucessfully\ copied\ file\ to\ %0=Sucessfully copied file to %0
Could\ not\ resolve\ the\ file\ %0=Could not resolve the file %0

Copy\ linked\ files\ to\ folder...=Copy linked files to folder...
Copied\ file\ successfully=Copied file successfully
Copying\ files...=Copying files...
Copying\ file\ %0\ of\ entry\ %1=Copying file %0 of entry %1
Finished\ copying=Finished copying
Could\ not\ copy\ file=Could not copy file
Copied\ %0\ files\ of\ %1\ sucessfully\ to\ %2=Copied %0 files of %1 sucessfully to %2
Rename\ failed=Rename failed
JabRef\ cannot\ access\ the\ file\ because\ it\ is\ being\ used\ by\ another\ process.=JabRef cannot access the file because it is being used by another process.
Show\ console\ output\ (only\ when\ the\ launcher\ is\ used)=Show console output (only when the launcher is used)

Remove\ line\ breaks=Remove line breaks
Removes\ all\ line\ breaks\ in\ the\ field\ content.=Removes all line breaks in the field content.
Checking\ integrity...=Checking integrity...

Remove\ hyphenated\ line\ breaks=Remove hyphenated line breaks
Removes\ all\ hyphenated\ line\ breaks\ in\ the\ field\ content.=Removes all hyphenated line breaks in the field content.
Note\ that\ currently,\ JabRef\ does\ not\ run\ with\ Java\ 9.=Note that currently, JabRef does not run with Java 9.
Your\ current\ Java\ version\ (%0)\ is\ not\ supported.\ Please\ install\ version\ %1\ or\ higher.=Your current Java version (%0) is not supported. Please install version %1 or higher.

Could\ not\ retrieve\ entry\ data\ from\ '%0'.=Could not retrieve entry data from '%0'.
Entry\ from\ %0\ could\ not\ be\ parsed.=Entry from %0 could not be parsed.
Invalid\ identifier\:\ '%0'.=Invalid identifier: '%0'.
This\ paper\ has\ been\ withdrawn.=This paper has been withdrawn.
Finished\ writing\ XMP-metadata.=Finished writing XMP-metadata.
empty\ BibTeX\ key=empty BibTeX key
Your\ Java\ Runtime\ Environment\ is\ located\ at\ %0.=Your Java Runtime Environment is located at %0.
Aux\ file=Aux file
Group\ containing\ entries\ cited\ in\ a\ given\ TeX\ file=Group containing entries cited in a given TeX file

Any\ file=Any file

No\ linked\ files\ found\ for\ export.=No linked files found for export.

No\ full\ text\ document\ found\ for\ entry\ %0.=No full text document found for entry %0.

Delete\ Entry=Delete Entry
Next\ library=Next library
Previous\ library=Previous library
add\ group=add group
Entry\ is\ contained\ in\ the\ following\ groups\:=Entry is contained in the following groups\:
Delete\ entries=Delete entries
Keep\ entries=Keep entries
Keep\ entry=Keep entry
Ignore\ backup=Ignore backup
Restore\ from\ backup=Restore from backup

Overwrite\ file=Overwrite file
Shared\ database\ connection=Shared database connection

Could\ not\ connect\ to\ Vim\ server.\ Make\ sure\ that\ Vim\ is\ running\ with\ correct\ server\ name.=Could not connect to Vim server. Make sure that Vim is running with correct server name.
Could\ not\ connect\ to\ a\ running\ gnuserv\ process.\ Make\ sure\ that\ Emacs\ or\ XEmacs\ is\ running,\ and\ that\ the\ server\ has\ been\ started\ (by\ running\ the\ command\ 'server-start'/'gnuserv-start').=Could not connect to a running gnuserv process. Make sure that Emacs or XEmacs is running, and that the server has been started (by running the command 'server-start'/'gnuserv-start').
Error\ pushing\ entries=Error pushing entries

Undefined\ character\ format=Undefined character format
Undefined\ paragraph\ format=Undefined paragraph format

Edit\ Preamble=Edit Preamble
Markings=Markings
Use\ selected\ instance=Use selected instance

Hide\ panel=Hide panel
Move\ panel\ up=Move panel up
Move\ panel\ down=Move panel down
Linked\ files=Linked files
Group\ view\ mode\ set\ to\ intersection=Group view mode set to intersection
Group\ view\ mode\ set\ to\ union=Group view mode set to union
Open\ file\ %0=Open file %0
Toggle\ intersection=Toggle intersection
Toggle\ union=Toggle union
Jump\ to\ entry=Jump to entry
The\ group\ name\ contains\ the\ keyword\ separator\ "%0"\ and\ thus\ probably\ does\ not\ work\ as\ expected.=The group name contains the keyword separator "%0" and thus probably does not work as expected.
Blog=Blog
Check\ integrity=Check integrity
Cleanup\ URL\ link=Cleanup URL link
Cleanup\ URL\ link\ by\ removing\ special\ symbols\ and\ extracting\ simple\ link=Cleanup URL link by removing special symbols and extracting simple link
Copy\ DOI\ url=Copy DOI url
Copy\ citation=Copy citation
Development\ version=Development version
Export\ selected\ entries=Export selected entries
Export\ selected\ entries\ to\ clipboard=Export selected entries to clipboard
Find\ duplicates=Find duplicates
Fork\ me\ on\ GitHub=Fork me on GitHub
JabRef\ resources=JabRef resources
Manage\ journal\ abbreviations=Manage journal abbreviations
Manage\ protected\ terms=Manage protected terms
New\ %0\ library=New %0 library
New\ entry\ from\ plain\ text=New entry from plain text
New\ sublibrary\ based\ on\ AUX\ file=New sublibrary based on AUX file
Push\ entries\ to\ external\ application\ (%0)=Push entries to external application (%0)
Quit=Quit
Recent\ libraries=Recent libraries
Set\ up\ general\ fields=Set up general fields
View\ change\ log=View change log
View\ event\ log=View event log
Website=Website
Write\ XMP-metadata\ to\ PDFs=Write XMP-metadata to PDFs

Override\ default\ font\ settings=Override default font settings
Clear\ search=Clear search

Click\ help\ to\ learn\ about\ the\ migration\ of\ pre-3.6\ databases.=Click help to learn about the migration of pre-3.6 databases.
Database\ Type\:=Database Type\:
Database\:=Database\:
Host/Port\:=Host/Port\:
User\:=User\:
Keystore\ password\:=Keystore password\:
Keystore\:=Keystore\:
Password\:=Password\:
Server\ Timezone\:=Server Timezone\:
Remember\ Password=Remember Password
Use\ SSL=Use SSL
Move\ preprint\ information\ from\ 'URL'\ and\ 'journal'\ field\ to\ the\ 'eprint'\ field=Move preprint information from 'URL' and 'journal' field to the 'eprint' field
Type=Type
Customize\ Export\ Formats=Customize Export Formats
Export\ name=Export name
Main\ layout\ file\:=Main layout file\:
Main\ layout\ file=Main layout file
Save\ exporter=Save exporter
File\ extension\:=File extension\:
Export\ format\ name\:=Export format name\:
Cleared\ connection\ settings=Cleared connection settings
Error\ adding\ discovered\ CitationStyles=Error adding discovered CitationStyles
(more)=(more)
Cancel\ import=Cancel import
Continue\ with\ import=Continue with import
Import\ canceled=Import canceled
Select\ all\ new\ entries=Select all new entries
Select\ the\ entries\ to\ be\ imported\:=Select the entries to be imported\:
Add\ new\ String=Add new String
Remove\ selected\ Strings=Remove selected Strings
Must\ not\ be\ empty\!=Must not be empty\!
Open\ Help\ page=Open Help page
Add\ new\ field\ name=Add new field name
Field\ name\:=Field name:
Field\ name\ \"%0\"\ already\ exists=Field name "%0" already exists
No\ field\ name\ selected\!=No field name selected!
Remove\ field\ name=Remove field name
Are\ you\ sure\ you\ want\ to\ remove\ field\ name\:\ \"%0\"?=Are you sure you want to remove field name: "%0"?
Add\ new\ keyword=Add new keyword
Keyword\:=Keyword:
Keyword\ \"%0\"\ already\ exists=Keyword "%0" already exists
Keyword\ seperator=Keyword seperator
Remove\ keyword=Remove keyword
Are\ you\ sure\ you\ want\ to\ remove\ keyword\:\ \"%0\"?=Are you sure you want to remove keyword: "%0"?
Reset\ to\ default=Reset to default
Edit\ string\ constants=Edit string constants
Export\ all\ entries=Export all entries
Generate\ BibTeX\ keys=Generate BibTeX keys
Groups\ interface=Groups interface
Manage\ field\ names\ &\ content=Manage field names & content
New\ library=New library
Next\ citation\ style=Next citation style
OpenOffice/LibreOffice=OpenOffice/LibreOffice
Open\ document\ viewer=Open document viewer
Open\ entry\ editor=Open entry editor
Previous\ citation\ style=Previous citation style
Search\ document\ identifier\ online=Search document identifier online
Search\ for\ unlinked\ local\ files=Search for unlinked local files
Search\ full\ text\ documents\ online=Search full text documents online
Find\ and\ replace=Find and replace

Found\ documents\:=Found documents\:
Use\ selected\ document=Use selected document
Accept\ changes=Accept changes
Dismiss\ changes=Dismiss changes
The\ library\ has\ been\ modified\ by\ another\ program.=The library has been modified by another program.

Extract=Extract
Extract\ BibTeX\ from\ plain\ text= Extract BibTeX from plain text
Input\ text\ to\ parse=Input text to parse
Starts\ the\ extraction\ of\ the\ BibTeX\ entry=Starts the extraction of the BibTeX entry

Execute\ command=Execute command
Open\ File\ Browser=Open File Browser
Use\ default\ file\ browser=Use default file browser

Set\ rank\ to\ one=Set rank to one
Set\ rank\ to\ two=Set rank to two
Set\ rank\ to\ three=Set rank to three
Set\ rank\ to\ four=Set rank to four
Set\ rank\ to\ five=Set rank to five

A\ string\ with\ the\ label\ '%0'\ already\ exists.=A string with the label '%0' already exists.

Executing\ command\ "%0"...=Executing command "%0"...

Rename\ file\ to\ a\ given\ name=Rename file to a given name
New\ Filename=New Filename
Rename\ file\ to\ defined\ pattern=Rename file to defined pattern

Application\ settings=Application settings

Export\ an\ input\ to\ a\ file=Export an input to a file
Export\ preferences\ to\ a\ file=Export preferences to a file
Import\ BibTeX=Import BibTeX
Import\ preferences\ from\ a\ file=Import preferences from a file
Matching=Matching
Same\ as\ --import,\ but\ will\ be\ imported\ to\ the\ opened\ tab=Same as --import, but will be imported to the opened tab
Allow\ integers\ in\ 'edition'\ field\ in\ BibTeX\ mode=Allow integers in 'edition' field in BibTeX mode

Search\ for\ Citations\ in\ LaTeX\ Files=Search for Citations in LaTeX Files
LaTeX\ Citations\ Search\ Results=LaTeX Citations Search Results
LaTeX\ files\ directory\:=LaTeX files directory:
LaTeX\ files\ found\:=LaTeX files found:
files=files
Show\ 'LaTeX\ Citations'\ tab=Show 'LaTeX Citations' tab
LaTeX\ Citations=LaTeX Citations
Search\ citations\ for\ this\ entry\ in\ LaTeX\ files=Search citations for this entry in LaTeX files
No\ citations\ found=No citations found
No\ LaTeX\ files\ containing\ this\ entry\ were\ found.=No LaTeX files containing this entry were found.
Selected\ entry\ does\ not\ have\ an\ associated\ BibTeX\ key.=Selected entry does not have an associated BibTeX key.
Current\ search\ directory\:=Current search directory:
Set\ LaTeX\ file\ directory=Set LaTeX file directory
Import\ entries\ from\ LaTeX\ files=Import entries from LaTeX files
Import\ new\ entries=Import new entries
Group\ color=Group color

Columns=Columns
File\ type=File type
IEEE=IEEE
Internal=Internal
Special=Special
Remove\ column=Remove column
Add\ custom\ column=Add custom column
Update\ to\ current\ column\ order=Update to current column order
Sort\ column\ one\ step\ upwards=Sort column one step upwards
Sort\ column\ one\ step\ downwards=Sort column one step downwards
Synchronize\ special\ fields\ to\ keywords=Synchronize special fields to keywords
Serialize\ special\ fields=Serialize special fields
List\ must\ not\ be\ empty.=List must not be empty.

Add\ field\ to\ filter\ list=Add field to filter list
Add\ formatter\ to\ list=Add formatter to list
Filter\ List=Filter List
Open\ files...=Open files...

Affected\ fields\:=Affected fields:
Show\ preview\ as\ a\ tab\ in\ entry\ editor=Show preview as a tab in entry editor
Font=Font
Visual\ theme=Visual theme
Light\ theme=Light theme
Dark\ theme=Dark theme
Overwrite\ existing\ keys=Overwrite existing keys
Key\ patterns=Key patterns
Size\:=Size:
Font\ settings=Font settings
Override\ font\ settings=Override font settings
Override\ font\ size=Override font size
Theme\ changed\ to\ dark\ theme.=Theme changed to dark theme.
Theme\ changed\ to\ light\ theme.=Theme changed to light theme.
You\ must\ enter\ an\ integer\ value\ higher\ than\ 8.=You must enter an integer value higher than 8.
Letters\ after\ duplicate\ generated\ keys=Letters after duplicate generated keys
Start\ on\ second\ duplicate\ key\ with\ letter\ A\ (a,\ b,\ ...)=Start on second duplicate key with letter A (a, b, ...)
Start\ on\ second\ duplicate\ key\ with\ letter\ B\ (b,\ c,\ ...)=Start on second duplicate key with letter B (b, c, ...)
Always\ add\ letter\ (a,\ b,\ ...)\ to\ generated\ keys=Always add letter (a, b, ...) to generated keys
Default\ pattern=Default pattern
Reset\ %s\ to\ default\ value=Reset %s to default value
Library\ mode=Library mode
Reset\ to\ recommended=Reset to recommended
Remove\ all=Remove all
Reset\ All=Reset All
Column\ type\ %0\ is\ unknown.=Column type %0 is unknown.
Linked\ identifiers=Linked identifiers
Special\ field\ type\ %0\ is\ unknown.\ Using\ normal\ column\ type.=Special field type %0 is unknown. Using normal column type.
<<<<<<< HEAD
insert\ entries=insert entries
=======
empty=empty
>>>>>>> cd6f6569
<|MERGE_RESOLUTION|>--- conflicted
+++ resolved
@@ -2094,8 +2094,5 @@
 Column\ type\ %0\ is\ unknown.=Column type %0 is unknown.
 Linked\ identifiers=Linked identifiers
 Special\ field\ type\ %0\ is\ unknown.\ Using\ normal\ column\ type.=Special field type %0 is unknown. Using normal column type.
-<<<<<<< HEAD
 insert\ entries=insert entries
-=======
-empty=empty
->>>>>>> cd6f6569
+empty=empty