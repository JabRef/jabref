%0\ contains\ the\ regular\ expression\ <b>%1</b>=%0 contains the regular expression <b>%1</b>

%0\ contains\ the\ term\ <b>%1</b>=%0 contains the term <b>%1</b>

%0\ doesn't\ contain\ the\ regular\ expression\ <b>%1</b>=%0 doesn't contain the regular expression <b>%1</b>

%0\ doesn't\ contain\ the\ term\ <b>%1</b>=%0 doesn't contain the term <b>%1</b>

%0\ export\ successful=%0 export successful

%0\ matches\ the\ regular\ expression\ <b>%1</b>=%0 matches the regular expression <b>%1</b>

%0\ matches\ the\ term\ <b>%1</b>=%0 matches the term <b>%1</b>

Abbreviate\ journal\ names\ of\ the\ selected\ entries\ (DEFAULT\ abbreviation)=Abbreviate journal names of the selected entries (DEFAULT abbreviation)
Abbreviate\ journal\ names\ of\ the\ selected\ entries\ (MEDLINE\ abbreviation)=Abbreviate journal names of the selected entries (MEDLINE abbreviation)
Abbreviate\ journal\ names\ of\ the\ selected\ entries\ (SHORTEST\ UNIQUE\ abbreviation)=Abbreviate journal names of the selected entries (SHORTEST UNIQUE abbreviation)

Abbreviate\ names=Abbreviate names
Abbreviated\ %0\ journal\ names.=Abbreviated %0 journal names.

Abbreviation=Abbreviation
Abbreviations=Abbreviations

About\ JabRef=About JabRef

Abstract=Abstract

Accept=Accept

Accept\ change=Accept change

Accept\ recommendations\ from\ Mr.\ DLib=Accept recommendations from Mr. DLib

Action=Action

Add=Add

Add\ a\ (compiled)\ custom\ Importer\ class\ from\ a\ class\ path.=Add a (compiled) custom Importer class from a class path.
The\ path\ need\ not\ be\ on\ the\ classpath\ of\ JabRef.=The path need not be on the classpath of JabRef.

Add\ a\ regular\ expression\ for\ the\ key\ pattern.=Add a regular expression for the key pattern.

Add\ selected\ entries\ to\ this\ group=Add selected entries to this group

Add\ subgroup=Add subgroup

Added\ group\ "%0".=Added group "%0".

Added\ string=Added string

Advanced=Advanced
All\ entries=All entries

Always\ reformat\ BIB\ file\ on\ save\ and\ export=Always reformat BIB file on save and export

and=and

any\ field\ that\ matches\ the\ regular\ expression\ <b>%0</b>=any field that matches the regular expression <b>%0</b>

Appearance=Appearance

Append\ contents\ from\ a\ BibTeX\ library\ into\ the\ currently\ viewed\ library=Append contents from a BibTeX library into the currently viewed library

Append\ library=Append library

Application=Application

Application\ to\ push\ entries\ to=Application to push entries to

Apply=Apply

Arguments\ passed\ on\ to\ running\ JabRef\ instance.\ Shutting\ down.=Arguments passed on to running JabRef instance. Shutting down.

Assign\ the\ original\ group's\ entries\ to\ this\ group?=Assign the original group's entries to this group?

Assigned\ %0\ entries\ to\ group\ "%1".=Assigned %0 entries to group "%1".

Assigned\ 1\ entry\ to\ group\ "%0".=Assigned 1 entry to group "%0".

Autogenerate\ BibTeX\ keys=Autogenerate BibTeX keys

Autolink\ files\ with\ names\ starting\ with\ the\ BibTeX\ key=Autolink files with names starting with the BibTeX key

Autolink\ only\ files\ that\ match\ the\ BibTeX\ key=Autolink only files that match the BibTeX key

Automatically\ create\ groups=Automatically create groups

Automatically\ remove\ exact\ duplicates=Automatically remove exact duplicates

AUX\ file\ import=AUX file import

Available\ export\ formats=Available export formats

Available\ import\ formats=Available import formats

Backup\ old\ file\ when\ saving=Backup old file when saving

%0\ source=%0 source

Browse=Browse

by=by
The\ conflicting\ fields\ of\ these\ entries\ will\ be\ merged\ into\ the\ 'Comment'\ field.=The conflicting fields of these entries will be merged into the 'Comment' field.

Cancel=Cancel
Cannot\ create\ group=Cannot create group

Cannot\ create\ group.\ Please\ create\ a\ library\ first.=Cannot create group. Please create a library first.

case\ insensitive=case insensitive

case\ sensitive=case sensitive

Case\ sensitive=Case sensitive

change\ assignment\ of\ entries=change assignment of entries

Change\ case=Change case

Change\ entry\ type=Change entry type


Change\ of\ Grouping\ Method=Change of Grouping Method

change\ preamble=change preamble

Changed\ language=Changed language

Changed\ preamble=Changed preamble

Cite\ command=Cite command

Clear=Clear

Clear\ fields=Clear fields

Close\ entry=Close entry

Close\ dialog=Close dialog

Close\ the\ current\ library=Close the current library

Close\ window=Close window

Comments=Comments

Contained\ in=Contained in

Content=Content

Copied=Copied


Copy=Copy

Copy\ BibTeX\ key=Copy BibTeX key

Copy\ to\ clipboard=Copy to clipboard

Could\ not\ call\ executable=Could not call executable

Could\ not\ export\ file=Could not export file

Could\ not\ export\ preferences=Could not export preferences

Could\ not\ find\ a\ suitable\ import\ format.=Could not find a suitable import format.
Could\ not\ import\ preferences=Could not import preferences

Could\ not\ instantiate\ %0=Could not instantiate %0
Could\ not\ instantiate\ %0\ %1=Could not instantiate %0 %1
Could\ not\ instantiate\ %0.\ Have\ you\ chosen\ the\ correct\ package\ path?=Could not instantiate %0. Have you chosen the correct package path?

Could\ not\ print\ preview=Could not print preview

Could\ not\ run\ the\ 'vim'\ program.=Could not run the 'vim' program.

Could\ not\ save\ file.=Could not save file.
Character\ encoding\ '%0'\ is\ not\ supported.=Character encoding '%0' is not supported.

Create\ custom\ fields\ for\ each\ BibTeX\ entry=Create custom fields for each BibTeX entry

crossreferenced\ entries\ included=crossreferenced entries included

Current\ content=Current content

Current\ value=Current value

Custom\ entry\ types=Custom entry types

Custom\ entry\ types\ found\ in\ file=Custom entry types found in file

Customize\ entry\ types=Customize entry types

Customize\ key\ bindings=Customize key bindings

Cut=Cut

cut\ entries=cut entries

cut\ entry\ %0=cut entry %0


Library\ encoding=Library encoding

Library\ properties=Library properties

Date\ format=Date format

Default=Default

Default\ encoding=Default encoding

Default\ grouping\ field=Default grouping field

Execute\ default\ action\ in\ dialog=Execute default action in dialog

Delete=Delete

Delete\ entry=Delete entry

Delete\ multiple\ entries=Delete multiple entries

Deleted=Deleted

Permanently\ delete\ local\ file=Permanently delete local file

Descending=Descending

Description=Description

Disable\ this\ confirmation\ dialog=Disable this confirmation dialog

Display\ all\ entries\ belonging\ to\ one\ or\ more\ of\ the\ selected\ groups=Display all entries belonging to one or more of the selected groups

Display\ all\ error\ messages=Display all error messages

Display\ help\ on\ command\ line\ options=Display help on command line options

Display\ only\ entries\ belonging\ to\ all\ selected\ groups=Display only entries belonging to all selected groups
Display\ version=Display version

Do\ not\ abbreviate\ names=Do not abbreviate names

Do\ not\ import\ entry=Do not import entry

Do\ not\ open\ any\ files\ at\ startup=Do not open any files at startup

Do\ not\ wrap\ the\ following\ fields\ when\ saving=Do not wrap the following fields when saving
Do\ not\ write\ the\ following\ fields\ to\ XMP\ Metadata=Do not write the following fields to XMP Metadata

Donate\ to\ JabRef=Donate to JabRef

Download\ file=Download file
duplicate\ removal=duplicate removal

Duplicate\ string\ name=Duplicate string name

Duplicates\ found=Duplicates found

Dynamic\ groups=Dynamic groups

Dynamically\ group\ entries\ by\ a\ free-form\ search\ expression=Dynamically group entries by a free-form search expression

Dynamically\ group\ entries\ by\ searching\ a\ field\ for\ a\ keyword=Dynamically group entries by searching a field for a keyword

Each\ line\ must\ be\ of\ the\ following\ form=Each line must be of the following form

Edit=Edit

Edit\ entry=Edit entry
Edit\ file\ type=Edit file type

Edit\ group=Edit group


Edit\ preamble=Edit preamble
Edit\ strings=Edit strings

empty\ library=empty library
Autocompletion=Autocompletion

Enter\ URL\ to\ download=Enter URL to download

entries=entries

Entries\ exported\ to\ clipboard=Entries exported to clipboard

entry=entry

Entry\ editor=Entry editor

Entry\ owner=Entry owner

Entry\ preview=Entry preview

Entry\ table=Entry table

Entry\ table\ columns=Entry table columns
Entry\ Title\ (Required\ to\ deliver\ recommendations.)=Entry Title (Required to deliver recommendations.)

Entry\ type=Entry type

Error=Error

Error\ occurred\ when\ parsing\ entry=Error occurred when parsing entry

Error\ opening\ file=Error opening file

Error\ while\ writing=Error while writing

'%0'\ exists.\ Overwrite\ file?='%0' exists. Overwrite file?

Export=Export

Export\ preferences=Export preferences

Export\ preferences\ to\ file=Export preferences to file

Export\ to\ clipboard=Export to clipboard

Export\ to\ text\ file.=Export to text file.

Exporting=Exporting
Extension=Extension

External\ changes=External changes

External\ file\ links=External file links

External\ programs=External programs

Field=Field

field=field

Field\ name=Field name
Field\ names\ are\ not\ allowed\ to\ contain\ white\ space\ or\ the\ following\ characters=Field names are not allowed to contain white space or the following characters

Field\ to\ group\ by=Field to group by

File=File

file=file
File\ directory\ is\ not\ set\ or\ does\ not\ exist\!=File directory is not set or does not exist!

File\ exists=File exists

File\ not\ found=File not found

Filter=Filter

Finished\ automatically\ setting\ external\ links.=Finished automatically setting external links.

Filter\ groups=Filter groups

Finished\ writing\ XMP\ for\ %0\ file\ (%1\ skipped,\ %2\ errors).=Finished writing XMP for %0 file (%1 skipped, %2 errors).

First\ select\ the\ entries\ you\ want\ keys\ to\ be\ generated\ for.=First select the entries you want keys to be generated for.

Fit\ table\ horizontally\ on\ screen=Fit table horizontally on screen

Float=Float
Format\:\ Tab\:field;field;...\ (e.g.\ General\:url;pdf;note...)=Format\: Tab\:field;field;... (e.g. General\:url;pdf;note...)

Format\ of\ author\ and\ editor\ names=Format of author and editor names
Format\ string=Format string

Format\ used=Format used
Formatter\ name=Formatter name

found\ in\ AUX\ file=found in AUX file

Further\ information\ about\ Mr.\ DLib\ for\ JabRef\ users.=Further information about Mr. DLib for JabRef users.

General=General

General\ Fields=General Fields

Generate=Generate

Generate\ BibTeX\ key=Generate BibTeX key

Generate\ keys=Generate keys

Generate\ keys\ before\ saving\ (for\ entries\ without\ a\ key)=Generate keys before saving (for entries without a key)

Generated\ BibTeX\ key\ for=Generated BibTeX key for

Generating\ BibTeX\ key\ for=Generating BibTeX key for
Get\ fulltext=Get fulltext

Gray\ out\ non-hits=Gray out non-hits

Groups=Groups
has/have\ both\ a\ 'Comment'\ and\ a\ 'Review'\ field.=has/have both a 'Comment' and a 'Review' field.

Have\ you\ chosen\ the\ correct\ package\ path?=Have you chosen the correct package path?

Help=Help

Help\ on\ key\ patterns=Help on key patterns
Help\ on\ regular\ expression\ search=Help on regular expression search

Hide\ non-hits=Hide non-hits

Hierarchical\ context=Hierarchical context

Highlight=Highlight
Marking=Marking
Underline=Underline
Empty\ Highlight=Empty Highlight
Empty\ Marking=Empty Marking
Empty\ Underline=Empty Underline
The\ marked\ area\ does\ not\ contain\ any\ legible\ text!=The marked area does not contain any legible text!

Hint\:\ To\ search\ specific\ fields\ only,\ enter\ for\ example\:<p><tt>author\=smith\ and\ title\=electrical</tt>=Hint: To search specific fields only, enter for example:<p><tt>author=smith and title=electrical</tt>

HTML\ table=HTML table
HTML\ table\ (with\ Abstract\ &\ BibTeX)=HTML table (with Abstract & BibTeX)
Icon=Icon

Ignore=Ignore

Import=Import

Import\ and\ keep\ old\ entry=Import and keep old entry

Import\ and\ remove\ old\ entry=Import and remove old entry

Import\ entries=Import entries
Import\ file=Import file

Import\ group\ definitions=Import group definitions

Import\ name=Import name

Import\ preferences=Import preferences

Import\ preferences\ from\ file=Import preferences from file

Import\ strings=Import strings

Import\ word\ selector\ definitions=Import word selector definitions

Imported\ entries=Imported entries

Imported\ from\ library=Imported from library

Importer\ class=Importer class

Importing=Importing

Importing\ in\ unknown\ format=Importing in unknown format

Include\ subgroups\:\ When\ selected,\ view\ entries\ contained\ in\ this\ group\ or\ its\ subgroups=Include subgroups: When selected, view entries contained in this group or its subgroups

Independent\ group\:\ When\ selected,\ view\ only\ this\ group's\ entries=Independent group: When selected, view only this group's entries
I\ Agree=I Agree

Invalid\ BibTeX\ key=Invalid BibTeX key

Invalid\ date\ format=Invalid date format

Invalid\ URL=Invalid URL

Online\ help=Online help
JabRef\ Language\ (Provides\ for\ better\ recommendations\ by\ giving\ an\ indication\ of\ user's\ preferred\ language.)=JabRef Language (Provides for better recommendations by giving an indication of user's preferred language.)

JabRef\ preferences=JabRef preferences
JabRef\ requests\ recommendations\ from\ Mr.\ DLib,\ which\ is\ an\ external\ service.\ To\ enable\ Mr.\ DLib\ to\ calculate\ recommendations,\ some\ of\ your\ data\ must\ be\ shared\ with\ Mr.\ DLib.\ Generally,\ the\ more\ data\ is\ shared\ the\ better\ recommendations\ can\ be\ calculated.\ However,\ we\ understand\ that\ some\ of\ your\ data\ in\ JabRef\ is\ sensitive,\ and\ you\ may\ not\ want\ to\ share\ it.\ Therefore,\ Mr.\ DLib\ offers\ a\ choice\ of\ which\ data\ you\ would\ like\ to\ share.=JabRef requests recommendations from Mr. DLib, which is an external service. To enable Mr. DLib to calculate recommendations, some of your data must be shared with Mr. DLib. Generally, the more data is shared the better recommendations can be calculated. However, we understand that some of your data in JabRef is sensitive, and you may not want to share it. Therefore, Mr. DLib offers a choice of which data you would like to share.
JabRef\ Version\ (Required\ to\ ensure\ backwards\ compatibility\ with\ Mr.\ DLib's\ Web\ Service)=JabRef Version (Required to ensure backwards compatibility with Mr. DLib's Web Service)

Journal\ abbreviations=Journal abbreviations
Keep\ both=Keep both

Key\ bindings=Key bindings

Key\ bindings\ changed=Key bindings changed

Key\ pattern=Key pattern

keys\ in\ library=keys in library

Keyword=Keyword

Keywords=Keywords

Label=Label

Language=Language

Last\ modified=Last modified
LaTeX\ AUX\ file\:=LaTeX AUX file\:

Link=Link
Listen\ for\ remote\ operation\ on\ port=Listen for remote operation on port
Load\ and\ Save\ preferences\ from/to\ jabref.xml\ on\ start-up\ (memory\ stick\ mode)=Load and Save preferences from/to jabref.xml on start-up (memory stick mode)

Show\ advanced\ hints\ (i.e.\ helpful\ tooltips,\ suggestions\ and\ explanation)=Show advanced hints (i.e. helpful tooltips, suggestions and explanation)

Main\ file\ directory=Main file directory

Manage\ custom\ exports=Manage custom exports

Manage\ custom\ imports=Manage custom imports
Manage\ external\ file\ types=Manage external file types

Mark\ new\ entries\ with\ addition\ date=Mark new entries with addition date

Mark\ new\ entries\ with\ owner\ name=Mark new entries with owner name

Memory\ stick\ mode=Memory stick mode

Merged\ external\ changes=Merged external changes
Merge\ fields=Merge fields

Modified\ group\ "%0".=Modified group "%0".

Modified\ groups=Modified groups

Modified\ string=Modified string

Modify=Modify

move\ group=move group

Moved\ group\ "%0".=Moved group "%0".

Mr.\ DLib\ Privacy\ settings=Mr. DLib Privacy settings

No\ recommendations\ received\ from\ Mr.\ DLib\ for\ this\ entry.=No recommendations received from Mr. DLib for this entry.

Error\ while\ fetching\ recommendations\ from\ Mr.DLib.=Error while fetching recommendations from Mr.DLib.

Name=Name

Name\ formatter=Name formatter

Natbib\ style=Natbib style

nested\ AUX\ files=nested AUX files

New\ BibTeX\ sublibrary=New BibTeX sublibrary

New\ group=New group

New\ string=New string

Next\ entry=Next entry
no\ base-BibTeX-file\ specified=no base-BibTeX-file specified

no\ library\ generated=no library generated

No\ entries\ found.\ Please\ make\ sure\ you\ are\ using\ the\ correct\ import\ filter.=No entries found. Please make sure you are using the correct import filter.
No\ files\ found.=No files found.

No\ GUI.\ Only\ process\ command\ line\ options=No GUI. Only process command line options

No\ journal\ names\ could\ be\ abbreviated.=No journal names could be abbreviated.

No\ journal\ names\ could\ be\ unabbreviated.=No journal names could be unabbreviated.

not=not

not\ found=not found

Nothing\ to\ redo=Nothing to redo

Nothing\ to\ undo=Nothing to undo

OK=OK

One\ or\ more\ keys\ will\ be\ overwritten.\ Continue?=One or more keys will be overwritten. Continue?


Open=Open

Open\ library=Open library

Open\ editor\ when\ a\ new\ entry\ is\ created=Open editor when a new entry is created

Open\ file=Open file

Open\ last\ edited\ libraries\ at\ startup=Open last edited libraries at startup

Connect\ to\ shared\ database=Connect to shared database

Open\ terminal\ here=Open terminal here

Open\ URL\ or\ DOI=Open URL or DOI

Opening=Opening

Operation\ canceled.=Operation canceled.
Operating\ System\ (Provides\ for\ better\ recommendations\ by\ giving\ an\ indication\ of\ user's\ system\ set-up.)=Operating System (Provides for better recommendations by giving an indication of user's system set-up.)

Optional\ fields=Optional fields

Options=Options

or=or

Override\ default\ file\ directories=Override default file directories
Overwrite=Overwrite

Overwrite\ keys=Overwrite keys

pairs\ processed=pairs processed
Password=Password

Paste=Paste

paste\ entries=paste entries

paste\ entry\ %0=paste entry %0

Path\ to\ %0\ not\ defined=Path to %0 not defined

Path\ to\ LyX\ pipe=Path to LyX pipe

PDF\ does\ not\ exist=PDF does not exist

File\ has\ no\ attached\ annotations=File has no attached annotations

Please\ enter\ a\ name\ for\ the\ group.=Please enter a name for the group.

Please\ enter\ the\ string's\ label=Please enter the string's label

Please\ restart\ JabRef\ for\ preferences\ to\ take\ effect.=Please restart JabRef for preferences to take effect.

Possible\ duplicate\ entries=Possible duplicate entries

Possible\ duplicate\ of\ existing\ entry.\ Click\ to\ resolve.=Possible duplicate of existing entry. Click to resolve.

Preferences=Preferences

Preferences\ recorded.=Preferences recorded.

Preview=Preview
Citation\ Style=Citation Style
Current\ Preview=Current Preview
Cannot\ generate\ preview\ based\ on\ selected\ citation\ style.=Cannot generate preview based on selected citation style.
Bad\ character\ inside\ entry=Bad character inside entry
Error\ while\ generating\ citation\ style=Error while generating citation style
Preview\ style\ changed\ to\:\ %0=Preview style changed to: %0
Next\ preview\ layout=Next preview layout
Previous\ preview\ layout=Previous preview layout
Available=Available
Selected=Selected
Selected\ Layouts\ can\ not\ be\ empty=Selected Layouts can not be empty

Reset\ default\ preview\ style=Reset default preview style

Previous\ entry=Previous entry

Primary\ sort\ criterion=Primary sort criterion
Problem\ with\ parsing\ entry=Problem with parsing entry
Processing\ %0=Processing %0
Pull\ changes\ from\ shared\ database=Pull changes from shared database

Pushed\ citations\ to\ %0=Pushed citations to %0

Push\ applications=Push applications

Quit\ JabRef=Quit JabRef

Read\ only=Read only

Redo=Redo

Refine\ supergroup\:\ When\ selected,\ view\ entries\ contained\ in\ both\ this\ group\ and\ its\ supergroup=Refine supergroup: When selected, view entries contained in both this group and its supergroup

regular\ expression=regular expression

Related\ articles=Related articles

Remote\ operation=Remote operation

Remote\ server\ port=Remote server port

Remove=Remove

Remove\ subgroups=Remove subgroups

Remove\ all\ subgroups\ of\ "%0"?=Remove all subgroups of "%0"?

Remove\ entry\ from\ import=Remove entry from import

Remove\ selected\ entries\ from\ this\ group=Remove selected entries from this group

Remove\ group=Remove group

Remove\ group,\ keep\ subgroups=Remove group, keep subgroups

Remove\ group\ "%0"?=Remove group "%0"?

Remove\ group\ "%0"\ and\ its\ subgroups?=Remove group "%0" and its subgroups?

remove\ group\ (keep\ subgroups)=remove group (keep subgroups)

remove\ group\ and\ subgroups=remove group and subgroups

Remove\ group\ and\ subgroups=Remove group and subgroups

Remove\ link=Remove link

Remove\ old\ entry=Remove old entry

Remove\ selected\ strings=Remove selected strings

Removed\ group\ "%0".=Removed group "%0".

Removed\ group\ "%0"\ and\ its\ subgroups.=Removed group "%0" and its subgroups.

Removed\ string=Removed string

Renamed\ string=Renamed string

Replace=Replace
Replace\ With\:=Replace With:
Limit\ to\ Selected\ Entries=Limit to Selected Entries
Limit\ to\ Fields=Limit to Fields
All\ Field\ Replace=All Field Replace
Find\:=Find:
Find\ and\ Replace=Find and Replace

Replace\ (regular\ expression)=Replace (regular expression)

Replace\ String=Replace String
Replace\ string=Replace string

Replace\ Unicode\ ligatures=Replace Unicode ligatures
Replaces\ Unicode\ ligatures\ with\ their\ expanded\ form=Replaces Unicode ligatures with their expanded form

Required\ fields=Required fields

Reset\ all=Reset all

Resolve\ strings\ for\ all\ fields\ except=Resolve strings for all fields except
Resolve\ strings\ for\ standard\ BibTeX\ fields\ only=Resolve strings for standard BibTeX fields only

resolved=resolved

Restart=Restart

Restart\ required=Restart required

Review=Review
Review\ changes=Review changes
Review\ Field\ Migration=Review Field Migration

Save=Save
Save\ all\ finished.=Save all finished.

Save\ all\ open\ libraries=Save all open libraries

Save\ before\ closing=Save before closing

Save\ library=Save library
Save\ library\ as...=Save library as...

Save\ entries\ in\ their\ original\ order=Save entries in their original order

Saved\ selected\ to\ '%0'.=Saved selected to '%0'.

Saving=Saving
Saving\ all\ libraries...=Saving all libraries...

Saving\ library=Saving library

Search=Search

Search\ expression=Search expression

Searching\ for\ duplicates...=Searching for duplicates...

Searching\ for\ files=Searching for files

Secondary\ sort\ criterion=Secondary sort criterion

Select\ all=Select all
Select\ new\ encoding=Select new encoding

Select\ entry\ type=Select entry type

Select\ file\ from\ ZIP-archive=Select file from ZIP-archive

Select\ the\ tree\ nodes\ to\ view\ and\ accept\ or\ reject\ changes=Select the tree nodes to view and accept or reject changes

Set\ field=Set field
Set\ fields=Set fields

Set\ General\ Fields=Set General Fields

Settings=Settings

Shortcut=Shortcut

Show/edit\ %0\ source=Show/edit %0 source

Show\ 'Firstname\ Lastname'=Show 'Firstname Lastname'

Show\ 'Lastname,\ Firstname'=Show 'Lastname, Firstname'

Show\ BibTeX\ source\ by\ default=Show BibTeX source by default

Show\ confirmation\ dialog\ when\ deleting\ entries=Show confirmation dialog when deleting entries

Show\ last\ names\ only=Show last names only

Show\ names\ unchanged=Show names unchanged

Show\ optional\ fields=Show optional fields

Show\ required\ fields=Show required fields

Show\ validation\ messages=Show validation messages

Simple\ HTML=Simple HTML
Since\ the\ 'Review'\ field\ was\ deprecated\ in\ JabRef\ 4.2,\ these\ two\ fields\ are\ about\ to\ be\ merged\ into\ the\ 'Comment'\ field.=Since the 'Review' field was deprecated in JabRef 4.2, these two fields are about to be merged into the 'Comment' field.

Size=Size

Skipped\ -\ No\ PDF\ linked=Skipped - No PDF linked
Skipped\ -\ PDF\ does\ not\ exist=Skipped - PDF does not exist

Skipped\ entry.=Skipped entry.

source\ edit=source edit
Special\ name\ formatters=Special name formatters

Statically\ group\ entries\ by\ manual\ assignment=Statically group entries by manual assignment

Status=Status
Strings\ for\ library=Strings for library

Sublibrary\ from\ AUX\ to\ BibTeX=Sublibrary from AUX to BibTeX

Switches\ between\ full\ and\ abbreviated\ journal\ name\ if\ the\ journal\ name\ is\ known.=Switches between full and abbreviated journal name if the journal name is known.

Tabname=Tabname
Tertiary\ sort\ criterion=Tertiary sort criterion

The\ chosen\ encoding\ '%0'\ could\ not\ encode\ the\ following\ characters\:=The chosen encoding '%0' could not encode the following characters:


the\ field\ <b>%0</b>=the field <b>%0</b>
The\ group\ "%0"\ already\ contains\ the\ selection.=The group "%0" already contains the selection.

The\ label\ of\ the\ string\ cannot\ be\ a\ number.=The label of the string cannot be a number.

The\ label\ of\ the\ string\ cannot\ contain\ spaces.=The label of the string cannot contain spaces.

The\ label\ of\ the\ string\ cannot\ contain\ the\ '\#'\ character.=The label of the string cannot contain the '#' character.

The\ output\ option\ depends\ on\ a\ valid\ import\ option.=The output option depends on a valid import option.

The\ search\ is\ case\ insensitive.=The search is case insensitive.

The\ search\ is\ case\ sensitive.=The search is case sensitive.

There\ are\ possible\ duplicates\ (marked\ with\ an\ icon)\ that\ haven't\ been\ resolved.\ Continue?=There are possible duplicates (marked with an icon) that haven't been resolved. Continue?

This\ operation\ requires\ all\ selected\ entries\ to\ have\ BibTeX\ keys\ defined.=This operation requires all selected entries to have BibTeX keys defined.

This\ operation\ requires\ one\ or\ more\ entries\ to\ be\ selected.=This operation requires one or more entries to be selected.

This\ setting\ may\ be\ changed\ in\ preferences\ at\ any\ time.=This setting may be changed in preferences at any time.
Timezone\ (Provides\ for\ better\ recommendations\ by\ indicating\ the\ time\ of\ day\ the\ request\ is\ being\ made.)=Timezone (Provides for better recommendations by indicating the time of day the request is being made.)
Time\ stamp=Time stamp
Toggle\ groups\ interface=Toggle groups interface

Trim\ all\ whitespace\ characters\ in\ the\ field\ content.=Trim all whitespace characters in the field content.

Trim\ whitespace\ characters=Trim whitespace characters

Try\ different\ encoding=Try different encoding

Unabbreviate\ journal\ names\ of\ the\ selected\ entries=Unabbreviate journal names of the selected entries
Unabbreviated\ %0\ journal\ names.=Unabbreviated %0 journal names.

unable\ to\ write\ to=unable to write to

Undo=Undo

Unknown\ BibTeX\ entries\:=Unknown BibTeX entries\:

unknown\ edit=unknown edit

Unknown\ export\ format=Unknown export format

untitled=untitled

Upgrade\ external\ PDF/PS\ links\ to\ use\ the\ '%0'\ field.=Upgrade external PDF/PS links to use the '%0' field.

usage=usage
Use\ autocompletion=Use autocompletion

Use\ regular\ expression\ search=Use regular expression search

Username=Username

Value\ cleared\ externally=Value cleared externally

Value\ set\ externally=Value set externally

verify\ that\ LyX\ is\ running\ and\ that\ the\ lyxpipe\ is\ valid=verify that LyX is running and that the lyxpipe is valid

View=View
Vim\ server\ name=Vim server name

Warn\ about\ unresolved\ duplicates\ when\ closing\ inspection\ window=Warn about unresolved duplicates when closing inspection window

Warn\ before\ overwriting\ existing\ keys=Warn before overwriting existing keys

Warning=Warning

Warnings=Warnings

web\ link=web link

What\ do\ you\ want\ to\ do?=What do you want to do?
Whatever\ option\ you\ choose,\ Mr.\ DLib\ may\ share\ its\ data\ with\ research\ partners\ to\ further\ improve\ recommendation\ quality\ as\ part\ of\ a\ 'living\ lab'.\ Mr.\ DLib\ may\ also\ release\ public\ datasets\ that\ may\ contain\ anonymized\ information\ about\ you\ and\ the\ recommendations\ (sensitive\ information\ such\ as\ metadata\ of\ your\ articles\ will\ be\ anonymised\ through\ e.g.\ hashing).\ Research\ partners\ are\ obliged\ to\ adhere\ to\ the\ same\ strict\ data\ protection\ policy\ as\ Mr.\ DLib.=Whatever option you choose, Mr. DLib may share its data with research partners to further improve recommendation quality as part of a 'living lab'. Mr. DLib may also release public datasets that may contain anonymized information about you and the recommendations (sensitive information such as metadata of your articles will be anonymised through e.g. hashing). Research partners are obliged to adhere to the same strict data protection policy as Mr. DLib.

Will\ write\ XMP\ metadata\ to\ the\ PDFs\ linked\ from\ selected\ entries.=Will write XMP metadata to the PDFs linked from selected entries.

Write\ BibTeXEntry\ as\ XMP\ metadata\ to\ PDF.=Write BibTeXEntry as XMP metadata to PDF.

Write\ XMP=Write XMP
Write\ XMP\ metadata=Write XMP metadata
Write\ XMP\ metadata\ for\ all\ PDFs\ in\ current\ library?=Write XMP metadata for all PDFs in current library?
Writing\ XMP\ metadata...=Writing XMP metadata...
Writing\ XMP\ metadata\ for\ selected\ entries...=Writing XMP metadata for selected entries...

XMP-annotated\ PDF=XMP-annotated PDF
XMP\ export\ privacy\ settings=XMP export privacy settings
XMP\ metadata=XMP metadata
You\ must\ restart\ JabRef\ for\ this\ to\ come\ into\ effect.=You must restart JabRef for this to come into effect.

You\ must\ restart\ JabRef\ for\ the\ new\ key\ bindings\ to\ work\ properly.=You must restart JabRef for the new key bindings to work properly.

Your\ new\ key\ bindings\ have\ been\ stored.=Your new key bindings have been stored.

The\ following\ fetchers\ are\ available\:=The following fetchers are available:
Could\ not\ find\ fetcher\ '%0'=Could not find fetcher '%0'
Running\ query\ '%0'\ with\ fetcher\ '%1'.=Running query '%0' with fetcher '%1'.

Move\ file=Move file
Rename\ file=Rename file

Move\ file\ to\ file\ directory\ and\ rename\ file=Move file to file directory and rename file

Could\ not\ move\ file\ '%0'.=Could not move file '%0'.
Could\ not\ find\ file\ '%0'.=Could not find file '%0'.
Number\ of\ entries\ successfully\ imported=Number of entries successfully imported
Error\ while\ fetching\ from\ %0=Error while fetching from %0

Refuse\ to\ save\ the\ library\ before\ external\ changes\ have\ been\ reviewed.=Refuse to save the library before external changes have been reviewed.
Library\ protection=Library protection
Unable\ to\ save\ library=Unable to save library

BibTeX\ key\ generator=BibTeX key generator
Unable\ to\ open\ link.=Unable to open link.
MIME\ type=MIME type

This\ feature\ lets\ new\ files\ be\ opened\ or\ imported\ into\ an\ already\ running\ instance\ of\ JabRef\ instead\ of\ opening\ a\ new\ instance.\ For\ instance,\ this\ is\ useful\ when\ you\ open\ a\ file\ in\ JabRef\ from\ your\ web\ browser.\ Note\ that\ this\ will\ prevent\ you\ from\ running\ more\ than\ one\ instance\ of\ JabRef\ at\ a\ time.=This feature lets new files be opened or imported into an already running instance of JabRef instead of opening a new instance. For instance, this is useful when you open a file in JabRef from your web browser. Note that this will prevent you from running more than one instance of JabRef at a time.
Run\ fetcher=Run fetcher

Use\ IEEE\ LaTeX\ abbreviations=Use IEEE LaTeX abbreviations

When\ opening\ file\ link,\ search\ for\ matching\ file\ if\ no\ link\ is\ defined=When opening file link, search for matching file if no link is defined
Line\ %0\:\ Found\ corrupted\ BibTeX\ key\ %1.=Line %0: Found corrupted BibTeX key %1.
Line\ %0\:\ Found\ corrupted\ BibTeX\ key\ %1\ (contains\ whitespaces).=Line %0: Found corrupted BibTeX key %1 (contains whitespaces).
Line\ %0\:\ Found\ corrupted\ BibTeX\ key\ %1\ (comma\ missing).=Line %0: Found corrupted BibTeX key %1 (comma missing).
No\ full\ text\ document\ found=No full text document found
Download\ from\ URL=Download from URL
Rename\ field=Rename field
Append\ field=Append field
Append\ to\ fields=Append to fields
Rename\ field\ to=Rename field to
Move\ contents\ of\ a\ field\ into\ a\ field\ with\ a\ different\ name=Move contents of a field into a field with a different name

Cannot\ use\ port\ %0\ for\ remote\ operation;\ another\ application\ may\ be\ using\ it.\ Try\ specifying\ another\ port.=Cannot use port %0 for remote operation; another application may be using it. Try specifying another port.

Looking\ for\ full\ text\ document...=Looking for full text document...
Autosave=Autosave
A\ local\ copy\ will\ be\ opened.=A local copy will be opened.
Autosave\ local\ libraries=Autosave local libraries
Automatically\ save\ the\ library\ to=Automatically save the library to
Please\ enter\ a\ valid\ file\ path.=Please enter a valid file path.


Export\ in\ current\ table\ sort\ order=Export in current table sort order
Export\ entries\ in\ their\ original\ order=Export entries in their original order
Error\ opening\ file\ '%0'.=Error opening file '%0'.

Formatter\ not\ found\:\ %0=Formatter not found: %0

Could\ not\ save,\ file\ locked\ by\ another\ JabRef\ instance.=Could not save, file locked by another JabRef instance.
Metadata\ change=Metadata change
The\ following\ metadata\ changed\:=The following metadata changed:

Enforce\ legal\ characters\ in\ BibTeX\ keys=Enforce legal characters in BibTeX keys

Unable\ to\ create\ backup=Unable to create backup
Move\ file\ to\ file\ directory=Move file to file directory
<b>All\ Entries</b>\ (this\ group\ cannot\ be\ edited\ or\ removed)=<b>All Entries</b> (this group cannot be edited or removed)
static\ group=static group
dynamic\ group=dynamic group
refines\ supergroup=refines supergroup
includes\ subgroups=includes subgroups
contains=contains
search\ expression=search expression

Optional\ fields\ 2=Optional fields 2
Waiting\ for\ save\ operation\ to\ finish=Waiting for save operation to finish

Find\ and\ remove\ duplicate\ BibTeX\ keys=Find and remove duplicate BibTeX keys
Expected\ syntax\ for\ --fetch\='<name\ of\ fetcher>\:<query>'=Expected syntax for --fetch='<name of fetcher>:<query>'
Duplicate\ BibTeX\ key=Duplicate BibTeX key


General\ file\ directory=General file directory
User-specific\ file\ directory=User-specific file directory
LaTeX\ file\ directory=LaTeX file directory
Search\ failed\:\ illegal\ search\ expression=Search failed: illegal search expression

You\ must\ enter\ an\ integer\ value\ in\ the\ interval\ 1025-65535=You must enter an integer value in the interval 1025-65535
Automatically\ open\ browse\ dialog\ when\ creating\ new\ file\ link=Automatically open browse dialog when creating new file link
Autocomplete\ names\ in\ 'Firstname\ Lastname'\ format\ only=Autocomplete names in 'Firstname Lastname' format only
Autocomplete\ names\ in\ 'Lastname,\ Firstname'\ format\ only=Autocomplete names in 'Lastname, Firstname' format only
Autocomplete\ names\ in\ both\ formats=Autocomplete names in both formats
Send\ as\ email=Send as email
References=References
Sending\ of\ emails=Sending of emails
Subject\ for\ sending\ an\ email\ with\ references=Subject for sending an email with references
Automatically\ open\ folders\ of\ attached\ files=Automatically open folders of attached files
Error\ creating\ email=Error creating email
Entries\ added\ to\ an\ email=Entries added to an email
exportFormat=exportFormat
Output\ file\ missing=Output file missing
No\ search\ matches.=No search matches.
The\ output\ option\ depends\ on\ a\ valid\ input\ option.=The output option depends on a valid input option.
Linked\ file\ name\ conventions=Linked file name conventions
Filename\ format\ pattern=Filename format pattern
Additional\ parameters=Additional parameters
Cite\ selected\ entries\ between\ parenthesis=Cite selected entries between parenthesis
Cite\ selected\ entries\ with\ in-text\ citation=Cite selected entries with in-text citation
Cite\ special=Cite special
Extra\ information\ (e.g.\ page\ number)=Extra information (e.g. page number)
Manage\ citations=Manage citations
Problem\ modifying\ citation=Problem modifying citation
Citation=Citation
Connecting...=Connecting...
Could\ not\ resolve\ BibTeX\ entry\ for\ citation\ marker\ '%0'.=Could not resolve BibTeX entry for citation marker '%0'.
Select\ style=Select style
Journals=Journals
Cite=Cite
Cite\ in-text=Cite in-text
Insert\ empty\ citation=Insert empty citation
Merge\ citations=Merge citations
Manual\ connect=Manual connect
Select\ Writer\ document=Select Writer document
Sync\ OpenOffice/LibreOffice\ bibliography=Sync OpenOffice/LibreOffice bibliography
Select\ which\ open\ Writer\ document\ to\ work\ on=Select which open Writer document to work on
Connected\ to\ document=Connected to document
Insert\ a\ citation\ without\ text\ (the\ entry\ will\ appear\ in\ the\ reference\ list)=Insert a citation without text (the entry will appear in the reference list)
Cite\ selected\ entries\ with\ extra\ information=Cite selected entries with extra information
Ensure\ that\ the\ bibliography\ is\ up-to-date=Ensure that the bibliography is up-to-date
Your\ OpenOffice/LibreOffice\ document\ references\ the\ BibTeX\ key\ '%0',\ which\ could\ not\ be\ found\ in\ your\ current\ library.=Your OpenOffice/LibreOffice document references the BibTeX key '%0', which could not be found in your current library.
Unable\ to\ synchronize\ bibliography=Unable to synchronize bibliography
Combine\ pairs\ of\ citations\ that\ are\ separated\ by\ spaces\ only=Combine pairs of citations that are separated by spaces only
Autodetection\ failed=Autodetection failed
Please\ wait...=Please wait...
Set\ connection\ parameters=Set connection parameters
Path\ to\ OpenOffice/LibreOffice\ directory=Path to OpenOffice/LibreOffice directory
Path\ to\ OpenOffice/LibreOffice\ executable=Path to OpenOffice/LibreOffice executable
Path\ to\ OpenOffice/LibreOffice\ library\ dir=Path to OpenOffice/LibreOffice library dir
Connection\ lost=Connection lost
The\ paragraph\ format\ is\ controlled\ by\ the\ property\ 'ReferenceParagraphFormat'\ or\ 'ReferenceHeaderParagraphFormat'\ in\ the\ style\ file.=The paragraph format is controlled by the property 'ReferenceParagraphFormat' or 'ReferenceHeaderParagraphFormat' in the style file.
The\ character\ format\ is\ controlled\ by\ the\ citation\ property\ 'CitationCharacterFormat'\ in\ the\ style\ file.=The character format is controlled by the citation property 'CitationCharacterFormat' in the style file.
Automatically\ sync\ bibliography\ when\ inserting\ citations=Automatically sync bibliography when inserting citations
Look\ up\ BibTeX\ entries\ in\ the\ active\ tab\ only=Look up BibTeX entries in the active tab only
Look\ up\ BibTeX\ entries\ in\ all\ open\ libraries=Look up BibTeX entries in all open libraries
Autodetecting\ paths...=Autodetecting paths...
Could\ not\ find\ OpenOffice/LibreOffice\ installation=Could not find OpenOffice/LibreOffice installation
Found\ more\ than\ one\ OpenOffice/LibreOffice\ executable.=Found more than one OpenOffice/LibreOffice executable.
Please\ choose\ which\ one\ to\ connect\ to\:=Please choose which one to connect to:
Choose\ OpenOffice/LibreOffice\ executable=Choose OpenOffice/LibreOffice executable
Select\ document=Select document
HTML\ list=HTML list
If\ possible,\ normalize\ this\ list\ of\ names\ to\ conform\ to\ standard\ BibTeX\ name\ formatting=If possible, normalize this list of names to conform to standard BibTeX name formatting
Could\ not\ open\ %0=Could not open %0
Unknown\ import\ format=Unknown import format
Web\ search=Web search
Style\ selection=Style selection
No\ valid\ style\ file\ defined=No valid style file defined
Choose\ pattern=Choose pattern
Use\ the\ BIB\ file\ location\ as\ primary\ file\ directory=Use the BIB file location as primary file directory
Could\ not\ run\ the\ gnuclient/emacsclient\ program.\ Make\ sure\ you\ have\ the\ emacsclient/gnuclient\ program\ installed\ and\ available\ in\ the\ PATH.=Could not run the gnuclient/emacsclient program. Make sure you have the emacsclient/gnuclient program installed and available in the PATH.
You\ must\ select\ either\ a\ valid\ style\ file,\ or\ use\ one\ of\ the\ default\ styles.=You must select either a valid style file, or use one of the default styles.

This\ feature\ generates\ a\ new\ library\ based\ on\ which\ entries\ are\ needed\ in\ an\ existing\ LaTeX\ document.=This feature generates a new library based on which entries are needed in an existing LaTeX document.

First\ select\ entries\ to\ clean\ up.=First select entries to clean up.
Cleanup\ entry=Cleanup entry
Autogenerate\ PDF\ Names=Autogenerate PDF Names
Auto-generating\ PDF-Names\ does\ not\ support\ undo.\ Continue?=Auto-generating PDF-Names does not support undo. Continue?

Use\ full\ firstname\ whenever\ possible=Use full firstname whenever possible
Use\ abbreviated\ firstname\ whenever\ possible=Use abbreviated firstname whenever possible
Use\ abbreviated\ and\ full\ firstname=Use abbreviated and full firstname
Name\ format=Name format
First\ names=First names
Cleanup\ entries=Cleanup entries
Automatically\ assign\ new\ entry\ to\ selected\ groups=Automatically assign new entry to selected groups
%0\ mode=%0 mode
Move\ DOIs\ from\ note\ and\ URL\ field\ to\ DOI\ field\ and\ remove\ http\ prefix=Move DOIs from note and URL field to DOI field and remove http prefix
Make\ paths\ of\ linked\ files\ relative\ (if\ possible)=Make paths of linked files relative (if possible)
Rename\ PDFs\ to\ given\ filename\ format\ pattern=Rename PDFs to given filename format pattern
Rename\ only\ PDFs\ having\ a\ relative\ path=Rename only PDFs having a relative path
Doing\ a\ cleanup\ for\ %0\ entries...=Doing a cleanup for %0 entries...
No\ entry\ needed\ a\ clean\ up=No entry needed a clean up
One\ entry\ needed\ a\ clean\ up=One entry needed a clean up
%0\ entries\ needed\ a\ clean\ up=%0 entries needed a clean up

Group\ tree\ could\ not\ be\ parsed.\ If\ you\ save\ the\ BibTeX\ library,\ all\ groups\ will\ be\ lost.=Group tree could not be parsed. If you save the BibTeX library, all groups will be lost.
Attach\ file=Attach file
Setting\ all\ preferences\ to\ default\ values.=Setting all preferences to default values.
Resetting\ preference\ key\ '%0'=Resetting preference key '%0'
Unknown\ preference\ key\ '%0'=Unknown preference key '%0'
Unable\ to\ clear\ preferences.=Unable to clear preferences.

Find\ unlinked\ files=Find unlinked files
Unselect\ all=Unselect all
Expand\ all=Expand all
Collapse\ all=Collapse all
Opens\ the\ file\ browser.=Opens the file browser.
Scan\ directory=Scan directory
Searches\ the\ selected\ directory\ for\ unlinked\ files.=Searches the selected directory for unlinked files.
Starts\ the\ import\ of\ BibTeX\ entries.=Starts the import of BibTeX entries.
Select\ a\ directory\ where\ the\ search\ shall\ start.=Select a directory where the search shall start.
Select\ file\ type\:=Select file type:
These\ files\ are\ not\ linked\ in\ the\ active\ library.=These files are not linked in the active library.
Searching\ file\ system...=Searching file system...
Select\ directory=Select directory
Select\ files=Select files
BibTeX\ entry\ creation=BibTeX entry creation
BibTeX\ key\ patterns=BibTeX key patterns
Clear\ priority=Clear priority
Clear\ rank=Clear rank
Enable\ special\ fields=Enable special fields
One\ star=One star
Two\ stars=Two stars
Three\ stars=Three stars
Four\ stars=Four stars
Five\ stars=Five stars
Help\ on\ special\ fields=Help on special fields
Keywords\ of\ selected\ entries=Keywords of selected entries
Manage\ content\ selectors=Manage content selectors
Content\ selectors=Content selectors
Manage\ keywords=Manage keywords
No\ priority\ information=No priority information
No\ rank\ information=No rank information
Priority=Priority
Priority\ high=Priority high
Priority\ low=Priority low
Priority\ medium=Priority medium
Quality=Quality
Rank=Rank
Relevance=Relevance
Set\ priority\ to\ high=Set priority to high
Set\ priority\ to\ low=Set priority to low
Set\ priority\ to\ medium=Set priority to medium
Synchronize\ with\ keywords=Synchronize with keywords
Synchronized\ special\ fields\ based\ on\ keywords=Synchronized special fields based on keywords
Toggle\ relevance=Toggle relevance
Toggle\ quality\ assured=Toggle quality assured
Toggle\ print\ status=Toggle print status
Update\ keywords=Update keywords
Write\ values\ of\ special\ fields\ as\ separate\ fields\ to\ BibTeX=Write values of special fields as separate fields to BibTeX
Connection\ to\ OpenOffice/LibreOffice\ has\ been\ lost.\ Please\ make\ sure\ OpenOffice/LibreOffice\ is\ running,\ and\ try\ to\ reconnect.=Connection to OpenOffice/LibreOffice has been lost. Please make sure OpenOffice/LibreOffice is running, and try to reconnect.
JabRef\ will\ send\ at\ least\ one\ request\ per\ entry\ to\ a\ publisher.=JabRef will send at least one request per entry to a publisher.
Correct\ the\ entry,\ and\ reopen\ editor\ to\ display/edit\ source.=Correct the entry, and reopen editor to display/edit source.
Could\ not\ connect\ to\ running\ OpenOffice/LibreOffice.=Could not connect to running OpenOffice/LibreOffice.
Make\ sure\ you\ have\ installed\ OpenOffice/LibreOffice\ with\ Java\ support.=Make sure you have installed OpenOffice/LibreOffice with Java support.
If\ connecting\ manually,\ please\ verify\ program\ and\ library\ paths.=If connecting manually, please verify program and library paths.
Error\ message\:=Error message:
If\ a\ pasted\ or\ imported\ entry\ already\ has\ the\ field\ set,\ overwrite.=If a pasted or imported entry already has the field set, overwrite.
Not\ connected\ to\ any\ Writer\ document.\ Please\ make\ sure\ a\ document\ is\ open,\ and\ use\ the\ 'Select\ Writer\ document'\ button\ to\ connect\ to\ it.=Not connected to any Writer document. Please make sure a document is open, and use the 'Select Writer document' button to connect to it.
Removed\ all\ subgroups\ of\ group\ "%0".=Removed all subgroups of group "%0".
To\ disable\ the\ memory\ stick\ mode\ rename\ or\ remove\ the\ jabref.xml\ file\ in\ the\ same\ folder\ as\ JabRef.=To disable the memory stick mode rename or remove the jabref.xml file in the same folder as JabRef.
Unable\ to\ connect.\ One\ possible\ reason\ is\ that\ JabRef\ and\ OpenOffice/LibreOffice\ are\ not\ both\ running\ in\ either\ 32\ bit\ mode\ or\ 64\ bit\ mode.=Unable to connect. One possible reason is that JabRef and OpenOffice/LibreOffice are not both running in either 32 bit mode or 64 bit mode.
Delimiter(s)=Delimiter(s)
When\ downloading\ files,\ or\ moving\ linked\ files\ to\ the\ file\ directory,\ prefer\ the\ BIB\ file\ location\ rather\ than\ the\ file\ directory\ set\ above=When downloading files, or moving linked files to the file directory, prefer the BIB file location rather than the file directory set above
Your\ style\ file\ specifies\ the\ character\ format\ '%0',\ which\ is\ undefined\ in\ your\ current\ OpenOffice/LibreOffice\ document.=Your style file specifies the character format '%0', which is undefined in your current OpenOffice/LibreOffice document.
Your\ style\ file\ specifies\ the\ paragraph\ format\ '%0',\ which\ is\ undefined\ in\ your\ current\ OpenOffice/LibreOffice\ document.=Your style file specifies the paragraph format '%0', which is undefined in your current OpenOffice/LibreOffice document.

Searching...=Searching...
Add\ {}\ to\ specified\ title\ words\ on\ search\ to\ keep\ the\ correct\ case=Add {} to specified title words on search to keep the correct case
Import\ conversions=Import conversions
Please\ enter\ a\ search\ string=Please enter a search string
Please\ open\ or\ start\ a\ new\ library\ before\ searching=Please open or start a new library before searching

Canceled\ merging\ entries=Canceled merging entries

Format\ units\ by\ adding\ non-breaking\ separators\ and\ keeping\ the\ correct\ case\ on\ search=Format units by adding non-breaking separators and keeping the correct case on search
Merge\ entries=Merge entries
Merged\ entries=Merged entries
None=None
Parse=Parse
Result=Result
You\ have\ to\ choose\ exactly\ two\ entries\ to\ merge.=You have to choose exactly two entries to merge.

Update\ timestamp\ on\ modification=Update timestamp on modification
All\ key\ bindings\ will\ be\ reset\ to\ their\ defaults.=All key bindings will be reset to their defaults.

Automatically\ set\ file\ links=Automatically set file links
Resetting\ all\ key\ bindings=Resetting all key bindings

Network=Network
Search\ IEEEXplore=Search IEEEXplore
Hostname=Hostname
Please\ specify\ a\ hostname=Please specify a hostname
Please\ specify\ a\ port=Please specify a port
Please\ specify\ a\ username=Please specify a username
Please\ specify\ a\ password=Please specify a password

Use\ custom\ proxy\ configuration=Use custom proxy configuration
Proxy\ requires\ authentication=Proxy requires authentication
Attention\:\ Password\ is\ stored\ in\ plain\ text\!=Attention: Password is stored in plain text!
Clear\ connection\ settings=Clear connection settings

Open\ folder=Open folder
Export\ entries\ ordered\ as\ specified=Export entries ordered as specified
Export\ sort\ order=Export sort order
Save\ sort\ order=Save sort order
Export\ sorting=Export sorting
Newline\ separator=Newline separator

Save\ in\ current\ table\ sort\ order=Save in current table sort order
Save\ entries\ ordered\ as\ specified=Save entries ordered as specified
Show\ extra\ columns=Show extra columns
Parsing\ error=Parsing error
illegal\ backslash\ expression=illegal backslash expression

Clear\ read\ status=Clear read status
Convert\ to\ biblatex\ format\ (for\ example,\ move\ the\ value\ of\ the\ 'journal'\ field\ to\ 'journaltitle')=Convert to biblatex format (for example, move the value of the 'journal' field to 'journaltitle')
Deprecated\ fields=Deprecated fields
No\ read\ status\ information=No read status information
Printed=Printed
Read\ status=Read status
Read\ status\ read=Read status read
Read\ status\ skimmed=Read status skimmed
Save\ selected\ as\ plain\ BibTeX...=Save selected as plain BibTeX...
Set\ read\ status\ to\ read=Set read status to read
Set\ read\ status\ to\ skimmed=Set read status to skimmed
Show\ deprecated\ BibTeX\ fields=Show deprecated BibTeX fields

Opens\ JabRef's\ GitHub\ page=Opens JabRef's GitHub page
Opens\ JabRef's\ Twitter\ page=Opens JabRef's Twitter page
Opens\ JabRef's\ Facebook\ page=Opens JabRef's Facebook page
Opens\ JabRef's\ blog=Opens JabRef's blog
Opens\ JabRef's\ website=Opens JabRef's website

Could\ not\ open\ browser.=Could not open browser.
Please\ open\ %0\ manually.=Please open %0 manually.
The\ link\ has\ been\ copied\ to\ the\ clipboard.=The link has been copied to the clipboard.

Open\ %0\ file=Open %0 file

Cannot\ delete\ file=Cannot delete file
File\ permission\ error=File permission error
JabRef\ does\ not\ have\ permission\ to\ access\ %s=JabRef does not have permission to access %s
Push\ to\ %0=Push to %0
Path\ to\ %0=Path to %0
Convert=Convert
Normalize\ to\ BibTeX\ name\ format=Normalize to BibTeX name format
Help\ on\ Name\ Formatting=Help on Name Formatting

Add\ new\ file\ type=Add new file type

Left\ entry=Left entry
Right\ entry=Right entry
Original\ entry=Original entry
No\ information\ added=No information added
Select\ at\ least\ one\ entry\ to\ manage\ keywords.=Select at least one entry to manage keywords.
OpenDocument\ text=OpenDocument text
OpenDocument\ spreadsheet=OpenDocument spreadsheet
OpenDocument\ presentation=OpenDocument presentation
%0\ image=%0 image
Added\ entry=Added entry
Modified\ entry=Modified entry
Deleted\ entry=Deleted entry
Modified\ groups\ tree=Modified groups tree
Removed\ all\ groups=Removed all groups
Accepting\ the\ change\ replaces\ the\ complete\ groups\ tree\ with\ the\ externally\ modified\ groups\ tree.=Accepting the change replaces the complete groups tree with the externally modified groups tree.
Select\ export\ format=Select export format
Return\ to\ JabRef=Return to JabRef
Could\ not\ connect\ to\ %0=Could not connect to %0
Warning\:\ %0\ out\ of\ %1\ entries\ have\ undefined\ title.=Warning: %0 out of %1 entries have undefined title.
Warning\:\ %0\ out\ of\ %1\ entries\ have\ undefined\ BibTeX\ key.=Warning: %0 out of %1 entries have undefined BibTeX key.
Really\ delete\ the\ selected\ entry?=Really delete the selected entry?
Really\ delete\ the\ %0\ selected\ entries?=Really delete the %0 selected entries?
Keep\ merged\ entry\ only=Keep merged entry only
Keep\ left=Keep left
Keep\ right=Keep right
Old\ entry=Old entry
From\ import=From import
No\ problems\ found.=No problems found.
Save\ changes=Save changes
Discard\ changes=Discard changes
Library\ '%0'\ has\ changed.=Library '%0' has changed.
Print\ entry\ preview=Print entry preview
Copy\ title=Copy title
Copy\ \\cite{BibTeX\ key}=Copy \\cite{BibTeX key}
Copy\ BibTeX\ key\ and\ title=Copy BibTeX key and title
Invalid\ DOI\:\ '%0'.=Invalid DOI: '%0'.
should\ start\ with\ a\ name=should start with a name
should\ end\ with\ a\ name=should end with a name
unexpected\ closing\ curly\ bracket=unexpected closing curly bracket
unexpected\ opening\ curly\ bracket=unexpected opening curly bracket
capital\ letters\ are\ not\ masked\ using\ curly\ brackets\ {}=capital letters are not masked using curly brackets {}
should\ contain\ a\ four\ digit\ number=should contain a four digit number
should\ contain\ a\ valid\ page\ number\ range=should contain a valid page number range
No\ results\ found.=No results found.
Found\ %0\ results.=Found %0 results.
Invalid\ regular\ expression=Invalid regular expression
plain\ text=plain text
This\ search\ contains\ entries\ in\ which\ any\ field\ contains\ the\ regular\ expression\ <b>%0</b>=This search contains entries in which any field contains the regular expression <b>%0</b>
This\ search\ contains\ entries\ in\ which\ any\ field\ contains\ the\ term\ <b>%0</b>=This search contains entries in which any field contains the term <b>%0</b>
This\ search\ contains\ entries\ in\ which=This search contains entries in which
Hint\:\ To\ search\ specific\ fields\ only,\ enter\ for\ example\:=Hint: To search specific fields only, enter for example:

Unable\ to\ autodetect\ OpenOffice/LibreOffice\ installation.\ Please\ choose\ the\ installation\ directory\ manually.=Unable to autodetect OpenOffice/LibreOffice installation. Please choose the installation directory manually.

Close\ library=Close library
Entry\ editor,\ next\ entry=Entry editor, next entry
Entry\ editor,\ next\ panel=Entry editor, next panel
Entry\ editor,\ next\ panel\ 2=Entry editor, next panel 2
Entry\ editor,\ previous\ entry=Entry editor, previous entry
Entry\ editor,\ previous\ panel=Entry editor, previous panel
Entry\ editor,\ previous\ panel\ 2=Entry editor, previous panel 2
File\ list\ editor,\ move\ entry\ down=File list editor, move entry down
File\ list\ editor,\ move\ entry\ up=File list editor, move entry up
Focus\ entry\ table=Focus entry table
Import\ into\ current\ library=Import into current library
Import\ into\ new\ library=Import into new library
New\ article=New article
New\ book=New book
New\ entry=New entry
New\ inbook=New inbook
New\ mastersthesis=New mastersthesis
New\ phdthesis=New phdthesis
New\ proceedings=New proceedings
New\ unpublished=New unpublished
Preamble\ editor,\ store\ changes=Preamble editor, store changes
Push\ to\ application=Push to application
Refresh\ OpenOffice/LibreOffice=Refresh OpenOffice/LibreOffice
Resolve\ duplicate\ BibTeX\ keys=Resolve duplicate BibTeX keys
Save\ all=Save all
String\ dialog,\ add\ string=String dialog, add string
String\ dialog,\ remove\ string=String dialog, remove string
Synchronize\ files=Synchronize files
Unabbreviate=Unabbreviate
should\ contain\ a\ protocol=should contain a protocol
Copy\ preview=Copy preview
Automatically\ setting\ file\ links=Automatically setting file links
Regenerating\ BibTeX\ keys\ according\ to\ metadata=Regenerating BibTeX keys according to metadata
Regenerate\ all\ keys\ for\ the\ entries\ in\ a\ BibTeX\ file=Regenerate all keys for the entries in a BibTeX file
Show\ debug\ level\ messages=Show debug level messages
Default\ bibliography\ mode=Default bibliography mode
Show\ only\ preferences\ deviating\ from\ their\ default\ value=Show only preferences deviating from their default value
default=default
key=key
type=type
value=value
Show\ preferences=Show preferences
Save\ actions=Save actions
Convert\ to\ BibTeX\ format\ (for\ example,\ move\ the\ value\ of\ the\ 'journaltitle'\ field\ to\ 'journal')=Convert to BibTeX format (for example, move the value of the 'journaltitle' field to 'journal')

Other\ fields=Other fields
Show\ remaining\ fields=Show remaining fields

link\ should\ refer\ to\ a\ correct\ file\ path=link should refer to a correct file path
abbreviation\ detected=abbreviation detected
wrong\ entry\ type\ as\ proceedings\ has\ page\ numbers=wrong entry type as proceedings has page numbers
Abbreviate\ journal\ names=Abbreviate journal names
Abbreviating...=Abbreviating...
Abbreviation\ '%0'\ for\ journal\ '%1'\ already\ defined.=Abbreviation '%0' for journal '%1' already defined.
Abbreviation\ cannot\ be\ empty=Abbreviation cannot be empty
Duplicated\ Journal\ Abbreviation=Duplicated Journal Abbreviation
Duplicated\ Journal\ File=Duplicated Journal File
Error\ Occurred=Error Occurred
Journal\ file\ %s\ already\ added=Journal file %s already added
Name\ cannot\ be\ empty=Name cannot be empty

Display\ keywords\ appearing\ in\ ALL\ entries=Display keywords appearing in ALL entries
Display\ keywords\ appearing\ in\ ANY\ entry=Display keywords appearing in ANY entry
None\ of\ the\ selected\ entries\ have\ titles.=None of the selected entries have titles.
None\ of\ the\ selected\ entries\ have\ BibTeX\ keys.=None of the selected entries have BibTeX keys.
Unabbreviate\ journal\ names=Unabbreviate journal names
Unabbreviating...=Unabbreviating...
Usage=Usage


Adds\ {}\ brackets\ around\ acronyms,\ month\ names\ and\ countries\ to\ preserve\ their\ case.=Adds {} brackets around acronyms, month names and countries to preserve their case.
Are\ you\ sure\ you\ want\ to\ reset\ all\ settings\ to\ default\ values?=Are you sure you want to reset all settings to default values?
Reset\ preferences=Reset preferences
Ill-formed\ entrytype\ comment\ in\ BIB\ file=Ill-formed entrytype comment in BIB file

Move\ linked\ files\ to\ default\ file\ directory\ %0=Move linked files to default file directory %0

Do\ you\ still\ want\ to\ continue?=Do you still want to continue?
Internal\ style=Internal style
Add\ style\ file=Add style file
Current\ style\ is\ '%0'=Current style is '%0'
Remove\ style=Remove style
You\ must\ select\ a\ valid\ style\ file.=You must select a valid style file.
Invalid\ style\ selected=Invalid style selected

Reload=Reload

Capitalize=Capitalize
Capitalize\ all\ words,\ but\ converts\ articles,\ prepositions,\ and\ conjunctions\ to\ lower\ case.=Capitalize all words, but converts articles, prepositions, and conjunctions to lower case.
Capitalize\ the\ first\ word,\ changes\ other\ words\ to\ lower\ case.=Capitalize the first word, changes other words to lower case.
Changes\ all\ letters\ to\ lower\ case.=Changes all letters to lower case.
Changes\ all\ letters\ to\ upper\ case.=Changes all letters to upper case.
Changes\ the\ first\ letter\ of\ all\ words\ to\ capital\ case\ and\ the\ remaining\ letters\ to\ lower\ case.=Changes the first letter of all words to capital case and the remaining letters to lower case.
Cleans\ up\ LaTeX\ code.=Cleans up LaTeX code.
Converts\ HTML\ code\ to\ LaTeX\ code.=Converts HTML code to LaTeX code.
HTML\ to\ Unicode=HTML to Unicode
Converts\ HTML\ code\ to\ Unicode.=Converts HTML code to Unicode.
Converts\ LaTeX\ encoding\ to\ Unicode\ characters.=Converts LaTeX encoding to Unicode characters.
Converts\ Unicode\ characters\ to\ LaTeX\ encoding.=Converts Unicode characters to LaTeX encoding.
Converts\ ordinals\ to\ LaTeX\ superscripts.=Converts ordinals to LaTeX superscripts.
Converts\ units\ to\ LaTeX\ formatting.=Converts units to LaTeX formatting.
HTML\ to\ LaTeX=HTML to LaTeX
LaTeX\ cleanup=LaTeX cleanup
LaTeX\ to\ Unicode=LaTeX to Unicode
Lower\ case=Lower case
Minify\ list\ of\ person\ names=Minify list of person names
Normalize\ date=Normalize date
Normalize\ en\ dashes=Normalize en dashes
Normalize\ month=Normalize month
Normalize\ month\ to\ BibTeX\ standard\ abbreviation.=Normalize month to BibTeX standard abbreviation.
Normalize\ names\ of\ persons=Normalize names of persons
Normalize\ page\ numbers=Normalize page numbers
Normalize\ pages\ to\ BibTeX\ standard.=Normalize pages to BibTeX standard.
Normalizes\ lists\ of\ persons\ to\ the\ BibTeX\ standard.=Normalizes lists of persons to the BibTeX standard.
Normalizes\ the\ date\ to\ ISO\ date\ format.=Normalizes the date to ISO date format.
Normalizes\ the\ en\ dashes.=Normalizes the en dashes.
Ordinals\ to\ LaTeX\ superscript=Ordinals to LaTeX superscript
Protect\ terms=Protect terms
Add\ enclosing\ braces=Add enclosing braces
Add\ braces\ encapsulating\ the\ complete\ field\ content.=Add braces encapsulating the complete field content.
Remove\ enclosing\ braces=Remove enclosing braces
Removes\ braces\ encapsulating\ the\ complete\ field\ content.=Removes braces encapsulating the complete field content.
Shorten\ DOI=Shorten DOI
Shortens\ DOI\ to\ more\ human\ readable\ form.=Shortens DOI to more human readable form.
Sentence\ case=Sentence case
Shortens\ lists\ of\ persons\ if\ there\ are\ more\ than\ 2\ persons\ to\ "et\ al.".=Shortens lists of persons if there are more than 2 persons to "et al.".
Title\ case=Title case
Unicode\ to\ LaTeX=Unicode to LaTeX
Units\ to\ LaTeX=Units to LaTeX
Upper\ case=Upper case
Does\ nothing.=Does nothing.
Identity=Identity
Clears\ the\ field\ completely.=Clears the field completely.
Directory\ not\ found=Directory not found
Main\ file\ directory\ not\ set\!=Main file directory not set!
This\ operation\ requires\ exactly\ one\ item\ to\ be\ selected.=This operation requires exactly one item to be selected.
Importing\ in\ %0\ format=Importing in %0 format
Female\ name=Female name
Female\ names=Female names
Male\ name=Male name
Male\ names=Male names
Mixed\ names=Mixed names
Neuter\ name=Neuter name
Neuter\ names=Neuter names

Determined\ %0\ for\ %1\ entries=Determined %0 for %1 entries
Look\ up\ %0=Look up %0
Looking\ up\ %0...\ -\ entry\ %1\ out\ of\ %2\ -\ found\ %3=Looking up %0... - entry %1 out of %2 - found %3

Audio\ CD=Audio CD
British\ patent=British patent
British\ patent\ request=British patent request
Candidate\ thesis=Candidate thesis
Collaborator=Collaborator
Column=Column
Compiler=Compiler
Continuator=Continuator
Data\ CD=Data CD
Editor=Editor
European\ patent=European patent
European\ patent\ request=European patent request
Founder=Founder
French\ patent=French patent
French\ patent\ request=French patent request
German\ patent=German patent
German\ patent\ request=German patent request
Line=Line
Master's\ thesis=Master's thesis
Page=Page
Paragraph=Paragraph
Patent=Patent
Patent\ request=Patent request
PhD\ thesis=PhD thesis
Redactor=Redactor
Research\ report=Research report
Reviser=Reviser
Section=Section
Software=Software
Technical\ report=Technical report
U.S.\ patent=U.S. patent
U.S.\ patent\ request=U.S. patent request
Verse=Verse

change\ entries\ of\ group=change entries of group
odd\ number\ of\ unescaped\ '\#'=odd number of unescaped '#'

Plain\ text=Plain text
Show\ diff=Show diff
character=character
word=word
Show\ symmetric\ diff=Show symmetric diff
Copy\ Version=Copy Version
Developers=Developers
Authors=Authors
License=License

HTML\ encoded\ character\ found=HTML encoded character found
booktitle\ ends\ with\ 'conference\ on'=booktitle ends with 'conference on'

incorrect\ control\ digit=incorrect control digit
incorrect\ format=incorrect format
Copied\ version\ to\ clipboard=Copied version to clipboard

BibTeX\ key=BibTeX key
Message=Message


MathSciNet\ Review=MathSciNet Review
Reset\ Bindings=Reset Bindings

Decryption\ not\ supported.=Decryption not supported.

Cleared\ '%0'\ for\ %1\ entries=Cleared '%0' for %1 entries
Set\ '%0'\ to\ '%1'\ for\ %2\ entries=Set '%0' to '%1' for %2 entries
Toggled\ '%0'\ for\ %1\ entries=Toggled '%0' for %1 entries

Check\ for\ updates=Check for updates
Download\ update=Download update
New\ version\ available=New version available
Installed\ version=Installed version
Remind\ me\ later=Remind me later
Ignore\ this\ update=Ignore this update
Could\ not\ connect\ to\ the\ update\ server.=Could not connect to the update server.
Please\ try\ again\ later\ and/or\ check\ your\ network\ connection.=Please try again later and/or check your network connection.
To\ see\ what\ is\ new\ view\ the\ changelog.=To see what is new view the changelog.
A\ new\ version\ of\ JabRef\ has\ been\ released.=A new version of JabRef has been released.
JabRef\ is\ up-to-date.=JabRef is up-to-date.
Latest\ version=Latest version
Online\ help\ forum=Online help forum
Custom=Custom

Export\ cited=Export cited
Unable\ to\ generate\ new\ library=Unable to generate new library

Open\ console=Open console
Use\ default\ terminal\ emulator=Use default terminal emulator
Note\:\ Use\ the\ placeholder\ %DIR%\ for\ the\ location\ of\ the\ opened\ library\ file.=Note: Use the placeholder %DIR% for the location of the opened library file.
Error\ occured\ while\ executing\ the\ command\ \"%0\".=Error occured while executing the command \"%0\".
Reformat\ ISSN=Reformat ISSN

Countries\ and\ territories\ in\ English=Countries and territories in English
Electrical\ engineering\ terms=Electrical engineering terms
Enabled=Enabled
Internal\ list=Internal list
Manage\ protected\ terms\ files=Manage protected terms files
Months\ and\ weekdays\ in\ English=Months and weekdays in English
The\ text\ after\ the\ last\ line\ starting\ with\ \#\ will\ be\ used=The text after the last line starting with # will be used
Add\ protected\ terms\ file=Add protected terms file
Are\ you\ sure\ you\ want\ to\ remove\ the\ protected\ terms\ file?=Are you sure you want to remove the protected terms file?
Remove\ protected\ terms\ file=Remove protected terms file
Add\ selected\ text\ to\ list=Add selected text to list
Add\ {}\ around\ selected\ text=Add {} around selected text
Format\ field=Format field
New\ protected\ terms\ file=New protected terms file
change\ field\ %0\ of\ entry\ %1\ from\ %2\ to\ %3=change field %0 of entry %1 from %2 to %3
change\ key\ from\ %0\ to\ %1=change key from %0 to %1
change\ string\ content\ %0\ to\ %1=change string content %0 to %1
change\ string\ name\ %0\ to\ %1=change string name %0 to %1
change\ type\ of\ entry\ %0\ from\ %1\ to\ %2=change type of entry %0 from %1 to %2
insert\ entry\ %0=insert entry %0
insert\ string\ %0=insert string %0
remove\ entries=remove entries
remove\ entry\ %0=remove entry %0
remove\ string\ %0=remove string %0
undefined=undefined
Cannot\ get\ info\ based\ on\ given\ %0\:\ %1=Cannot get info based on given %0: %1
Get\ BibTeX\ data\ from\ %0=Get BibTeX data from %0
No\ %0\ found=No %0 found
Entry\ from\ %0=Entry from %0
Merge\ entry\ with\ %0\ information=Merge entry with %0 information
Updated\ entry\ with\ info\ from\ %0=Updated entry with info from %0

Add\ new\ list=Add new list
Open\ existing\ list=Open existing list
Remove\ list=Remove list
Add\ abbreviation=Add abbreviation
Remove\ abbreviation=Remove abbreviation
Full\ journal\ name=Full journal name
Abbreviation\ name=Abbreviation name
Shortest\ unique\ abbreviation=Shortest unique abbreviation

No\ abbreviation\ files\ loaded=No abbreviation files loaded

Loading\ built\ in\ lists=Loading built in lists

JabRef\ built\ in\ list=JabRef built in list
IEEE\ built\ in\ list=IEEE built in list

Event\ log=Event log
We\ now\ give\ you\ insight\ into\ the\ inner\ workings\ of\ JabRef\'s\ internals.\ This\ information\ might\ be\ helpful\ to\ diagnose\ the\ root\ cause\ of\ a\ problem.\ Please\ feel\ free\ to\ inform\ the\ developers\ about\ an\ issue.=We now give you insight into the inner workings of JabRef\'s internals. This information might be helpful to diagnose the root cause of a problem. Please feel free to inform the developers about an issue.
Log\ copied\ to\ clipboard.=Log copied to clipboard.
Copy\ Log=Copy Log
Clear\ Log=Clear Log
Report\ Issue=Report Issue
Issue\ on\ GitHub\ successfully\ reported.=Issue on GitHub successfully reported.
Issue\ report\ successful=Issue report successful
Your\ issue\ was\ reported\ in\ your\ browser.=Your issue was reported in your browser.
The\ log\ and\ exception\ information\ was\ copied\ to\ your\ clipboard.=The log and exception information was copied to your clipboard.
Please\ paste\ this\ information\ (with\ Ctrl+V)\ in\ the\ issue\ description.=Please paste this information (with Ctrl+V) in the issue description.

Host=Host
Port=Port
Library=Library
User=User
Connect=Connect
Connection\ error=Connection error
Connection\ to\ %0\ server\ established.=Connection to %0 server established.
Required\ field\ "%0"\ is\ empty.=Required field "%0" is empty.
%0\ driver\ not\ available.=%0 driver not available.
The\ connection\ to\ the\ server\ has\ been\ terminated.=The connection to the server has been terminated.
Reconnect=Reconnect
Work\ offline=Work offline
Working\ offline.=Working offline.
Update\ refused.=Update refused.
Update\ refused=Update refused
Update\ could\ not\ be\ performed\ due\ to\ existing\ change\ conflicts.=Update could not be performed due to existing change conflicts.
You\ are\ not\ working\ on\ the\ newest\ version\ of\ BibEntry.=You are not working on the newest version of BibEntry.
Local\ version\:\ %0=Local version: %0
Shared\ version\:\ %0=Shared version: %0
Press\ "Merge\ entries"\ to\ merge\ the\ changes\ and\ resolve\ this\ problem.=Press "Merge entries" to merge the changes and resolve this problem.
Canceling\ this\ operation\ will\ leave\ your\ changes\ unsynchronized.=Canceling this operation will leave your changes unsynchronized.
Shared\ entry\ is\ no\ longer\ present=Shared entry is no longer present
The\ entry\ you\ currently\ work\ on\ has\ been\ deleted\ on\ the\ shared\ side.=The entry you currently work on has been deleted on the shared side.
You\ can\ restore\ the\ entry\ using\ the\ "Undo"\ operation.=You can restore the entry using the "Undo" operation.
You\ are\ already\ connected\ to\ a\ database\ using\ entered\ connection\ details.=You are already connected to a database using entered connection details.

Cannot\ cite\ entries\ without\ BibTeX\ keys.\ Generate\ keys\ now?=Cannot cite entries without BibTeX keys. Generate keys now?
New\ technical\ report=New technical report

%0\ file=%0 file
Custom\ layout\ file=Custom layout file
Protected\ terms\ file=Protected terms file
Style\ file=Style file

Open\ OpenOffice/LibreOffice\ connection=Open OpenOffice/LibreOffice connection
You\ must\ enter\ at\ least\ one\ field\ name=You must enter at least one field name
Non-ASCII\ encoded\ character\ found=Non-ASCII encoded character found
Toggle\ web\ search\ interface=Toggle web search interface
%0\ files\ found=%0 files found
One\ file\ found=One file found

Migration\ help\ information=Migration help information
Entered\ database\ has\ obsolete\ structure\ and\ is\ no\ longer\ supported.=Entered database has obsolete structure and is no longer supported.
However,\ a\ new\ database\ was\ created\ alongside\ the\ pre-3.6\ one.=However, a new database was created alongside the pre-3.6 one.
Opens\ a\ link\ where\ the\ current\ development\ version\ can\ be\ downloaded=Opens a link where the current development version can be downloaded
See\ what\ has\ been\ changed\ in\ the\ JabRef\ versions=See what has been changed in the JabRef versions
Referenced\ BibTeX\ key\ does\ not\ exist=Referenced BibTeX key does not exist
Full\ text\ document\ for\ entry\ %0\ already\ linked.=Full text document for entry %0 already linked.
Finished\ downloading\ full\ text\ document\ for\ entry\ %0.=Finished downloading full text document for entry %0.
Download\ full\ text\ documents=Download full text documents
You\ are\ about\ to\ download\ full\ text\ documents\ for\ %0\ entries.=You are about to download full text documents for %0 entries.
last\ four\ nonpunctuation\ characters\ should\ be\ numerals=last four nonpunctuation characters should be numerals

Author=Author
Date=Date
File\ annotations=File annotations
Show\ file\ annotations=Show file annotations
shared=shared
should\ contain\ an\ integer\ or\ a\ literal=should contain an integer or a literal
should\ have\ the\ first\ letter\ capitalized=should have the first letter capitalized
edition\ of\ book\ reported\ as\ just\ 1=edition of book reported as just 1
Tools=Tools
What\'s\ new\ in\ this\ version?=What\'s new in this version?
Want\ to\ help?=Want to help?
Make\ a\ donation=Make a donation
get\ involved=get involved
Used\ libraries=Used libraries
Existing\ file=Existing file

ID=ID
ID\ type=ID type
Fetcher\ '%0'\ did\ not\ find\ an\ entry\ for\ id\ '%1'.=Fetcher '%0' did not find an entry for id '%1'.

Select\ first\ entry=Select first entry
Select\ last\ entry=Select last entry

Invalid\ ISBN\:\ '%0'.=Invalid ISBN: '%0'.
should\ be\ an\ integer\ or\ normalized=should be an integer or normalized
should\ be\ normalized=should be normalized

Empty\ search\ ID=Empty search ID
The\ given\ search\ ID\ was\ empty.=The given search ID was empty.
Copy\ BibTeX\ key\ and\ link=Copy BibTeX key and link
biblatex\ field\ only=biblatex field only

Error\ while\ generating\ fetch\ URL=Error while generating fetch URL
Error\ while\ parsing\ ID\ list=Error while parsing ID list
Unable\ to\ get\ PubMed\ IDs=Unable to get PubMed IDs
Backup\ found=Backup found
A\ backup\ file\ for\ '%0'\ was\ found.=A backup file for '%0' was found.
This\ could\ indicate\ that\ JabRef\ did\ not\ shut\ down\ cleanly\ last\ time\ the\ file\ was\ used.=This could indicate that JabRef did not shut down cleanly last time the file was used.
Do\ you\ want\ to\ recover\ the\ library\ from\ the\ backup\ file?=Do you want to recover the library from the backup file?

Show\ 'Related\ Articles'\ tab=Show 'Related Articles' tab
This\ might\ be\ caused\ by\ reaching\ the\ traffic\ limitation\ of\ Google\ Scholar\ (see\ 'Help'\ for\ details).=This might be caused by reaching the traffic limitation of Google Scholar (see 'Help' for details).

Could\ not\ open\ website.=Could not open website.
Problem\ downloading\ from\ %1=Problem downloading from %1

File\ directory\ pattern=File directory pattern
Update\ with\ bibliographic\ information\ from\ the\ web=Update with bibliographic information from the web

Could\ not\ find\ any\ bibliographic\ information.=Could not find any bibliographic information.
BibTeX\ key\ deviates\ from\ generated\ key=BibTeX key deviates from generated key
DOI\ %0\ is\ invalid=DOI %0 is invalid

Select\ all\ customized\ types\ to\ be\ stored\ in\ local\ preferences\:=Select all customized types to be stored in local preferences\:
Different\ customization,\ current\ settings\ will\ be\ overwritten=Different customization, current settings will be overwritten

Entry\ type\ %0\ is\ only\ defined\ for\ Biblatex\ but\ not\ for\ BibTeX=Entry type %0 is only defined for Biblatex but not for BibTeX

Copied\ %0\ citations.=Copied %0 citations.

journal\ not\ found\ in\ abbreviation\ list=journal not found in abbreviation list
Unhandled\ exception\ occurred.=Unhandled exception occurred.

strings\ included=strings included
Escape\ underscores=Escape underscores
Color=Color
Please\ also\ add\ all\ steps\ to\ reproduce\ this\ issue,\ if\ possible.=Please also add all steps to reproduce this issue, if possible.
Fit\ width=Fit width
Fit\ a\ single\ page=Fit a single page
Zoom\ in=Zoom in
Zoom\ out=Zoom out
Previous\ page=Previous page
Next\ page=Next page
Document\ viewer=Document viewer
Live=Live
Locked=Locked
Show\ the\ document\ of\ the\ currently\ selected\ entry.=Show the document of the currently selected entry.
Show\ this\ document\ until\ unlocked.=Show this document until unlocked.
Set\ current\ user\ name\ as\ owner.=Set current user name as owner.

Sort\ all\ subgroups\ (recursively)=Sort all subgroups (recursively)
Collect\ and\ share\ telemetry\ data\ to\ help\ improve\ JabRef=Collect and share telemetry data to help improve JabRef
Don't\ share=Don't share
Share\ anonymous\ statistics=Share anonymous statistics
Telemetry\:\ Help\ make\ JabRef\ better=Telemetry: Help make JabRef better
To\ improve\ the\ user\ experience,\ we\ would\ like\ to\ collect\ anonymous\ statistics\ on\ the\ features\ you\ use.\ We\ will\ only\ record\ what\ features\ you\ access\ and\ how\ often\ you\ do\ it.\ We\ will\ neither\ collect\ any\ personal\ data\ nor\ the\ content\ of\ bibliographic\ items.\ If\ you\ choose\ to\ allow\ data\ collection,\ you\ can\ later\ disable\ it\ via\ Options\ ->\ Preferences\ ->\ General.=To improve the user experience, we would like to collect anonymous statistics on the features you use. We will only record what features you access and how often you do it. We will neither collect any personal data nor the content of bibliographic items. If you choose to allow data collection, you can later disable it via Options -> Preferences -> General.
This\ file\ was\ found\ automatically.\ Do\ you\ want\ to\ link\ it\ to\ this\ entry?=This file was found automatically. Do you want to link it to this entry?
Names\ are\ not\ in\ the\ standard\ %0\ format.=Names are not in the standard %0 format.

Delete\ the\ selected\ file\ permanently\ from\ disk,\ or\ just\ remove\ the\ file\ from\ the\ entry?\ Pressing\ Delete\ will\ delete\ the\ file\ permanently\ from\ disk.=Delete the selected file permanently from disk, or just remove the file from the entry? Pressing Delete will delete the file permanently from disk.
Delete\ '%0'=Delete '%0'
Delete\ from\ disk=Delete from disk
Remove\ from\ entry=Remove from entry
There\ exists\ already\ a\ group\ with\ the\ same\ name.=There exists already a group with the same name.

Copy\ linked\ file=Copy linked file
Copy\ linked\ file\ to\ folder...=Copy linked file to folder...
Could\ not\ copy\ file\ to\ %0,\ maybe\ the\ file\ is\ already\ existing?=Could not copy file to %0, maybe the file is already existing?
Sucessfully\ copied\ file\ to\ %0=Sucessfully copied file to %0
Could\ not\ resolve\ the\ file\ %0=Could not resolve the file %0

Copy\ linked\ files\ to\ folder...=Copy linked files to folder...
Copied\ file\ successfully=Copied file successfully
Copying\ files...=Copying files...
Copying\ file\ %0\ of\ entry\ %1=Copying file %0 of entry %1
Finished\ copying=Finished copying
Could\ not\ copy\ file=Could not copy file
Copied\ %0\ files\ of\ %1\ sucessfully\ to\ %2=Copied %0 files of %1 sucessfully to %2
Rename\ failed=Rename failed
JabRef\ cannot\ access\ the\ file\ because\ it\ is\ being\ used\ by\ another\ process.=JabRef cannot access the file because it is being used by another process.
Show\ console\ output\ (only\ when\ the\ launcher\ is\ used)=Show console output (only when the launcher is used)

Remove\ line\ breaks=Remove line breaks
Removes\ all\ line\ breaks\ in\ the\ field\ content.=Removes all line breaks in the field content.
Checking\ integrity...=Checking integrity...

Remove\ hyphenated\ line\ breaks=Remove hyphenated line breaks
Removes\ all\ hyphenated\ line\ breaks\ in\ the\ field\ content.=Removes all hyphenated line breaks in the field content.
Note\ that\ currently,\ JabRef\ does\ not\ run\ with\ Java\ 9.=Note that currently, JabRef does not run with Java 9.
Your\ current\ Java\ version\ (%0)\ is\ not\ supported.\ Please\ install\ version\ %1\ or\ higher.=Your current Java version (%0) is not supported. Please install version %1 or higher.

Could\ not\ retrieve\ entry\ data\ from\ '%0'.=Could not retrieve entry data from '%0'.
Entry\ from\ %0\ could\ not\ be\ parsed.=Entry from %0 could not be parsed.
Invalid\ identifier\:\ '%0'.=Invalid identifier: '%0'.
This\ paper\ has\ been\ withdrawn.=This paper has been withdrawn.
Finished\ writing\ XMP\ metadata.=Finished writing XMP metadata.
empty\ BibTeX\ key=empty BibTeX key
Your\ Java\ Runtime\ Environment\ is\ located\ at\ %0.=Your Java Runtime Environment is located at %0.
Aux\ file=Aux file
Group\ containing\ entries\ cited\ in\ a\ given\ TeX\ file=Group containing entries cited in a given TeX file

Any\ file=Any file

No\ linked\ files\ found\ for\ export.=No linked files found for export.

No\ full\ text\ document\ found\ for\ entry\ %0.=No full text document found for entry %0.

Delete\ Entry=Delete Entry
Next\ library=Next library
Previous\ library=Previous library
add\ group=add group
Entry\ is\ contained\ in\ the\ following\ groups\:=Entry is contained in the following groups\:
Delete\ entries=Delete entries
Keep\ entries=Keep entries
Keep\ entry=Keep entry
Ignore\ backup=Ignore backup
Restore\ from\ backup=Restore from backup

Overwrite\ file=Overwrite file
Shared\ database\ connection=Shared database connection

Could\ not\ connect\ to\ Vim\ server.\ Make\ sure\ that\ Vim\ is\ running\ with\ correct\ server\ name.=Could not connect to Vim server. Make sure that Vim is running with correct server name.
Could\ not\ connect\ to\ a\ running\ gnuserv\ process.\ Make\ sure\ that\ Emacs\ or\ XEmacs\ is\ running,\ and\ that\ the\ server\ has\ been\ started\ (by\ running\ the\ command\ 'server-start'/'gnuserv-start').=Could not connect to a running gnuserv process. Make sure that Emacs or XEmacs is running, and that the server has been started (by running the command 'server-start'/'gnuserv-start').
Error\ pushing\ entries=Error pushing entries

Undefined\ character\ format=Undefined character format
Undefined\ paragraph\ format=Undefined paragraph format

Edit\ Preamble=Edit Preamble
Markings=Markings
Use\ selected\ instance=Use selected instance

Hide\ panel=Hide panel
Move\ panel\ up=Move panel up
Move\ panel\ down=Move panel down
Linked\ files=Linked files
Group\ view\ mode\ set\ to\ intersection=Group view mode set to intersection
Group\ view\ mode\ set\ to\ union=Group view mode set to union
Open\ file\ %0=Open file %0
Toggle\ intersection=Toggle intersection
Toggle\ union=Toggle union
Jump\ to\ entry=Jump to entry
The\ group\ name\ contains\ the\ keyword\ separator\ "%0"\ and\ thus\ probably\ does\ not\ work\ as\ expected.=The group name contains the keyword separator "%0" and thus probably does not work as expected.
Blog=Blog
Check\ integrity=Check integrity
Cleanup\ URL\ link=Cleanup URL link
Cleanup\ URL\ link\ by\ removing\ special\ symbols\ and\ extracting\ simple\ link=Cleanup URL link by removing special symbols and extracting simple link
Copy\ DOI\ url=Copy DOI url
Copy\ citation=Copy citation
Development\ version=Development version
Export\ selected\ entries=Export selected entries
Export\ selected\ entries\ to\ clipboard=Export selected entries to clipboard
Find\ duplicates=Find duplicates
JabRef\ resources=JabRef resources
Manage\ journal\ abbreviations=Manage journal abbreviations
Manage\ protected\ terms=Manage protected terms
New\ %0\ library=New %0 library
New\ entry\ from\ plain\ text=New entry from plain text
New\ sublibrary\ based\ on\ AUX\ file=New sublibrary based on AUX file
Push\ entries\ to\ external\ application\ (%0)=Push entries to external application (%0)
Quit=Quit
Recent\ libraries=Recent libraries
Set\ up\ general\ fields=Set up general fields
View\ change\ log=View change log
View\ event\ log=View event log
Website=Website
Write\ XMP\ metadata\ to\ PDFs=Write XMP metadata to PDFs

Override\ default\ font\ settings=Override default font settings
Clear\ search=Clear search

Click\ help\ to\ learn\ about\ the\ migration\ of\ pre-3.6\ databases.=Click help to learn about the migration of pre-3.6 databases.
Database\ Type\:=Database Type\:
Database\:=Database\:
Host/Port\:=Host/Port\:
User\:=User\:
Keystore\ password\:=Keystore password\:
Keystore\:=Keystore\:
Password\:=Password\:
Server\ Timezone\:=Server Timezone\:
Remember\ Password=Remember Password
Use\ SSL=Use SSL
Move\ preprint\ information\ from\ 'URL'\ and\ 'journal'\ field\ to\ the\ 'eprint'\ field=Move preprint information from 'URL' and 'journal' field to the 'eprint' field
Customize\ Export\ Formats=Customize Export Formats
Export\ name=Export name
Main\ layout\ file\:=Main layout file\:
Main\ layout\ file=Main layout file
Save\ exporter=Save exporter
File\ extension\:=File extension\:
Export\ format\ name\:=Export format name\:
Cleared\ connection\ settings=Cleared connection settings
Error\ adding\ discovered\ CitationStyles=Error adding discovered CitationStyles
(more)=(more)
Cancel\ import=Cancel import
Continue\ with\ import=Continue with import
Import\ canceled=Import canceled
Select\ all\ new\ entries=Select all new entries
Select\ the\ entries\ to\ be\ imported\:=Select the entries to be imported\:
Add\ new\ String=Add new String
Remove\ selected\ Strings=Remove selected Strings
Must\ not\ be\ empty\!=Must not be empty\!
Open\ Help\ page=Open Help page
Add\ new\ field\ name=Add new field name
Field\ name\:=Field name:
Field\ name\ \"%0\"\ already\ exists=Field name "%0" already exists
No\ field\ name\ selected\!=No field name selected!
Remove\ field\ name=Remove field name
Are\ you\ sure\ you\ want\ to\ remove\ field\ name\:\ \"%0\"?=Are you sure you want to remove field name: "%0"?
Add\ new\ keyword=Add new keyword
Keyword\:=Keyword:
Keyword\ \"%0\"\ already\ exists=Keyword "%0" already exists
Keyword\ seperator=Keyword seperator
Remove\ keyword=Remove keyword
Are\ you\ sure\ you\ want\ to\ remove\ keyword\:\ \"%0\"?=Are you sure you want to remove keyword: "%0"?
Reset\ to\ default=Reset to default
Edit\ string\ constants=Edit string constants
Export\ all\ entries=Export all entries
Generate\ BibTeX\ keys=Generate BibTeX keys
Groups\ interface=Groups interface
Manage\ field\ names\ &\ content=Manage field names & content
New\ library=New library
Next\ citation\ style=Next citation style
OpenOffice/LibreOffice=OpenOffice/LibreOffice
Open\ document\ viewer=Open document viewer
Open\ entry\ editor=Open entry editor
Previous\ citation\ style=Previous citation style
Search\ document\ identifier\ online=Search document identifier online
Search\ for\ unlinked\ local\ files=Search for unlinked local files
Search\ full\ text\ documents\ online=Search full text documents online
Find\ and\ replace=Find and replace

Found\ documents\:=Found documents\:
Use\ selected\ document=Use selected document
Accept\ changes=Accept changes
Dismiss\ changes=Dismiss changes
The\ library\ has\ been\ modified\ by\ another\ program.=The library has been modified by another program.

Execute\ command=Execute command
Open\ File\ Browser=Open File Browser
Use\ default\ file\ browser=Use default file browser

Set\ rank\ to\ one=Set rank to one
Set\ rank\ to\ two=Set rank to two
Set\ rank\ to\ three=Set rank to three
Set\ rank\ to\ four=Set rank to four
Set\ rank\ to\ five=Set rank to five

A\ string\ with\ the\ label\ '%0'\ already\ exists.=A string with the label '%0' already exists.

Executing\ command\ "%0"...=Executing command "%0"...

Rename\ file\ to\ a\ given\ name=Rename file to a given name
New\ Filename=New Filename
Rename\ file\ to\ defined\ pattern=Rename file to defined pattern

Application\ settings=Application settings

Export\ an\ input\ to\ a\ file=Export an input to a file
Export\ preferences\ to\ a\ file=Export preferences to a file
Import\ BibTeX=Import BibTeX
Import\ preferences\ from\ a\ file=Import preferences from a file
Matching=Matching
Same\ as\ --import,\ but\ will\ be\ imported\ to\ the\ opened\ tab=Same as --import, but will be imported to the opened tab
Allow\ integers\ in\ 'edition'\ field\ in\ BibTeX\ mode=Allow integers in 'edition' field in BibTeX mode

Search\ for\ citations\ in\ LaTeX\ files...=Search for citations in LaTeX files...
LaTeX\ Citations\ Search\ Results=LaTeX Citations Search Results
LaTeX\ files\ directory\:=LaTeX files directory:
LaTeX\ files\ found\:=LaTeX files found:
files=files
Show\ 'LaTeX\ Citations'\ tab=Show 'LaTeX Citations' tab
LaTeX\ Citations=LaTeX Citations
Search\ citations\ for\ this\ entry\ in\ LaTeX\ files=Search citations for this entry in LaTeX files
No\ citations\ found=No citations found
No\ LaTeX\ files\ containing\ this\ entry\ were\ found.=No LaTeX files containing this entry were found.
Selected\ entry\ does\ not\ have\ an\ associated\ BibTeX\ key.=Selected entry does not have an associated BibTeX key.
Current\ search\ directory\:=Current search directory:
Set\ LaTeX\ file\ directory=Set LaTeX file directory
Import\ entries\ from\ LaTeX\ files=Import entries from LaTeX files
Import\ new\ entries=Import new entries
Group\ color=Group color

Columns=Columns
File\ type=File type
IEEE=IEEE
Internal=Internal
Special=Special
Remove\ column=Remove column
Add\ custom\ column=Add custom column
Update\ to\ current\ column\ order=Update to current column order
Sort\ column\ one\ step\ upwards=Sort column one step upwards
Sort\ column\ one\ step\ downwards=Sort column one step downwards
Synchronize\ special\ fields\ to\ keywords=Synchronize special fields to keywords
Serialize\ special\ fields=Serialize special fields
List\ must\ not\ be\ empty.=List must not be empty.

Add\ field\ to\ filter\ list=Add field to filter list
Add\ formatter\ to\ list=Add formatter to list
Filter\ List=Filter List
Open\ files...=Open files...

Affected\ fields\:=Affected fields:
Show\ preview\ as\ a\ tab\ in\ entry\ editor=Show preview as a tab in entry editor
Font=Font
Visual\ theme=Visual theme
Light\ theme=Light theme
Dark\ theme=Dark theme
Overwrite\ existing\ keys=Overwrite existing keys
Key\ patterns=Key patterns
Font\ settings=Font settings
Override\ font\ settings=Override font settings
Override\ font\ size=Override font size
Theme\ changed\ to\ dark\ theme.=Theme changed to dark theme.
Theme\ changed\ to\ light\ theme.=Theme changed to light theme.
You\ must\ enter\ an\ integer\ value\ higher\ than\ 8.=You must enter an integer value higher than 8.
Letters\ after\ duplicate\ generated\ keys=Letters after duplicate generated keys
Start\ on\ second\ duplicate\ key\ with\ letter\ A\ (a,\ b,\ ...)=Start on second duplicate key with letter A (a, b, ...)
Start\ on\ second\ duplicate\ key\ with\ letter\ B\ (b,\ c,\ ...)=Start on second duplicate key with letter B (b, c, ...)
Always\ add\ letter\ (a,\ b,\ ...)\ to\ generated\ keys=Always add letter (a, b, ...) to generated keys
Default\ pattern=Default pattern
Reset\ %s\ to\ default\ value=Reset %s to default value
Library\ mode=Library mode
Reset\ to\ recommended=Reset to recommended
Remove\ all=Remove all
Reset\ All=Reset All
Column\ type\ %0\ is\ unknown.=Column type %0 is unknown.
Linked\ identifiers=Linked identifiers
Special\ field\ type\ %0\ is\ unknown.\ Using\ normal\ column\ type.=Special field type %0 is unknown. Using normal column type.

insert\ entries=insert entries
In\ JabRef=In JabRef
On\ disk=On disk
Select\ all\ changes\ on\ the\ left=Select all changes on the left
Select\ all\ changes\ on\ the\ right=Select all changes on the right
Dismiss=Dismiss
Mark\ all\ changes\ as\ accepted=Mark all changes as accepted
Unmark\ all\ changes=Unmark all changes

Normalize\ newline\ characters=Normalize newline characters
Normalizes\ all\ newline\ characters\ in\ the\ field\ content.=Normalizes all newline characters in the field content.

Independent=Independent
Intersection=Intersection
Union=Union
Collect\ by=Collect by
Explicit\ selection=Explicit selection
Searching\ for\ keywords=Searching for keywords
Free\ search\ expression=Free search expression
Specified\ keywords=Specified keywords
Cited\ entries=Cited entries
Search\ term\ is\ empty.=Search term is empty.
Invalid\ regular\ expression.=Invalid regular expression.
Keyword\ delimiter=Keyword delimiter
Hierarchical\ keyword\ delimiter=Hierarchical keyword delimiter
Escape\ ampersands=Escape ampersands

Copied\ '%0'\ to\ clipboard.=Copied '%0' to clipboard.
This\ operation\ requires\ an\ open\ library.=This operation requires an open library.

Plain\ References\ Parser=Plain References Parser
Please\ enter\ the\ plain\ references\ to\ extract\ from\ separated\ by\ double\ empty\ lines.=Please enter the plain references to extract from separated by double empty lines.
Add\ to\ current\ library=Add to current library
%0\ entries\ were\ parsed\ from\ your\ query.=%0 entries were parsed from your query.
Starts\ the\ extraction\ and\ adds\ the\ resulting\ entries\ to\ the\ currently\ opened\ database=Starts the extraction and adds the resulting entries to the currently opened database
Your\ text\ is\ being\ parsed...=Your text is being parsed...

BibTeX\ key\ filters=BibTeX key filters
Field\ filters=Field filters
Message\ filters=Message filters
Clear\ filters=Clear filters

Add\ new\ Field=Add new Field
Add\ new\ entry\ type=Add new entry type
Field\ type=Field type
Required\ and\ optional\ fields=Required and optional fields
Index=Index
Remove\ entry\ type=Remove entry type
Remove\ field\ %0\ from\ currently\ selected\ entry\ type=Remove field %0 from currently selected entry type
Optional=Optional
Required=Required
Entry\ type\ cannot\ be\ empty.\ Please\ enter\ a\ name.=Entry type cannot be empty. Please enter a name.
Field\ cannot\ be\ empty.\ Please\ enter\ a\ name.=Field cannot be empty. Please enter a name.

Search\ ShortScience=Search ShortScience
Unable\ to\ open\ ShortScience.=Unable to open ShortScience.

Shared\ database=Shared database
Lookup=Lookup
<<<<<<< HEAD

Remove\ formatter\ for\ %0=Remove formatter for %0
Remove\ formatter\ '%0'=Remove formatter '%0'
=======
Access\ date\ of\ the\ address\ specified\ in\ the\ url\ field.=Access date of the address specified in the url field.
Additional\ information\ related\ to\ the\ resource\ indicated\ by\ the\ eprint\ field.=Additional information related to the resource indicated by the eprint field.
Annex\ to\ the\ eventtitle\ field.=Annex to the eventtitle field.
Author(s)\ of\ a\ commentary\ to\ the\ work.=Author(s) of a commentary to the work.
Author(s)\ of\ an\ afterword\ to\ the\ work.=Author(s) of an afterword to the work.
Author(s)\ of\ an\ introduction\ to\ the\ work.=Author(s) of an introduction to the work.
Author(s)\ of\ annotations\ to\ the\ work.=Author(s) of annotations to the work.
Author(s)\ of\ the\ work.=Author(s) of the work.
Can\ be\ used\ for\ known\ event\ acronyms.=Can be used for known event acronyms.
Chapter\ or\ section\ or\ any\ other\ unit\ of\ a\ work.=Chapter or section or any other unit of a work.
Date\ of\ a\ conference,\ a\ symposium,\ or\ some\ other\ event.=Date of a conference, a symposium, or some other event.
Designation\ to\ be\ used\ by\ the\ citation\ style\ as\ a\ substitute\ for\ the\ regular\ label\ if\ any\ data\ required\ to\ generate\ the\ regular\ label\ is\ missing.=Designation to be used by the citation style as a substitute for the regular label if any data required to generate the regular label is missing.
Digital\ Object\ Identifier\ of\ the\ work.=Digital Object Identifier of the work.
Edition\ of\ a\ printed\ publication.=Edition of a printed publication.
Editor(s)\ of\ the\ work\ or\ the\ main\ publication,\ depending\ on\ the\ type\ of\ the\ entry.=Editor(s) of the work or the main publication, depending on the type of the entry.
Electronic\ identifier\ of\ a\ work.=Electronic identifier of a work.
Electronic\ identifier\ of\ an\ online\ publication.=Electronic identifier of an online publication.
If\ the\ work\ is\ published\ as\ part\ of\ another\ one,\ such\ as\ an\ article\ in\ a\ journal\ or\ a\ collection,\ this\ field\ holds\ the\ relevant\ page\ range\ in\ that\ other\ work.\ It\ may\ also\ be\ used\ to\ limit\ the\ reference\ to\ a\ specific\ part\ of\ a\ work\ (a\ chapter\ in\ a\ book,\ for\ example).\ For\ papers\ in\ electronic\ journals\ with\ anon-classical\ pagination\ setup\ the\ eid\ field\ may\ be\ more\ suitable.=If the work is published as part of another one, such as an article in a journal or a collection, this field holds the relevant page range in that other work. It may also be used to limit the reference to a specific part of a work (a chapter in a book, for example). For papers in electronic journals with anon-classical pagination setup the eid field may be more suitable.
Information\ such\ as\ a\ library\ name\ and\ a\ call\ number.=Information such as a library name and a call number.
International\ Standard\ Book\ Number\ of\ a\ book.=International Standard Book Number of a book.
Issue\ of\ a\ journal.=Issue of a journal.
Key\ by\ which\ the\ work\ may\ be\ cited.=Key by which the work may be cited.
Link(s)\ to\ a\ local\ PDF\ or\ other\ document\ of\ the\ work.=Link(s) to a local PDF or other document of the work.
Location\ of\ a\ conference,\ a\ symposium,\ or\ some\ other\ event.=Location of a conference, a symposium, or some other event.
Main\ title\ of\ a\ multi-volume\ book,\ such\ as\ "Collected\ Works".=Main title of a multi-volume book, such as "Collected Works".
Miscellaneous\ bibliographic\ data\ usually\ printed\ at\ the\ end\ of\ the\ entry.=Miscellaneous bibliographic data usually printed at the end of the entry.
Miscellaneous\ bibliographic\ data\ which\ does\ not\ fit\ into\ any\ other\ field.=Miscellaneous bibliographic data which does not fit into any other field.
Name(s)\ of\ the\ (manual)\ groups\ the\ entry\ belongs\ to.=Name(s) of the (manual) groups the entry belongs to.
Name(s)\ of\ the\ publisher(s).=Name(s) of the publisher(s).
Name\ of\ a\ journal,\ a\ newspaper,\ or\ some\ other\ periodical.=Name of a journal, a newspaper, or some other periodical.
Name\ of\ a\ publication\ series,\ such\ as\ "Studies\ in...",\ or\ the\ number\ of\ a\ journal\ series.=Name of a publication series, such as "Studies in...", or the number of a journal series.
Name\ of\ a\ university\ or\ some\ other\ institution.=Name of a university or some other institution.
Note\ that\ this\ field\ holds\ the\ plain\ title\ of\ the\ event.\ Things\ like\ "Proceedings\ of\ the\ Fifth\ XYZ\ Conference"\ go\ into\ the\ titleaddon\ or\ booktitleaddon\ field.=Note that this field holds the plain title of the event. Things like "Proceedings of the Fifth XYZ Conference" go into the titleaddon or booktitleaddon field.
Note\ that\ this\ field\ is\ intended\ for\ commented\ editions\ which\ have\ a\ commentator\ in\ addition\ to\ the\ author.\ If\ the\ work\ is\ a\ stand-alone\ commentary,\ the\ commentator\ should\ be\ given\ in\ the\ author\ field.=Note that this field is intended for commented editions which have a commentator in addition to the author. If the work is a stand-alone commentary, the commentator should be given in the author field.
Number\ of\ a\ journal\ or\ the\ volume/number\ of\ a\ book\ in\ a\ series.=Number of a journal or the volume/number of a book in a series.
One\ or\ more\ page\ numbers\ or\ page\ ranges.=One or more page numbers or page ranges.
Organization(s)\ that\ published\ a\ manual\ or\ an\ online\ resource,\ or\ sponsored\ a\ conference.=Organization(s) that published a manual or an online resource, or sponsored a conference.
Publication\ date\ of\ the\ work.=Publication date of the work.
Publication\ month.=Publication month.
Publication\ notice\ for\ unusual\ publications\ which\ do\ not\ fit\ into\ any\ of\ the\ common\ categories.=Publication notice for unusual publications which do not fit into any of the common categories.
Publication\ state\ of\ the\ work,\ e.\ g.,\ "in\ press".=Publication state of the work, e. g., "in press".
Revision\ number\ of\ a\ piece\ of\ software,\ a\ manual,\ etc.=Revision number of a piece of software, a manual, etc.
Separated\ list\ of\ keywords.=Separated list of keywords.
Subtitle\ of\ a\ specific\ issue\ of\ a\ journal\ or\ other\ periodical.=Subtitle of a specific issue of a journal or other periodical.
Subtitle\ of\ the\ work.=Subtitle of the work.
The\ place(s)\ of\ publication,\ i.\ e.,\ the\ location\ of\ the\ publisher\ or\ institution,\ depending\ on\ the\ entry\ type.=The place(s) of publication, i. e., the location of the publisher or institution, depending on the entry type.
This\ could\ be\ a\ section\ of\ an\ archive,\ a\ path\ indicating\ a\ service,\ a\ classification\ of\ some\ sort.=This could be a section of an archive, a path indicating a service, a classification of some sort.
This\ field\ is\ intended\ for\ journals\ whose\ individual\ issues\ are\ identified\ by\ a\ designation\ such\ as\ "Spring"\ or\ "Summer"\ rather\ than\ the\ month\ or\ a\ number.\ Integer\ ranges\ and\ short\ designators\ are\ better\ written\ to\ the\ number\ field.=This field is intended for journals whose individual issues are identified by a designation such as "Spring" or "Summer" rather than the month or a number. Integer ranges and short designators are better written to the number field.
This\ field\ may\ replace\ the\ pages\ field\ for\ journals\ deviating\ from\ the\ classic\ pagination\ scheme\ of\ printed\ journals\ by\ only\ enumerating\ articles\ or\ papers\ and\ not\ pages.=This field may replace the pages field for journals deviating from the classic pagination scheme of printed journals by only enumerating articles or papers and not pages.
This\ is\ roughly\ comparable\ to\ a\ DOI\ but\ specific\ to\ a\ certain\ archive,\ repository,\ service,\ or\ system.=This is roughly comparable to a DOI but specific to a certain archive, repository, service, or system.
Title\ of\ a\ conference,\ a\ symposium,\ or\ some\ other\ event.=Title of a conference, a symposium, or some other event.
Title\ of\ a\ specific\ issue\ of\ a\ journal\ or\ other\ periodical.=Title of a specific issue of a journal or other periodical.
Title\ of\ the\ main\ publication\ this\ work\ is\ part\ of.=Title of the main publication this work is part of.
Title\ of\ the\ work.=Title of the work.
Total\ number\ of\ pages\ of\ the\ work.=Total number of pages of the work.
Total\ number\ of\ volumes\ of\ a\ multi-volume\ work.=Total number of volumes of a multi-volume work.
Type\ of\ the\ eprint\ identifier,\ e.\ g.,\ the\ name\ of\ the\ archive,\ repository,\ service,\ or\ system\ the\ eprint\ field\ refers\ to.=Type of the eprint identifier, e. g., the name of the archive, repository, service, or system the eprint field refers to.
URL\ of\ an\ online\ publication.=URL of an online publication.
Volume\ of\ a\ multi-volume\ book\ or\ a\ periodical.=Volume of a multi-volume book or a periodical.
Year\ of\ publication.=Year of publication.
Remove\ formatter\ %0=Remove formatter %0
>>>>>>> a44305bc
<|MERGE_RESOLUTION|>--- conflicted
+++ resolved
@@ -2106,11 +2106,6 @@
 
 Shared\ database=Shared database
 Lookup=Lookup
-<<<<<<< HEAD
-
-Remove\ formatter\ for\ %0=Remove formatter for %0
-Remove\ formatter\ '%0'=Remove formatter '%0'
-=======
 Access\ date\ of\ the\ address\ specified\ in\ the\ url\ field.=Access date of the address specified in the url field.
 Additional\ information\ related\ to\ the\ resource\ indicated\ by\ the\ eprint\ field.=Additional information related to the resource indicated by the eprint field.
 Annex\ to\ the\ eventtitle\ field.=Annex to the eventtitle field.
@@ -2171,5 +2166,6 @@
 URL\ of\ an\ online\ publication.=URL of an online publication.
 Volume\ of\ a\ multi-volume\ book\ or\ a\ periodical.=Volume of a multi-volume book or a periodical.
 Year\ of\ publication.=Year of publication.
-Remove\ formatter\ %0=Remove formatter %0
->>>>>>> a44305bc
+
+Remove\ formatter\ for\ %0=Remove formatter for %0
+Remove\ formatter\ '%0'=Remove formatter '%0'