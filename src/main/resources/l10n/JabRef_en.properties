Could\ not\ delete\ empty\ entries.=Could not delete empty entries.

Delete\ empty\ entries=Delete empty entries

Empty\ entries=Empty entries

Keep\ empty\ entries=Keep empty entries

Library\ '%0'\ has\ empty\ entries.\ Do\ you\ want\ to\ delete\ them?=Library '%0' has empty entries. Do you want to delete them?

Unable\ to\ monitor\ file\ changes.\ Please\ close\ files\ and\ processes\ and\ restart.\ You\ may\ encounter\ errors\ if\ you\ continue\ with\ this\ session.=Unable to monitor file changes. Please close files and processes and restart. You may encounter errors if you continue with this session.
%0\ contains\ the\ regular\ expression\ <b>%1</b>=%0 contains the regular expression <b>%1</b>

%0\ contains\ the\ term\ <b>%1</b>=%0 contains the term <b>%1</b>

%0\ doesn't\ contain\ the\ regular\ expression\ <b>%1</b>=%0 doesn't contain the regular expression <b>%1</b>

%0\ doesn't\ contain\ the\ term\ <b>%1</b>=%0 doesn't contain the term <b>%1</b>

%0/%1\ entries=%0/%1 entries

Export\ operation\ finished\ successfully.=Export operation finished successfully.

Reveal\ in\ File\ Explorer=Reveal in File Explorer

%0\ matches\ the\ regular\ expression\ <b>%1</b>=%0 matches the regular expression <b>%1</b>

%0\ matches\ the\ term\ <b>%1</b>=%0 matches the term <b>%1</b>

Abbreviate\ journal\ names\ of\ the\ selected\ entries\ (DEFAULT\ abbreviation)=Abbreviate journal names of the selected entries (DEFAULT abbreviation)
Abbreviate\ journal\ names\ of\ the\ selected\ entries\ (MEDLINE\ abbreviation)=Abbreviate journal names of the selected entries (MEDLINE abbreviation)
Abbreviate\ journal\ names\ of\ the\ selected\ entries\ (SHORTEST\ UNIQUE\ abbreviation)=Abbreviate journal names of the selected entries (SHORTEST UNIQUE abbreviation)

Abbreviate\ names=Abbreviate names
Abbreviated\ %0\ journal\ names.=Abbreviated %0 journal names.

Abbreviation=Abbreviation
Abbreviations=Abbreviations

About\ JabRef=About JabRef

Abstract=Abstract

Accept=Accept

Accept\ recommendations\ from\ Mr.\ DLib=Accept recommendations from Mr. DLib

Action=Action

Add=Add

Add\ a\ (compiled)\ custom\ Importer\ class\ from\ a\ class\ path.=Add a (compiled) custom Importer class from a class path.
The\ path\ need\ not\ be\ on\ the\ classpath\ of\ JabRef.=The path need not be on the classpath of JabRef.

Add\ a\ regular\ expression\ for\ the\ key\ pattern.=Add a regular expression for the key pattern.

Add\ entry\ manually=Add entry manually

Add\ selected\ entries\ to\ this\ group=Add selected entries to this group

Add\ subgroup=Add subgroup

Added\ group\ "%0".=Added group "%0".

Added\ string\:\ '%0'=Added string: '%0'
Added\ string=Added string

All\ entries=All entries

Also\ remove\ subgroups=Also remove subgroups

and=and

any\ field\ that\ matches\ the\ regular\ expression\ <b>%0</b>=any field that matches the regular expression <b>%0</b>

Appearance=Appearance

Application=Application

Application\ to\ push\ entries\ to=Application to push entries to

Apply=Apply

Arguments\ passed\ on\ to\ running\ JabRef\ instance.\ Shutting\ down.=Arguments passed on to running JabRef instance. Shutting down.

Assign\ the\ original\ group's\ entries\ to\ this\ group?=Assign the original group's entries to this group?

Assigned\ %0\ entries\ to\ group\ "%1".=Assigned %0 entries to group "%1".

Assigned\ 1\ entry\ to\ group\ "%0".=Assigned 1 entry to group "%0".

Autogenerate\ citation\ keys=Autogenerate citation keys

Autolink\ files\ with\ names\ starting\ with\ the\ citation\ key=Autolink files with names starting with the citation key

Autolink\ only\ files\ that\ match\ the\ citation\ key=Autolink only files that match the citation key

Automatically\ create\ groups=Automatically create groups

Automatically\ remove\ exact\ duplicates=Automatically remove exact duplicates

AUX\ file\ import=AUX file import

Available\ export\ formats=Available export formats

Available\ import\ formats=Available import formats

%0\ source=%0 source

Background\ Tasks=Background Tasks

Background\ Tasks\ are\ running=Background Tasks are running

Background\ Tasks\ are\ done=Background Tasks are done

Browse=Browse

by=by
The\ conflicting\ fields\ of\ these\ entries\ will\ be\ merged\ into\ the\ 'Comment'\ field.=The conflicting fields of these entries will be merged into the 'Comment' field.

Cancel=Cancel
Cannot\ create\ group=Cannot create group

Cannot\ create\ group.\ Please\ create\ a\ library\ first.=Cannot create group. Please create a library first.

Cannot\ open\ folder\ as\ the\ file\ is\ an\ online\ link.=Cannot open folder as the file is an online link.

case\ insensitive=case insensitive

case\ sensitive=case sensitive

Case\ sensitive=Case sensitive

change\ assignment\ of\ entries=change assignment of entries

Change\ case=Change case

Change\ entry\ type=Change entry type


Change\ of\ Grouping\ Method=Change of Grouping Method

change\ preamble=change preamble

Changed\ language=Changed language

Changed\ preamble=Changed preamble

Cite\ command=Cite command

Clear=Clear

Open\ /\ close\ entry\ editor=Open / close entry editor

Close\ dialog=Close dialog

Close\ the\ current\ library=Close the current library

Close\ window=Close window

Comments=Comments

Contained\ in=Contained in

Content=Content

Copied=Copied


Copy=Copy

Copy\ title=Copy title
Copy\ \\cite{citation\ key}=Copy \\cite{citation key}
Copy\ citation\ (html)=Copy citation (html)
Copy\ citation\ (text)=Copy citation (text)
Copy\ citation\ key=Copy citation key
Copy\ citation\ key\ and\ link=Copy citation key and link
Copy\ citation\ key\ and\ title=Copy citation key and title

Copy\ to\ clipboard=Copy to clipboard

Could\ not\ call\ executable=Could not call executable

Could\ not\ export\ file=Could not export file

Could\ not\ export\ preferences=Could not export preferences

Could\ not\ find\ a\ suitable\ import\ format.=Could not find a suitable import format.
Could\ not\ import\ preferences=Could not import preferences

Could\ not\ instantiate\ %0=Could not instantiate %0
Could\ not\ instantiate\ %0\ %1=Could not instantiate %0 %1
Could\ not\ instantiate\ %0.\ Have\ you\ chosen\ the\ correct\ package\ path?=Could not instantiate %0. Have you chosen the correct package path?

Could\ not\ print\ preview=Could not print preview

Could\ not\ run\ the\ 'vim'\ program.=Could not run the 'vim' program.

Create\ custom\ fields\ for\ each\ BibTeX\ entry=Create custom fields for each BibTeX entry

crossreferenced\ entries\ included=crossreferenced entries included

Current\ content\:\ %0=Current content: %0

Current\ value\:\ %0=Current value: %0

Custom\ entry\ types=Custom entry types

Custom\ entry\ types\ found\ in\ file=Custom entry types found in file

Customize\ entry\ types=Customize entry types

Customize\ key\ bindings=Customize key bindings

Cut=Cut

cut\ entries=cut entries

cut\ entry\ %0=cut entry %0

Library\ encoding=Library encoding

Library\ properties=Library properties
%0\ -\ Library\ properties=%0 - Library properties

Default=Default

Character\ encoding\ UTF-8\ is\ not\ supported.=Character encoding UTF-8 is not supported.
UTF-8\ could\ not\ be\ used\ to\ encode\ the\ following\ characters\:\ %0=UTF-8 could not be used to encode the following characters: %0
The\ chosen\ encoding\ '%0'\ could\ not\ encode\ the\ following\ characters\:=The chosen encoding '%0' could not encode the following characters:

Downloading=Downloading

Execute\ default\ action\ in\ dialog=Execute default action in dialog

Delete=Delete

Delete\ entry=Delete entry

Delete\ multiple\ entries=Delete multiple entries

Deleted=Deleted

Permanently\ delete\ local\ file=Permanently delete local file

Descending=Descending

Description=Description

Do\ not\ ask\ again=Do not ask again

Display\ all\ entries\ belonging\ to\ one\ or\ more\ of\ the\ selected\ groups=Display all entries belonging to one or more of the selected groups

Display\ all\ error\ messages=Display all error messages

Display\ help\ on\ command\ line\ options=Display help on command line options

Display\ only\ entries\ belonging\ to\ all\ selected\ groups=Display only entries belonging to all selected groups
Display\ version=Display version

Do\ not\ abbreviate\ names=Do not abbreviate names

Do\ not\ import\ entry=Do not import entry

Do\ not\ open\ any\ files\ at\ startup=Do not open any files at startup

Do\ not\ wrap\ the\ following\ fields\ when\ saving=Do not wrap the following fields when saving
Do\ not\ write\ the\ following\ fields\ to\ XMP\ Metadata=Do not write the following fields to XMP Metadata

Donate\ to\ JabRef=Donate to JabRef

Download\ file=Download file

Downloaded\ website\ as\ an\ HTML\ file.=Downloaded website as an HTML file.

duplicate\ removal=duplicate removal

Duplicate\ fields=Duplicate fields

Duplicate\ string\ name=Duplicate string name

Duplicates\ found=Duplicates found

Dynamically\ group\ entries\ by\ a\ free-form\ search\ expression=Dynamically group entries by a free-form search expression

Dynamically\ group\ entries\ by\ searching\ a\ field\ for\ a\ keyword=Dynamically group entries by searching a field for a keyword

Each\ line\ must\ be\ of\ the\ following\ form\:\ \'tab\:field1;field2;...;fieldN\'.=Each line must be of the following form\: 'tab\:field1;field2;...;fieldN'.

Edit=Edit

Edit\ file\ type=Edit file type

Edit\ group=Edit group

Edit\ strings=Edit strings

empty\ library=empty library
Autocompletion=Autocompletion

Enter\ URL\ to\ download=Enter URL to download

entries=entries

Entries\ exported\ to\ clipboard=Entries exported to clipboard

entry=entry

Entry\ editor=Entry editor

Entry\ owner=Entry owner

Entry\ preview=Entry preview

Entry\ table=Entry table
Entry\ table\ columns=Entry table columns
Entry\ Title\ (Required\ to\ deliver\ recommendations.)=Entry Title (Required to deliver recommendations.)
Error=Error
Error\ occurred\ when\ parsing\ entry=Error occurred when parsing entry
Error\ opening\ file=Error opening file
Error\ while\ writing=Error while writing
Error\ during\ persistence\ of\ crawling\ results.=Error during persistence of crawling results.
Error\ during\ reading\ of\ study\ definition\ file.=Error during reading of study definition file.
'%0'\ exists.\ Overwrite\ file?='%0' exists. Overwrite file?
Export=Export
Export\ preferences=Export preferences
Export\ preferences\ to\ file=Export preferences to file
Export\ to\ clipboard=Export to clipboard
Export\ to\ text\ file.=Export to text file.
Exporting=Exporting
Extension=Extension

External\ Changes\ Resolver=External Changes Resolver

External\ file\ links=External file links

External\ programs=External programs

Failed\ to\ import\ by\ ID=Failed to import by ID

Field=Field

field=field

Field\ name=Field name

Field\ names\ are\ not\ allowed\ to\ contain\ white\ spaces\ or\ certain\ characters\ (%0).=Field names are not allowed to contain white spaces or certain characters (%0).

Field\ to\ group\ by=Field to group by

File=File

file=file
File\ directory\ is\ not\ set\ or\ does\ not\ exist\!=File directory is not set or does not exist!

File\ exists=File exists

File\ not\ found=File not found

Filter=Filter

Filter\ groups=Filter groups

Success\!\ Finished\ writing\ metadata.=Success! Finished writing metadata.
Finished\ writing\ metadata\ for\ %0\ file\ (%1\ skipped,\ %2\ errors).=Finished writing metadata for %0 file (%1 skipped, %2 errors).
Error\ while\ writing\ metadata.\ See\ the\ error\ log\ for\ details.=Error while writing metadata. See the error log for details.
Failed\ to\ write\ metadata,\ file\ %1\ not\ found.=Failed to write metadata, file %1 not found.

First\ select\ the\ entries\ you\ want\ keys\ to\ be\ generated\ for.=First select the entries you want keys to be generated for.

Fit\ table\ horizontally\ on\ screen=Fit table horizontally on screen

Float=Float
Format\:\ Tab\:field;field;...\ (e.g.\ General\:url;pdf;note...)=Format\: Tab\:field;field;... (e.g. General\:url;pdf;note...)

Format\ of\ author\ and\ editor\ names=Format of author and editor names
Format\ string=Format string
Score=Score
Filter\ by\ groups=Filter by groups
Invert\ groups=Invert groups

Format\ used=Format used
Formatter\ name=Formatter name

found\ in\ AUX\ file=found in AUX file

Fulltext\ for=Fulltext for

Filter\ search\ results=Filter search results

Always\ sort\ by\ score=Always sort by score

Further\ information\ about\ Mr.\ DLib\ for\ JabRef\ users.=Further information about Mr. DLib for JabRef users.

General=General

Generate=Generate

Generate\ citation\ key=Generate citation key

Generate\ keys=Generate keys

Generate\ keys\ before\ saving\ (for\ entries\ without\ a\ key)=Generate keys before saving (for entries without a key)

Generated\ citation\ key\ for=Generated citation key for

Generating\ citation\ key\ for=Generating citation key for
Get\ fulltext=Get fulltext

Gray\ out\ non-hits=Gray out non-hits

Groups=Groups
has/have\ both\ a\ 'Comment'\ and\ a\ 'Review'\ field.=has/have both a 'Comment' and a 'Review' field.

Have\ you\ chosen\ the\ correct\ package\ path?=Have you chosen the correct package path?

Help=Help

Help\ on\ key\ patterns=Help on key patterns

Hide\ non-hits=Hide non-hits

Hierarchical\ context=Hierarchical context

Highlight=Highlight
Marking=Marking
Underline=Underline
Empty\ Highlight=Empty Highlight
Empty\ Marking=Empty Marking
Empty\ Underline=Empty Underline
The\ marked\ area\ does\ not\ contain\ any\ legible\ text!=The marked area does not contain any legible text!

HTML\ table=HTML table
HTML\ table\ (with\ Abstract\ &\ BibTeX)=HTML table (with Abstract & BibTeX)
Icon=Icon

Ignore=Ignore

Import=Import

Import\ and\ keep\ old\ entry=Import and keep old entry

Import\ and\ remove\ old\ entry=Import and remove old entry

Import\ entries=Import entries
Import\ file=Import file

Import\ name=Import name

Import\ preferences=Import preferences

Import\ preferences\ from\ file=Import preferences from file

Imported\ entries=Imported entries

Importer\ class=Importer class

Importing=Importing

Importing\ in\ unknown\ format=Importing in unknown format

Include\ subgroups\:\ When\ selected,\ view\ entries\ contained\ in\ this\ group\ or\ its\ subgroups=Include subgroups: When selected, view entries contained in this group or its subgroups

Independent\ group\:\ When\ selected,\ view\ only\ this\ group's\ entries=Independent group: When selected, view only this group's entries
I\ Agree=I Agree

Indexing\ pdf\ files=Indexing pdf files
Indexing\ for\ %0=Indexing for %0
%0\ of\ %1\ entries\ added\ to\ the\ index=%0 of %1 entries added to the index

Invalid\ citation\ key=Invalid citation key

Invalid\ URL=Invalid URL

Online\ help=Online help
JabRef\ Language\ (Provides\ for\ better\ recommendations\ by\ giving\ an\ indication\ of\ user's\ preferred\ language.)=JabRef Language (Provides for better recommendations by giving an indication of user's preferred language.)

JabRef\ preferences=JabRef preferences
JabRef\ requests\ recommendations\ from\ Mr.\ DLib,\ which\ is\ an\ external\ service.\ To\ enable\ Mr.\ DLib\ to\ calculate\ recommendations,\ some\ of\ your\ data\ must\ be\ shared\ with\ Mr.\ DLib.\ Generally,\ the\ more\ data\ is\ shared\ the\ better\ recommendations\ can\ be\ calculated.\ However,\ we\ understand\ that\ some\ of\ your\ data\ in\ JabRef\ is\ sensitive,\ and\ you\ may\ not\ want\ to\ share\ it.\ Therefore,\ Mr.\ DLib\ offers\ a\ choice\ of\ which\ data\ you\ would\ like\ to\ share.=JabRef requests recommendations from Mr. DLib, which is an external service. To enable Mr. DLib to calculate recommendations, some of your data must be shared with Mr. DLib. Generally, the more data is shared the better recommendations can be calculated. However, we understand that some of your data in JabRef is sensitive, and you may not want to share it. Therefore, Mr. DLib offers a choice of which data you would like to share.
JabRef\ Version\ (Required\ to\ ensure\ backwards\ compatibility\ with\ Mr.\ DLib's\ Web\ Service)=JabRef Version (Required to ensure backwards compatibility with Mr. DLib's Web Service)

Journal\ abbreviations=Journal abbreviations
Journal\ lists\:=Journal lists:
Remove\ journal\ '%0'=Remove journal '%0'

Keep\ both=Keep both

Keep\ subgroups=Keep subgroups

Key\ bindings=Key bindings

Key\ bindings\ changed=Key bindings changed

Key\ pattern=Key pattern

keys\ in\ library=keys in library

Keyword=Keyword

Keywords=Keywords

Label=Label
Label\:\ %0=Label: %0
Content\:\ %0=Content: %0
Language=Language

Last\ modified=Last modified
LaTeX\ AUX\ file\:=LaTeX AUX file\:

Link=Link
Listen\ for\ remote\ operation\ on\ port=Listen for remote operation on port
Load\ and\ Save\ preferences\ from/to\ jabref.xml\ on\ start-up\ (memory\ stick\ mode)=Load and Save preferences from/to jabref.xml on start-up (memory stick mode)

Show\ advanced\ hints\ (i.e.\ helpful\ tooltips,\ suggestions\ and\ explanation)=Show advanced hints (i.e. helpful tooltips, suggestions and explanation)

Main\ file\ directory=Main file directory

Manage\ custom\ exports=Manage custom exports

Manage\ custom\ imports=Manage custom imports
External\ file\ types=External file types

Mark\ new\ entries\ with\ owner\ name=Mark new entries with owner name

Memory\ stick\ mode=Memory stick mode

Merged\ external\ changes=Merged external changes
Merge\ fields=Merge fields

Modified\ group\ "%0".=Modified group "%0".

Modified\ groups=Modified groups

Modified\ string=Modified string
Modified\ string\:\ '%0' =Modified string: '%0'

Modify=Modify

move\ group=move group

Moved\ group\ "%0".=Moved group "%0".

Mr.\ DLib\ Privacy\ settings=Mr. DLib Privacy settings

No\ database\ is\ open=No database is open

We\ need\ a\ database\ to\ export\ from.\ Open\ one.=We need a database to export from. Open one.

No\ recommendations\ received\ from\ Mr.\ DLib\ for\ this\ entry.=No recommendations received from Mr. DLib for this entry.

Error\ while\ fetching\ recommendations\ from\ Mr.DLib.=Error while fetching recommendations from Mr.DLib.

Name=Name

Name\ formatter=Name formatter

Natbib\ style=Natbib style

nested\ AUX\ files=nested AUX files

New\ BibTeX\ sublibrary=New BibTeX sublibrary

New\ group=New group

New\ string=New string

Next\ entry=Next entry
no\ base-BibTeX-file\ specified=no base-BibTeX-file specified

no\ library\ generated=no library generated

No\ entries\ found.\ Please\ make\ sure\ you\ are\ using\ the\ correct\ import\ filter.=No entries found. Please make sure you are using the correct import filter.
No\ files\ found.=No files found.

No\ GUI.\ Only\ process\ command\ line\ options=No GUI. Only process command line options

No\ journal\ names\ could\ be\ abbreviated.=No journal names could be abbreviated.

No\ journal\ names\ could\ be\ unabbreviated.=No journal names could be unabbreviated.

not=not

not\ found=not found

Nothing\ to\ redo=Nothing to redo

Nothing\ to\ undo=Nothing to undo

OK=OK

One\ or\ more\ keys\ will\ be\ overwritten.\ Continue?=One or more keys will be overwritten. Continue?


Open=Open

Open\ library=Open library

Open\ editor\ when\ a\ new\ entry\ is\ created=Open editor when a new entry is created

Open\ file=Open file

Open\ last\ edited\ libraries\ at\ startup=Open last edited libraries at startup

Connect\ to\ shared\ database=Connect to shared database

Open\ terminal\ here=Open terminal here

Open\ URL\ or\ DOI=Open URL or DOI

Opening=Opening

Operation\ canceled.=Operation canceled.
Operating\ System\ (Provides\ for\ better\ recommendations\ by\ giving\ an\ indication\ of\ user's\ system\ set-up.)=Operating System (Provides for better recommendations by giving an indication of user's system set-up.)

Optional\ fields=Optional fields

Options=Options

or=or

Override\ default\ file\ directories=Override default file directories
Overwrite=Overwrite

Overwrite\ keys=Overwrite keys

pairs\ processed=pairs processed
Password=Password

Paste=Paste

paste\ entries=paste entries

paste\ entry\ %0=paste entry %0

Path\ to\ %0\ not\ defined=Path to %0 not defined

Path\ to\ LyX\ pipe=Path to LyX pipe

File\ has\ no\ attached\ annotations=File has no attached annotations

Please\ enter\ a\ name\ for\ the\ group.=Please enter a name for the group.

Please\ enter\ the\ string's\ label=Please enter the string's label

Please\ restart\ JabRef\ for\ preferences\ to\ take\ effect.=Please restart JabRef for preferences to take effect.

Possible\ duplicate\ entries=Possible duplicate entries

Possible\ duplicate\ of\ existing\ entry.\ Click\ to\ resolve.=Possible duplicate of existing entry. Click to resolve.

Preferences=Preferences

Preferences\ recorded.=Preferences recorded.

Preview=Preview
Citation\ Style=Citation Style
Current\ Preview=Current Preview
Cannot\ generate\ preview\ based\ on\ selected\ citation\ style.=Cannot generate preview based on selected citation style.
Bad\ character\ inside\ entry=Bad character inside entry
Error\ while\ generating\ citation\ style=Error while generating citation style
Preview\ style\ changed\ to\:\ %0=Preview style changed to: %0
Next\ preview\ layout=Next preview layout
Previous\ preview\ layout=Previous preview layout
Available=Available
Selected=Selected
Selected\ Layouts\ can\ not\ be\ empty=Selected Layouts can not be empty
Reset\ default\ preview\ style=Reset default preview style
Previous\ entry=Previous entry
Problem\ with\ parsing\ entry=Problem with parsing entry
Processing\ %0=Processing %0
Pull\ changes\ from\ shared\ database=Pull changes from shared database
Problem\ finding\ files.\ See\ error\ log\ for\ details.=Problem finding files. See error log for details.

Pushed\ citations\ to\ %0=Pushed citations to %0

Push\ applications=Push applications

Quit\ JabRef=Quit JabRef

Read\ only=Read only

Redo=Redo

Refine\ supergroup\:\ When\ selected,\ view\ entries\ contained\ in\ both\ this\ group\ and\ its\ supergroup=Refine supergroup: When selected, view entries contained in both this group and its supergroup

regular\ expression=regular expression

Related\ articles=Related articles

Remote\ operation=Remote operation

Remove=Remove

Remove\ subgroups=Remove subgroups

Remove\ all\ subgroups\ of\ "%0"?=Remove all subgroups of "%0"?

Remove\ entry\ from\ import=Remove entry from import

Remove\ selected\ entries\ from\ this\ group=Remove selected entries from this group

Remove\ group=Remove group

Remove\ group\ and\ subgroups=Remove group and subgroups

Remove\ groups\ and\ subgroups=Remove groups and subgroups

Remove\ all\ selected\ groups\ and\ keep\ their\ subgroups?=Remove all selected groups and keep their subgroups?

Remove\ group\ "%0"\ and\ keep\ its\ subgroups?=Remove group "%0" and keep its subgroups?

Remove\ groups=Remove groups

Removed\ all\ selected\ groups.=Removed all selected groups.

Remove\ group\ "%0"\ and\ its\ subgroups?=Remove group "%0" and its subgroups?

Removed\ group\ "%0"\ and\ its\ subgroups.=Removed group "%0" and its subgroups.

Remove\ all\ selected\ groups\ and\ their\ subgroups?=Remove all selected groups and their subgroups?

Removed\ all\ selected\ groups\ and\ their\ subgroups.=Removed all selected groups and their subgroups.

Remove\ link=Remove link

Remove\ old\ entry=Remove old entry

Remove\ string\ %0=Remove string %0

Removed\ group\ "%0".=Removed group "%0".

Deleted\ string=Deleted string
Deleted\ string\:\ '%0'=Deleted string: '%0'

Renamed\ string\:\ '%0'=Renamed string: '%0'

Replace=Replace
Replace\ With\:=Replace With:
Limit\ to\ Selected\ Entries=Limit to Selected Entries
Limit\ to\ Fields=Limit to Fields
All\ Field\ Replace=All Field Replace
Find\:=Find:
Find\ and\ Replace=Find and Replace

Replace\ (regular\ expression)=Replace (regular expression)

Replace\ String=Replace String
Replace\ string=Replace string

Replace\ Unicode\ ligatures=Replace Unicode ligatures
Replaces\ Unicode\ ligatures\ with\ their\ expanded\ form=Replaces Unicode ligatures with their expanded form

Required\ fields=Required fields

Do\ not\ resolve\ BibTeX\ strings=Do not resolve BibTeX strings
Resolve\ BibTeX\ strings\ for\ the\ following\ fields=Resolve BibTeX strings for the following fields

resolved=resolved

Restart=Restart

Restart\ required=Restart required

Return\ to\ dialog=Return to dialog

Review=Review
Review\ changes=Review changes
Review\ Field\ Migration=Review Field Migration

Loading=Loading

Save=Save
Save\ all\ finished.=Save all finished.
Save\ all\ open\ libraries=Save all open libraries
Save\ before\ closing=Save before closing
Save\ library=Save library
Save\ library\ as...=Save library as...
Saving=Saving
Saving\ all\ libraries...=Saving all libraries...
Saving\ library=Saving library
Library\ saved=Library saved
Could\ not\ save\ file.=Could not save file.
Could\ not\ save,\ file\ locked\ by\ another\ JabRef\ instance.=Could not save, file locked by another JabRef instance.
Saved\ selected\ to\ '%0'.=Saved selected to '%0'.
Autosave\ local\ libraries=Autosave local libraries
Automatically\ save\ the\ library\ to=Automatically save the library to
Please\ enter\ a\ valid\ file\ path.=Please enter a valid file path.
Overwrite\ file=Overwrite file
Unable\ to\ write\ to\ %0.=Unable to write to %0.

Refuse\ to\ save\ the\ library\ before\ external\ changes\ have\ been\ reviewed.=Refuse to save the library before external changes have been reviewed.
Library\ protection=Library protection
Unable\ to\ save\ library=Unable to save library

Always\ reformat\ BIB\ file\ on\ save\ and\ export=Always reformat BIB file on save and export
Character\ encoding\ '%0'\ is\ not\ supported.=Character encoding '%0' is not supported.

<<<<<<< HEAD
Search\ score=Search score

=======
Search=Search
Searching...=Searching...
Finished\ Searching=Finished Searching
Search\ expression=Search expression
Fulltext\ search=Fulltext search
Help\ on\ regular\ expression\ search=Help on regular expression search
>>>>>>> b0cf6279
Searching\ for\ duplicates...=Searching for duplicates...
Searching\ for\ files=Searching for files
The\ search\ is\ case-insensitive.=The search is case-insensitive.
The\ search\ is\ case-sensitive.=The search is case-sensitive.
Use\ regular\ expression\ search=Use regular expression search
search\ expression=search expression
Free\ search\ expression=Free search expression
Search\ failed\:\ illegal\ search\ expression=Search failed: illegal search expression
No\ search\ matches.=No search matches.
Web\ search=Web search
Search\ results=Search results
Please\ enter\ a\ search\ string=Please enter a search string
Please\ open\ or\ start\ a\ new\ library\ before\ searching=Please open or start a new library before searching
Please\ enter\ a\ field\ name\ to\ search\ for\ a\ keyword.=Please enter a field name to search for a keyword.
No\ results\ found.=No results found.
Found\ %0\ results.=Found %0 results.
Invalid\ regular\ expression=Invalid regular expression
This\ search\ contains\ entries\ in\ which\ any\ field\ contains\ the\ regular\ expression\ <b>%0</b>=This search contains entries in which any field contains the regular expression <b>%0</b>
This\ search\ contains\ entries\ in\ which\ any\ field\ contains\ the\ term\ <b>%0</b>=This search contains entries in which any field contains the term <b>%0</b>
This\ search\ contains\ entries\ in\ which=This search contains entries in which
Empty\ search\ ID=Empty search ID
The\ given\ search\ ID\ was\ empty.=The given search ID was empty.
Clear\ search=Clear search
Search\ document\ identifier\ online=Search document identifier online
Search\ for\ unlinked\ local\ files=Search for unlinked local files
Search\ full\ text\ documents\ online=Search full text documents online
Hint\:\n\nTo\ search\ all\ fields\ for\ <b>Smith</b>,\ enter\:\n<tt>smith</tt>\n\nTo\ search\ the\ field\ <b>author</b>\ for\ <b>Smith</b>\ and\ the\ field\ <b>title</b>\ for\ <b>electrical</b>,\ enter\:\n<tt>author\=Smith\ and\ title\=electrical</tt>=Hint:\n\nTo search all fields for <b>Smith</b>, enter:\n<tt>smith</tt>\n\nTo search the field <b>author</b> for <b>Smith</b> and the field <b>title</b> for <b>electrical</b>, enter:\n<tt>author=Smith and title=electrical</tt>
Search\ term\ is\ empty.=Search term is empty.
Invalid\ regular\ expression.=Invalid regular expression.
Searching\ for\ a\ keyword=Searching for a keyword

Search\ across\ libraries\ in\ a\ new\ window=Search across libraries in a new window
Keep\ search\ string\ across\ libraries=Keep search string across libraries
Keep\ dialog\ always\ on\ top=Keep dialog always on top
Search\ results\ from\ open\ libraries=Search results from open libraries

Select\ all=Select all
Select\ new\ encoding=Select new encoding

Select\ entry\ type=Select entry type

Select\ file\ from\ ZIP-archive=Select file from ZIP-archive

Settings=Settings

Shortcut=Shortcut

Show/edit\ %0\ source=Show/edit %0 source

Show\ 'Firstname\ Lastname'=Show 'Firstname Lastname'

Show\ 'Lastname,\ Firstname'=Show 'Lastname, Firstname'

Show\ BibTeX\ source\ by\ default=Show BibTeX source by default

Show\ confirmation\ dialog\ when\ deleting\ entries=Show confirmation dialog when deleting entries

Show\ last\ names\ only=Show last names only

Show\ names\ unchanged=Show names unchanged

Show\ optional\ fields=Show optional fields

Show\ required\ fields=Show required fields

Show\ validation\ messages=Show validation messages

Simple\ HTML=Simple HTML
Since\ the\ 'Review'\ field\ was\ deprecated\ in\ JabRef\ 4.2,\ these\ two\ fields\ are\ about\ to\ be\ merged\ into\ the\ 'Comment'\ field.=Since the 'Review' field was deprecated in JabRef 4.2, these two fields are about to be merged into the 'Comment' field.

Size=Size

Skipped\ -\ No\ PDF\ linked=Skipped - No PDF linked
Skipped\ -\ PDF\ does\ not\ exist=Skipped - PDF does not exist

JabRef\ skipped\ the\ entry.=JabRef skipped the entry.
Import\ error=Import error
Open\ library\ error=Open library error
Please\ check\ your\ library\ file\ for\ wrong\ syntax.=Please check your library file for wrong syntax.
SourceTab\ error=SourceTab error
User\ input\ via\ entry-editor\ in\ `{}bibtex\ source`\ tab\ led\ to\ failure.=User input via entry-editor in `{}bibtex source` tab led to failure.

Sort\ subgroups=Sort subgroups

source\ edit=source edit
Special\ name\ formatters=Special name formatters

Statically\ group\ entries\ by\ manual\ assignment=Statically group entries by manual assignment

Status=Status

Sublibrary\ from\ AUX\ to\ BibTeX=Sublibrary from AUX to BibTeX

Switches\ between\ full\ and\ abbreviated\ journal\ name\ if\ the\ journal\ name\ is\ known.=Switches between full and abbreviated journal name if the journal name is known.

the\ field\ <b>%0</b>=the field <b>%0</b>
The\ group\ "%0"\ already\ contains\ the\ selection.=The group "%0" already contains the selection.

The\ label\ of\ the\ string\ cannot\ be\ a\ number.=The label of the string cannot be a number.

The\ label\ of\ the\ string\ cannot\ contain\ spaces.=The label of the string cannot contain spaces.

The\ label\ of\ the\ string\ cannot\ contain\ the\ '\#'\ character.=The label of the string cannot contain the '#' character.

The\ output\ option\ depends\ on\ a\ valid\ import\ option.=The output option depends on a valid import option.

There\ are\ possible\ duplicates\ that\ haven't\ been\ resolved.\ Continue?=There are possible duplicates that haven't been resolved. Continue?

This\ operation\ requires\ all\ selected\ entries\ to\ have\ citation\ keys\ defined.=This operation requires all selected entries to have citation keys defined.

This\ operation\ requires\ one\ or\ more\ entries\ to\ be\ selected.=This operation requires one or more entries to be selected.

This\ setting\ may\ be\ changed\ in\ preferences\ at\ any\ time.=This setting may be changed in preferences at any time.
Timezone\ (Provides\ for\ better\ recommendations\ by\ indicating\ the\ time\ of\ day\ the\ request\ is\ being\ made.)=Timezone (Provides for better recommendations by indicating the time of day the request is being made.)
Time\ stamp=Time stamp
Toggle\ groups\ interface=Toggle groups interface

Trim\ all\ whitespace\ characters\ in\ the\ field\ content.=Trim all whitespace characters in the field content.

Trim\ whitespace\ characters=Trim whitespace characters

Try\ different\ encoding=Try different encoding

Unabbreviate\ journal\ names\ of\ the\ selected\ entries=Unabbreviate journal names of the selected entries
Unabbreviated\ %0\ journal\ names.=Unabbreviated %0 journal names.

Undo=Undo

Unknown\ BibTeX\ entries\:=Unknown BibTeX entries\:

unknown\ edit=unknown edit

Unknown\ export\ format=Unknown export format

untitled=untitled

Upgrade\ external\ PDF/PS\ links\ to\ use\ the\ '%0'\ field.=Upgrade external PDF/PS links to use the '%0' field.

usage=usage
Use\ autocompletion=Use autocompletion


Username=Username

Value\ cleared\ externally=Value cleared externally

Value\ set\ externally\:\ %0=Value set externally: %0

Verify\ that\ LyX\ is\ running\ and\ that\ the\ lyxpipe\ is\ valid.=Verify that LyX is running and that the lyxpipe is valid.

View=View
Vim\ server\ name=Vim server name

Warn\ about\ unresolved\ duplicates\ when\ closing\ inspection\ window=Warn about unresolved duplicates when closing inspection window

Warn\ before\ overwriting\ existing\ keys=Warn before overwriting existing keys

Warning=Warning

Warnings=Warnings

Warning\:\ You\ added\ field\ "%0"\ twice.\ Only\ one\ will\ be\ kept.=Warning: You added field "%0" twice. Only one will be kept.

web\ link=web link

What\ do\ you\ want\ to\ do?=What do you want to do?
Whatever\ option\ you\ choose,\ Mr.\ DLib\ may\ share\ its\ data\ with\ research\ partners\ to\ further\ improve\ recommendation\ quality\ as\ part\ of\ a\ 'living\ lab'.\ Mr.\ DLib\ may\ also\ release\ public\ datasets\ that\ may\ contain\ anonymized\ information\ about\ you\ and\ the\ recommendations\ (sensitive\ information\ such\ as\ metadata\ of\ your\ articles\ will\ be\ anonymised\ through\ e.g.\ hashing).\ Research\ partners\ are\ obliged\ to\ adhere\ to\ the\ same\ strict\ data\ protection\ policy\ as\ Mr.\ DLib.=Whatever option you choose, Mr. DLib may share its data with research partners to further improve recommendation quality as part of a 'living lab'. Mr. DLib may also release public datasets that may contain anonymized information about you and the recommendations (sensitive information such as metadata of your articles will be anonymised through e.g. hashing). Research partners are obliged to adhere to the same strict data protection policy as Mr. DLib.

Will\ write\ metadata\ to\ the\ PDFs\ linked\ from\ selected\ entries.=Will write metadata to the PDFs linked from selected entries.

Write\ BibTeXEntry\ as\ metadata\ to\ PDF.=Write BibTeXEntry as metadata to PDF.
Write\ metadata\ for\ all\ PDFs\ in\ current\ library?=Write metadata for all PDFs in current library?
Writing\ metadata\ for\ selected\ entries...=Writing metadata for selected entries...
Writing\ metadata...=Writing metadata...

Embed\ BibTeXEntry\ in\ PDF.=Embed BibTeXEntry in PDF.
File\ '%0'\ is\ write\ protected.=File '%0' is write protected.
Write\ BibTeXEntry\ as\ XMP\ metadata\ to\ PDF.=Write BibTeXEntry as XMP metadata to PDF.
Write\ BibTeXEntry\ metadata\ to\ PDF.=Write BibTeXEntry metadata to PDF.
Write\ metadata\ to\ PDF\ files=Write metadata to PDF files

XMP-annotated\ PDF=XMP-annotated PDF
XMP\ export\ privacy\ settings=XMP export privacy settings
XMP\ metadata=XMP metadata
You\ must\ restart\ JabRef\ for\ this\ to\ come\ into\ effect.=You must restart JabRef for this to come into effect.

The\ following\ fetchers\ are\ available\:=The following fetchers are available:
Could\ not\ find\ fetcher\ '%0'=Could not find fetcher '%0'
Running\ query\ '%0'\ with\ fetcher\ '%1'.=Running query '%0' with fetcher '%1'.
Invalid\ query.\ Check\ position\ %0.=Invalid query. Check position %0.
Invalid\ query\ element\ '%0'\ at\ position\ %1=Invalid query element '%0' at position %1

Move\ file=Move file
Rename\ file=Rename file

Move\ file\ to\ file\ directory\ and\ rename\ file=Move file to file directory and rename file

Could\ not\ move\ file\ '%0'.=Could not move file '%0'.
Could\ not\ find\ file\ '%0'.=Could not find file '%0'.
Number\ of\ entries\ successfully\ imported=Number of entries successfully imported
Error\ while\ fetching\ from\ %0=Error while fetching from %0

Citation\ key\ generator=Citation key generator
Unable\ to\ open\ link.=Unable to open link.
MIME\ type=MIME type

This\ feature\ lets\ new\ files\ be\ opened\ or\ imported\ into\ an\ already\ running\ instance\ of\ JabRef\ instead\ of\ opening\ a\ new\ instance.\ For\ instance,\ this\ is\ useful\ when\ you\ open\ a\ file\ in\ JabRef\ from\ your\ web\ browser.\ Note\ that\ this\ will\ prevent\ you\ from\ running\ more\ than\ one\ instance\ of\ JabRef\ at\ a\ time.=This feature lets new files be opened or imported into an already running instance of JabRef instead of opening a new instance. For instance, this is useful when you open a file in JabRef from your web browser. Note that this will prevent you from running more than one instance of JabRef at a time.
Run\ fetcher=Run fetcher

Line\ %0\:\ Found\ corrupted\ citation\ key\ %1.=Line %0: Found corrupted citation key %1.
Line\ %0\:\ Found\ corrupted\ citation\ key\ %1\ (contains\ whitespaces).=Line %0: Found corrupted citation key %1 (contains whitespaces).
Line\ %0\:\ Found\ corrupted\ citation\ key\ %1\ (comma\ missing).=Line %0: Found corrupted citation key %1 (comma missing).
No\ full\ text\ document\ found=No full text document found
Download\ from\ URL=Download from URL
Rename\ field=Rename field

Cannot\ use\ port\ %0\ for\ remote\ operation;\ another\ application\ may\ be\ using\ it.\ Try\ specifying\ another\ port.=Cannot use port %0 for remote operation; another application may be using it. Try specifying another port.

Looking\ for\ full\ text\ document...=Looking for full text document...
A\ local\ copy\ will\ be\ opened.=A local copy will be opened.
Error\ opening\ file\ '%0'.=Error opening file '%0'.

Formatter\ not\ found\:\ %0=Formatter not found: %0

Metadata\ change=Metadata change
The\ following\ metadata\ changed\:=The following metadata changed:

Unable\ to\ create\ backup=Unable to create backup
Move\ file\ to\ file\ directory=Move file to file directory
<b>All\ Entries</b>\ (this\ group\ cannot\ be\ edited\ or\ removed)=<b>All Entries</b> (this group cannot be edited or removed)
static\ group=static group
dynamic\ group=dynamic group
refines\ supergroup=refines supergroup
includes\ subgroups=includes subgroups
contains=contains

Optional\ fields\ 2=Optional fields 2
Waiting\ for\ save\ operation\ to\ finish=Waiting for save operation to finish
Waiting\ for\ background\ tasks\ to\ finish.\ Quit\ anyway?=Waiting for background tasks to finish. Quit anyway?

Find\ and\ remove\ duplicate\ citation\ keys=Find and remove duplicate citation keys
Expected\ syntax\ for\ --fetch\='<name\ of\ fetcher>\:<query>'=Expected syntax for --fetch='<name of fetcher>:<query>'
Duplicate\ citation\ key=Duplicate citation key


General\ file\ directory=General file directory
User-specific\ file\ directory=User-specific file directory
LaTeX\ file\ directory=LaTeX file directory

You\ must\ enter\ an\ integer\ value\ in\ the\ interval\ 1025-65535=You must enter an integer value in the interval 1025-65535
Autocomplete\ names\ in\ 'Firstname\ Lastname'\ format\ only=Autocomplete names in 'Firstname Lastname' format only
Autocomplete\ names\ in\ 'Lastname,\ Firstname'\ format\ only=Autocomplete names in 'Lastname, Firstname' format only
Autocomplete\ names\ in\ both\ formats=Autocomplete names in both formats
Send\ as\ email=Send as email
References=References
Sending\ of\ emails=Sending of emails
Subject\ for\ sending\ an\ email\ with\ references=Subject for sending an email with references
Automatically\ open\ folders\ of\ attached\ files=Automatically open folders of attached files
Error\ creating\ email=Error creating email
Entries\ added\ to\ an\ email=Entries added to an email
Custom\ applications=Custom applications
Please\ specify\ a\ file\ browser.=Please specify a file browser.
Please\ specify\ a\ terminal\ application.=Please specify a terminal application.
Use\ custom\ file\ browser=Use custom file browser
Use\ custom\ terminal\ emulator=Use custom terminal emulator
exportFormat=exportFormat
Output\ file\ missing=Output file missing
The\ output\ option\ depends\ on\ a\ valid\ input\ option.=The output option depends on a valid input option.
Linked\ file\ name\ conventions=Linked file name conventions
Filename\ format\ pattern=Filename format pattern
Additional\ parameters=Additional parameters
Cite\ selected\ entries\ between\ parenthesis=Cite selected entries between parenthesis
Cite\ selected\ entries\ with\ in-text\ citation=Cite selected entries with in-text citation
Cite\ special=Cite special
Extra\ information\ (e.g.\ page\ number)=Extra information (e.g. page number)
Manage\ citations=Manage citations
Problem\ modifying\ citation=Problem modifying citation
Problem\ collecting\ citations=Problem collecting citations
Citation=Citation
Connecting...=Connecting...
Select\ style=Select style
Journals=Journals
Cite=Cite
Cite\ in-text=Cite in-text
Insert\ empty\ citation=Insert empty citation
Merge\ citations=Merge citations
Manual\ connect=Manual connect
Select\ Writer\ document=Select Writer document
Sync\ OpenOffice/LibreOffice\ bibliography=Sync OpenOffice/LibreOffice bibliography
Select\ which\ open\ Writer\ document\ to\ work\ on=Select which open Writer document to work on
Connected\ to\ document=Connected to document

Could\ not\ connect\ to\ any\ Writer\ document.\ Please\ make\ sure\ a\ document\ is\ open\ before\ using\ the\ 'Select\ Writer\ document'\ button\ to\ connect\ to\ it.=Could not connect to any Writer document. Please make sure a document is open before using the 'Select Writer document' button to connect to it.

No\ Writer\ documents\ found=No Writer documents found

Insert\ a\ citation\ without\ text\ (the\ entry\ will\ appear\ in\ the\ reference\ list)=Insert a citation without text (the entry will appear in the reference list)
Cite\ selected\ entries\ with\ extra\ information=Cite selected entries with extra information
Ensure\ that\ the\ bibliography\ is\ up-to-date=Ensure that the bibliography is up-to-date

Your\ OpenOffice/LibreOffice\ document\ references\ the\ citation\ key\ '%0',\ which\ could\ not\ be\ found\ in\ your\ current\ library.=Your OpenOffice/LibreOffice document references the citation key '%0', which could not be found in your current library.

This\ operation\ requires\ a\ bibliography\ database.=This operation requires a bibliography database.

Your\ OpenOffice/LibreOffice\ document\ references\ at\ least\ %0\ citation\ keys\ which\ could\ not\ be\ found\ in\ your\ current\ library.\ Some\ of\ these\ are\ %1.=Your OpenOffice/LibreOffice document references at least %0 citation keys which could not be found in your current library. Some of these are %1.

Your\ OpenOffice/LibreOffice\ document\ references\ no\ citation\ keys\ which\ could\ also\ be\ found\ in\ your\ current\ library.=Your OpenOffice/LibreOffice document references no citation keys which could also be found in your current library.

Unable\ to\ synchronize\ bibliography=Unable to synchronize bibliography
Combine\ pairs\ of\ citations\ that\ are\ separated\ by\ spaces\ only=Combine pairs of citations that are separated by spaces only
Autodetection\ failed=Autodetection failed
Please\ wait...=Please wait...
Connection\ lost=Connection lost

Could\ not\ update\ bibliography=Could not update bibliography
Not\ connected\ to\ document=Not connected to document
Problem\ combining\ cite\ markers=Problem combining cite markers
Unable\ to\ reload\ style\ file=Unable to reload style file

Problem\ during\ separating\ cite\ markers=Problem during separating cite markers

Automatically\ sync\ bibliography\ when\ inserting\ citations=Automatically sync bibliography when inserting citations
Look\ up\ BibTeX\ entries\ in\ the\ active\ tab\ only=Look up BibTeX entries in the active tab only
Look\ up\ BibTeX\ entries\ in\ all\ open\ libraries=Look up BibTeX entries in all open libraries
Autodetecting\ paths...=Autodetecting paths...
Could\ not\ find\ OpenOffice/LibreOffice\ installation=Could not find OpenOffice/LibreOffice installation
Found\ more\ than\ one\ OpenOffice/LibreOffice\ executable.=Found more than one OpenOffice/LibreOffice executable.
Please\ choose\ which\ one\ to\ connect\ to\:=Please choose which one to connect to:
Choose\ OpenOffice/LibreOffice\ executable=Choose OpenOffice/LibreOffice executable
Select\ document=Select document
HTML\ list=HTML list
If\ possible,\ normalize\ this\ list\ of\ names\ to\ conform\ to\ standard\ BibTeX\ name\ formatting=If possible, normalize this list of names to conform to standard BibTeX name formatting
Could\ not\ open\ %0=Could not open %0
Unknown\ import\ format=Unknown import format
Style\ selection=Style selection
No\ valid\ style\ file\ defined=No valid style file defined
Choose\ pattern=Choose pattern
Search\ and\ store\ files\ relative\ to\ library\ file\ location=Search and store files relative to library file location
File\ directory=File directory
Could\ not\ run\ the\ gnuclient/emacsclient\ program.\ Make\ sure\ you\ have\ the\ emacsclient/gnuclient\ program\ installed\ and\ available\ in\ the\ PATH.=Could not run the gnuclient/emacsclient program. Make sure you have the emacsclient/gnuclient program installed and available in the PATH.
You\ must\ select\ either\ a\ valid\ style\ file,\ or\ use\ one\ of\ the\ default\ styles.=You must select either a valid style file, or use one of the default styles.

This\ feature\ generates\ a\ new\ library\ based\ on\ which\ entries\ are\ needed\ in\ an\ existing\ LaTeX\ document.=This feature generates a new library based on which entries are needed in an existing LaTeX document.

First\ select\ entries\ to\ clean\ up.=First select entries to clean up.
Cleanup\ entry=Cleanup entry
Autogenerate\ PDF\ Names=Autogenerate PDF Names
Auto-generating\ PDF-Names\ does\ not\ support\ undo.\ Continue?=Auto-generating PDF-Names does not support undo. Continue?

Use\ full\ firstname\ whenever\ possible=Use full firstname whenever possible
Use\ abbreviated\ firstname\ whenever\ possible=Use abbreviated firstname whenever possible
Use\ abbreviated\ and\ full\ firstname=Use abbreviated and full firstname
Name\ format=Name format
First\ names=First names
Cleanup\ entries=Cleanup entries
Automatically\ assign\ new\ entry\ to\ selected\ groups=Automatically assign new entry to selected groups
%0\ mode=%0 mode
Move\ DOIs\ from\ note\ and\ URL\ field\ to\ DOI\ field\ and\ remove\ http\ prefix=Move DOIs from note and URL field to DOI field and remove http prefix
Make\ paths\ of\ linked\ files\ relative\ (if\ possible)=Make paths of linked files relative (if possible)
Rename\ PDFs\ to\ given\ filename\ format\ pattern=Rename PDFs to given filename format pattern
Rename\ only\ PDFs\ having\ a\ relative\ path=Rename only PDFs having a relative path
Doing\ a\ cleanup\ for\ %0\ entries...=Doing a cleanup for %0 entries...
No\ entry\ needed\ a\ clean\ up=No entry needed a clean up
One\ entry\ needed\ a\ clean\ up=One entry needed a clean up
%0\ entries\ needed\ a\ clean\ up=%0 entries needed a clean up

Group\ tree\ could\ not\ be\ parsed.\ If\ you\ save\ the\ BibTeX\ library,\ all\ groups\ will\ be\ lost.=Group tree could not be parsed. If you save the BibTeX library, all groups will be lost.
Attach\ file=Attach file
Setting\ all\ preferences\ to\ default\ values.=Setting all preferences to default values.
Resetting\ preference\ key\ '%0'=Resetting preference key '%0'
Unable\ to\ clear\ preferences.=Unable to clear preferences.

Unselect\ all=Unselect all
Expand\ all=Expand all
Collapse\ all=Collapse all
Searches\ the\ selected\ directory\ for\ unlinked\ files.=Searches the selected directory for unlinked files.
Starts\ the\ import\ of\ BibTeX\ entries.=Starts the import of BibTeX entries.
Last\ edited\:=Last edited:
All\ time=All time
last\ edited=last edited
Last\ day=Last day
Last\ week=Last week
Last\ month=Last month
Last\ year=Last year
Sort\ by\:=Sort by:
Newest\ first=Newest first
Oldest\ first=Oldest first
Directory=Directory
Import\ result=Import result
Searching\ file\ system...=Searching file system...
Citation\ key\ patterns=Citation key patterns
Clear\ priority=Clear priority
Clear\ rank=Clear rank
Enable\ special\ fields=Enable special fields
One\ star=One star
Two\ stars=Two stars
Three\ stars=Three stars
Four\ stars=Four stars
Five\ stars=Five stars
Help\ on\ special\ fields=Help on special fields
Keywords\ of\ selected\ entries=Keywords of selected entries
Manage\ content\ selectors=Manage content selectors
Content\ selectors=Content selectors
Manage\ keywords=Manage keywords
No\ priority\ information=No priority information
No\ rank\ information=No rank information
Priority=Priority
Priority\ high=Priority high
Priority\ low=Priority low
Priority\ medium=Priority medium
Quality=Quality
Rank=Rank
Relevance=Relevance
Set\ priority\ to\ high=Set priority to high
Set\ priority\ to\ low=Set priority to low
Set\ priority\ to\ medium=Set priority to medium
Toggle\ relevance=Toggle relevance
Toggle\ quality\ assured=Toggle quality assured
Toggle\ print\ status=Toggle print status
Update\ keywords=Update keywords
Problem\ connecting=Problem connecting
Connection\ to\ OpenOffice/LibreOffice\ has\ been\ lost.\ Please\ make\ sure\ OpenOffice/LibreOffice\ is\ running,\ and\ try\ to\ reconnect.=Connection to OpenOffice/LibreOffice has been lost. Please make sure OpenOffice/LibreOffice is running, and try to reconnect.

JabRef\ will\ send\ at\ least\ one\ request\ per\ entry\ to\ a\ publisher.=JabRef will send at least one request per entry to a publisher.
Correct\ the\ entry,\ and\ reopen\ editor\ to\ display/edit\ source.=Correct the entry, and reopen editor to display/edit source.
Could\ not\ connect\ to\ running\ OpenOffice/LibreOffice.=Could not connect to running OpenOffice/LibreOffice.
Make\ sure\ you\ have\ installed\ OpenOffice/LibreOffice\ with\ Java\ support.=Make sure you have installed OpenOffice/LibreOffice with Java support.
If\ connecting\ manually,\ please\ verify\ program\ and\ library\ paths.=If connecting manually, please verify program and library paths.
Error\ message\:=Error message:
If\ a\ pasted\ or\ imported\ entry\ already\ has\ the\ field\ set,\ overwrite.=If a pasted or imported entry already has the field set, overwrite.
Not\ connected\ to\ any\ Writer\ document.\ Please\ make\ sure\ a\ document\ is\ open,\ and\ use\ the\ 'Select\ Writer\ document'\ button\ to\ connect\ to\ it.=Not connected to any Writer document. Please make sure a document is open, and use the 'Select Writer document' button to connect to it.
Removed\ all\ subgroups\ of\ group\ "%0".=Removed all subgroups of group "%0".
To\ disable\ the\ memory\ stick\ mode\ rename\ or\ remove\ the\ jabref.xml\ file\ in\ the\ same\ folder\ as\ JabRef.=To disable the memory stick mode rename or remove the jabref.xml file in the same folder as JabRef.
Unable\ to\ connect.\ One\ possible\ reason\ is\ that\ JabRef\ and\ OpenOffice/LibreOffice\ are\ not\ both\ running\ in\ either\ 32\ bit\ mode\ or\ 64\ bit\ mode.=Unable to connect. One possible reason is that JabRef and OpenOffice/LibreOffice are not both running in either 32 bit mode or 64 bit mode.
Delimiter(s)=Delimiter(s)
When\ downloading\ files,\ or\ moving\ linked\ files\ to\ the\ file\ directory,\ use\ the\ bib\ file\ location.=When downloading files, or moving linked files to the file directory, use the bib file location.

Canceled\ merging\ entries=Canceled merging entries

Merge\ entries=Merge entries
Merged\ entry=Merged entry
Merged\ entries=Merged entries
None=None
Parse=Parse
Result=Result
You\ have\ to\ choose\ exactly\ two\ entries\ to\ merge.=You have to choose exactly two entries to merge.

Add\ timestamp\ to\ modified\ entries\ (field\ "modificationdate")=Add timestamp to modified entries (field "modificationdate")
Add\ timestamp\ to\ new\ entries\ (field\ "creationdate")=Add timestamp to new entries (field "creationdate")
All\ key\ bindings\ will\ be\ reset\ to\ their\ defaults.=All key bindings will be reset to their defaults.

Automatically\ set\ file\ links=Automatically set file links
Finished\ automatically\ setting\ external\ links.=Finished automatically setting external links.
Changed\ %0\ entries.=Changed %0 entries.

Resetting\ all\ key\ bindings=Resetting all key bindings

Network=Network
Hostname=Hostname
Please\ specify\ a\ hostname=Please specify a hostname
Please\ specify\ a\ port=Please specify a port
Please\ specify\ a\ username=Please specify a username
Please\ specify\ a\ password=Please specify a password

Proxy\ configuration=Proxy configuration
Use\ custom\ proxy\ configuration=Use custom proxy configuration
Proxy\ requires\ authentication=Proxy requires authentication
Attention\:\ Password\ is\ stored\ in\ plain\ text\!=Attention: Password is stored in plain text!
Clear\ connection\ settings=Clear connection settings
Check\ Proxy\ Setting=Check Proxy Setting
Check\ connection=Check connection
Connection\ failed\!=Connection failed\!
Connection\ successful\!=Connection successful\!

SSL\ Configuration=SSL Configuration
SSL\ configuration\ changed=SSL configuration changed
SSL\ certificate\ file=SSL certificate file
Duplicate\ Certificates=Duplicate Certificates
You\ already\ added\ this\ certificate=You already added this certificate

Open\ folder=Open folder
Export\ sort\ order=Export sort order
Save\ sort\ order=Save sort order

Keep\ original\ order=Keep original order
Use\ current\ table\ sort\ order=Use current table sort order
Use\ specified\ order=Use specified order
Show\ extra\ columns=Show extra columns
Parsing\ error=Parsing error
illegal\ backslash\ expression=illegal backslash expression

Clear\ read\ status=Clear read status
Convert\ to\ biblatex\ format\ (for\ example,\ move\ the\ value\ of\ the\ 'journal'\ field\ to\ 'journaltitle')=Convert to biblatex format (for example, move the value of the 'journal' field to 'journaltitle')
Deprecated\ fields=Deprecated fields
No\ read\ status\ information=No read status information
Printed=Printed
Read\ status=Read status
Read\ status\ read=Read status read
Read\ status\ skimmed=Read status skimmed
Save\ selected\ as\ plain\ BibTeX...=Save selected as plain BibTeX...
Set\ read\ status\ to\ read=Set read status to read
Set\ read\ status\ to\ skimmed=Set read status to skimmed
Show\ deprecated\ BibTeX\ fields=Show deprecated BibTeX fields

Opens\ JabRef's\ GitHub\ page=Opens JabRef's GitHub page
Opens\ JabRef's\ Twitter\ page=Opens JabRef's Twitter page
Opens\ JabRef's\ Facebook\ page=Opens JabRef's Facebook page
Opens\ JabRef's\ blog=Opens JabRef's blog
Opens\ JabRef's\ website=Opens JabRef's website

Could\ not\ open\ browser.=Could not open browser.
Please\ open\ %0\ manually.=Please open %0 manually.
The\ link\ has\ been\ copied\ to\ the\ clipboard.=The link has been copied to the clipboard.

Open\ %0\ file=Open %0 file
Could\ not\ detect\ terminal\ automatically.\ Please\ define\ a\ custom\ terminal\ in\ the\ preferences.=Could not detect terminal automatically. Please define a custom terminal in the preferences.

Cannot\ delete\ file=Cannot delete file
File\ permission\ error=File permission error
JabRef\ does\ not\ have\ permission\ to\ access\ %s=JabRef does not have permission to access %s
Path\ to\ %0=Path to %0
Convert=Convert
Normalize\ to\ BibTeX\ name\ format=Normalize to BibTeX name format
Help\ on\ Name\ Formatting=Help on Name Formatting

Add\ new\ file\ type=Add new file type

Original\ entry=Original entry
No\ information\ added=No information added
Select\ at\ least\ one\ entry\ to\ manage\ keywords.=Select at least one entry to manage keywords.
OpenDocument\ text=OpenDocument text
OpenDocument\ spreadsheet=OpenDocument spreadsheet
OpenDocument\ presentation=OpenDocument presentation
%0\ image=%0 image
Added\ entry\ '%0'=Added entry '%0'
Added\ entry=Added entry
Modified\ entry\ '%0'=Modified entry '%0'
Modified\ entry=Modified entry
Deleted\ entry\ '%0'=Deleted entry '%0'
Deleted\ entry=Deleted entry
Modified\ groups\ tree=Modified groups tree
Removed\ all\ groups=Removed all groups
%0.\ Accepting\ the\ change\ replaces\ the\ complete\ groups\ tree\ with\ the\ externally\ modified\ groups\ tree.=%0. Accepting the change replaces the complete groups tree with the externally modified groups tree.
Select\ export\ format=Select export format
Return\ to\ library=Return to library
On\ JabRef=On JabRef
Could\ not\ connect\ to\ %0=Could not connect to %0
Warning\:\ %0\ out\ of\ %1\ entries\ have\ undefined\ title.=Warning: %0 out of %1 entries have undefined title.
Warning\:\ %0\ out\ of\ %1\ entries\ have\ undefined\ citation\ key.=Warning: %0 out of %1 entries have undefined citation key.
Warning\:\ %0\ out\ of\ %1\ entries\ have\ undefined\ DOIs.=Warning: %0 out of %1 entries have undefined DOIs.
Really\ delete\ the\ selected\ entry?=Really delete the selected entry?
Really\ delete\ the\ %0\ selected\ entries?=Really delete the %0 selected entries?
Keep\ merged\ entry\ only=Keep merged entry only
Keep\ left=Keep left
Keep\ right=Keep right
Old\ entry=Old entry
From\ import=From import
From\ DOI=From DOI
No\ problems\ found.=No problems found.
Save\ changes=Save changes
Discard\ changes=Discard changes
Library\ '%0'\ has\ changed.=Library '%0' has changed.
Print\ entry\ preview=Print entry preview

Invalid\ DOI\:\ '%0'.=Invalid DOI: '%0'.
Same\ DOI\ used\ in\ multiple\ entries=Same DOI used in multiple entries
should\ start\ with\ a\ name=should start with a name
should\ end\ with\ a\ name=should end with a name
unexpected\ closing\ curly\ bracket=unexpected closing curly bracket
unexpected\ opening\ curly\ bracket=unexpected opening curly bracket
capital\ letters\ are\ not\ masked\ using\ curly\ brackets\ {}=capital letters are not masked using curly brackets {}
should\ contain\ a\ four\ digit\ number=should contain a four digit number
should\ contain\ a\ valid\ page\ number\ range=should contain a valid page number range

Unable\ to\ autodetect\ OpenOffice/LibreOffice\ installation.\ Please\ choose\ the\ installation\ directory\ manually.=Unable to autodetect OpenOffice/LibreOffice installation. Please choose the installation directory manually.

Close\ library=Close library
Entry\ editor,\ next\ entry=Entry editor, next entry
Entry\ editor,\ next\ panel=Entry editor, next panel
Entry\ editor,\ next\ panel\ 2=Entry editor, next panel 2
Entry\ editor,\ previous\ entry=Entry editor, previous entry
Entry\ editor,\ previous\ panel=Entry editor, previous panel
Entry\ editor,\ previous\ panel\ 2=Entry editor, previous panel 2
File\ list\ editor,\ move\ entry\ down=File list editor, move entry down
File\ list\ editor,\ move\ entry\ up=File list editor, move entry up
Focus\ entry\ table=Focus entry table
Import\ into\ current\ library=Import into current library
Import\ into\ new\ library=Import into new library
New\ article=New article
New\ book=New book
New\ entry=New entry
New\ inbook=New inbook
New\ mastersthesis=New mastersthesis
New\ phdthesis=New phdthesis
New\ proceedings=New proceedings
New\ unpublished=New unpublished
Preamble\ editor,\ store\ changes=Preamble editor, store changes
Push\ to\ application=Push to application
Refresh\ OpenOffice/LibreOffice=Refresh OpenOffice/LibreOffice
Resolve\ duplicate\ citation\ keys=Resolve duplicate citation keys
Save\ all=Save all
String\ dialog,\ add\ string=String dialog, add string
String\ dialog,\ remove\ string=String dialog, remove string
Synchronize\ files=Synchronize files
Unabbreviate=Unabbreviate
should\ contain\ a\ protocol=should contain a protocol
Copy\ preview=Copy preview
Copy\ selection=Copy selection
Automatically\ setting\ file\ links=Automatically setting file links
Regenerating\ citation\ keys\ according\ to\ metadata=Regenerating citation keys according to metadata
Regenerate\ all\ keys\ for\ the\ entries\ in\ a\ BibTeX\ file=Regenerate all keys for the entries in a BibTeX file
Show\ debug\ level\ messages=Show debug level messages
Default\ library\ mode=Default library mode
Show\ only\ preferences\ deviating\ from\ their\ default\ value=Show only preferences deviating from their default value
default=default
key=key
type=type
value=value
Show\ preferences=Show preferences
Save\ actions=Save actions
Convert\ to\ BibTeX\ format\ (for\ example,\ move\ the\ value\ of\ the\ 'journaltitle'\ field\ to\ 'journal')=Convert to BibTeX format (for example, move the value of the 'journaltitle' field to 'journal')

Other\ fields=Other fields
Show\ remaining\ fields=Show remaining fields

link\ should\ refer\ to\ a\ correct\ file\ path=link should refer to a correct file path
abbreviation\ detected=abbreviation detected
wrong\ entry\ type\ as\ proceedings\ has\ page\ numbers=wrong entry type as proceedings has page numbers
Abbreviate\ journal\ names=Abbreviate journal names
Abbreviating...=Abbreviating...
Abbreviation\ '%0'\ for\ journal\ '%1'\ already\ defined.=Abbreviation '%0' for journal '%1' already defined.
Abbreviation\ cannot\ be\ empty=Abbreviation cannot be empty
Duplicated\ Journal\ Abbreviation=Duplicated Journal Abbreviation
Duplicated\ Journal\ File=Duplicated Journal File
Error\ Occurred=Error Occurred
Journal\ file\ %s\ already\ added=Journal file %s already added
Name\ cannot\ be\ empty=Name cannot be empty

Display\ keywords\ appearing\ in\ ALL\ entries=Display keywords appearing in ALL entries
Display\ keywords\ appearing\ in\ ANY\ entry=Display keywords appearing in ANY entry
None\ of\ the\ selected\ entries\ have\ titles.=None of the selected entries have titles.
None\ of\ the\ selected\ entries\ have\ citation\ keys.=None of the selected entries have citation keys.
None\ of\ the\ selected\ entries\ have\ DOIs.=None of the selected entries have DOIs.
Unabbreviate\ journal\ names=Unabbreviate journal names
Unabbreviating...=Unabbreviating...
Usage=Usage


Adds\ {}\ brackets\ around\ acronyms,\ month\ names\ and\ countries\ to\ preserve\ their\ case.=Adds {} brackets around acronyms, month names and countries to preserve their case.
Are\ you\ sure\ you\ want\ to\ reset\ all\ settings\ to\ default\ values?=Are you sure you want to reset all settings to default values?
Reset\ preferences=Reset preferences
Ill-formed\ entrytype\ comment\ in\ BIB\ file=Ill-formed entrytype comment in BIB file

Move\ linked\ files\ to\ default\ file\ directory\ %0=Move linked files to default file directory %0

Do\ you\ still\ want\ to\ continue?=Do you still want to continue?
Internal\ style=Internal style
Add\ style\ file=Add style file
Current\ style\ is\ '%0'=Current style is '%0'
Remove\ style=Remove style
You\ must\ select\ a\ valid\ style\ file.\ Your\ style\ is\ probably\ missing\ a\ line\ for\ the\ type\ "default".=You must select a valid style file. Your style is probably missing a line for the type "default".
Invalid\ style\ selected=Invalid style selected

Reload=Reload

Capitalize=Capitalize
Capitalize\ all\ words,\ but\ converts\ articles,\ prepositions,\ and\ conjunctions\ to\ lower\ case.=Capitalize all words, but converts articles, prepositions, and conjunctions to lower case.
Capitalize\ the\ first\ word,\ changes\ other\ words\ to\ lower\ case.=Capitalize the first word, changes other words to lower case.
Changes\ all\ letters\ to\ lower\ case.=Changes all letters to lower case.
Changes\ all\ letters\ to\ upper\ case.=Changes all letters to upper case.
Changes\ the\ first\ letter\ of\ all\ words\ to\ capital\ case\ and\ the\ remaining\ letters\ to\ lower\ case.=Changes the first letter of all words to capital case and the remaining letters to lower case.
Cleans\ up\ LaTeX\ code.=Cleans up LaTeX code.
Converts\ HTML\ code\ to\ LaTeX\ code.=Converts HTML code to LaTeX code.
HTML\ to\ Unicode=HTML to Unicode
Converts\ HTML\ code\ to\ Unicode.=Converts HTML code to Unicode.
Converts\ LaTeX\ encoding\ to\ Unicode\ characters.=Converts LaTeX encoding to Unicode characters.
Converts\ Unicode\ characters\ to\ LaTeX\ encoding.=Converts Unicode characters to LaTeX encoding.
Converts\ ordinals\ to\ LaTeX\ superscripts.=Converts ordinals to LaTeX superscripts.
Converts\ units\ to\ LaTeX\ formatting.=Converts units to LaTeX formatting.
HTML\ to\ LaTeX=HTML to LaTeX
LaTeX\ cleanup=LaTeX cleanup
LaTeX\ to\ Unicode=LaTeX to Unicode
Lower\ case=Lower case
Minify\ list\ of\ person\ names=Minify list of person names
Normalize\ date=Normalize date
Normalize\ en\ dashes=Normalize en dashes
Normalize\ month=Normalize month
Normalize\ month\ to\ BibTeX\ standard\ abbreviation.=Normalize month to BibTeX standard abbreviation.
Normalize\ names\ of\ persons=Normalize names of persons
Normalize\ page\ numbers=Normalize page numbers
Normalize\ pages\ to\ BibTeX\ standard.=Normalize pages to BibTeX standard.
Normalizes\ lists\ of\ persons\ to\ the\ BibTeX\ standard.=Normalizes lists of persons to the BibTeX standard.
Normalizes\ the\ date\ to\ ISO\ date\ format.=Normalizes the date to ISO date format.
Normalizes\ the\ en\ dashes.=Normalizes the en dashes.
Ordinals\ to\ LaTeX\ superscript=Ordinals to LaTeX superscript
Protect\ terms=Protect terms
Add\ enclosing\ braces=Add enclosing braces
Add\ braces\ encapsulating\ the\ complete\ field\ content.=Add braces encapsulating the complete field content.
Remove\ enclosing\ braces=Remove enclosing braces
Removes\ braces\ encapsulating\ the\ complete\ field\ content.=Removes braces encapsulating the complete field content.
Removes\ all\ balanced\ {}\ braces\ around\ words.=Removes all balanced {} braces around words.
Shorten\ DOI=Shorten DOI
Shortens\ DOI\ to\ more\ human\ readable\ form.=Shortens DOI to more human readable form.
Sentence\ case=Sentence case
Shortens\ lists\ of\ persons\ if\ there\ are\ more\ than\ 2\ persons\ to\ "et\ al.".=Shortens lists of persons if there are more than 2 persons to "et al.".
Title\ case=Title case
Unicode\ to\ LaTeX=Unicode to LaTeX
Units\ to\ LaTeX=Units to LaTeX
Upper\ case=Upper case
Does\ nothing.=Does nothing.
Identity=Identity
Clears\ the\ field\ completely.=Clears the field completely.
Directory\ not\ found=Directory not found
Main\ file\ directory\ not\ set.\ Check\ the\ preferences\ (linked\ files)\ or\ the\ library\ properties.=Main file directory not set. Check the preferences (linked files) or the library properties.
This\ operation\ requires\ exactly\ one\ item\ to\ be\ selected.=This operation requires exactly one item to be selected.
Opening\ large\ number\ of\ files=Opening large number of files
You\ are\ about\ to\ open\ %0\ files.\ Continue?=You are about to open %0 files. Continue?
Continue=Continue
Importing\ in\ %0\ format=Importing in %0 format
Female\ name=Female name
Female\ names=Female names
Male\ name=Male name
Male\ names=Male names
Mixed\ names=Mixed names
Neuter\ name=Neuter name
Neuter\ names=Neuter names

Determined\ %0\ for\ %1\ entries=Determined %0 for %1 entries
Look\ up\ %0=Look up %0
Looking\ up\ %0...\ -\ entry\ %1\ out\ of\ %2\ -\ found\ %3=Looking up %0... - entry %1 out of %2 - found %3

Audio\ CD=Audio CD
British\ patent=British patent
British\ patent\ request=British patent request
Candidate\ thesis=Candidate thesis
Collaborator=Collaborator
Column=Column
Compiler=Compiler
Continuator=Continuator
Data\ CD=Data CD
Editor=Editor
European\ patent=European patent
European\ patent\ request=European patent request
Founder=Founder
French\ patent=French patent
French\ patent\ request=French patent request
German\ patent=German patent
German\ patent\ request=German patent request
Line=Line
Master's\ thesis=Master's thesis
Page=Page
Paragraph=Paragraph
Patent=Patent
Patent\ request=Patent request
PhD\ thesis=PhD thesis
Redactor=Redactor
Research\ report=Research report
Reviser=Reviser
Section=Section
Software=Software
Technical\ report=Technical report
U.S.\ patent=U.S. patent
U.S.\ patent\ request=U.S. patent request
Verse=Verse

change\ entries\ of\ group=change entries of group
odd\ number\ of\ unescaped\ '\#'=odd number of unescaped '#'

Show\ diff=Show diff
Copy\ Version=Copy Version
Maintainers=Maintainers
Contributors=Contributors
License=License
JabRef\ would\ not\ have\ been\ possible\ without\ the\ help\ of\ our\ contributors.=JabRef would not have been possible without the help of our contributors.

HTML\ encoded\ character\ found=HTML encoded character found
booktitle\ ends\ with\ 'conference\ on'=booktitle ends with 'conference on'

incorrect\ control\ digit=incorrect control digit
incorrect\ format=incorrect format
Copied\ version\ to\ clipboard=Copied version to clipboard

Citation\ key=Citation key
Message=Message


MathSciNet\ Review=MathSciNet Review
Reset\ Bindings=Reset Bindings

Decryption\ not\ supported.=Decryption not supported.

Cleared\ '%0'\ for\ %1\ entries=Cleared '%0' for %1 entries
Set\ '%0'\ to\ '%1'\ for\ %2\ entries=Set '%0' to '%1' for %2 entries
Toggled\ '%0'\ for\ %1\ entries=Toggled '%0' for %1 entries

Check\ for\ updates=Check for updates
Download\ update=Download update
New\ version\ available=New version available
Installed\ version=Installed version
Remind\ me\ later=Remind me later
Ignore\ this\ update=Ignore this update
Could\ not\ connect\ to\ the\ update\ server.=Could not connect to the update server.
Please\ try\ again\ later\ and/or\ check\ your\ network\ connection.=Please try again later and/or check your network connection.
To\ see\ what\ is\ new\ view\ the\ changelog.=To see what is new view the changelog.
A\ new\ version\ of\ JabRef\ has\ been\ released.=A new version of JabRef has been released.
JabRef\ is\ up-to-date.=JabRef is up-to-date.
Latest\ version=Latest version
Online\ help\ forum=Online help forum
Custom=Custom

Export\ cited=Export cited
Unable\ to\ generate\ new\ library=Unable to generate new library

The\ cursor\ is\ in\ a\ protected\ area.=The cursor is in a protected area.
JabRefException=JabRefException
No\ bibliography\ database\ is\ open\ for\ citation.=No bibliography database is open for citation.

No\ database\ is\ open\ for\ updating\ citation\ markers\ after\ citing.=No database is open for updating citation markers after citing.

No\ bibliography\ entries\ are\ selected\ for\ citation.=No bibliography entries are selected for citation.
No\ bibliography\ style\ is\ selected\ for\ citation.=No bibliography style is selected for citation.
No\ database=No database

No\ entries\ selected\ for\ citation=No entries selected for citation
Open\ one\ before\ citing.=Open one before citing.

Select\ one\ before\ citing.=Select one before citing.
Select\ some\ before\ citing.=Select some before citing.

Found\ identical\ ranges=Found identical ranges
Found\ overlapping\ ranges=Found overlapping ranges
Found\ touching\ ranges=Found touching ranges

Note\:\ Use\ the\ placeholder\ %DIR%\ for\ the\ location\ of\ the\ opened\ library\ file.=Note: Use the placeholder %DIR% for the location of the opened library file.
Error\ occured\ while\ executing\ the\ command\ \"%0\".=Error occured while executing the command \"%0\".
Reformat\ ISSN=Reformat ISSN

Countries\ and\ territories\ in\ English=Countries and territories in English
Electrical\ engineering\ terms=Electrical engineering terms
Enabled=Enabled
Internal\ list=Internal list
Protected\ terms\ files=Protected terms files
Months\ and\ weekdays\ in\ English=Months and weekdays in English
The\ text\ after\ the\ last\ line\ starting\ with\ \#\ will\ be\ used=The text after the last line starting with # will be used
Add\ protected\ terms\ file=Add protected terms file
Are\ you\ sure\ you\ want\ to\ remove\ the\ protected\ terms\ file?=Are you sure you want to remove the protected terms file?
Remove\ protected\ terms\ file=Remove protected terms file
Add\ selected\ text\ to\ list=Add selected text to list
Add\ {}\ around\ selected\ text=Add {} around selected text
Format\ field=Format field
New\ protected\ terms\ file=New protected terms file
change\ field\ %0\ of\ entry\ %1\ from\ %2\ to\ %3=change field %0 of entry %1 from %2 to %3
change\ key\ from\ %0\ to\ %1=change key from %0 to %1
change\ string\ content\ %0\ to\ %1=change string content %0 to %1
change\ string\ name\ %0\ to\ %1=change string name %0 to %1
change\ type\ of\ entry\ %0\ from\ %1\ to\ %2=change type of entry %0 from %1 to %2
insert\ entry\ %0=insert entry %0
insert\ string\ %0=insert string %0
remove\ entries=remove entries
remove\ entry\ %0=remove entry %0
remove\ string\ %0=remove string %0
undefined=undefined
Cannot\ get\ info\ based\ on\ given\ %0\:\ %1=Cannot get info based on given %0: %1
Get\ bibliographic\ data\ from\ %0=Get bibliographic data from %0
No\ %0\ found=No %0 found
Entry\ from\ %0=Entry from %0
Merge\ entry\ with\ %0\ information=Merge entry with %0 information
Updated\ entry\ with\ info\ from\ %0=Updated entry with info from %0

Add\ new\ list=Add new list
Open\ existing\ list=Open existing list
Remove\ list=Remove list
Add\ abbreviation=Add abbreviation
Full\ journal\ name=Full journal name
Abbreviation\ name=Abbreviation name
Shortest\ unique\ abbreviation=Shortest unique abbreviation

No\ abbreviation\ files\ loaded=No abbreviation files loaded

Loading\ built\ in\ lists=Loading built in lists

JabRef\ built\ in\ list=JabRef built in list

Event\ log=Event log
We\ now\ give\ you\ insight\ into\ the\ inner\ workings\ of\ JabRef\'s\ internals.\ This\ information\ might\ be\ helpful\ to\ diagnose\ the\ root\ cause\ of\ a\ problem.\ Please\ feel\ free\ to\ inform\ the\ developers\ about\ an\ issue.=We now give you insight into the inner workings of JabRef\'s internals. This information might be helpful to diagnose the root cause of a problem. Please feel free to inform the developers about an issue.
Log\ copied\ to\ clipboard.=Log copied to clipboard.
Copy\ Log=Copy Log
Clear\ Log=Clear Log
Report\ Issue=Report Issue
Issue\ on\ GitHub\ successfully\ reported.=Issue on GitHub successfully reported.
Issue\ report\ successful=Issue report successful
Your\ issue\ was\ reported\ in\ your\ browser.=Your issue was reported in your browser.
The\ log\ and\ exception\ information\ was\ copied\ to\ your\ clipboard.=The log and exception information was copied to your clipboard.
Please\ paste\ this\ information\ (with\ Ctrl+V)\ in\ the\ issue\ description.=Please paste this information (with Ctrl+V) in the issue description.
Last\ notification=Last notification
Check\ the\ event\ log\ to\ see\ all\ notifications=Check the event log to see all notifications

Host=Host
Port=Port
Library=Library
User=User
Connect=Connect
Connection\ error=Connection error
Connection\ to\ %0\ server\ established.=Connection to %0 server established.
There\ are\ connection\ issues\ with\ a\ JabRef\ server.\ Detailed\ information\:\ %0.=There are connection issues with a JabRef server. Detailed information: %0.
Required\ field\ "%0"\ is\ empty.=Required field "%0" is empty.
%0\ driver\ not\ available.=%0 driver not available.
The\ connection\ to\ the\ server\ has\ been\ terminated.=The connection to the server has been terminated.
Reconnect=Reconnect
Work\ offline=Work offline
Working\ offline.=Working offline.
Update\ refused.=Update refused.
Update\ refused=Update refused
Update\ could\ not\ be\ performed\ due\ to\ existing\ change\ conflicts.=Update could not be performed due to existing change conflicts.
You\ are\ not\ working\ on\ the\ newest\ version\ of\ BibEntry.=You are not working on the newest version of BibEntry.
Local\ version\:\ %0=Local version: %0
Shared\ version\:\ %0=Shared version: %0
Press\ "Merge\ entries"\ to\ merge\ the\ changes\ and\ resolve\ this\ problem.=Press "Merge entries" to merge the changes and resolve this problem.
Canceling\ this\ operation\ will\ leave\ your\ changes\ unsynchronized.=Canceling this operation will leave your changes unsynchronized.
Shared\ entry\ is\ no\ longer\ present=Shared entry is no longer present
The\ entry\ you\ currently\ work\ on\ has\ been\ deleted\ on\ the\ shared\ side.=The entry you currently work on has been deleted on the shared side.
You\ can\ restore\ the\ entry\ using\ the\ "Undo"\ operation.=You can restore the entry using the "Undo" operation.
You\ are\ already\ connected\ to\ a\ database\ using\ entered\ connection\ details.=You are already connected to a database using entered connection details.

Cannot\ cite\ entries\ without\ citation\ keys.\ Generate\ keys\ now?=Cannot cite entries without citation keys. Generate keys now?
New\ technical\ report=New technical report

%0\ file=%0 file
Custom\ layout\ file=Custom layout file
Protected\ terms\ file=Protected terms file
Style\ file=Style file

Open\ OpenOffice/LibreOffice\ connection=Open OpenOffice/LibreOffice connection
Non-ASCII\ encoded\ character\ found=Non-ASCII encoded character found
Non-UTF-8\ encoded\ field\ found=Non-UTF-8 encoded field found
Toggle\ web\ search\ interface=Toggle web search interface

Migration\ help\ information=Migration help information
Entered\ database\ has\ obsolete\ structure\ and\ is\ no\ longer\ supported.=Entered database has obsolete structure and is no longer supported.
However,\ a\ new\ database\ was\ created\ alongside\ the\ pre-3.6\ one.=However, a new database was created alongside the pre-3.6 one.
Opens\ a\ link\ where\ the\ current\ development\ version\ can\ be\ downloaded=Opens a link where the current development version can be downloaded
See\ what\ has\ been\ changed\ in\ the\ JabRef\ versions=See what has been changed in the JabRef versions
Referenced\ citation\ key\ does\ not\ exist=Referenced citation key does not exist
Full\ text\ document\ for\ entry\ %0\ already\ linked.=Full text document for entry %0 already linked.
Download\ full\ text\ documents=Download full text documents
You\ are\ about\ to\ download\ full\ text\ documents\ for\ %0\ entries.=You are about to download full text documents for %0 entries.
last\ four\ nonpunctuation\ characters\ should\ be\ numerals=last four nonpunctuation characters should be numerals

Author=Author
Date=Date
File\ annotations=File annotations
Show\ file\ annotations=Show file annotations
shared=shared
should\ contain\ an\ integer\ or\ a\ literal=should contain an integer or a literal
should\ have\ the\ first\ letter\ capitalized=should have the first letter capitalized
edition\ of\ book\ reported\ as\ just\ 1=edition of book reported as just 1
no\ integer\ as\ values\ for\ edition\ allowed=no integer as values for edition allowed
Tools=Tools
What\'s\ new\ in\ this\ version?=What\'s new in this version?
Want\ to\ help?=Want to help?
Make\ a\ donation=Make a donation
get\ involved=get involved
Used\ libraries=Used libraries
Existing\ file=Existing file

ID=ID
ID\ type=ID type
Fetcher\ '%0'\ did\ not\ find\ an\ entry\ for\ id\ '%1'.=Fetcher '%0' did not find an entry for id '%1'.

Select\ first\ entry=Select first entry
Select\ last\ entry=Select last entry

Invalid\ ISBN\:\ '%0'.=Invalid ISBN: '%0'.
should\ be\ an\ integer\ or\ normalized=should be an integer or normalized
should\ be\ normalized=should be normalized

biblatex\ field\ only=biblatex field only

Error\ while\ generating\ fetch\ URL=Error while generating fetch URL
Error\ while\ parsing\ ID\ list=Error while parsing ID list
Unable\ to\ get\ PubMed\ IDs=Unable to get PubMed IDs
Backup\ found=Backup found
A\ backup\ file\ for\ '%0'\ was\ found\ at\ '%1'.=A backup file for '%0' was found at '%1'.
This\ could\ indicate\ that\ JabRef\ did\ not\ shut\ down\ cleanly\ last\ time\ the\ file\ was\ used.=This could indicate that JabRef did not shut down cleanly last time the file was used.
Do\ you\ want\ to\ recover\ the\ library\ from\ the\ backup\ file?=Do you want to recover the library from the backup file?

Show\ 'Related\ Articles'\ tab=Show 'Related Articles' tab
This\ might\ be\ caused\ by\ reaching\ the\ traffic\ limitation\ of\ Google\ Scholar\ (see\ 'Help'\ for\ details).=This might be caused by reaching the traffic limitation of Google Scholar (see 'Help' for details).

Could\ not\ open\ website.=Could not open website.
Problem\ downloading\ from\ %1=Problem downloading from %1

File\ directory\ pattern=File directory pattern
Update\ with\ bibliographic\ information\ from\ the\ web=Update with bibliographic information from the web

Could\ not\ find\ any\ bibliographic\ information.=Could not find any bibliographic information.
Citation\ key\ deviates\ from\ generated\ key=Citation key deviates from generated key
DOI\ %0\ is\ invalid=DOI %0 is invalid

Select\ all\ customized\ types\ to\ be\ stored\ in\ local\ preferences\:=Select all customized types to be stored in local preferences\:
Different\ customization,\ current\ settings\ will\ be\ overwritten=Different customization, current settings will be overwritten

Entry\ type\ %0\ is\ only\ defined\ for\ Biblatex\ but\ not\ for\ BibTeX=Entry type %0 is only defined for Biblatex but not for BibTeX

Copied\ %0\ citations.=Copied %0 citations.

journal\ not\ found\ in\ abbreviation\ list=journal not found in abbreviation list
Unhandled\ exception\ occurred.=Unhandled exception occurred.

strings\ included=strings included
Escape\ underscores=Escape underscores
Color=Color
Please\ also\ add\ all\ steps\ to\ reproduce\ this\ issue,\ if\ possible.=Please also add all steps to reproduce this issue, if possible.
Fit\ width=Fit width
Fit\ a\ single\ page=Fit a single page
Zoom\ in=Zoom in
Zoom\ out=Zoom out
Previous\ page=Previous page
Next\ page=Next page
Document\ viewer=Document viewer
Live=Live
Locked=Locked
Show\ the\ document\ of\ the\ currently\ selected\ entry.=Show the document of the currently selected entry.
Show\ this\ document\ until\ unlocked.=Show this document until unlocked.
Set\ current\ user\ name\ as\ owner.=Set current user name as owner.

Collect\ and\ share\ telemetry\ data\ to\ help\ improve\ JabRef=Collect and share telemetry data to help improve JabRef
Don't\ share=Don't share
Share\ anonymous\ statistics=Share anonymous statistics
Telemetry\:\ Help\ make\ JabRef\ better=Telemetry: Help make JabRef better
To\ improve\ the\ user\ experience,\ we\ would\ like\ to\ collect\ anonymous\ statistics\ on\ the\ features\ you\ use.\ We\ will\ only\ record\ what\ features\ you\ access\ and\ how\ often\ you\ do\ it.\ We\ will\ neither\ collect\ any\ personal\ data\ nor\ the\ content\ of\ bibliographic\ items.\ If\ you\ choose\ to\ allow\ data\ collection,\ you\ can\ later\ disable\ it\ via\ Options\ ->\ Preferences\ ->\ General.=To improve the user experience, we would like to collect anonymous statistics on the features you use. We will only record what features you access and how often you do it. We will neither collect any personal data nor the content of bibliographic items. If you choose to allow data collection, you can later disable it via Options -> Preferences -> General.
This\ file\ was\ found\ automatically.\ Do\ you\ want\ to\ link\ it\ to\ this\ entry?=This file was found automatically. Do you want to link it to this entry?
Names\ are\ not\ in\ the\ standard\ %0\ format.=Names are not in the standard %0 format.

Delete\ the\ selected\ file\ permanently\ from\ disk,\ or\ just\ remove\ the\ file\ from\ the\ entry?\ Pressing\ Delete\ will\ delete\ the\ file\ permanently\ from\ disk.=Delete the selected file permanently from disk, or just remove the file from the entry? Pressing Delete will delete the file permanently from disk.
Delete\ '%0'=Delete '%0'
Delete\ from\ disk=Delete from disk
Remove\ from\ entry=Remove from entry
There\ exists\ already\ a\ group\ with\ the\ same\ name.=There exists already a group with the same name.
If\ you\ use\ it,\ it\ will\ inherit\ all\ entries\ from\ this\ other\ group.=If you use it, it will inherit all entries from this other group.

Copy\ linked\ file=Copy linked file
Copy\ linked\ file\ to\ folder...=Copy linked file to folder...
Could\ not\ copy\ file\ to\ %0,\ maybe\ the\ file\ is\ already\ existing?=Could not copy file to %0, maybe the file is already existing?
Successfully\ copied\ file\ to\ %0.=Successfully copied file to %0.
Could\ not\ resolve\ the\ file\ %0=Could not resolve the file %0

Copy\ linked\ files\ to\ folder...=Copy linked files to folder...
Copied\ file\ successfully=Copied file successfully
Copying\ files...=Copying files...
Copying\ file\ %0\ of\ entry\ %1=Copying file %0 of entry %1
Finished\ copying=Finished copying
Could\ not\ copy\ file=Could not copy file
Copied\ %0\ files\ of\ %1\ sucessfully\ to\ %2=Copied %0 files of %1 sucessfully to %2
Rename\ failed=Rename failed
JabRef\ cannot\ access\ the\ file\ because\ it\ is\ being\ used\ by\ another\ process.=JabRef cannot access the file because it is being used by another process.
Show\ console\ output\ (only\ when\ the\ launcher\ is\ used)=Show console output (only when the launcher is used)

Remove\ line\ breaks=Remove line breaks
Removes\ all\ line\ breaks\ in\ the\ field\ content.=Removes all line breaks in the field content.
Checking\ integrity...=Checking integrity...

Remove\ hyphenated\ line\ breaks=Remove hyphenated line breaks
Removes\ all\ hyphenated\ line\ breaks\ in\ the\ field\ content.=Removes all hyphenated line breaks in the field content.

Could\ not\ retrieve\ entry\ data\ from\ '%0'.=Could not retrieve entry data from '%0'.
Entry\ from\ %0\ could\ not\ be\ parsed.=Entry from %0 could not be parsed.
Invalid\ identifier\:\ '%0'.=Invalid identifier: '%0'.
empty\ citation\ key=empty citation key
Aux\ file=Aux file
Group\ containing\ entries\ cited\ in\ a\ given\ TeX\ file=Group containing entries cited in a given TeX file

Any\ file=Any file

No\ linked\ files\ found\ for\ export.=No linked files found for export.

No\ full\ text\ document\ found\ for\ entry\ %0.=No full text document found for entry %0.

Next\ library=Next library
Previous\ library=Previous library
Add\ group=Add group
Entry\ is\ contained\ in\ the\ following\ groups\:=Entry is contained in the following groups\:
Delete\ entries=Delete entries
Keep\ entries=Keep entries
Keep\ entry=Keep entry
Ignore\ backup=Ignore backup
Restore\ from\ backup=Restore from backup

Shared\ database\ connection=Shared database connection

Could\ not\ connect\ to\ Vim\ server.\ Make\ sure\ that\ Vim\ is\ running\ with\ correct\ server\ name.=Could not connect to Vim server. Make sure that Vim is running with correct server name.
Could\ not\ connect\ to\ a\ running\ gnuserv\ process.\ Make\ sure\ that\ Emacs\ or\ XEmacs\ is\ running,\ and\ that\ the\ server\ has\ been\ started\ (by\ running\ the\ command\ 'server-start'/'gnuserv-start').=Could not connect to a running gnuserv process. Make sure that Emacs or XEmacs is running, and that the server has been started (by running the command 'server-start'/'gnuserv-start').
Error\ pushing\ entries=Error pushing entries

Preamble=Preamble
Markings=Markings
Use\ selected\ instance=Use selected instance

Hide\ panel=Hide panel
Move\ panel\ up=Move panel up
Move\ panel\ down=Move panel down
Linked\ files=Linked files
Group\ view\ mode\ set\ to\ intersection=Group view mode set to intersection
Group\ view\ mode\ set\ to\ union=Group view mode set to union
Open\ file\ %0=Open file %0
Toggle\ intersection=Toggle intersection
Toggle\ union=Toggle union
Jump\ to\ entry=Jump to entry
The\ group\ name\ contains\ the\ keyword\ separator\ "%0"\ and\ thus\ probably\ does\ not\ work\ as\ expected.=The group name contains the keyword separator "%0" and thus probably does not work as expected.
Blog=Blog
Check\ integrity=Check integrity
Cleanup\ URL\ link=Cleanup URL link
Cleanup\ URL\ link\ by\ removing\ special\ symbols\ and\ extracting\ simple\ link=Cleanup URL link by removing special symbols and extracting simple link
Copy\ DOI=Copy DOI
Copy\ DOI\ url=Copy DOI url
Development\ version=Development version
Export\ selected\ entries=Export selected entries
Export\ selected\ entries\ to\ clipboard=Export selected entries to clipboard
Find\ duplicates=Find duplicates
JabRef\ resources=JabRef resources
Manage\ journal\ abbreviations=Manage journal abbreviations
Manage\ protected\ terms=Manage protected terms
New\ entry\ from\ plain\ text=New entry from plain text
Import\ by\ ID=Import by ID
Enter\ a\ valid\ ID=Enter a valid ID
New\ sublibrary\ based\ on\ AUX\ file=New sublibrary based on AUX file
Push\ entries\ to\ external\ application\ (%0)=Push entries to external application (%0)
Quit=Quit
Recent\ libraries=Recent libraries
Set\ up\ general\ fields=Set up general fields
View\ change\ log=View change log
View\ event\ log=View event log
Website=Website

Override\ default\ font\ settings=Override default font settings

Click\ help\ to\ learn\ about\ the\ migration\ of\ pre-3.6\ databases.=Click help to learn about the migration of pre-3.6 databases.
Database\ Type\:=Database Type\:
Database\:=Database\:
Host/Port\:=Host/Port\:
User\:=User\:
Keystore\ password\:=Keystore password\:
Keystore\:=Keystore\:
Password\:=Password\:
Server\ Timezone\:=Server Timezone\:
Remember\ Password=Remember Password
Use\ SSL=Use SSL
Move\ preprint\ information\ from\ 'URL'\ and\ 'journal'\ field\ to\ the\ 'eprint'\ field=Move preprint information from 'URL' and 'journal' field to the 'eprint' field
Customize\ Export\ Formats=Customize Export Formats
Export\ name=Export name
Main\ layout\ file\:=Main layout file\:
Main\ layout\ file=Main layout file
Save\ exporter=Save exporter
File\ extension\:=File extension\:
Export\ format\ name\:=Export format name\:
Cleared\ connection\ settings=Cleared connection settings
Error\ adding\ discovered\ CitationStyles=Error adding discovered CitationStyles
(more)=(more)
Cancel\ import=Cancel import
Continue\ with\ import=Continue with import
Import\ canceled=Import canceled
Select\ all\ new\ entries=Select all new entries
Select\ all\ entries=Select all entries
Total\ items\ found\:=Total items found:
Selected\ items\:=Selected items:
Download\ linked\ online\ files=Download linked online files
Select\ the\ entries\ to\ be\ imported\:=Select the entries to be imported\:
Add\ new\ String=Add new String
Must\ not\ be\ empty\!=Must not be empty\!
Open\ Help\ page=Open Help page
Add\ new\ field\ name=Add new field name
Field\ name\:=Field name:
Field\ name\ \"%0\"\ already\ exists=Field name "%0" already exists
No\ field\ name\ selected\!=No field name selected!
Remove\ field\ name=Remove field name
Are\ you\ sure\ you\ want\ to\ remove\ field\ name\:\ \"%0\"?=Are you sure you want to remove field name: "%0"?
Add\ new\ keyword=Add new keyword
Keyword\:=Keyword:
Keyword\ \"%0\"\ already\ exists=Keyword "%0" already exists
Keyword\ separator=Keyword separator
Remove\ keyword=Remove keyword
Are\ you\ sure\ you\ want\ to\ remove\ keyword\:\ \"%0\"?=Are you sure you want to remove keyword: "%0"?
Reset\ to\ default=Reset to default
String\ constants=String constants
Export\ all\ entries=Export all entries
Generate\ citation\ keys=Generate citation keys
Manage\ field\ names\ &\ content=Manage field names & content
New\ library=New library
OpenOffice/LibreOffice=OpenOffice/LibreOffice
Open\ document\ viewer=Open document viewer
Open\ entry\ editor=Open entry editor
Find\ and\ replace=Find and replace

Found\ documents\:=Found documents\:
Use\ selected\ document=Use selected document
Dismiss\ changes=Dismiss changes
The\ library\ has\ been\ modified\ by\ another\ program.=The library has been modified by another program.

Set\ rank\ to\ one=Set rank to one
Set\ rank\ to\ two=Set rank to two
Set\ rank\ to\ three=Set rank to three
Set\ rank\ to\ four=Set rank to four
Set\ rank\ to\ five=Set rank to five

A\ string\ with\ the\ label\ '%0'\ already\ exists.=A string with the label '%0' already exists.

Executing\ command\ "%0"...=Executing command "%0"...

Rename\ file\ to\ a\ given\ name=Rename file to a given name
New\ Filename=New Filename
Rename\ file\ to\ defined\ pattern=Rename file to defined pattern

Application\ settings=Application settings

Export\ an\ input\ to\ a\ file=Export an input to a file
Export\ preferences\ to\ a\ file=Export preferences to a file
Import\ BibTeX=Import BibTeX
Import\ preferences\ from\ a\ file=Import preferences from a file
Matching=Matching
Same\ as\ --import,\ but\ will\ be\ imported\ to\ the\ opened\ tab=Same as --import, but will be imported to the opened tab
Allow\ integers\ in\ 'edition'\ field\ in\ BibTeX\ mode=Allow integers in 'edition' field in BibTeX mode

Search\ for\ citations\ in\ LaTeX\ files...=Search for citations in LaTeX files...
LaTeX\ Citations\ Search\ Results=LaTeX Citations Search Results
LaTeX\ files\ directory\:=LaTeX files directory:
LaTeX\ files\ found\:=LaTeX files found:
files=files
Show\ 'LaTeX\ Citations'\ tab=Show 'LaTeX Citations' tab
LaTeX\ Citations=LaTeX Citations
Search\ citations\ for\ this\ entry\ in\ LaTeX\ files=Search citations for this entry in LaTeX files
No\ citations\ found=No citations found
No\ LaTeX\ files\ containing\ this\ entry\ were\ found.=No LaTeX files containing this entry were found.
Selected\ entry\ does\ not\ have\ an\ associated\ citation\ key.=Selected entry does not have an associated citation key.
Current\ search\ directory\:=Current search directory:
Set\ LaTeX\ file\ directory=Set LaTeX file directory
Import\ entries\ from\ LaTeX\ files=Import entries from LaTeX files
Import\ new\ entries=Import new entries
Group\ color=Group color

Columns=Columns
File\ type=File type
IEEE=IEEE
Internal=Internal
Special=Special
Remove\ column=Remove column
Add\ custom\ column=Add custom column
Update\ to\ current\ column\ order=Update to current column order
Sort\ column\ one\ step\ upwards=Sort column one step upwards
Sort\ column\ one\ step\ downwards=Sort column one step downwards
List\ must\ not\ be\ empty.=List must not be empty.

Order=Order

Add\ field\ to\ filter\ list=Add field to filter list
Add\ formatter\ to\ list=Add formatter to list
Filter\ List=Filter List
Open\ files...=Open files...

Affected\ fields\:=Affected fields:
Show\ preview\ as\ a\ tab\ in\ entry\ editor=Show preview as a tab in entry editor
Font=Font
Visual\ theme=Visual theme
Light\ theme=Light theme
Dark\ theme=Dark theme
Custom\ theme=Custom theme
Overwrite\ existing\ keys=Overwrite existing keys
Key\ patterns=Key patterns
Font\ settings=Font settings
Please\ specify\ a\ css\ theme\ file.=Please specify a css theme file.
You\ must\ enter\ an\ integer\ value\ higher\ than\ 8.=You must enter an integer value higher than 8.
Letters\ after\ duplicate\ generated\ keys=Letters after duplicate generated keys
Start\ on\ second\ duplicate\ key\ with\ letter\ A\ (a,\ b,\ ...)=Start on second duplicate key with letter A (a, b, ...)
Start\ on\ second\ duplicate\ key\ with\ letter\ B\ (b,\ c,\ ...)=Start on second duplicate key with letter B (b, c, ...)
Always\ add\ letter\ (a,\ b,\ ...)\ to\ generated\ keys=Always add letter (a, b, ...) to generated keys
Default\ pattern=Default pattern
Reset\ %s\ to\ default\ value=Reset %s to default value
Library\ mode=Library mode
Reset\ to\ recommended=Reset to recommended
Remove\ all=Remove all
Reset\ All=Reset All
Linked\ identifiers=Linked identifiers

insert\ entries=insert entries
On\ disk=On disk

Independent=Independent
Intersection=Intersection
Union=Union
Collect\ by=Collect by
Explicit\ selection=Explicit selection
Specified\ keywords=Specified keywords
Cited\ entries=Cited entries
Please\ provide\ a\ valid\ aux\ file.=Please provide a valid aux file.
Keyword\ delimiter=Keyword delimiter
Hierarchical\ keyword\ delimiter=Hierarchical keyword delimiter
Escape\ ampersands=Escape ampersands
Escape\ dollar\ sign=Escape dollar sign

<<<<<<< HEAD
Hint\:\n\nTo\ search\ all\ fields\ for\ <b>Smith</b>,\ enter\:\n<tt>smith</tt>\n\nTo\ search\ the\ field\ <b>author</b>\ for\ <b>Smith</b>\ and\ the\ field\ <b>title</b>\ for\ <b>electrical</b>,\ enter\:\n<tt>author\:Smith\ AND\ title\:electrical</tt>=Hint:\n\nTo search all fields for <b>Smith</b>, enter:\n<tt>smith</tt>\n\nTo search the field <b>author</b> for <b>Smith</b> and the field <b>title</b> for <b>electrical</b>, enter:\n<tt>author:Smith AND title:electrical</tt>

=======
>>>>>>> b0cf6279
Copied\ '%0'\ to\ clipboard.=Copied '%0' to clipboard.
This\ operation\ requires\ an\ open\ library.=This operation requires an open library.

Plain\ References\ Parser=Plain References Parser
Please\ enter\ the\ plain\ references\ to\ extract\ from\ separated\ by\ double\ empty\ lines.=Please enter the plain references to extract from separated by double empty lines.
Add\ to\ current\ library=Add to current library
%0\ entries\ were\ parsed\ from\ your\ query.=%0 entries were parsed from your query.
Starts\ the\ extraction\ and\ adds\ the\ resulting\ entries\ to\ the\ currently\ opened\ database=Starts the extraction and adds the resulting entries to the currently opened database
Your\ text\ is\ being\ parsed...=Your text is being parsed...

Citation\ key\ filters=Citation key filters
Field\ filters=Field filters
Message\ filters=Message filters
Clear\ filters=Clear filters

Add\ new\ Field=Add new Field
Add\ new\ entry\ type=Add new entry type
Field\ type=Field type
Required\ and\ optional\ fields=Required and optional fields
Index=Index
Remove\ entry\ type=Remove entry type
Remove\ field\ %0\ from\ currently\ selected\ entry\ type=Remove field %0 from currently selected entry type
Optional=Optional
Required=Required
Entry\ type\ cannot\ be\ empty.\ Please\ enter\ a\ name.=Entry type cannot be empty. Please enter a name.
Field\ cannot\ be\ empty.\ Please\ enter\ a\ name.=Field cannot be empty. Please enter a name.

Capitalize\ current\ word=Capitalize current word
Delete\ text=Delete text
Make\ current\ word\ lowercase=Make current word lowercase
Make\ current\ word\ uppercase=Make current word uppercase
Move\ caret\ left=Move caret left
Move\ caret\ right=Move caret right
Move\ caret\ to\ previous\ word=Move caret to previous word
Move\ caret\ to\ next\ word=Move caret to next word
Move\ caret\ to\ beginning\ of\ line=Move caret to beginning of line
Move\ caret\ to\ end\ of\ line=Move caret to end of line
Move\ the\ caret\ down=Move the caret down
Move\ the\ caret\ to\ the\ beginning\ of\ text=Move the caret to the beginning of text
Move\ the\ caret\ to\ the\ end\ of\ text=Move the caret to the end of text
Move\ the\ caret\ up=Move the caret up
Remove\ line\ after\ caret=Remove line after caret
Remove\ characters\ until\ next\ word=Remove characters until next word
Remove\ the\ current\ word\ backwards=Remove the current word backwards

Text\ editor=Text editor

Search\ ShortScience=Search ShortScience
Unable\ to\ open\ ShortScience.=Unable to open ShortScience.

Shared\ database=Shared database
Lookup=Lookup

Access\ date\ of\ the\ address\ specified\ in\ the\ url\ field.=Access date of the address specified in the url field.
Additional\ information\ related\ to\ the\ resource\ indicated\ by\ the\ eprint\ field.=Additional information related to the resource indicated by the eprint field.
Annex\ to\ the\ eventtitle\ field.=Annex to the eventtitle field.
Author(s)\ of\ a\ commentary\ to\ the\ work.=Author(s) of a commentary to the work.
Author(s)\ of\ an\ afterword\ to\ the\ work.=Author(s) of an afterword to the work.
Author(s)\ of\ an\ introduction\ to\ the\ work.=Author(s) of an introduction to the work.
Author(s)\ of\ annotations\ to\ the\ work.=Author(s) of annotations to the work.
Author(s)\ of\ the\ work.=Author(s) of the work.
Can\ be\ used\ for\ known\ event\ acronyms.=Can be used for known event acronyms.
Chapter\ or\ section\ or\ any\ other\ unit\ of\ a\ work.=Chapter or section or any other unit of a work.
Date\ of\ a\ conference,\ a\ symposium,\ or\ some\ other\ event.=Date of a conference, a symposium, or some other event.
Designation\ to\ be\ used\ by\ the\ citation\ style\ as\ a\ substitute\ for\ the\ regular\ label\ if\ any\ data\ required\ to\ generate\ the\ regular\ label\ is\ missing.=Designation to be used by the citation style as a substitute for the regular label if any data required to generate the regular label is missing.
Digital\ Object\ Identifier\ of\ the\ work.=Digital Object Identifier of the work.
Edition\ of\ a\ printed\ publication.=Edition of a printed publication.
Editor(s)\ of\ the\ work\ or\ the\ main\ publication,\ depending\ on\ the\ type\ of\ the\ entry.=Editor(s) of the work or the main publication, depending on the type of the entry.
Electronic\ identifier\ of\ a\ work.=Electronic identifier of a work.
Electronic\ identifier\ of\ an\ online\ publication.=Electronic identifier of an online publication.
If\ the\ work\ is\ published\ as\ part\ of\ another\ one,\ such\ as\ an\ article\ in\ a\ journal\ or\ a\ collection,\ this\ field\ holds\ the\ relevant\ page\ range\ in\ that\ other\ work.\ It\ may\ also\ be\ used\ to\ limit\ the\ reference\ to\ a\ specific\ part\ of\ a\ work\ (a\ chapter\ in\ a\ book,\ for\ example).\ For\ papers\ in\ electronic\ journals\ with\ anon-classical\ pagination\ setup\ the\ eid\ field\ may\ be\ more\ suitable.=If the work is published as part of another one, such as an article in a journal or a collection, this field holds the relevant page range in that other work. It may also be used to limit the reference to a specific part of a work (a chapter in a book, for example). For papers in electronic journals with anon-classical pagination setup the eid field may be more suitable.
Information\ such\ as\ a\ library\ name\ and\ a\ call\ number.=Information such as a library name and a call number.
International\ Standard\ Book\ Number\ of\ a\ book.=International Standard Book Number of a book.
Issue\ of\ a\ journal.=Issue of a journal.
Key\ by\ which\ the\ work\ may\ be\ cited.=Key by which the work may be cited.
Link(s)\ to\ a\ local\ PDF\ or\ other\ document\ of\ the\ work.=Link(s) to a local PDF or other document of the work.
Location\ of\ a\ conference,\ a\ symposium,\ or\ some\ other\ event.=Location of a conference, a symposium, or some other event.
Main\ title\ of\ a\ multi-volume\ book,\ such\ as\ "Collected\ Works".=Main title of a multi-volume book, such as "Collected Works".
Miscellaneous\ bibliographic\ data\ usually\ printed\ at\ the\ end\ of\ the\ entry.=Miscellaneous bibliographic data usually printed at the end of the entry.
Miscellaneous\ bibliographic\ data\ which\ does\ not\ fit\ into\ any\ other\ field.=Miscellaneous bibliographic data which does not fit into any other field.
Name(s)\ of\ the\ (manual)\ groups\ the\ entry\ belongs\ to.=Name(s) of the (manual) groups the entry belongs to.
Name(s)\ of\ the\ publisher(s).=Name(s) of the publisher(s).
Name\ of\ a\ journal,\ a\ newspaper,\ or\ some\ other\ periodical.=Name of a journal, a newspaper, or some other periodical.
Name\ of\ a\ publication\ series,\ such\ as\ "Studies\ in...",\ or\ the\ number\ of\ a\ journal\ series.=Name of a publication series, such as "Studies in...", or the number of a journal series.
Name\ of\ a\ university\ or\ some\ other\ institution.=Name of a university or some other institution.
Note\ that\ this\ field\ holds\ the\ plain\ title\ of\ the\ event.\ Things\ like\ "Proceedings\ of\ the\ Fifth\ XYZ\ Conference"\ go\ into\ the\ titleaddon\ or\ booktitleaddon\ field.=Note that this field holds the plain title of the event. Things like "Proceedings of the Fifth XYZ Conference" go into the titleaddon or booktitleaddon field.
Note\ that\ this\ field\ is\ intended\ for\ commented\ editions\ which\ have\ a\ commentator\ in\ addition\ to\ the\ author.\ If\ the\ work\ is\ a\ stand-alone\ commentary,\ the\ commentator\ should\ be\ given\ in\ the\ author\ field.=Note that this field is intended for commented editions which have a commentator in addition to the author. If the work is a stand-alone commentary, the commentator should be given in the author field.
Number\ of\ a\ journal\ or\ the\ volume/number\ of\ a\ book\ in\ a\ series.=Number of a journal or the volume/number of a book in a series.
One\ or\ more\ page\ numbers\ or\ page\ ranges.=One or more page numbers or page ranges.
Organization(s)\ that\ published\ a\ manual\ or\ an\ online\ resource,\ or\ sponsored\ a\ conference.=Organization(s) that published a manual or an online resource, or sponsored a conference.
Publication\ date\ of\ the\ work.=Publication date of the work.
Publication\ month.=Publication month.
Publication\ notice\ for\ unusual\ publications\ which\ do\ not\ fit\ into\ any\ of\ the\ common\ categories.=Publication notice for unusual publications which do not fit into any of the common categories.
Publication\ state\ of\ the\ work,\ e.\ g.,\ "in\ press".=Publication state of the work, e. g., "in press".
Revision\ number\ of\ a\ piece\ of\ software,\ a\ manual,\ etc.=Revision number of a piece of software, a manual, etc.
Separated\ list\ of\ keywords.=Separated list of keywords.
Subtitle\ of\ a\ specific\ issue\ of\ a\ journal\ or\ other\ periodical.=Subtitle of a specific issue of a journal or other periodical.
Subtitle\ of\ the\ work.=Subtitle of the work.
Place(s)\ of\ publication,\ i.\ e.,\ the\ location\ of\ the\ publisher\ or\ institution,\ depending\ on\ the\ entry\ type.=Place(s) of publication, i. e., the location of the publisher or institution, depending on the entry type.
This\ could\ be\ a\ section\ of\ an\ archive,\ a\ path\ indicating\ a\ service,\ a\ classification\ of\ some\ sort.=This could be a section of an archive, a path indicating a service, a classification of some sort.
This\ field\ is\ intended\ for\ journals\ whose\ individual\ issues\ are\ identified\ by\ a\ designation\ such\ as\ "Spring"\ or\ "Summer"\ rather\ than\ the\ month\ or\ a\ number.\ Integer\ ranges\ and\ short\ designators\ are\ better\ written\ to\ the\ number\ field.=This field is intended for journals whose individual issues are identified by a designation such as "Spring" or "Summer" rather than the month or a number. Integer ranges and short designators are better written to the number field.
This\ field\ may\ replace\ the\ pages\ field\ for\ journals\ deviating\ from\ the\ classic\ pagination\ scheme\ of\ printed\ journals\ by\ only\ enumerating\ articles\ or\ papers\ and\ not\ pages.=This field may replace the pages field for journals deviating from the classic pagination scheme of printed journals by only enumerating articles or papers and not pages.
This\ is\ roughly\ comparable\ to\ a\ DOI\ but\ specific\ to\ a\ certain\ archive,\ repository,\ service,\ or\ system.=This is roughly comparable to a DOI but specific to a certain archive, repository, service, or system.
Title\ of\ a\ conference,\ a\ symposium,\ or\ some\ other\ event.=Title of a conference, a symposium, or some other event.
Title\ of\ a\ specific\ issue\ of\ a\ journal\ or\ other\ periodical.=Title of a specific issue of a journal or other periodical.
Title\ of\ the\ main\ publication\ this\ work\ is\ part\ of.=Title of the main publication this work is part of.
Title\ of\ the\ work.=Title of the work.
Total\ number\ of\ pages\ of\ the\ work.=Total number of pages of the work.
Total\ number\ of\ volumes\ of\ a\ multi-volume\ work.=Total number of volumes of a multi-volume work.
Type\ of\ the\ eprint\ identifier,\ e.\ g.,\ the\ name\ of\ the\ archive,\ repository,\ service,\ or\ system\ the\ eprint\ field\ refers\ to.=Type of the eprint identifier, e. g., the name of the archive, repository, service, or system the eprint field refers to.
URL\ of\ an\ online\ publication.=URL of an online publication.
Volume\ of\ a\ multi-volume\ book\ or\ a\ periodical.=Volume of a multi-volume book or a periodical.
Year\ of\ publication.=Year of publication.
This\ field\ is\ intended\ for\ recording\ abstracts,\ to\ be\ printed\ by\ a\ special\ bibliography\ style.=This field is intended for recording abstracts, to be printed by a special bibliography style.
This\ field\ may\ be\ useful\ when\ implementing\ a\ style\ for\ annotated\ bibliographies.=This field may be useful when implementing a style for annotated bibliographies.
Subtitle\ related\ to\ the\ "Booktitle".=Subtitle related to the "Booktitle".
Annex\ to\ the\ "Booktitle",\ to\ be\ printed\ in\ a\ different\ font.=Annex to the "Booktitle", to be printed in a different font.
Comment\ to\ this\ entry.=Comment to this entry.
Secondary\ editor\ performing\ a\ different\ editorial\ role,\ such\ as\ compiling,\ redacting,\ etc.=Secondary editor performing a different editorial role, such as compiling, redacting, etc.
Another\ secondary\ editor\ performing\ a\ different\ role.=Another secondary editor performing a different role.
Type\ of\ editorial\ role\ performed\ by\ the\ "Editor".=Type of editorial role performed by the "Editor".
Type\ of\ editorial\ role\ performed\ by\ the\ "Editora".=Type of editorial role performed by the "Editora".
Type\ of\ editorial\ role\ performed\ by\ the\ "Editorb".=Type of editorial role performed by the "Editorb".
Type\ of\ editorial\ role\ performed\ by\ the\ "Editorc".=Type of editorial role performed by the "Editorc".
Author(s)\ of\ a\ foreword\ to\ the\ work.=Author(s) of a foreword to the work.
International\ Standard\ Technical\ Report\ Number\ of\ a\ technical\ report.=International Standard Technical Report Number of a technical report.
International\ Standard\ Serial\ Number\ of\ a\ periodical.=International Standard Serial Number of a periodical.
Subtitle\ of\ a\ journal,\ a\ newspaper,\ or\ some\ other\ periodical.=Subtitle of a journal, a newspaper, or some other periodical.
Language(s)\ of\ the\ work.\ Languages\ may\ be\ specified\ literally\ or\ as\ localisation\ keys.=Language(s) of the work. Languages may be specified literally or as localisation keys.
Subtitle\ related\ to\ the\ "Maintitle".=Subtitle related to the "Maintitle".
Annex\ to\ the\ "Maintitle",\ to\ be\ printed\ in\ a\ different\ font.=Annex to the "Maintitle", to be printed in a different font.
Addon\ to\ be\ printed\ immediately\ after\ the\ author\ name\ in\ the\ bibliography.=Addon to be printed immediately after the author name in the bibliography.
If\ the\ work\ is\ a\ translation,\ a\ reprint,\ or\ something\ similar,\ the\ publication\ date\ of\ the\ original\ edition.=If the work is a translation, a reprint, or something similar, the publication date of the original edition.
If\ the\ work\ is\ a\ translation,\ the\ language(s)\ of\ the\ original\ work.=If the work is a translation, the language(s) of the original work.
Pagination\ of\ the\ work.\ The\ key\ should\ be\ given\ in\ the\ singular\ form.=Pagination of the work. The key should be given in the singular form.
Number\ of\ a\ partial\ volume.\ This\ field\ applies\ to\ books\ only,\ not\ to\ journals.\ It\ may\ be\ used\ when\ a\ logical\ volume\ consists\ of\ two\ or\ more\ physical\ ones.=Number of a partial volume. This field applies to books only, not to journals. It may be used when a logical volume consists of two or more physical ones.
Title\ in\ an\ abridged\ form.=Title in an abridged form.
Annex\ to\ the\ "Title",\ to\ be\ printed\ in\ a\ different\ font.=Annex to the "Title", to be printed in a different font.
Translator(s)\ of\ the\ "Title"\ or\ "Booktitle",\ depending\ on\ the\ entry\ type.\ If\ the\ translator\ is\ identical\ to\ the\ "Editor",\ the\ standard\ styles\ will\ automatically\ concatenate\ these\ fields\ in\ the\ bibliography.=Translator(s) of the "Title" or "Booktitle", depending on the entry type. If the translator is identical to the "Editor", the standard styles will automatically concatenate these fields in the bibliography.
Type\ of\ a\ "Manual",\ "Patent",\ "Report",\ or\ "Thesis".=Type of a "Manual", "Patent", "Report", or "Thesis".
This\ field\ holds\ an\ entry\ key\ for\ the\ cross-referencing\ feature.\ Child\ entries\ with\ a\ "Crossref"\ field\ inherit\ data\ from\ the\ parent\ entry\ specified\ in\ the\ "Crossref"\ field.=This field holds an entry key for the cross-referencing feature. Child entries with a "Crossref" field inherit data from the parent entry specified in the "Crossref" field.
Gender\ of\ the\ author\ or\ gender\ of\ the\ editor,\ if\ there\ is\ no\ author.=Gender of the author or gender of the editor, if there is no author.
Citation\ keys\ of\ other\ entries\ which\ have\ a\ relationship\ to\ this\ entry.=Citation keys of other entries which have a relationship to this entry.
This\ field\ is\ an\ alternative\ cross-referencing\ mechanism.\ It\ differs\ from\ "Crossref"\ in\ that\ the\ child\ entry\ will\ not\ inherit\ any\ data\ from\ the\ parent\ entry\ specified\ in\ the\ "Xref"\ field.=This field is an alternative cross-referencing mechanism. It differs from "Crossref" in that the child entry will not inherit any data from the parent entry specified in the "Xref" field.
Owner/creator\ of\ this\ entry.=Owner/creator of this entry.
Timestamp\ of\ this\ entry,\ when\ it\ has\ been\ created\ or\ last\ modified.=Timestamp of this entry, when it has been created or last modified.
User-specific\ printed\ flag,\ in\ case\ the\ entry\ has\ been\ printed.=User-specific printed flag, in case the entry has been printed.
User-specific\ priority.=User-specific priority.
User-specific\ quality\ flag,\ in\ case\ its\ quality\ is\ assured.=User-specific quality flag, in case its quality is assured.
User-specific\ ranking.=User-specific ranking.
User-specific\ read\ status.=User-specific read status.
User-specific\ relevance\ flag,\ in\ case\ the\ entry\ is\ relevant.=User-specific relevance flag, in case the entry is relevant.

Auto\ complete\ disabled.=Auto complete disabled.
Auto\ complete\ enabled.=Auto complete enabled.

Remove\ formatter\ for\ %0=Remove formatter for %0
Remove\ formatter\ '%0'=Remove formatter '%0'

An\ article\ in\ a\ journal,\ magazine,\ newspaper,\ or\ other\ periodical\ which\ forms\ a\ self-contained\ unit\ with\ its\ own\ title.=An article in a journal, magazine, newspaper, or other periodical which forms a self-contained unit with its own title.
A\ single-volume\ book\ with\ one\ or\ more\ authors\ where\ the\ authors\ share\ credit\ for\ the\ work\ as\ a\ whole.=A single-volume book with one or more authors where the authors share credit for the work as a whole.
A\ book-like\ work\ without\ a\ formal\ publisher\ or\ sponsoring\ institution.=A book-like work without a formal publisher or sponsoring institution.
A\ single-volume\ collection\ with\ multiple,\ self-contained\ contributions\ by\ distinct\ authors\ which\ have\ their\ own\ title.\ The\ work\ as\ a\ whole\ has\ no\ overall\ author\ but\ it\ will\ usually\ have\ an\ editor.=A single-volume collection with multiple, self-contained contributions by distinct authors which have their own title. The work as a whole has no overall author but it will usually have an editor.
A\ legacy\ alias\ for\ "InProceedings".=A legacy alias for "InProceedings".
A\ part\ of\ a\ book\ which\ forms\ a\ self-contained\ unit\ with\ its\ own\ title.=A part of a book which forms a self-contained unit with its own title.
A\ contribution\ to\ a\ collection\ which\ forms\ a\ self-contained\ unit\ with\ a\ distinct\ author\ and\ title.=A contribution to a collection which forms a self-contained unit with a distinct author and title.
An\ article\ in\ a\ conference\ proceedings.=An article in a conference proceedings.
Technical\ or\ other\ documentation,\ not\ necessarily\ in\ printed\ form.=Technical or other documentation, not necessarily in printed form.
A\ fallback\ type\ for\ entries\ which\ do\ not\ fit\ into\ any\ other\ category.=A fallback type for entries which do not fit into any other category.
Similar\ to\ "Thesis"\ except\ that\ the\ type\ field\ is\ optional\ and\ defaults\ to\ the\ localised\ term\ \ Master's\ thesis.=Similar to "Thesis" except that the type field is optional and defaults to the localised term  Master's thesis.
Similar\ to\ "Thesis"\ except\ that\ the\ type\ field\ is\ optional\ and\ defaults\ to\ the\ localised\ term\ PhD\ thesis.=Similar to "Thesis" except that the type field is optional and defaults to the localised term PhD thesis.
A\ single-volume\ conference\ proceedings.\ This\ type\ is\ very\ similar\ to\ "Collection".=A single-volume conference proceedings. This type is very similar to "Collection".
Similar\ to\ "Report"\ except\ that\ the\ type\ field\ is\ optional\ and\ defaults\ to\ the\ localised\ term\ technical\ report.=Similar to "Report" except that the type field is optional and defaults to the localised term technical report.
A\ work\ with\ an\ author\ and\ a\ title\ which\ has\ not\ been\ formally\ published,\ such\ as\ a\ manuscript\ or\ the\ script\ of\ a\ talk.=A work with an author and a title which has not been formally published, such as a manuscript or the script of a talk.
This\ type\ is\ similar\ to\ "InBook"\ but\ intended\ for\ works\ originally\ published\ as\ a\ stand-alone\ book.=This type is similar to "InBook" but intended for works originally published as a stand-alone book.
An\ article\ in\ a\ work\ of\ reference.\ This\ is\ a\ more\ specific\ variant\ of\ the\ generic\ "InCollection"\ entry\ type.=An article in a work of reference. This is a more specific variant of the generic "InCollection" entry type.
A\ multi-volume\ "Book".=A multi-volume "Book".
A\ multi-volume\ "Collection".=A multi-volume "Collection".
A\ multi-volume\ "Proceedings"\ entry.=A multi-volume "Proceedings" entry.
A\ multi-volume\ "Reference"\ entry.\ The\ standard\ styles\ will\ treat\ this\ entry\ type\ as\ an\ alias\ for\ "MvCollection".=A multi-volume "Reference" entry. The standard styles will treat this entry type as an alias for "MvCollection".
This\ entry\ type\ is\ intended\ for\ sources\ such\ as\ web\ sites\ which\ are\ intrinsically\ online\ resources.=This entry type is intended for sources such as web sites which are intrinsically online resources.
A\ single-volume\ work\ of\ reference\ such\ as\ an\ encyclopedia\ or\ a\ dictionary.=A single-volume work of reference such as an encyclopedia or a dictionary.
A\ technical\ report,\ research\ report,\ or\ white\ paper\ published\ by\ a\ university\ or\ some\ other\ institution.=A technical report, research report, or white paper published by a university or some other institution.
An\ entry\ set\ is\ a\ group\ of\ entries\ which\ are\ cited\ as\ a\ single\ reference\ and\ listed\ as\ a\ single\ item\ in\ the\ bibliography.=An entry set is a group of entries which are cited as a single reference and listed as a single item in the bibliography.
Supplemental\ material\ in\ a\ "Book".\ This\ type\ is\ provided\ for\ elements\ such\ as\ prefaces,\ introductions,\ forewords,\ afterwords,\ etc.\ which\ often\ have\ a\ generic\ title\ only.=Supplemental material in a "Book". This type is provided for elements such as prefaces, introductions, forewords, afterwords, etc. which often have a generic title only.
Supplemental\ material\ in\ a\ "Collection".=Supplemental material in a "Collection".
Supplemental\ material\ in\ a\ "Periodical".\ This\ type\ may\ be\ useful\ when\ referring\ to\ items\ such\ as\ regular\ columns,\ obituaries,\ letters\ to\ the\ editor,\ etc.\ which\ only\ have\ a\ generic\ title.=Supplemental material in a "Periodical". This type may be useful when referring to items such as regular columns, obituaries, letters to the editor, etc. which only have a generic title.
A\ thesis\ written\ for\ an\ educational\ institution\ to\ satisfy\ the\ requirements\ for\ a\ degree.=A thesis written for an educational institution to satisfy the requirements for a degree.
An\ alias\ for\ "Online",\ provided\ for\ jurabib\ compatibility.=An alias for "Online", provided for jurabib compatibility.
Computer\ software.\ The\ standard\ styles\ will\ treat\ this\ entry\ type\ as\ an\ alias\ for\ "Misc".=Computer software. The standard styles will treat this entry type as an alias for "Misc".
A\ data\ set\ or\ a\ similar\ collection\ of\ (mostly)\ raw\ data.=A data set or a similar collection of (mostly) raw data.

Display\ count\ of\ items\ in\ group=Display count of items in group
Remove\ the\ following\ characters\:=Remove the following characters:
Truncate=Truncate
Truncates\ a\ string\ after\ a\ given\ index.=Truncates a string after a given index.
Close=Close
Close\ all=Close all
Close\ all\ libraries=Close all libraries
Close\ other\ libraries=Close other libraries
Close\ others=Close others
Reveal\ in\ file\ explorer=Reveal in file explorer

Autolink\ files=Autolink files

Custom\ editor\ tabs=Custom editor tabs
Custom\ export\ formats=Custom export formats
Custom\ import\ formats=Custom import formats

No\ list\ enabled=No list enabled
Protect\ selection=Protect selection

Customized\ preview\ style=Customized preview style
Next\ preview\ style=Next preview style
Previous\ preview\ style=Previous preview style

(\ Note\:\ Press\ return\ to\ commit\ changes\ in\ the\ table\!\ )=( Note\: Press return to commit changes in the table\! )
Reset=Reset
New\ inproceedings=New inproceedings
Reset\ entry\ types\ and\ fields\ to\ defaults=Reset entry types and fields to defaults
This\ will\ reset\ all\ entry\ types\ to\ their\ default\ values\ and\ remove\ all\ custom\ entry\ types=This will reset all entry types to their default values and remove all custom entry types
Replace\ tabs\ with\ space=Replace tabs with space
Replace\ tabs\ with\ space\ in\ the\ field\ content.=Replace tabs with space in the field content.
Remove\ redundant\ spaces=Remove redundant spaces
Replaces\ consecutive\ spaces\ with\ a\ single\ space\ in\ the\ field\ content.=Replaces consecutive spaces with a single space in the field content.
Remove\ digits=Remove digits
Removes\ digits.=Removes digits.

Presets=Presets

Generate\ groups\ from\ keywords\ in\ the\ following\ field=Generate groups from keywords in the following field
Generate\ groups\ for\ author\ last\ names=Generate groups for author last names
Regular\ expression=Regular expression

Error\ importing.\ See\ the\ error\ log\ for\ details.=Error importing. See the error log for details.

Error\ from\ import\:\ %0=Error from import\: %0
Error\ reading\ PDF\ content\:\ %0=Error reading PDF content\: %0
Importing\ bib\ entry=Importing bib entry
Importing\ using\ extracted\ PDF\ data=Importing using extracted PDF data
No\ BibTeX\ data\ found.\ Creating\ empty\ entry\ with\ file\ link=No BibTeX data found. Creating empty entry with file link
No\ metadata\ found.\ Creating\ empty\ entry\ with\ file\ link=No metadata found. Creating empty entry with file link
Processing\ file\ %0=Processing file %0
Export\ selected=Export selected

Separate\ merged\ citations=Separate merged citations
Separate\ citations=Separate citations

Unprotect\ terms=Unprotect terms

Generate\ a\ new\ key\ for\ imported\ entries\ (overwriting\ their\ default)=Generate a new key for imported entries (overwriting their default)
Warn\ about\ duplicates\ on\ import=Warn about duplicates on import
Import\ and\ Export=Import and Export
Custom\ DOI\ URI=Custom DOI URI
Use\ custom\ DOI\ base\ URI\ for\ article\ access=Use custom DOI base URI for article access

Cited\ on\ pages=Cited on pages
Please\ move\ the\ cursor\ into\ the\ document\ text.=Please\ move\ the\ cursor\ into\ the\ document\ text.
To\ get\ the\ visual\ positions\ of\ your\ citations\ I\ need\ to\ move\ the\ cursor\ around,\ but\ could\ not\ get\ it.=To\ get\ the\ visual\ positions\ of\ your\ citations\ I\ need\ to\ move\ the\ cursor\ around,\ but\ could\ not\ get\ it.

I\ cannot\ insert\ to\ the\ cursors\ current\ location.=I\ cannot\ insert\ to\ the\ cursors\ current\ location.

Please\ move\ the\ cursor\ to\ the\ location\ for\ the\ new\ citation.=Please\ move\ the\ cursor\ to\ the\ location\ for\ the\ new\ citation.

Please\ create\ it\ in\ the\ document\ or\ change\ in\ the\ file\:=Please create it in the document or change in the file:

Please\ use\ the\ latter\ in\ the\ style\ file\ below\ to\ avoid\ localization\ problems.=Please use the latter in the style file below to avoid localization problems.

The\ %0\ character\ style\ '%1'\ is\ a\ display\ name\ for\ '%2'.=The %0 character style '%1' is a display name for '%2'.

The\ %0\ character\ style\ '%1'\ is\ missing\ from\ the\ document=The %0 character style '%1' is missing from the document

The\ %0\ paragraph\ style\ '%1'\ is\ a\ display\ name\ for\ '%2'.=The %0 paragraph style '%1' is a display name for '%2'.

The\ %0\ paragraph\ style\ '%1'\ is\ missing\ from\ the\ document=The %0 paragraph style '%1' is missing from the document

Error\ while\ checking\ if\ Writer\ is\ recording\ changes\ or\ has\ recorded\ changes.=Error while checking if Writer is recording changes or has recorded changes.

Cannot\ work\ with\ [Edit]/[Track\ Changes]/[Record]\ turned\ on.=Cannot work with [Edit]/[Track Changes]/[Record] turned on.

Changes\ by\ JabRef\ could\ result\ in\ unexpected\ interactions\ with\ recorded\ changes.=Changes by JabRef could result in unexpected interactions with recorded changes.

Recording\ and/or\ Recorded\ changes=Recording and/or Recorded changes

Use\ [Edit]/[Track\ Changes]/[Manage]\ to\ resolve\ them\ first.=Use [Edit]/[Track Changes]/[Manage] to resolve them first.

Unable\ to\ find\ valid\ certification\ path\ to\ requested\ target(%0),\ download\ anyway?=Unable to find valid certification path to requested target(%0), download anyway?
Download\ operation\ canceled.=Download operation canceled.

Convert\ timestamp\ field\ to\ field\ 'creationdate'=Convert timestamp field to field 'creationdate'
Convert\ timestamp\ field\ to\ field\ 'modificationdate'=Convert timestamp field to field 'modificationdate'

New\ entry\ by\ type=New entry by type

File\ '%1'\ is\ a\ duplicate\ of\ '%0'.\ Keeping\ '%0'=File '%1' is a duplicate of '%0'. Keeping '%0'
File\ '%1'\ is\ a\ duplicate\ of\ '%0'.\ Keeping\ both\ due\ to\ deletion\ error=File '%1' is a duplicate of '%0'. Keeping both due to deletion error

Enable\ field\ formatters=Enable field formatters
Entry\ Type=Entry Type
Entry\ types=Entry types
Field\ names=Field names
Others=Others
Recommended=Recommended

Authors\ and\ Title=Authors and Title
Database=Database
Databases=Databases
Add\ Author\:=Add Author\:
Add\ Query\:=Add Query\:
Add\ Research\ Question\:=Add Research Question\:
Queries=Queries
Research\ Questions=Research Questions
Study\ Title\:=Study Title\:
Start\ new\ systematic\ literature\ review=Start new systematic literature review
Manage\ study\ definition=Manage study definition
Update\ study\ search\ results=Update study search results
Study\ repository\ could\ not\ be\ created=Study repository could not be created
Select\ Databases\:=Select Databases:

All\ query\ terms\ are\ joined\ using\ the\ logical\ AND,\ and\ OR\ operators=All query terms are joined using the logical AND, and OR operators
Finalize=Finalize
If\ the\ sequence\ of\ terms\ is\ relevant\ wrap\ them\ in\ double\ quotes =If the sequence of terms is relevant wrap them in double quotes
Query\ terms\ are\ separated\ by\ spaces.=Query terms are separated by spaces.
Select\ the\ study\ directory\:=Select the study directory\:
An\ example\:=An example\:
Start\ survey=Start survey
Query=Query
Question=Question
Select\ directory=Select directory

Fulltext\ Index=Fulltext Index
Automatically\ index\ all\ linked\ files\ for\ fulltext\ search=Automatically index all linked files for fulltext search
Rebuild\ fulltext\ search\ index=Rebuild fulltext search index
Rebuild\ fulltext\ search\ index\ for\ current\ library?=Rebuild fulltext search index for current library?
Rebuilding\ fulltext\ search\ index...=Rebuilding fulltext search index...
Failed\ to\ access\ fulltext\ search\ index=Failed to access fulltext search index
Found\ match\ in\ %0=Found match in %0
On\ page\ %0=On page %0
Found\ matches\ in\ Annotations\:=Found matches in Annotations:

Grobid\ URL=Grobid URL
Remote\ services=Remote services
Allow\ sending\ PDF\ files\ and\ raw\ citation\ strings\ to\ a\ JabRef\ online\ service\ (Grobid)\ to\ determine\ Metadata.\ This\ produces\ better\ results.=Allow sending PDF files and raw citation strings to a JabRef online service (Grobid) to determine Metadata. This produces better results.

Fetcher\ cannot\ be\ tested\!=Fetcher cannot be tested!
Fetcher\ unknown\!=Fetcher unknown!

Character\ by\ character=Character by character
Embedded=Embedded
Entry=Entry
Parse\ Metadata\ from\ PDF.=Parse Metadata from PDF.
Symmetric\ character\ by\ character=Symmetric character by character
Symmetric\ word\ by\ word=Symmetric word by word
Verbatim=Verbatim
Word\ by\ word=Word by word
Could\ not\ extract\ Metadata\ from\:\ %0=Could not extract Metadata from: %0

Add\ certificate=Add certificate
Serial\ number=Serial number
Issuer=Issuer
Valid\ from=Valid from
Valid\ to=Valid to
Signature\ algorithm=Signature algorithm
Version=Version

Error\ downloading=Error downloading

No\ data\ was\ found\ for\ the\ identifier=No data was found for the identifier
Server\ not\ available=Server not available
Fetching\ information\ using\ %0=Fetching information using %0
Look\ up\ identifier=Look up identifier
Bibliographic\ data\ not\ found.\ Cause\ is\ likely\ the\ client\ side.\ Please\ check\ connection\ and\ identifier\ for\ correctness.=Bibliographic data not found. Cause is likely the client side. Please check connection and identifier for correctness.
Bibliographic\ data\ not\ found.\ Cause\ is\ likely\ the\ server\ side.\ Please\ try\ agan\ later.=Bibliographic data not found. Cause is likely the server side. Please try agan later.
Error\ message\ %0=Error message %0
Identifier\ not\ found=Identifier not found

Custom\ API\ key=Custom API key
Check\ %0\ API\ Key\ Setting=Check %0 API Key Setting

Edit\ content=Edit content
Copy\ or\ Move\ content=Copy or Move content
Overwrite\ field\ content=Overwrite field content
Set=Set
Append=Append
Clear\ field\ content=Clear field content
Set\ or\ append\ content=Set or append content
Edit\ field\ content\ for\ selected\ entries=Edit field content for selected entries
Rename=Rename
New\ field\ name=New field name
Copy\ content=Copy content
Move\ content=Move content
Swap\ content=Swap content
Copy\ or\ move\ the\ content\ of\ one\ field\ to\ another=Copy or move the content of one field to another
Automatic\ field\ editor=Automatic field editor
From=From
Keep\ Modifications=Keep Modifications
To=To
Open\ Link=Open Link
Highlight\ words=Highlight words
Highlight\ characters=Highlight characters
Unified\ View=Unified View
Split\ View=Split View
Plain\ Text=Plain Text
Show\ Diff=Show Diff
Merged\ Entry=Merged Entry

Edit\ file\ link=Edit file link

(Note\:\ If\ original\ entries\ lack\ keywords\ to\ qualify\ for\ the\ new\ group\ configuration,\ confirming\ here\ will\ add\ them)=(Note: If original entries lack keywords to qualify for the new group configuration, confirming here will add them)
Assign=Assign
Do\ not\ assign=Do not assign

Error\ occured\ %0=Error occured %0
Left\ Entry=Left Entry
Merge\ %0=Merge %0
Right\ Entry=Right Entry
Unmerge\ %0=Unmerge %0
plain\ text=plain text

The\ %0s\ are\ the\ same.\ However,\ the\ order\ of\ field\ content\ differs=The %0s are the same. However, the order of field content differs
<|MERGE_RESOLUTION|>--- conflicted
+++ resolved
@@ -795,17 +795,13 @@
 Always\ reformat\ BIB\ file\ on\ save\ and\ export=Always reformat BIB file on save and export
 Character\ encoding\ '%0'\ is\ not\ supported.=Character encoding '%0' is not supported.
 
-<<<<<<< HEAD
 Search\ score=Search score
-
-=======
 Search=Search
 Searching...=Searching...
 Finished\ Searching=Finished Searching
 Search\ expression=Search expression
 Fulltext\ search=Fulltext search
 Help\ on\ regular\ expression\ search=Help on regular expression search
->>>>>>> b0cf6279
 Searching\ for\ duplicates...=Searching for duplicates...
 Searching\ for\ files=Searching for files
 The\ search\ is\ case-insensitive.=The search is case-insensitive.
@@ -2104,11 +2100,8 @@
 Escape\ ampersands=Escape ampersands
 Escape\ dollar\ sign=Escape dollar sign
 
-<<<<<<< HEAD
 Hint\:\n\nTo\ search\ all\ fields\ for\ <b>Smith</b>,\ enter\:\n<tt>smith</tt>\n\nTo\ search\ the\ field\ <b>author</b>\ for\ <b>Smith</b>\ and\ the\ field\ <b>title</b>\ for\ <b>electrical</b>,\ enter\:\n<tt>author\:Smith\ AND\ title\:electrical</tt>=Hint:\n\nTo search all fields for <b>Smith</b>, enter:\n<tt>smith</tt>\n\nTo search the field <b>author</b> for <b>Smith</b> and the field <b>title</b> for <b>electrical</b>, enter:\n<tt>author:Smith AND title:electrical</tt>
 
-=======
->>>>>>> b0cf6279
 Copied\ '%0'\ to\ clipboard.=Copied '%0' to clipboard.
 This\ operation\ requires\ an\ open\ library.=This operation requires an open library.
 
