--- conflicted
+++ resolved
@@ -2096,13 +2096,9 @@
 Always\ add\ letter\ (a,\ b,\ ...)\ to\ generated\ keys=Always add letter (a, b, ...) to generated keys
 Default\ pattern=Default pattern
 Reset\ %s\ to\ default\ value=Reset %s to default value
-<<<<<<< HEAD
 Database\ mode=Database mode
 Reset\ to\ recommended=Reset to recommended
 Remove\ all=Remove all
-=======
-
 Column\ type\ %0\ is\ unknown.=Column type %0 is unknown.
 Linked\ identifiers=Linked identifiers
 Special\ field\ type\ %0\ is\ unknown.\ Using\ normal\ column\ type.=Special field type %0 is unknown. Using normal column type.
->>>>>>> ceddb8a8
