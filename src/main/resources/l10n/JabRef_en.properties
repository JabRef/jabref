--- conflicted
+++ resolved
@@ -2107,9 +2107,7 @@
 
 Shared\ database=Shared database
 Lookup=Lookup
-<<<<<<< HEAD
 Please\ enter\ a\ field\ name\ to\ search\ for\ keywords.=Please enter a field name to search for keywords.
-=======
 Access\ date\ of\ the\ address\ specified\ in\ the\ url\ field.=Access date of the address specified in the url field.
 Additional\ information\ related\ to\ the\ resource\ indicated\ by\ the\ eprint\ field.=Additional information related to the resource indicated by the eprint field.
 Annex\ to\ the\ eventtitle\ field.=Annex to the eventtitle field.
@@ -2172,5 +2170,4 @@
 Year\ of\ publication.=Year of publication.
 
 Remove\ formatter\ for\ %0=Remove formatter for %0
-Remove\ formatter\ '%0'=Remove formatter '%0'
->>>>>>> 1fb45c65
+Remove\ formatter\ '%0'=Remove formatter '%0'