--- conflicted
+++ resolved
@@ -2510,15 +2510,11 @@
 
 No\ entries\ corresponding\ to\ given\ query=No entries corresponding to given query
 
-<<<<<<< HEAD
-Use\ the\ field\ FJournal\ to\ store\ the\ full\ journal\ name\ for\ (un)abbreviations\ in\ the\ entry=Use the field FJournal to store the full journal name for (un)abbreviations in the entry
-
-Library\ to\ import\ into=Library to import into
-=======
 Review\ backup=Review\ backup
 A\ backup\ file\ for\ '%0'\ was\ found\ at\ [%1]=A backup file for '%0' was found at [%1]
 Do\ you\ want\ to\ recover\ the\ library\ from\ the\ backup\ file?=Do you want to recover the library from the backup file?
 This\ could\ indicate\ that\ JabRef\ did\ not\ shut\ down\ cleanly\ last\ time\ the\ file\ was\ used.=This could indicate that JabRef did not shut down cleanly last time the file was used.
 
 Use\ the\ field\ FJournal\ to\ store\ the\ full\ journal\ name\ for\ (un)abbreviations\ in\ the\ entry=Use the field FJournal to store the full journal name for (un)abbreviations in the entry
->>>>>>> 513d3aa0
+
+Library\ to\ import\ into=Library to import into