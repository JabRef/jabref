--- conflicted
+++ resolved
@@ -2615,12 +2615,10 @@
 Single\ instance=Single instance
 Enforce\ single\ JabRef\ instance\ (and\ allow\ remote\ operations)\ using\ port=Enforce single JabRef instance (and allow remote operations) using port
 
-<<<<<<< HEAD
-Match\ found\ in\ predatory\ journal\ %0=Match found in predatory journal %0
-=======
 
 Enable\ Journal\ Information\ Fetching?=Enable Journal Information Fetching?
 Would\ you\ like\ to\ enable\ fetching\ of\ journal\ information?\ This\ can\ be\ changed\ later\ in\ %0\ >\ %1.=Would you like to enable fetching of journal information? This can be changed later in %0 > %1.
 Enable=Enable
 Keep\ disabled=Keep disabled
->>>>>>> f4a44ba1
+
+Match\ found\ in\ predatory\ journal\ %0=Match found in predatory journal %0