Could\ not\ delete\ empty\ entries.=Could not delete empty entries.

Delete\ empty\ entries=Delete empty entries

Empty\ entries=Empty entries

Keep\ empty\ entries=Keep empty entries

Library\ '%0'\ has\ empty\ entries.\ Do\ you\ want\ to\ delete\ them?=Library '%0' has empty entries. Do you want to delete them?

Unable\ to\ monitor\ file\ changes.\ Please\ close\ files\ and\ processes\ and\ restart.\ You\ may\ encounter\ errors\ if\ you\ continue\ with\ this\ session.=Unable to monitor file changes. Please close files and processes and restart. You may encounter errors if you continue with this session.
%0\ contains\ the\ regular\ expression\ <b>%1</b>=%0 contains the regular expression <b>%1</b>

%0\ contains\ the\ term\ <b>%1</b>=%0 contains the term <b>%1</b>

%0\ doesn't\ contain\ the\ regular\ expression\ <b>%1</b>=%0 doesn't contain the regular expression <b>%1</b>

%0\ doesn't\ contain\ the\ term\ <b>%1</b>=%0 doesn't contain the term <b>%1</b>

%0/%1\ entries=%0/%1 entries

Export\ operation\ finished\ successfully.=Export operation finished successfully.

Reveal\ in\ File\ Explorer=Reveal in File Explorer

%0\ matches\ the\ regular\ expression\ <b>%1</b>=%0 matches the regular expression <b>%1</b>

%0\ matches\ the\ term\ <b>%1</b>=%0 matches the term <b>%1</b>

Abbreviate\ journal\ names\ of\ the\ selected\ entries\ (DEFAULT\ abbreviation)=Abbreviate journal names of the selected entries (DEFAULT abbreviation)
Abbreviate\ journal\ names\ of\ the\ selected\ entries\ (DOTLESS\ abbreviation)=Abbreviate journal names of the selected entries (DOTLESS abbreviation)
Abbreviate\ journal\ names\ of\ the\ selected\ entries\ (SHORTEST\ UNIQUE\ abbreviation)=Abbreviate journal names of the selected entries (SHORTEST UNIQUE abbreviation)

Abbreviate\ names=Abbreviate names
Abbreviated\ %0\ journal\ names.=Abbreviated %0 journal names.

Abbreviation=Abbreviation
Abbreviations=Abbreviations

Unabbreviate\ journal\ names\ of\ the\ selected\ entries=Unabbreviate journal names of the selected entries
Unabbreviated\ %0\ journal\ names.=Unabbreviated %0 journal names.

dotless=dotless
shortest\ unique=shortest unique

About\ JabRef=About JabRef

Abstract=Abstract

Accept=Accept

Accept\ recommendations\ from\ Mr.\ DLib=Accept recommendations from Mr. DLib

Action=Action

Add=Add

Add\ a\ (compiled)\ custom\ Importer\ class\ from\ a\ class\ path.=Add a (compiled) custom Importer class from a class path.
The\ path\ need\ not\ be\ on\ the\ classpath\ of\ JabRef.=The path need not be on the classpath of JabRef.

Add\ a\ regular\ expression\ for\ the\ key\ pattern.=Add a regular expression for the key pattern.

Add\ entry\ manually=Add entry manually

Add\ selected\ entries\ to\ this\ group=Add selected entries to this group

Add\ subgroup=Add subgroup

Added\ group\ "%0".=Added group "%0".

Added\ string\:\ '%0'=Added string: '%0'
Added\ string=Added string

All\ entries=All entries

Also\ remove\ subgroups=Also remove subgroups

and=and

any\ field\ that\ matches\ the\ regular\ expression\ <b>%0</b>=any field that matches the regular expression <b>%0</b>

Appearance=Appearance

Application=Application

Application\ to\ push\ entries\ to=Application to push entries to

Apply=Apply

Arguments\ passed\ on\ to\ running\ JabRef\ instance.\ Shutting\ down.=Arguments passed on to running JabRef instance. Shutting down.

Assign\ the\ original\ group's\ entries\ to\ this\ group?=Assign the original group's entries to this group?

Assigned\ %0\ entries\ to\ group\ "%1".=Assigned %0 entries to group "%1".

Assigned\ 1\ entry\ to\ group\ "%0".=Assigned 1 entry to group "%0".

Autogenerate\ citation\ keys=Autogenerate citation keys

Autolink\ files\ with\ names\ starting\ with\ the\ citation\ key=Autolink files with names starting with the citation key

Autolink\ only\ files\ that\ match\ the\ citation\ key=Autolink only files that match the citation key

Automatically\ create\ groups=Automatically create groups

Automatically\ remove\ exact\ duplicates=Automatically remove exact duplicates

AUX\ file\ import=AUX file import

Available\ export\ formats=Available export formats

Available\ import\ formats=Available import formats

%0\ source=%0 source

Background\ Tasks=Background Tasks

Background\ Tasks\ are\ running=Background Tasks are running

Background\ Tasks\ are\ done=Background Tasks are done

Browse=Browse

by=by
The\ conflicting\ fields\ of\ these\ entries\ will\ be\ merged\ into\ the\ 'Comment'\ field.=The conflicting fields of these entries will be merged into the 'Comment' field.

Cancel=Cancel
Cannot\ create\ group=Cannot create group

Cannot\ create\ group.\ Please\ create\ a\ library\ first.=Cannot create group. Please create a library first.

Cannot\ open\ folder\ as\ the\ file\ is\ an\ online\ link.=Cannot open folder as the file is an online link.

case\ insensitive=case insensitive

case\ sensitive=case sensitive

Case\ sensitive=Case sensitive

change\ assignment\ of\ entries=change assignment of entries

Change\ case=Change case

Change\ entry\ type=Change entry type


Change\ of\ Grouping\ Method=Change of Grouping Method

change\ preamble=change preamble

Changed\ language=Changed language

Changed\ preamble=Changed preamble

Cite\ command=Cite command

Clear=Clear

Open\ /\ close\ entry\ editor=Open / close entry editor

Close\ dialog=Close dialog

Close\ the\ current\ library=Close the current library

Close\ window=Close window

Comments=Comments

Contained\ in=Contained in

Content=Content

Copied=Copied


Copy=Copy

Copy\ title=Copy title
Copy\ \\cite{citation\ key}=Copy \\cite{citation key}
Copy\ citation\ (html)=Copy citation (html)
Copy\ citation\ (text)=Copy citation (text)
Copy\ citation\ key=Copy citation key
Copy\ citation\ key\ and\ link=Copy citation key and link
Copy\ citation\ key\ and\ title=Copy citation key and title

Copy\ to\ clipboard=Copy to clipboard

Could\ not\ call\ executable=Could not call executable

Could\ not\ export\ file=Could not export file

Could\ not\ export\ preferences=Could not export preferences

Could\ not\ find\ a\ suitable\ import\ format.=Could not find a suitable import format.
Could\ not\ import\ preferences=Could not import preferences

Could\ not\ instantiate\ %0=Could not instantiate %0
Could\ not\ instantiate\ %0\ %1=Could not instantiate %0 %1
Could\ not\ instantiate\ %0.\ Have\ you\ chosen\ the\ correct\ package\ path?=Could not instantiate %0. Have you chosen the correct package path?

Could\ not\ print\ preview=Could not print preview

Could\ not\ run\ the\ 'vim'\ program.=Could not run the 'vim' program.

Create\ custom\ fields\ for\ each\ BibTeX\ entry=Create custom fields for each BibTeX entry

crossreferenced\ entries\ included=crossreferenced entries included

Current\ content\:\ %0=Current content: %0

Current\ value\:\ %0=Current value: %0

Custom\ entry\ types=Custom entry types

Custom\ entry\ types\ found\ in\ file=Custom entry types found in file

Customize\ entry\ types=Customize entry types

Customize\ key\ bindings=Customize key bindings

Cut=Cut

cut\ entries=cut entries

cut\ entry\ %0=cut entry %0

Library\ encoding=Library encoding

Library\ properties=Library properties
%0\ -\ Library\ properties=%0 - Library properties

Default=Default

Character\ encoding\ UTF-8\ is\ not\ supported.=Character encoding UTF-8 is not supported.
UTF-8\ could\ not\ be\ used\ to\ encode\ the\ following\ characters\:\ %0=UTF-8 could not be used to encode the following characters: %0
The\ chosen\ encoding\ '%0'\ could\ not\ encode\ the\ following\ characters\:=The chosen encoding '%0' could not encode the following characters:

Downloading=Downloading

Execute\ default\ action\ in\ dialog=Execute default action in dialog

Delete=Delete

Delete\ entry=Delete entry

Delete\ multiple\ entries=Delete multiple entries

Deleted=Deleted

Permanently\ delete\ local\ file=Permanently delete local file

Descending=Descending

Description=Description

Do\ not\ ask\ again=Do not ask again

Display\ all\ entries\ belonging\ to\ one\ or\ more\ of\ the\ selected\ groups=Display all entries belonging to one or more of the selected groups

Display\ all\ error\ messages=Display all error messages

Display\ help\ on\ command\ line\ options=Display help on command line options

Display\ only\ entries\ belonging\ to\ all\ selected\ groups=Display only entries belonging to all selected groups
Display\ version=Display version

Do\ not\ abbreviate\ names=Do not abbreviate names


Do\ not\ open\ any\ files\ at\ startup=Do not open any files at startup

Do\ not\ wrap\ the\ following\ fields\ when\ saving=Do not wrap the following fields when saving
Do\ not\ write\ the\ following\ fields\ to\ XMP\ Metadata=Do not write the following fields to XMP Metadata

Donate\ to\ JabRef=Donate to JabRef

Download\ file=Download file

Downloaded\ website\ as\ an\ HTML\ file.=Downloaded website as an HTML file.

duplicate\ removal=duplicate removal

Duplicate\ fields=Duplicate fields

Duplicate\ string\ name=Duplicate string name

Duplicates\ found=Duplicates found

Dynamically\ group\ entries\ by\ a\ free-form\ search\ expression=Dynamically group entries by a free-form search expression

Dynamically\ group\ entries\ by\ searching\ a\ field\ for\ a\ keyword=Dynamically group entries by searching a field for a keyword

Each\ line\ must\ be\ of\ the\ following\ form\:\ \'tab\:field1;field2;...;fieldN\'.=Each line must be of the following form\: 'tab\:field1;field2;...;fieldN'.

Edit=Edit

Edit\ file\ type=Edit file type

Edit\ group=Edit group

Edit\ strings=Edit strings

empty\ library=empty library
Autocompletion=Autocompletion

Enter\ URL\ to\ download=Enter URL to download

entries=entries

Entries\ exported\ to\ clipboard=Entries exported to clipboard

entry=entry

Entry\ editor=Entry editor

Entry\ owner=Entry owner

Entry\ preview=Entry preview

Entry\ table=Entry table
Entry\ table\ columns=Entry table columns
Entry\ Title\ (Required\ to\ deliver\ recommendations.)=Entry Title (Required to deliver recommendations.)
Error=Error
Error\ occurred\ when\ parsing\ entry=Error occurred when parsing entry
Error\ opening\ file=Error opening file
Error\ while\ writing=Error while writing
Error\ during\ persistence\ of\ crawling\ results.=Error during persistence of crawling results.
Error\ during\ reading\ of\ study\ definition\ file.=Error during reading of study definition file.
'%0'\ exists.\ Overwrite\ file?='%0' exists. Overwrite file?
Export=Export
Export\ preferences=Export preferences
Export\ preferences\ to\ file=Export preferences to file
Export\ to\ clipboard=Export to clipboard
Export\ to\ text\ file.=Export to text file.
Exporting=Exporting
Extension=Extension

External\ Changes\ Resolver=External Changes Resolver

External\ programs=External programs

Failed\ to\ import\ by\ ID=Failed to import by ID

Field=Field

field=field

Field\ name=Field name

Field\ names\ are\ not\ allowed\ to\ contain\ white\ spaces\ or\ certain\ characters\ (%0).=Field names are not allowed to contain white spaces or certain characters (%0).

Field\ to\ group\ by=Field to group by

File=File

file=file
File\ directory\ is\ not\ set\ or\ does\ not\ exist\!=File directory is not set or does not exist!

File\ exists=File exists

File\ not\ found=File not found

Filter=Filter

Filter\ groups=Filter groups

Success\!\ Finished\ writing\ metadata.=Success! Finished writing metadata.
Finished\ writing\ metadata\ for\ %0\ file\ (%1\ skipped,\ %2\ errors).=Finished writing metadata for %0 file (%1 skipped, %2 errors).
Error\ while\ writing\ metadata.\ See\ the\ error\ log\ for\ details.=Error while writing metadata. See the error log for details.
Failed\ to\ write\ metadata,\ file\ %1\ not\ found.=Failed to write metadata, file %1 not found.

First\ select\ the\ entries\ you\ want\ keys\ to\ be\ generated\ for.=First select the entries you want keys to be generated for.

Fit\ table\ horizontally\ on\ screen=Fit table horizontally on screen

Float=Float
Format\:\ Tab\:field;field;...\ (e.g.\ General\:url;pdf;note...)=Format\: Tab\:field;field;... (e.g. General\:url;pdf;note...)

Format\ of\ author\ and\ editor\ names=Format of author and editor names
Format\ string=Format string

Format\ used=Format used
Formatter\ name=Formatter name

found\ in\ AUX\ file=found in AUX file

Fulltext\ for=Fulltext for

Further\ information\ about\ Mr.\ DLib\ for\ JabRef\ users.=Further information about Mr. DLib for JabRef users.

General=General

Generate=Generate

Generate\ citation\ key=Generate citation key

Generate\ keys=Generate keys

Generate\ keys\ before\ saving\ (for\ entries\ without\ a\ key)=Generate keys before saving (for entries without a key)

Generated\ citation\ key\ for=Generated citation key for

Generating\ citation\ key\ for=Generating citation key for
Get\ fulltext=Get fulltext

Gray\ out\ non-hits=Gray out non-hits

Groups=Groups
has/have\ both\ a\ 'Comment'\ and\ a\ 'Review'\ field.=has/have both a 'Comment' and a 'Review' field.

Have\ you\ chosen\ the\ correct\ package\ path?=Have you chosen the correct package path?

Help=Help

Help\ on\ key\ patterns=Help on key patterns

Hide\ non-hits=Hide non-hits

Hierarchical\ context=Hierarchical context

Highlight=Highlight
Marking=Marking
Underline=Underline
Empty\ Highlight=Empty Highlight
Empty\ Marking=Empty Marking
Empty\ Underline=Empty Underline
The\ marked\ area\ does\ not\ contain\ any\ legible\ text!=The marked area does not contain any legible text!

HTML\ table=HTML table
HTML\ table\ (with\ Abstract\ &\ BibTeX)=HTML table (with Abstract & BibTeX)
Icon=Icon

Ignore=Ignore

Import=Import

Import\ entries=Import entries
Import\ file=Import file

Import\ name=Import name

Import\ preferences=Import preferences

Import\ preferences\ from\ file=Import preferences from file

Imported\ entries=Imported entries

Importer\ class=Importer class

Importing=Importing

Importing\ in\ unknown\ format=Importing in unknown format

Include\ subgroups\:\ When\ selected,\ view\ entries\ contained\ in\ this\ group\ or\ its\ subgroups=Include subgroups: When selected, view entries contained in this group or its subgroups

Independent\ group\:\ When\ selected,\ view\ only\ this\ group's\ entries=Independent group: When selected, view only this group's entries
I\ Agree=I Agree

Indexing\ pdf\ files=Indexing pdf files
Indexing\ for\ %0=Indexing for %0
%0\ of\ %1\ linked\ files\ added\ to\ the\ index=%0 of %1 linked files added to the index

Invalid\ citation\ key=Invalid citation key

Invalid\ URL=Invalid URL

Online\ help=Online help
JabRef\ Language\ (Provides\ for\ better\ recommendations\ by\ giving\ an\ indication\ of\ user's\ preferred\ language.)=JabRef Language (Provides for better recommendations by giving an indication of user's preferred language.)

JabRef\ preferences=JabRef preferences
JabRef\ requests\ recommendations\ from\ Mr.\ DLib,\ which\ is\ an\ external\ service.\ To\ enable\ Mr.\ DLib\ to\ calculate\ recommendations,\ some\ of\ your\ data\ must\ be\ shared\ with\ Mr.\ DLib.\ Generally,\ the\ more\ data\ is\ shared\ the\ better\ recommendations\ can\ be\ calculated.\ However,\ we\ understand\ that\ some\ of\ your\ data\ in\ JabRef\ is\ sensitive,\ and\ you\ may\ not\ want\ to\ share\ it.\ Therefore,\ Mr.\ DLib\ offers\ a\ choice\ of\ which\ data\ you\ would\ like\ to\ share.=JabRef requests recommendations from Mr. DLib, which is an external service. To enable Mr. DLib to calculate recommendations, some of your data must be shared with Mr. DLib. Generally, the more data is shared the better recommendations can be calculated. However, we understand that some of your data in JabRef is sensitive, and you may not want to share it. Therefore, Mr. DLib offers a choice of which data you would like to share.
JabRef\ Version\ (Required\ to\ ensure\ backwards\ compatibility\ with\ Mr.\ DLib's\ Web\ Service)=JabRef Version (Required to ensure backwards compatibility with Mr. DLib's Web Service)

Journal\ abbreviations=Journal abbreviations
Journal\ lists\:=Journal lists:
Remove\ journal\ '%0'=Remove journal '%0'

Keep\ both=Keep both

Keep\ subgroups=Keep subgroups

Key\ bindings=Key bindings

Key\ bindings\ changed=Key bindings changed

Key\ pattern=Key pattern

keys\ in\ library=keys in library

Keyword=Keyword

Keywords=Keywords

Label=Label
Label\:\ %0=Label: %0
Content\:\ %0=Content: %0
Language=Language

Last\ modified=Last modified
LaTeX\ AUX\ file\:=LaTeX AUX file\:

Link=Link
Listen\ for\ remote\ operation\ on\ port=Listen for remote operation on port
Load\ and\ Save\ preferences\ from/to\ jabref.xml\ on\ start-up\ (memory\ stick\ mode)=Load and Save preferences from/to jabref.xml on start-up (memory stick mode)

Show\ advanced\ hints\ (i.e.\ helpful\ tooltips,\ suggestions\ and\ explanation)=Show advanced hints (i.e. helpful tooltips, suggestions and explanation)

Main\ file\ directory=Main file directory

Manage\ custom\ exports=Manage custom exports

Manage\ custom\ imports=Manage custom imports
External\ file\ types=External file types

Mark\ new\ entries\ with\ owner\ name=Mark new entries with owner name

Memory\ stick\ mode=Memory stick mode

Merged\ external\ changes=Merged external changes
Merge\ fields=Merge fields

Modified\ group\ "%0".=Modified group "%0".

Modified\ groups=Modified groups

Modified\ string=Modified string
Modified\ string\:\ '%0' =Modified string: '%0'

Modify=Modify

move\ group=move group

Moved\ group\ "%0".=Moved group "%0".

Mr.\ DLib\ Privacy\ settings=Mr. DLib Privacy settings

No\ database\ is\ open=No database is open

We\ need\ a\ database\ to\ export\ from.\ Open\ one.=We need a database to export from. Open one.

No\ recommendations\ received\ from\ Mr.\ DLib\ for\ this\ entry.=No recommendations received from Mr. DLib for this entry.

Error\ while\ fetching\ recommendations\ from\ Mr.DLib.=Error while fetching recommendations from Mr.DLib.

Name=Name

Name\ formatter=Name formatter

Natbib\ style=Natbib style

nested\ AUX\ files=nested AUX files

New\ BibTeX\ sublibrary=New BibTeX sublibrary

New\ group=New group

New\ string=New string

Next\ entry=Next entry
no\ base-BibTeX-file\ specified=no base-BibTeX-file specified

no\ library\ generated=no library generated

No\ entries\ found.\ Please\ make\ sure\ you\ are\ using\ the\ correct\ import\ filter.=No entries found. Please make sure you are using the correct import filter.
No\ files\ found.=No files found.

No\ GUI.\ Only\ process\ command\ line\ options=No GUI. Only process command line options

No\ journal\ names\ could\ be\ abbreviated.=No journal names could be abbreviated.

No\ journal\ names\ could\ be\ unabbreviated.=No journal names could be unabbreviated.

not=not

not\ found=not found

Nothing\ to\ redo=Nothing to redo

Nothing\ to\ undo=Nothing to undo

OK=OK

One\ or\ more\ keys\ will\ be\ overwritten.\ Continue?=One or more keys will be overwritten. Continue?


Open=Open

Open\ library=Open library

Open\ editor\ when\ a\ new\ entry\ is\ created=Open editor when a new entry is created

Open\ file=Open file

Open\ last\ edited\ libraries\ at\ startup=Open last edited libraries at startup

Connect\ to\ shared\ database=Connect to shared database

Open\ terminal\ here=Open terminal here

Open\ URL\ or\ DOI=Open URL or DOI

Opening=Opening

Operation\ canceled.=Operation canceled.
Operating\ System\ (Provides\ for\ better\ recommendations\ by\ giving\ an\ indication\ of\ user's\ system\ set-up.)=Operating System (Provides for better recommendations by giving an indication of user's system set-up.)

Optional\ fields=Optional fields

Options=Options

or=or

Override\ default\ file\ directories=Override default file directories
Overwrite=Overwrite

Overwrite\ keys=Overwrite keys

pairs\ processed=pairs processed
Password=Password

Paste=Paste

paste\ entries=paste entries

paste\ entry\ %0=paste entry %0

Path\ to\ %0\ not\ defined=Path to %0 not defined

Path\ to\ LyX\ pipe=Path to LyX pipe

File\ has\ no\ attached\ annotations=File has no attached annotations

Please\ enter\ a\ name\ for\ the\ group.=Please enter a name for the group.

Please\ enter\ the\ string's\ label=Please enter the string's label

Please\ restart\ JabRef\ for\ preferences\ to\ take\ effect.=Please restart JabRef for preferences to take effect.

Possible\ duplicate\ entries=Possible duplicate entries

Possible\ duplicate\ of\ existing\ entry.\ Click\ to\ resolve.=Possible duplicate of existing entry. Click to resolve.

Preferences=Preferences

Preferences\ recorded.=Preferences recorded.

Preview=Preview
Citation\ Style=Citation Style
Current\ Preview=Current Preview
Cannot\ generate\ preview\ based\ on\ selected\ citation\ style.=Cannot generate preview based on selected citation style.
Bad\ character\ inside\ entry=Bad character inside entry
Error\ while\ generating\ citation\ style=Error while generating citation style
Preview\ style\ changed\ to\:\ %0=Preview style changed to: %0
Next\ preview\ layout=Next preview layout
Previous\ preview\ layout=Previous preview layout
Available=Available
Selected=Selected
Selected\ Layouts\ can\ not\ be\ empty=Selected Layouts can not be empty
Reset\ default\ preview\ style=Reset default preview style
Previous\ entry=Previous entry
Problem\ with\ parsing\ entry=Problem with parsing entry
Processing\ %0=Processing %0
Pull\ changes\ from\ shared\ database=Pull changes from shared database
Problem\ finding\ files.\ See\ error\ log\ for\ details.=Problem finding files. See error log for details.

Pushed\ citations\ to\ %0=Pushed citations to %0

Push\ applications=Push applications

Quit\ JabRef=Quit JabRef

Read\ only=Read only

Redo=Redo

Refine\ supergroup\:\ When\ selected,\ view\ entries\ contained\ in\ both\ this\ group\ and\ its\ supergroup=Refine supergroup: When selected, view entries contained in both this group and its supergroup

regular\ expression=regular expression

Related\ articles=Related articles

Remote\ operation=Remote operation

Remove=Remove

Remove\ subgroups=Remove subgroups

Remove\ all\ subgroups\ of\ "%0"?=Remove all subgroups of "%0"?

Remove\ selected\ entries\ from\ this\ group=Remove selected entries from this group

Remove\ group=Remove group

Remove\ group\ and\ subgroups=Remove group and subgroups

Remove\ groups\ and\ subgroups=Remove groups and subgroups

Remove\ all\ selected\ groups\ and\ keep\ their\ subgroups?=Remove all selected groups and keep their subgroups?

Remove\ group\ "%0"\ and\ keep\ its\ subgroups?=Remove group "%0" and keep its subgroups?

Remove\ groups=Remove groups

Removed\ all\ selected\ groups.=Removed all selected groups.

Remove\ group\ "%0"\ and\ its\ subgroups?=Remove group "%0" and its subgroups?

Removed\ group\ "%0"\ and\ its\ subgroups.=Removed group "%0" and its subgroups.

Remove\ all\ selected\ groups\ and\ their\ subgroups?=Remove all selected groups and their subgroups?

Removed\ all\ selected\ groups\ and\ their\ subgroups.=Removed all selected groups and their subgroups.

Remove\ group\ "%0"?=Remove group "%0"?

Remove\ link=Remove link

Remove\ string\ %0=Remove string %0

Removed\ group\ "%0".=Removed group "%0".

Deleted\ string=Deleted string
Deleted\ string\:\ '%0'=Deleted string: '%0'

Renamed\ string\:\ '%0'=Renamed string: '%0'

Replace=Replace
Replace\ With\:=Replace With:
Limit\ to\ Selected\ Entries=Limit to Selected Entries
Limit\ to\ Fields=Limit to Fields
All\ Field\ Replace=All Field Replace
Find\:=Find:
Find\ and\ Replace=Find and Replace

Replace\ (regular\ expression)=Replace (regular expression)

Replace\ String=Replace String
Replace\ string=Replace string

Replace\ Unicode\ ligatures=Replace Unicode ligatures
Replaces\ Unicode\ ligatures\ with\ their\ expanded\ form=Replaces Unicode ligatures with their expanded form

Required\ fields=Required fields

Do\ not\ resolve\ BibTeX\ strings=Do not resolve BibTeX strings
Resolve\ BibTeX\ strings\ for\ the\ following\ fields=Resolve BibTeX strings for the following fields

resolved=resolved

Restart=Restart

Restart\ required=Restart required

Return\ to\ dialog=Return to dialog

Review=Review
Review\ changes=Review changes
Review\ Field\ Migration=Review Field Migration

Loading=Loading

Save=Save
Save\ all\ finished.=Save all finished.
Save\ all\ open\ libraries=Save all open libraries
Save\ before\ closing=Save before closing
Save\ library=Save library
Save\ library\ as...=Save library as...
Saving=Saving
Saving\ all\ libraries...=Saving all libraries...
Saving\ library=Saving library
Library\ saved=Library saved
Could\ not\ save\ file.=Could not save file.
Could\ not\ save,\ file\ locked\ by\ another\ JabRef\ instance.=Could not save, file locked by another JabRef instance.
Saved\ selected\ to\ '%0'.=Saved selected to '%0'.
Autosave\ local\ libraries=Autosave local libraries
Automatically\ save\ the\ library\ to=Automatically save the library to
Please\ enter\ a\ valid\ file\ path.=Please enter a valid file path.
Overwrite\ file=Overwrite file
Unable\ to\ write\ to\ %0.=Unable to write to %0.

Refuse\ to\ save\ the\ library\ before\ external\ changes\ have\ been\ reviewed.=Refuse to save the library before external changes have been reviewed.
Library\ protection=Library protection
Unable\ to\ save\ library=Unable to save library

Always\ reformat\ BIB\ file\ on\ save\ and\ export=Always reformat BIB file on save and export
Character\ encoding\ '%0'\ is\ not\ supported.=Character encoding '%0' is not supported.

Search=Search
Searching...=Searching...
Finished\ Searching=Finished Searching
Search\ expression=Search expression
Fulltext\ search=Fulltext search
Help\ on\ regular\ expression\ search=Help on regular expression search
Searching\ for\ duplicates...=Searching for duplicates...
Searching\ for\ files=Searching for files
The\ search\ is\ case-insensitive.=The search is case-insensitive.
The\ search\ is\ case-sensitive.=The search is case-sensitive.
Use\ regular\ expression\ search=Use regular expression search
search\ expression=search expression
Free\ search\ expression=Free search expression
Search\ failed\:\ illegal\ search\ expression=Search failed: illegal search expression
No\ search\ matches.=No search matches.
Web\ search=Web search
Search\ results=Search results
Please\ enter\ a\ search\ string=Please enter a search string
Please\ open\ or\ start\ a\ new\ library\ before\ searching=Please open or start a new library before searching
Please\ enter\ a\ field\ name\ to\ search\ for\ a\ keyword.=Please enter a field name to search for a keyword.
No\ results\ found.=No results found.
Found\ %0\ results.=Found %0 results.
Invalid\ regular\ expression=Invalid regular expression
This\ search\ contains\ entries\ in\ which\ any\ field\ contains\ the\ regular\ expression\ <b>%0</b>=This search contains entries in which any field contains the regular expression <b>%0</b>
This\ search\ contains\ entries\ in\ which\ any\ field\ contains\ the\ term\ <b>%0</b>=This search contains entries in which any field contains the term <b>%0</b>
This\ search\ contains\ entries\ in\ which=This search contains entries in which
Empty\ search\ ID=Empty search ID
The\ given\ search\ ID\ was\ empty.=The given search ID was empty.
Clear\ search=Clear search
Search\ document\ identifier\ online=Search document identifier online
Search\ for\ unlinked\ local\ files=Search for unlinked local files
Search\ full\ text\ documents\ online=Search full text documents online
Hint\:\n\nTo\ search\ all\ fields\ for\ <b>Smith</b>,\ enter\:\n<tt>smith</tt>\n\nTo\ search\ the\ field\ <b>author</b>\ for\ <b>Smith</b>\ and\ the\ field\ <b>title</b>\ for\ <b>electrical</b>,\ enter\:\n<tt>author\=Smith\ and\ title\=electrical</tt>=Hint:\n\nTo search all fields for <b>Smith</b>, enter:\n<tt>smith</tt>\n\nTo search the field <b>author</b> for <b>Smith</b> and the field <b>title</b> for <b>electrical</b>, enter:\n<tt>author=Smith and title=electrical</tt>
Search\ term\ is\ empty.=Search term is empty.
Invalid\ regular\ expression.=Invalid regular expression.
Searching\ for\ a\ keyword=Searching for a keyword

Search\ across\ libraries\ in\ a\ new\ window=Search across libraries in a new window
Keep\ search\ string\ across\ libraries=Keep search string across libraries
Keep\ dialog\ always\ on\ top=Keep dialog always on top
Search\ results\ from\ open\ libraries=Search results from open libraries

Select\ all=Select all
Select\ new\ encoding=Select new encoding

Select\ entry\ type=Select entry type

Select\ file\ from\ ZIP-archive=Select file from ZIP-archive

Settings=Settings

Shortcut=Shortcut

Show/edit\ %0\ source=Show/edit %0 source

Show\ 'Firstname\ Lastname'=Show 'Firstname Lastname'

Show\ 'Lastname,\ Firstname'=Show 'Lastname, Firstname'

Show\ BibTeX\ source\ by\ default=Show BibTeX source by default

Show\ confirmation\ dialog\ when\ deleting\ entries=Show confirmation dialog when deleting entries

Show\ last\ names\ only=Show last names only

Show\ names\ unchanged=Show names unchanged

Show\ optional\ fields=Show optional fields

Show\ required\ fields=Show required fields

Show\ validation\ messages=Show validation messages

Simple\ HTML=Simple HTML
Since\ the\ 'Review'\ field\ was\ deprecated\ in\ JabRef\ 4.2,\ these\ two\ fields\ are\ about\ to\ be\ merged\ into\ the\ 'Comment'\ field.=Since the 'Review' field was deprecated in JabRef 4.2, these two fields are about to be merged into the 'Comment' field.

Size=Size

Skipped\ -\ No\ PDF\ linked=Skipped - No PDF linked
Skipped\ -\ PDF\ does\ not\ exist=Skipped - PDF does not exist

JabRef\ skipped\ the\ entry.=JabRef skipped the entry.
Import\ error=Import error
Open\ library\ error=Open library error
Please\ check\ your\ library\ file\ for\ wrong\ syntax.=Please check your library file for wrong syntax.
SourceTab\ error=SourceTab error
User\ input\ via\ entry-editor\ in\ `{}bibtex\ source`\ tab\ led\ to\ failure.=User input via entry-editor in `{}bibtex source` tab led to failure.

Sort\ subgroups\ A-Z=Sort subgroups A-Z

source\ edit=source edit
Special\ name\ formatters=Special name formatters

Statically\ group\ entries\ by\ manual\ assignment=Statically group entries by manual assignment

Status=Status

Sublibrary\ from\ AUX\ to\ BibTeX=Sublibrary from AUX to BibTeX

Switches\ between\ full\ and\ abbreviated\ journal\ name\ if\ the\ journal\ name\ is\ known.=Switches between full and abbreviated journal name if the journal name is known.

the\ field\ <b>%0</b>=the field <b>%0</b>
The\ group\ "%0"\ already\ contains\ the\ selection.=The group "%0" already contains the selection.

The\ label\ of\ the\ string\ cannot\ be\ a\ number.=The label of the string cannot be a number.

The\ label\ of\ the\ string\ cannot\ contain\ spaces.=The label of the string cannot contain spaces.

The\ label\ of\ the\ string\ cannot\ contain\ the\ '\#'\ character.=The label of the string cannot contain the '#' character.

The\ output\ option\ depends\ on\ a\ valid\ import\ option.=The output option depends on a valid import option.

There\ are\ possible\ duplicates\ that\ haven't\ been\ resolved.\ Continue?=There are possible duplicates that haven't been resolved. Continue?

This\ operation\ requires\ all\ selected\ entries\ to\ have\ citation\ keys\ defined.=This operation requires all selected entries to have citation keys defined.

This\ operation\ requires\ one\ or\ more\ entries\ to\ be\ selected.=This operation requires one or more entries to be selected.

This\ setting\ may\ be\ changed\ in\ preferences\ at\ any\ time.=This setting may be changed in preferences at any time.
Timezone\ (Provides\ for\ better\ recommendations\ by\ indicating\ the\ time\ of\ day\ the\ request\ is\ being\ made.)=Timezone (Provides for better recommendations by indicating the time of day the request is being made.)
Time\ stamp=Time stamp
Toggle\ groups\ interface=Toggle groups interface

Trim\ all\ whitespace\ characters\ in\ the\ field\ content.=Trim all whitespace characters in the field content.

Trim\ whitespace\ characters=Trim whitespace characters

Try\ different\ encoding=Try different encoding

Undo=Undo

Unknown\ BibTeX\ entries\:=Unknown BibTeX entries\:

unknown\ edit=unknown edit

Unknown\ export\ format=Unknown export format

untitled=untitled

Upgrade\ external\ PDF/PS\ links\ to\ use\ the\ '%0'\ field.=Upgrade external PDF/PS links to use the '%0' field.

usage=usage
Use\ autocompletion=Use autocompletion


Username=Username

Value\ cleared\ externally=Value cleared externally

Value\ set\ externally\:\ %0=Value set externally: %0

Verify\ that\ LyX\ is\ running\ and\ that\ the\ lyxpipe\ is\ valid.=Verify that LyX is running and that the lyxpipe is valid.

View=View
Vim\ server\ name=Vim server name

Warn\ about\ unresolved\ duplicates\ when\ closing\ inspection\ window=Warn about unresolved duplicates when closing inspection window

Warn\ before\ overwriting\ existing\ keys=Warn before overwriting existing keys

Warning=Warning

Warnings=Warnings

Warning\:\ You\ added\ field\ "%0"\ twice.\ Only\ one\ will\ be\ kept.=Warning: You added field "%0" twice. Only one will be kept.

web\ link=web link

What\ do\ you\ want\ to\ do?=What do you want to do?
Whatever\ option\ you\ choose,\ Mr.\ DLib\ may\ share\ its\ data\ with\ research\ partners\ to\ further\ improve\ recommendation\ quality\ as\ part\ of\ a\ 'living\ lab'.\ Mr.\ DLib\ may\ also\ release\ public\ datasets\ that\ may\ contain\ anonymized\ information\ about\ you\ and\ the\ recommendations\ (sensitive\ information\ such\ as\ metadata\ of\ your\ articles\ will\ be\ anonymised\ through\ e.g.\ hashing).\ Research\ partners\ are\ obliged\ to\ adhere\ to\ the\ same\ strict\ data\ protection\ policy\ as\ Mr.\ DLib.=Whatever option you choose, Mr. DLib may share its data with research partners to further improve recommendation quality as part of a 'living lab'. Mr. DLib may also release public datasets that may contain anonymized information about you and the recommendations (sensitive information such as metadata of your articles will be anonymised through e.g. hashing). Research partners are obliged to adhere to the same strict data protection policy as Mr. DLib.

Will\ write\ metadata\ to\ the\ PDFs\ linked\ from\ selected\ entries.=Will write metadata to the PDFs linked from selected entries.

Write\ BibTeXEntry\ as\ metadata\ to\ PDF.=Write BibTeXEntry as metadata to PDF.
Write\ metadata\ for\ all\ PDFs\ in\ current\ library?=Write metadata for all PDFs in current library?
Writing\ metadata\ for\ selected\ entries...=Writing metadata for selected entries...
Writing\ metadata...=Writing metadata...

Embed\ BibTeXEntry\ in\ PDF.=Embed BibTeXEntry in PDF.
File\ '%0'\ is\ write\ protected.=File '%0' is write protected.
Write\ BibTeXEntry\ as\ XMP\ metadata\ to\ PDF.=Write BibTeXEntry as XMP metadata to PDF.
Write\ BibTeXEntry\ metadata\ to\ PDF.=Write BibTeXEntry metadata to PDF.
Write\ metadata\ to\ PDF\ files=Write metadata to PDF files

XMP-annotated\ PDF=XMP-annotated PDF
XMP\ export\ privacy\ settings=XMP export privacy settings
XMP\ metadata=XMP metadata
You\ must\ restart\ JabRef\ for\ this\ to\ come\ into\ effect.=You must restart JabRef for this to come into effect.

The\ following\ fetchers\ are\ available\:=The following fetchers are available:
Could\ not\ find\ fetcher\ '%0'=Could not find fetcher '%0'
Running\ query\ '%0'\ with\ fetcher\ '%1'.=Running query '%0' with fetcher '%1'.
Invalid\ query.\ Check\ position\ %0.=Invalid query. Check position %0.
Invalid\ query\ element\ '%0'\ at\ position\ %1=Invalid query element '%0' at position %1

Move\ file=Move file
Rename\ file=Rename file

Move\ file\ to\ file\ directory\ and\ rename\ file=Move file to file directory and rename file

Could\ not\ move\ file\ '%0'.=Could not move file '%0'.
Could\ not\ find\ file\ '%0'.=Could not find file '%0'.
Number\ of\ entries\ successfully\ imported=Number of entries successfully imported
Error\ while\ fetching\ from\ %0=Error while fetching from %0

Citation\ key\ generator=Citation key generator
Unable\ to\ open\ link.=Unable to open link.
MIME\ type=MIME type

This\ feature\ lets\ new\ files\ be\ opened\ or\ imported\ into\ an\ already\ running\ instance\ of\ JabRef\ instead\ of\ opening\ a\ new\ instance.\ For\ instance,\ this\ is\ useful\ when\ you\ open\ a\ file\ in\ JabRef\ from\ your\ web\ browser.\ Note\ that\ this\ will\ prevent\ you\ from\ running\ more\ than\ one\ instance\ of\ JabRef\ at\ a\ time.=This feature lets new files be opened or imported into an already running instance of JabRef instead of opening a new instance. For instance, this is useful when you open a file in JabRef from your web browser. Note that this will prevent you from running more than one instance of JabRef at a time.
Run\ fetcher=Run fetcher

Line\ %0\:\ Found\ corrupted\ citation\ key\ %1.=Line %0: Found corrupted citation key %1.
Line\ %0\:\ Found\ corrupted\ citation\ key\ %1\ (contains\ whitespaces).=Line %0: Found corrupted citation key %1 (contains whitespaces).
Line\ %0\:\ Found\ corrupted\ citation\ key\ %1\ (comma\ missing).=Line %0: Found corrupted citation key %1 (comma missing).
No\ full\ text\ document\ found=No full text document found
Download\ from\ URL=Download from URL
Rename\ field=Rename field

Cannot\ use\ port\ %0\ for\ remote\ operation;\ another\ application\ may\ be\ using\ it.\ Try\ specifying\ another\ port.=Cannot use port %0 for remote operation; another application may be using it. Try specifying another port.

Looking\ for\ full\ text\ document...=Looking for full text document...
A\ local\ copy\ will\ be\ opened.=A local copy will be opened.
Error\ opening\ file\ '%0'.=Error opening file '%0'.

Formatter\ not\ found\:\ %0=Formatter not found: %0

Metadata\ change=Metadata change
The\ following\ metadata\ changed\:=The following metadata changed:

Unable\ to\ create\ backup=Unable to create backup
Move\ file\ to\ file\ directory=Move file to file directory
<b>All\ Entries</b>\ (this\ group\ cannot\ be\ edited\ or\ removed)=<b>All Entries</b> (this group cannot be edited or removed)
static\ group=static group
dynamic\ group=dynamic group
refines\ supergroup=refines supergroup
includes\ subgroups=includes subgroups
contains=contains

Optional\ fields\ 2=Optional fields 2
Waiting\ for\ save\ operation\ to\ finish=Waiting for save operation to finish
Waiting\ for\ background\ tasks\ to\ finish.\ Quit\ anyway?=Waiting for background tasks to finish. Quit anyway?

Find\ and\ remove\ duplicate\ citation\ keys=Find and remove duplicate citation keys
Expected\ syntax\ for\ --fetch\='<name\ of\ fetcher>\:<query>'=Expected syntax for --fetch='<name of fetcher>:<query>'
Duplicate\ citation\ key=Duplicate citation key


General\ file\ directory=General file directory
User-specific\ file\ directory=User-specific file directory
LaTeX\ file\ directory=LaTeX file directory

You\ must\ enter\ an\ integer\ value\ in\ the\ interval\ 1025-65535=You must enter an integer value in the interval 1025-65535
Autocomplete\ names\ in\ 'Firstname\ Lastname'\ format\ only=Autocomplete names in 'Firstname Lastname' format only
Autocomplete\ names\ in\ 'Lastname,\ Firstname'\ format\ only=Autocomplete names in 'Lastname, Firstname' format only
Autocomplete\ names\ in\ both\ formats=Autocomplete names in both formats
Send\ as\ email=Send as email
References=References
Sending\ of\ emails=Sending of emails
Subject\ for\ sending\ an\ email\ with\ references=Subject for sending an email with references
Automatically\ open\ folders\ of\ attached\ files=Automatically open folders of attached files
Error\ creating\ email=Error creating email
Entries\ added\ to\ an\ email=Entries added to an email
Custom\ applications=Custom applications
Please\ specify\ a\ file\ browser.=Please specify a file browser.
Please\ specify\ a\ terminal\ application.=Please specify a terminal application.
Use\ custom\ file\ browser=Use custom file browser
Use\ custom\ terminal\ emulator=Use custom terminal emulator
exportFormat=exportFormat
Output\ file\ missing=Output file missing
The\ output\ option\ depends\ on\ a\ valid\ input\ option.=The output option depends on a valid input option.
Linked\ file\ name\ conventions=Linked file name conventions
Filename\ format\ pattern=Filename format pattern
Additional\ parameters=Additional parameters
Cite\ selected\ entries\ between\ parenthesis=Cite selected entries between parenthesis
Cite\ selected\ entries\ with\ in-text\ citation=Cite selected entries with in-text citation
Cite\ special=Cite special
Extra\ information\ (e.g.\ page\ number)=Extra information (e.g. page number)
Manage\ citations=Manage citations
Problem\ modifying\ citation=Problem modifying citation
Problem\ collecting\ citations=Problem collecting citations
Citation=Citation
Connecting...=Connecting...
Select\ style=Select style
Journals=Journals
Cite=Cite
Cite\ in-text=Cite in-text
Insert\ empty\ citation=Insert empty citation
Merge\ citations=Merge citations
Manual\ connect=Manual connect
Select\ Writer\ document=Select Writer document
Sync\ OpenOffice/LibreOffice\ bibliography=Sync OpenOffice/LibreOffice bibliography
Select\ which\ open\ Writer\ document\ to\ work\ on=Select which open Writer document to work on
Connected\ to\ document=Connected to document

Could\ not\ connect\ to\ any\ Writer\ document.\ Please\ make\ sure\ a\ document\ is\ open\ before\ using\ the\ 'Select\ Writer\ document'\ button\ to\ connect\ to\ it.=Could not connect to any Writer document. Please make sure a document is open before using the 'Select Writer document' button to connect to it.

No\ Writer\ documents\ found=No Writer documents found

Insert\ a\ citation\ without\ text\ (the\ entry\ will\ appear\ in\ the\ reference\ list)=Insert a citation without text (the entry will appear in the reference list)
Cite\ selected\ entries\ with\ extra\ information=Cite selected entries with extra information
Ensure\ that\ the\ bibliography\ is\ up-to-date=Ensure that the bibliography is up-to-date

Your\ OpenOffice/LibreOffice\ document\ references\ the\ citation\ key\ '%0',\ which\ could\ not\ be\ found\ in\ your\ current\ library.=Your OpenOffice/LibreOffice document references the citation key '%0', which could not be found in your current library.

This\ operation\ requires\ a\ bibliography\ database.=This operation requires a bibliography database.

Your\ OpenOffice/LibreOffice\ document\ references\ at\ least\ %0\ citation\ keys\ which\ could\ not\ be\ found\ in\ your\ current\ library.\ Some\ of\ these\ are\ %1.=Your OpenOffice/LibreOffice document references at least %0 citation keys which could not be found in your current library. Some of these are %1.

Your\ OpenOffice/LibreOffice\ document\ references\ no\ citation\ keys\ which\ could\ also\ be\ found\ in\ your\ current\ library.=Your OpenOffice/LibreOffice document references no citation keys which could also be found in your current library.

Unable\ to\ synchronize\ bibliography=Unable to synchronize bibliography
Combine\ pairs\ of\ citations\ that\ are\ separated\ by\ spaces\ only=Combine pairs of citations that are separated by spaces only
Autodetection\ failed=Autodetection failed
Please\ wait...=Please wait...
Connection\ lost=Connection lost

Could\ not\ update\ bibliography=Could not update bibliography
Not\ connected\ to\ document=Not connected to document
Problem\ combining\ cite\ markers=Problem combining cite markers
Unable\ to\ reload\ style\ file=Unable to reload style file

Problem\ during\ separating\ cite\ markers=Problem during separating cite markers

Automatically\ sync\ bibliography\ when\ inserting\ citations=Automatically sync bibliography when inserting citations
Look\ up\ BibTeX\ entries\ in\ the\ active\ tab\ only=Look up BibTeX entries in the active tab only
Look\ up\ BibTeX\ entries\ in\ all\ open\ libraries=Look up BibTeX entries in all open libraries
Autodetecting\ paths...=Autodetecting paths...
Could\ not\ find\ OpenOffice/LibreOffice\ installation=Could not find OpenOffice/LibreOffice installation
Found\ more\ than\ one\ OpenOffice/LibreOffice\ executable.=Found more than one OpenOffice/LibreOffice executable.
Please\ choose\ which\ one\ to\ connect\ to\:=Please choose which one to connect to:
Choose\ OpenOffice/LibreOffice\ executable=Choose OpenOffice/LibreOffice executable
Select\ document=Select document
HTML\ list=HTML list
If\ possible,\ normalize\ this\ list\ of\ names\ to\ conform\ to\ standard\ BibTeX\ name\ formatting=If possible, normalize this list of names to conform to standard BibTeX name formatting
Could\ not\ open\ %0=Could not open %0
Unknown\ import\ format=Unknown import format
Style\ selection=Style selection
No\ valid\ style\ file\ defined=No valid style file defined
Choose\ pattern=Choose pattern
Search\ and\ store\ files\ relative\ to\ library\ file\ location=Search and store files relative to library file location
File\ directory=File directory
Could\ not\ run\ the\ gnuclient/emacsclient\ program.\ Make\ sure\ you\ have\ the\ emacsclient/gnuclient\ program\ installed\ and\ available\ in\ the\ PATH.=Could not run the gnuclient/emacsclient program. Make sure you have the emacsclient/gnuclient program installed and available in the PATH.
You\ must\ select\ either\ a\ valid\ style\ file,\ or\ use\ one\ of\ the\ default\ styles.=You must select either a valid style file, or use one of the default styles.

This\ feature\ generates\ a\ new\ library\ based\ on\ which\ entries\ are\ needed\ in\ an\ existing\ LaTeX\ document.=This feature generates a new library based on which entries are needed in an existing LaTeX document.

First\ select\ entries\ to\ clean\ up.=First select entries to clean up.
Cleanup\ entry=Cleanup entry
Autogenerate\ PDF\ Names=Autogenerate PDF Names
Auto-generating\ PDF-Names\ does\ not\ support\ undo.\ Continue?=Auto-generating PDF-Names does not support undo. Continue?

Use\ full\ firstname\ whenever\ possible=Use full firstname whenever possible
Use\ abbreviated\ firstname\ whenever\ possible=Use abbreviated firstname whenever possible
Use\ abbreviated\ and\ full\ firstname=Use abbreviated and full firstname
Name\ format=Name format
First\ names=First names
Cleanup\ entries=Cleanup entries
Automatically\ assign\ new\ entry\ to\ selected\ groups=Automatically assign new entry to selected groups
%0\ mode=%0 mode
Move\ DOIs\ from\ note\ and\ URL\ field\ to\ DOI\ field\ and\ remove\ http\ prefix=Move DOIs from note and URL field to DOI field and remove http prefix
Make\ paths\ of\ linked\ files\ relative\ (if\ possible)=Make paths of linked files relative (if possible)
Rename\ PDFs\ to\ given\ filename\ format\ pattern=Rename PDFs to given filename format pattern
Rename\ only\ PDFs\ having\ a\ relative\ path=Rename only PDFs having a relative path
Doing\ a\ cleanup\ for\ %0\ entries...=Doing a cleanup for %0 entries...
No\ entry\ needed\ a\ clean\ up=No entry needed a clean up
One\ entry\ needed\ a\ clean\ up=One entry needed a clean up
%0\ entries\ needed\ a\ clean\ up=%0 entries needed a clean up

Group\ tree\ could\ not\ be\ parsed.\ If\ you\ save\ the\ BibTeX\ library,\ all\ groups\ will\ be\ lost.=Group tree could not be parsed. If you save the BibTeX library, all groups will be lost.
Attach\ file=Attach file
Setting\ all\ preferences\ to\ default\ values.=Setting all preferences to default values.
Resetting\ preference\ key\ '%0'=Resetting preference key '%0'
Unable\ to\ clear\ preferences.=Unable to clear preferences.

Unselect\ all=Unselect all
Expand\ all=Expand all
Collapse\ all=Collapse all
Searches\ the\ selected\ directory\ for\ unlinked\ files.=Searches the selected directory for unlinked files.
Starts\ the\ import\ of\ BibTeX\ entries.=Starts the import of BibTeX entries.
Last\ edited\:=Last edited:
All\ time=All time
last\ edited=last edited
Last\ day=Last day
Last\ week=Last week
Last\ month=Last month
Last\ year=Last year
Sort\ by\:=Sort by:
Newest\ first=Newest first
Oldest\ first=Oldest first
Directory=Directory
Import\ result=Import result
Searching\ file\ system...=Searching file system...
Citation\ key\ patterns=Citation key patterns
Clear\ priority=Clear priority
Clear\ rank=Clear rank
Enable\ special\ fields=Enable special fields
One\ star=One star
Two\ stars=Two stars
Three\ stars=Three stars
Four\ stars=Four stars
Five\ stars=Five stars
Help\ on\ special\ fields=Help on special fields
Keywords\ of\ selected\ entries=Keywords of selected entries
Manage\ content\ selectors=Manage content selectors
Content\ selectors=Content selectors
Manage\ keywords=Manage keywords
No\ priority\ information=No priority information
No\ rank\ information=No rank information
Priority=Priority
Priority\ high=Priority high
Priority\ low=Priority low
Priority\ medium=Priority medium
Quality=Quality
Rank=Rank
Relevance=Relevance
Set\ priority\ to\ high=Set priority to high
Set\ priority\ to\ low=Set priority to low
Set\ priority\ to\ medium=Set priority to medium
Toggle\ relevance=Toggle relevance
Toggle\ quality\ assured=Toggle quality assured
Toggle\ print\ status=Toggle print status
Update\ keywords=Update keywords
Problem\ connecting=Problem connecting
Connection\ to\ OpenOffice/LibreOffice\ has\ been\ lost.\ Please\ make\ sure\ OpenOffice/LibreOffice\ is\ running,\ and\ try\ to\ reconnect.=Connection to OpenOffice/LibreOffice has been lost. Please make sure OpenOffice/LibreOffice is running, and try to reconnect.

JabRef\ will\ send\ at\ least\ one\ request\ per\ entry\ to\ a\ publisher.=JabRef will send at least one request per entry to a publisher.
Correct\ the\ entry,\ and\ reopen\ editor\ to\ display/edit\ source.=Correct the entry, and reopen editor to display/edit source.
Could\ not\ connect\ to\ running\ OpenOffice/LibreOffice.=Could not connect to running OpenOffice/LibreOffice.
Make\ sure\ you\ have\ installed\ OpenOffice/LibreOffice\ with\ Java\ support.=Make sure you have installed OpenOffice/LibreOffice with Java support.
If\ connecting\ manually,\ please\ verify\ program\ and\ library\ paths.=If connecting manually, please verify program and library paths.
Error\ message\:=Error message:
If\ a\ pasted\ or\ imported\ entry\ already\ has\ the\ field\ set,\ overwrite.=If a pasted or imported entry already has the field set, overwrite.
Not\ connected\ to\ any\ Writer\ document.\ Please\ make\ sure\ a\ document\ is\ open,\ and\ use\ the\ 'Select\ Writer\ document'\ button\ to\ connect\ to\ it.=Not connected to any Writer document. Please make sure a document is open, and use the 'Select Writer document' button to connect to it.
Removed\ all\ subgroups\ of\ group\ "%0".=Removed all subgroups of group "%0".
To\ disable\ the\ memory\ stick\ mode\ rename\ or\ remove\ the\ jabref.xml\ file\ in\ the\ same\ folder\ as\ JabRef.=To disable the memory stick mode rename or remove the jabref.xml file in the same folder as JabRef.
Unable\ to\ connect.\ One\ possible\ reason\ is\ that\ JabRef\ and\ OpenOffice/LibreOffice\ are\ not\ both\ running\ in\ either\ 32\ bit\ mode\ or\ 64\ bit\ mode.=Unable to connect. One possible reason is that JabRef and OpenOffice/LibreOffice are not both running in either 32 bit mode or 64 bit mode.
Delimiter(s)=Delimiter(s)
When\ downloading\ files,\ or\ moving\ linked\ files\ to\ the\ file\ directory,\ use\ the\ bib\ file\ location.=When downloading files, or moving linked files to the file directory, use the bib file location.

Canceled\ merging\ entries=Canceled merging entries

Merge\ entries=Merge entries
Merged\ entry=Merged entry
Merged\ entries=Merged entries
None=None
Parse=Parse
Result=Result
You\ have\ to\ choose\ exactly\ two\ entries\ to\ merge.=You have to choose exactly two entries to merge.

Add\ timestamp\ to\ modified\ entries\ (field\ "modificationdate")=Add timestamp to modified entries (field "modificationdate")
Add\ timestamp\ to\ new\ entries\ (field\ "creationdate")=Add timestamp to new entries (field "creationdate")
All\ key\ bindings\ will\ be\ reset\ to\ their\ defaults.=All key bindings will be reset to their defaults.

Automatically\ set\ file\ links=Automatically set file links
Finished\ automatically\ setting\ external\ links.=Finished automatically setting external links.
Changed\ %0\ entries.=Changed %0 entries.

Resetting\ all\ key\ bindings=Resetting all key bindings

Network=Network
Hostname=Hostname
Please\ specify\ a\ hostname=Please specify a hostname
Please\ specify\ a\ port=Please specify a port
Please\ specify\ a\ username=Please specify a username
Please\ specify\ a\ password=Please specify a password

Proxy\ configuration=Proxy configuration
Use\ custom\ proxy\ configuration=Use custom proxy configuration
Proxy\ requires\ authentication=Proxy requires authentication
Attention\:\ Password\ is\ stored\ in\ plain\ text\!=Attention: Password is stored in plain text!
Clear\ connection\ settings=Clear connection settings
Check\ Proxy\ Setting=Check Proxy Setting
Check\ connection=Check connection
Connection\ failed\!=Connection failed\!
Connection\ successful\!=Connection successful\!

SSL\ Configuration=SSL Configuration
SSL\ configuration\ changed=SSL configuration changed
SSL\ certificate\ file=SSL certificate file
Duplicate\ Certificates=Duplicate Certificates
You\ already\ added\ this\ certificate=You already added this certificate

Open\ folder=Open folder
Export\ sort\ order=Export sort order
Save\ sort\ order=Save sort order

Keep\ original\ order=Keep original order
Use\ current\ table\ sort\ order=Use current table sort order
Use\ specified\ order=Use specified order
Show\ extra\ columns=Show extra columns
Parsing\ error=Parsing error
illegal\ backslash\ expression=illegal backslash expression

Clear\ read\ status=Clear read status
Convert\ to\ biblatex\ format\ (e.g.,\ store\ publication\ date\ in\ date\ field)=Convert to biblatex format (e.g., store publication date in date field)
Convert\ to\ BibTeX\ format\ (e.g.,\ store\ publication\ date\ in\ year\ and\ month\ fields)=Convert to BibTeX format (e.g., store publication date in year and month fields)

Deprecated\ fields=Deprecated fields
Shows\ fields\ having\ a\ successor\ in\ biblatex.=Shows fields having a successor in biblatex.
Shows\ fields\ having\ a\ successor\ in\ biblatex.\nFor\ instance,\ the\ publication\ month\ should\ be\ part\ of\ the\ date\ field.\nUse\ the\ Cleanup\ Entries\ functionality\ to\ convert\ the\ entry\ to\ biblatex.=Shows fields having a successor in biblatex.\nFor instance, the publication month should be part of the date field.\nUse the Cleanup Entries functionality to convert the entry to biblatex.


No\ read\ status\ information=No read status information
Printed=Printed
Read\ status=Read status
Read\ status\ read=Read status read
Read\ status\ skimmed=Read status skimmed
Save\ selected\ as\ plain\ BibTeX...=Save selected as plain BibTeX...
Set\ read\ status\ to\ read=Set read status to read
Set\ read\ status\ to\ skimmed=Set read status to skimmed

Opens\ JabRef's\ GitHub\ page=Opens JabRef's GitHub page
Opens\ JabRef's\ Twitter\ page=Opens JabRef's Twitter page
Opens\ JabRef's\ Facebook\ page=Opens JabRef's Facebook page
Opens\ JabRef's\ blog=Opens JabRef's blog
Opens\ JabRef's\ website=Opens JabRef's website

Could\ not\ open\ browser.=Could not open browser.
Please\ open\ %0\ manually.=Please open %0 manually.
The\ link\ has\ been\ copied\ to\ the\ clipboard.=The link has been copied to the clipboard.

Open\ %0\ file=Open %0 file
Could\ not\ detect\ terminal\ automatically.\ Please\ define\ a\ custom\ terminal\ in\ the\ preferences.=Could not detect terminal automatically. Please define a custom terminal in the preferences.

Cannot\ delete\ file=Cannot delete file
File\ permission\ error=File permission error
JabRef\ does\ not\ have\ permission\ to\ access\ %s=JabRef does not have permission to access %s
Path\ to\ %0=Path to %0
Convert=Convert
Normalize\ to\ BibTeX\ name\ format=Normalize to BibTeX name format
Help\ on\ Name\ Formatting=Help on Name Formatting

Add\ new\ file\ type=Add new file type

Original\ entry=Original entry
No\ information\ added=No information added
Select\ at\ least\ one\ entry\ to\ manage\ keywords.=Select at least one entry to manage keywords.
OpenDocument\ text=OpenDocument text
OpenDocument\ spreadsheet=OpenDocument spreadsheet
OpenDocument\ presentation=OpenDocument presentation
%0\ image=%0 image
Added\ entry\ '%0'=Added entry '%0'
Added\ entry=Added entry
Modified\ entry\ '%0'=Modified entry '%0'
Modified\ entry=Modified entry
Deleted\ entry\ '%0'=Deleted entry '%0'
Deleted\ entry=Deleted entry
Modified\ groups\ tree=Modified groups tree
Removed\ all\ groups=Removed all groups
%0.\ Accepting\ the\ change\ replaces\ the\ complete\ groups\ tree\ with\ the\ externally\ modified\ groups\ tree.=%0. Accepting the change replaces the complete groups tree with the externally modified groups tree.
Select\ export\ format=Select export format
Return\ to\ library=Return to library

Could\ not\ connect\ to\ %0=Could not connect to %0
Warning\:\ %0\ out\ of\ %1\ entries\ have\ undefined\ title.=Warning: %0 out of %1 entries have undefined title.
Warning\:\ %0\ out\ of\ %1\ entries\ have\ undefined\ citation\ key.=Warning: %0 out of %1 entries have undefined citation key.
Warning\:\ %0\ out\ of\ %1\ entries\ have\ undefined\ DOIs.=Warning: %0 out of %1 entries have undefined DOIs.
Really\ delete\ the\ selected\ entry?=Really delete the selected entry?
Really\ delete\ the\ %0\ selected\ entries?=Really delete the %0 selected entries?

On\ disk=On disk
In\ JabRef=In JabRef
Entry\ Preview=Entry Preview

Keep\ left=Keep left
Keep\ right=Keep right
Old\ entry=Old entry
From\ import=From import
From\ DOI=From DOI
No\ problems\ found.=No problems found.
Save\ changes=Save changes
Discard\ changes=Discard changes
Library\ '%0'\ has\ changed.=Library '%0' has changed.
Print\ entry\ preview=Print entry preview

Invalid\ DOI\:\ '%0'.=Invalid DOI: '%0'.
Same\ DOI\ used\ in\ multiple\ entries=Same DOI used in multiple entries
should\ start\ with\ a\ name=should start with a name
should\ end\ with\ a\ name=should end with a name
unexpected\ closing\ curly\ bracket=unexpected closing curly bracket
unexpected\ opening\ curly\ bracket=unexpected opening curly bracket
capital\ letters\ are\ not\ masked\ using\ curly\ brackets\ {}=capital letters are not masked using curly brackets {}
should\ contain\ a\ four\ digit\ number=should contain a four digit number
should\ contain\ a\ valid\ page\ number\ range=should contain a valid page number range

Unable\ to\ autodetect\ OpenOffice/LibreOffice\ installation.\ Please\ choose\ the\ installation\ directory\ manually.=Unable to autodetect OpenOffice/LibreOffice installation. Please choose the installation directory manually.

Close\ library=Close library
Entry\ editor,\ next\ entry=Entry editor, next entry
Entry\ editor,\ next\ panel=Entry editor, next panel
Entry\ editor,\ next\ panel\ 2=Entry editor, next panel 2
Entry\ editor,\ previous\ entry=Entry editor, previous entry
Entry\ editor,\ previous\ panel=Entry editor, previous panel
Entry\ editor,\ previous\ panel\ 2=Entry editor, previous panel 2
File\ list\ editor,\ move\ entry\ down=File list editor, move entry down
File\ list\ editor,\ move\ entry\ up=File list editor, move entry up
Focus\ entry\ table=Focus entry table
Import\ into\ current\ library=Import into current library
Import\ into\ new\ library=Import into new library
New\ article=New article
New\ book=New book
New\ entry=New entry
New\ inbook=New inbook
New\ mastersthesis=New mastersthesis
New\ phdthesis=New phdthesis
New\ proceedings=New proceedings
New\ unpublished=New unpublished
Preamble\ editor,\ store\ changes=Preamble editor, store changes
Push\ to\ application=Push to application
Refresh\ OpenOffice/LibreOffice=Refresh OpenOffice/LibreOffice
Resolve\ duplicate\ citation\ keys=Resolve duplicate citation keys
Save\ all=Save all
String\ dialog,\ add\ string=String dialog, add string
String\ dialog,\ remove\ string=String dialog, remove string
Synchronize\ files=Synchronize files
Unabbreviate=Unabbreviate
should\ contain\ a\ protocol=should contain a protocol
Copy\ preview=Copy preview
Copy\ selection=Copy selection
Automatically\ setting\ file\ links=Automatically setting file links
Regenerating\ citation\ keys\ according\ to\ metadata=Regenerating citation keys according to metadata
Regenerate\ all\ keys\ for\ the\ entries\ in\ a\ BibTeX\ file=Regenerate all keys for the entries in a BibTeX file
Show\ debug\ level\ messages=Show debug level messages
Default\ library\ mode=Default library mode
Show\ only\ preferences\ deviating\ from\ their\ default\ value=Show only preferences deviating from their default value
default=default
key=key
type=type
value=value
Show\ preferences=Show preferences
Save\ actions=Save actions
Other\ fields=Other fields
Show\ remaining\ fields=Show remaining fields

link\ should\ refer\ to\ a\ correct\ file\ path=link should refer to a correct file path
abbreviation\ detected=abbreviation detected
wrong\ entry\ type\ as\ proceedings\ has\ page\ numbers=wrong entry type as proceedings has page numbers
Abbreviate\ journal\ names=Abbreviate journal names
Abbreviating...=Abbreviating...
Abbreviation\ '%0'\ for\ journal\ '%1'\ already\ defined.=Abbreviation '%0' for journal '%1' already defined.
Abbreviation\ cannot\ be\ empty=Abbreviation cannot be empty
Duplicated\ Journal\ Abbreviation=Duplicated Journal Abbreviation
Duplicated\ Journal\ File=Duplicated Journal File
Error\ Occurred=Error Occurred
Journal\ file\ %s\ already\ added=Journal file %s already added
Name\ cannot\ be\ empty=Name cannot be empty

Display\ keywords\ appearing\ in\ ALL\ entries=Display keywords appearing in ALL entries
Display\ keywords\ appearing\ in\ ANY\ entry=Display keywords appearing in ANY entry
None\ of\ the\ selected\ entries\ have\ titles.=None of the selected entries have titles.
None\ of\ the\ selected\ entries\ have\ citation\ keys.=None of the selected entries have citation keys.
None\ of\ the\ selected\ entries\ have\ DOIs.=None of the selected entries have DOIs.
Unabbreviate\ journal\ names=Unabbreviate journal names
Unabbreviating...=Unabbreviating...
Usage=Usage


Adds\ {}\ brackets\ around\ acronyms,\ month\ names\ and\ countries\ to\ preserve\ their\ case.=Adds {} brackets around acronyms, month names and countries to preserve their case.
Are\ you\ sure\ you\ want\ to\ reset\ all\ settings\ to\ default\ values?=Are you sure you want to reset all settings to default values?
Reset\ preferences=Reset preferences
Ill-formed\ entrytype\ comment\ in\ BIB\ file=Ill-formed entrytype comment in BIB file

Move\ linked\ files\ to\ default\ file\ directory\ %0=Move linked files to default file directory %0

Do\ you\ still\ want\ to\ continue?=Do you still want to continue?
Internal\ style=Internal style
Add\ style\ file=Add style file
Current\ style\ is\ '%0'=Current style is '%0'
Remove\ style=Remove style
You\ must\ select\ a\ valid\ style\ file.\ Your\ style\ is\ probably\ missing\ a\ line\ for\ the\ type\ "default".=You must select a valid style file. Your style is probably missing a line for the type "default".
Invalid\ style\ selected=Invalid style selected

Reload=Reload

Capitalize=Capitalize
Capitalize\ all\ Words,\ but\ Converts\ Articles,\ Prepositions,\ and\ Conjunctions\ to\ Lower\ Case.=Capitalize all Words, but Converts Articles, Prepositions, and Conjunctions to Lower Case.
Capitalize\ the\ first\ word,\ changes\ other\ words\ to\ lower\ case.=Capitalize the first word, changes other words to lower case.
changes\ all\ letters\ to\ lower\ case.=changes all letters to lower case.
CHANGES\ ALL\ LETTER\ TO\ UPPER\ CASE.=CHANGES ALL LETTER TO UPPER CASE.
Changes\ The\ First\ Letter\ Of\ All\ Words\ To\ Capital\ Case\ And\ The\ Remaining\ Letters\ To\ Lower\ Case.=Changes The First Letter Of All Words To Capital Case And The Remaining Letters To Lower Case.
Cleans\ up\ LaTeX\ code.=Cleans up LaTeX code.
Converts\ HTML\ code\ to\ LaTeX\ code.=Converts HTML code to LaTeX code.
HTML\ to\ Unicode=HTML to Unicode
Converts\ HTML\ code\ to\ Unicode.=Converts HTML code to Unicode.
Converts\ LaTeX\ encoding\ to\ Unicode\ characters.=Converts LaTeX encoding to Unicode characters.
Converts\ Unicode\ characters\ to\ LaTeX\ encoding.=Converts Unicode characters to LaTeX encoding.
Converts\ ordinals\ to\ LaTeX\ superscripts.=Converts ordinals to LaTeX superscripts.
Converts\ units\ to\ LaTeX\ formatting.=Converts units to LaTeX formatting.
HTML\ to\ LaTeX=HTML to LaTeX
LaTeX\ cleanup=LaTeX cleanup
LaTeX\ to\ Unicode=LaTeX to Unicode
lower\ case=lower case
Minify\ list\ of\ person\ names=Minify list of person names
Normalize\ date=Normalize date
Normalize\ en\ dashes=Normalize en dashes
Normalize\ month=Normalize month
Normalize\ month\ to\ BibTeX\ standard\ abbreviation.=Normalize month to BibTeX standard abbreviation.
Normalize\ names\ of\ persons=Normalize names of persons
Normalize\ page\ numbers=Normalize page numbers
Normalize\ pages\ to\ BibTeX\ standard.=Normalize pages to BibTeX standard.
Normalizes\ lists\ of\ persons\ to\ the\ BibTeX\ standard.=Normalizes lists of persons to the BibTeX standard.
Normalizes\ the\ date\ to\ ISO\ date\ format.=Normalizes the date to ISO date format.
Normalizes\ the\ en\ dashes.=Normalizes the en dashes.
Ordinals\ to\ LaTeX\ superscript=Ordinals to LaTeX superscript
Protect\ terms=Protect terms
Add\ enclosing\ braces=Add enclosing braces
Add\ braces\ encapsulating\ the\ complete\ field\ content.=Add braces encapsulating the complete field content.
Remove\ enclosing\ braces=Remove enclosing braces
Removes\ braces\ encapsulating\ the\ complete\ field\ content.=Removes braces encapsulating the complete field content.
Removes\ all\ balanced\ {}\ braces\ around\ words.=Removes all balanced {} braces around words.
Shorten\ DOI=Shorten DOI
Shortens\ DOI\ to\ more\ human\ readable\ form.=Shortens DOI to more human readable form.
Sentence\ case=Sentence case
Shortens\ lists\ of\ persons\ if\ there\ are\ more\ than\ 2\ persons\ to\ "et\ al.".=Shortens lists of persons if there are more than 2 persons to "et al.".
Title\ Case=Title Case
Unicode\ to\ LaTeX=Unicode to LaTeX
Units\ to\ LaTeX=Units to LaTeX
UPPER\ CASE=UPPER CASE
Does\ nothing.=Does nothing.
Identity=Identity
Clears\ the\ field\ completely.=Clears the field completely.
Directory\ not\ found=Directory not found
Main\ file\ directory\ not\ set.\ Check\ the\ preferences\ (linked\ files)\ or\ the\ library\ properties.=Main file directory not set. Check the preferences (linked files) or the library properties.
This\ operation\ requires\ exactly\ one\ item\ to\ be\ selected.=This operation requires exactly one item to be selected.
Opening\ large\ number\ of\ files=Opening large number of files
You\ are\ about\ to\ open\ %0\ files.\ Continue?=You are about to open %0 files. Continue?
Continue=Continue
Importing\ in\ %0\ format=Importing in %0 format
Female\ name=Female name
Female\ names=Female names
Male\ name=Male name
Male\ names=Male names
Mixed\ names=Mixed names
Neuter\ name=Neuter name
Neuter\ names=Neuter names

Determined\ %0\ for\ %1\ entries=Determined %0 for %1 entries
Look\ up\ %0=Look up %0
Looking\ up\ %0...\ -\ entry\ %1\ out\ of\ %2\ -\ found\ %3=Looking up %0... - entry %1 out of %2 - found %3

Audio\ CD=Audio CD
British\ patent=British patent
British\ patent\ request=British patent request
Candidate\ thesis=Candidate thesis
Collaborator=Collaborator
Column=Column
Compiler=Compiler
Continuator=Continuator
Data\ CD=Data CD
Editor=Editor
European\ patent=European patent
European\ patent\ request=European patent request
Founder=Founder
French\ patent=French patent
French\ patent\ request=French patent request
German\ patent=German patent
German\ patent\ request=German patent request
Line=Line
Master's\ thesis=Master's thesis
Page=Page
Paragraph=Paragraph
Patent=Patent
Patent\ request=Patent request
PhD\ thesis=PhD thesis
Redactor=Redactor
Research\ report=Research report
Reviser=Reviser
Section=Section
Software=Software
Technical\ report=Technical report
U.S.\ patent=U.S. patent
U.S.\ patent\ request=U.S. patent request
Verse=Verse

change\ entries\ of\ group=change entries of group
odd\ number\ of\ unescaped\ '\#'=odd number of unescaped '#'

Show\ diff=Show diff
Copy\ Version=Copy Version
Maintainers=Maintainers
Contributors=Contributors
License=License
JabRef\ would\ not\ have\ been\ possible\ without\ the\ help\ of\ our\ contributors.=JabRef would not have been possible without the help of our contributors.

HTML\ encoded\ character\ found=HTML encoded character found
booktitle\ ends\ with\ 'conference\ on'=booktitle ends with 'conference on'

incorrect\ control\ digit=incorrect control digit
incorrect\ format=incorrect format
Copied\ version\ to\ clipboard=Copied version to clipboard

Citation\ key=Citation key
Message=Message


MathSciNet\ Review=MathSciNet Review
Reset\ Bindings=Reset Bindings

Decryption\ not\ supported.=Decryption not supported.

Cleared\ '%0'\ for\ %1\ entries=Cleared '%0' for %1 entries
Set\ '%0'\ to\ '%1'\ for\ %2\ entries=Set '%0' to '%1' for %2 entries
Toggled\ '%0'\ for\ %1\ entries=Toggled '%0' for %1 entries

Check\ for\ updates=Check for updates
Download\ update=Download update
New\ version\ available=New version available
Installed\ version=Installed version
Remind\ me\ later=Remind me later
Ignore\ this\ update=Ignore this update
Could\ not\ connect\ to\ the\ update\ server.=Could not connect to the update server.
Please\ try\ again\ later\ and/or\ check\ your\ network\ connection.=Please try again later and/or check your network connection.
To\ see\ what\ is\ new\ view\ the\ changelog.=To see what is new view the changelog.
A\ new\ version\ of\ JabRef\ has\ been\ released.=A new version of JabRef has been released.
JabRef\ is\ up-to-date.=JabRef is up-to-date.
Latest\ version=Latest version
Online\ help\ forum=Online help forum
Custom=Custom

Export\ cited=Export cited
Unable\ to\ generate\ new\ library=Unable to generate new library

The\ cursor\ is\ in\ a\ protected\ area.=The cursor is in a protected area.
JabRefException=JabRefException
No\ bibliography\ database\ is\ open\ for\ citation.=No bibliography database is open for citation.

No\ database\ is\ open\ for\ updating\ citation\ markers\ after\ citing.=No database is open for updating citation markers after citing.

No\ bibliography\ entries\ are\ selected\ for\ citation.=No bibliography entries are selected for citation.
No\ bibliography\ style\ is\ selected\ for\ citation.=No bibliography style is selected for citation.
No\ database=No database

No\ entries\ selected\ for\ citation=No entries selected for citation
Open\ one\ before\ citing.=Open one before citing.

Select\ one\ before\ citing.=Select one before citing.
Select\ some\ before\ citing.=Select some before citing.

Found\ identical\ ranges=Found identical ranges
Found\ overlapping\ ranges=Found overlapping ranges
Found\ touching\ ranges=Found touching ranges

Note\:\ Use\ the\ placeholder\ %DIR%\ for\ the\ location\ of\ the\ opened\ library\ file.=Note: Use the placeholder %DIR% for the location of the opened library file.
Error\ occured\ while\ executing\ the\ command\ \"%0\".=Error occured while executing the command \"%0\".
Reformat\ ISSN=Reformat ISSN

Countries\ and\ territories\ in\ English=Countries and territories in English
Electrical\ engineering\ terms=Electrical engineering terms
Enabled=Enabled
Internal\ list=Internal list
Protected\ terms\ files=Protected terms files
Months\ and\ weekdays\ in\ English=Months and weekdays in English
The\ text\ after\ the\ last\ line\ starting\ with\ \#\ will\ be\ used=The text after the last line starting with # will be used
Add\ protected\ terms\ file=Add protected terms file
Are\ you\ sure\ you\ want\ to\ remove\ the\ protected\ terms\ file?=Are you sure you want to remove the protected terms file?
Remove\ protected\ terms\ file=Remove protected terms file
Add\ selected\ text\ to\ list=Add selected text to list
Add\ {}\ around\ selected\ text=Add {} around selected text
Format\ field=Format field
New\ protected\ terms\ file=New protected terms file
change\ field\ %0\ of\ entry\ %1\ from\ %2\ to\ %3=change field %0 of entry %1 from %2 to %3
change\ key\ from\ %0\ to\ %1=change key from %0 to %1
change\ string\ content\ %0\ to\ %1=change string content %0 to %1
change\ string\ name\ %0\ to\ %1=change string name %0 to %1
change\ type\ of\ entry\ %0\ from\ %1\ to\ %2=change type of entry %0 from %1 to %2
insert\ entry\ %0=insert entry %0
insert\ string\ %0=insert string %0
remove\ entries=remove entries
remove\ entry\ %0=remove entry %0
remove\ string\ %0=remove string %0
undefined=undefined
Cannot\ get\ info\ based\ on\ given\ %0\:\ %1=Cannot get info based on given %0: %1
Get\ bibliographic\ data\ from\ %0=Get bibliographic data from %0
No\ %0\ found=No %0 found
Entry\ from\ %0=Entry from %0
Merge\ entry\ with\ %0\ information=Merge entry with %0 information
Updated\ entry\ with\ info\ from\ %0=Updated entry with info from %0

Add\ new\ list=Add new list
Open\ existing\ list=Open existing list
Remove\ list=Remove list
Add\ abbreviation=Add abbreviation
Full\ journal\ name=Full journal name
Abbreviation\ name=Abbreviation name
Shortest\ unique\ abbreviation=Shortest unique abbreviation

No\ abbreviation\ files\ loaded=No abbreviation files loaded

Loading\ built\ in\ lists=Loading built in lists

JabRef\ built\ in\ list=JabRef built in list

Event\ log=Event log
We\ now\ give\ you\ insight\ into\ the\ inner\ workings\ of\ JabRef\'s\ internals.\ This\ information\ might\ be\ helpful\ to\ diagnose\ the\ root\ cause\ of\ a\ problem.\ Please\ feel\ free\ to\ inform\ the\ developers\ about\ an\ issue.=We now give you insight into the inner workings of JabRef\'s internals. This information might be helpful to diagnose the root cause of a problem. Please feel free to inform the developers about an issue.
Log\ copied\ to\ clipboard.=Log copied to clipboard.
Copy\ Log=Copy Log
Clear\ Log=Clear Log
Report\ Issue=Report Issue
Issue\ on\ GitHub\ successfully\ reported.=Issue on GitHub successfully reported.
Issue\ report\ successful=Issue report successful
Your\ issue\ was\ reported\ in\ your\ browser.=Your issue was reported in your browser.
The\ log\ and\ exception\ information\ was\ copied\ to\ your\ clipboard.=The log and exception information was copied to your clipboard.
Please\ paste\ this\ information\ (with\ Ctrl+V)\ in\ the\ issue\ description.=Please paste this information (with Ctrl+V) in the issue description.
Last\ notification=Last notification
Check\ the\ event\ log\ to\ see\ all\ notifications=Check the event log to see all notifications

Host=Host
Port=Port
Library=Library
User=User
Connect=Connect
Connection\ error=Connection error
Connection\ to\ %0\ server\ established.=Connection to %0 server established.
There\ are\ connection\ issues\ with\ a\ JabRef\ server.\ Detailed\ information\:\ %0=There are connection issues with a JabRef server. Detailed information: %0
Required\ field\ "%0"\ is\ empty.=Required field "%0" is empty.
%0\ driver\ not\ available.=%0 driver not available.
The\ connection\ to\ the\ server\ has\ been\ terminated.=The connection to the server has been terminated.
Reconnect=Reconnect
Work\ offline=Work offline
Working\ offline.=Working offline.
Update\ refused.=Update refused.
Update\ refused=Update refused
Update\ could\ not\ be\ performed\ due\ to\ existing\ change\ conflicts.=Update could not be performed due to existing change conflicts.
You\ are\ not\ working\ on\ the\ newest\ version\ of\ BibEntry.=You are not working on the newest version of BibEntry.
Local\ version\:\ %0=Local version: %0
Shared\ version\:\ %0=Shared version: %0
Press\ "Merge\ entries"\ to\ merge\ the\ changes\ and\ resolve\ this\ problem.=Press "Merge entries" to merge the changes and resolve this problem.
Canceling\ this\ operation\ will\ leave\ your\ changes\ unsynchronized.=Canceling this operation will leave your changes unsynchronized.
Shared\ entry\ is\ no\ longer\ present=Shared entry is no longer present
The\ entry\ you\ currently\ work\ on\ has\ been\ deleted\ on\ the\ shared\ side.=The entry you currently work on has been deleted on the shared side.
You\ can\ restore\ the\ entry\ using\ the\ "Undo"\ operation.=You can restore the entry using the "Undo" operation.
You\ are\ already\ connected\ to\ a\ database\ using\ entered\ connection\ details.=You are already connected to a database using entered connection details.

Cannot\ cite\ entries\ without\ citation\ keys.\ Generate\ keys\ now?=Cannot cite entries without citation keys. Generate keys now?
New\ technical\ report=New technical report

%0\ file=%0 file
Custom\ layout\ file=Custom layout file
Protected\ terms\ file=Protected terms file
Style\ file=Style file

Open\ OpenOffice/LibreOffice\ connection=Open OpenOffice/LibreOffice connection
Non-ASCII\ encoded\ character\ found=Non-ASCII encoded character found
Non-UTF-8\ encoded\ field\ found=Non-UTF-8 encoded field found
Toggle\ web\ search\ interface=Toggle web search interface

Migration\ help\ information=Migration help information
Entered\ database\ has\ obsolete\ structure\ and\ is\ no\ longer\ supported.=Entered database has obsolete structure and is no longer supported.
However,\ a\ new\ database\ was\ created\ alongside\ the\ pre-3.6\ one.=However, a new database was created alongside the pre-3.6 one.
Opens\ a\ link\ where\ the\ current\ development\ version\ can\ be\ downloaded=Opens a link where the current development version can be downloaded
See\ what\ has\ been\ changed\ in\ the\ JabRef\ versions=See what has been changed in the JabRef versions
Referenced\ citation\ key\ does\ not\ exist=Referenced citation key does not exist
Full\ text\ document\ for\ entry\ %0\ already\ linked.=Full text document for entry %0 already linked.
Download\ full\ text\ documents=Download full text documents
You\ are\ about\ to\ download\ full\ text\ documents\ for\ %0\ entries.=You are about to download full text documents for %0 entries.
last\ four\ nonpunctuation\ characters\ should\ be\ numerals=last four nonpunctuation characters should be numerals

Author=Author
Date=Date
File\ annotations=File annotations
Show\ file\ annotations=Show file annotations
shared=shared
should\ contain\ an\ integer\ or\ a\ literal=should contain an integer or a literal
should\ have\ the\ first\ letter\ capitalized=should have the first letter capitalized
edition\ of\ book\ reported\ as\ just\ 1=edition of book reported as just 1
no\ integer\ as\ values\ for\ edition\ allowed=no integer as values for edition allowed
Tools=Tools
What\'s\ new\ in\ this\ version?=What\'s new in this version?
Want\ to\ help?=Want to help?
Make\ a\ donation=Make a donation
get\ involved=get involved
Used\ libraries=Used libraries
Existing\ file=Existing file

ID=ID
ID\ type=ID type
Fetcher\ '%0'\ did\ not\ find\ an\ entry\ for\ id\ '%1'.=Fetcher '%0' did not find an entry for id '%1'.

Select\ first\ entry=Select first entry
Select\ last\ entry=Select last entry

Invalid\ ISBN\:\ '%0'.=Invalid ISBN: '%0'.
should\ be\ an\ integer\ or\ normalized=should be an integer or normalized
should\ be\ normalized=should be normalized

biblatex\ field\ only=biblatex field only

Error\ while\ generating\ fetch\ URL=Error while generating fetch URL
Error\ while\ parsing\ ID\ list=Error while parsing ID list
Unable\ to\ get\ PubMed\ IDs=Unable to get PubMed IDs
Backup\ found=Backup found

Show\ 'Related\ Articles'\ tab=Show 'Related Articles' tab
This\ might\ be\ caused\ by\ reaching\ the\ traffic\ limitation\ of\ Google\ Scholar\ (see\ 'Help'\ for\ details).=This might be caused by reaching the traffic limitation of Google Scholar (see 'Help' for details).

Could\ not\ open\ website.=Could not open website.
Problem\ downloading\ from\ %1=Problem downloading from %1

File\ directory\ pattern=File directory pattern
Update\ with\ bibliographic\ information\ from\ the\ web=Update with bibliographic information from the web

Could\ not\ find\ any\ bibliographic\ information.=Could not find any bibliographic information.
Citation\ key\ deviates\ from\ generated\ key=Citation key deviates from generated key
DOI\ %0\ is\ invalid=DOI %0 is invalid

Select\ all\ customized\ types\ to\ be\ stored\ in\ local\ preferences\:=Select all customized types to be stored in local preferences\:
Different\ customization,\ current\ settings\ will\ be\ overwritten=Different customization, current settings will be overwritten

Entry\ type\ %0\ is\ only\ defined\ for\ Biblatex\ but\ not\ for\ BibTeX=Entry type %0 is only defined for Biblatex but not for BibTeX

Copied\ %0\ citations.=Copied %0 citations.

journal\ not\ found\ in\ abbreviation\ list=journal not found in abbreviation list
Unhandled\ exception\ occurred.=Unhandled exception occurred.

strings\ included=strings included
Escape\ underscores=Escape underscores
Color=Color
Please\ also\ add\ all\ steps\ to\ reproduce\ this\ issue,\ if\ possible.=Please also add all steps to reproduce this issue, if possible.
Fit\ width=Fit width
Fit\ a\ single\ page=Fit a single page
Zoom\ in=Zoom in
Zoom\ out=Zoom out
Previous\ page=Previous page
Next\ page=Next page
Document\ viewer=Document viewer
Live=Live
Locked=Locked
Show\ the\ document\ of\ the\ currently\ selected\ entry.=Show the document of the currently selected entry.
Show\ this\ document\ until\ unlocked.=Show this document until unlocked.
Set\ current\ user\ name\ as\ owner.=Set current user name as owner.

Collect\ and\ share\ telemetry\ data\ to\ help\ improve\ JabRef=Collect and share telemetry data to help improve JabRef
Don't\ share=Don't share
Share\ anonymous\ statistics=Share anonymous statistics
Telemetry\:\ Help\ make\ JabRef\ better=Telemetry: Help make JabRef better
To\ improve\ the\ user\ experience,\ we\ would\ like\ to\ collect\ anonymous\ statistics\ on\ the\ features\ you\ use.\ We\ will\ only\ record\ what\ features\ you\ access\ and\ how\ often\ you\ do\ it.\ We\ will\ neither\ collect\ any\ personal\ data\ nor\ the\ content\ of\ bibliographic\ items.\ If\ you\ choose\ to\ allow\ data\ collection,\ you\ can\ later\ disable\ it\ via\ Options\ ->\ Preferences\ ->\ General.=To improve the user experience, we would like to collect anonymous statistics on the features you use. We will only record what features you access and how often you do it. We will neither collect any personal data nor the content of bibliographic items. If you choose to allow data collection, you can later disable it via Options -> Preferences -> General.
This\ file\ was\ found\ automatically.\ Do\ you\ want\ to\ link\ it\ to\ this\ entry?=This file was found automatically. Do you want to link it to this entry?
Names\ are\ not\ in\ the\ standard\ %0\ format.=Names are not in the standard %0 format.

Delete\ '%0'\ permanently\ from\ disk,\ or\ just\ remove\ the\ file\ from\ the\ entry?\ Pressing\ Delete\ will\ delete\ the\ file\ permanently\ from\ disk.=Delete '%0' permanently from disk, or just remove the file from the entry? Pressing Delete will delete the file permanently from disk.
Delete\ '%0'=Delete '%0'
Delete\ from\ disk=Delete from disk
Remove\ from\ entry=Remove from entry
There\ exists\ already\ a\ group\ with\ the\ same\ name.=There exists already a group with the same name.
If\ you\ use\ it,\ it\ will\ inherit\ all\ entries\ from\ this\ other\ group.=If you use it, it will inherit all entries from this other group.

Copy\ linked\ file=Copy linked file
Copy\ linked\ file\ to\ folder...=Copy linked file to folder...
Could\ not\ copy\ file\ to\ %0,\ maybe\ the\ file\ is\ already\ existing?=Could not copy file to %0, maybe the file is already existing?
Successfully\ copied\ file\ to\ %0.=Successfully copied file to %0.
Could\ not\ resolve\ the\ file\ %0=Could not resolve the file %0

Copy\ linked\ files\ to\ folder...=Copy linked files to folder...
Copied\ file\ successfully=Copied file successfully
Copying\ files...=Copying files...
Copying\ file\ %0\ of\ entry\ %1=Copying file %0 of entry %1
Finished\ copying=Finished copying
Could\ not\ copy\ file=Could not copy file
Copied\ %0\ files\ of\ %1\ successfully\ to\ %2=Copied %0 files of %1 successfully to %2
Rename\ failed=Rename failed
JabRef\ cannot\ access\ the\ file\ because\ it\ is\ being\ used\ by\ another\ process.=JabRef cannot access the file because it is being used by another process.
Show\ console\ output\ (only\ when\ the\ launcher\ is\ used)=Show console output (only when the launcher is used)

Remove\ line\ breaks=Remove line breaks
Removes\ all\ line\ breaks\ in\ the\ field\ content.=Removes all line breaks in the field content.
Checking\ integrity...=Checking integrity...

Remove\ hyphenated\ line\ breaks=Remove hyphenated line breaks
Removes\ all\ hyphenated\ line\ breaks\ in\ the\ field\ content.=Removes all hyphenated line breaks in the field content.

Could\ not\ retrieve\ entry\ data\ from\ '%0'.=Could not retrieve entry data from '%0'.
Entry\ from\ %0\ could\ not\ be\ parsed.=Entry from %0 could not be parsed.
Invalid\ identifier\:\ '%0'.=Invalid identifier: '%0'.
empty\ citation\ key=empty citation key
Aux\ file=Aux file
Group\ containing\ entries\ cited\ in\ a\ given\ TeX\ file=Group containing entries cited in a given TeX file

Any\ file=Any file

No\ linked\ files\ found\ for\ export.=No linked files found for export.

No\ full\ text\ document\ found\ for\ entry\ %0.=No full text document found for entry %0.

Next\ library=Next library
Previous\ library=Previous library
Add\ group=Add group
Entry\ is\ contained\ in\ the\ following\ groups\:=Entry is contained in the following groups\:
Delete\ entries=Delete entries
Keep\ entries=Keep entries
Keep\ entry=Keep entry
Ignore\ backup=Ignore backup
Restore\ from\ backup=Restore from backup

Shared\ database\ connection=Shared database connection

Could\ not\ connect\ to\ Vim\ server.\ Make\ sure\ that\ Vim\ is\ running\ with\ correct\ server\ name.=Could not connect to Vim server. Make sure that Vim is running with correct server name.
Could\ not\ connect\ to\ a\ running\ gnuserv\ process.\ Make\ sure\ that\ Emacs\ or\ XEmacs\ is\ running,\ and\ that\ the\ server\ has\ been\ started\ (by\ running\ the\ command\ 'server-start'/'gnuserv-start').=Could not connect to a running gnuserv process. Make sure that Emacs or XEmacs is running, and that the server has been started (by running the command 'server-start'/'gnuserv-start').
Error\ pushing\ entries=Error pushing entries

Preamble=Preamble
Markings=Markings
Use\ selected\ instance=Use selected instance

Hide\ panel=Hide panel
Move\ panel\ up=Move panel up
Move\ panel\ down=Move panel down
Linked\ files=Linked files
Group\ view\ mode\ set\ to\ intersection=Group view mode set to intersection
Group\ view\ mode\ set\ to\ union=Group view mode set to union
Open\ file\ %0=Open file %0
Toggle\ intersection=Toggle intersection
Toggle\ union=Toggle union
Jump\ to\ entry=Jump to entry
The\ group\ name\ contains\ the\ keyword\ separator\ "%0"\ and\ thus\ probably\ does\ not\ work\ as\ expected.=The group name contains the keyword separator "%0" and thus probably does not work as expected.
Blog=Blog
Check\ integrity=Check integrity
Cleanup\ URL\ link=Cleanup URL link
Cleanup\ URL\ link\ by\ removing\ special\ symbols\ and\ extracting\ simple\ link=Cleanup URL link by removing special symbols and extracting simple link
Copy\ DOI=Copy DOI
Copy\ DOI\ url=Copy DOI url
Development\ version=Development version
Export\ selected\ entries=Export selected entries
Export\ selected\ entries\ to\ clipboard=Export selected entries to clipboard
Find\ duplicates=Find duplicates
JabRef\ resources=JabRef resources
Manage\ journal\ abbreviations=Manage journal abbreviations
Manage\ protected\ terms=Manage protected terms
New\ entry\ from\ plain\ text=New entry from plain text
Import\ by\ ID=Import by ID
Enter\ a\ valid\ ID=Enter a valid ID
New\ sublibrary\ based\ on\ AUX\ file=New sublibrary based on AUX file
Push\ entries\ to\ external\ application\ (%0)=Push entries to external application (%0)
Quit=Quit
Recent\ libraries=Recent libraries
Set\ up\ general\ fields=Set up general fields
View\ change\ log=View change log
View\ event\ log=View event log
Website=Website

Override\ default\ font\ settings=Override default font settings

Click\ help\ to\ learn\ about\ the\ migration\ of\ pre-3.6\ databases.=Click help to learn about the migration of pre-3.6 databases.
Database\ Type\:=Database Type\:
Database\:=Database\:
Host/Port\:=Host/Port\:
User\:=User\:
Keystore\ password\:=Keystore password\:
Keystore\:=Keystore\:
Password\:=Password\:
Server\ Timezone\:=Server Timezone\:
Remember\ Password=Remember Password
Use\ SSL=Use SSL
Move\ preprint\ information\ from\ 'URL'\ and\ 'journal'\ field\ to\ the\ 'eprint'\ field=Move preprint information from 'URL' and 'journal' field to the 'eprint' field
Customize\ Export\ Formats=Customize Export Formats
Export\ name=Export name
Main\ layout\ file\:=Main layout file\:
Main\ layout\ file=Main layout file
Save\ exporter=Save exporter
File\ extension\:=File extension\:
Export\ format\ name\:=Export format name\:
Cleared\ connection\ settings=Cleared connection settings
Error\ adding\ discovered\ CitationStyles=Error adding discovered CitationStyles
(more)=(more)
Cancel\ import=Cancel import
Continue\ with\ import=Continue with import
Import\ canceled=Import canceled
Select\ all\ new\ entries=Select all new entries
Select\ all\ entries=Select all entries
Total\ items\ found\:=Total items found:
Selected\ items\:=Selected items:
Download\ linked\ online\ files=Download linked online files
Select\ the\ entries\ to\ be\ imported\:=Select the entries to be imported\:
Add\ new\ String=Add new String
Must\ not\ be\ empty\!=Must not be empty\!
Open\ Help\ page=Open Help page
Add\ new\ field\ name=Add new field name
Field\ name\:=Field name:
Field\ name\ \"%0\"\ already\ exists=Field name "%0" already exists
No\ field\ name\ selected\!=No field name selected!
Remove\ field\ name=Remove field name
Are\ you\ sure\ you\ want\ to\ remove\ field\ name\:\ \"%0\"?=Are you sure you want to remove field name: "%0"?
Add\ new\ keyword=Add new keyword
Keyword\:=Keyword:
Keyword\ \"%0\"\ already\ exists=Keyword "%0" already exists
Keyword\ separator=Keyword separator
Remove\ keyword=Remove keyword
Are\ you\ sure\ you\ want\ to\ remove\ keyword\:\ \"%0\"?=Are you sure you want to remove keyword: "%0"?
Reset\ to\ default=Reset to default
String\ constants=String constants
Export\ all\ entries=Export all entries
Generate\ citation\ keys=Generate citation keys
Manage\ field\ names\ &\ content=Manage field names & content
New\ library=New library
OpenOffice/LibreOffice=OpenOffice/LibreOffice
Open\ document\ viewer=Open document viewer
Open\ entry\ editor=Open entry editor
Find\ and\ replace=Find and replace

Found\ documents\:=Found documents\:
Use\ selected\ document=Use selected document
Dismiss\ changes=Dismiss changes
The\ library\ has\ been\ modified\ by\ another\ program.=The library has been modified by another program.

Set\ rank\ to\ one=Set rank to one
Set\ rank\ to\ two=Set rank to two
Set\ rank\ to\ three=Set rank to three
Set\ rank\ to\ four=Set rank to four
Set\ rank\ to\ five=Set rank to five

A\ string\ with\ the\ label\ '%0'\ already\ exists.=A string with the label '%0' already exists.

Executing\ command\ "%0"...=Executing command "%0"...

Rename\ file\ to\ a\ given\ name=Rename file to a given name
New\ Filename=New Filename
Rename\ file\ to\ defined\ pattern=Rename file to defined pattern

Application\ settings=Application settings

Export\ an\ input\ to\ a\ file=Export an input to a file
Export\ preferences\ to\ a\ file=Export preferences to a file
Import\ BibTeX=Import BibTeX
Import\ preferences\ from\ a\ file=Import preferences from a file
Matching=Matching
Same\ as\ --import,\ but\ will\ be\ imported\ to\ the\ opened\ tab=Same as --import, but will be imported to the opened tab
Allow\ integers\ in\ 'edition'\ field\ in\ BibTeX\ mode=Allow integers in 'edition' field in BibTeX mode

Search\ for\ citations\ in\ LaTeX\ files...=Search for citations in LaTeX files...
LaTeX\ Citations\ Search\ Results=LaTeX Citations Search Results
LaTeX\ files\ directory\:=LaTeX files directory:
LaTeX\ files\ found\:=LaTeX files found:
files=files
Show\ 'LaTeX\ Citations'\ tab=Show 'LaTeX Citations' tab
LaTeX\ Citations=LaTeX Citations
Search\ citations\ for\ this\ entry\ in\ LaTeX\ files=Search citations for this entry in LaTeX files
No\ citations\ found=No citations found
No\ LaTeX\ files\ containing\ this\ entry\ were\ found.=No LaTeX files containing this entry were found.
Selected\ entry\ does\ not\ have\ an\ associated\ citation\ key.=Selected entry does not have an associated citation key.
Current\ search\ directory\:=Current search directory:
Set\ LaTeX\ file\ directory=Set LaTeX file directory
Import\ entries\ from\ LaTeX\ files=Import entries from LaTeX files
Import\ new\ entries=Import new entries
Group\ color=Group color

Columns=Columns
File\ type=File type
IEEE=IEEE
Internal=Internal
Special=Special
Remove\ column=Remove column
Add\ custom\ column=Add custom column
Update\ to\ current\ column\ order=Update to current column order
Sort\ column\ one\ step\ upwards=Sort column one step upwards
Sort\ column\ one\ step\ downwards=Sort column one step downwards
List\ must\ not\ be\ empty.=List must not be empty.

Order=Order

Add\ field\ to\ filter\ list=Add field to filter list
Add\ formatter\ to\ list=Add formatter to list
Filter\ List=Filter List
Open\ files...=Open files...

Affected\ fields\:=Affected fields:
Show\ preview\ as\ a\ tab\ in\ entry\ editor=Show preview as a tab in entry editor
Font=Font
Visual\ theme=Visual theme
Light\ theme=Light theme
Dark\ theme=Dark theme
Custom\ theme=Custom theme
Overwrite\ existing\ keys=Overwrite existing keys
Key\ patterns=Key patterns
Font\ settings=Font settings
Please\ specify\ a\ css\ theme\ file.=Please specify a css theme file.
You\ must\ enter\ an\ integer\ value\ higher\ than\ 8.=You must enter an integer value higher than 8.
Letters\ after\ duplicate\ generated\ keys=Letters after duplicate generated keys
Start\ on\ second\ duplicate\ key\ with\ letter\ A\ (a,\ b,\ ...)=Start on second duplicate key with letter A (a, b, ...)
Start\ on\ second\ duplicate\ key\ with\ letter\ B\ (b,\ c,\ ...)=Start on second duplicate key with letter B (b, c, ...)
Always\ add\ letter\ (a,\ b,\ ...)\ to\ generated\ keys=Always add letter (a, b, ...) to generated keys
Default\ pattern=Default pattern
Reset\ %s\ to\ default\ value=Reset %s to default value
Library\ mode=Library mode
Reset\ to\ recommended=Reset to recommended
Remove\ all=Remove all
Reset\ All=Reset All
Linked\ identifiers=Linked identifiers

insert\ entries=insert entries

Independent=Independent
Intersection=Intersection
Union=Union
Collect\ by=Collect by
Explicit\ selection=Explicit selection
Specified\ keywords=Specified keywords
Cited\ entries=Cited entries
Please\ provide\ a\ valid\ aux\ file.=Please provide a valid aux file.
Keyword\ delimiter=Keyword delimiter
Hierarchical\ keyword\ delimiter=Hierarchical keyword delimiter
Escape\ ampersands=Escape ampersands
Escape\ dollar\ sign=Escape dollar sign

Copied\ '%0'\ to\ clipboard.=Copied '%0' to clipboard.
This\ operation\ requires\ an\ open\ library.=This operation requires an open library.

Plain\ References\ Parser=Plain References Parser
Please\ enter\ the\ plain\ references\ to\ extract\ from\ separated\ by\ double\ empty\ lines.=Please enter the plain references to extract from separated by double empty lines.
Add\ to\ current\ library=Add to current library
%0\ entries\ were\ parsed\ from\ your\ query.=%0 entries were parsed from your query.
Starts\ the\ extraction\ and\ adds\ the\ resulting\ entries\ to\ the\ currently\ opened\ database=Starts the extraction and adds the resulting entries to the currently opened database
Your\ text\ is\ being\ parsed...=Your text is being parsed...

Citation\ key\ filters=Citation key filters
Field\ filters=Field filters
Message\ filters=Message filters
Clear\ filters=Clear filters

Add\ new\ Field=Add new Field
Add\ new\ entry\ type=Add new entry type
Required\ and\ optional\ fields=Required and optional fields
Index=Index
Remove\ entry\ type=Remove entry type
Remove\ field\ %0\ from\ currently\ selected\ entry\ type=Remove field %0 from currently selected entry type
Optional=Optional
Required=Required
Entry\ type\ cannot\ be\ empty.\ Please\ enter\ a\ name.=Entry type cannot be empty. Please enter a name.
Field\ cannot\ be\ empty.\ Please\ enter\ a\ name.=Field cannot be empty. Please enter a name.

Capitalize\ current\ word=Capitalize current word
Delete\ text=Delete text
Make\ current\ word\ lowercase=Make current word lowercase
Make\ current\ word\ uppercase=Make current word uppercase
Move\ caret\ left=Move caret left
Move\ caret\ right=Move caret right
Move\ caret\ to\ previous\ word=Move caret to previous word
Move\ caret\ to\ next\ word=Move caret to next word
Move\ caret\ to\ beginning\ of\ line=Move caret to beginning of line
Move\ caret\ to\ end\ of\ line=Move caret to end of line
Move\ the\ caret\ down=Move the caret down
Move\ the\ caret\ to\ the\ beginning\ of\ text=Move the caret to the beginning of text
Move\ the\ caret\ to\ the\ end\ of\ text=Move the caret to the end of text
Move\ the\ caret\ up=Move the caret up
Remove\ line\ after\ caret=Remove line after caret
Remove\ characters\ until\ next\ word=Remove characters until next word
Remove\ the\ current\ word\ backwards=Remove the current word backwards

Text\ editor=Text editor

Search\ ShortScience=Search ShortScience
Unable\ to\ open\ ShortScience.=Unable to open ShortScience.

Shared\ database=Shared database
Lookup=Lookup

Access\ date\ of\ the\ address\ specified\ in\ the\ url\ field.=Access date of the address specified in the url field.
Additional\ information\ related\ to\ the\ resource\ indicated\ by\ the\ eprint\ field.=Additional information related to the resource indicated by the eprint field.
Annex\ to\ the\ eventtitle\ field.=Annex to the eventtitle field.
Author(s)\ of\ a\ commentary\ to\ the\ work.=Author(s) of a commentary to the work.
Author(s)\ of\ an\ afterword\ to\ the\ work.=Author(s) of an afterword to the work.
Author(s)\ of\ an\ introduction\ to\ the\ work.=Author(s) of an introduction to the work.
Author(s)\ of\ annotations\ to\ the\ work.=Author(s) of annotations to the work.
Author(s)\ of\ the\ work.=Author(s) of the work.
Can\ be\ used\ for\ known\ event\ acronyms.=Can be used for known event acronyms.
Chapter\ or\ section\ or\ any\ other\ unit\ of\ a\ work.=Chapter or section or any other unit of a work.
Date\ of\ a\ conference,\ a\ symposium,\ or\ some\ other\ event.=Date of a conference, a symposium, or some other event.
Designation\ to\ be\ used\ by\ the\ citation\ style\ as\ a\ substitute\ for\ the\ regular\ label\ if\ any\ data\ required\ to\ generate\ the\ regular\ label\ is\ missing.=Designation to be used by the citation style as a substitute for the regular label if any data required to generate the regular label is missing.
Digital\ Object\ Identifier\ of\ the\ work.=Digital Object Identifier of the work.
Edition\ of\ a\ printed\ publication.=Edition of a printed publication.
Editor(s)\ of\ the\ work\ or\ the\ main\ publication,\ depending\ on\ the\ type\ of\ the\ entry.=Editor(s) of the work or the main publication, depending on the type of the entry.
Electronic\ identifier\ of\ a\ work.=Electronic identifier of a work.
Electronic\ identifier\ of\ an\ online\ publication.=Electronic identifier of an online publication.
If\ the\ work\ is\ published\ as\ part\ of\ another\ one,\ such\ as\ an\ article\ in\ a\ journal\ or\ a\ collection,\ this\ field\ holds\ the\ relevant\ page\ range\ in\ that\ other\ work.\ It\ may\ also\ be\ used\ to\ limit\ the\ reference\ to\ a\ specific\ part\ of\ a\ work\ (a\ chapter\ in\ a\ book,\ for\ example).\ For\ papers\ in\ electronic\ journals\ with\ anon-classical\ pagination\ setup\ the\ eid\ field\ may\ be\ more\ suitable.=If the work is published as part of another one, such as an article in a journal or a collection, this field holds the relevant page range in that other work. It may also be used to limit the reference to a specific part of a work (a chapter in a book, for example). For papers in electronic journals with anon-classical pagination setup the eid field may be more suitable.
Information\ such\ as\ a\ library\ name\ and\ a\ call\ number.=Information such as a library name and a call number.
International\ Standard\ Book\ Number\ of\ a\ book.=International Standard Book Number of a book.
Issue\ of\ a\ journal.=Issue of a journal.
Key\ by\ which\ the\ work\ may\ be\ cited.=Key by which the work may be cited.
Link(s)\ to\ a\ local\ PDF\ or\ other\ document\ of\ the\ work.=Link(s) to a local PDF or other document of the work.
Location\ of\ a\ conference,\ a\ symposium,\ or\ some\ other\ event.=Location of a conference, a symposium, or some other event.
Main\ title\ of\ a\ multi-volume\ book,\ such\ as\ "Collected\ Works".=Main title of a multi-volume book, such as "Collected Works".
Miscellaneous\ bibliographic\ data\ usually\ printed\ at\ the\ end\ of\ the\ entry.=Miscellaneous bibliographic data usually printed at the end of the entry.
Miscellaneous\ bibliographic\ data\ which\ does\ not\ fit\ into\ any\ other\ field.=Miscellaneous bibliographic data which does not fit into any other field.
Name(s)\ of\ the\ (manual)\ groups\ the\ entry\ belongs\ to.=Name(s) of the (manual) groups the entry belongs to.
Name(s)\ of\ the\ publisher(s).=Name(s) of the publisher(s).
Name\ of\ a\ journal,\ a\ newspaper,\ or\ some\ other\ periodical.=Name of a journal, a newspaper, or some other periodical.
Name\ of\ a\ publication\ series,\ such\ as\ "Studies\ in...",\ or\ the\ number\ of\ a\ journal\ series.=Name of a publication series, such as "Studies in...", or the number of a journal series.
Name\ of\ a\ university\ or\ some\ other\ institution.=Name of a university or some other institution.
Note\ that\ this\ field\ holds\ the\ plain\ title\ of\ the\ event.\ Things\ like\ "Proceedings\ of\ the\ Fifth\ XYZ\ Conference"\ go\ into\ the\ titleaddon\ or\ booktitleaddon\ field.=Note that this field holds the plain title of the event. Things like "Proceedings of the Fifth XYZ Conference" go into the titleaddon or booktitleaddon field.
Note\ that\ this\ field\ is\ intended\ for\ commented\ editions\ which\ have\ a\ commentator\ in\ addition\ to\ the\ author.\ If\ the\ work\ is\ a\ stand-alone\ commentary,\ the\ commentator\ should\ be\ given\ in\ the\ author\ field.=Note that this field is intended for commented editions which have a commentator in addition to the author. If the work is a stand-alone commentary, the commentator should be given in the author field.
Number\ of\ a\ journal\ or\ the\ volume/number\ of\ a\ book\ in\ a\ series.=Number of a journal or the volume/number of a book in a series.
One\ or\ more\ page\ numbers\ or\ page\ ranges.=One or more page numbers or page ranges.
Organization(s)\ that\ published\ a\ manual\ or\ an\ online\ resource,\ or\ sponsored\ a\ conference.=Organization(s) that published a manual or an online resource, or sponsored a conference.
Publication\ date\ of\ the\ work.=Publication date of the work.
Publication\ month.=Publication month.
Publication\ notice\ for\ unusual\ publications\ which\ do\ not\ fit\ into\ any\ of\ the\ common\ categories.=Publication notice for unusual publications which do not fit into any of the common categories.
Publication\ state\ of\ the\ work,\ e.\ g.,\ "in\ press".=Publication state of the work, e. g., "in press".
Revision\ number\ of\ a\ piece\ of\ software,\ a\ manual,\ etc.=Revision number of a piece of software, a manual, etc.
Separated\ list\ of\ keywords.=Separated list of keywords.
Subtitle\ of\ a\ specific\ issue\ of\ a\ journal\ or\ other\ periodical.=Subtitle of a specific issue of a journal or other periodical.
Subtitle\ of\ the\ work.=Subtitle of the work.
Place(s)\ of\ publication,\ i.\ e.,\ the\ location\ of\ the\ publisher\ or\ institution,\ depending\ on\ the\ entry\ type.=Place(s) of publication, i. e., the location of the publisher or institution, depending on the entry type.
This\ could\ be\ a\ section\ of\ an\ archive,\ a\ path\ indicating\ a\ service,\ a\ classification\ of\ some\ sort.=This could be a section of an archive, a path indicating a service, a classification of some sort.
This\ field\ is\ intended\ for\ journals\ whose\ individual\ issues\ are\ identified\ by\ a\ designation\ such\ as\ "Spring"\ or\ "Summer"\ rather\ than\ the\ month\ or\ a\ number.\ Integer\ ranges\ and\ short\ designators\ are\ better\ written\ to\ the\ number\ field.=This field is intended for journals whose individual issues are identified by a designation such as "Spring" or "Summer" rather than the month or a number. Integer ranges and short designators are better written to the number field.
This\ field\ may\ replace\ the\ pages\ field\ for\ journals\ deviating\ from\ the\ classic\ pagination\ scheme\ of\ printed\ journals\ by\ only\ enumerating\ articles\ or\ papers\ and\ not\ pages.=This field may replace the pages field for journals deviating from the classic pagination scheme of printed journals by only enumerating articles or papers and not pages.
This\ is\ roughly\ comparable\ to\ a\ DOI\ but\ specific\ to\ a\ certain\ archive,\ repository,\ service,\ or\ system.=This is roughly comparable to a DOI but specific to a certain archive, repository, service, or system.
Title\ of\ a\ conference,\ a\ symposium,\ or\ some\ other\ event.=Title of a conference, a symposium, or some other event.
Title\ of\ a\ specific\ issue\ of\ a\ journal\ or\ other\ periodical.=Title of a specific issue of a journal or other periodical.
Title\ of\ the\ main\ publication\ this\ work\ is\ part\ of.=Title of the main publication this work is part of.
Title\ of\ the\ work.=Title of the work.
Total\ number\ of\ pages\ of\ the\ work.=Total number of pages of the work.
Total\ number\ of\ volumes\ of\ a\ multi-volume\ work.=Total number of volumes of a multi-volume work.
Type\ of\ the\ eprint\ identifier,\ e.\ g.,\ the\ name\ of\ the\ archive,\ repository,\ service,\ or\ system\ the\ eprint\ field\ refers\ to.=Type of the eprint identifier, e. g., the name of the archive, repository, service, or system the eprint field refers to.
URL\ of\ an\ online\ publication.=URL of an online publication.
Volume\ of\ a\ multi-volume\ book\ or\ a\ periodical.=Volume of a multi-volume book or a periodical.
Year\ of\ publication.=Year of publication.
This\ field\ is\ intended\ for\ recording\ abstracts,\ to\ be\ printed\ by\ a\ special\ bibliography\ style.=This field is intended for recording abstracts, to be printed by a special bibliography style.
This\ field\ may\ be\ useful\ when\ implementing\ a\ style\ for\ annotated\ bibliographies.=This field may be useful when implementing a style for annotated bibliographies.
Subtitle\ related\ to\ the\ "Booktitle".=Subtitle related to the "Booktitle".
Annex\ to\ the\ "Booktitle",\ to\ be\ printed\ in\ a\ different\ font.=Annex to the "Booktitle", to be printed in a different font.
Comment\ to\ this\ entry.=Comment to this entry.
Secondary\ editor\ performing\ a\ different\ editorial\ role,\ such\ as\ compiling,\ redacting,\ etc.=Secondary editor performing a different editorial role, such as compiling, redacting, etc.
Another\ secondary\ editor\ performing\ a\ different\ role.=Another secondary editor performing a different role.
Type\ of\ editorial\ role\ performed\ by\ the\ "Editor".=Type of editorial role performed by the "Editor".
Type\ of\ editorial\ role\ performed\ by\ the\ "Editora".=Type of editorial role performed by the "Editora".
Type\ of\ editorial\ role\ performed\ by\ the\ "Editorb".=Type of editorial role performed by the "Editorb".
Type\ of\ editorial\ role\ performed\ by\ the\ "Editorc".=Type of editorial role performed by the "Editorc".
Author(s)\ of\ a\ foreword\ to\ the\ work.=Author(s) of a foreword to the work.
International\ Standard\ Technical\ Report\ Number\ of\ a\ technical\ report.=International Standard Technical Report Number of a technical report.
International\ Standard\ Serial\ Number\ of\ a\ periodical.=International Standard Serial Number of a periodical.
Subtitle\ of\ a\ journal,\ a\ newspaper,\ or\ some\ other\ periodical.=Subtitle of a journal, a newspaper, or some other periodical.
Language(s)\ of\ the\ work.\ Languages\ may\ be\ specified\ literally\ or\ as\ localisation\ keys.=Language(s) of the work. Languages may be specified literally or as localisation keys.
Subtitle\ related\ to\ the\ "Maintitle".=Subtitle related to the "Maintitle".
Annex\ to\ the\ "Maintitle",\ to\ be\ printed\ in\ a\ different\ font.=Annex to the "Maintitle", to be printed in a different font.
Addon\ to\ be\ printed\ immediately\ after\ the\ author\ name\ in\ the\ bibliography.=Addon to be printed immediately after the author name in the bibliography.
If\ the\ work\ is\ a\ translation,\ a\ reprint,\ or\ something\ similar,\ the\ publication\ date\ of\ the\ original\ edition.=If the work is a translation, a reprint, or something similar, the publication date of the original edition.
If\ the\ work\ is\ a\ translation,\ the\ language(s)\ of\ the\ original\ work.=If the work is a translation, the language(s) of the original work.
Pagination\ of\ the\ work.\ The\ key\ should\ be\ given\ in\ the\ singular\ form.=Pagination of the work. The key should be given in the singular form.
Number\ of\ a\ partial\ volume.\ This\ field\ applies\ to\ books\ only,\ not\ to\ journals.\ It\ may\ be\ used\ when\ a\ logical\ volume\ consists\ of\ two\ or\ more\ physical\ ones.=Number of a partial volume. This field applies to books only, not to journals. It may be used when a logical volume consists of two or more physical ones.
Title\ in\ an\ abridged\ form.=Title in an abridged form.
Annex\ to\ the\ "Title",\ to\ be\ printed\ in\ a\ different\ font.=Annex to the "Title", to be printed in a different font.
Translator(s)\ of\ the\ "Title"\ or\ "Booktitle",\ depending\ on\ the\ entry\ type.\ If\ the\ translator\ is\ identical\ to\ the\ "Editor",\ the\ standard\ styles\ will\ automatically\ concatenate\ these\ fields\ in\ the\ bibliography.=Translator(s) of the "Title" or "Booktitle", depending on the entry type. If the translator is identical to the "Editor", the standard styles will automatically concatenate these fields in the bibliography.
Type\ of\ a\ "Manual",\ "Patent",\ "Report",\ or\ "Thesis".=Type of a "Manual", "Patent", "Report", or "Thesis".
This\ field\ holds\ an\ entry\ key\ for\ the\ cross-referencing\ feature.\ Child\ entries\ with\ a\ "Crossref"\ field\ inherit\ data\ from\ the\ parent\ entry\ specified\ in\ the\ "Crossref"\ field.=This field holds an entry key for the cross-referencing feature. Child entries with a "Crossref" field inherit data from the parent entry specified in the "Crossref" field.
Gender\ of\ the\ author\ or\ gender\ of\ the\ editor,\ if\ there\ is\ no\ author.=Gender of the author or gender of the editor, if there is no author.
Citation\ keys\ of\ other\ entries\ which\ have\ a\ relationship\ to\ this\ entry.=Citation keys of other entries which have a relationship to this entry.
This\ field\ is\ an\ alternative\ cross-referencing\ mechanism.\ It\ differs\ from\ "Crossref"\ in\ that\ the\ child\ entry\ will\ not\ inherit\ any\ data\ from\ the\ parent\ entry\ specified\ in\ the\ "Xref"\ field.=This field is an alternative cross-referencing mechanism. It differs from "Crossref" in that the child entry will not inherit any data from the parent entry specified in the "Xref" field.
Owner/creator\ of\ this\ entry.=Owner/creator of this entry.
Timestamp\ of\ this\ entry,\ when\ it\ has\ been\ created\ or\ last\ modified.=Timestamp of this entry, when it has been created or last modified.
User-specific\ printed\ flag,\ in\ case\ the\ entry\ has\ been\ printed.=User-specific printed flag, in case the entry has been printed.
User-specific\ priority.=User-specific priority.
User-specific\ quality\ flag,\ in\ case\ its\ quality\ is\ assured.=User-specific quality flag, in case its quality is assured.
User-specific\ ranking.=User-specific ranking.
User-specific\ read\ status.=User-specific read status.
User-specific\ relevance\ flag,\ in\ case\ the\ entry\ is\ relevant.=User-specific relevance flag, in case the entry is relevant.

Auto\ complete\ disabled.=Auto complete disabled.
Auto\ complete\ enabled.=Auto complete enabled.

Remove\ formatter\ for\ %0=Remove formatter for %0
Remove\ formatter\ '%0'=Remove formatter '%0'

An\ article\ in\ a\ journal,\ magazine,\ newspaper,\ or\ other\ periodical\ which\ forms\ a\ self-contained\ unit\ with\ its\ own\ title.=An article in a journal, magazine, newspaper, or other periodical which forms a self-contained unit with its own title.
A\ single-volume\ book\ with\ one\ or\ more\ authors\ where\ the\ authors\ share\ credit\ for\ the\ work\ as\ a\ whole.=A single-volume book with one or more authors where the authors share credit for the work as a whole.
A\ book-like\ work\ without\ a\ formal\ publisher\ or\ sponsoring\ institution.=A book-like work without a formal publisher or sponsoring institution.
A\ single-volume\ collection\ with\ multiple,\ self-contained\ contributions\ by\ distinct\ authors\ which\ have\ their\ own\ title.\ The\ work\ as\ a\ whole\ has\ no\ overall\ author\ but\ it\ will\ usually\ have\ an\ editor.=A single-volume collection with multiple, self-contained contributions by distinct authors which have their own title. The work as a whole has no overall author but it will usually have an editor.
A\ legacy\ alias\ for\ "InProceedings".=A legacy alias for "InProceedings".
A\ part\ of\ a\ book\ which\ forms\ a\ self-contained\ unit\ with\ its\ own\ title.=A part of a book which forms a self-contained unit with its own title.
A\ contribution\ to\ a\ collection\ which\ forms\ a\ self-contained\ unit\ with\ a\ distinct\ author\ and\ title.=A contribution to a collection which forms a self-contained unit with a distinct author and title.
An\ article\ in\ a\ conference\ proceedings.=An article in a conference proceedings.
Technical\ or\ other\ documentation,\ not\ necessarily\ in\ printed\ form.=Technical or other documentation, not necessarily in printed form.
A\ fallback\ type\ for\ entries\ which\ do\ not\ fit\ into\ any\ other\ category.=A fallback type for entries which do not fit into any other category.
Similar\ to\ "Thesis"\ except\ that\ the\ type\ field\ is\ optional\ and\ defaults\ to\ the\ localised\ term\ \ Master's\ thesis.=Similar to "Thesis" except that the type field is optional and defaults to the localised term  Master's thesis.
Similar\ to\ "Thesis"\ except\ that\ the\ type\ field\ is\ optional\ and\ defaults\ to\ the\ localised\ term\ PhD\ thesis.=Similar to "Thesis" except that the type field is optional and defaults to the localised term PhD thesis.
A\ single-volume\ conference\ proceedings.\ This\ type\ is\ very\ similar\ to\ "Collection".=A single-volume conference proceedings. This type is very similar to "Collection".
Similar\ to\ "Report"\ except\ that\ the\ type\ field\ is\ optional\ and\ defaults\ to\ the\ localised\ term\ technical\ report.=Similar to "Report" except that the type field is optional and defaults to the localised term technical report.
A\ work\ with\ an\ author\ and\ a\ title\ which\ has\ not\ been\ formally\ published,\ such\ as\ a\ manuscript\ or\ the\ script\ of\ a\ talk.=A work with an author and a title which has not been formally published, such as a manuscript or the script of a talk.
This\ type\ is\ similar\ to\ "InBook"\ but\ intended\ for\ works\ originally\ published\ as\ a\ stand-alone\ book.=This type is similar to "InBook" but intended for works originally published as a stand-alone book.
An\ article\ in\ a\ work\ of\ reference.\ This\ is\ a\ more\ specific\ variant\ of\ the\ generic\ "InCollection"\ entry\ type.=An article in a work of reference. This is a more specific variant of the generic "InCollection" entry type.
A\ multi-volume\ "Book".=A multi-volume "Book".
A\ multi-volume\ "Collection".=A multi-volume "Collection".
A\ multi-volume\ "Proceedings"\ entry.=A multi-volume "Proceedings" entry.
A\ multi-volume\ "Reference"\ entry.\ The\ standard\ styles\ will\ treat\ this\ entry\ type\ as\ an\ alias\ for\ "MvCollection".=A multi-volume "Reference" entry. The standard styles will treat this entry type as an alias for "MvCollection".
This\ entry\ type\ is\ intended\ for\ sources\ such\ as\ web\ sites\ which\ are\ intrinsically\ online\ resources.=This entry type is intended for sources such as web sites which are intrinsically online resources.
A\ single-volume\ work\ of\ reference\ such\ as\ an\ encyclopedia\ or\ a\ dictionary.=A single-volume work of reference such as an encyclopedia or a dictionary.
A\ technical\ report,\ research\ report,\ or\ white\ paper\ published\ by\ a\ university\ or\ some\ other\ institution.=A technical report, research report, or white paper published by a university or some other institution.
An\ entry\ set\ is\ a\ group\ of\ entries\ which\ are\ cited\ as\ a\ single\ reference\ and\ listed\ as\ a\ single\ item\ in\ the\ bibliography.=An entry set is a group of entries which are cited as a single reference and listed as a single item in the bibliography.
Supplemental\ material\ in\ a\ "Book".\ This\ type\ is\ provided\ for\ elements\ such\ as\ prefaces,\ introductions,\ forewords,\ afterwords,\ etc.\ which\ often\ have\ a\ generic\ title\ only.=Supplemental material in a "Book". This type is provided for elements such as prefaces, introductions, forewords, afterwords, etc. which often have a generic title only.
Supplemental\ material\ in\ a\ "Collection".=Supplemental material in a "Collection".
Supplemental\ material\ in\ a\ "Periodical".\ This\ type\ may\ be\ useful\ when\ referring\ to\ items\ such\ as\ regular\ columns,\ obituaries,\ letters\ to\ the\ editor,\ etc.\ which\ only\ have\ a\ generic\ title.=Supplemental material in a "Periodical". This type may be useful when referring to items such as regular columns, obituaries, letters to the editor, etc. which only have a generic title.
A\ thesis\ written\ for\ an\ educational\ institution\ to\ satisfy\ the\ requirements\ for\ a\ degree.=A thesis written for an educational institution to satisfy the requirements for a degree.
An\ alias\ for\ "Online",\ provided\ for\ jurabib\ compatibility.=An alias for "Online", provided for jurabib compatibility.
Computer\ software.\ The\ standard\ styles\ will\ treat\ this\ entry\ type\ as\ an\ alias\ for\ "Misc".=Computer software. The standard styles will treat this entry type as an alias for "Misc".
A\ data\ set\ or\ a\ similar\ collection\ of\ (mostly)\ raw\ data.=A data set or a similar collection of (mostly) raw data.

Display\ count\ of\ items\ in\ group=Display count of items in group
Remove\ the\ following\ characters\:=Remove the following characters:
Truncate=Truncate
Truncates\ a\ string\ after\ a\ given\ index.=Truncates a string after a given index.
Close=Close
Close\ all=Close all
Close\ all\ libraries=Close all libraries
Close\ other\ libraries=Close other libraries
Close\ others=Close others
Reveal\ in\ file\ explorer=Reveal in file explorer

Autolink\ files=Autolink files

Custom\ editor\ tabs=Custom editor tabs
Custom\ export\ formats=Custom export formats
Custom\ import\ formats=Custom import formats

No\ list\ enabled=No list enabled
Protect\ selection=Protect selection

Customized\ preview\ style=Customized preview style
Next\ preview\ style=Next preview style
Previous\ preview\ style=Previous preview style

(\ Note\:\ Press\ return\ to\ commit\ changes\ in\ the\ table\!\ )=( Note\: Press return to commit changes in the table\! )
Reset=Reset
New\ inproceedings=New inproceedings
Reset\ entry\ types\ and\ fields\ to\ defaults=Reset entry types and fields to defaults
This\ will\ reset\ all\ entry\ types\ to\ their\ default\ values\ and\ remove\ all\ custom\ entry\ types=This will reset all entry types to their default values and remove all custom entry types
Replace\ tabs\ with\ space=Replace tabs with space
Replace\ tabs\ with\ space\ in\ the\ field\ content.=Replace tabs with space in the field content.
Remove\ redundant\ spaces=Remove redundant spaces
Replaces\ consecutive\ spaces\ with\ a\ single\ space\ in\ the\ field\ content.=Replaces consecutive spaces with a single space in the field content.
Remove\ digits=Remove digits
Removes\ digits.=Removes digits.

Presets=Presets

Generate\ groups\ from\ keywords\ in\ the\ following\ field=Generate groups from keywords in the following field
Generate\ groups\ for\ author\ last\ names=Generate groups for author last names
Regular\ expression=Regular expression

Error\ importing.\ See\ the\ error\ log\ for\ details.=Error importing. See the error log for details.

Error\ from\ import\:\ %0=Error from import\: %0
Error\ reading\ PDF\ content\:\ %0=Error reading PDF content\: %0
Bib\ entry\ was\ successfully\ imported=Bib entry was successfully imported
File\ was\ successfully\ imported\ as\ a\ new\ entry=File was successfully imported as a new entry
No\ BibTeX\ data\ was\ found.\ An\ empty\ entry\ was\ created\ with\ file\ link=No BibTeX data was found. An empty entry was created with file link
No\ metadata\ was\ found.\ An\ empty\ entry\ was\ created\ with\ file\ link=No metadata was found. An empty entry was created with file link
Processing\ file\ %0=Processing file %0
Export\ selected=Export selected

Separate\ merged\ citations=Separate merged citations
Separate\ citations=Separate citations

Unprotect\ terms=Unprotect terms

Generate\ a\ new\ key\ for\ imported\ entries\ (overwriting\ their\ default)=Generate a new key for imported entries (overwriting their default)
Warn\ about\ duplicates\ on\ import=Warn about duplicates on import
Import\ and\ Export=Import and Export
Custom\ DOI\ URI=Custom DOI URI
Use\ custom\ DOI\ base\ URI\ for\ article\ access=Use custom DOI base URI for article access

Cited\ on\ pages=Cited on pages
Please\ move\ the\ cursor\ into\ the\ document\ text.=Please\ move\ the\ cursor\ into\ the\ document\ text.
To\ get\ the\ visual\ positions\ of\ your\ citations\ I\ need\ to\ move\ the\ cursor\ around,\ but\ could\ not\ get\ it.=To\ get\ the\ visual\ positions\ of\ your\ citations\ I\ need\ to\ move\ the\ cursor\ around,\ but\ could\ not\ get\ it.

I\ cannot\ insert\ to\ the\ cursors\ current\ location.=I\ cannot\ insert\ to\ the\ cursors\ current\ location.

Please\ move\ the\ cursor\ to\ the\ location\ for\ the\ new\ citation.=Please\ move\ the\ cursor\ to\ the\ location\ for\ the\ new\ citation.

Please\ create\ it\ in\ the\ document\ or\ change\ in\ the\ file\:=Please create it in the document or change in the file:

Please\ use\ the\ latter\ in\ the\ style\ file\ below\ to\ avoid\ localization\ problems.=Please use the latter in the style file below to avoid localization problems.

The\ %0\ character\ style\ '%1'\ is\ a\ display\ name\ for\ '%2'.=The %0 character style '%1' is a display name for '%2'.

The\ %0\ character\ style\ '%1'\ is\ missing\ from\ the\ document=The %0 character style '%1' is missing from the document

The\ %0\ paragraph\ style\ '%1'\ is\ a\ display\ name\ for\ '%2'.=The %0 paragraph style '%1' is a display name for '%2'.

The\ %0\ paragraph\ style\ '%1'\ is\ missing\ from\ the\ document=The %0 paragraph style '%1' is missing from the document

Error\ while\ checking\ if\ Writer\ is\ recording\ changes\ or\ has\ recorded\ changes.=Error while checking if Writer is recording changes or has recorded changes.

Cannot\ work\ with\ [Edit]/[Track\ Changes]/[Record]\ turned\ on.=Cannot work with [Edit]/[Track Changes]/[Record] turned on.

Changes\ by\ JabRef\ could\ result\ in\ unexpected\ interactions\ with\ recorded\ changes.=Changes by JabRef could result in unexpected interactions with recorded changes.

Recording\ and/or\ Recorded\ changes=Recording and/or Recorded changes

Use\ [Edit]/[Track\ Changes]/[Manage]\ to\ resolve\ them\ first.=Use [Edit]/[Track Changes]/[Manage] to resolve them first.

Unable\ to\ find\ valid\ certification\ path\ to\ requested\ target(%0),\ download\ anyway?=Unable to find valid certification path to requested target(%0), download anyway?
Download\ operation\ canceled.=Download operation canceled.

Convert\ timestamp\ field\ to\ field\ 'creationdate'=Convert timestamp field to field 'creationdate'
Convert\ timestamp\ field\ to\ field\ 'modificationdate'=Convert timestamp field to field 'modificationdate'

New\ entry\ by\ type=New entry by type

File\ '%1'\ is\ a\ duplicate\ of\ '%0'.\ Keeping\ '%0'=File '%1' is a duplicate of '%0'. Keeping '%0'
File\ '%1'\ is\ a\ duplicate\ of\ '%0'.\ Keeping\ both\ due\ to\ deletion\ error=File '%1' is a duplicate of '%0'. Keeping both due to deletion error

Enable\ field\ formatters=Enable field formatters
Entry\ Type=Entry Type
Entry\ types=Entry types
Field\ names=Field names
Others=Others
Recommended=Recommended

Authors\ and\ Title=Authors and Title
Database=Database
Databases=Databases
Add\ Author\:=Add Author\:
Add\ Query\:=Add Query\:
Add\ Research\ Question\:=Add Research Question\:
Queries=Queries
Research\ Questions=Research Questions
Study\ Title\:=Study Title\:
Start\ new\ systematic\ literature\ review=Start new systematic literature review
Manage\ study\ definition=Manage study definition
Update\ study\ search\ results=Update study search results
Study\ repository\ could\ not\ be\ created=Study repository could not be created
Select\ Databases\:=Select Databases:

All\ query\ terms\ are\ joined\ using\ the\ logical\ AND,\ and\ OR\ operators=All query terms are joined using the logical AND, and OR operators
Finalize=Finalize
If\ the\ sequence\ of\ terms\ is\ relevant\ wrap\ them\ in\ double\ quotes =If the sequence of terms is relevant wrap them in double quotes
Query\ terms\ are\ separated\ by\ spaces.=Query terms are separated by spaces.
Select\ the\ study\ directory\:=Select the study directory\:
An\ example\:=An example\:
Start\ survey=Start survey
Query=Query
Question=Question
Select\ directory=Select directory

Fulltext\ Index=Fulltext Index
Automatically\ index\ all\ linked\ files\ for\ fulltext\ search=Automatically index all linked files for fulltext search
Rebuild\ fulltext\ search\ index=Rebuild fulltext search index
Rebuild\ fulltext\ search\ index\ for\ current\ library?=Rebuild fulltext search index for current library?
Rebuilding\ fulltext\ search\ index...=Rebuilding fulltext search index...
Failed\ to\ access\ fulltext\ search\ index=Failed to access fulltext search index
Found\ match\ in\ %0=Found match in %0
On\ page\ %0=On page %0
Found\ matches\ in\ Annotations\:=Found matches in Annotations:

Grobid\ URL=Grobid URL
Remote\ services=Remote services
Allow\ sending\ PDF\ files\ and\ raw\ citation\ strings\ to\ a\ JabRef\ online\ service\ (Grobid)\ to\ determine\ Metadata.\ This\ produces\ better\ results.=Allow sending PDF files and raw citation strings to a JabRef online service (Grobid) to determine Metadata. This produces better results.

Fetcher\ cannot\ be\ tested\!=Fetcher cannot be tested!
Fetcher\ unknown\!=Fetcher unknown!

Character\ by\ character=Character by character
Embedded=Embedded
Entry=Entry
Parse\ Metadata\ from\ PDF.=Parse Metadata from PDF.
Symmetric\ character\ by\ character=Symmetric character by character
Symmetric\ word\ by\ word=Symmetric word by word
Verbatim=Verbatim
Word\ by\ word=Word by word
Could\ not\ extract\ Metadata\ from\:\ %0=Could not extract Metadata from: %0
Merge\ PDF\ metadata=Merge PDF metadata

Add\ certificate=Add certificate
Serial\ number=Serial number
Issuer=Issuer
Valid\ from=Valid from
Valid\ to=Valid to
Signature\ algorithm=Signature algorithm
Version=Version

Error\ downloading=Error downloading

No\ data\ was\ found\ for\ the\ identifier=No data was found for the identifier
Server\ not\ available=Server not available
Fetching\ information\ using\ %0=Fetching information using %0
Look\ up\ identifier=Look up identifier
Bibliographic\ data\ not\ found.\ Cause\ is\ likely\ the\ client\ side.\ Please\ check\ connection\ and\ identifier\ for\ correctness.=Bibliographic data not found. Cause is likely the client side. Please check connection and identifier for correctness.
Bibliographic\ data\ not\ found.\ Cause\ is\ likely\ the\ server\ side.\ Please\ try\ again\ later.=Bibliographic data not found. Cause is likely the server side. Please try again later.
Error\ message\ %0=Error message %0
Identifier\ not\ found=Identifier not found

Custom\ API\ key=Custom API key
Check\ %0\ API\ Key\ Setting=Check %0 API Key Setting

Edit\ content=Edit content
Copy\ or\ Move\ content=Copy or Move content
Overwrite\ field\ content=Overwrite field content
Set=Set
Append=Append
Clear\ field\ content=Clear field content
Set\ or\ append\ content=Set or append content
Edit\ field\ content\ for\ selected\ entries=Edit field content for selected entries
Rename=Rename
New\ field\ name=New field name
Copy\ content=Copy content
Move\ content=Move content
Swap\ content=Swap content
Copy\ or\ move\ the\ content\ of\ one\ field\ to\ another=Copy or move the content of one field to another
Automatic\ field\ editor=Automatic field editor
From=From
Keep\ Modifications=Keep Modifications
To=To
Open\ Link=Open Link
Highlight\ words=Highlight words
Highlight\ characters=Highlight characters
Unified\ View=Unified View
Split\ View=Split View
Plain\ Text=Plain Text
Show\ Diff=Show Diff
Merged\ Entry=Merged Entry
Only\ show\ changed\ fields=Only show changed fields

Edit\ file\ link=Edit file link

(Note\:\ If\ original\ entries\ lack\ keywords\ to\ qualify\ for\ the\ new\ group\ configuration,\ confirming\ here\ will\ add\ them)=(Note: If original entries lack keywords to qualify for the new group configuration, confirming here will add them)
Assign=Assign
Do\ not\ assign=Do not assign

Error\ occured\ %0=Error occured %0
Left\ Entry=Left Entry
Merge\ %0=Merge %0
Right\ Entry=Right Entry
Unmerge\ %0=Unmerge %0
plain\ text=plain text

The\ %0s\ are\ the\ same.\ However,\ the\ order\ of\ field\ content\ differs=The %0s are the same. However, the order of field content differs

Keep\ from\ import=Keep from import
Keep\ merged=Keep merged
Keep\ old\ entry=Keep old entry

No\ entries\ corresponding\ to\ given\ query=No entries corresponding to given query

Review\ backup=Review\ backup
A\ backup\ file\ for\ '%0'\ was\ found\ at\ [%1]=A backup file for '%0' was found at [%1]
Do\ you\ want\ to\ recover\ the\ library\ from\ the\ backup\ file?=Do you want to recover the library from the backup file?
This\ could\ indicate\ that\ JabRef\ did\ not\ shut\ down\ cleanly\ last\ time\ the\ file\ was\ used.=This could indicate that JabRef did not shut down cleanly last time the file was used.

Use\ the\ field\ FJournal\ to\ store\ the\ full\ journal\ name\ for\ (un)abbreviations\ in\ the\ entry=Use the field FJournal to store the full journal name for (un)abbreviations in the entry

Library\ to\ import\ into=Library to import into

Multiline=Multiline

<<<<<<< HEAD
Unable\ to\ open\ linked\ eprint.\ Please\ set\ the\ eprinttype\ field=Unable to open linked eprint. Please set the eprinttype field
Unable\ to\ open\ linked\ eprint.\ Please\ verify\ that\ the\ eprint\ field\ has\ a\ valid\ '%0'\ id=Unable to open linked eprint. Please verify that the eprint field has a valid '%0' id
=======
Main\ directory\ not\ found=Main directory not found
Please\ select\ a\ valid\ main\ directory\ under=Please select a valid main directory under
>>>>>>> 76b221d5
<|MERGE_RESOLUTION|>--- conflicted
+++ resolved
@@ -2528,10 +2528,7 @@
 
 Multiline=Multiline
 
-<<<<<<< HEAD
 Unable\ to\ open\ linked\ eprint.\ Please\ set\ the\ eprinttype\ field=Unable to open linked eprint. Please set the eprinttype field
 Unable\ to\ open\ linked\ eprint.\ Please\ verify\ that\ the\ eprint\ field\ has\ a\ valid\ '%0'\ id=Unable to open linked eprint. Please verify that the eprint field has a valid '%0' id
-=======
 Main\ directory\ not\ found=Main directory not found
-Please\ select\ a\ valid\ main\ directory\ under=Please select a valid main directory under
->>>>>>> 76b221d5
+Please\ select\ a\ valid\ main\ directory\ under=Please select a valid main directory under