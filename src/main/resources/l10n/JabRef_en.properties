--- conflicted
+++ resolved
@@ -2641,18 +2641,15 @@
 RAG\ minimum\ score\ must\ be\ greater\ than\ 0\ and\ less\ than\ 1=RAG minimum score must be greater than 0 and less than 1
 Temperature\ must\ be\ a\ number=Temperature must be a number
 If\ you\ have\ chosen\ %0\ as\ an\ AI\ provider,\ the\ privacy\ policy\ of\ %0\ applies.\ You\ find\ it\ at\ %1.=If you have chosen %0 as an AI provider, the privacy policy of %0 applies. You find it at %1.
-<<<<<<< HEAD
+Automatically\ generate\ embeddings\ for\ new\ entries=Automatically generate embeddings for new entries
+Automatically\ generate\ summaries\ for\ new\ entries=Automatically generate summaries for new entries
+Connection=Connection
 Reset\ templates\ to\ default=Reset templates to default
 Summarization\ chunk=Summarization chunk
 Summarization\ combine=Summarization combine
 System\ message\ for\ chatting=System message for chatting
 Templates=Templates
 User\ message\ for\ chatting=User message for chatting
-=======
-Automatically\ generate\ embeddings\ for\ new\ entries=Automatically generate embeddings for new entries
-Automatically\ generate\ summaries\ for\ new\ entries=Automatically generate summaries for new entries
-Connection=Connection
->>>>>>> daf6736e
 
 Link=Link
 Source\ URL=Source URL
