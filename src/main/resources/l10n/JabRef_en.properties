--- conflicted
+++ resolved
@@ -2366,7 +2366,10 @@
 Failed\ to\ access\ fulltext\ search\ index=Failed to access fulltext search index
 Found\ match\ in\ %0=Found match in %0
 
-<<<<<<< HEAD
+Grobid\ URL=Grobid URL
+Remote\ services=Remote services
+Allow\ sending\ PDF\ files\ and\ raw\ citation\ strings\ to\ a\ JabRef\ online\ service\ (Grobid)\ to\ determine\ Metadata.\ This\ produces\ better\ results.=Allow sending PDF files and raw citation strings to a JabRef online service (Grobid) to determine Metadata. This produces better results
+
 Character\ by\ character=Character by character
 Embedded=Embedded
 Entry=Entry
@@ -2375,9 +2378,4 @@
 Symmetric\ word\ by\ word=Symmetric word by word
 Verbatim=Verbatim
 Word\ by\ word=Word by word
-Could\ not\ extract\ Metadata\ from\:\ %0=Could not extract Metadata from: %0
-=======
-Grobid\ URL=Grobid URL
-Remote\ services=Remote services
-Allow\ sending\ PDF\ files\ and\ raw\ citation\ strings\ to\ a\ JabRef\ online\ service\ (Grobid)\ to\ determine\ Metadata.\ This\ produces\ better\ results.=Allow sending PDF files and raw citation strings to a JabRef online service (Grobid) to determine Metadata. This produces better results.
->>>>>>> 4f4f398e
+Could\ not\ extract\ Metadata\ from\:\ %0=Could not extract Metadata from: %0