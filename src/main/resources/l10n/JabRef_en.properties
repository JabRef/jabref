Unable\ to\ monitor\ file\ changes.\ Please\ close\ files\ and\ processes\ and\ restart.\ You\ may\ encounter\ errors\ if\ you\ continue\ with\ this\ session.=Unable to monitor file changes. Please close files and processes and restart. You may encounter errors if you continue with this session.
%0\ contains\ the\ regular\ expression\ <b>%1</b>=%0 contains the regular expression <b>%1</b>

%0\ contains\ the\ term\ <b>%1</b>=%0 contains the term <b>%1</b>

%0\ doesn't\ contain\ the\ regular\ expression\ <b>%1</b>=%0 doesn't contain the regular expression <b>%1</b>

%0\ doesn't\ contain\ the\ term\ <b>%1</b>=%0 doesn't contain the term <b>%1</b>

%0\ export\ successful=%0 export successful

%0\ matches\ the\ regular\ expression\ <b>%1</b>=%0 matches the regular expression <b>%1</b>

%0\ matches\ the\ term\ <b>%1</b>=%0 matches the term <b>%1</b>

Abbreviate\ journal\ names\ of\ the\ selected\ entries\ (DEFAULT\ abbreviation)=Abbreviate journal names of the selected entries (DEFAULT abbreviation)
Abbreviate\ journal\ names\ of\ the\ selected\ entries\ (MEDLINE\ abbreviation)=Abbreviate journal names of the selected entries (MEDLINE abbreviation)
Abbreviate\ journal\ names\ of\ the\ selected\ entries\ (SHORTEST\ UNIQUE\ abbreviation)=Abbreviate journal names of the selected entries (SHORTEST UNIQUE abbreviation)

Abbreviate\ names=Abbreviate names
Abbreviated\ %0\ journal\ names.=Abbreviated %0 journal names.

Abbreviation=Abbreviation
Abbreviations=Abbreviations

About\ JabRef=About JabRef

Abstract=Abstract

Accept=Accept

Accept\ change=Accept change

Accept\ recommendations\ from\ Mr.\ DLib=Accept recommendations from Mr. DLib

Action=Action

Add=Add

Add\ a\ (compiled)\ custom\ Importer\ class\ from\ a\ class\ path.=Add a (compiled) custom Importer class from a class path.
The\ path\ need\ not\ be\ on\ the\ classpath\ of\ JabRef.=The path need not be on the classpath of JabRef.

Add\ a\ regular\ expression\ for\ the\ key\ pattern.=Add a regular expression for the key pattern.

Add\ selected\ entries\ to\ this\ group=Add selected entries to this group

Add\ subgroup=Add subgroup

Added\ group\ "%0".=Added group "%0".

Added\ string=Added string

All\ entries=All entries

Always\ reformat\ BIB\ file\ on\ save\ and\ export=Always reformat BIB file on save and export

and=and

any\ field\ that\ matches\ the\ regular\ expression\ <b>%0</b>=any field that matches the regular expression <b>%0</b>

Appearance=Appearance

Application=Application

Application\ to\ push\ entries\ to=Application to push entries to

Apply=Apply

Arguments\ passed\ on\ to\ running\ JabRef\ instance.\ Shutting\ down.=Arguments passed on to running JabRef instance. Shutting down.

Assign\ the\ original\ group's\ entries\ to\ this\ group?=Assign the original group's entries to this group?

Assigned\ %0\ entries\ to\ group\ "%1".=Assigned %0 entries to group "%1".

Assigned\ 1\ entry\ to\ group\ "%0".=Assigned 1 entry to group "%0".

Autogenerate\ citation\ keys=Autogenerate citation keys

Autolink\ files\ with\ names\ starting\ with\ the\ citation\ key=Autolink files with names starting with the citation key

Autolink\ only\ files\ that\ match\ the\ citation\ key=Autolink only files that match the citation key

Automatically\ create\ groups=Automatically create groups

Automatically\ remove\ exact\ duplicates=Automatically remove exact duplicates

AUX\ file\ import=AUX file import

Available\ export\ formats=Available export formats

Available\ import\ formats=Available import formats

%0\ source=%0 source

Background\ Tasks=Background Tasks

Background\ Tasks\ are\ running=Background Tasks are running

Background\ Tasks\ are\ done=Background Tasks are done

Browse=Browse

by=by
The\ conflicting\ fields\ of\ these\ entries\ will\ be\ merged\ into\ the\ 'Comment'\ field.=The conflicting fields of these entries will be merged into the 'Comment' field.

Cancel=Cancel
Cannot\ create\ group=Cannot create group

Cannot\ create\ group.\ Please\ create\ a\ library\ first.=Cannot create group. Please create a library first.

Cannot\ open\ folder\ as\ the\ file\ is\ an\ online\ link.=Cannot open folder as the file is an online link.

case\ insensitive=case insensitive

case\ sensitive=case sensitive

Case\ sensitive=Case sensitive

change\ assignment\ of\ entries=change assignment of entries

Change\ case=Change case

Change\ entry\ type=Change entry type


Change\ of\ Grouping\ Method=Change of Grouping Method

change\ preamble=change preamble

Changed\ language=Changed language

Changed\ preamble=Changed preamble

Cite\ command=Cite command

Clear=Clear

Clear\ fields=Clear fields

Close\ entry=Close entry

Close\ dialog=Close dialog

Close\ the\ current\ library=Close the current library

Close\ window=Close window

Comments=Comments

Contained\ in=Contained in

Content=Content

Copied=Copied


Copy=Copy

Copy\ citation\ key=Copy citation key

Copy\ to\ clipboard=Copy to clipboard

Could\ not\ call\ executable=Could not call executable

Could\ not\ export\ file=Could not export file

Could\ not\ export\ preferences=Could not export preferences

Could\ not\ find\ a\ suitable\ import\ format.=Could not find a suitable import format.
Could\ not\ import\ preferences=Could not import preferences

Could\ not\ instantiate\ %0=Could not instantiate %0
Could\ not\ instantiate\ %0\ %1=Could not instantiate %0 %1
Could\ not\ instantiate\ %0.\ Have\ you\ chosen\ the\ correct\ package\ path?=Could not instantiate %0. Have you chosen the correct package path?

Could\ not\ print\ preview=Could not print preview

Could\ not\ run\ the\ 'vim'\ program.=Could not run the 'vim' program.

Could\ not\ save\ file.=Could not save file.
Character\ encoding\ '%0'\ is\ not\ supported.=Character encoding '%0' is not supported.

Create\ custom\ fields\ for\ each\ BibTeX\ entry=Create custom fields for each BibTeX entry

crossreferenced\ entries\ included=crossreferenced entries included

Current\ content=Current content

Current\ value=Current value

Custom\ entry\ types=Custom entry types

Custom\ entry\ types\ found\ in\ file=Custom entry types found in file

Customize\ entry\ types=Customize entry types

Customize\ key\ bindings=Customize key bindings

Cut=Cut

cut\ entries=cut entries

cut\ entry\ %0=cut entry %0


Library\ encoding=Library encoding

Library\ properties=Library properties

Date\ format=Date format

Default=Default

Default\ encoding=Default encoding

Downloading=Downloading

Execute\ default\ action\ in\ dialog=Execute default action in dialog

Delete=Delete

Delete\ entry=Delete entry

Delete\ multiple\ entries=Delete multiple entries

Deleted=Deleted

Permanently\ delete\ local\ file=Permanently delete local file

Descending=Descending

Description=Description

Disable\ this\ confirmation\ dialog=Disable this confirmation dialog

Display\ all\ entries\ belonging\ to\ one\ or\ more\ of\ the\ selected\ groups=Display all entries belonging to one or more of the selected groups

Display\ all\ error\ messages=Display all error messages

Display\ help\ on\ command\ line\ options=Display help on command line options

Display\ only\ entries\ belonging\ to\ all\ selected\ groups=Display only entries belonging to all selected groups
Display\ version=Display version

Do\ not\ abbreviate\ names=Do not abbreviate names

Do\ not\ import\ entry=Do not import entry

Do\ not\ open\ any\ files\ at\ startup=Do not open any files at startup

Do\ not\ wrap\ the\ following\ fields\ when\ saving=Do not wrap the following fields when saving
Do\ not\ write\ the\ following\ fields\ to\ XMP\ Metadata=Do not write the following fields to XMP Metadata

Donate\ to\ JabRef=Donate to JabRef

Download\ file=Download file
duplicate\ removal=duplicate removal

Duplicate\ string\ name=Duplicate string name

Duplicates\ found=Duplicates found

Dynamically\ group\ entries\ by\ a\ free-form\ search\ expression=Dynamically group entries by a free-form search expression

Dynamically\ group\ entries\ by\ searching\ a\ field\ for\ a\ keyword=Dynamically group entries by searching a field for a keyword

Each\ line\ must\ be\ of\ the\ following\ form\:\ \'tab\:field1;field2;...;fieldN\'.=Each line must be of the following form\: 'tab\:field1;field2;...;fieldN'.

Edit=Edit

Edit\ entry=Edit entry
Edit\ file\ type=Edit file type

Edit\ group=Edit group


Edit\ preamble=Edit preamble
Edit\ strings=Edit strings

empty\ library=empty library
Autocompletion=Autocompletion

Enter\ URL\ to\ download=Enter URL to download

entries=entries

Entries\ exported\ to\ clipboard=Entries exported to clipboard

entry=entry

Entry\ editor=Entry editor

Entry\ owner=Entry owner

Entry\ preview=Entry preview

Entry\ table=Entry table
Entry\ table\ columns=Entry table columns
Entry\ Title\ (Required\ to\ deliver\ recommendations.)=Entry Title (Required to deliver recommendations.)
Entry\ type=Entry type
Error=Error
Error\ occurred\ when\ parsing\ entry=Error occurred when parsing entry
Error\ opening\ file=Error opening file
Error\ while\ writing=Error while writing
Error\ during\ persistence\ of\ crawling\ results.=Error during persistence of crawling results.
Error\ during\ reading\ of\ study\ definition\ file.=Error during reading of study definition file.
'%0'\ exists.\ Overwrite\ file?='%0' exists. Overwrite file?
Export=Export
Export\ preferences=Export preferences
Export\ preferences\ to\ file=Export preferences to file
Export\ to\ clipboard=Export to clipboard
Export\ to\ text\ file.=Export to text file.
Exporting=Exporting
Extension=Extension

External\ changes=External changes

External\ file\ links=External file links

External\ programs=External programs

Field=Field

field=field

Field\ name=Field name

Field\ names\ are\ not\ allowed\ to\ contain\ white\ spaces\ or\ certain\ characters\ (%0).=Field names are not allowed to contain white spaces or certain characters (%0).

Field\ to\ group\ by=Field to group by

File=File

file=file
File\ directory\ is\ not\ set\ or\ does\ not\ exist\!=File directory is not set or does not exist!

File\ exists=File exists

File\ not\ found=File not found

Filter=Filter

Filter\ groups=Filter groups

Finished\ writing\ XMP\ for\ %0\ file\ (%1\ skipped,\ %2\ errors).=Finished writing XMP for %0 file (%1 skipped, %2 errors).

First\ select\ the\ entries\ you\ want\ keys\ to\ be\ generated\ for.=First select the entries you want keys to be generated for.

Fit\ table\ horizontally\ on\ screen=Fit table horizontally on screen

Float=Float
Format\:\ Tab\:field;field;...\ (e.g.\ General\:url;pdf;note...)=Format\: Tab\:field;field;... (e.g. General\:url;pdf;note...)

Format\ of\ author\ and\ editor\ names=Format of author and editor names
Format\ string=Format string

Format\ used=Format used
Formatter\ name=Formatter name

found\ in\ AUX\ file=found in AUX file

Fulltext\ for=Fulltext for

Further\ information\ about\ Mr.\ DLib\ for\ JabRef\ users.=Further information about Mr. DLib for JabRef users.

General=General

General\ Fields=General Fields

Generate=Generate

Generate\ citation\ key=Generate citation key

Generate\ keys=Generate keys

Generate\ keys\ before\ saving\ (for\ entries\ without\ a\ key)=Generate keys before saving (for entries without a key)

Generated\ citation\ key\ for=Generated citation key for

Generating\ citation\ key\ for=Generating citation key for
Get\ fulltext=Get fulltext

Gray\ out\ non-hits=Gray out non-hits

Groups=Groups
has/have\ both\ a\ 'Comment'\ and\ a\ 'Review'\ field.=has/have both a 'Comment' and a 'Review' field.

Have\ you\ chosen\ the\ correct\ package\ path?=Have you chosen the correct package path?

Help=Help

Help\ on\ key\ patterns=Help on key patterns
Help\ on\ regular\ expression\ search=Help on regular expression search

Hide\ non-hits=Hide non-hits

Hierarchical\ context=Hierarchical context

Highlight=Highlight
Marking=Marking
Underline=Underline
Empty\ Highlight=Empty Highlight
Empty\ Marking=Empty Marking
Empty\ Underline=Empty Underline
The\ marked\ area\ does\ not\ contain\ any\ legible\ text!=The marked area does not contain any legible text!

Hint\:\ To\ search\ specific\ fields\ only,\ enter\ for\ example\:<p><tt>author\=smith\ and\ title\=electrical</tt>=Hint: To search specific fields only, enter for example:<p><tt>author=smith and title=electrical</tt>

HTML\ table=HTML table
HTML\ table\ (with\ Abstract\ &\ BibTeX)=HTML table (with Abstract & BibTeX)
Icon=Icon

Ignore=Ignore

Import=Import

Import\ and\ keep\ old\ entry=Import and keep old entry

Import\ and\ remove\ old\ entry=Import and remove old entry

Import\ entries=Import entries
Import\ file=Import file

Import\ name=Import name

Import\ preferences=Import preferences

Import\ preferences\ from\ file=Import preferences from file

Imported\ entries=Imported entries

Importer\ class=Importer class

Importing=Importing

Importing\ in\ unknown\ format=Importing in unknown format

Include\ subgroups\:\ When\ selected,\ view\ entries\ contained\ in\ this\ group\ or\ its\ subgroups=Include subgroups: When selected, view entries contained in this group or its subgroups

Independent\ group\:\ When\ selected,\ view\ only\ this\ group's\ entries=Independent group: When selected, view only this group's entries
I\ Agree=I Agree

Invalid\ citation\ key=Invalid citation key

Invalid\ date\ format=Invalid date format

Invalid\ URL=Invalid URL

Online\ help=Online help
JabRef\ Language\ (Provides\ for\ better\ recommendations\ by\ giving\ an\ indication\ of\ user's\ preferred\ language.)=JabRef Language (Provides for better recommendations by giving an indication of user's preferred language.)

JabRef\ preferences=JabRef preferences
JabRef\ requests\ recommendations\ from\ Mr.\ DLib,\ which\ is\ an\ external\ service.\ To\ enable\ Mr.\ DLib\ to\ calculate\ recommendations,\ some\ of\ your\ data\ must\ be\ shared\ with\ Mr.\ DLib.\ Generally,\ the\ more\ data\ is\ shared\ the\ better\ recommendations\ can\ be\ calculated.\ However,\ we\ understand\ that\ some\ of\ your\ data\ in\ JabRef\ is\ sensitive,\ and\ you\ may\ not\ want\ to\ share\ it.\ Therefore,\ Mr.\ DLib\ offers\ a\ choice\ of\ which\ data\ you\ would\ like\ to\ share.=JabRef requests recommendations from Mr. DLib, which is an external service. To enable Mr. DLib to calculate recommendations, some of your data must be shared with Mr. DLib. Generally, the more data is shared the better recommendations can be calculated. However, we understand that some of your data in JabRef is sensitive, and you may not want to share it. Therefore, Mr. DLib offers a choice of which data you would like to share.
JabRef\ Version\ (Required\ to\ ensure\ backwards\ compatibility\ with\ Mr.\ DLib's\ Web\ Service)=JabRef Version (Required to ensure backwards compatibility with Mr. DLib's Web Service)

Journal\ abbreviations=Journal abbreviations
Keep\ both=Keep both

Key\ bindings=Key bindings

Key\ bindings\ changed=Key bindings changed

Key\ pattern=Key pattern

keys\ in\ library=keys in library

Keyword=Keyword

Keywords=Keywords

Label=Label

Language=Language

Last\ modified=Last modified
LaTeX\ AUX\ file\:=LaTeX AUX file\:

Link=Link
Listen\ for\ remote\ operation\ on\ port=Listen for remote operation on port
Load\ and\ Save\ preferences\ from/to\ jabref.xml\ on\ start-up\ (memory\ stick\ mode)=Load and Save preferences from/to jabref.xml on start-up (memory stick mode)

Show\ advanced\ hints\ (i.e.\ helpful\ tooltips,\ suggestions\ and\ explanation)=Show advanced hints (i.e. helpful tooltips, suggestions and explanation)

Main\ file\ directory=Main file directory

Manage\ custom\ exports=Manage custom exports

Manage\ custom\ imports=Manage custom imports
Manage\ external\ file\ types=Manage external file types

Mark\ new\ entries\ with\ addition\ date=Mark new entries with addition date

Mark\ new\ entries\ with\ owner\ name=Mark new entries with owner name

Memory\ stick\ mode=Memory stick mode

Merged\ external\ changes=Merged external changes
Merge\ fields=Merge fields

Modified\ group\ "%0".=Modified group "%0".

Modified\ groups=Modified groups

Modified\ string=Modified string

Modify=Modify

move\ group=move group

Moved\ group\ "%0".=Moved group "%0".

Mr.\ DLib\ Privacy\ settings=Mr. DLib Privacy settings

No\ recommendations\ received\ from\ Mr.\ DLib\ for\ this\ entry.=No recommendations received from Mr. DLib for this entry.

Error\ while\ fetching\ recommendations\ from\ Mr.DLib.=Error while fetching recommendations from Mr.DLib.

Name=Name

Name\ formatter=Name formatter

Natbib\ style=Natbib style

nested\ AUX\ files=nested AUX files

New\ BibTeX\ sublibrary=New BibTeX sublibrary

New\ group=New group

New\ string=New string

Next\ entry=Next entry
no\ base-BibTeX-file\ specified=no base-BibTeX-file specified

no\ library\ generated=no library generated

No\ entries\ found.\ Please\ make\ sure\ you\ are\ using\ the\ correct\ import\ filter.=No entries found. Please make sure you are using the correct import filter.
No\ files\ found.=No files found.

No\ GUI.\ Only\ process\ command\ line\ options=No GUI. Only process command line options

No\ journal\ names\ could\ be\ abbreviated.=No journal names could be abbreviated.

No\ journal\ names\ could\ be\ unabbreviated.=No journal names could be unabbreviated.

not=not

not\ found=not found

Nothing\ to\ redo=Nothing to redo

Nothing\ to\ undo=Nothing to undo

OK=OK

One\ or\ more\ keys\ will\ be\ overwritten.\ Continue?=One or more keys will be overwritten. Continue?


Open=Open

Open\ library=Open library

Open\ editor\ when\ a\ new\ entry\ is\ created=Open editor when a new entry is created

Open\ file=Open file

Open\ last\ edited\ libraries\ at\ startup=Open last edited libraries at startup

Connect\ to\ shared\ database=Connect to shared database

Open\ terminal\ here=Open terminal here

Open\ URL\ or\ DOI=Open URL or DOI

Opening=Opening

Operation\ canceled.=Operation canceled.
Operating\ System\ (Provides\ for\ better\ recommendations\ by\ giving\ an\ indication\ of\ user's\ system\ set-up.)=Operating System (Provides for better recommendations by giving an indication of user's system set-up.)

Optional\ fields=Optional fields

Options=Options

or=or

Override\ default\ file\ directories=Override default file directories
Overwrite=Overwrite

Overwrite\ keys=Overwrite keys

pairs\ processed=pairs processed
Password=Password

Paste=Paste

paste\ entries=paste entries

paste\ entry\ %0=paste entry %0

Path\ to\ %0\ not\ defined=Path to %0 not defined

Path\ to\ LyX\ pipe=Path to LyX pipe

PDF\ does\ not\ exist=PDF does not exist

File\ has\ no\ attached\ annotations=File has no attached annotations

Please\ enter\ a\ name\ for\ the\ group.=Please enter a name for the group.

Please\ enter\ the\ string's\ label=Please enter the string's label

Please\ restart\ JabRef\ for\ preferences\ to\ take\ effect.=Please restart JabRef for preferences to take effect.

Possible\ duplicate\ entries=Possible duplicate entries

Possible\ duplicate\ of\ existing\ entry.\ Click\ to\ resolve.=Possible duplicate of existing entry. Click to resolve.

Preferences=Preferences

Preferences\ recorded.=Preferences recorded.

Preview=Preview
Citation\ Style=Citation Style
Current\ Preview=Current Preview
Cannot\ generate\ preview\ based\ on\ selected\ citation\ style.=Cannot generate preview based on selected citation style.
Bad\ character\ inside\ entry=Bad character inside entry
Error\ while\ generating\ citation\ style=Error while generating citation style
Preview\ style\ changed\ to\:\ %0=Preview style changed to: %0
Next\ preview\ layout=Next preview layout
Previous\ preview\ layout=Previous preview layout
Available=Available
Selected=Selected
Selected\ Layouts\ can\ not\ be\ empty=Selected Layouts can not be empty
Start\ systematic\ literature\ review=Start systematic literature review
Reset\ default\ preview\ style=Reset default preview style
Previous\ entry=Previous entry
Primary\ sort\ criterion=Primary sort criterion
Problem\ with\ parsing\ entry=Problem with parsing entry
Processing\ %0=Processing %0
Pull\ changes\ from\ shared\ database=Pull changes from shared database
Problem\ finding\ files.\ See\ error\ log\ for\ details.=Problem finding files. See error log for details.

Pushed\ citations\ to\ %0=Pushed citations to %0

Push\ applications=Push applications

Quit\ JabRef=Quit JabRef

Read\ only=Read only

Redo=Redo

Refine\ supergroup\:\ When\ selected,\ view\ entries\ contained\ in\ both\ this\ group\ and\ its\ supergroup=Refine supergroup: When selected, view entries contained in both this group and its supergroup

regular\ expression=regular expression

Related\ articles=Related articles

Remote\ operation=Remote operation

Remote\ server\ port=Remote server port

Remove=Remove

Remove\ subgroups=Remove subgroups

Remove\ all\ subgroups\ of\ "%0"?=Remove all subgroups of "%0"?

Remove\ entry\ from\ import=Remove entry from import

Remove\ selected\ entries\ from\ this\ group=Remove selected entries from this group

Remove\ group=Remove group

Remove\ group,\ keep\ subgroups=Remove group, keep subgroups

Remove\ group\ "%0"?=Remove group "%0"?

Remove\ group\ "%0"\ and\ its\ subgroups?=Remove group "%0" and its subgroups?

remove\ group\ (keep\ subgroups)=remove group (keep subgroups)

remove\ group\ and\ subgroups=remove group and subgroups

Remove\ group\ and\ subgroups=Remove group and subgroups

Remove\ link=Remove link

Remove\ old\ entry=Remove old entry

Remove\ string\ %0=Remove string %0

Removed\ group\ "%0".=Removed group "%0".

Removed\ group\ "%0"\ and\ its\ subgroups.=Removed group "%0" and its subgroups.

Removed\ string=Removed string

Renamed\ string=Renamed string

Replace=Replace
Replace\ With\:=Replace With:
Limit\ to\ Selected\ Entries=Limit to Selected Entries
Limit\ to\ Fields=Limit to Fields
All\ Field\ Replace=All Field Replace
Find\:=Find:
Find\ and\ Replace=Find and Replace

Replace\ (regular\ expression)=Replace (regular expression)

Replace\ String=Replace String
Replace\ string=Replace string

Replace\ Unicode\ ligatures=Replace Unicode ligatures
Replaces\ Unicode\ ligatures\ with\ their\ expanded\ form=Replaces Unicode ligatures with their expanded form

Required\ fields=Required fields

Reset\ all=Reset all

Resolve\ strings\ for\ all\ fields\ except=Resolve strings for all fields except
Resolve\ strings\ for\ standard\ BibTeX\ fields\ only=Resolve strings for standard BibTeX fields only

resolved=resolved

Restart=Restart

Restart\ required=Restart required

Review=Review
Review\ changes=Review changes
Review\ Field\ Migration=Review Field Migration

Save=Save
Save\ all\ finished.=Save all finished.

Save\ all\ open\ libraries=Save all open libraries

Save\ before\ closing=Save before closing

Save\ library=Save library
Save\ library\ as...=Save library as...

Save\ entries\ in\ their\ original\ order=Save entries in their original order

Saved\ selected\ to\ '%0'.=Saved selected to '%0'.

Saving=Saving
Saving\ all\ libraries...=Saving all libraries...

Saving\ library=Saving library

Search=Search

Search\ expression=Search expression

Searching\ for\ duplicates...=Searching for duplicates...

Searching\ for\ files=Searching for files

Secondary\ sort\ criterion=Secondary sort criterion

Select\ all=Select all
Select\ new\ encoding=Select new encoding

Select\ entry\ type=Select entry type

Select\ file\ from\ ZIP-archive=Select file from ZIP-archive

Select\ the\ tree\ nodes\ to\ view\ and\ accept\ or\ reject\ changes=Select the tree nodes to view and accept or reject changes

Set\ field=Set field
Set\ fields=Set fields

Set\ General\ Fields=Set General Fields

Settings=Settings

Shortcut=Shortcut

Show/edit\ %0\ source=Show/edit %0 source

Show\ 'Firstname\ Lastname'=Show 'Firstname Lastname'

Show\ 'Lastname,\ Firstname'=Show 'Lastname, Firstname'

Show\ BibTeX\ source\ by\ default=Show BibTeX source by default

Show\ confirmation\ dialog\ when\ deleting\ entries=Show confirmation dialog when deleting entries

Show\ last\ names\ only=Show last names only

Show\ names\ unchanged=Show names unchanged

Show\ optional\ fields=Show optional fields

Show\ required\ fields=Show required fields

Show\ validation\ messages=Show validation messages

Simple\ HTML=Simple HTML
Since\ the\ 'Review'\ field\ was\ deprecated\ in\ JabRef\ 4.2,\ these\ two\ fields\ are\ about\ to\ be\ merged\ into\ the\ 'Comment'\ field.=Since the 'Review' field was deprecated in JabRef 4.2, these two fields are about to be merged into the 'Comment' field.

Size=Size

Skipped\ -\ No\ PDF\ linked=Skipped - No PDF linked
Skipped\ -\ PDF\ does\ not\ exist=Skipped - PDF does not exist

Skipped\ entry.=Skipped entry.

source\ edit=source edit
Special\ name\ formatters=Special name formatters

Statically\ group\ entries\ by\ manual\ assignment=Statically group entries by manual assignment

Status=Status
Strings\ for\ library=Strings for library

Sublibrary\ from\ AUX\ to\ BibTeX=Sublibrary from AUX to BibTeX

Switches\ between\ full\ and\ abbreviated\ journal\ name\ if\ the\ journal\ name\ is\ known.=Switches between full and abbreviated journal name if the journal name is known.

Tertiary\ sort\ criterion=Tertiary sort criterion

The\ chosen\ encoding\ '%0'\ could\ not\ encode\ the\ following\ characters\:=The chosen encoding '%0' could not encode the following characters:


the\ field\ <b>%0</b>=the field <b>%0</b>
The\ group\ "%0"\ already\ contains\ the\ selection.=The group "%0" already contains the selection.

The\ label\ of\ the\ string\ cannot\ be\ a\ number.=The label of the string cannot be a number.

The\ label\ of\ the\ string\ cannot\ contain\ spaces.=The label of the string cannot contain spaces.

The\ label\ of\ the\ string\ cannot\ contain\ the\ '\#'\ character.=The label of the string cannot contain the '#' character.

The\ output\ option\ depends\ on\ a\ valid\ import\ option.=The output option depends on a valid import option.

The\ search\ is\ case\ insensitive.=The search is case insensitive.

The\ search\ is\ case\ sensitive.=The search is case sensitive.

There\ are\ possible\ duplicates\ (marked\ with\ an\ icon)\ that\ haven't\ been\ resolved.\ Continue?=There are possible duplicates (marked with an icon) that haven't been resolved. Continue?

This\ operation\ requires\ all\ selected\ entries\ to\ have\ citation\ keys\ defined.=This operation requires all selected entries to have citation keys defined.

This\ operation\ requires\ one\ or\ more\ entries\ to\ be\ selected.=This operation requires one or more entries to be selected.

This\ setting\ may\ be\ changed\ in\ preferences\ at\ any\ time.=This setting may be changed in preferences at any time.
Timezone\ (Provides\ for\ better\ recommendations\ by\ indicating\ the\ time\ of\ day\ the\ request\ is\ being\ made.)=Timezone (Provides for better recommendations by indicating the time of day the request is being made.)
Time\ stamp=Time stamp
Toggle\ groups\ interface=Toggle groups interface

Trim\ all\ whitespace\ characters\ in\ the\ field\ content.=Trim all whitespace characters in the field content.

Trim\ whitespace\ characters=Trim whitespace characters

Try\ different\ encoding=Try different encoding

Unabbreviate\ journal\ names\ of\ the\ selected\ entries=Unabbreviate journal names of the selected entries
Unabbreviated\ %0\ journal\ names.=Unabbreviated %0 journal names.

unable\ to\ write\ to=unable to write to

Undo=Undo

Unknown\ BibTeX\ entries\:=Unknown BibTeX entries\:

unknown\ edit=unknown edit

Unknown\ export\ format=Unknown export format

untitled=untitled

Upgrade\ external\ PDF/PS\ links\ to\ use\ the\ '%0'\ field.=Upgrade external PDF/PS links to use the '%0' field.

usage=usage
Use\ autocompletion=Use autocompletion

Use\ regular\ expression\ search=Use regular expression search

Username=Username

Value\ cleared\ externally=Value cleared externally

Value\ set\ externally=Value set externally

verify\ that\ LyX\ is\ running\ and\ that\ the\ lyxpipe\ is\ valid=verify that LyX is running and that the lyxpipe is valid

View=View
Vim\ server\ name=Vim server name

Warn\ about\ unresolved\ duplicates\ when\ closing\ inspection\ window=Warn about unresolved duplicates when closing inspection window

Warn\ before\ overwriting\ existing\ keys=Warn before overwriting existing keys

Warning=Warning

Warnings=Warnings

web\ link=web link

What\ do\ you\ want\ to\ do?=What do you want to do?
Whatever\ option\ you\ choose,\ Mr.\ DLib\ may\ share\ its\ data\ with\ research\ partners\ to\ further\ improve\ recommendation\ quality\ as\ part\ of\ a\ 'living\ lab'.\ Mr.\ DLib\ may\ also\ release\ public\ datasets\ that\ may\ contain\ anonymized\ information\ about\ you\ and\ the\ recommendations\ (sensitive\ information\ such\ as\ metadata\ of\ your\ articles\ will\ be\ anonymised\ through\ e.g.\ hashing).\ Research\ partners\ are\ obliged\ to\ adhere\ to\ the\ same\ strict\ data\ protection\ policy\ as\ Mr.\ DLib.=Whatever option you choose, Mr. DLib may share its data with research partners to further improve recommendation quality as part of a 'living lab'. Mr. DLib may also release public datasets that may contain anonymized information about you and the recommendations (sensitive information such as metadata of your articles will be anonymised through e.g. hashing). Research partners are obliged to adhere to the same strict data protection policy as Mr. DLib.

Will\ write\ XMP\ metadata\ to\ the\ PDFs\ linked\ from\ selected\ entries.=Will write XMP metadata to the PDFs linked from selected entries.

Write\ BibTeXEntry\ as\ XMP\ metadata\ to\ PDF.=Write BibTeXEntry as XMP metadata to PDF.

Write\ XMP=Write XMP
Write\ XMP\ metadata=Write XMP metadata
Write\ XMP\ metadata\ for\ all\ PDFs\ in\ current\ library?=Write XMP metadata for all PDFs in current library?
Writing\ XMP\ metadata...=Writing XMP metadata...
Writing\ XMP\ metadata\ for\ selected\ entries...=Writing XMP metadata for selected entries...

XMP-annotated\ PDF=XMP-annotated PDF
XMP\ export\ privacy\ settings=XMP export privacy settings
XMP\ metadata=XMP metadata
You\ must\ restart\ JabRef\ for\ this\ to\ come\ into\ effect.=You must restart JabRef for this to come into effect.

You\ must\ restart\ JabRef\ for\ the\ new\ key\ bindings\ to\ work\ properly.=You must restart JabRef for the new key bindings to work properly.

Your\ new\ key\ bindings\ have\ been\ stored.=Your new key bindings have been stored.

The\ following\ fetchers\ are\ available\:=The following fetchers are available:
Could\ not\ find\ fetcher\ '%0'=Could not find fetcher '%0'
Running\ query\ '%0'\ with\ fetcher\ '%1'.=Running query '%0' with fetcher '%1'.

Move\ file=Move file
Rename\ file=Rename file

Move\ file\ to\ file\ directory\ and\ rename\ file=Move file to file directory and rename file

Could\ not\ move\ file\ '%0'.=Could not move file '%0'.
Could\ not\ find\ file\ '%0'.=Could not find file '%0'.
Number\ of\ entries\ successfully\ imported=Number of entries successfully imported
Error\ while\ fetching\ from\ %0=Error while fetching from %0

Refuse\ to\ save\ the\ library\ before\ external\ changes\ have\ been\ reviewed.=Refuse to save the library before external changes have been reviewed.
Library\ protection=Library protection
Unable\ to\ save\ library=Unable to save library

Citation\ key\ generator=Citation key generator
Unable\ to\ open\ link.=Unable to open link.
MIME\ type=MIME type

This\ feature\ lets\ new\ files\ be\ opened\ or\ imported\ into\ an\ already\ running\ instance\ of\ JabRef\ instead\ of\ opening\ a\ new\ instance.\ For\ instance,\ this\ is\ useful\ when\ you\ open\ a\ file\ in\ JabRef\ from\ your\ web\ browser.\ Note\ that\ this\ will\ prevent\ you\ from\ running\ more\ than\ one\ instance\ of\ JabRef\ at\ a\ time.=This feature lets new files be opened or imported into an already running instance of JabRef instead of opening a new instance. For instance, this is useful when you open a file in JabRef from your web browser. Note that this will prevent you from running more than one instance of JabRef at a time.
Run\ fetcher=Run fetcher

When\ opening\ file\ link,\ search\ for\ matching\ file\ if\ no\ link\ is\ defined=When opening file link, search for matching file if no link is defined
Line\ %0\:\ Found\ corrupted\ citation\ key\ %1.=Line %0: Found corrupted citation key %1.
Line\ %0\:\ Found\ corrupted\ citation\ key\ %1\ (contains\ whitespaces).=Line %0: Found corrupted citation key %1 (contains whitespaces).
Line\ %0\:\ Found\ corrupted\ citation\ key\ %1\ (comma\ missing).=Line %0: Found corrupted citation key %1 (comma missing).
No\ full\ text\ document\ found=No full text document found
Download\ from\ URL=Download from URL
Rename\ field=Rename field
Append\ field=Append field
Append\ to\ fields=Append to fields
Rename\ field\ to=Rename field to
Move\ contents\ of\ a\ field\ into\ a\ field\ with\ a\ different\ name=Move contents of a field into a field with a different name

Cannot\ use\ port\ %0\ for\ remote\ operation;\ another\ application\ may\ be\ using\ it.\ Try\ specifying\ another\ port.=Cannot use port %0 for remote operation; another application may be using it. Try specifying another port.

Looking\ for\ full\ text\ document...=Looking for full text document...
Autosave=Autosave
A\ local\ copy\ will\ be\ opened.=A local copy will be opened.
Autosave\ local\ libraries=Autosave local libraries
Automatically\ save\ the\ library\ to=Automatically save the library to
Please\ enter\ a\ valid\ file\ path.=Please enter a valid file path.


Export\ in\ current\ table\ sort\ order=Export in current table sort order
Export\ entries\ in\ their\ original\ order=Export entries in their original order
Error\ opening\ file\ '%0'.=Error opening file '%0'.

Formatter\ not\ found\:\ %0=Formatter not found: %0

Could\ not\ save,\ file\ locked\ by\ another\ JabRef\ instance.=Could not save, file locked by another JabRef instance.
Metadata\ change=Metadata change
The\ following\ metadata\ changed\:=The following metadata changed:

Unable\ to\ create\ backup=Unable to create backup
Move\ file\ to\ file\ directory=Move file to file directory
<b>All\ Entries</b>\ (this\ group\ cannot\ be\ edited\ or\ removed)=<b>All Entries</b> (this group cannot be edited or removed)
static\ group=static group
dynamic\ group=dynamic group
refines\ supergroup=refines supergroup
includes\ subgroups=includes subgroups
contains=contains
search\ expression=search expression

Optional\ fields\ 2=Optional fields 2
Waiting\ for\ save\ operation\ to\ finish=Waiting for save operation to finish
Waiting\ for\ background\ tasks\ to\ finish.\ Quit\ anyway?=Waiting for background tasks to finish. Quit anyway?

Find\ and\ remove\ duplicate\ citation\ keys=Find and remove duplicate citation keys
Expected\ syntax\ for\ --fetch\='<name\ of\ fetcher>\:<query>'=Expected syntax for --fetch='<name of fetcher>:<query>'
Duplicate\ citation\ key=Duplicate citation key


General\ file\ directory=General file directory
User-specific\ file\ directory=User-specific file directory
LaTeX\ file\ directory=LaTeX file directory
Search\ failed\:\ illegal\ search\ expression=Search failed: illegal search expression

You\ must\ enter\ an\ integer\ value\ in\ the\ interval\ 1025-65535=You must enter an integer value in the interval 1025-65535
Automatically\ open\ browse\ dialog\ when\ creating\ new\ file\ link=Automatically open browse dialog when creating new file link
Autocomplete\ names\ in\ 'Firstname\ Lastname'\ format\ only=Autocomplete names in 'Firstname Lastname' format only
Autocomplete\ names\ in\ 'Lastname,\ Firstname'\ format\ only=Autocomplete names in 'Lastname, Firstname' format only
Autocomplete\ names\ in\ both\ formats=Autocomplete names in both formats
Send\ as\ email=Send as email
References=References
Sending\ of\ emails=Sending of emails
Subject\ for\ sending\ an\ email\ with\ references=Subject for sending an email with references
Automatically\ open\ folders\ of\ attached\ files=Automatically open folders of attached files
Error\ creating\ email=Error creating email
Entries\ added\ to\ an\ email=Entries added to an email
Custom\ applications=Custom applications
Please\ specify\ a\ file\ browser.=Please specify a file browser.
Please\ specify\ a\ terminal\ application.=Please specify a terminal application.
Use\ custom\ file\ browser=Use custom file browser
Use\ custom\ terminal\ emulator=Use custom terminal emulator
exportFormat=exportFormat
Output\ file\ missing=Output file missing
No\ search\ matches.=No search matches.
The\ output\ option\ depends\ on\ a\ valid\ input\ option.=The output option depends on a valid input option.
Linked\ file\ name\ conventions=Linked file name conventions
Filename\ format\ pattern=Filename format pattern
Additional\ parameters=Additional parameters
Cite\ selected\ entries\ between\ parenthesis=Cite selected entries between parenthesis
Cite\ selected\ entries\ with\ in-text\ citation=Cite selected entries with in-text citation
Cite\ special=Cite special
Extra\ information\ (e.g.\ page\ number)=Extra information (e.g. page number)
Manage\ citations=Manage citations
Problem\ modifying\ citation=Problem modifying citation
Citation=Citation
Connecting...=Connecting...
Could\ not\ resolve\ BibTeX\ entry\ for\ citation\ marker\ '%0'.=Could not resolve BibTeX entry for citation marker '%0'.
Select\ style=Select style
Journals=Journals
Cite=Cite
Cite\ in-text=Cite in-text
Insert\ empty\ citation=Insert empty citation
Merge\ citations=Merge citations
Manual\ connect=Manual connect
Select\ Writer\ document=Select Writer document
Sync\ OpenOffice/LibreOffice\ bibliography=Sync OpenOffice/LibreOffice bibliography
Select\ which\ open\ Writer\ document\ to\ work\ on=Select which open Writer document to work on
Connected\ to\ document=Connected to document
Insert\ a\ citation\ without\ text\ (the\ entry\ will\ appear\ in\ the\ reference\ list)=Insert a citation without text (the entry will appear in the reference list)
Cite\ selected\ entries\ with\ extra\ information=Cite selected entries with extra information
Ensure\ that\ the\ bibliography\ is\ up-to-date=Ensure that the bibliography is up-to-date
Your\ OpenOffice/LibreOffice\ document\ references\ the\ citation\ key\ '%0',\ which\ could\ not\ be\ found\ in\ your\ current\ library.=Your OpenOffice/LibreOffice document references the citation key '%0', which could not be found in your current library.
Unable\ to\ synchronize\ bibliography=Unable to synchronize bibliography
Combine\ pairs\ of\ citations\ that\ are\ separated\ by\ spaces\ only=Combine pairs of citations that are separated by spaces only
Autodetection\ failed=Autodetection failed
Please\ wait...=Please wait...
Connection\ lost=Connection lost
The\ paragraph\ format\ is\ controlled\ by\ the\ property\ 'ReferenceParagraphFormat'\ or\ 'ReferenceHeaderParagraphFormat'\ in\ the\ style\ file.=The paragraph format is controlled by the property 'ReferenceParagraphFormat' or 'ReferenceHeaderParagraphFormat' in the style file.
The\ character\ format\ is\ controlled\ by\ the\ citation\ property\ 'CitationCharacterFormat'\ in\ the\ style\ file.=The character format is controlled by the citation property 'CitationCharacterFormat' in the style file.
Automatically\ sync\ bibliography\ when\ inserting\ citations=Automatically sync bibliography when inserting citations
Look\ up\ BibTeX\ entries\ in\ the\ active\ tab\ only=Look up BibTeX entries in the active tab only
Look\ up\ BibTeX\ entries\ in\ all\ open\ libraries=Look up BibTeX entries in all open libraries
Autodetecting\ paths...=Autodetecting paths...
Could\ not\ find\ OpenOffice/LibreOffice\ installation=Could not find OpenOffice/LibreOffice installation
Found\ more\ than\ one\ OpenOffice/LibreOffice\ executable.=Found more than one OpenOffice/LibreOffice executable.
Please\ choose\ which\ one\ to\ connect\ to\:=Please choose which one to connect to:
Choose\ OpenOffice/LibreOffice\ executable=Choose OpenOffice/LibreOffice executable
Select\ document=Select document
HTML\ list=HTML list
If\ possible,\ normalize\ this\ list\ of\ names\ to\ conform\ to\ standard\ BibTeX\ name\ formatting=If possible, normalize this list of names to conform to standard BibTeX name formatting
Could\ not\ open\ %0=Could not open %0
Unknown\ import\ format=Unknown import format
Web\ search=Web search
Style\ selection=Style selection
No\ valid\ style\ file\ defined=No valid style file defined
Choose\ pattern=Choose pattern
Search\ and\ store\ files\ relative\ to\ library\ file\ location=Search and store files relative to library file location
Could\ not\ run\ the\ gnuclient/emacsclient\ program.\ Make\ sure\ you\ have\ the\ emacsclient/gnuclient\ program\ installed\ and\ available\ in\ the\ PATH.=Could not run the gnuclient/emacsclient program. Make sure you have the emacsclient/gnuclient program installed and available in the PATH.
You\ must\ select\ either\ a\ valid\ style\ file,\ or\ use\ one\ of\ the\ default\ styles.=You must select either a valid style file, or use one of the default styles.

This\ feature\ generates\ a\ new\ library\ based\ on\ which\ entries\ are\ needed\ in\ an\ existing\ LaTeX\ document.=This feature generates a new library based on which entries are needed in an existing LaTeX document.

First\ select\ entries\ to\ clean\ up.=First select entries to clean up.
Cleanup\ entry=Cleanup entry
Autogenerate\ PDF\ Names=Autogenerate PDF Names
Auto-generating\ PDF-Names\ does\ not\ support\ undo.\ Continue?=Auto-generating PDF-Names does not support undo. Continue?

Use\ full\ firstname\ whenever\ possible=Use full firstname whenever possible
Use\ abbreviated\ firstname\ whenever\ possible=Use abbreviated firstname whenever possible
Use\ abbreviated\ and\ full\ firstname=Use abbreviated and full firstname
Name\ format=Name format
First\ names=First names
Cleanup\ entries=Cleanup entries
Automatically\ assign\ new\ entry\ to\ selected\ groups=Automatically assign new entry to selected groups
%0\ mode=%0 mode
Move\ DOIs\ from\ note\ and\ URL\ field\ to\ DOI\ field\ and\ remove\ http\ prefix=Move DOIs from note and URL field to DOI field and remove http prefix
Make\ paths\ of\ linked\ files\ relative\ (if\ possible)=Make paths of linked files relative (if possible)
Rename\ PDFs\ to\ given\ filename\ format\ pattern=Rename PDFs to given filename format pattern
Rename\ only\ PDFs\ having\ a\ relative\ path=Rename only PDFs having a relative path
Doing\ a\ cleanup\ for\ %0\ entries...=Doing a cleanup for %0 entries...
No\ entry\ needed\ a\ clean\ up=No entry needed a clean up
One\ entry\ needed\ a\ clean\ up=One entry needed a clean up
%0\ entries\ needed\ a\ clean\ up=%0 entries needed a clean up

Group\ tree\ could\ not\ be\ parsed.\ If\ you\ save\ the\ BibTeX\ library,\ all\ groups\ will\ be\ lost.=Group tree could not be parsed. If you save the BibTeX library, all groups will be lost.
Attach\ file=Attach file
Setting\ all\ preferences\ to\ default\ values.=Setting all preferences to default values.
Resetting\ preference\ key\ '%0'=Resetting preference key '%0'
Unknown\ preference\ key\ '%0'=Unknown preference key '%0'
Unable\ to\ clear\ preferences.=Unable to clear preferences.

Unselect\ all=Unselect all
Expand\ all=Expand all
Collapse\ all=Collapse all
Opens\ the\ file\ browser.=Opens the file browser.
Scan\ directory=Scan directory
Searches\ the\ selected\ directory\ for\ unlinked\ files.=Searches the selected directory for unlinked files.
Starts\ the\ import\ of\ BibTeX\ entries.=Starts the import of BibTeX entries.
Select\ a\ directory\ where\ the\ search\ shall\ start.=Select a directory where the search shall start.
Select\ file\ type\:=Select file type:
These\ files\ are\ not\ linked\ in\ the\ active\ library.=These files are not linked in the active library.
Searching\ file\ system...=Searching file system...
Citation\ key\ patterns=Citation key patterns
Clear\ priority=Clear priority
Clear\ rank=Clear rank
Enable\ special\ fields=Enable special fields
One\ star=One star
Two\ stars=Two stars
Three\ stars=Three stars
Four\ stars=Four stars
Five\ stars=Five stars
Help\ on\ special\ fields=Help on special fields
Keywords\ of\ selected\ entries=Keywords of selected entries
Manage\ content\ selectors=Manage content selectors
Content\ selectors=Content selectors
Manage\ keywords=Manage keywords
No\ priority\ information=No priority information
No\ rank\ information=No rank information
Priority=Priority
Priority\ high=Priority high
Priority\ low=Priority low
Priority\ medium=Priority medium
Quality=Quality
Rank=Rank
Relevance=Relevance
Set\ priority\ to\ high=Set priority to high
Set\ priority\ to\ low=Set priority to low
Set\ priority\ to\ medium=Set priority to medium
Synchronize\ with\ keywords=Synchronize with keywords
Synchronized\ special\ fields\ based\ on\ keywords=Synchronized special fields based on keywords
Toggle\ relevance=Toggle relevance
Toggle\ quality\ assured=Toggle quality assured
Toggle\ print\ status=Toggle print status
Update\ keywords=Update keywords
Write\ values\ of\ special\ fields\ as\ separate\ fields\ to\ BibTeX=Write values of special fields as separate fields to BibTeX
Connection\ to\ OpenOffice/LibreOffice\ has\ been\ lost.\ Please\ make\ sure\ OpenOffice/LibreOffice\ is\ running,\ and\ try\ to\ reconnect.=Connection to OpenOffice/LibreOffice has been lost. Please make sure OpenOffice/LibreOffice is running, and try to reconnect.
JabRef\ will\ send\ at\ least\ one\ request\ per\ entry\ to\ a\ publisher.=JabRef will send at least one request per entry to a publisher.
Correct\ the\ entry,\ and\ reopen\ editor\ to\ display/edit\ source.=Correct the entry, and reopen editor to display/edit source.
Could\ not\ connect\ to\ running\ OpenOffice/LibreOffice.=Could not connect to running OpenOffice/LibreOffice.
Make\ sure\ you\ have\ installed\ OpenOffice/LibreOffice\ with\ Java\ support.=Make sure you have installed OpenOffice/LibreOffice with Java support.
If\ connecting\ manually,\ please\ verify\ program\ and\ library\ paths.=If connecting manually, please verify program and library paths.
Error\ message\:=Error message:
If\ a\ pasted\ or\ imported\ entry\ already\ has\ the\ field\ set,\ overwrite.=If a pasted or imported entry already has the field set, overwrite.
Not\ connected\ to\ any\ Writer\ document.\ Please\ make\ sure\ a\ document\ is\ open,\ and\ use\ the\ 'Select\ Writer\ document'\ button\ to\ connect\ to\ it.=Not connected to any Writer document. Please make sure a document is open, and use the 'Select Writer document' button to connect to it.
Removed\ all\ subgroups\ of\ group\ "%0".=Removed all subgroups of group "%0".
To\ disable\ the\ memory\ stick\ mode\ rename\ or\ remove\ the\ jabref.xml\ file\ in\ the\ same\ folder\ as\ JabRef.=To disable the memory stick mode rename or remove the jabref.xml file in the same folder as JabRef.
Unable\ to\ connect.\ One\ possible\ reason\ is\ that\ JabRef\ and\ OpenOffice/LibreOffice\ are\ not\ both\ running\ in\ either\ 32\ bit\ mode\ or\ 64\ bit\ mode.=Unable to connect. One possible reason is that JabRef and OpenOffice/LibreOffice are not both running in either 32 bit mode or 64 bit mode.
Delimiter(s)=Delimiter(s)
When\ downloading\ files,\ or\ moving\ linked\ files\ to\ the\ file\ directory,\ prefer\ the\ BIB\ file\ location\ rather\ than\ the\ file\ directory\ set\ above=When downloading files, or moving linked files to the file directory, prefer the BIB file location rather than the file directory set above
Your\ style\ file\ specifies\ the\ character\ format\ '%0',\ which\ is\ undefined\ in\ your\ current\ OpenOffice/LibreOffice\ document.=Your style file specifies the character format '%0', which is undefined in your current OpenOffice/LibreOffice document.
Your\ style\ file\ specifies\ the\ paragraph\ format\ '%0',\ which\ is\ undefined\ in\ your\ current\ OpenOffice/LibreOffice\ document.=Your style file specifies the paragraph format '%0', which is undefined in your current OpenOffice/LibreOffice document.

Searching...=Searching...
Please\ enter\ a\ search\ string=Please enter a search string
Please\ open\ or\ start\ a\ new\ library\ before\ searching=Please open or start a new library before searching

Canceled\ merging\ entries=Canceled merging entries

Merge\ entries=Merge entries
Merged\ entries=Merged entries
None=None
Parse=Parse
Result=Result
You\ have\ to\ choose\ exactly\ two\ entries\ to\ merge.=You have to choose exactly two entries to merge.

Update\ timestamp\ on\ modification=Update timestamp on modification
All\ key\ bindings\ will\ be\ reset\ to\ their\ defaults.=All key bindings will be reset to their defaults.

Automatically\ set\ file\ links=Automatically set file links
Finished\ automatically\ setting\ external\ links.=Finished automatically setting external links.
Changed\ %0\ entries.=Changed %0 entries.

Resetting\ all\ key\ bindings=Resetting all key bindings

Network=Network
Hostname=Hostname
Please\ specify\ a\ hostname=Please specify a hostname
Please\ specify\ a\ port=Please specify a port
Please\ specify\ a\ username=Please specify a username
Please\ specify\ a\ password=Please specify a password

Proxy\ configuration=Proxy configuration
Use\ custom\ proxy\ configuration=Use custom proxy configuration
Proxy\ requires\ authentication=Proxy requires authentication
Attention\:\ Password\ is\ stored\ in\ plain\ text\!=Attention: Password is stored in plain text!
Clear\ connection\ settings=Clear connection settings

Open\ folder=Open folder
Export\ entries\ ordered\ as\ specified=Export entries ordered as specified
Export\ sort\ order=Export sort order
Save\ sort\ order=Save sort order
Newline\ separator=Newline separator

Save\ in\ current\ table\ sort\ order=Save in current table sort order
Save\ entries\ ordered\ as\ specified=Save entries ordered as specified
Show\ extra\ columns=Show extra columns
Parsing\ error=Parsing error
illegal\ backslash\ expression=illegal backslash expression

Clear\ read\ status=Clear read status
Convert\ to\ biblatex\ format\ (for\ example,\ move\ the\ value\ of\ the\ 'journal'\ field\ to\ 'journaltitle')=Convert to biblatex format (for example, move the value of the 'journal' field to 'journaltitle')
Deprecated\ fields=Deprecated fields
No\ read\ status\ information=No read status information
Printed=Printed
Read\ status=Read status
Read\ status\ read=Read status read
Read\ status\ skimmed=Read status skimmed
Save\ selected\ as\ plain\ BibTeX...=Save selected as plain BibTeX...
Set\ read\ status\ to\ read=Set read status to read
Set\ read\ status\ to\ skimmed=Set read status to skimmed
Show\ deprecated\ BibTeX\ fields=Show deprecated BibTeX fields

Opens\ JabRef's\ GitHub\ page=Opens JabRef's GitHub page
Opens\ JabRef's\ Twitter\ page=Opens JabRef's Twitter page
Opens\ JabRef's\ Facebook\ page=Opens JabRef's Facebook page
Opens\ JabRef's\ blog=Opens JabRef's blog
Opens\ JabRef's\ website=Opens JabRef's website

Could\ not\ open\ browser.=Could not open browser.
Please\ open\ %0\ manually.=Please open %0 manually.
The\ link\ has\ been\ copied\ to\ the\ clipboard.=The link has been copied to the clipboard.

Open\ %0\ file=Open %0 file

Cannot\ delete\ file=Cannot delete file
File\ permission\ error=File permission error
JabRef\ does\ not\ have\ permission\ to\ access\ %s=JabRef does not have permission to access %s
Path\ to\ %0=Path to %0
Convert=Convert
Normalize\ to\ BibTeX\ name\ format=Normalize to BibTeX name format
Help\ on\ Name\ Formatting=Help on Name Formatting

Add\ new\ file\ type=Add new file type

Left\ entry=Left entry
Right\ entry=Right entry
Original\ entry=Original entry
No\ information\ added=No information added
Select\ at\ least\ one\ entry\ to\ manage\ keywords.=Select at least one entry to manage keywords.
OpenDocument\ text=OpenDocument text
OpenDocument\ spreadsheet=OpenDocument spreadsheet
OpenDocument\ presentation=OpenDocument presentation
%0\ image=%0 image
Added\ entry=Added entry
Modified\ entry=Modified entry
Deleted\ entry=Deleted entry
Modified\ groups\ tree=Modified groups tree
Removed\ all\ groups=Removed all groups
Accepting\ the\ change\ replaces\ the\ complete\ groups\ tree\ with\ the\ externally\ modified\ groups\ tree.=Accepting the change replaces the complete groups tree with the externally modified groups tree.
Select\ export\ format=Select export format
Return\ to\ JabRef=Return to JabRef
Could\ not\ connect\ to\ %0=Could not connect to %0
Warning\:\ %0\ out\ of\ %1\ entries\ have\ undefined\ title.=Warning: %0 out of %1 entries have undefined title.
Warning\:\ %0\ out\ of\ %1\ entries\ have\ undefined\ citation\ key.=Warning: %0 out of %1 entries have undefined citation key.
Really\ delete\ the\ selected\ entry?=Really delete the selected entry?
Really\ delete\ the\ %0\ selected\ entries?=Really delete the %0 selected entries?
Keep\ merged\ entry\ only=Keep merged entry only
Keep\ left=Keep left
Keep\ right=Keep right
Old\ entry=Old entry
From\ import=From import
No\ problems\ found.=No problems found.
Save\ changes=Save changes
Discard\ changes=Discard changes
Library\ '%0'\ has\ changed.=Library '%0' has changed.
Print\ entry\ preview=Print entry preview
Copy\ title=Copy title
Copy\ \\cite{citation\ key}=Copy \\cite{citation key}
Copy\ citation\ key\ and\ title=Copy citation key and title
Invalid\ DOI\:\ '%0'.=Invalid DOI: '%0'.
Same\ DOI\ used\ in\ multiple\ entries=Same DOI used in multiple entries
should\ start\ with\ a\ name=should start with a name
should\ end\ with\ a\ name=should end with a name
unexpected\ closing\ curly\ bracket=unexpected closing curly bracket
unexpected\ opening\ curly\ bracket=unexpected opening curly bracket
capital\ letters\ are\ not\ masked\ using\ curly\ brackets\ {}=capital letters are not masked using curly brackets {}
should\ contain\ a\ four\ digit\ number=should contain a four digit number
should\ contain\ a\ valid\ page\ number\ range=should contain a valid page number range
No\ results\ found.=No results found.
Found\ %0\ results.=Found %0 results.
Invalid\ regular\ expression=Invalid regular expression
plain\ text=plain text
This\ search\ contains\ entries\ in\ which\ any\ field\ contains\ the\ regular\ expression\ <b>%0</b>=This search contains entries in which any field contains the regular expression <b>%0</b>
This\ search\ contains\ entries\ in\ which\ any\ field\ contains\ the\ term\ <b>%0</b>=This search contains entries in which any field contains the term <b>%0</b>
This\ search\ contains\ entries\ in\ which=This search contains entries in which
Hint\:\ To\ search\ specific\ fields\ only,\ enter\ for\ example\:=Hint: To search specific fields only, enter for example:

Unable\ to\ autodetect\ OpenOffice/LibreOffice\ installation.\ Please\ choose\ the\ installation\ directory\ manually.=Unable to autodetect OpenOffice/LibreOffice installation. Please choose the installation directory manually.

Close\ library=Close library
Entry\ editor,\ next\ entry=Entry editor, next entry
Entry\ editor,\ next\ panel=Entry editor, next panel
Entry\ editor,\ next\ panel\ 2=Entry editor, next panel 2
Entry\ editor,\ previous\ entry=Entry editor, previous entry
Entry\ editor,\ previous\ panel=Entry editor, previous panel
Entry\ editor,\ previous\ panel\ 2=Entry editor, previous panel 2
File\ list\ editor,\ move\ entry\ down=File list editor, move entry down
File\ list\ editor,\ move\ entry\ up=File list editor, move entry up
Focus\ entry\ table=Focus entry table
Import\ into\ current\ library=Import into current library
Import\ into\ new\ library=Import into new library
New\ article=New article
New\ book=New book
New\ entry=New entry
New\ inbook=New inbook
New\ mastersthesis=New mastersthesis
New\ phdthesis=New phdthesis
New\ proceedings=New proceedings
New\ unpublished=New unpublished
Preamble\ editor,\ store\ changes=Preamble editor, store changes
Push\ to\ application=Push to application
Refresh\ OpenOffice/LibreOffice=Refresh OpenOffice/LibreOffice
Resolve\ duplicate\ citation\ keys=Resolve duplicate citation keys
Save\ all=Save all
String\ dialog,\ add\ string=String dialog, add string
String\ dialog,\ remove\ string=String dialog, remove string
Synchronize\ files=Synchronize files
Unabbreviate=Unabbreviate
should\ contain\ a\ protocol=should contain a protocol
Copy\ preview=Copy preview
Automatically\ setting\ file\ links=Automatically setting file links
Regenerating\ citation\ keys\ according\ to\ metadata=Regenerating citation keys according to metadata
Regenerate\ all\ keys\ for\ the\ entries\ in\ a\ BibTeX\ file=Regenerate all keys for the entries in a BibTeX file
Show\ debug\ level\ messages=Show debug level messages
Default\ library\ mode=Default library mode
Show\ only\ preferences\ deviating\ from\ their\ default\ value=Show only preferences deviating from their default value
default=default
key=key
type=type
value=value
Show\ preferences=Show preferences
Save\ actions=Save actions
Convert\ to\ BibTeX\ format\ (for\ example,\ move\ the\ value\ of\ the\ 'journaltitle'\ field\ to\ 'journal')=Convert to BibTeX format (for example, move the value of the 'journaltitle' field to 'journal')

Other\ fields=Other fields
Show\ remaining\ fields=Show remaining fields

link\ should\ refer\ to\ a\ correct\ file\ path=link should refer to a correct file path
abbreviation\ detected=abbreviation detected
wrong\ entry\ type\ as\ proceedings\ has\ page\ numbers=wrong entry type as proceedings has page numbers
Abbreviate\ journal\ names=Abbreviate journal names
Abbreviating...=Abbreviating...
Abbreviation\ '%0'\ for\ journal\ '%1'\ already\ defined.=Abbreviation '%0' for journal '%1' already defined.
Abbreviation\ cannot\ be\ empty=Abbreviation cannot be empty
Duplicated\ Journal\ Abbreviation=Duplicated Journal Abbreviation
Duplicated\ Journal\ File=Duplicated Journal File
Error\ Occurred=Error Occurred
Journal\ file\ %s\ already\ added=Journal file %s already added
Name\ cannot\ be\ empty=Name cannot be empty

Display\ keywords\ appearing\ in\ ALL\ entries=Display keywords appearing in ALL entries
Display\ keywords\ appearing\ in\ ANY\ entry=Display keywords appearing in ANY entry
None\ of\ the\ selected\ entries\ have\ titles.=None of the selected entries have titles.
None\ of\ the\ selected\ entries\ have\ citation\ keys.=None of the selected entries have citation keys.
Unabbreviate\ journal\ names=Unabbreviate journal names
Unabbreviating...=Unabbreviating...
Usage=Usage


Adds\ {}\ brackets\ around\ acronyms,\ month\ names\ and\ countries\ to\ preserve\ their\ case.=Adds {} brackets around acronyms, month names and countries to preserve their case.
Are\ you\ sure\ you\ want\ to\ reset\ all\ settings\ to\ default\ values?=Are you sure you want to reset all settings to default values?
Reset\ preferences=Reset preferences
Ill-formed\ entrytype\ comment\ in\ BIB\ file=Ill-formed entrytype comment in BIB file

Move\ linked\ files\ to\ default\ file\ directory\ %0=Move linked files to default file directory %0

Do\ you\ still\ want\ to\ continue?=Do you still want to continue?
Internal\ style=Internal style
Add\ style\ file=Add style file
Current\ style\ is\ '%0'=Current style is '%0'
Remove\ style=Remove style
You\ must\ select\ a\ valid\ style\ file.\ Your\ style\ is\ probably\ missing\ a\ line\ for\ the\ type\ "default".=You must select a valid style file. Your style is probably missing a line for the type "default".
Invalid\ style\ selected=Invalid style selected

Reload=Reload

Capitalize=Capitalize
Capitalize\ all\ words,\ but\ converts\ articles,\ prepositions,\ and\ conjunctions\ to\ lower\ case.=Capitalize all words, but converts articles, prepositions, and conjunctions to lower case.
Capitalize\ the\ first\ word,\ changes\ other\ words\ to\ lower\ case.=Capitalize the first word, changes other words to lower case.
Changes\ all\ letters\ to\ lower\ case.=Changes all letters to lower case.
Changes\ all\ letters\ to\ upper\ case.=Changes all letters to upper case.
Changes\ the\ first\ letter\ of\ all\ words\ to\ capital\ case\ and\ the\ remaining\ letters\ to\ lower\ case.=Changes the first letter of all words to capital case and the remaining letters to lower case.
Cleans\ up\ LaTeX\ code.=Cleans up LaTeX code.
Converts\ HTML\ code\ to\ LaTeX\ code.=Converts HTML code to LaTeX code.
HTML\ to\ Unicode=HTML to Unicode
Converts\ HTML\ code\ to\ Unicode.=Converts HTML code to Unicode.
Converts\ LaTeX\ encoding\ to\ Unicode\ characters.=Converts LaTeX encoding to Unicode characters.
Converts\ Unicode\ characters\ to\ LaTeX\ encoding.=Converts Unicode characters to LaTeX encoding.
Converts\ ordinals\ to\ LaTeX\ superscripts.=Converts ordinals to LaTeX superscripts.
Converts\ units\ to\ LaTeX\ formatting.=Converts units to LaTeX formatting.
HTML\ to\ LaTeX=HTML to LaTeX
LaTeX\ cleanup=LaTeX cleanup
LaTeX\ to\ Unicode=LaTeX to Unicode
Lower\ case=Lower case
Minify\ list\ of\ person\ names=Minify list of person names
Normalize\ date=Normalize date
Normalize\ en\ dashes=Normalize en dashes
Normalize\ month=Normalize month
Normalize\ month\ to\ BibTeX\ standard\ abbreviation.=Normalize month to BibTeX standard abbreviation.
Normalize\ names\ of\ persons=Normalize names of persons
Normalize\ page\ numbers=Normalize page numbers
Normalize\ pages\ to\ BibTeX\ standard.=Normalize pages to BibTeX standard.
Normalizes\ lists\ of\ persons\ to\ the\ BibTeX\ standard.=Normalizes lists of persons to the BibTeX standard.
Normalizes\ the\ date\ to\ ISO\ date\ format.=Normalizes the date to ISO date format.
Normalizes\ the\ en\ dashes.=Normalizes the en dashes.
Ordinals\ to\ LaTeX\ superscript=Ordinals to LaTeX superscript
Protect\ terms=Protect terms
Add\ enclosing\ braces=Add enclosing braces
Add\ braces\ encapsulating\ the\ complete\ field\ content.=Add braces encapsulating the complete field content.
Remove\ enclosing\ braces=Remove enclosing braces
Removes\ braces\ encapsulating\ the\ complete\ field\ content.=Removes braces encapsulating the complete field content.
Removes\ all\ balanced\ {}\ braces\ around\ words.=Removes all balanced {} braces around words.
Shorten\ DOI=Shorten DOI
Shortens\ DOI\ to\ more\ human\ readable\ form.=Shortens DOI to more human readable form.
Sentence\ case=Sentence case
Shortens\ lists\ of\ persons\ if\ there\ are\ more\ than\ 2\ persons\ to\ "et\ al.".=Shortens lists of persons if there are more than 2 persons to "et al.".
Title\ case=Title case
Unicode\ to\ LaTeX=Unicode to LaTeX
Units\ to\ LaTeX=Units to LaTeX
Upper\ case=Upper case
Does\ nothing.=Does nothing.
Identity=Identity
Clears\ the\ field\ completely.=Clears the field completely.
Directory\ not\ found=Directory not found
Main\ file\ directory\ not\ set\!=Main file directory not set!
This\ operation\ requires\ exactly\ one\ item\ to\ be\ selected.=This operation requires exactly one item to be selected.
Importing\ in\ %0\ format=Importing in %0 format
Female\ name=Female name
Female\ names=Female names
Male\ name=Male name
Male\ names=Male names
Mixed\ names=Mixed names
Neuter\ name=Neuter name
Neuter\ names=Neuter names

Determined\ %0\ for\ %1\ entries=Determined %0 for %1 entries
Look\ up\ %0=Look up %0
Looking\ up\ %0...\ -\ entry\ %1\ out\ of\ %2\ -\ found\ %3=Looking up %0... - entry %1 out of %2 - found %3

Audio\ CD=Audio CD
British\ patent=British patent
British\ patent\ request=British patent request
Candidate\ thesis=Candidate thesis
Collaborator=Collaborator
Column=Column
Compiler=Compiler
Continuator=Continuator
Data\ CD=Data CD
Editor=Editor
European\ patent=European patent
European\ patent\ request=European patent request
Founder=Founder
French\ patent=French patent
French\ patent\ request=French patent request
German\ patent=German patent
German\ patent\ request=German patent request
Line=Line
Master's\ thesis=Master's thesis
Page=Page
Paragraph=Paragraph
Patent=Patent
Patent\ request=Patent request
PhD\ thesis=PhD thesis
Redactor=Redactor
Research\ report=Research report
Reviser=Reviser
Section=Section
Software=Software
Technical\ report=Technical report
U.S.\ patent=U.S. patent
U.S.\ patent\ request=U.S. patent request
Verse=Verse

change\ entries\ of\ group=change entries of group
odd\ number\ of\ unescaped\ '\#'=odd number of unescaped '#'

Plain\ text=Plain text
Show\ diff=Show diff
character=character
word=word
Show\ symmetric\ diff=Show symmetric diff
Copy\ Version=Copy Version
Developers=Developers
Authors=Authors
License=License

HTML\ encoded\ character\ found=HTML encoded character found
booktitle\ ends\ with\ 'conference\ on'=booktitle ends with 'conference on'

incorrect\ control\ digit=incorrect control digit
incorrect\ format=incorrect format
Copied\ version\ to\ clipboard=Copied version to clipboard

Citation\ key=Citation key
Message=Message


MathSciNet\ Review=MathSciNet Review
Reset\ Bindings=Reset Bindings

Decryption\ not\ supported.=Decryption not supported.

Cleared\ '%0'\ for\ %1\ entries=Cleared '%0' for %1 entries
Set\ '%0'\ to\ '%1'\ for\ %2\ entries=Set '%0' to '%1' for %2 entries
Toggled\ '%0'\ for\ %1\ entries=Toggled '%0' for %1 entries

Check\ for\ updates=Check for updates
Download\ update=Download update
New\ version\ available=New version available
Installed\ version=Installed version
Remind\ me\ later=Remind me later
Ignore\ this\ update=Ignore this update
Could\ not\ connect\ to\ the\ update\ server.=Could not connect to the update server.
Please\ try\ again\ later\ and/or\ check\ your\ network\ connection.=Please try again later and/or check your network connection.
To\ see\ what\ is\ new\ view\ the\ changelog.=To see what is new view the changelog.
A\ new\ version\ of\ JabRef\ has\ been\ released.=A new version of JabRef has been released.
JabRef\ is\ up-to-date.=JabRef is up-to-date.
Latest\ version=Latest version
Online\ help\ forum=Online help forum
Custom=Custom

Export\ cited=Export cited
Unable\ to\ generate\ new\ library=Unable to generate new library

Note\:\ Use\ the\ placeholder\ %DIR%\ for\ the\ location\ of\ the\ opened\ library\ file.=Note: Use the placeholder %DIR% for the location of the opened library file.
Error\ occured\ while\ executing\ the\ command\ \"%0\".=Error occured while executing the command \"%0\".
Reformat\ ISSN=Reformat ISSN

Countries\ and\ territories\ in\ English=Countries and territories in English
Electrical\ engineering\ terms=Electrical engineering terms
Enabled=Enabled
Internal\ list=Internal list
Manage\ protected\ terms\ files=Manage protected terms files
Months\ and\ weekdays\ in\ English=Months and weekdays in English
The\ text\ after\ the\ last\ line\ starting\ with\ \#\ will\ be\ used=The text after the last line starting with # will be used
Add\ protected\ terms\ file=Add protected terms file
Are\ you\ sure\ you\ want\ to\ remove\ the\ protected\ terms\ file?=Are you sure you want to remove the protected terms file?
Remove\ protected\ terms\ file=Remove protected terms file
Add\ selected\ text\ to\ list=Add selected text to list
Add\ {}\ around\ selected\ text=Add {} around selected text
Format\ field=Format field
New\ protected\ terms\ file=New protected terms file
change\ field\ %0\ of\ entry\ %1\ from\ %2\ to\ %3=change field %0 of entry %1 from %2 to %3
change\ key\ from\ %0\ to\ %1=change key from %0 to %1
change\ string\ content\ %0\ to\ %1=change string content %0 to %1
change\ string\ name\ %0\ to\ %1=change string name %0 to %1
change\ type\ of\ entry\ %0\ from\ %1\ to\ %2=change type of entry %0 from %1 to %2
insert\ entry\ %0=insert entry %0
insert\ string\ %0=insert string %0
remove\ entries=remove entries
remove\ entry\ %0=remove entry %0
remove\ string\ %0=remove string %0
undefined=undefined
Cannot\ get\ info\ based\ on\ given\ %0\:\ %1=Cannot get info based on given %0: %1
Get\ bibliographic\ data\ from\ %0=Get bibliographic data from %0
No\ %0\ found=No %0 found
Entry\ from\ %0=Entry from %0
Merge\ entry\ with\ %0\ information=Merge entry with %0 information
Updated\ entry\ with\ info\ from\ %0=Updated entry with info from %0

Add\ new\ list=Add new list
Open\ existing\ list=Open existing list
Remove\ list=Remove list
Add\ abbreviation=Add abbreviation
Remove\ abbreviation=Remove abbreviation
Full\ journal\ name=Full journal name
Abbreviation\ name=Abbreviation name
Shortest\ unique\ abbreviation=Shortest unique abbreviation

No\ abbreviation\ files\ loaded=No abbreviation files loaded

Loading\ built\ in\ lists=Loading built in lists

JabRef\ built\ in\ list=JabRef built in list

Event\ log=Event log
We\ now\ give\ you\ insight\ into\ the\ inner\ workings\ of\ JabRef\'s\ internals.\ This\ information\ might\ be\ helpful\ to\ diagnose\ the\ root\ cause\ of\ a\ problem.\ Please\ feel\ free\ to\ inform\ the\ developers\ about\ an\ issue.=We now give you insight into the inner workings of JabRef\'s internals. This information might be helpful to diagnose the root cause of a problem. Please feel free to inform the developers about an issue.
Log\ copied\ to\ clipboard.=Log copied to clipboard.
Copy\ Log=Copy Log
Clear\ Log=Clear Log
Report\ Issue=Report Issue
Issue\ on\ GitHub\ successfully\ reported.=Issue on GitHub successfully reported.
Issue\ report\ successful=Issue report successful
Your\ issue\ was\ reported\ in\ your\ browser.=Your issue was reported in your browser.
The\ log\ and\ exception\ information\ was\ copied\ to\ your\ clipboard.=The log and exception information was copied to your clipboard.
Please\ paste\ this\ information\ (with\ Ctrl+V)\ in\ the\ issue\ description.=Please paste this information (with Ctrl+V) in the issue description.

Host=Host
Port=Port
Library=Library
User=User
Connect=Connect
Connection\ error=Connection error
Connection\ to\ %0\ server\ established.=Connection to %0 server established.
There\ are\ connection\ issues\ with\ a\ JabRef\ server.\ Detailed\ information\:\ %0.=There are connection issues with a JabRef server. Detailed information: %0.
Required\ field\ "%0"\ is\ empty.=Required field "%0" is empty.
%0\ driver\ not\ available.=%0 driver not available.
The\ connection\ to\ the\ server\ has\ been\ terminated.=The connection to the server has been terminated.
Reconnect=Reconnect
Work\ offline=Work offline
Working\ offline.=Working offline.
Update\ refused.=Update refused.
Update\ refused=Update refused
Update\ could\ not\ be\ performed\ due\ to\ existing\ change\ conflicts.=Update could not be performed due to existing change conflicts.
You\ are\ not\ working\ on\ the\ newest\ version\ of\ BibEntry.=You are not working on the newest version of BibEntry.
Local\ version\:\ %0=Local version: %0
Shared\ version\:\ %0=Shared version: %0
Press\ "Merge\ entries"\ to\ merge\ the\ changes\ and\ resolve\ this\ problem.=Press "Merge entries" to merge the changes and resolve this problem.
Canceling\ this\ operation\ will\ leave\ your\ changes\ unsynchronized.=Canceling this operation will leave your changes unsynchronized.
Shared\ entry\ is\ no\ longer\ present=Shared entry is no longer present
The\ entry\ you\ currently\ work\ on\ has\ been\ deleted\ on\ the\ shared\ side.=The entry you currently work on has been deleted on the shared side.
You\ can\ restore\ the\ entry\ using\ the\ "Undo"\ operation.=You can restore the entry using the "Undo" operation.
You\ are\ already\ connected\ to\ a\ database\ using\ entered\ connection\ details.=You are already connected to a database using entered connection details.

Cannot\ cite\ entries\ without\ citation\ keys.\ Generate\ keys\ now?=Cannot cite entries without citation keys. Generate keys now?
New\ technical\ report=New technical report

%0\ file=%0 file
Custom\ layout\ file=Custom layout file
Protected\ terms\ file=Protected terms file
Style\ file=Style file

Open\ OpenOffice/LibreOffice\ connection=Open OpenOffice/LibreOffice connection
You\ must\ enter\ at\ least\ one\ field\ name=You must enter at least one field name
Non-ASCII\ encoded\ character\ found=Non-ASCII encoded character found
Toggle\ web\ search\ interface=Toggle web search interface
%0\ files\ found=%0 files found
One\ file\ found=One file found

Migration\ help\ information=Migration help information
Entered\ database\ has\ obsolete\ structure\ and\ is\ no\ longer\ supported.=Entered database has obsolete structure and is no longer supported.
However,\ a\ new\ database\ was\ created\ alongside\ the\ pre-3.6\ one.=However, a new database was created alongside the pre-3.6 one.
Opens\ a\ link\ where\ the\ current\ development\ version\ can\ be\ downloaded=Opens a link where the current development version can be downloaded
See\ what\ has\ been\ changed\ in\ the\ JabRef\ versions=See what has been changed in the JabRef versions
Referenced\ citation\ key\ does\ not\ exist=Referenced citation key does not exist
Full\ text\ document\ for\ entry\ %0\ already\ linked.=Full text document for entry %0 already linked.
Download\ full\ text\ documents=Download full text documents
You\ are\ about\ to\ download\ full\ text\ documents\ for\ %0\ entries.=You are about to download full text documents for %0 entries.
last\ four\ nonpunctuation\ characters\ should\ be\ numerals=last four nonpunctuation characters should be numerals

Author=Author
Date=Date
File\ annotations=File annotations
Show\ file\ annotations=Show file annotations
shared=shared
should\ contain\ an\ integer\ or\ a\ literal=should contain an integer or a literal
should\ have\ the\ first\ letter\ capitalized=should have the first letter capitalized
edition\ of\ book\ reported\ as\ just\ 1=edition of book reported as just 1
no\ integer\ as\ values\ for\ edition\ allowed=no integer as values for edition allowed
Tools=Tools
What\'s\ new\ in\ this\ version?=What\'s new in this version?
Want\ to\ help?=Want to help?
Make\ a\ donation=Make a donation
get\ involved=get involved
Used\ libraries=Used libraries
Existing\ file=Existing file

ID=ID
ID\ type=ID type
Fetcher\ '%0'\ did\ not\ find\ an\ entry\ for\ id\ '%1'.=Fetcher '%0' did not find an entry for id '%1'.

Select\ first\ entry=Select first entry
Select\ last\ entry=Select last entry

Invalid\ ISBN\:\ '%0'.=Invalid ISBN: '%0'.
should\ be\ an\ integer\ or\ normalized=should be an integer or normalized
should\ be\ normalized=should be normalized

Empty\ search\ ID=Empty search ID
The\ given\ search\ ID\ was\ empty.=The given search ID was empty.
Copy\ citation\ key\ and\ link=Copy citation key and link
biblatex\ field\ only=biblatex field only

Error\ while\ generating\ fetch\ URL=Error while generating fetch URL
Error\ while\ parsing\ ID\ list=Error while parsing ID list
Unable\ to\ get\ PubMed\ IDs=Unable to get PubMed IDs
Backup\ found=Backup found
A\ backup\ file\ for\ '%0'\ was\ found.=A backup file for '%0' was found.
This\ could\ indicate\ that\ JabRef\ did\ not\ shut\ down\ cleanly\ last\ time\ the\ file\ was\ used.=This could indicate that JabRef did not shut down cleanly last time the file was used.
Do\ you\ want\ to\ recover\ the\ library\ from\ the\ backup\ file?=Do you want to recover the library from the backup file?

Show\ 'Related\ Articles'\ tab=Show 'Related Articles' tab
This\ might\ be\ caused\ by\ reaching\ the\ traffic\ limitation\ of\ Google\ Scholar\ (see\ 'Help'\ for\ details).=This might be caused by reaching the traffic limitation of Google Scholar (see 'Help' for details).

Could\ not\ open\ website.=Could not open website.
Problem\ downloading\ from\ %1=Problem downloading from %1

File\ directory\ pattern=File directory pattern
Update\ with\ bibliographic\ information\ from\ the\ web=Update with bibliographic information from the web

Could\ not\ find\ any\ bibliographic\ information.=Could not find any bibliographic information.
Citation\ key\ deviates\ from\ generated\ key=Citation key deviates from generated key
DOI\ %0\ is\ invalid=DOI %0 is invalid

Select\ all\ customized\ types\ to\ be\ stored\ in\ local\ preferences\:=Select all customized types to be stored in local preferences\:
Different\ customization,\ current\ settings\ will\ be\ overwritten=Different customization, current settings will be overwritten

Entry\ type\ %0\ is\ only\ defined\ for\ Biblatex\ but\ not\ for\ BibTeX=Entry type %0 is only defined for Biblatex but not for BibTeX

Copied\ %0\ citations.=Copied %0 citations.

journal\ not\ found\ in\ abbreviation\ list=journal not found in abbreviation list
Unhandled\ exception\ occurred.=Unhandled exception occurred.

strings\ included=strings included
Escape\ underscores=Escape underscores
Color=Color
Please\ also\ add\ all\ steps\ to\ reproduce\ this\ issue,\ if\ possible.=Please also add all steps to reproduce this issue, if possible.
Fit\ width=Fit width
Fit\ a\ single\ page=Fit a single page
Zoom\ in=Zoom in
Zoom\ out=Zoom out
Previous\ page=Previous page
Next\ page=Next page
Document\ viewer=Document viewer
Live=Live
Locked=Locked
Show\ the\ document\ of\ the\ currently\ selected\ entry.=Show the document of the currently selected entry.
Show\ this\ document\ until\ unlocked.=Show this document until unlocked.
Set\ current\ user\ name\ as\ owner.=Set current user name as owner.

Sort\ all\ subgroups\ (recursively)=Sort all subgroups (recursively)
Collect\ and\ share\ telemetry\ data\ to\ help\ improve\ JabRef=Collect and share telemetry data to help improve JabRef
Don't\ share=Don't share
Share\ anonymous\ statistics=Share anonymous statistics
Telemetry\:\ Help\ make\ JabRef\ better=Telemetry: Help make JabRef better
To\ improve\ the\ user\ experience,\ we\ would\ like\ to\ collect\ anonymous\ statistics\ on\ the\ features\ you\ use.\ We\ will\ only\ record\ what\ features\ you\ access\ and\ how\ often\ you\ do\ it.\ We\ will\ neither\ collect\ any\ personal\ data\ nor\ the\ content\ of\ bibliographic\ items.\ If\ you\ choose\ to\ allow\ data\ collection,\ you\ can\ later\ disable\ it\ via\ Options\ ->\ Preferences\ ->\ General.=To improve the user experience, we would like to collect anonymous statistics on the features you use. We will only record what features you access and how often you do it. We will neither collect any personal data nor the content of bibliographic items. If you choose to allow data collection, you can later disable it via Options -> Preferences -> General.
This\ file\ was\ found\ automatically.\ Do\ you\ want\ to\ link\ it\ to\ this\ entry?=This file was found automatically. Do you want to link it to this entry?
Names\ are\ not\ in\ the\ standard\ %0\ format.=Names are not in the standard %0 format.

Delete\ the\ selected\ file\ permanently\ from\ disk,\ or\ just\ remove\ the\ file\ from\ the\ entry?\ Pressing\ Delete\ will\ delete\ the\ file\ permanently\ from\ disk.=Delete the selected file permanently from disk, or just remove the file from the entry? Pressing Delete will delete the file permanently from disk.
Delete\ '%0'=Delete '%0'
Delete\ from\ disk=Delete from disk
Remove\ from\ entry=Remove from entry
There\ exists\ already\ a\ group\ with\ the\ same\ name.=There exists already a group with the same name.

Copy\ linked\ file=Copy linked file
Copy\ linked\ file\ to\ folder...=Copy linked file to folder...
Could\ not\ copy\ file\ to\ %0,\ maybe\ the\ file\ is\ already\ existing?=Could not copy file to %0, maybe the file is already existing?
Successfully\ copied\ file\ to\ %0.=Successfully copied file to %0.
Could\ not\ resolve\ the\ file\ %0=Could not resolve the file %0

Copy\ linked\ files\ to\ folder...=Copy linked files to folder...
Copied\ file\ successfully=Copied file successfully
Copying\ files...=Copying files...
Copying\ file\ %0\ of\ entry\ %1=Copying file %0 of entry %1
Finished\ copying=Finished copying
Could\ not\ copy\ file=Could not copy file
Copied\ %0\ files\ of\ %1\ sucessfully\ to\ %2=Copied %0 files of %1 sucessfully to %2
Rename\ failed=Rename failed
JabRef\ cannot\ access\ the\ file\ because\ it\ is\ being\ used\ by\ another\ process.=JabRef cannot access the file because it is being used by another process.
Show\ console\ output\ (only\ when\ the\ launcher\ is\ used)=Show console output (only when the launcher is used)

Remove\ line\ breaks=Remove line breaks
Removes\ all\ line\ breaks\ in\ the\ field\ content.=Removes all line breaks in the field content.
Checking\ integrity...=Checking integrity...

Remove\ hyphenated\ line\ breaks=Remove hyphenated line breaks
Removes\ all\ hyphenated\ line\ breaks\ in\ the\ field\ content.=Removes all hyphenated line breaks in the field content.

Could\ not\ retrieve\ entry\ data\ from\ '%0'.=Could not retrieve entry data from '%0'.
Entry\ from\ %0\ could\ not\ be\ parsed.=Entry from %0 could not be parsed.
Invalid\ identifier\:\ '%0'.=Invalid identifier: '%0'.
This\ paper\ has\ been\ withdrawn.=This paper has been withdrawn.
Finished\ writing\ XMP\ metadata.=Finished writing XMP metadata.
empty\ citation\ key=empty citation key
Aux\ file=Aux file
Group\ containing\ entries\ cited\ in\ a\ given\ TeX\ file=Group containing entries cited in a given TeX file

Any\ file=Any file

No\ linked\ files\ found\ for\ export.=No linked files found for export.

No\ full\ text\ document\ found\ for\ entry\ %0.=No full text document found for entry %0.

Delete\ Entry=Delete Entry
Next\ library=Next library
Previous\ library=Previous library
add\ group=add group
Entry\ is\ contained\ in\ the\ following\ groups\:=Entry is contained in the following groups\:
Delete\ entries=Delete entries
Keep\ entries=Keep entries
Keep\ entry=Keep entry
Ignore\ backup=Ignore backup
Restore\ from\ backup=Restore from backup

Overwrite\ file=Overwrite file
Shared\ database\ connection=Shared database connection

Could\ not\ connect\ to\ Vim\ server.\ Make\ sure\ that\ Vim\ is\ running\ with\ correct\ server\ name.=Could not connect to Vim server. Make sure that Vim is running with correct server name.
Could\ not\ connect\ to\ a\ running\ gnuserv\ process.\ Make\ sure\ that\ Emacs\ or\ XEmacs\ is\ running,\ and\ that\ the\ server\ has\ been\ started\ (by\ running\ the\ command\ 'server-start'/'gnuserv-start').=Could not connect to a running gnuserv process. Make sure that Emacs or XEmacs is running, and that the server has been started (by running the command 'server-start'/'gnuserv-start').
Error\ pushing\ entries=Error pushing entries

Undefined\ character\ format=Undefined character format
Undefined\ paragraph\ format=Undefined paragraph format

Edit\ Preamble=Edit Preamble
Markings=Markings
Use\ selected\ instance=Use selected instance

Hide\ panel=Hide panel
Move\ panel\ up=Move panel up
Move\ panel\ down=Move panel down
Linked\ files=Linked files
Group\ view\ mode\ set\ to\ intersection=Group view mode set to intersection
Group\ view\ mode\ set\ to\ union=Group view mode set to union
Open\ file\ %0=Open file %0
Toggle\ intersection=Toggle intersection
Toggle\ union=Toggle union
Jump\ to\ entry=Jump to entry
The\ group\ name\ contains\ the\ keyword\ separator\ "%0"\ and\ thus\ probably\ does\ not\ work\ as\ expected.=The group name contains the keyword separator "%0" and thus probably does not work as expected.
Blog=Blog
Check\ integrity=Check integrity
Cleanup\ URL\ link=Cleanup URL link
Cleanup\ URL\ link\ by\ removing\ special\ symbols\ and\ extracting\ simple\ link=Cleanup URL link by removing special symbols and extracting simple link
Copy\ DOI\ url=Copy DOI url
Copy\ citation=Copy citation
Development\ version=Development version
Export\ selected\ entries=Export selected entries
Export\ selected\ entries\ to\ clipboard=Export selected entries to clipboard
Find\ duplicates=Find duplicates
JabRef\ resources=JabRef resources
Manage\ journal\ abbreviations=Manage journal abbreviations
Manage\ protected\ terms=Manage protected terms
New\ entry\ from\ plain\ text=New entry from plain text
New\ sublibrary\ based\ on\ AUX\ file=New sublibrary based on AUX file
Push\ entries\ to\ external\ application\ (%0)=Push entries to external application (%0)
Quit=Quit
Recent\ libraries=Recent libraries
Set\ up\ general\ fields=Set up general fields
View\ change\ log=View change log
View\ event\ log=View event log
Website=Website
Write\ XMP\ metadata\ to\ PDFs=Write XMP metadata to PDFs

Override\ default\ font\ settings=Override default font settings
Clear\ search=Clear search

Click\ help\ to\ learn\ about\ the\ migration\ of\ pre-3.6\ databases.=Click help to learn about the migration of pre-3.6 databases.
Database\ Type\:=Database Type\:
Database\:=Database\:
Host/Port\:=Host/Port\:
User\:=User\:
Keystore\ password\:=Keystore password\:
Keystore\:=Keystore\:
Password\:=Password\:
Server\ Timezone\:=Server Timezone\:
Remember\ Password=Remember Password
Use\ SSL=Use SSL
Move\ preprint\ information\ from\ 'URL'\ and\ 'journal'\ field\ to\ the\ 'eprint'\ field=Move preprint information from 'URL' and 'journal' field to the 'eprint' field
Customize\ Export\ Formats=Customize Export Formats
Export\ name=Export name
Main\ layout\ file\:=Main layout file\:
Main\ layout\ file=Main layout file
Save\ exporter=Save exporter
File\ extension\:=File extension\:
Export\ format\ name\:=Export format name\:
Cleared\ connection\ settings=Cleared connection settings
Error\ adding\ discovered\ CitationStyles=Error adding discovered CitationStyles
(more)=(more)
Cancel\ import=Cancel import
Continue\ with\ import=Continue with import
Import\ canceled=Import canceled
Select\ all\ new\ entries=Select all new entries
Total\ items\ found\:=Total items found:
Selected\ items\:=Selected items:
Download\ linked\ online\ files=Download linked online files
Select\ the\ entries\ to\ be\ imported\:=Select the entries to be imported\:
Add\ new\ String=Add new String
Must\ not\ be\ empty\!=Must not be empty\!
Open\ Help\ page=Open Help page
Add\ new\ field\ name=Add new field name
Field\ name\:=Field name:
Field\ name\ \"%0\"\ already\ exists=Field name "%0" already exists
No\ field\ name\ selected\!=No field name selected!
Remove\ field\ name=Remove field name
Are\ you\ sure\ you\ want\ to\ remove\ field\ name\:\ \"%0\"?=Are you sure you want to remove field name: "%0"?
Add\ new\ keyword=Add new keyword
Keyword\:=Keyword:
Keyword\ \"%0\"\ already\ exists=Keyword "%0" already exists
Keyword\ separator=Keyword separator
Remove\ keyword=Remove keyword
Are\ you\ sure\ you\ want\ to\ remove\ keyword\:\ \"%0\"?=Are you sure you want to remove keyword: "%0"?
Reset\ to\ default=Reset to default
Edit\ string\ constants=Edit string constants
Export\ all\ entries=Export all entries
Generate\ citation\ keys=Generate citation keys
Groups\ interface=Groups interface
Manage\ field\ names\ &\ content=Manage field names & content
New\ library=New library
OpenOffice/LibreOffice=OpenOffice/LibreOffice
Open\ document\ viewer=Open document viewer
Open\ entry\ editor=Open entry editor
Search\ document\ identifier\ online=Search document identifier online
Search\ for\ unlinked\ local\ files=Search for unlinked local files
Search\ full\ text\ documents\ online=Search full text documents online
Find\ and\ replace=Find and replace

Found\ documents\:=Found documents\:
Use\ selected\ document=Use selected document
Accept\ changes=Accept changes
Dismiss\ changes=Dismiss changes
The\ library\ has\ been\ modified\ by\ another\ program.=The library has been modified by another program.

Set\ rank\ to\ one=Set rank to one
Set\ rank\ to\ two=Set rank to two
Set\ rank\ to\ three=Set rank to three
Set\ rank\ to\ four=Set rank to four
Set\ rank\ to\ five=Set rank to five

A\ string\ with\ the\ label\ '%0'\ already\ exists.=A string with the label '%0' already exists.

Executing\ command\ "%0"...=Executing command "%0"...

Rename\ file\ to\ a\ given\ name=Rename file to a given name
New\ Filename=New Filename
Rename\ file\ to\ defined\ pattern=Rename file to defined pattern

Application\ settings=Application settings

Export\ an\ input\ to\ a\ file=Export an input to a file
Export\ preferences\ to\ a\ file=Export preferences to a file
Import\ BibTeX=Import BibTeX
Import\ preferences\ from\ a\ file=Import preferences from a file
Matching=Matching
Same\ as\ --import,\ but\ will\ be\ imported\ to\ the\ opened\ tab=Same as --import, but will be imported to the opened tab
Allow\ integers\ in\ 'edition'\ field\ in\ BibTeX\ mode=Allow integers in 'edition' field in BibTeX mode

Search\ for\ citations\ in\ LaTeX\ files...=Search for citations in LaTeX files...
LaTeX\ Citations\ Search\ Results=LaTeX Citations Search Results
LaTeX\ files\ directory\:=LaTeX files directory:
LaTeX\ files\ found\:=LaTeX files found:
files=files
Show\ 'LaTeX\ Citations'\ tab=Show 'LaTeX Citations' tab
LaTeX\ Citations=LaTeX Citations
Search\ citations\ for\ this\ entry\ in\ LaTeX\ files=Search citations for this entry in LaTeX files
No\ citations\ found=No citations found
No\ LaTeX\ files\ containing\ this\ entry\ were\ found.=No LaTeX files containing this entry were found.
Selected\ entry\ does\ not\ have\ an\ associated\ citation\ key.=Selected entry does not have an associated citation key.
Current\ search\ directory\:=Current search directory:
Set\ LaTeX\ file\ directory=Set LaTeX file directory
Import\ entries\ from\ LaTeX\ files=Import entries from LaTeX files
Import\ new\ entries=Import new entries
Group\ color=Group color

Columns=Columns
File\ type=File type
IEEE=IEEE
Internal=Internal
Special=Special
Remove\ column=Remove column
Add\ custom\ column=Add custom column
Update\ to\ current\ column\ order=Update to current column order
Sort\ column\ one\ step\ upwards=Sort column one step upwards
Sort\ column\ one\ step\ downwards=Sort column one step downwards
Synchronize\ special\ fields\ to\ keywords=Synchronize special fields to keywords
Serialize\ special\ fields=Serialize special fields
List\ must\ not\ be\ empty.=List must not be empty.

Order=Order

Add\ field\ to\ filter\ list=Add field to filter list
Add\ formatter\ to\ list=Add formatter to list
Filter\ List=Filter List
Open\ files...=Open files...

Affected\ fields\:=Affected fields:
Show\ preview\ as\ a\ tab\ in\ entry\ editor=Show preview as a tab in entry editor
Font=Font
Visual\ theme=Visual theme
Light\ theme=Light theme
Dark\ theme=Dark theme
Custom\ theme=Custom theme
Overwrite\ existing\ keys=Overwrite existing keys
Key\ patterns=Key patterns
Font\ settings=Font settings
Override\ font\ settings=Override font settings
Override\ font\ size=Override font size
Theme\ changed\ to\ dark\ theme.=Theme changed to dark theme.
Theme\ changed\ to\ light\ theme.=Theme changed to light theme.
Theme\ changed\ to\ a\ custom\ theme\:=Theme changed to a custom theme:
Please\ specify\ a\ css\ theme\ file.=Please specify a css theme file.
You\ must\ enter\ an\ integer\ value\ higher\ than\ 8.=You must enter an integer value higher than 8.
Letters\ after\ duplicate\ generated\ keys=Letters after duplicate generated keys
Start\ on\ second\ duplicate\ key\ with\ letter\ A\ (a,\ b,\ ...)=Start on second duplicate key with letter A (a, b, ...)
Start\ on\ second\ duplicate\ key\ with\ letter\ B\ (b,\ c,\ ...)=Start on second duplicate key with letter B (b, c, ...)
Always\ add\ letter\ (a,\ b,\ ...)\ to\ generated\ keys=Always add letter (a, b, ...) to generated keys
Default\ pattern=Default pattern
Reset\ %s\ to\ default\ value=Reset %s to default value
Library\ mode=Library mode
Reset\ to\ recommended=Reset to recommended
Remove\ all=Remove all
Reset\ All=Reset All
Column\ type\ %0\ is\ unknown.=Column type %0 is unknown.
Linked\ identifiers=Linked identifiers
Special\ field\ type\ %0\ is\ unknown.\ Using\ normal\ column\ type.=Special field type %0 is unknown. Using normal column type.

insert\ entries=insert entries
In\ JabRef=In JabRef
On\ disk=On disk
Select\ all\ changes\ on\ the\ left=Select all changes on the left
Select\ all\ changes\ on\ the\ right=Select all changes on the right
Dismiss=Dismiss
Mark\ all\ changes\ as\ accepted=Mark all changes as accepted
Unmark\ all\ changes=Unmark all changes

Normalize\ newline\ characters=Normalize newline characters
Normalizes\ all\ newline\ characters\ in\ the\ field\ content.=Normalizes all newline characters in the field content.

Independent=Independent
Intersection=Intersection
Union=Union
Collect\ by=Collect by
Explicit\ selection=Explicit selection
Searching\ for\ a\ keyword=Searching for a keyword
Free\ search\ expression=Free search expression
Specified\ keywords=Specified keywords
Cited\ entries=Cited entries
Search\ term\ is\ empty.=Search term is empty.
Invalid\ regular\ expression.=Invalid regular expression.
Please\ provide\ a\ valid\ aux\ file.=Please provide a valid aux file.
Keyword\ delimiter=Keyword delimiter
Hierarchical\ keyword\ delimiter=Hierarchical keyword delimiter
Escape\ ampersands=Escape ampersands

Copied\ '%0'\ to\ clipboard.=Copied '%0' to clipboard.
This\ operation\ requires\ an\ open\ library.=This operation requires an open library.

Plain\ References\ Parser=Plain References Parser
Please\ enter\ the\ plain\ references\ to\ extract\ from\ separated\ by\ double\ empty\ lines.=Please enter the plain references to extract from separated by double empty lines.
Add\ to\ current\ library=Add to current library
%0\ entries\ were\ parsed\ from\ your\ query.=%0 entries were parsed from your query.
Starts\ the\ extraction\ and\ adds\ the\ resulting\ entries\ to\ the\ currently\ opened\ database=Starts the extraction and adds the resulting entries to the currently opened database
Your\ text\ is\ being\ parsed...=Your text is being parsed...

Citation\ key\ filters=Citation key filters
Field\ filters=Field filters
Message\ filters=Message filters
Clear\ filters=Clear filters

Add\ new\ Field=Add new Field
Add\ new\ entry\ type=Add new entry type
Field\ type=Field type
Required\ and\ optional\ fields=Required and optional fields
Index=Index
Remove\ entry\ type=Remove entry type
Remove\ field\ %0\ from\ currently\ selected\ entry\ type=Remove field %0 from currently selected entry type
Optional=Optional
Required=Required
Entry\ type\ cannot\ be\ empty.\ Please\ enter\ a\ name.=Entry type cannot be empty. Please enter a name.
Field\ cannot\ be\ empty.\ Please\ enter\ a\ name.=Field cannot be empty. Please enter a name.

Capitalize\ current\ word=Capitalize current word
Delete\ text=Delete text
Make\ current\ word\ lowercase=Make current word lowercase
Make\ current\ word\ uppercase=Make current word uppercase
Move\ caret\ left=Move caret left
Move\ caret\ right=Move caret right
Move\ caret\ to\ previous\ word=Move caret to previous word
Move\ caret\ to\ next\ word=Move caret to next word
Move\ caret\ to\ beginning\ of\ line=Move caret to beginning of line
Move\ caret\ to\ end\ of\ line=Move caret to end of line
Move\ the\ caret\ down=Move the caret down
Move\ the\ caret\ to\ the\ beginning\ of\ text=Move the caret to the beginning of text
Move\ the\ caret\ to\ the\ end\ of\ text=Move the caret to the end of text
Move\ the\ caret\ up=Move the caret up
Remove\ line\ after\ caret=Remove line after caret
Remove\ characters\ until\ next\ word=Remove characters until next word
Remove\ the\ current\ word\ backwards=Remove the current word backwards

Text\ editor=Text editor

Search\ ShortScience=Search ShortScience
Unable\ to\ open\ ShortScience.=Unable to open ShortScience.

Shared\ database=Shared database
Lookup=Lookup

Please\ enter\ a\ field\ name\ to\ search\ for\ a\ keyword.=Please enter a field name to search for a keyword.
Access\ date\ of\ the\ address\ specified\ in\ the\ url\ field.=Access date of the address specified in the url field.
Additional\ information\ related\ to\ the\ resource\ indicated\ by\ the\ eprint\ field.=Additional information related to the resource indicated by the eprint field.
Annex\ to\ the\ eventtitle\ field.=Annex to the eventtitle field.
Author(s)\ of\ a\ commentary\ to\ the\ work.=Author(s) of a commentary to the work.
Author(s)\ of\ an\ afterword\ to\ the\ work.=Author(s) of an afterword to the work.
Author(s)\ of\ an\ introduction\ to\ the\ work.=Author(s) of an introduction to the work.
Author(s)\ of\ annotations\ to\ the\ work.=Author(s) of annotations to the work.
Author(s)\ of\ the\ work.=Author(s) of the work.
Can\ be\ used\ for\ known\ event\ acronyms.=Can be used for known event acronyms.
Chapter\ or\ section\ or\ any\ other\ unit\ of\ a\ work.=Chapter or section or any other unit of a work.
Date\ of\ a\ conference,\ a\ symposium,\ or\ some\ other\ event.=Date of a conference, a symposium, or some other event.
Designation\ to\ be\ used\ by\ the\ citation\ style\ as\ a\ substitute\ for\ the\ regular\ label\ if\ any\ data\ required\ to\ generate\ the\ regular\ label\ is\ missing.=Designation to be used by the citation style as a substitute for the regular label if any data required to generate the regular label is missing.
Digital\ Object\ Identifier\ of\ the\ work.=Digital Object Identifier of the work.
Edition\ of\ a\ printed\ publication.=Edition of a printed publication.
Editor(s)\ of\ the\ work\ or\ the\ main\ publication,\ depending\ on\ the\ type\ of\ the\ entry.=Editor(s) of the work or the main publication, depending on the type of the entry.
Electronic\ identifier\ of\ a\ work.=Electronic identifier of a work.
Electronic\ identifier\ of\ an\ online\ publication.=Electronic identifier of an online publication.
If\ the\ work\ is\ published\ as\ part\ of\ another\ one,\ such\ as\ an\ article\ in\ a\ journal\ or\ a\ collection,\ this\ field\ holds\ the\ relevant\ page\ range\ in\ that\ other\ work.\ It\ may\ also\ be\ used\ to\ limit\ the\ reference\ to\ a\ specific\ part\ of\ a\ work\ (a\ chapter\ in\ a\ book,\ for\ example).\ For\ papers\ in\ electronic\ journals\ with\ anon-classical\ pagination\ setup\ the\ eid\ field\ may\ be\ more\ suitable.=If the work is published as part of another one, such as an article in a journal or a collection, this field holds the relevant page range in that other work. It may also be used to limit the reference to a specific part of a work (a chapter in a book, for example). For papers in electronic journals with anon-classical pagination setup the eid field may be more suitable.
Information\ such\ as\ a\ library\ name\ and\ a\ call\ number.=Information such as a library name and a call number.
International\ Standard\ Book\ Number\ of\ a\ book.=International Standard Book Number of a book.
Issue\ of\ a\ journal.=Issue of a journal.
Key\ by\ which\ the\ work\ may\ be\ cited.=Key by which the work may be cited.
Link(s)\ to\ a\ local\ PDF\ or\ other\ document\ of\ the\ work.=Link(s) to a local PDF or other document of the work.
Location\ of\ a\ conference,\ a\ symposium,\ or\ some\ other\ event.=Location of a conference, a symposium, or some other event.
Main\ title\ of\ a\ multi-volume\ book,\ such\ as\ "Collected\ Works".=Main title of a multi-volume book, such as "Collected Works".
Miscellaneous\ bibliographic\ data\ usually\ printed\ at\ the\ end\ of\ the\ entry.=Miscellaneous bibliographic data usually printed at the end of the entry.
Miscellaneous\ bibliographic\ data\ which\ does\ not\ fit\ into\ any\ other\ field.=Miscellaneous bibliographic data which does not fit into any other field.
Name(s)\ of\ the\ (manual)\ groups\ the\ entry\ belongs\ to.=Name(s) of the (manual) groups the entry belongs to.
Name(s)\ of\ the\ publisher(s).=Name(s) of the publisher(s).
Name\ of\ a\ journal,\ a\ newspaper,\ or\ some\ other\ periodical.=Name of a journal, a newspaper, or some other periodical.
Name\ of\ a\ publication\ series,\ such\ as\ "Studies\ in...",\ or\ the\ number\ of\ a\ journal\ series.=Name of a publication series, such as "Studies in...", or the number of a journal series.
Name\ of\ a\ university\ or\ some\ other\ institution.=Name of a university or some other institution.
Note\ that\ this\ field\ holds\ the\ plain\ title\ of\ the\ event.\ Things\ like\ "Proceedings\ of\ the\ Fifth\ XYZ\ Conference"\ go\ into\ the\ titleaddon\ or\ booktitleaddon\ field.=Note that this field holds the plain title of the event. Things like "Proceedings of the Fifth XYZ Conference" go into the titleaddon or booktitleaddon field.
Note\ that\ this\ field\ is\ intended\ for\ commented\ editions\ which\ have\ a\ commentator\ in\ addition\ to\ the\ author.\ If\ the\ work\ is\ a\ stand-alone\ commentary,\ the\ commentator\ should\ be\ given\ in\ the\ author\ field.=Note that this field is intended for commented editions which have a commentator in addition to the author. If the work is a stand-alone commentary, the commentator should be given in the author field.
Number\ of\ a\ journal\ or\ the\ volume/number\ of\ a\ book\ in\ a\ series.=Number of a journal or the volume/number of a book in a series.
One\ or\ more\ page\ numbers\ or\ page\ ranges.=One or more page numbers or page ranges.
Organization(s)\ that\ published\ a\ manual\ or\ an\ online\ resource,\ or\ sponsored\ a\ conference.=Organization(s) that published a manual or an online resource, or sponsored a conference.
Publication\ date\ of\ the\ work.=Publication date of the work.
Publication\ month.=Publication month.
Publication\ notice\ for\ unusual\ publications\ which\ do\ not\ fit\ into\ any\ of\ the\ common\ categories.=Publication notice for unusual publications which do not fit into any of the common categories.
Publication\ state\ of\ the\ work,\ e.\ g.,\ "in\ press".=Publication state of the work, e. g., "in press".
Revision\ number\ of\ a\ piece\ of\ software,\ a\ manual,\ etc.=Revision number of a piece of software, a manual, etc.
Separated\ list\ of\ keywords.=Separated list of keywords.
Subtitle\ of\ a\ specific\ issue\ of\ a\ journal\ or\ other\ periodical.=Subtitle of a specific issue of a journal or other periodical.
Subtitle\ of\ the\ work.=Subtitle of the work.
Place(s)\ of\ publication,\ i.\ e.,\ the\ location\ of\ the\ publisher\ or\ institution,\ depending\ on\ the\ entry\ type.=Place(s) of publication, i. e., the location of the publisher or institution, depending on the entry type.
This\ could\ be\ a\ section\ of\ an\ archive,\ a\ path\ indicating\ a\ service,\ a\ classification\ of\ some\ sort.=This could be a section of an archive, a path indicating a service, a classification of some sort.
This\ field\ is\ intended\ for\ journals\ whose\ individual\ issues\ are\ identified\ by\ a\ designation\ such\ as\ "Spring"\ or\ "Summer"\ rather\ than\ the\ month\ or\ a\ number.\ Integer\ ranges\ and\ short\ designators\ are\ better\ written\ to\ the\ number\ field.=This field is intended for journals whose individual issues are identified by a designation such as "Spring" or "Summer" rather than the month or a number. Integer ranges and short designators are better written to the number field.
This\ field\ may\ replace\ the\ pages\ field\ for\ journals\ deviating\ from\ the\ classic\ pagination\ scheme\ of\ printed\ journals\ by\ only\ enumerating\ articles\ or\ papers\ and\ not\ pages.=This field may replace the pages field for journals deviating from the classic pagination scheme of printed journals by only enumerating articles or papers and not pages.
This\ is\ roughly\ comparable\ to\ a\ DOI\ but\ specific\ to\ a\ certain\ archive,\ repository,\ service,\ or\ system.=This is roughly comparable to a DOI but specific to a certain archive, repository, service, or system.
Title\ of\ a\ conference,\ a\ symposium,\ or\ some\ other\ event.=Title of a conference, a symposium, or some other event.
Title\ of\ a\ specific\ issue\ of\ a\ journal\ or\ other\ periodical.=Title of a specific issue of a journal or other periodical.
Title\ of\ the\ main\ publication\ this\ work\ is\ part\ of.=Title of the main publication this work is part of.
Title\ of\ the\ work.=Title of the work.
Total\ number\ of\ pages\ of\ the\ work.=Total number of pages of the work.
Total\ number\ of\ volumes\ of\ a\ multi-volume\ work.=Total number of volumes of a multi-volume work.
Type\ of\ the\ eprint\ identifier,\ e.\ g.,\ the\ name\ of\ the\ archive,\ repository,\ service,\ or\ system\ the\ eprint\ field\ refers\ to.=Type of the eprint identifier, e. g., the name of the archive, repository, service, or system the eprint field refers to.
URL\ of\ an\ online\ publication.=URL of an online publication.
Volume\ of\ a\ multi-volume\ book\ or\ a\ periodical.=Volume of a multi-volume book or a periodical.
Year\ of\ publication.=Year of publication.
This\ field\ is\ intended\ for\ recording\ abstracts,\ to\ be\ printed\ by\ a\ special\ bibliography\ style.=This field is intended for recording abstracts, to be printed by a special bibliography style.
This\ field\ may\ be\ useful\ when\ implementing\ a\ style\ for\ annotated\ bibliographies.=This field may be useful when implementing a style for annotated bibliographies.
Subtitle\ related\ to\ the\ "Booktitle".=Subtitle related to the "Booktitle".
Annex\ to\ the\ "Booktitle",\ to\ be\ printed\ in\ a\ different\ font.=Annex to the "Booktitle", to be printed in a different font.
Comment\ to\ this\ entry.=Comment to this entry.
Secondary\ editor\ performing\ a\ different\ editorial\ role,\ such\ as\ compiling,\ redacting,\ etc.=Secondary editor performing a different editorial role, such as compiling, redacting, etc.
Another\ secondary\ editor\ performing\ a\ different\ role.=Another secondary editor performing a different role.
Type\ of\ editorial\ role\ performed\ by\ the\ "Editor".=Type of editorial role performed by the "Editor".
Type\ of\ editorial\ role\ performed\ by\ the\ "Editora".=Type of editorial role performed by the "Editora".
Type\ of\ editorial\ role\ performed\ by\ the\ "Editorb".=Type of editorial role performed by the "Editorb".
Type\ of\ editorial\ role\ performed\ by\ the\ "Editorc".=Type of editorial role performed by the "Editorc".
Author(s)\ of\ a\ foreword\ to\ the\ work.=Author(s) of a foreword to the work.
International\ Standard\ Technical\ Report\ Number\ of\ a\ technical\ report.=International Standard Technical Report Number of a technical report.
International\ Standard\ Serial\ Number\ of\ a\ periodical.=International Standard Serial Number of a periodical.
Subtitle\ of\ a\ journal,\ a\ newspaper,\ or\ some\ other\ periodical.=Subtitle of a journal, a newspaper, or some other periodical.
Language(s)\ of\ the\ work.\ Languages\ may\ be\ specified\ literally\ or\ as\ localisation\ keys.=Language(s) of the work. Languages may be specified literally or as localisation keys.
Subtitle\ related\ to\ the\ "Maintitle".=Subtitle related to the "Maintitle".
Annex\ to\ the\ "Maintitle",\ to\ be\ printed\ in\ a\ different\ font.=Annex to the "Maintitle", to be printed in a different font.
Addon\ to\ be\ printed\ immediately\ after\ the\ author\ name\ in\ the\ bibliography.=Addon to be printed immediately after the author name in the bibliography.
If\ the\ work\ is\ a\ translation,\ a\ reprint,\ or\ something\ similar,\ the\ publication\ date\ of\ the\ original\ edition.=If the work is a translation, a reprint, or something similar, the publication date of the original edition.
If\ the\ work\ is\ a\ translation,\ the\ language(s)\ of\ the\ original\ work.=If the work is a translation, the language(s) of the original work.
Pagination\ of\ the\ work.\ The\ key\ should\ be\ given\ in\ the\ singular\ form.=Pagination of the work. The key should be given in the singular form.
Number\ of\ a\ partial\ volume.\ This\ field\ applies\ to\ books\ only,\ not\ to\ journals.\ It\ may\ be\ used\ when\ a\ logical\ volume\ consists\ of\ two\ or\ more\ physical\ ones.=Number of a partial volume. This field applies to books only, not to journals. It may be used when a logical volume consists of two or more physical ones.
Title\ in\ an\ abridged\ form.=Title in an abridged form.
Annex\ to\ the\ "Title",\ to\ be\ printed\ in\ a\ different\ font.=Annex to the "Title", to be printed in a different font.
Translator(s)\ of\ the\ "Title"\ or\ "Booktitle",\ depending\ on\ the\ entry\ type.\ If\ the\ translator\ is\ identical\ to\ the\ "Editor",\ the\ standard\ styles\ will\ automatically\ concatenate\ these\ fields\ in\ the\ bibliography.=Translator(s) of the "Title" or "Booktitle", depending on the entry type. If the translator is identical to the "Editor", the standard styles will automatically concatenate these fields in the bibliography.
Type\ of\ a\ "Manual",\ "Patent",\ "Report",\ or\ "Thesis".=Type of a "Manual", "Patent", "Report", or "Thesis".
This\ field\ holds\ an\ entry\ key\ for\ the\ cross-referencing\ feature.\ Child\ entries\ with\ a\ "Crossref"\ field\ inherit\ data\ from\ the\ parent\ entry\ specified\ in\ the\ "Crossref"\ field.=This field holds an entry key for the cross-referencing feature. Child entries with a "Crossref" field inherit data from the parent entry specified in the "Crossref" field.
Gender\ of\ the\ author\ or\ gender\ of\ the\ editor,\ if\ there\ is\ no\ author.=Gender of the author or gender of the editor, if there is no author.
Citation\ keys\ of\ other\ entries\ which\ have\ a\ relationship\ to\ this\ entry.=Citation keys of other entries which have a relationship to this entry.
This\ field\ is\ an\ alternative\ cross-referencing\ mechanism.\ It\ differs\ from\ "Crossref"\ in\ that\ the\ child\ entry\ will\ not\ inherit\ any\ data\ from\ the\ parent\ entry\ specified\ in\ the\ "Xref"\ field.=This field is an alternative cross-referencing mechanism. It differs from "Crossref" in that the child entry will not inherit any data from the parent entry specified in the "Xref" field.
Owner/creator\ of\ this\ entry.=Owner/creator of this entry.
Timestamp\ of\ this\ entry,\ when\ it\ has\ been\ created\ or\ last\ modified.=Timestamp of this entry, when it has been created or last modified.
User-specific\ printed\ flag,\ in\ case\ the\ entry\ has\ been\ printed.=User-specific printed flag, in case the entry has been printed.
User-specific\ priority.=User-specific priority.
User-specific\ quality\ flag,\ in\ case\ its\ quality\ is\ assured.=User-specific quality flag, in case its quality is assured.
User-specific\ ranking.=User-specific ranking.
User-specific\ read\ status.=User-specific read status.
User-specific\ relevance\ flag,\ in\ case\ the\ entry\ is\ relevant.=User-specific relevance flag, in case the entry is relevant.

Auto\ complete\ disabled.=Auto complete disabled.
Auto\ complete\ enabled.=Auto complete enabled.

Remove\ formatter\ for\ %0=Remove formatter for %0
Remove\ formatter\ '%0'=Remove formatter '%0'

An\ article\ in\ a\ journal,\ magazine,\ newspaper,\ or\ other\ periodical\ which\ forms\ a\ self-contained\ unit\ with\ its\ own\ title.=An article in a journal, magazine, newspaper, or other periodical which forms a self-contained unit with its own title.
A\ single-volume\ book\ with\ one\ or\ more\ authors\ where\ the\ authors\ share\ credit\ for\ the\ work\ as\ a\ whole.=A single-volume book with one or more authors where the authors share credit for the work as a whole.
A\ book-like\ work\ without\ a\ formal\ publisher\ or\ sponsoring\ institution.=A book-like work without a formal publisher or sponsoring institution.
A\ single-volume\ collection\ with\ multiple,\ self-contained\ contributions\ by\ distinct\ authors\ which\ have\ their\ own\ title.\ The\ work\ as\ a\ whole\ has\ no\ overall\ author\ but\ it\ will\ usually\ have\ an\ editor.=A single-volume collection with multiple, self-contained contributions by distinct authors which have their own title. The work as a whole has no overall author but it will usually have an editor.
A\ legacy\ alias\ for\ "InProceedings".=A legacy alias for "InProceedings".
A\ part\ of\ a\ book\ which\ forms\ a\ self-contained\ unit\ with\ its\ own\ title.=A part of a book which forms a self-contained unit with its own title.
A\ contribution\ to\ a\ collection\ which\ forms\ a\ self-contained\ unit\ with\ a\ distinct\ author\ and\ title.=A contribution to a collection which forms a self-contained unit with a distinct author and title.
An\ article\ in\ a\ conference\ proceedings.=An article in a conference proceedings.
Technical\ or\ other\ documentation,\ not\ necessarily\ in\ printed\ form.=Technical or other documentation, not necessarily in printed form.
A\ fallback\ type\ for\ entries\ which\ do\ not\ fit\ into\ any\ other\ category.=A fallback type for entries which do not fit into any other category.
Similar\ to\ "Thesis"\ except\ that\ the\ type\ field\ is\ optional\ and\ defaults\ to\ the\ localised\ term\ \ Master's\ thesis.=Similar to "Thesis" except that the type field is optional and defaults to the localised term  Master's thesis.
Similar\ to\ "Thesis"\ except\ that\ the\ type\ field\ is\ optional\ and\ defaults\ to\ the\ localised\ term\ PhD\ thesis.=Similar to "Thesis" except that the type field is optional and defaults to the localised term PhD thesis.
A\ single-volume\ conference\ proceedings.\ This\ type\ is\ very\ similar\ to\ "Collection".=A single-volume conference proceedings. This type is very similar to "Collection".
Similar\ to\ "Report"\ except\ that\ the\ type\ field\ is\ optional\ and\ defaults\ to\ the\ localised\ term\ technical\ report.=Similar to "Report" except that the type field is optional and defaults to the localised term technical report.
A\ work\ with\ an\ author\ and\ a\ title\ which\ has\ not\ been\ formally\ published,\ such\ as\ a\ manuscript\ or\ the\ script\ of\ a\ talk.=A work with an author and a title which has not been formally published, such as a manuscript or the script of a talk.
This\ type\ is\ similar\ to\ "InBook"\ but\ intended\ for\ works\ originally\ published\ as\ a\ stand-alone\ book.=This type is similar to "InBook" but intended for works originally published as a stand-alone book.
An\ article\ in\ a\ work\ of\ reference.\ This\ is\ a\ more\ specific\ variant\ of\ the\ generic\ "InCollection"\ entry\ type.=An article in a work of reference. This is a more specific variant of the generic "InCollection" entry type.
A\ multi-volume\ "Book".=A multi-volume "Book".
A\ multi-volume\ "Collection".=A multi-volume "Collection".
A\ multi-volume\ "Proceedings"\ entry.=A multi-volume "Proceedings" entry.
A\ multi-volume\ "Reference"\ entry.\ The\ standard\ styles\ will\ treat\ this\ entry\ type\ as\ an\ alias\ for\ "MvCollection".=A multi-volume "Reference" entry. The standard styles will treat this entry type as an alias for "MvCollection".
This\ entry\ type\ is\ intended\ for\ sources\ such\ as\ web\ sites\ which\ are\ intrinsically\ online\ resources.=This entry type is intended for sources such as web sites which are intrinsically online resources.
A\ single-volume\ work\ of\ reference\ such\ as\ an\ encyclopedia\ or\ a\ dictionary.=A single-volume work of reference such as an encyclopedia or a dictionary.
A\ technical\ report,\ research\ report,\ or\ white\ paper\ published\ by\ a\ university\ or\ some\ other\ institution.=A technical report, research report, or white paper published by a university or some other institution.
An\ entry\ set\ is\ a\ group\ of\ entries\ which\ are\ cited\ as\ a\ single\ reference\ and\ listed\ as\ a\ single\ item\ in\ the\ bibliography.=An entry set is a group of entries which are cited as a single reference and listed as a single item in the bibliography.
Supplemental\ material\ in\ a\ "Book".\ This\ type\ is\ provided\ for\ elements\ such\ as\ prefaces,\ introductions,\ forewords,\ afterwords,\ etc.\ which\ often\ have\ a\ generic\ title\ only.=Supplemental material in a "Book". This type is provided for elements such as prefaces, introductions, forewords, afterwords, etc. which often have a generic title only.
Supplemental\ material\ in\ a\ "Collection".=Supplemental material in a "Collection".
Supplemental\ material\ in\ a\ "Periodical".\ This\ type\ may\ be\ useful\ when\ referring\ to\ items\ such\ as\ regular\ columns,\ obituaries,\ letters\ to\ the\ editor,\ etc.\ which\ only\ have\ a\ generic\ title.=Supplemental material in a "Periodical". This type may be useful when referring to items such as regular columns, obituaries, letters to the editor, etc. which only have a generic title.
A\ thesis\ written\ for\ an\ educational\ institution\ to\ satisfy\ the\ requirements\ for\ a\ degree.=A thesis written for an educational institution to satisfy the requirements for a degree.
An\ alias\ for\ "Online",\ provided\ for\ jurabib\ compatibility.=An alias for "Online", provided for jurabib compatibility.
Computer\ software.\ The\ standard\ styles\ will\ treat\ this\ entry\ type\ as\ an\ alias\ for\ "Misc".=Computer software. The standard styles will treat this entry type as an alias for "Misc".
A\ data\ set\ or\ a\ similar\ collection\ of\ (mostly)\ raw\ data.=A data set or a similar collection of (mostly) raw data.

Display\ count\ of\ items\ in\ group=Display count of items in group
Remove\ the\ following\ characters\:=Remove the following characters:
Truncate=Truncate
Truncates\ a\ string\ after\ a\ given\ index.=Truncates a string after a given index.
Close=Close
Close\ all=Close all
Close\ all\ libraries=Close all libraries
Close\ other\ libraries=Close other libraries
Close\ others=Close others
Reveal\ in\ file\ explorer=Reveal in file explorer

Autolink\ files=Autolink files

No\ list\ enabled=No list enabled
Protect\ selection=Protect selection

Customized\ preview\ style=Customized preview style
Next\ preview\ style=Next preview style
Previous\ preview\ style=Previous preview style

(\ Note\:\ Press\ return\ to\ commit\ changes\ in\ the\ table\!\ )=( Note\: Press return to commit changes in the table\! )
Reset=Reset
New\ inproceedings=New inproceedings
Reset\ entry\ types\ and\ fields\ to\ defaults=Reset entry types and fields to defaults
This\ will\ reset\ all\ entry\ types\ to\ their\ default\ values\ and\ remove\ all\ custom\ entry\ types=This will reset all entry types to their default values and remove all custom entry types
Replace\ tabs\ with\ space=Replace tabs with space
Replace\ tabs\ with\ space\ in\ the\ field\ content.=Replace tabs with space in the field content.
Remove\ redundant\ spaces=Remove redundant spaces
Replaces\ consecutive\ spaces\ with\ a\ single\ space\ in\ the\ field\ content.=Replaces consecutive spaces with a single space in the field content.
Remove\ digits=Remove digits
Removes\ digits.=Removes digits.
The\ query\ cannot\ contain\ a\ year\ and\ year-range\ field.=The query cannot contain a year and year-range field.
This\ query\ uses\ unsupported\ fields.=This query uses unsupported fields.
This\ query\ uses\ unsupported\ syntax.=This query uses unsupported syntax.

Presets=Presets

Check\ Proxy\ Setting=Check Proxy Setting
Check\ connection=Check connection
Connection\ failed\!=Connection failed\!
Connection\ successful\!=Connection successful\!
Generate\ groups\ from\ keywords\ in\ the\ following\ field=Generate groups from keywords in the following field
Generate\ groups\ for\ author\ last\ names=Generate groups for author last names
Regular\ expression=Regular expression

Error\ importing.\ See\ the\ error\ log\ for\ details.=Error importing. See the error log for details.

<<<<<<< HEAD
Unprotect\ terms=Unprotect terms
=======
Error\ connecting\ to\ Writer\ document=Error connecting to Writer document
You\ need\ to\ open\ Writer\ with\ a\ document\ before\ connecting=You need to open Writer with a document before connecting
>>>>>>> 5ba38daf
<|MERGE_RESOLUTION|>--- conflicted
+++ resolved
@@ -2284,9 +2284,6 @@
 
 Error\ importing.\ See\ the\ error\ log\ for\ details.=Error importing. See the error log for details.
 
-<<<<<<< HEAD
 Unprotect\ terms=Unprotect terms
-=======
 Error\ connecting\ to\ Writer\ document=Error connecting to Writer document
-You\ need\ to\ open\ Writer\ with\ a\ document\ before\ connecting=You need to open Writer with a document before connecting
->>>>>>> 5ba38daf
+You\ need\ to\ open\ Writer\ with\ a\ document\ before\ connecting=You need to open Writer with a document before connecting