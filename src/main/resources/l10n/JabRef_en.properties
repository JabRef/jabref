--- conflicted
+++ resolved
@@ -2854,7 +2854,6 @@
 Exclude=Exclude
 Include\ or\ exclude\ cross-referenced\ entries=Include or exclude cross-referenced entries
 Would\ you\ like\ to\ include\ cross-reference\ entries\ in\ the\ current\ operation?=Would you like to include cross-reference entries in the current operation?
-<<<<<<< HEAD
 
 No\ Recent\ Libraries=No Recent Libraries
 Recent=Recent
@@ -2862,7 +2861,5 @@
 Stay\ on\ top\ of\ your\ literature=Stay on top of your literature
 Welcome\ to\ JabRef=Welcome to JabRef
 Welcome=Welcome
-=======
 Entries\ copied\ successfully,\ including\ cross-references.=Entries copied successfully, including cross-references.
-Entries\ copied\ successfully,\ without\ cross-references.=Entries copied successfully, without cross-references.
->>>>>>> 7550e342
+Entries\ copied\ successfully,\ without\ cross-references.=Entries copied successfully, without cross-references.