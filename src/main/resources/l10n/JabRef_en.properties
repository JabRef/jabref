Unable\ to\ monitor\ file\ changes.\ Please\ close\ files\ and\ processes\ and\ restart.\ You\ may\ encounter\ errors\ if\ you\ continue\ with\ this\ session.=Unable to monitor file changes. Please close files and processes and restart. You may encounter errors if you continue with this session.

%0/%1\ entries=%0/%1 entries

Export\ operation\ finished\ successfully.=Export operation finished successfully.

Reveal\ in\ File\ Explorer=Reveal in File Explorer

Abbreviate\ journal\ names\ of\ the\ selected\ entries\ (DEFAULT\ abbreviation)=Abbreviate journal names of the selected entries (DEFAULT abbreviation)
Abbreviate\ journal\ names\ of\ the\ selected\ entries\ (DOTLESS\ abbreviation)=Abbreviate journal names of the selected entries (DOTLESS abbreviation)
Abbreviate\ journal\ names\ of\ the\ selected\ entries\ (SHORTEST\ UNIQUE\ abbreviation)=Abbreviate journal names of the selected entries (SHORTEST UNIQUE abbreviation)

Abbreviate\ names=Abbreviate names
Abbreviated\ %0\ journal\ names.=Abbreviated %0 journal names.

Abbreviation=Abbreviation
Abbreviations=Abbreviations

Unabbreviate\ journal\ names\ of\ the\ selected\ entries=Unabbreviate journal names of the selected entries
Unabbreviated\ %0\ journal\ names.=Unabbreviated %0 journal names.

dotless=dotless
shortest\ unique=shortest unique

About\ JabRef=About JabRef

Abstract=Abstract

Accept=Accept

Accept\ recommendations\ from\ Mr.\ DLib=Accept recommendations from Mr. DLib

Action=Action

Add=Add

Add\ a\ (compiled)\ custom\ Importer\ class\ from\ a\ class\ path.=Add a (compiled) custom Importer class from a class path.
The\ path\ need\ not\ be\ on\ the\ classpath\ of\ JabRef.=The path need not be on the classpath of JabRef.

Add\ a\ regular\ expression\ for\ the\ key\ pattern.=Add a regular expression for the key pattern.

Add\ entry\ manually=Add entry manually

Add\ selected\ entries\ to\ this\ group=Add selected entries to this group

Add\ subgroup=Add subgroup

Added\ group\ "%0".=Added group "%0".

Added\ string\:\ '%0'=Added string: '%0'
Added\ string=Added string
Edit\ strings=Edit strings
Duplicate\ string\ name\:\ '%0'=Duplicate string name: '%0'
Modified\ string=Modified string
Modified\ string\:\ '%0' =Modified string: '%0'
New\ string=New string
Remove\ string\ %0=Remove string %0
Deleted\ string=Deleted string
Deleted\ string\:\ '%0'=Deleted string: '%0'
Renamed\ string\:\ '%0'=Renamed string: '%0'
Please\ enter\ the\ string's\ label=Please enter the string's label
Resolve\ BibTeX\ strings=Resolve BibTeX strings
The\ label\ of\ the\ string\ cannot\ be\ a\ number.=The label of the string cannot be a number.
The\ label\ of\ the\ string\ cannot\ contain\ spaces.=The label of the string cannot contain spaces.
The\ label\ of\ the\ string\ cannot\ contain\ the\ '\#'\ character.=The label of the string cannot contain the '#' character.
String\ dialog,\ add\ string=String dialog, add string
String\ dialog,\ remove\ string=String dialog, remove string
Add\ new\ String=Add new String
String\ constants=String constants
Must\ not\ be\ empty\!=Must not be empty\!
A\ string\ with\ the\ label\ '%0'\ already\ exists.=A string with the label '%0' already exists.
String\ constant\ "%0"\ was\ not\ imported\ because\ it\ is\ not\ a\ valid\ string\ constant=String constant "%0" was not imported because it is not a valid string constant
String\ constant\ %0\ was\ not\ imported\ because\ it\ already\ exists\ in\ this\ library=String constant %0 was not imported because it already exists in this library
Could\ not\ import\ the\ following\ string\ constants\:\n\ %0=Could not import the following string constants:\n %0
Importing\ String\ constants=Importing String constants

All\ entries=All entries

Also\ remove\ subgroups=Also remove subgroups

Appearance=Appearance

Application=Application

Application\ to\ push\ entries\ to=Application to push entries to

Apply=Apply

Assign\ the\ original\ group's\ entries\ to\ this\ group?=Assign the original group's entries to this group?

Assigned\ %0\ entries\ to\ group\ "%1".=Assigned %0 entries to group "%1".

Assigned\ 1\ entry\ to\ group\ "%0".=Assigned 1 entry to group "%0".

Automatically\ create\ groups=Automatically create groups

Automatically\ remove\ exact\ duplicates=Automatically remove exact duplicates

Available\ export\ formats=Available export formats
Available\ import\ formats=Available import formats

%0\ source=%0 source
Show\ BibTeX\ source=Show BibTeX source
Show/edit\ %0\ source=Show/edit %0 source

Background\ tasks=Background tasks

Background\ tasks\ are\ running=Background tasks are running

Background\ tasks\ are\ finished=Background tasks are finished

Browse=Browse

by=by
The\ conflicting\ fields\ of\ these\ entries\ will\ be\ merged\ into\ the\ 'Comment'\ field.=The conflicting fields of these entries will be merged into the 'Comment' field.

Cancel=Cancel
Cannot\ create\ group=Cannot create group

Cannot\ create\ group.\ Please\ create\ a\ library\ first.=Cannot create group. Please create a library first.

Cannot\ open\ folder\ as\ the\ file\ is\ an\ online\ link.=Cannot open folder as the file is an online link.

Case\ sensitive=Case sensitive

change\ assignment\ of\ entries=change assignment of entries

Catalogues\ used\ for\ 'Search\ pre-configured'=Catalogues used for 'Search pre-configured'

Change\ case=Change case

Change\ entry\ type=Change entry type


Change\ of\ Grouping\ Method=Change of Grouping Method

change\ preamble=change preamble

Changed\ language=Changed language

Changed\ preamble=Changed preamble

Cite\ command=Cite command

Clear=Clear

Open\ /\ close\ entry\ editor=Open / close entry editor

Close\ dialog=Close dialog

Close\ the\ current\ library=Close the current library

Close\ window=Close window

Comments=Comments

Contained\ in=Contained in

Content=Content

Copy=Copy

Copy\ title=Copy title
Copy\ citation\ (html)=Copy citation (html)
Copy\ citation\ (text)=Copy citation (text)
Copy\ citation\ key=Copy citation key
Copy\ citation\ key\ and\ link=Copy citation key and link
Copy\ citation\ key\ and\ title=Copy citation key and title
Copy\ citation\ key\ with\ configured\ cite\ command=Copy citation key with configured cite command

Copy\ to\ clipboard=Copy to clipboard

Could\ not\ call\ executable=Could not call executable

Could\ not\ export\ preferences=Could not export preferences

Could\ not\ find\ a\ suitable\ import\ format.=Could not find a suitable import format.
Could\ not\ import\ preferences=Could not import preferences

Could\ not\ instantiate\ %0=Could not instantiate %0
Could\ not\ instantiate\ %0\ %1=Could not instantiate %0 %1
Could\ not\ instantiate\ %0.\ Have\ you\ chosen\ the\ correct\ package\ path?=Could not instantiate %0. Have you chosen the correct package path?

Could\ not\ print\ preview=Could not print preview

Create\ custom\ fields\ for\ each\ BibTeX\ entry=Create custom fields for each BibTeX entry

crossreferenced\ entries\ included=crossreferenced entries included

Current\ content\:\ %0=Current content: %0

Current\ value\:\ %0=Current value: %0

Custom\ entry\ types=Custom entry types

Custom\ entry\ types\ found\ in\ file=Custom entry types found in file

Customize\ entry\ types=Customize entry types

Customize\ keyboard\ shortcuts=Customize keyboard shortcuts

Cut=Cut

cut\ entries=cut entries

cut\ entry\ %0=cut entry %0

Library\ encoding=Library encoding

Library\ properties=Library properties
%0\ -\ Library\ properties=%0 - Library properties

Default=Default

Character\ encoding\ UTF-8\ is\ not\ supported.=Character encoding UTF-8 is not supported.
UTF-8\ could\ not\ be\ used\ to\ encode\ the\ following\ characters\:\ %0=UTF-8 could not be used to encode the following characters: %0
The\ chosen\ encoding\ '%0'\ could\ not\ encode\ the\ following\ characters\:=The chosen encoding '%0' could not encode the following characters:

Downloading=Downloading

Execute\ default\ action\ in\ dialog=Execute default action in dialog

Delete=Delete

Delete\ entry=Delete entry

Delete\ multiple\ entries=Delete multiple entries

Descending=Descending

Description=Description

Do\ not\ ask\ again=Do not ask again

Display\ all\ entries\ belonging\ to\ one\ or\ more\ of\ the\ selected\ groups=Display all entries belonging to one or more of the selected groups

Display\ all\ error\ messages=Display all error messages

Display\ help\ on\ command\ line\ options=Display help on command line options

Display\ only\ entries\ belonging\ to\ all\ selected\ groups=Display only entries belonging to all selected groups
Display\ version=Display version

Do\ not\ abbreviate\ names=Do not abbreviate names


Do\ not\ open\ any\ files\ at\ startup=Do not open any files at startup

Do\ not\ wrap\ when\ saving=Do not wrap when saving

Donate\ to\ JabRef=Donate to JabRef

Download\ file=Download file

Download\ '%0'\ was\ a\ HTML\ file.\ Removed.=Download '%0' was a HTML file. Removed.
Download\ '%0'\ was\ a\ HTML\ file.\ Keeping\ URL.=Download '%0' was a HTML file. Keeping URL.

duplicate\ removal=duplicate removal

Duplicate\ fields=Duplicate fields

Unable\ to\ change\ field\ name\.\ "%0"\ already\ in\ use.=Unable to change field name. "%0" already in use.

Duplicates\ found=Duplicates found

Dynamically\ group\ entries\ by\ a\ free-form\ search\ expression=Dynamically group entries by a free-form search expression

Dynamically\ group\ entries\ by\ searching\ a\ field\ for\ a\ keyword=Dynamically group entries by searching a field for a keyword

Each\ line\ must\ be\ of\ the\ following\ form\:\ \'tab\:field1;field2;...;fieldN\'.=Each line must be of the following form\: 'tab\:field1;field2;...;fieldN'.

Search\ groups\ migration\ of\ %0=Search groups migration of %0
The\ search\ groups\ syntax\ is\ outdated.\ Do\ you\ want\ to\ migrate\ to\ the\ new\ syntax?=The search groups syntax is outdated. Do you want to migrate to the new syntax?
Migrate=Migrate
Keep\ as\ is=Keep as is
Search\ group\ migration\ failed=Search group migration failed
The\ search\ group\ '%0'\ could\ not\ be\ migrated.\ Please\ enter\ the\ new\ search\ expression.=The search group '%0' could not be migrated. Please enter the new search expression.
Edit=Edit

Edit\ file\ type=Edit file type

Edit\ group=Edit group

empty\ library=empty library
Autocompletion=Autocompletion

Enter\ URL\ to\ download=Enter URL to download

entries=entries

Entries\ exported\ to\ clipboard=Entries exported to clipboard

entry=entry

Entry\ editor=Entry editor

Entry\ owner=Entry owner

Entry\ preview=Entry preview

Entry\ table=Entry table
Entry\ table\ columns=Entry table columns
Entry\ Title\ (Required\ to\ deliver\ recommendations.)=Entry Title (Required to deliver recommendations.)
Error=Error
Error\ occurred\ when\ parsing\ entry=Error occurred when parsing entry
Error\ during\ persistence\ of\ crawling\ results.=Error during persistence of crawling results.
'%0'\ exists.\ Overwrite\ file?='%0' exists. Overwrite file?
Export=Export
Export\ preferences=Export preferences
Export\ preferences\ to\ file=Export preferences to file
Export\ to\ clipboard=Export to clipboard
Export\ to\ text\ file.=Export to text file.

Extract\ references\ from\ file\ (offline)=Extract references from file (offline)
Extract\ references\ from\ file\ (online)=Extract references from file (online)
Extract\ References\ (offline)=Extract References (offline)
Extract\ References\ (online)=Extract References (online)

Processing...=Processing...
Processing\ "%0"...=Processing "%0"...
Processing\ PDF(s)=Processing PDF(s)
Processing\ %0=Processing %0
Importing\ files\ into\ %1\ |\ %2\ of\ %0\ file(s)\ processed.=Importing files into %1 | %2 of %0 file(s) processed.
Processing\ a\ large\ number\ of\ files=Processing a large number of files

You\ are\ about\ to\ process\ %0\ files.\ Continue?=You are about to process %0 files. Continue?

Will\ write\ metadata\ to\ the\ PDFs\ linked\ from\ selected\ entries.=Will write metadata to the PDFs linked from selected entries.

Write\ metadata\ for\ all\ PDFs\ in\ current\ library?=Write metadata for all PDFs in current library?
Writing\ metadata...=Writing metadata...

Embed\ BibTeX\ as\ attached\ file\ in\ PDF.=Embed BibTeX as attached file in PDF.
Write\ BibTeX\ as\ XMP\ metadata\ to\ PDF.=Write BibTeX as XMP metadata to PDF.
Write\ BibTeX\ to\ PDF\ (XMP\ and\ embedded)=Write BibTeX to PDF (XMP and embedded)
Write\ metadata\ to\ PDF\ files=Write metadata to PDF files
XMP-annotated\ PDF=XMP-annotated PDF
XMP\ export\ privacy\ settings=XMP export privacy settings
XMP\ metadata=XMP metadata
Do\ not\ write\ the\ following\ fields\ to\ XMP\ Metadata=Do not write the following fields to XMP Metadata

Could\ not\ extract\ Metadata\ from\:\ %0=Could not extract Metadata from: %0
Parse\ Metadata\ from\ PDF.=Parse Metadata from PDF.
Merge\ PDF\ metadata=Merge PDF metadata
Embedded\ BIB-file\ in\ PDF=Embedded BIB-file in PDF
PDF\ content=PDF content
PDF\ meta\ data\ merger=PDF meta data merger
Verbatim\ BibTeX\ in\ PDF=Verbatim BibTeX in PDF

Importer\ for\ COPAC\ format.=Importer for COPAC format.
Importer\ for\ the\ CFF\ format,\ which\ is\ intended\ to\ make\ software\ and\ datasets\ citable.=Importer for the CFF format, which is intended to make software and datasets citable.
Importer\ for\ the\ Citavi\ XML\ format.=Importer for the Citavi XML format.
Importer\ for\ the\ EndNote\ XML\ format.=Importer for the EndNote XML format.
Importer\ for\ the\ INSPEC\ format.=Importer for the INSPEC format.
Importer\ for\ the\ ISI\ Web\ of\ Science,\ INSPEC\ and\ Medline\ format.=Importer for the ISI Web of Science, INSPEC and Medline format.
Importer\ for\ the\ MODS\ format.=Importer for the MODS format.
Importer\ for\ the\ MS\ Office\ 2007\ XML\ bibliography\ format.=Importer for the MS Office 2007 XML bibliography format.
Importer\ for\ the\ Medline\ format.=Importer for the Medline format.
Importer\ for\ the\ MedlinePlain\ format.=Importer for the MedlinePlain format.
Importer\ for\ the\ Ovid\ format.=Importer for the Ovid format.
Importer\ for\ the\ Refer/Endnote\ format.\ Modified\ to\ use\ article\ number\ for\ pages\ if\ pages\ are\ missing.=Importer for the Refer/Endnote format. Modified to use article number for pages if pages are missing.
Imports\ BibTeX\ data\ from\ a\ PDF\ using\ multiple\ strategies\ (e.g.,\ XMP,\ embedded\ BibTeX,\ text\ parsing,\ Grobid,\ and\ DOI\ lookup)\ and\ merges\ the\ result.=Imports BibTeX data from a PDF using multiple strategies (e.g., XMP, embedded BibTeX, text parsing, Grobid, and DOI lookup) and merges the result.
Imports\ BibTeX\ data\ of\ a\ PDF\ using\ Grobid.=Imports BibTeX data of a PDF using Grobid.
Imports\ BibTeX\ data\ using\ XMP\ data\ of\ a\ PDF.=Imports BibTeX data using XMP data of a PDF.
Imports\ a\ BibTeX\ file\ found\ inside\ a\ PDF.=Imports a BibTeX file found inside a PDF.
Imports\ a\ Biblioscape\ Tag\ File.\nSeveral\ Biblioscape\ field\ types\ are\ ignored.\ Others\ are\ only\ included\ in\ the\ BibTeX\ field\ "comment".=Imports a Biblioscape Tag File.\nSeveral Biblioscape field types are ignored. Others are only included in the BibTeX field "comment".
Imports\ a\ Biblioscape\ tag\ file.=Imports a Biblioscape tag file.
Imports\ a\ New\ Economics\ Papers-Message\ from\ the\ REPEC-NEP\ Service.=Imports a New Economics Papers-Message from the REPEC-NEP Service.
No\ BibTeX\ was\ found.\ An\ empty\ entry\ was\ created\ with\ file\ link.=No BibTeX was found. An empty entry was created with file link.
Reads\ the\ references\ from\ the\ 'References'\ section\ of\ a\ PDF\ file.=Reads the references from the 'References' section of a PDF file.
Scrapes\ the\ first\ page\ of\ a\ PDF\ for\ BibTeX\ information.=Scrapes the first page of a PDF for BibTeX information.
This\ importer\ enables\ "--importToOpen\ someEntry.bib"=This importer enables "--importToOpen someEntry.bib"
This\ importer\ parses\ data\ of\ the\ first\ page\ of\ the\ PDF\ and\ creates\ a\ BibTeX\ entry.\ Currently,\ Springer\ and\ IEEE\ formats\ are\ supported.=This importer parses data of the first page of the PDF and creates a BibTeX entry. Currently, Springer and IEEE formats are supported.

Exporting\ %0=Exporting %0
Could\ not\ export\ file\ '%0'\ (reason\:\ %1)=Could not export file '%0' (reason: %1)
Unknown\ export\ format\ %0=Unknown export format %0

Importing\ %0=Importing %0
Importing\ file\ %0\ as\ unknown\ format=Importing file %0 as unknown format
Format\ used\:\ %0=Format used: %0

Extension=Extension

External\ Changes\ Resolver=External Changes Resolver

External\ programs=External programs

Failed\ to\ import\ by\ ID=Failed to import by ID

Field=Field
field=field

Field\ name=Field name
Field\ names=Field names
Field\ names\ are\ not\ allowed\ to\ contain\ white\ spaces\ or\ certain\ characters\ (%0).=Field names are not allowed to contain white spaces or certain characters (%0).
New\ field\ name=New field name
Add\ new\ field\ name=Add new field name
Field\ name\ \"%0\"\ already\ exists=Field name "%0" already exists
No\ field\ name\ selected\!=No field name selected!
Remove\ field\ name=Remove field name
Are\ you\ sure\ you\ want\ to\ remove\ field\ name\:\ \"%0\"?=Are you sure you want to remove field name: "%0"?
Manage\ field\ names\ &\ content=Manage field names & content

Field\ to\ group\ by=Field to group by

Filter=Filter
Filter\ groups...=Filter groups...

Success\!\ Finished\ writing\ metadata.=Success! Finished writing metadata.
Error\ while\ writing\ metadata.\ See\ the\ error\ log\ for\ details.=Error while writing metadata. See the error log for details.
Failed\ to\ write\ metadata,\ file\ %1\ not\ found.=Failed to write metadata, file %1 not found.

Generate=Generate

First\ select\ the\ entries\ you\ want\ keys\ to\ be\ generated\ for.=First select the entries you want keys to be generated for.
Autogenerate\ citation\ keys=Autogenerate citation keys
Generate\ citation\ key=Generate citation key
Generate\ keys=Generate keys
Citation\ key\ generator=Citation key generator
Generate\ keys\ before\ saving\ (for\ entries\ without\ a\ key)=Generate keys before saving (for entries without a key)
Generated\ citation\ key\ for=Generated citation key for
Generating\ citation\ key\ for=Generating citation key for
Invalid\ citation\ key=Invalid citation key
Duplicate\ citation\ key=Duplicate citation key
Citation\ key\ '%0'\ to\ select\ not\ found\ in\ open\ libraries.=Citation key '%0' to select not found in open libraries.

Jump\ to\ entry\ in\ library=Jump to entry in library
Jump\ to\ the\ entry\ of\ the\ given\ citation\ key.=Jump to the entry of the given citation key.

Autolink\ files\ with\ names\ starting\ with\ the\ citation\ key=Autolink files with names starting with the citation key
Autolink\ only\ files\ that\ match\ the\ citation\ key=Autolink only files that match the citation key

Fit\ table\ horizontally\ on\ screen=Fit table horizontally on screen

Format\:\ Tab\:field;field;...\ (e.g.\ General\:url;pdf;note...)=Format\: Tab\:field;field;... (e.g. General\:url;pdf;note...)

Format\ of\ author\ and\ editor\ names=Format of author and editor names
Format\ string=Format string

Formatter\ name=Formatter name

Fulltext\ for\ %0=Fulltext for %0
Fulltext\ for\ a\ new\ entry=Fulltext for a new entry

Further\ information\ about\ Mr.\ DLib\ for\ JabRef\ users.=Further information about Mr. DLib for JabRef users.

General=General

Get\ fulltext=Get fulltext

Groups=Groups
has/have\ both\ a\ 'Comment'\ and\ a\ 'Review'\ field.=has/have both a 'Comment' and a 'Review' field.

Have\ you\ chosen\ the\ correct\ package\ path?=Have you chosen the correct package path?

Help=Help

Help\ on\ key\ patterns=Help on key patterns

Hierarchical\ context=Hierarchical context

Highlight=Highlight
Marking=Marking
Underline=Underline
Empty\ Highlight=Empty Highlight
Empty\ Marking=Empty Marking
Empty\ Underline=Empty Underline
The\ marked\ area\ does\ not\ contain\ any\ legible\ text!=The marked area does not contain any legible text!

HTML\ table=HTML table
HTML\ table\ (with\ Abstract\ &\ BibTeX)=HTML table (with Abstract & BibTeX)
Markdown\ titles=Markdown titles

Icon=Icon

Ignore=Ignore

Import=Import

Import\ entries=Import entries
Import\ file=Import file

Import\ name=Import name

Import\ preferences=Import preferences

Import\ preferences\ from\ file=Import preferences from file

Importer\ class=Importer class

Include\ subgroups\:\ When\ selected,\ view\ entries\ contained\ in\ this\ group\ or\ its\ subgroups=Include subgroups: When selected, view entries contained in this group or its subgroups

Independent\ group\:\ When\ selected,\ view\ only\ this\ group's\ entries=Independent group: When selected, view only this group's entries
I\ Agree=I Agree

Indexing\ bib\ fields\ for\ %0=Indexing bib fields for %0
Indexing\ %0=Indexing %0
Indexing\ files\ for\ %1\ |\ %2\ of\ %0\ file(s)\ indexed.=Indexing files for %1 | %2 of %0 file(s) indexed.
%0\ of\ %1\ entries\ added\ to\ the\ index.=%0 of %1 entries added to the index.
%0\ of\ %1\ entries\ removed\ from\ the\ index.=%0 of %1 entries removed from the index.
Removing\ entries\ from\ index\ for\ %0=Removing entries from index for %0
Invalid\ URL=Invalid URL

Online\ help=Online help
JabRef\ Language\ (Provides\ for\ better\ recommendations\ by\ giving\ an\ indication\ of\ user's\ preferred\ language.)=JabRef Language (Provides for better recommendations by giving an indication of user's preferred language.)

JabRef\ preferences=JabRef preferences
JabRef\ requests\ recommendations\ from\ Mr.\ DLib,\ which\ is\ an\ external\ service.\ To\ enable\ Mr.\ DLib\ to\ calculate\ recommendations,\ some\ of\ your\ data\ must\ be\ shared\ with\ Mr.\ DLib.\ Generally,\ the\ more\ data\ is\ shared\ the\ better\ recommendations\ can\ be\ calculated.\ However,\ we\ understand\ that\ some\ of\ your\ data\ in\ JabRef\ is\ sensitive,\ and\ you\ may\ not\ want\ to\ share\ it.\ Therefore,\ Mr.\ DLib\ offers\ a\ choice\ of\ which\ data\ you\ would\ like\ to\ share.=JabRef requests recommendations from Mr. DLib, which is an external service. To enable Mr. DLib to calculate recommendations, some of your data must be shared with Mr. DLib. Generally, the more data is shared the better recommendations can be calculated. However, we understand that some of your data in JabRef is sensitive, and you may not want to share it. Therefore, Mr. DLib offers a choice of which data you would like to share.
JabRef\ Version\ (Required\ to\ ensure\ backwards\ compatibility\ with\ Mr.\ DLib's\ Web\ Service)=JabRef Version (Required to ensure backwards compatibility with Mr. DLib's Web Service)

Journal\ abbreviations=Journal abbreviations
Journal\ lists\:=Journal lists:
Remove\ journal\ '%0'=Remove journal '%0'

Journal\ Information=Journal Information
Year=Year
ISSN\ or\ journal\ name\ required\ for\ fetching\ journal\ information=ISSN or journal name required for fetching journal information
Fetch\ journal\ information\ online\ to\ show=Fetch journal information online to show
Allow\ sending\ ISSN\ to\ a\ JabRef\ online\ service\ (SCimago)\ for\ fetching\ journal\ information=Allow sending ISSN to a JabRef online service (SCimago) for fetching journal information
Categories=Categories
ISSN=ISSN
Publisher=Publisher
h-index=h-index
Error\ while\ fetching\ journal\ information\:\ %0=Error while fetching journal information: %0
ISSN\ and/or\ journal\ name\ not\ found\ in\ catalog=ISSN and/or journal name not found in catalog
Citable\ Docs\ (Previous\ 3\ Years)=Citable Docs (Previous 3 Years)
Cites\ Incoming\ by\ Recently\ Published=Cites Incoming by Recently Published
Cites\ Outgoing=Cites Outgoing
Cites\ Outgoing\ per\ Document=Cites Outgoing per Document
Docs\ (This\ Year)=Docs (This Year)
Incorrect\ ISSN\ format=Incorrect ISSN format
Error\ accessing\ catalog=Error accessing catalog

Check\ for\ updates\ on\ startup=Check for updates on startup
If\ you\ encounter\ an\ issue\ or\ a\ bug,\ please\ check\ the\ latest\ version,\ whether\ the\ issue\ is\ still\ present.=If you encounter an issue or a bug, please check the latest version, whether the issue is still present.

Keep\ both=Keep both

Keep\ subgroups=Keep subgroups

Key\ pattern=Key pattern

Keyboard\ shortcuts=Keyboard shortcuts

Keyboard\ shortcuts\ changed=Keyboard shortcuts changed

keys\ in\ library=keys in library

Keyword=Keyword

Keywords=Keywords

Label=Label
Label\:\ %0=Label: %0
Content\:\ %0=Content: %0
Language=Language

Last\ modified=Last modified

Memory\ stick\ mode\ -\ Store\ preferences\ in\ 'jabref.xml'\ in\ the\ app\ folder.=Memory stick mode - Store preferences in 'jabref.xml' in the app folder.

Show\ advanced\ hints\ (i.e.\ helpful\ tooltips,\ suggestions\ and\ explanation)=Show advanced hints (i.e. helpful tooltips, suggestions and explanation)

Manage\ custom\ exports=Manage custom exports

Manage\ custom\ imports=Manage custom imports
External\ file\ types=External file types

Mark\ new\ entries\ with\ owner\ name=Mark new entries with owner name

Merged\ external\ changes=Merged external changes
Merge\ fields=Merge fields

Modified\ group\ "%0".=Modified group "%0".

Modified\ groups=Modified groups

Modify=Modify

move\ group=move group

Moved\ group\ "%0".=Moved group "%0".

Mr.\ DLib\ Privacy\ settings=Mr. DLib Privacy settings

No\ database\ is\ open=No database is open

We\ need\ a\ database\ to\ export\ from.\ Open\ one.=We need a database to export from. Open one.

No\ recommendations\ received\ from\ Mr.\ DLib\ for\ this\ entry.=No recommendations received from Mr. DLib for this entry.

Error\ while\ fetching\ recommendations\ from\ Mr.DLib.=Error while fetching recommendations from Mr.DLib.

Name=Name

Name\ formatter=Name formatter

Natbib\ style=Natbib style

New\ group=New group

Next\ entry=Next entry
no\ base-BibTeX-file\ specified!=no base-BibTeX-file specified!

no\ library\ generated=no library generated

No\ entries\ found.\ Please\ make\ sure\ you\ are\ using\ the\ correct\ import\ filter.=No entries found. Please make sure you are using the correct import filter.
No\ files\ found.=No files found.

No\ GUI.\ Only\ process\ command\ line\ options=No GUI. Only process command line options

No\ journal\ names\ could\ be\ abbreviated.=No journal names could be abbreviated.

No\ journal\ names\ could\ be\ unabbreviated.=No journal names could be unabbreviated.

not\ found=not found

Nothing\ to\ redo=Nothing to redo

Nothing\ to\ undo=Nothing to undo

One\ or\ more\ keys\ will\ be\ overwritten.\ Continue?=One or more keys will be overwritten. Continue?


Open=Open

Open\ library=Open library

Open\ editor\ when\ a\ new\ entry\ is\ created=Open editor when a new entry is created

Open\ file=Open file

Open\ last\ edited\ libraries\ on\ startup=Open last edited libraries on startup

Connect\ to\ shared\ database=Connect to shared database

Use\ Expert\ mode=Use Expert mode
Custom\ JDBC\ Url\:=Custom JDBC Url:

Open\ terminal\ here=Open terminal here

Open\ URL\ or\ DOI=Open URL or DOI

Opening=Opening

Operation\ canceled.=Operation canceled.
Operating\ System\ (Provides\ for\ better\ recommendations\ by\ giving\ an\ indication\ of\ user's\ system\ set-up.)=Operating System (Provides for better recommendations by giving an indication of user's system set-up.)

Optional\ fields=Optional fields

or=or

Override\ default\ file\ directories=Override default file directories
Overwrite=Overwrite

Overwrite\ keys=Overwrite keys

pairs\ processed=pairs processed
Password=Password

Paste=Paste

paste\ entries=paste entries

paste\ entry\ %0=paste entry %0

Path\ to\ %0\ not\ defined=Path to %0 not defined

Path\ to\ LyX\ pipe=Path to LyX pipe

File\ has\ no\ attached\ annotations=File has no attached annotations

Please\ enter\ a\ name\ for\ the\ group.=Please enter a name for the group.

Please\ restart\ JabRef\ for\ preferences\ to\ take\ effect.=Please restart JabRef for preferences to take effect.

Possible\ duplicate\ entries=Possible duplicate entries

Possible\ duplicate\ of\ existing\ entry.\ Will\ be\ resolved\ on\ import.=Possible duplicate of existing entry. Will be resolved on import.

Import\ canceled=Import canceled


Preferences=Preferences

Preferences\ recorded.=Preferences recorded.

Preview=Preview
Current\ Preview=Current Preview
Add\ BST\ file=Add BST file

Cannot\ generate\ preview\ based\ on\ selected\ citation\ style.=Cannot generate preview based on selected citation style.
Bad\ character\ inside\ entry=Bad character inside entry
Error\ while\ generating\ citation\ style=Error while generating citation style
Preview\ style\ changed\ to\:\ %0=Preview style changed to: %0
Next\ preview\ layout=Next preview layout
Previous\ preview\ layout=Previous preview layout
Available=Available
Selected=Selected
Selected\ Layouts\ can\ not\ be\ empty=Selected Layouts can not be empty
Reset\ default\ preview\ style=Reset default preview style
Previous\ entry=Previous entry
Problem\ with\ parsing\ entry=Problem with parsing entry
Pull\ changes\ from\ shared\ database=Pull changes from shared database

Pushed\ citations\ to\ %0=Pushed citations to %0

Push\ applications=Push applications

Quit\ JabRef=Quit JabRef

Read\ only=Read only

Redo=Redo

Refine\ supergroup\:\ When\ selected,\ view\ entries\ contained\ in\ both\ this\ group\ and\ its\ supergroup=Refine supergroup: When selected, view entries contained in both this group and its supergroup

regular\ expression=regular expression

Remove=Remove

Remove\ subgroups=Remove subgroups

Remove\ all\ subgroups\ of\ "%0"?=Remove all subgroups of "%0"?

Remove\ selected\ entries\ from\ this\ group=Remove selected entries from this group

Remove\ group=Remove group

Remove\ group\ and\ subgroups=Remove group and subgroups

Remove\ groups\ and\ subgroups=Remove groups and subgroups

Remove\ all\ selected\ groups\ and\ keep\ their\ subgroups?=Remove all selected groups and keep their subgroups?

Remove\ group\ "%0"\ and\ keep\ its\ subgroups?=Remove group "%0" and keep its subgroups?

Remove\ groups=Remove groups

Removed\ all\ selected\ groups.=Removed all selected groups.

Remove\ group\ "%0"\ and\ its\ subgroups?=Remove group "%0" and its subgroups?

Removed\ group\ "%0"\ and\ its\ subgroups.=Removed group "%0" and its subgroups.

Remove\ all\ selected\ groups\ and\ their\ subgroups?=Remove all selected groups and their subgroups?

Removed\ all\ selected\ groups\ and\ their\ subgroups.=Removed all selected groups and their subgroups.

Remove\ group\ "%0"?=Remove group "%0"?

Remove\ link=Remove link

Removed\ group\ "%0".=Removed group "%0".

Replace=Replace
Replace\ With\:=Replace With:
Limit\ to\ Selected\ Entries=Limit to Selected Entries
Limit\ to\ Fields=Limit to Fields
All\ Field\ Replace=All Field Replace
Find\:=Find:
Find\ and\ Replace=Find and Replace

Replace\ (regular\ expression)=Replace (regular expression)

Replace\ String=Replace String
Replace\ string=Replace string

Replace\ Unicode\ ligatures=Replace Unicode ligatures
Replaces\ Unicode\ ligatures\ with\ their\ expanded\ form=Replaces Unicode ligatures with their expanded form

Required\ fields=Required fields

resolved=resolved

Restart=Restart

Restart\ required=Restart required

Return\ to\ dialog=Return to dialog

Review=Review
Review\ changes=Review changes
Review\ Field\ Migration=Review Field Migration

Save=Save
Save\ all\ finished.=Save all finished.
Save\ all\ open\ libraries=Save all open libraries
Save\ before\ closing=Save before closing
Save\ library=Save library
Save\ library\ as...=Save library as...
Saving=Saving
Saving\ all\ libraries...=Saving all libraries...
Saving\ library=Saving library
Library\ saved=Library saved
Could\ not\ save\ file.=Could not save file.
Could\ not\ save,\ file\ locked\ by\ another\ JabRef\ instance.=Could not save, file locked by another JabRef instance.
Saved\ selected\ to\ '%0'.=Saved selected to '%0'.
Autosave\ local\ libraries=Autosave local libraries
Automatically\ save\ the\ library\ to=Automatically save the library to
Please\ enter\ a\ valid\ file\ path.=Please enter a valid file path.
Overwrite\ file=Overwrite file
Unable\ to\ write\ to\ %0.=Unable to write to %0.

Refuse\ to\ save\ the\ library\ before\ external\ changes\ have\ been\ reviewed.=Refuse to save the library before external changes have been reviewed.
Library\ protection=Library protection
Unable\ to\ save\ library=Unable to save library

Always\ reformat\ library\ on\ save\ and\ export=Always reformat library on save and export
Character\ encoding\ '%0'\ is\ not\ supported.=Character encoding '%0' is not supported.

Filter\ search\ results=Filter search results
Filter\ by\ groups=Filter by groups
Invert\ groups=Invert groups
Scroll\ to\ previous\ match\ category=Scroll to previous match category
Scroll\ to\ next\ match\ category=Scroll to next match category
Search=Search
Search...=Search...
Searching...=Searching...
Finished\ Searching=Finished Searching
Search\ expression=Search expression
This\ only\ affects\ unfielded\ terms.\ For\ using\ RegEx\ in\ a\ fielded\ term,\ use\ \=~\ operator.=This only affects unfielded terms. For using RegEx in a fielded term, use =~ operator.
This\ only\ affects\ unfielded\ terms.\ For\ using\ case-sensitive\ in\ a\ fielded\ term,\ use\ \=!\ operator.=This only affects unfielded terms. For using case-sensitive in a fielded term, use =! operator.
Fulltext\ search=Fulltext search

Enable\ indexing=Enable indexing
Fulltext\ search\ requires\ the\ setting\ 'Automatically\ index\ all\ linked\ files\ for\ fulltext\ search'\ to\ be\ enabled.\ Do\ you\ want\ to\ enable\ indexing\ now?=Fulltext search requires the setting 'Automatically index all linked files for fulltext search' to be enabled. Do you want to enable indexing now?

Help\ on\ regular\ expression\ search=Help on regular expression search
Searching\ for\ duplicates...=Searching for duplicates...
Searching\ for\ files=Searching for files
Use\ regular\ expression\ search=Use regular expression search
search\ expression=search expression
Free\ search\ expression=Free search expression
Illegal\ search\ expression=Illegal search expression
No\ search\ matches.=No search matches.
Web\ search=Web search
Search\ results=Search results
Please\ enter\ a\ search\ string=Please enter a search string
Please\ open\ or\ start\ a\ new\ library\ before\ searching=Please open or start a new library before searching
Please\ enter\ a\ field\ name\ to\ search\ for\ a\ keyword.=Please enter a field name to search for a keyword.
No\ results\ found.=No results found.
Found\ %0\ results.=Found %0 results.
Empty\ search\ ID=Empty search ID
The\ given\ search\ ID\ was\ empty.=The given search ID was empty.
Clear\ search=Clear search
Search\ document\ identifier\ online=Search document identifier online
Search\ for\ unlinked\ local\ files=Search for unlinked local files
Search\ full\ text\ documents\ online=Search full text documents online
Hint\:\n\nTo\ search\ all\ fields\ for\ <b>Smith</b>,\ enter\:\n<tt>smith</tt>\n\nTo\ search\ the\ field\ <b>author</b>\ for\ <b>Smith</b>\ and\ the\ field\ <b>title</b>\ for\ <b>electrical</b>,\ enter\:\n<tt>author\=Smith\ AND\ title\=electrical</tt>=Hint:\n\nTo search all fields for <b>Smith</b>, enter:\n<tt>smith</tt>\n\nTo search the field <b>author</b> for <b>Smith</b> and the field <b>title</b> for <b>electrical</b>, enter:\n<tt>author=Smith AND title=electrical</tt>
Search\ term\ is\ empty.=Search term is empty.
Invalid\ regular\ expression.=Invalid regular expression.
Searching\ for\ a\ keyword=Searching for a keyword

Open\ global\ search\ window=Open global search window
Search\ across\ libraries\ in\ a\ new\ window=Search across libraries in a new window
Keep\ search\ string\ across\ libraries=Keep search string across libraries
Keep\ dialog\ always\ on\ top=Keep dialog always on top
Search\ results\ from\ open\ libraries=Search results from open libraries

Select\ all=Select all
Select\ new\ encoding=Select new encoding

Select\ library=Select library
Select\ entry\ type=Select entry type

Select\ file\ from\ ZIP-archive=Select file from ZIP-archive

Settings=Settings

Shortcut=Shortcut


Show\ 'Firstname\ Lastname'=Show 'Firstname Lastname'

Show\ 'Lastname,\ Firstname'=Show 'Lastname, Firstname'

Show\ BibTeX\ source\ by\ default=Show BibTeX source by default

Attached\ files=Attached files
Show\ confirmation\ dialog\ when\ deleting\ entries=Show confirmation dialog when deleting entries
Show\ confirmation\ dialog\ when\ deleting\ attached\ files=Show confirmation dialog when deleting attached files

Hide\ tab\ bar\ when\ single\ library\ is\ present=Hide tab bar when single library is present

Persist\ password\ between\ sessions=Persist password between sessions

Persist\ api\ keys\ between\ sessions=Persist api keys between sessions

Credential\ store\ not\ available.=Credential store not available.

Show\ last\ names\ only=Show last names only

Show\ names\ unchanged=Show names unchanged

Show\ optional\ fields=Show optional fields

Show\ required\ fields=Show required fields

Show\ validation\ messages=Show validation messages

Simple\ HTML=Simple HTML
Since\ the\ 'Review'\ field\ was\ deprecated\ in\ JabRef\ 4.2,\ these\ two\ fields\ are\ about\ to\ be\ merged\ into\ the\ 'Comment'\ field.=Since the 'Review' field was deprecated in JabRef 4.2, these two fields are about to be merged into the 'Comment' field.

Size=Size

JabRef\ skipped\ the\ entry.=JabRef skipped the entry.
Import\ error=Import error
Open\ library\ error=Open library error
Please\ check\ your\ library\ file\ for\ wrong\ syntax.=Please check your library file for wrong syntax.
SourceTab\ error=SourceTab error
User\ input\ via\ entry-editor\ in\ `{}bibtex\ source`\ tab\ led\ to\ failure.=User input via entry-editor in `{}bibtex source` tab led to failure.

Sort\ subgroups\ A-Z=Sort subgroups A-Z
Sort\ subgroups\ Z-A=Sort subgroups Z-A
Sort\ subgroups\ by\ #\ of\ entries\ (Descending)=Sort subgroups by # of entries (Descending)
Sort\ subgroups\ by\ #\ of\ entries\ (Ascending)=Sort subgroups by # of entries (Ascending)

source\ edit=source edit
Special\ name\ formatters=Special name formatters

Statically\ group\ entries\ by\ manual\ assignment=Statically group entries by manual assignment

Status=Status

AUX\ file\ import=AUX file import
LaTeX\ AUX\ file\:=LaTeX AUX file\:
found\ in\ AUX\ file=found in AUX file
nested\ AUX\ files=nested AUX files
New\ library\ based\ on\ references\ in\ PDF\ file...\ (offline)=New library based on references in PDF file... (offline)
New\ library\ based\ on\ references\ in\ PDF\ file...\ (online)=New library based on references in PDF file... (online)
This\ feature\ generates\ a\ new\ library\ based\ on\ the\ list\ of\ references\ in\ a\ PDF\ file.\ Thereby,\ it\ uses\ Grobid's\ functionality.=This feature generates a new library based on the list of references in a PDF file. Thereby, it uses Grobid's functionality.
This\ feature\ generates\ a\ new\ library\ based\ on\ the\ list\ of\ references\ in\ a\ PDF\ file.\ Thereby,\ it\ uses\ JabRef's\ built-in\ functionality.=This feature generates a new library based on the list of references in a PDF file. Thereby, it uses JabRef's built-in functionality.
Sublibrary\ from\ AUX\ to\ BibTeX=Sublibrary from AUX to BibTeX
New\ BibTeX\ sublibrary=New BibTeX sublibrary

Switches\ between\ full\ and\ abbreviated\ journal\ name\ if\ the\ journal\ name\ is\ known.=Switches between full and abbreviated journal name if the journal name is known.

The\ group\ "%0"\ already\ contains\ the\ selection.=The group "%0" already contains the selection.

The\ output\ option\ depends\ on\ a\ valid\ import\ option.=The output option depends on a valid import option.

This\ operation\ requires\ all\ selected\ entries\ to\ have\ citation\ keys\ defined.=This operation requires all selected entries to have citation keys defined.

This\ operation\ requires\ one\ or\ more\ entries\ to\ be\ selected.=This operation requires one or more entries to be selected.

This\ setting\ may\ be\ changed\ in\ preferences\ at\ any\ time.=This setting may be changed in preferences at any time.
Timezone\ (Provides\ for\ better\ recommendations\ by\ indicating\ the\ time\ of\ day\ the\ request\ is\ being\ made.)=Timezone (Provides for better recommendations by indicating the time of day the request is being made.)
Time\ stamp=Time stamp
Toggle\ groups\ interface=Toggle groups interface

Trim\ all\ whitespace\ characters\ in\ the\ field\ content.=Trim all whitespace characters in the field content.

Trim\ whitespace\ characters=Trim whitespace characters

Try\ different\ encoding=Try different encoding

Undo=Undo

Unknown\ BibTeX\ entries\:=Unknown BibTeX entries\:

unknown\ edit=unknown edit

untitled=untitled

Upgrade\ external\ PDF/PS\ links\ to\ use\ the\ '%0'\ field.=Upgrade external PDF/PS links to use the '%0' field.

usage=usage
Use\ autocompletion=Use autocompletion

User\ interface=User interface

Value\ cleared\ externally=Value cleared externally

Value\ set\ externally\:\ %0=Value set externally: %0

Verify\ that\ LyX\ is\ running\ and\ that\ the\ lyxpipe\ is\ valid.=Verify that LyX is running and that the lyxpipe is valid.

View=View

View\ journal\ info=View journal info

Warning=Warning
Warnings=Warnings
Warn\ about\ unresolved\ duplicates\ when\ closing\ inspection\ window=Warn about unresolved duplicates when closing inspection window
Warn\ before\ overwriting\ existing\ keys=Warn before overwriting existing keys
Warning\:\ You\ added\ field\ "%0"\ twice.\ Only\ one\ will\ be\ kept.=Warning: You added field "%0" twice. Only one will be kept.

web\ link=web link

What\ do\ you\ want\ to\ do?=What do you want to do?
Whatever\ option\ you\ choose,\ Mr.\ DLib\ may\ share\ its\ data\ with\ research\ partners\ to\ further\ improve\ recommendation\ quality\ as\ part\ of\ a\ 'living\ lab'.\ Mr.\ DLib\ may\ also\ release\ public\ datasets\ that\ may\ contain\ anonymized\ information\ about\ you\ and\ the\ recommendations\ (sensitive\ information\ such\ as\ metadata\ of\ your\ articles\ will\ be\ anonymised\ through\ e.g.\ hashing).\ Research\ partners\ are\ obliged\ to\ adhere\ to\ the\ same\ strict\ data\ protection\ policy\ as\ Mr.\ DLib.=Whatever option you choose, Mr. DLib may share its data with research partners to further improve recommendation quality as part of a 'living lab'. Mr. DLib may also release public datasets that may contain anonymized information about you and the recommendations (sensitive information such as metadata of your articles will be anonymised through e.g. hashing). Research partners are obliged to adhere to the same strict data protection policy as Mr. DLib.


You\ must\ restart\ JabRef\ for\ this\ to\ come\ into\ effect.=You must restart JabRef for this to come into effect.

The\ following\ fetchers\ are\ available\:=The following fetchers are available:
Could\ not\ find\ fetcher\ '%0'=Could not find fetcher '%0'
Running\ query\ '%0'\ with\ fetcher\ '%1'.=Running query '%0' with fetcher '%1'.
Invalid\ query.\ Check\ position\ %0.=Invalid query. Check position %0.
Invalid\ query\ element\ '%0'\ at\ position\ %1=Invalid query element '%0' at position %1

Move\ file=Move file
Rename\ file=Rename file

Move\ file\ to\ file\ directory\ and\ rename\ file=Move file to file directory and rename file

File\ '%0'\ is\ write\ protected.=File '%0' is write protected.
Could\ not\ move\ file\ '%0'.=Could not move file '%0'.
Could\ not\ find\ file\ '%0'.=Could not find file '%0'.
Error\ opening\ file=Error opening file
Error\ opening\ file\ '%0'=Error opening file '%0'
File\ '%0'\ already\ linked=File '%0' already linked

%0\ entry(s)\ imported=%0 entry(s) imported

Error\ while\ fetching\ from\ %0=Error while fetching from %0

Unable\ to\ open\ link.=Unable to open link.
MIME\ type=MIME type

Run\ fetcher=Run fetcher

Line\ %0\:\ Found\ corrupted\ citation\ key\ %1.=Line %0: Found corrupted citation key %1.
Line\ %0\:\ Found\ corrupted\ citation\ key\ %1\ (contains\ whitespaces).=Line %0: Found corrupted citation key %1 (contains whitespaces).
Line\ %0\:\ Found\ corrupted\ citation\ key\ %1\ (comma\ missing).=Line %0: Found corrupted citation key %1 (comma missing).

Check\ integrity=Check integrity
Checking\ integrity...=Checking integrity...

Field\ Presence\ Consistency\ Check\ Result=Field Presence Consistency Check Result
required\ field\ is\ present=required field is present
optional\ field\ is\ present=optional field is present
unknown\ field\ is\ present=unknown field is present
field\ is\ absent=field is absent

<<<<<<< HEAD
Consistency\ check\ completed=Consistency check completed
No\ file\ specified\ for\ consistency\ check.=No file specified for consistency check.
Output\ format\ for\ consistency\ check\ (TXT/CSV)=Output format for consistency check (TXT/CSV)
Check\ consistency\ of\ BibTeX\ file=Check consistency of BibTeX file
=======
Check\ consistency=Check consistency
Consistency\ check\ failed.=Consistency check failed.

Entry\ type=Entry type
Export\ as\ csv\ file=Export as csv file
Export\ as\ txt\ file=Export as txt file
Failed\ to\ export\ file!=Failed to export file!
Problem\ when\ exporting\ file=Problem when exporting file

Symbols\ information=Symbols information
Required\ field\ is\ present=Required field is present
Optional\ field\ is\ present=Optional field is present
Unknown\ field\ is\ present=Unknown field is present
Field\ is\ absent=Field is absent
>>>>>>> c6e317db

No\ full\ text\ document\ found=No full text document found
Download\ from\ URL=Download from URL
Rename\ field=Rename field

Looking\ for\ full\ text\ document...=Looking for full text document...
A\ local\ copy\ will\ be\ opened.=A local copy will be opened.

Formatter\ not\ found\:\ %0=Formatter not found: %0

Metadata\ change=Metadata change
The\ following\ metadata\ changed\:=The following metadata changed:

Unable\ to\ create\ backup=Unable to create backup
Move\ file\ to\ file\ directory=Move file to file directory
<b>All\ Entries</b>\ (this\ group\ cannot\ be\ edited\ or\ removed)=<b>All Entries</b> (this group cannot be edited or removed)
static\ group=static group
dynamic\ group=dynamic group
refines\ supergroup=refines supergroup
includes\ subgroups=includes subgroups
contains=contains

Optional\ fields\ 2=Optional fields 2

Waiting\ for\ save\ operation\ to\ finish...=Waiting for save operation to finish...
Waiting\ for\ background\ tasks\ to\ finish.\ Quit\ anyway?=Waiting for background tasks to finish. Quit anyway?

Find\ and\ remove\ duplicate\ citation\ keys=Find and remove duplicate citation keys
Expected\ syntax\ for\ --fetch\='<name\ of\ fetcher>\:<query>'=Expected syntax for --fetch='<name of fetcher>:<query>'

Library-specific\ file\ directory=Library-specific file directory
User-specific\ file\ directory=User-specific file directory
LaTeX\ file\ directory=LaTeX file directory
Path\ %0\ could\ not\ be\ resolved.\ Using\ working\ dir.=Path %0 could not be resolved. Using working dir.


You\ must\ enter\ an\ integer\ value\ in\ the\ interval\ 1025-65535=You must enter an integer value in the interval 1025-65535
Autocomplete\ names\ in\ 'Firstname\ Lastname'\ format\ only=Autocomplete names in 'Firstname Lastname' format only
Autocomplete\ names\ in\ 'Lastname,\ Firstname'\ format\ only=Autocomplete names in 'Lastname, Firstname' format only
Autocomplete\ names\ in\ both\ formats=Autocomplete names in both formats
Send=Send
As\ Email=As Email
To\ Kindle=To Kindle
Send\ to\ Kindle=Send to Kindle
Email\ address\ for\ sending\ to\ Kindle=Email address for sending to Kindle
References=References
Bibliography=Bibliography
Sending\ of\ emails=Sending of emails
Subject\ for\ sending\ an\ email\ with\ references=Subject for sending an email with references
Automatically\ open\ folders\ of\ attached\ files=Automatically open folders of attached files
Error\ creating\ email=Error creating email
Entries\ added\ to\ an\ email=Entries added to an email
Custom\ applications=Custom applications
Please\ specify\ a\ file\ browser.=Please specify a file browser.
Please\ specify\ a\ terminal\ application.=Please specify a terminal application.
Use\ custom\ file\ browser=Use custom file browser
Use\ custom\ terminal\ emulator=Use custom terminal emulator
exportFormat=exportFormat
Output\ file\ missing=Output file missing
The\ output\ option\ depends\ on\ a\ valid\ input\ option.=The output option depends on a valid input option.
Linked\ file\ name\ conventions=Linked file name conventions
Filename\ format\ pattern=Filename format pattern
Additional\ parameters=Additional parameters
Cite\ selected\ entries\ between\ parenthesis=Cite selected entries between parenthesis
Cite\ selected\ entries\ with\ in-text\ citation=Cite selected entries with in-text citation
Cite\ special=Cite special
Extra\ information\ (e.g.\ page\ number)=Extra information (e.g. page number)
Manage\ citations=Manage citations
Problem\ modifying\ citation=Problem modifying citation
Problem\ collecting\ citations=Problem collecting citations
Citation=Citation
Connecting...=Connecting...
Select\ style=Select style
Journals=Journals
Cite=Cite
Cite\ in-text=Cite in-text
Insert\ empty\ citation=Insert empty citation
Merge\ citations=Merge citations
Manual\ connect=Manual connect
Select\ Writer\ document=Select Writer document
Sync\ OpenOffice/LibreOffice\ bibliography=Sync OpenOffice/LibreOffice bibliography
Select\ which\ open\ Writer\ document\ to\ work\ on=Select which open Writer document to work on
Connected\ to\ document=Connected to document

Could\ not\ connect\ to\ any\ Writer\ document.\ Please\ make\ sure\ a\ document\ is\ open\ before\ using\ the\ 'Select\ Writer\ document'\ button\ to\ connect\ to\ it.=Could not connect to any Writer document. Please make sure a document is open before using the 'Select Writer document' button to connect to it.

No\ Writer\ documents\ found=No Writer documents found

Insert\ a\ citation\ without\ text\ (the\ entry\ will\ appear\ in\ the\ reference\ list)=Insert a citation without text (the entry will appear in the reference list)
Cite\ selected\ entries\ with\ extra\ information=Cite selected entries with extra information

Your\ OpenOffice/LibreOffice\ document\ references\ the\ citation\ key\ '%0',\ which\ could\ not\ be\ found\ in\ your\ current\ library.=Your OpenOffice/LibreOffice document references the citation key '%0', which could not be found in your current library.

This\ operation\ requires\ a\ bibliography\ database.=This operation requires a bibliography database.

Your\ OpenOffice/LibreOffice\ document\ references\ at\ least\ %0\ citation\ keys\ which\ could\ not\ be\ found\ in\ your\ current\ library.\ Some\ of\ these\ are\ %1.=Your OpenOffice/LibreOffice document references at least %0 citation keys which could not be found in your current library. Some of these are %1.

Your\ OpenOffice/LibreOffice\ document\ references\ no\ citation\ keys\ which\ could\ also\ be\ found\ in\ your\ current\ library.=Your OpenOffice/LibreOffice document references no citation keys which could also be found in your current library.

Make/Sync\ bibliography=Make/Sync bibliography
No\ cited\ entries\ found\ in\ the\ document.=No cited entries found in the document.

Unable\ to\ synchronize\ bibliography=Unable to synchronize bibliography
Combine\ pairs\ of\ citations\ that\ are\ separated\ by\ spaces\ only=Combine pairs of citations that are separated by spaces only
Autodetection\ failed=Autodetection failed
Please\ wait...=Please wait...
Connection\ lost=Connection lost

Could\ not\ update\ bibliography=Could not update bibliography
Not\ connected\ to\ document=Not connected to document
Problem\ combining\ cite\ markers=Problem combining cite markers
Unable\ to\ reload\ style\ file=Unable to reload style file

Problem\ during\ separating\ cite\ markers=Problem during separating cite markers

Automatically\ add\ "Cited\ on\ pages..."\ at\ the\ end\ of\ bibliographic\ entries=Automatically add "Cited on pages..." at the end of bibliographic entries
Automatically\ sync\ bibliography\ when\ inserting\ citations=Automatically sync bibliography when inserting citations
Look\ up\ BibTeX\ entries\ in\ the\ active\ tab\ only=Look up BibTeX entries in the active tab only
Look\ up\ BibTeX\ entries\ in\ all\ open\ libraries=Look up BibTeX entries in all open libraries
Autodetecting\ paths...=Autodetecting paths...
Could\ not\ find\ OpenOffice/LibreOffice\ installation=Could not find OpenOffice/LibreOffice installation
Found\ more\ than\ one\ OpenOffice/LibreOffice\ executable.=Found more than one OpenOffice/LibreOffice executable.
Please\ choose\ which\ one\ to\ connect\ to\:=Please choose which one to connect to:
Choose\ OpenOffice/LibreOffice\ executable=Choose OpenOffice/LibreOffice executable
Select\ document=Select document
HTML\ list=HTML list
Could\ not\ open\ %0=Could not open %0
Unknown\ import\ format=Unknown import format
Style\ selection=Style selection
No\ valid\ style\ file\ defined=No valid style file defined
Choose\ pattern=Choose pattern
Search\ and\ store\ files\ relative\ to\ library\ file\ location=Search and store files relative to library file location
File\ directory=File directory

Error\ pushing\ entries=Error pushing entries
Could\ not\ push\ to\ a\ running\ Vim\ server.=Could not push to a running Vim server.
Vim\ server\ name=Vim server name
Could\ not\ run\ the\ 'vim'\ program.=Could not run the 'vim' program.
Could\ not\ push\ to\ a\ running\ emacs\ daemon.=Could not push to a running emacs daemon.
Could\ not\ run\ the\ emacs\ client.=Could not run the emacs client.

You\ must\ select\ either\ a\ valid\ style\ file,\ or\ use\ one\ of\ the\ default\ styles.=You must select either a valid style file, or use one of the default styles.

This\ feature\ generates\ a\ new\ library\ based\ on\ which\ entries\ are\ needed\ in\ an\ existing\ LaTeX\ document.=This feature generates a new library based on which entries are needed in an existing LaTeX document.

First\ select\ entries\ to\ clean\ up.=First select entries to clean up.
Cleanup\ entry=Cleanup entry
Autogenerate\ PDF\ Names=Autogenerate PDF Names
Auto-generating\ PDF-Names\ does\ not\ support\ undo.\ Continue?=Auto-generating PDF-Names does not support undo. Continue?

Use\ full\ firstname\ whenever\ possible=Use full firstname whenever possible
Use\ abbreviated\ firstname\ whenever\ possible=Use abbreviated firstname whenever possible
Use\ abbreviated\ and\ full\ firstname=Use abbreviated and full firstname
Name\ format=Name format
First\ names=First names
Cleanup\ entries=Cleanup entries
Automatically\ assign\ new\ entry\ to\ selected\ groups=Automatically assign new entry to selected groups
%0\ mode=%0 mode
Move\ DOIs\ from\ note\ and\ URL\ field\ to\ DOI\ field\ and\ remove\ http\ prefix=Move DOIs from note and URL field to DOI field and remove http prefix
Move\ URL\ in\ note\ field\ to\ url\ field=Move URL in note field to url field
Make\ paths\ of\ linked\ files\ relative\ (if\ possible)=Make paths of linked files relative (if possible)
Rename\ PDFs\ to\ given\ filename\ format\ pattern=Rename PDFs to given filename format pattern
Rename\ only\ PDFs\ having\ a\ relative\ path=Rename only PDFs having a relative path
No\ entry\ needed\ a\ clean\ up=No entry needed a clean up
One\ entry\ needed\ a\ clean\ up=One entry needed a clean up
%0\ entries\ needed\ a\ clean\ up=%0 entries needed a clean up

Group\ tree\ could\ not\ be\ parsed.\ If\ you\ save\ the\ BibTeX\ library,\ all\ groups\ will\ be\ lost.=Group tree could not be parsed. If you save the BibTeX library, all groups will be lost.
Attach\ file=Attach file
Attach\ file\ from\ URL=Attach file from URL
Setting\ all\ preferences\ to\ default\ values.=Setting all preferences to default values.
Resetting\ preference\ key\ '%0'=Resetting preference key '%0'
Unable\ to\ clear\ preferences.=Unable to clear preferences.

Unselect\ all=Unselect all
Expand\ all=Expand all
Collapse\ all=Collapse all
Searches\ the\ selected\ directory\ for\ unlinked\ files.=Searches the selected directory for unlinked files.
Starts\ the\ import\ of\ BibTeX\ entries.=Starts the import of BibTeX entries.
Last\ edited\:=Last edited:
All\ time=All time
last\ edited=last edited
Last\ day=Last day
Last\ week=Last week
Last\ month=Last month
Last\ year=Last year
Sort\ by\:=Sort by:
Newest\ first=Newest first
Oldest\ first=Oldest first
Directory=Directory
Import\ result=Import result
Searching\ file\ system...=Searching file system...
Citation\ key\ patterns=Citation key patterns
Clear\ priority=Clear priority
Clear\ rank=Clear rank
Enable\ special\ fields=Enable special fields
One\ star=One star
Two\ stars=Two stars
Three\ stars=Three stars
Four\ stars=Four stars
Five\ stars=Five stars
Help\ on\ special\ fields=Help on special fields
Keywords\ of\ selected\ entries=Keywords of selected entries
Content\ selectors=Content selectors
Manage\ keywords=Manage keywords
No\ priority\ information=No priority information
No\ rank\ information=No rank information
Priority=Priority
Priority\ high=Priority high
Priority\ low=Priority low
Priority\ medium=Priority medium
Quality=Quality
Rank=Rank
Relevance=Relevance
Set\ priority\ to\ high=Set priority to high
Set\ priority\ to\ low=Set priority to low
Set\ priority\ to\ medium=Set priority to medium
Toggle\ relevance=Toggle relevance
Toggle\ quality\ assured=Toggle quality assured
Toggle\ print\ status=Toggle print status
Update\ keywords=Update keywords
Problem\ connecting=Problem connecting
Connection\ to\ OpenOffice/LibreOffice\ has\ been\ lost.\ Please\ make\ sure\ OpenOffice/LibreOffice\ is\ running,\ and\ try\ to\ reconnect.=Connection to OpenOffice/LibreOffice has been lost. Please make sure OpenOffice/LibreOffice is running, and try to reconnect.

Correct\ the\ entry,\ and\ reopen\ editor\ to\ display/edit\ source.=Correct the entry, and reopen editor to display/edit source.
Could\ not\ connect\ to\ running\ OpenOffice/LibreOffice.=Could not connect to running OpenOffice/LibreOffice.
Make\ sure\ you\ have\ installed\ OpenOffice/LibreOffice\ with\ Java\ support.=Make sure you have installed OpenOffice/LibreOffice with Java support.
If\ connecting\ manually,\ please\ verify\ program\ and\ library\ paths.=If connecting manually, please verify program and library paths.
Error\ message\:=Error message:
If\ a\ pasted\ or\ imported\ entry\ already\ has\ the\ field\ set,\ overwrite.=If a pasted or imported entry already has the field set, overwrite.
Not\ connected\ to\ any\ Writer\ document.\ Please\ make\ sure\ a\ document\ is\ open,\ and\ use\ the\ 'Select\ Writer\ document'\ button\ to\ connect\ to\ it.=Not connected to any Writer document. Please make sure a document is open, and use the 'Select Writer document' button to connect to it.
Removed\ all\ subgroups\ of\ group\ "%0".=Removed all subgroups of group "%0".
Unable\ to\ connect.\ One\ possible\ reason\ is\ that\ JabRef\ and\ OpenOffice/LibreOffice\ are\ not\ both\ running\ in\ either\ 32\ bit\ mode\ or\ 64\ bit\ mode.=Unable to connect. One possible reason is that JabRef and OpenOffice/LibreOffice are not both running in either 32 bit mode or 64 bit mode.
Delimiter(s)=Delimiter(s)
When\ downloading\ files,\ or\ moving\ linked\ files\ to\ the\ file\ directory,\ use\ the\ bib\ file\ location.=When downloading files, or moving linked files to the file directory, use the bib file location.

Canceled\ merging\ entries=Canceled merging entries

Merge\ entries=Merge entries
Merged\ entry=Merged entry
Merged\ entries=Merged entries
None=None
Parse=Parse
Result=Result
You\ have\ to\ choose\ exactly\ two\ entries\ to\ merge.=You have to choose exactly two entries to merge.

Add\ timestamp\ to\ modified\ entries\ (field\ "modificationdate")=Add timestamp to modified entries (field "modificationdate")
Add\ timestamp\ to\ new\ entries\ (field\ "creationdate")=Add timestamp to new entries (field "creationdate")
All\ keyboard\ shortcuts\ will\ be\ reset\ to\ their\ defaults.=All keyboard shortcuts will be reset to their defaults.

Automatically\ set\ file\ links=Automatically set file links
Finished\ automatically\ setting\ external\ links.=Finished automatically setting external links.
Changed\ %0\ entries.=Changed %0 entries.

Resetting\ all\ keyboard\ shortcuts=Resetting all keyboard shortcuts

Open\ folder=Open folder
Export\ sort\ order=Export sort order
Save\ sort\ order=Save sort order

Keep\ original\ order\ and\ add\ new\ entries\ at\ the\ end=Keep original order and add new entries at the end
Use\ current\ table\ sort\ order=Use current table sort order
Use\ specified\ order=Use specified order
Show\ extra\ columns=Show extra columns
Parsing\ error=Parsing error
illegal\ backslash\ expression=illegal backslash expression

Clear\ read\ status=Clear read status

Convert\ to\ biblatex\ format\ (e.g.,\ store\ publication\ date\ in\ date\ field)=Convert to biblatex format (e.g., store publication date in date field)
Convert\ to\ BibTeX\ format\ (e.g.,\ store\ publication\ date\ in\ year\ and\ month\ fields)=Convert to BibTeX format (e.g., store publication date in year and month fields)

Deprecated\ fields=Deprecated fields

Shows\ fields\ having\ a\ successor\ in\ biblatex.=Shows fields having a successor in biblatex.
Shows\ fields\ having\ a\ successor\ in\ biblatex.\nFor\ instance,\ the\ publication\ month\ should\ be\ part\ of\ the\ date\ field.\nUse\ the\ Cleanup\ Entries\ functionality\ to\ convert\ the\ entry\ to\ biblatex.=Shows fields having a successor in biblatex.\nFor instance, the publication month should be part of the date field.\nUse the Cleanup Entries functionality to convert the entry to biblatex.


No\ read\ status\ information=No read status information
Printed=Printed
Read\ status=Read status
Read\ status\ read=Read status read
Read\ status\ skimmed=Read status skimmed
Save\ selected\ as\ plain\ BibTeX...=Save selected as plain BibTeX...
Set\ read\ status\ to\ read=Set read status to read
Set\ read\ status\ to\ skimmed=Set read status to skimmed

Opens\ JabRef's\ GitHub\ page=Opens JabRef's GitHub page
Opens\ JabRef's\ Twitter\ page=Opens JabRef's Twitter page
Opens\ JabRef's\ Facebook\ page=Opens JabRef's Facebook page
Opens\ JabRef's\ blog=Opens JabRef's blog
Opens\ JabRef's\ website=Opens JabRef's website

Could\ not\ open\ browser.=Could not open browser.
Please\ open\ %0\ manually.=Please open %0 manually.
The\ link\ has\ been\ copied\ to\ the\ clipboard.=The link has been copied to the clipboard.

Open\ %0\ file=Open %0 file
Could\ not\ detect\ terminal\ automatically\ using\ '%0'.\ Please\ define\ a\ custom\ terminal\ in\ the\ preferences.=Could not detect terminal automatically using '%0'. Please define a custom terminal in the preferences.

Convert=Convert
Normalize\ to\ BibTeX\ name\ format=Normalize to BibTeX name format
Help\ on\ Name\ Formatting=Help on Name Formatting

Add\ new\ file\ type=Add new file type

Original\ entry=Original entry
No\ information\ added=No information added
Select\ at\ least\ one\ entry\ to\ manage\ keywords.=Select at least one entry to manage keywords.
OpenDocument\ text=OpenDocument text
OpenDocument\ spreadsheet=OpenDocument spreadsheet
OpenDocument\ presentation=OpenDocument presentation
%0\ image=%0 image
Added\ entry\ '%0'=Added entry '%0'
Added\ entry=Added entry
Modified\ entry\ '%0'=Modified entry '%0'
Modified\ entry=Modified entry
Deleted\ entry\ '%0'=Deleted entry '%0'
Deleted\ entry=Deleted entry
Modified\ groups\ tree=Modified groups tree
Removed\ all\ groups=Removed all groups
%0.\ Accepting\ the\ change\ replaces\ the\ complete\ groups\ tree\ with\ the\ externally\ modified\ groups\ tree.=%0. Accepting the change replaces the complete groups tree with the externally modified groups tree.
Select\ export\ format=Select export format
Return\ to\ library=Return to library

Could\ not\ connect\ to\ %0=Could not connect to %0
Warning\:\ %0\ out\ of\ %1\ entries\ have\ undefined\ title.=Warning: %0 out of %1 entries have undefined title.
Warning\:\ %0\ out\ of\ %1\ entries\ have\ undefined\ citation\ key.=Warning: %0 out of %1 entries have undefined citation key.
Warning\:\ %0\ out\ of\ %1\ entries\ have\ undefined\ DOIs.=Warning: %0 out of %1 entries have undefined DOIs.
Really\ delete\ the\ selected\ entry?=Really delete the selected entry?
Really\ delete\ the\ %0\ selected\ entries?=Really delete the %0 selected entries?

On\ disk=On disk
In\ JabRef=In JabRef
Entry\ Preview=Entry Preview

Keep\ left=Keep left
Keep\ right=Keep right
Existing\ entry=Existing entry
From\ import=From import
From\ DOI=From DOI
No\ problems\ found.=No problems found.
Save\ changes=Save changes
Discard\ changes=Discard changes
Library\ '%0'\ has\ changed.=Library '%0' has changed.
Print\ entry\ preview=Print entry preview

Invalid\ DOI\:\ '%0'.=Invalid DOI: '%0'.
Same\ DOI\ used\ in\ multiple\ entries=Same DOI used in multiple entries
should\ start\ with\ a\ name=should start with a name
should\ end\ with\ a\ name=should end with a name
unexpected\ closing\ curly\ bracket=unexpected closing curly bracket
unexpected\ opening\ curly\ bracket=unexpected opening curly bracket
capital\ letters\ are\ not\ masked\ using\ curly\ brackets\ {}=capital letters are not masked using curly brackets {}
should\ contain\ a\ four\ digit\ number=should contain a four digit number
should\ contain\ a\ valid\ page\ number\ range=should contain a valid page number range

Unable\ to\ autodetect\ OpenOffice/LibreOffice\ installation.\ Please\ choose\ the\ installation\ directory\ manually.=Unable to autodetect OpenOffice/LibreOffice installation. Please choose the installation directory manually.

Close\ library=Close library
Entry\ editor,\ next\ entry=Entry editor, next entry
Entry\ editor,\ next\ panel=Entry editor, next panel
Entry\ editor,\ next\ panel\ 2=Entry editor, next panel 2
Entry\ editor,\ previous\ entry=Entry editor, previous entry
Entry\ editor,\ previous\ panel=Entry editor, previous panel
Entry\ editor,\ previous\ panel\ 2=Entry editor, previous panel 2
File\ list\ editor,\ move\ entry\ down=File list editor, move entry down
File\ list\ editor,\ move\ entry\ up=File list editor, move entry up
Focus\ entry\ table=Focus entry table
Focus\ group\ list=Focus group list
Import\ into\ current\ library=Import into current library
Import\ into\ new\ library=Import into new library
New\ article=New article
New\ book=New book
New\ entry=New entry
New\ inbook=New inbook
New\ mastersthesis=New mastersthesis
New\ phdthesis=New phdthesis
New\ proceedings=New proceedings
New\ unpublished=New unpublished
Push\ to\ application=Push to application
Refresh\ OpenOffice/LibreOffice=Refresh OpenOffice/LibreOffice
Resolve\ duplicate\ citation\ keys=Resolve duplicate citation keys
Save\ all=Save all
Synchronize\ files=Synchronize files
Unabbreviate=Unabbreviate
should\ contain\ a\ protocol=should contain a protocol
Copy\ preview=Copy preview
Copy\ selection=Copy selection
Automatically\ setting\ file\ links=Automatically setting file links
Regenerating\ citation\ keys\ according\ to\ metadata=Regenerating citation keys according to metadata
Regenerate\ all\ keys\ for\ the\ entries\ in\ a\ BibTeX\ file=Regenerate all keys for the entries in a BibTeX file
Show\ debug\ level\ messages=Show debug level messages
Default\ library\ mode=Default library mode
Show\ only\ preferences\ deviating\ from\ their\ default\ value=Show only preferences deviating from their default value
default=default
key=key
type=type
value=value
Show\ preferences=Show preferences
Save\ actions=Save actions
Other\ fields=Other fields
Show\ remaining\ fields=Show remaining fields

link\ should\ refer\ to\ a\ correct\ file\ path=link should refer to a correct file path
abbreviation\ detected=abbreviation detected
wrong\ entry\ type\ as\ proceedings\ has\ page\ numbers=wrong entry type as proceedings has page numbers
Abbreviate\ journal\ names=Abbreviate journal names
Abbreviating...=Abbreviating...
Abbreviation\ '%0'\ for\ journal\ '%1'\ already\ defined.=Abbreviation '%0' for journal '%1' already defined.
Abbreviation\ cannot\ be\ empty=Abbreviation cannot be empty
Duplicated\ Journal\ Abbreviation=Duplicated Journal Abbreviation
Duplicated\ Journal\ File=Duplicated Journal File
Error\ Occurred=Error Occurred
Journal\ file\ %s\ already\ added=Journal file %s already added
Name\ cannot\ be\ empty=Name cannot be empty

Display\ keywords\ appearing\ in\ ALL\ entries=Display keywords appearing in ALL entries
Display\ keywords\ appearing\ in\ ANY\ entry=Display keywords appearing in ANY entry
None\ of\ the\ selected\ entries\ have\ titles.=None of the selected entries have titles.
None\ of\ the\ selected\ entries\ have\ citation\ keys.=None of the selected entries have citation keys.
None\ of\ the\ selected\ entries\ have\ DOIs.=None of the selected entries have DOIs.
Unabbreviate\ journal\ names=Unabbreviate journal names
Unabbreviating...=Unabbreviating...
Usage=Usage


Adds\ {}\ brackets\ around\ acronyms,\ month\ names\ and\ countries\ to\ preserve\ their\ case.=Adds {} brackets around acronyms, month names and countries to preserve their case.
Are\ you\ sure\ you\ want\ to\ reset\ all\ settings\ to\ default\ values?=Are you sure you want to reset all settings to default values?
Reset\ preferences=Reset preferences
Ill-formed\ entrytype\ comment\ in\ BIB\ file=Ill-formed entrytype comment in BIB file

Move\ linked\ files\ to\ default\ file\ directory\ %0=Move linked files to default file directory %0

Internal\ style=Internal style
Add\ style\ file=Add style file
Remove\ style=Remove style
You\ must\ select\ a\ valid\ style\ file.\ Your\ style\ is\ probably\ missing\ a\ line\ for\ the\ type\ "default".=You must select a valid style file. Your style is probably missing a line for the type "default".
Invalid\ style\ selected=Invalid style selected

Reload=Reload

Capitalize=Capitalize
Capitalize\ all\ Words,\ but\ Converts\ Articles,\ Prepositions,\ and\ Conjunctions\ to\ Lower\ Case.=Capitalize all Words, but Converts Articles, Prepositions, and Conjunctions to Lower Case.
Capitalize\ the\ first\ word,\ changes\ other\ words\ to\ lower\ case.=Capitalize the first word, changes other words to lower case.
changes\ all\ letters\ to\ lower\ case.=changes all letters to lower case.
CHANGES\ ALL\ LETTERS\ TO\ UPPER\ CASE.=CHANGES ALL LETTERS TO UPPER CASE.
Changes\ The\ First\ Letter\ Of\ All\ Words\ To\ Capital\ Case\ And\ The\ Remaining\ Letters\ To\ Lower\ Case.=Changes The First Letter Of All Words To Capital Case And The Remaining Letters To Lower Case.
Cleans\ up\ LaTeX\ code.=Cleans up LaTeX code.
LaTeX\ Warning\:\ %0=LaTeX Warning: %0
Converts\ HTML\ code\ to\ LaTeX\ code.=Converts HTML code to LaTeX code.
HTML\ to\ Unicode=HTML to Unicode
Converts\ HTML\ code\ to\ Unicode.=Converts HTML code to Unicode.
Converts\ LaTeX\ encoding\ to\ Unicode\ characters.=Converts LaTeX encoding to Unicode characters.
Converts\ Unicode\ characters\ to\ LaTeX\ encoding.=Converts Unicode characters to LaTeX encoding.
Converts\ ordinals\ to\ LaTeX\ superscripts.=Converts ordinals to LaTeX superscripts.
Converts\ units\ to\ LaTeX\ formatting.=Converts units to LaTeX formatting.
HTML\ to\ LaTeX=HTML to LaTeX
LaTeX\ cleanup=LaTeX cleanup
LaTeX\ to\ Unicode=LaTeX to Unicode
lower\ case=lower case
Camel\ case=Camel case
Camel\ case\ -\ n\ letters\ max= Camel case - n letters max
Very\ short\ title=Very short title
Short\ title=Short title
Returns\ first\ word\ of\ the\ title\ ignoring\ any\ function\ words.=Returns first word of the title ignoring any function words.
Returns\ first\ 3\ words\ of\ the\ title\ ignoring\ any\ function\ words.=Returns first 3 words of the title ignoring any function words.
Returns\ capitalized\ and\ concatenated\ title\ to\ N\ length.=Returns capitalized and concatenated title to N length.
Returns\ capitalized\ and\ concatenated\ title.=Returns capitalized and concatenated title.
Minify\ list\ of\ person\ names=Minify list of person names
Normalize\ date=Normalize date
Normalize\ en\ dashes=Normalize en dashes
Normalize\ month=Normalize month
Normalize\ month\ to\ BibTeX\ standard\ abbreviation.=Normalize month to BibTeX standard abbreviation.
Normalize\ names\ of\ persons=Normalize names of persons
Normalize\ page\ numbers=Normalize page numbers
Normalize\ pages\ to\ BibTeX\ standard.=Normalize pages to BibTeX standard.
Normalizes\ lists\ of\ persons\ to\ the\ BibTeX\ standard.=Normalizes lists of persons to the BibTeX standard.
Normalizes\ the\ date\ to\ ISO\ date\ format.=Normalizes the date to ISO date format.
Normalizes\ the\ en\ dashes.=Normalizes the en dashes.
Ordinals\ to\ LaTeX\ superscript=Ordinals to LaTeX superscript
Protect\ terms=Protect terms
Add\ enclosing\ braces=Add enclosing braces
Add\ braces\ encapsulating\ the\ complete\ field\ content.=Add braces encapsulating the complete field content.
Remove\ enclosing\ braces=Remove enclosing braces
Remove\ word\ enclosing\ braces=Remove word enclosing braces
Removes\ braces\ encapsulating\ a\ complete\ word\ and\ the\ complete\ field\ content.=Removes braces encapsulating a complete word and the complete field content.
Removes\ braces\ encapsulating\ the\ complete\ field\ content.=Removes braces encapsulating the complete field content.
Removes\ all\ balanced\ {}\ braces\ around\ words.=Removes all balanced {} braces around words.
Shorten\ DOI=Shorten DOI
Shortens\ DOI\ to\ more\ human\ readable\ form.=Shortens DOI to more human readable form.
Sentence\ case=Sentence case
Shortens\ lists\ of\ persons\ if\ there\ are\ more\ than\ 2\ persons\ to\ "et\ al.".=Shortens lists of persons if there are more than 2 persons to "et al.".
Title\ Case=Title Case
Unicode\ to\ LaTeX=Unicode to LaTeX
Units\ to\ LaTeX=Units to LaTeX
UPPER\ CASE=UPPER CASE
Does\ nothing.=Does nothing.
Identity=Identity
Clears\ the\ field\ completely.=Clears the field completely.

Main\ file\ directory=Main file directory
Main\ file\ directory\ '%0'\ not\ found.\nCheck\ the\ tab\ "Linked\ files".=Main file directory '%0' not found.\nCheck the tab "Linked files".
No\ library\ selected=No library selected

This\ operation\ requires\ exactly\ one\ item\ to\ be\ selected.=This operation requires exactly one item to be selected.
Opening\ large\ number\ of\ files=Opening large number of files
You\ are\ about\ to\ open\ %0\ files.\ Continue?=You are about to open %0 files. Continue?
Continue=Continue
Importing\ in\ %0\ format=Importing in %0 format
Female\ name=Female name
Female\ names=Female names
Male\ name=Male name
Male\ names=Male names
Mixed\ names=Mixed names
Neuter\ name=Neuter name
Neuter\ names=Neuter names

Determined\ %0\ for\ %1\ entries=Determined %0 for %1 entries
Look\ up\ %0=Look up %0
Looking\ up\ %0...\ -\ entry\ %1\ out\ of\ %2\ -\ found\ %3=Looking up %0... - entry %1 out of %2 - found %3

Audio\ CD=Audio CD
British\ patent=British patent
British\ patent\ request=British patent request
Bachelor's\ thesis=Bachelor's thesis
Candidate\ thesis=Candidate thesis
Collaborator=Collaborator
Column=Column
Compiler=Compiler
Continuator=Continuator
Data\ CD=Data CD
Editor=Editor
European\ patent=European patent
European\ patent\ request=European patent request
Founder=Founder
French\ patent=French patent
French\ patent\ request=French patent request
German\ patent=German patent
German\ patent\ request=German patent request
Line=Line
Master's\ thesis=Master's thesis
Page=Page
Paragraph=Paragraph
Patent=Patent
Patent\ request=Patent request
PhD\ thesis=PhD thesis
Redactor=Redactor
Research\ report=Research report
Reviser=Reviser
Section=Section
Software=Software
Technical\ report=Technical report
U.S.\ patent=U.S. patent
U.S.\ patent\ request=U.S. patent request
Verse=Verse

change\ entries\ of\ group=change entries of group
odd\ number\ of\ unescaped\ '\#'=odd number of unescaped '#'

Found\ %0\ unescaped\ '\&'=Found %0 unescaped '&'

Show\ diff=Show diff
Copy\ Version=Copy Version
Maintainers=Maintainers
Contributors=Contributors
License=License
JabRef\ would\ not\ have\ been\ possible\ without\ the\ help\ of\ our\ contributors.=JabRef would not have been possible without the help of our contributors.

HTML\ encoded\ character\ found=HTML encoded character found
booktitle\ ends\ with\ 'conference\ on'=booktitle ends with 'conference on'

incorrect\ control\ digit=incorrect control digit
incorrect\ format=incorrect format
Copied\ version\ to\ clipboard=Copied version to clipboard

Citation\ key=Citation key
Message=Message


MathSciNet\ Review=MathSciNet Review
Reset\ all=Reset all

Decryption\ not\ supported.=Decryption not supported.

Cleared\ '%0'\ for\ %1\ entries=Cleared '%0' for %1 entries
Set\ '%0'\ to\ '%1'\ for\ %2\ entries=Set '%0' to '%1' for %2 entries
Toggled\ '%0'\ for\ %1\ entries=Toggled '%0' for %1 entries

Check\ for\ updates=Check for updates
Download\ update=Download update
New\ version\ available=New version available
Installed\ version=Installed version
Remind\ me\ later=Remind me later
Ignore\ this\ update=Ignore this update
Could\ not\ connect\ to\ the\ update\ server.=Could not connect to the update server.
Please\ try\ again\ later\ and/or\ check\ your\ network\ connection.=Please try again later and/or check your network connection.
To\ see\ what\ is\ new\ view\ the\ changelog.=To see what is new view the changelog.
A\ new\ version\ of\ JabRef\ has\ been\ released.=A new version of JabRef has been released.
JabRef\ is\ up-to-date.=JabRef is up-to-date.
Latest\ version=Latest version
Online\ help\ forum=Online help forum
Custom=Custom

Export\ cited=Export cited
Unable\ to\ generate\ new\ library=Unable to generate new library

The\ cursor\ is\ in\ a\ protected\ area.=The cursor is in a protected area.
JabRefException=JabRefException
No\ bibliography\ database\ is\ open\ for\ citation.=No bibliography database is open for citation.

No\ database\ is\ open\ for\ updating\ citation\ markers\ after\ citing.=No database is open for updating citation markers after citing.

No\ bibliography\ entries\ are\ selected\ for\ citation.=No bibliography entries are selected for citation.
No\ bibliography\ style\ is\ selected\ for\ citation.=No bibliography style is selected for citation.
No\ database=No database

No\ entries\ selected\ for\ citation=No entries selected for citation
Open\ one\ before\ citing.=Open one before citing.

Select\ one\ before\ citing.=Select one before citing.
Select\ some\ before\ citing.=Select some before citing.

Found\ identical\ ranges=Found identical ranges
Found\ overlapping\ ranges=Found overlapping ranges
Found\ touching\ ranges=Found touching ranges

Note\:\ Use\ the\ placeholder\ %DIR%\ for\ the\ location\ of\ the\ opened\ library\ file.=Note: Use the placeholder %DIR% for the location of the opened library file.
Error\ occurred\ while\ executing\ the\ command\ \"%0\".=Error occurred while executing the command \"%0\".
Reformat\ ISSN=Reformat ISSN

Computer\ science=Computer science
Countries\ and\ territories\ in\ English=Countries and territories in English
Electrical\ engineering\ terms=Electrical engineering terms
Enabled=Enabled
Internal\ list=Internal list
Protected\ terms\ files=Protected terms files
Months\ and\ weekdays\ in\ English=Months and weekdays in English
The\ text\ after\ the\ last\ line\ starting\ with\ \#\ will\ be\ used=The text after the last line starting with # will be used
Add\ protected\ terms\ file=Add protected terms file
Are\ you\ sure\ you\ want\ to\ remove\ the\ protected\ terms\ file?=Are you sure you want to remove the protected terms file?
Remove\ protected\ terms\ file=Remove protected terms file
Add\ selected\ text\ to\ list=Add selected text to list
Add\ {}\ around\ selected\ text=Add {} around selected text
Remove\ all\ {}\ in\ selected\ text=Remove all {} in selected text
Format\ field=Format field
New\ protected\ terms\ file=New protected terms file
change\ field\ %0\ of\ entry\ %1\ from\ %2\ to\ %3=change field %0 of entry %1 from %2 to %3
change\ key\ from\ %0\ to\ %1=change key from %0 to %1
change\ string\ content\ %0\ to\ %1=change string content %0 to %1
change\ string\ name\ %0\ to\ %1=change string name %0 to %1
change\ type\ of\ entry\ %0\ from\ %1\ to\ %2=change type of entry %0 from %1 to %2
insert\ entry\ %0=insert entry %0
insert\ string\ %0=insert string %0
remove\ entries=remove entries
remove\ entry\ %0=remove entry %0
remove\ string\ %0=remove string %0
undefined=undefined
Cannot\ get\ info\ based\ on\ given\ %0\:\ %1=Cannot get info based on given %0: %1
Get\ bibliographic\ data\ from\ %0=Get bibliographic data from %0
No\ %0\ found=No %0 found
Entry\ from\ %0=Entry from %0
Merge\ entry\ with\ %0\ information=Merge entry with %0 information
Updated\ entry\ with\ info\ from\ %0=Updated entry with info from %0

Add\ new\ list=Add new list
Open\ existing\ list=Open existing list
Remove\ list=Remove list
Add\ abbreviation=Add abbreviation
Full\ journal\ name=Full journal name
Abbreviation\ name=Abbreviation name
Shortest\ unique\ abbreviation=Shortest unique abbreviation

No\ abbreviation\ files\ loaded=No abbreviation files loaded

Loading\ built\ in\ lists=Loading built in lists

JabRef\ built\ in\ list=JabRef built in list

Event\ log=Event log
We\ now\ give\ you\ insight\ into\ the\ inner\ workings\ of\ JabRef\'s\ internals.\ This\ information\ might\ be\ helpful\ to\ diagnose\ the\ root\ cause\ of\ a\ problem.\ Please\ feel\ free\ to\ inform\ the\ developers\ about\ an\ issue.=We now give you insight into the inner workings of JabRef\'s internals. This information might be helpful to diagnose the root cause of a problem. Please feel free to inform the developers about an issue.
Log\ copied\ to\ clipboard.=Log copied to clipboard.
Copy\ Log=Copy Log
Clear\ Log=Clear Log
Report\ Issue=Report Issue
Issue\ on\ GitHub\ successfully\ reported.=Issue on GitHub successfully reported.
Issue\ report\ successful=Issue report successful
Your\ issue\ was\ reported\ in\ your\ browser.=Your issue was reported in your browser.
The\ log\ and\ exception\ information\ was\ copied\ to\ your\ clipboard.=The log and exception information was copied to your clipboard.
Please\ paste\ this\ information\ (with\ Ctrl+V)\ in\ the\ issue\ description.=Please paste this information (with Ctrl+V) in the issue description.
Last\ notification=Last notification
Check\ the\ event\ log\ to\ see\ all\ notifications=Check the event log to see all notifications

Library=Library
Libraries=Libraries

Host=Host
Hostname=Hostname
Port=Port
Host/Port\:=Host/Port\:
User\:=User\:
User=User
Username=Username
Please\ specify\ a\ hostname=Please specify a hostname
Please\ specify\ a\ port=Please specify a port
Please\ specify\ a\ username=Please specify a username
Please\ specify\ a\ password=Please specify a password
Network=Network
Connect=Connect
Connection\ error=Connection error
Connection\ to\ %0\ server\ established.=Connection to %0 server established.
Required\ field\ "%0"\ is\ empty.=Required field "%0" is empty.
%0\ driver\ not\ available.=%0 driver not available.
The\ connection\ to\ the\ server\ has\ been\ terminated.=The connection to the server has been terminated.
Reconnect=Reconnect
Work\ offline=Work offline
Working\ offline.=Working offline.
Update\ refused.=Update refused.
Update\ refused=Update refused
Update\ could\ not\ be\ performed\ due\ to\ existing\ change\ conflicts.=Update could not be performed due to existing change conflicts.
You\ are\ not\ working\ on\ the\ newest\ version\ of\ BibEntry.=You are not working on the newest version of BibEntry.
Local\ version\:\ %0=Local version: %0
Shared\ version\:\ %0=Shared version: %0
Press\ "Merge\ entries"\ to\ merge\ the\ changes\ and\ resolve\ this\ problem.=Press "Merge entries" to merge the changes and resolve this problem.
Canceling\ this\ operation\ will\ leave\ your\ changes\ unsynchronized.=Canceling this operation will leave your changes unsynchronized.
Shared\ entry\ is\ no\ longer\ present=Shared entry is no longer present
The\ entry\ you\ currently\ work\ on\ has\ been\ deleted\ on\ the\ shared\ side.=The entry you currently work on has been deleted on the shared side.
You\ can\ restore\ the\ entry\ using\ the\ "Undo"\ operation.=You can restore the entry using the "Undo" operation.
You\ are\ already\ connected\ to\ a\ database\ using\ entered\ connection\ details.=You are already connected to a database using entered connection details.

Database\ Type\:=Database Type\:
Database\:=Database\:
Keystore\:=Keystore\:
Password\:=Password\:
Keystore\ password\:=Keystore password\:
Server\ Timezone\:=Server Timezone\:
Remember\ Password=Remember Password

Enforce\ single\ JabRef\ instance\ (and\ allow\ remote\ operations)\ using\ port=Enforce single JabRef instance (and allow remote operations) using port
Remote\ operation=Remote operation
Remote\ services=Remote services
Cannot\ use\ port\ %0\ for\ remote\ operation;\ another\ application\ may\ be\ using\ it.\ Try\ specifying\ another\ port.=Cannot use port %0 for remote operation; another application may be using it. Try specifying another port.
Grobid\ URL=Grobid URL
Allow\ sending\ PDF\ files\ and\ raw\ citation\ strings\ to\ a\ JabRef\ online\ service\ (Grobid)\ to\ determine\ Metadata.\ This\ produces\ better\ results.=Allow sending PDF files and raw citation strings to a JabRef online service (Grobid) to determine Metadata. This produces better results.
Send\ to\ Grobid=Send to Grobid
Do\ not\ send=Do not send

Proxy\ requires\ password=Proxy requires password
Proxy\ configuration=Proxy configuration
Use\ custom\ proxy\ configuration=Use custom proxy configuration
Proxy\ requires\ authentication=Proxy requires authentication
Check\ Proxy\ Setting=Check Proxy Setting

Clear\ connection\ settings=Clear connection settings
Check\ connection=Check connection
Connection\ failed\!=Connection failed\!
Connection\ successful\!=Connection successful\!

Use\ SSL=Use SSL
SSL\ Configuration=SSL Configuration
SSL\ configuration\ changed=SSL configuration changed
SSL\ certificate\ file=SSL certificate file
Duplicate\ Certificates=Duplicate Certificates
You\ already\ added\ this\ certificate=You already added this certificate

Cannot\ cite\ entries\ without\ citation\ keys.\ Generate\ keys\ now?=Cannot cite entries without citation keys. Generate keys now?
New\ technical\ report=New technical report

%0\ file=%0 file
%0\ file\ (%1)=%0 file (%1)
Custom\ layout\ file=Custom layout file
Protected\ terms\ file=Protected terms file
Style\ file=Style file

Open\ OpenOffice/LibreOffice\ connection=Open OpenOffice/LibreOffice connection
Non-ASCII\ encoded\ character\ found=Non-ASCII encoded character found
Non-UTF-8\ encoded\ field\ found=Non-UTF-8 encoded field found
Toggle\ web\ search\ interface=Toggle web search interface

Migration\ help\ information=Migration help information
Entered\ database\ has\ obsolete\ structure\ and\ is\ no\ longer\ supported.=Entered database has obsolete structure and is no longer supported.
However,\ a\ new\ database\ was\ created\ alongside\ the\ pre-3.6\ one.=However, a new database was created alongside the pre-3.6 one.
Opens\ a\ link\ where\ the\ current\ development\ version\ can\ be\ downloaded=Opens a link where the current development version can be downloaded
See\ what\ has\ been\ changed\ in\ the\ JabRef\ versions=See what has been changed in the JabRef versions
Referenced\ citation\ key\ '%0'\ does\ not\ exist=Referenced citation key '%0' does not exist
Full\ text\ document\ for\ entry\ %0\ already\ linked.=Full text document for entry %0 already linked.
Download\ full\ text\ documents=Download full text documents
You\ are\ attempting\ to\ download\ full\ text\ documents\ for\ %0\ entries.\nJabRef\ will\ send\ at\ least\ one\ request\ per\ entry\ to\ a\ publisher.=You are attempting to download full text documents for %0 entries.\nJabRef will send at least one request per entry to a publisher.
last\ four\ nonpunctuation\ characters\ should\ be\ numerals=last four nonpunctuation characters should be numerals

Author=Author
Date=Date
File\ annotations=File annotations
Show\ file\ annotations=Show file annotations
shared=shared
should\ contain\ an\ integer\ or\ a\ literal=should contain an integer or a literal
should\ have\ the\ first\ letter\ capitalized=should have the first letter capitalized
edition\ of\ book\ reported\ as\ just\ 1=edition of book reported as just 1
no\ integer\ as\ values\ for\ edition\ allowed=no integer as values for edition allowed
Tools=Tools
What\'s\ new\ in\ this\ version?=What\'s new in this version?
Want\ to\ help?=Want to help?
Make\ a\ donation=Make a donation
get\ involved=get involved
Used\ libraries=Used libraries
Existing\ file=Existing file

ID=ID
ID\ type=ID type
Fetcher\ '%0'\ did\ not\ find\ an\ entry\ for\ id\ '%1'.=Fetcher '%0' did not find an entry for id '%1'.

Select\ first\ entry=Select first entry
Select\ last\ entry=Select last entry

should\ be\ an\ integer\ or\ normalized=should be an integer or normalized
should\ be\ normalized=should be normalized

biblatex\ field\ only=biblatex field only

Error\ while\ generating\ fetch\ URL=Error while generating fetch URL
Error\ while\ parsing\ ID\ list=Error while parsing ID list
Unable\ to\ get\ PubMed\ IDs=Unable to get PubMed IDs
Backup\ found=Backup found

This\ might\ be\ caused\ by\ reaching\ the\ traffic\ limitation\ of\ Google\ Scholar\ (see\ 'Help'\ for\ details).=This might be caused by reaching the traffic limitation of Google Scholar (see 'Help' for details).

Could\ not\ open\ website.=Could not open website.
Problem\ downloading\ from\ %1=Problem downloading from %1

File\ directory\ pattern=File directory pattern
Update\ with\ bibliographic\ information\ from\ the\ web=Update with bibliographic information from the web

Could\ not\ find\ any\ bibliographic\ information.=Could not find any bibliographic information.
Citation\ key\ deviates\ from\ generated\ key=Citation key deviates from generated key
DOI\ %0\ is\ invalid=DOI %0 is invalid

Select\ all\ customized\ types\ to\ be\ stored\ in\ local\ preferences\:=Select all customized types to be stored in local preferences\:
Different\ customization,\ current\ settings\ will\ be\ overwritten=Different customization, current settings will be overwritten
%0\ (from\ file)\n%1\ (current\ setting)=%0 (from file)\n%1 (current setting)

Entry\ type\ %0\ is\ only\ defined\ for\ Biblatex\ but\ not\ for\ BibTeX=Entry type %0 is only defined for Biblatex but not for BibTeX

Copied\ %0\ citations.=Copied %0 citations.

journal\ not\ found\ in\ abbreviation\ list=journal not found in abbreviation list
Unhandled\ exception\ occurred.=Unhandled exception occurred.

strings\ included=strings included
Escape\ underscores=Escape underscores
Color=Color
Please\ also\ add\ all\ steps\ to\ reproduce\ this\ issue,\ if\ possible.=Please also add all steps to reproduce this issue, if possible.
Fit\ width=Fit width
Fit\ a\ single\ page=Fit a single page
Zoom\ in=Zoom in
Zoom\ out=Zoom out
Previous\ page=Previous page
Next\ page=Next page
Document\ viewer=Document viewer
Live=Live
Locked=Locked
Show\ the\ document\ of\ the\ currently\ selected\ entry.=Show the document of the currently selected entry.
Show\ this\ document\ until\ unlocked.=Show this document until unlocked.
Set\ current\ user\ name\ as\ owner.=Set current user name as owner.

This\ file\ was\ found\ automatically.\ Do\ you\ want\ to\ link\ it\ to\ this\ entry?=This file was found automatically. Do you want to link it to this entry?
Names\ are\ not\ in\ the\ standard\ %0\ format.=Names are not in the standard %0 format.

Copy\ linked\ file=Copy linked file
Copy\ linked\ file\ to\ folder...=Copy linked file to folder...
Could\ not\ copy\ file\ to\ %0,\ maybe\ the\ file\ is\ already\ existing?=Could not copy file to %0, maybe the file is already existing?
Successfully\ copied\ file\ to\ %0.=Successfully copied file to %0.
Could\ not\ resolve\ the\ file\ %0=Could not resolve the file %0

Copy\ linked\ files\ to\ folder...=Copy linked files to folder...
Copied\ file\ successfully=Copied file successfully
Copying\ files...=Copying files...
Copying\ file\ %0\ of\ entry\ %1=Copying file %0 of entry %1
Finished\ copying=Finished copying
Could\ not\ copy\ file=Could not copy file
Copied\ %0\ files\ of\ %1\ successfully\ to\ %2=Copied %0 files of %1 successfully to %2
Rename\ failed=Rename failed
JabRef\ cannot\ access\ the\ file\ because\ it\ is\ being\ used\ by\ another\ process.=JabRef cannot access the file because it is being used by another process.

Remove\ line\ breaks=Remove line breaks
Removes\ all\ line\ breaks\ in\ the\ field\ content.=Removes all line breaks in the field content.

Remove\ hyphenated\ line\ breaks=Remove hyphenated line breaks
Removes\ all\ hyphenated\ line\ breaks\ in\ the\ field\ content.=Removes all hyphenated line breaks in the field content.

Entry\ from\ %0\ could\ not\ be\ parsed.=Entry from %0 could not be parsed.
Invalid\ identifier\:\ '%0'.=Invalid identifier: '%0'.
empty\ citation\ key=empty citation key
Aux\ file=Aux file
Group\ containing\ entries\ cited\ in\ a\ given\ TeX\ file=Group containing entries cited in a given TeX file
There\ already\ exists\ a\ group\ with\ the\ same\ name.\nIf\ you\ use\ it,\ it\ will\ inherit\ all\ entries\ from\ this\ other\ group.=There already exists a group with the same name.\nIf you use it, it will inherit all entries from this other group.

Any\ file=Any file

No\ linked\ files\ found\ for\ export.=No linked files found for export.

No\ full\ text\ document\ found\ for\ entry\ %0.=No full text document found for entry %0.

Next\ library=Next library
Previous\ library=Previous library
Add\ group=Add group
Entry\ is\ contained\ in\ the\ following\ groups\:=Entry is contained in the following groups\:
Delete\ entries=Delete entries
Keep\ entries=Keep entries
Keep\ entry=Keep entry
Ignore\ backup=Ignore backup
Restore\ from\ backup=Restore from backup

Shared\ database\ connection=Shared database connection

Preamble=Preamble
Markings=Markings
Use\ selected\ instance=Use selected instance

Hide\ panel=Hide panel
Move\ panel\ up=Move panel up
Move\ panel\ down=Move panel down
Linked\ files=Linked files
Group\ view\ mode\ set\ to\ intersection=Group view mode set to intersection
Group\ view\ mode\ set\ to\ union=Group view mode set to union
Open\ file\ %0=Open file %0
Toggle\ intersection=Toggle intersection
Toggle\ union=Toggle union
The\ group\ name\ contains\ the\ keyword\ separator\ "%0"\ and\ thus\ probably\ does\ not\ work\ as\ expected.=The group name contains the keyword separator "%0" and thus probably does not work as expected.
Blog=Blog

Cleanup\ URL\ link=Cleanup URL link
Cleanup\ URL\ link\ by\ removing\ special\ symbols\ and\ extracting\ simple\ link=Cleanup URL link by removing special symbols and extracting simple link
Copy\ DOI=Copy DOI
Copy\ DOI\ url=Copy DOI url
Development\ version=Development version
Export\ selected\ entries=Export selected entries
Export\ selected\ entries\ to\ clipboard=Export selected entries to clipboard
Find\ duplicates=Find duplicates
JabRef\ resources=JabRef resources
Manage\ journal\ abbreviations=Manage journal abbreviations
Manage\ protected\ terms=Manage protected terms
New\ entry\ from\ plain\ text=New entry from plain text
Import\ by\ ID=Import by ID
Enter\ a\ valid\ ID=Enter a valid ID
New\ sublibrary\ based\ on\ AUX\ file=New sublibrary based on AUX file
Push\ entries\ to\ external\ application\ (%0)=Push entries to external application (%0)
Quit=Quit
Recent\ libraries=Recent libraries
Clear\ recent\ libraries=Clear recent libraries
Set\ up\ general\ fields=Set up general fields
View\ change\ log=View change log
View\ event\ log=View event log
Website=Website

Override\ default\ font\ settings=Override default font settings

Click\ help\ to\ learn\ about\ the\ migration\ of\ pre-3.6\ databases.=Click help to learn about the migration of pre-3.6 databases.

Move\ preprint\ information\ from\ 'URL'\ and\ 'journal'\ field\ to\ the\ 'eprint'\ field=Move preprint information from 'URL' and 'journal' field to the 'eprint' field
Customize\ Export\ Formats=Customize Export Formats
Export\ name=Export name
Main\ layout\ file\:=Main layout file\:
Main\ layout\ file=Main layout file
Save\ exporter=Save exporter
File\ extension\:=File extension\:
Export\ format\ name\:=Export format name\:
Cleared\ connection\ settings=Cleared connection settings
Error\ adding\ discovered\ CitationStyles=Error adding discovered CitationStyles
(more)=(more)
Select\ all\ new\ entries=Select all new entries
Select\ all\ entries=Select all entries
Total\ items\ found\:=Total items found:
Selected\ items\:=Selected items:
Download\ linked\ online\ files=Download linked online files
Select\ the\ entries\ to\ be\ imported\:=Select the entries to be imported\:
Open\ Help\ page=Open Help page
Add\ new\ keyword=Add new keyword
Keyword\:=Keyword:
Keyword\ \"%0\"\ already\ exists=Keyword "%0" already exists
Keyword\ separator=Keyword separator
Remove\ keyword=Remove keyword
Are\ you\ sure\ you\ want\ to\ remove\ keyword\:\ \"%0\"?=Are you sure you want to remove keyword: "%0"?
Reset\ to\ default=Reset to default
Export\ all\ entries=Export all entries
Generate\ citation\ keys=Generate citation keys
New\ library=New library
OpenOffice/LibreOffice=OpenOffice/LibreOffice
Open\ document\ viewer=Open document viewer
Open\ entry\ editor=Open entry editor
Find\ and\ replace=Find and replace

Found\ documents\:=Found documents\:
Use\ selected\ document=Use selected document
Dismiss\ changes=Dismiss changes
The\ library\ has\ been\ modified\ by\ another\ program.=The library has been modified by another program.

Set\ rank\ to\ one=Set rank to one
Set\ rank\ to\ two=Set rank to two
Set\ rank\ to\ three=Set rank to three
Set\ rank\ to\ four=Set rank to four
Set\ rank\ to\ five=Set rank to five

Executing\ command\ "%0"...=Executing command "%0"...

Rename\ file\ to\ a\ given\ name=Rename file to a given name
New\ Filename=New Filename
Rename\ file\ to\ defined\ pattern=Rename file to defined pattern

Application\ settings=Application settings

Export\ an\ input\ to\ a\ file=Export an input to a file
Export\ preferences\ to\ a\ file=Export preferences to a file
Import\ BibTeX=Import BibTeX
Import\ preferences\ from\ a\ file=Import preferences from a file
Matching=Matching
Same\ as\ --import,\ but\ will\ be\ imported\ to\ the\ opened\ tab=Same as --import, but will be imported to the opened tab
Allow\ integers\ in\ 'edition'\ field\ in\ BibTeX\ mode=Allow integers in 'edition' field in BibTeX mode

Please\ enter\ a\ name\ for\ the\ MIME\ type.=Please enter a name for the MIME type.
Please\ enter\ a\ name\ for\ the\ extension.=Please enter a name for the extension.
Please\ enter\ a\ name.=Please enter a name.

There\ already\ exists\ an\ external\ file\ type\ with\ the\ same\ MIME\ type=There already exists an external file type with the same MIME type
There\ already\ exists\ an\ external\ file\ type\ with\ the\ same\ extension=There already exists an external file type with the same extension
There\ already\ exists\ an\ external\ file\ type\ with\ the\ same\ name=There already exists an external file type with the same name


Show\ tab\ 'LaTeX\ citations'=Show tab 'LaTeX citations'
Show\ tab\ 'Citation\ information'=Show tab 'Citation information'
Search\ scite.ai\ for\ Smart\ Citations=Search scite.ai for Smart Citations
See\ full\ report\ at\ [%0]=See full report at [%0]
No\ active\ entry=No active entry
This\ entry\ does\ not\ have\ a\ DOI=This entry does not have a DOI
Tallies\ for\ %0=Tallies for %0

LaTeX\ citations=LaTeX citations
Search\ for\ citations\ in\ LaTeX\ files...=Search for citations in LaTeX files...
LaTeX\ Citations\ Search\ Results=LaTeX Citations Search Results
LaTeX\ files\ directory\:=LaTeX files directory:
LaTeX\ files\ found\:=LaTeX files found:
%0\ file(s)=%0 file(s)
Search\ citations\ for\ this\ entry\ in\ LaTeX\ files=Search citations for this entry in LaTeX files
No\ citations\ found=No citations found
No\ LaTeX\ files\ containing\ this\ entry\ were\ found.=No LaTeX files containing this entry were found.
Current\ search\ directory\ does\ not\ exist\:\ %0= Current search directory does not exist: %0
Selected\ entry\ does\ not\ have\ an\ associated\ citation\ key.=Selected entry does not have an associated citation key.
Current\ search\ directory\:=Current search directory:
Set\ LaTeX\ file\ directory=Set LaTeX file directory

Import\ entries\ from\ LaTeX\ files=Import entries from LaTeX files
Import\ new\ entries=Import new entries

Group\ color=Group color

Columns=Columns
File\ type=File type
IEEE=IEEE
Internal=Internal
Special=Special
Remove\ column=Remove column
Add\ custom\ column=Add custom column
Update\ to\ current\ column\ order=Update to current column order
Sort\ column\ one\ step\ upwards=Sort column one step upwards
Sort\ column\ one\ step\ downwards=Sort column one step downwards
List\ must\ not\ be\ empty.=List must not be empty.

Order=Order

Add\ field\ to\ filter\ list=Add field to filter list
Add\ formatter\ to\ list=Add formatter to list
Filter\ List=Filter List
Open\ files...=Open files...

Affected\ fields=Affected fields
Show\ preview\ as\ a\ tab\ in\ entry\ editor=Show preview as a tab in entry editor
Visual\ theme=Visual theme
Overwrite\ existing\ keys=Overwrite existing keys
Key\ patterns=Key patterns
Font\ settings=Font settings
Custom...=Custom...
Dark=Dark
Light=Light
Use\ System\ Preference=Use System Preference
Please\ specify\ a\ css\ theme\ file.=Please specify a css theme file.
You\ must\ enter\ an\ integer\ value\ higher\ than\ 8.=You must enter an integer value higher than 8.
Letters\ after\ duplicate\ generated\ keys=Letters after duplicate generated keys
Start\ on\ second\ duplicate\ key\ with\ letter\ A\ (a,\ b,\ ...)=Start on second duplicate key with letter A (a, b, ...)
Start\ on\ second\ duplicate\ key\ with\ letter\ B\ (b,\ c,\ ...)=Start on second duplicate key with letter B (b, c, ...)
Always\ add\ letter\ (a,\ b,\ ...)\ to\ generated\ keys=Always add letter (a, b, ...) to generated keys
Default\ pattern=Default pattern
Reset\ %s\ to\ default\ value=Reset %s to default value
Library\ mode=Library mode
Reset\ to\ recommended=Reset to recommended
Remove\ all=Remove all
Reset\ All=Reset All
Linked\ identifiers=Linked identifiers

insert\ entries=insert entries

Independent=Independent
Intersection=Intersection
Union=Union
Collect\ by=Collect by
Explicit\ selection=Explicit selection
Specified\ keywords=Specified keywords
Cited\ entries=Cited entries
Please\ provide\ a\ valid\ aux\ file.=Please provide a valid aux file.
Keyword\ delimiter=Keyword delimiter
Hierarchical\ keyword\ delimiter=Hierarchical keyword delimiter
Escape\ ampersands=Escape ampersands
Escape\ dollar\ sign=Escape dollar sign

Copied\ '%0'\ to\ clipboard.=Copied '%0' to clipboard.
This\ operation\ requires\ an\ open\ library.=This operation requires an open library.

Add\ to\ current\ library=Add to current library
%0\ entries\ were\ parsed\ from\ your\ query.=%0 entries were parsed from your query.
Your\ text\ is\ being\ parsed...=Your text is being parsed...
LLM=LLM
Please\ verify\ any\ information\ provided.=Please verify any information provided.
Warning\:\ plain\ citation\ parsing\ may\ generate\ inaccurate\ or\ inappropriate\ responses.=Warning: plain citation parsing may generate inaccurate or inappropriate responses.
New\ entry\ from\ plain\ text\ (online)=New entry from plain text (online)
Parser\ choice=Parser choice
Plain\ Citations\ Parser=Plain Citations Parser
Please\ enter\ the\ plain\ citations\ to\ parse\ from\ separated\ by\ double\ empty\ lines.=Please enter the plain citations to parse from separated by double empty lines.
Rule-based=Rule-based
Starts\ the\ parsing\ and\ adds\ the\ resulting\ entries\ to\ the\ currently\ opened\ database=Starts the parsing and adds the resulting entries to the currently opened database
Unable\ to\ parse\ plain\ citations.\ Detailed\ information\:\ %0=Unable to parse plain citations. Detailed information: %0
Default\ plain\ citation\ parser=Default plain citation parser
Grobid=Grobid

Citation\ key\ filters=Citation key filters
Field\ filters=Field filters
Message\ filters=Message filters
Clear\ filters=Clear filters

Add\ new\ Field=Add new Field
Add\ new\ entry\ type=Add new entry type
Required\ and\ optional\ fields=Required and optional fields
Index=Index
Remove\ entry\ type=Remove entry type
Remove\ field\ %0\ from\ currently\ selected\ entry\ type=Remove field %0 from currently selected entry type
Optional=Optional
Required=Required
Entry\ type\ cannot\ be\ empty.\ Please\ enter\ a\ name.=Entry type cannot be empty. Please enter a name.
Field\ cannot\ be\ empty.\ Please\ enter\ a\ name.=Field cannot be empty. Please enter a name.

Capitalize\ current\ word=Capitalize current word
Delete\ text=Delete text
Make\ current\ word\ lowercase=Make current word lowercase
Make\ current\ word\ uppercase=Make current word uppercase
Move\ caret\ left=Move caret left
Move\ caret\ right=Move caret right
Move\ caret\ to\ previous\ word=Move caret to previous word
Move\ caret\ to\ next\ word=Move caret to next word
Move\ caret\ to\ beginning\ of\ line=Move caret to beginning of line
Move\ caret\ to\ end\ of\ line=Move caret to end of line
Move\ the\ caret\ down=Move the caret down
Move\ the\ caret\ to\ the\ beginning\ of\ text=Move the caret to the beginning of text
Move\ the\ caret\ to\ the\ end\ of\ text=Move the caret to the end of text
Move\ the\ caret\ up=Move the caret up
Remove\ line\ after\ caret=Remove line after caret
Remove\ characters\ until\ next\ word=Remove characters until next word
Remove\ the\ current\ word\ backwards=Remove the current word backwards

Text\ editor=Text editor

Search\ ShortScience=Search ShortScience
Unable\ to\ open\ ShortScience.=Unable to open ShortScience.

Shared\ database=Shared database
Lookup=Lookup

Access\ date\ of\ the\ address\ specified\ in\ the\ url\ field.=Access date of the address specified in the url field.
Additional\ information\ related\ to\ the\ resource\ indicated\ by\ the\ eprint\ field.=Additional information related to the resource indicated by the eprint field.
Annex\ to\ the\ eventtitle\ field.=Annex to the eventtitle field.
Author(s)\ of\ a\ commentary\ to\ the\ work.=Author(s) of a commentary to the work.
Author(s)\ of\ an\ afterword\ to\ the\ work.=Author(s) of an afterword to the work.
Author(s)\ of\ an\ introduction\ to\ the\ work.=Author(s) of an introduction to the work.
Author(s)\ of\ annotations\ to\ the\ work.=Author(s) of annotations to the work.
Author(s)\ of\ the\ work.=Author(s) of the work.
Can\ be\ used\ for\ known\ event\ acronyms.=Can be used for known event acronyms.
Chapter\ or\ section\ or\ any\ other\ unit\ of\ a\ work.=Chapter or section or any other unit of a work.
Date\ of\ a\ conference,\ a\ symposium,\ or\ some\ other\ event.=Date of a conference, a symposium, or some other event.
Designation\ to\ be\ used\ by\ the\ citation\ style\ as\ a\ substitute\ for\ the\ regular\ label\ if\ any\ data\ required\ to\ generate\ the\ regular\ label\ is\ missing.=Designation to be used by the citation style as a substitute for the regular label if any data required to generate the regular label is missing.
Digital\ Object\ Identifier\ of\ the\ work.=Digital Object Identifier of the work.
Edition\ of\ a\ printed\ publication.=Edition of a printed publication.
Editor(s)\ of\ the\ work\ or\ the\ main\ publication,\ depending\ on\ the\ type\ of\ the\ entry.=Editor(s) of the work or the main publication, depending on the type of the entry.
Electronic\ identifier\ of\ a\ work.=Electronic identifier of a work.
Electronic\ identifier\ of\ an\ online\ publication.=Electronic identifier of an online publication.
If\ the\ work\ is\ published\ as\ part\ of\ another\ one,\ such\ as\ an\ article\ in\ a\ journal\ or\ a\ collection,\ this\ field\ holds\ the\ relevant\ page\ range\ in\ that\ other\ work.\ It\ may\ also\ be\ used\ to\ limit\ the\ reference\ to\ a\ specific\ part\ of\ a\ work\ (a\ chapter\ in\ a\ book,\ for\ example).\ For\ papers\ in\ electronic\ journals\ with\ anon-classical\ pagination\ setup\ the\ eid\ field\ may\ be\ more\ suitable.=If the work is published as part of another one, such as an article in a journal or a collection, this field holds the relevant page range in that other work. It may also be used to limit the reference to a specific part of a work (a chapter in a book, for example). For papers in electronic journals with anon-classical pagination setup the eid field may be more suitable.
Information\ such\ as\ a\ library\ name\ and\ a\ call\ number.=Information such as a library name and a call number.
International\ Standard\ Book\ Number\ of\ a\ book.=International Standard Book Number of a book.
Issue\ of\ a\ journal.=Issue of a journal.
Key\ by\ which\ the\ work\ may\ be\ cited.=Key by which the work may be cited.
Link(s)\ to\ a\ local\ PDF\ or\ other\ document\ of\ the\ work.=Link(s) to a local PDF or other document of the work.
Location\ of\ a\ conference,\ a\ symposium,\ or\ some\ other\ event.=Location of a conference, a symposium, or some other event.
Main\ title\ of\ a\ multi-volume\ book,\ such\ as\ "Collected\ Works".=Main title of a multi-volume book, such as "Collected Works".
Miscellaneous\ bibliographic\ data\ usually\ printed\ at\ the\ end\ of\ the\ entry.=Miscellaneous bibliographic data usually printed at the end of the entry.
Miscellaneous\ bibliographic\ data\ which\ does\ not\ fit\ into\ any\ other\ field.=Miscellaneous bibliographic data which does not fit into any other field.
Name(s)\ of\ the\ (manual)\ groups\ the\ entry\ belongs\ to.=Name(s) of the (manual) groups the entry belongs to.
Name(s)\ of\ the\ publisher(s).=Name(s) of the publisher(s).
Name\ of\ a\ journal,\ a\ newspaper,\ or\ some\ other\ periodical.=Name of a journal, a newspaper, or some other periodical.
Name\ of\ a\ publication\ series,\ such\ as\ "Studies\ in...",\ or\ the\ number\ of\ a\ journal\ series.=Name of a publication series, such as "Studies in...", or the number of a journal series.
Name\ of\ a\ university\ or\ some\ other\ institution.=Name of a university or some other institution.
Note\ that\ this\ field\ holds\ the\ plain\ title\ of\ the\ event.\ Things\ like\ "Proceedings\ of\ the\ Fifth\ XYZ\ Conference"\ go\ into\ the\ titleaddon\ or\ booktitleaddon\ field.=Note that this field holds the plain title of the event. Things like "Proceedings of the Fifth XYZ Conference" go into the titleaddon or booktitleaddon field.
Note\ that\ this\ field\ is\ intended\ for\ commented\ editions\ which\ have\ a\ commentator\ in\ addition\ to\ the\ author.\ If\ the\ work\ is\ a\ stand-alone\ commentary,\ the\ commentator\ should\ be\ given\ in\ the\ author\ field.=Note that this field is intended for commented editions which have a commentator in addition to the author. If the work is a stand-alone commentary, the commentator should be given in the author field.
Number\ of\ a\ journal\ or\ the\ volume/number\ of\ a\ book\ in\ a\ series.=Number of a journal or the volume/number of a book in a series.
One\ or\ more\ page\ numbers\ or\ page\ ranges.=One or more page numbers or page ranges.
Organization(s)\ that\ published\ a\ manual\ or\ an\ online\ resource,\ or\ sponsored\ a\ conference.=Organization(s) that published a manual or an online resource, or sponsored a conference.
Publication\ date\ of\ the\ work.=Publication date of the work.
Publication\ month.=Publication month.
Publication\ notice\ for\ unusual\ publications\ which\ do\ not\ fit\ into\ any\ of\ the\ common\ categories.=Publication notice for unusual publications which do not fit into any of the common categories.
Publication\ state\ of\ the\ work,\ e.\ g.,\ "in\ press".=Publication state of the work, e. g., "in press".
Revision\ number\ of\ a\ piece\ of\ software,\ a\ manual,\ etc.=Revision number of a piece of software, a manual, etc.
Separated\ list\ of\ keywords.=Separated list of keywords.
Subtitle\ of\ a\ specific\ issue\ of\ a\ journal\ or\ other\ periodical.=Subtitle of a specific issue of a journal or other periodical.
Subtitle\ of\ the\ work.=Subtitle of the work.
Place(s)\ of\ publication,\ i.\ e.,\ the\ location\ of\ the\ publisher\ or\ institution,\ depending\ on\ the\ entry\ type.=Place(s) of publication, i. e., the location of the publisher or institution, depending on the entry type.
This\ could\ be\ a\ section\ of\ an\ archive,\ a\ path\ indicating\ a\ service,\ a\ classification\ of\ some\ sort.=This could be a section of an archive, a path indicating a service, a classification of some sort.
This\ field\ is\ intended\ for\ journals\ whose\ individual\ issues\ are\ identified\ by\ a\ designation\ such\ as\ "Spring"\ or\ "Summer"\ rather\ than\ the\ month\ or\ a\ number.\ Integer\ ranges\ and\ short\ designators\ are\ better\ written\ to\ the\ number\ field.=This field is intended for journals whose individual issues are identified by a designation such as "Spring" or "Summer" rather than the month or a number. Integer ranges and short designators are better written to the number field.
This\ field\ may\ replace\ the\ pages\ field\ for\ journals\ deviating\ from\ the\ classic\ pagination\ scheme\ of\ printed\ journals\ by\ only\ enumerating\ articles\ or\ papers\ and\ not\ pages.=This field may replace the pages field for journals deviating from the classic pagination scheme of printed journals by only enumerating articles or papers and not pages.
This\ is\ roughly\ comparable\ to\ a\ DOI\ but\ specific\ to\ a\ certain\ archive,\ repository,\ service,\ or\ system.=This is roughly comparable to a DOI but specific to a certain archive, repository, service, or system.
Title\ of\ a\ conference,\ a\ symposium,\ or\ some\ other\ event.=Title of a conference, a symposium, or some other event.
Title\ of\ a\ specific\ issue\ of\ a\ journal\ or\ other\ periodical.=Title of a specific issue of a journal or other periodical.
Title\ of\ the\ main\ publication\ this\ work\ is\ part\ of.=Title of the main publication this work is part of.
Title\ of\ the\ work.=Title of the work.
Total\ number\ of\ pages\ of\ the\ work.=Total number of pages of the work.
Total\ number\ of\ volumes\ of\ a\ multi-volume\ work.=Total number of volumes of a multi-volume work.
Type\ of\ the\ eprint\ identifier,\ e.\ g.,\ the\ name\ of\ the\ archive,\ repository,\ service,\ or\ system\ the\ eprint\ field\ refers\ to.=Type of the eprint identifier, e. g., the name of the archive, repository, service, or system the eprint field refers to.
URL\ of\ an\ online\ publication.=URL of an online publication.
Volume\ of\ a\ multi-volume\ book\ or\ a\ periodical.=Volume of a multi-volume book or a periodical.
Year\ of\ publication.=Year of publication.
This\ field\ is\ intended\ for\ recording\ abstracts,\ to\ be\ printed\ by\ a\ special\ bibliography\ style.=This field is intended for recording abstracts, to be printed by a special bibliography style.
This\ field\ may\ be\ useful\ when\ implementing\ a\ style\ for\ annotated\ bibliographies.=This field may be useful when implementing a style for annotated bibliographies.
Subtitle\ related\ to\ the\ "Booktitle".=Subtitle related to the "Booktitle".
Subtitle\ related\ to\ the\ "Maintitle".=Subtitle related to the "Maintitle".
Annex\ to\ the\ "Booktitle",\ to\ be\ printed\ in\ a\ different\ font.=Annex to the "Booktitle", to be printed in a different font.
Comment\ to\ this\ entry.=Comment to this entry.
Secondary\ editor\ performing\ a\ different\ editorial\ role,\ such\ as\ compiling,\ redacting,\ etc.=Secondary editor performing a different editorial role, such as compiling, redacting, etc.
Another\ secondary\ editor\ performing\ a\ different\ role.=Another secondary editor performing a different role.
Type\ of\ editorial\ role\ performed\ by\ the\ "Editor".=Type of editorial role performed by the "Editor".
Type\ of\ editorial\ role\ performed\ by\ the\ "Editora".=Type of editorial role performed by the "Editora".
Type\ of\ editorial\ role\ performed\ by\ the\ "Editorb".=Type of editorial role performed by the "Editorb".
Type\ of\ editorial\ role\ performed\ by\ the\ "Editorc".=Type of editorial role performed by the "Editorc".
Author(s)\ of\ a\ foreword\ to\ the\ work.=Author(s) of a foreword to the work.
International\ Standard\ Technical\ Report\ Number\ of\ a\ technical\ report.=International Standard Technical Report Number of a technical report.
International\ Standard\ Serial\ Number\ of\ a\ periodical.=International Standard Serial Number of a periodical.
Subtitle\ of\ a\ journal,\ a\ newspaper,\ or\ some\ other\ periodical.=Subtitle of a journal, a newspaper, or some other periodical.
Language(s)\ of\ the\ work.\ Languages\ may\ be\ specified\ literally\ or\ as\ localisation\ keys.=Language(s) of the work. Languages may be specified literally or as localisation keys.
Annex\ to\ the\ "Maintitle",\ to\ be\ printed\ in\ a\ different\ font.=Annex to the "Maintitle", to be printed in a different font.
Addon\ to\ be\ printed\ immediately\ after\ the\ author\ name\ in\ the\ bibliography.=Addon to be printed immediately after the author name in the bibliography.
If\ the\ work\ is\ a\ translation,\ a\ reprint,\ or\ something\ similar,\ the\ publication\ date\ of\ the\ original\ edition.=If the work is a translation, a reprint, or something similar, the publication date of the original edition.
If\ the\ work\ is\ a\ translation,\ the\ language(s)\ of\ the\ original\ work.=If the work is a translation, the language(s) of the original work.
Pagination\ of\ the\ work.\ The\ key\ should\ be\ given\ in\ the\ singular\ form.=Pagination of the work. The key should be given in the singular form.
Number\ of\ a\ partial\ volume.\ This\ field\ applies\ to\ books\ only,\ not\ to\ journals.\ It\ may\ be\ used\ when\ a\ logical\ volume\ consists\ of\ two\ or\ more\ physical\ ones.=Number of a partial volume. This field applies to books only, not to journals. It may be used when a logical volume consists of two or more physical ones.
Title\ in\ an\ abridged\ form.=Title in an abridged form.
Annex\ to\ the\ "Title",\ to\ be\ printed\ in\ a\ different\ font.=Annex to the "Title", to be printed in a different font.
Translator(s)\ of\ the\ "Title"\ or\ "Booktitle",\ depending\ on\ the\ entry\ type.\ If\ the\ translator\ is\ identical\ to\ the\ "Editor",\ the\ standard\ styles\ will\ automatically\ concatenate\ these\ fields\ in\ the\ bibliography.=Translator(s) of the "Title" or "Booktitle", depending on the entry type. If the translator is identical to the "Editor", the standard styles will automatically concatenate these fields in the bibliography.
Type\ of\ a\ "Manual",\ "Patent",\ "Report",\ or\ "Thesis".=Type of a "Manual", "Patent", "Report", or "Thesis".
This\ field\ holds\ an\ entry\ key\ for\ the\ cross-referencing\ feature.\ Child\ entries\ with\ a\ "Crossref"\ field\ inherit\ data\ from\ the\ parent\ entry\ specified\ in\ the\ "Crossref"\ field.=This field holds an entry key for the cross-referencing feature. Child entries with a "Crossref" field inherit data from the parent entry specified in the "Crossref" field.
Gender\ of\ the\ author\ or\ gender\ of\ the\ editor,\ if\ there\ is\ no\ author.=Gender of the author or gender of the editor, if there is no author.
Citation\ keys\ of\ other\ entries\ which\ have\ a\ relationship\ to\ this\ entry.=Citation keys of other entries which have a relationship to this entry.
This\ field\ is\ an\ alternative\ cross-referencing\ mechanism.\ It\ differs\ from\ "Crossref"\ in\ that\ the\ child\ entry\ will\ not\ inherit\ any\ data\ from\ the\ parent\ entry\ specified\ in\ the\ "Xref"\ field.=This field is an alternative cross-referencing mechanism. It differs from "Crossref" in that the child entry will not inherit any data from the parent entry specified in the "Xref" field.
Owner/creator\ of\ this\ entry.=Owner/creator of this entry.
Timestamp\ of\ this\ entry,\ when\ it\ has\ been\ created\ or\ last\ modified.=Timestamp of this entry, when it has been created or last modified.
User-specific\ printed\ flag,\ in\ case\ the\ entry\ has\ been\ printed.=User-specific printed flag, in case the entry has been printed.
User-specific\ priority.=User-specific priority.
User-specific\ quality\ flag,\ in\ case\ its\ quality\ is\ assured.=User-specific quality flag, in case its quality is assured.
User-specific\ ranking.=User-specific ranking.
User-specific\ read\ status.=User-specific read status.
User-specific\ relevance\ flag,\ in\ case\ the\ entry\ is\ relevant.=User-specific relevance flag, in case the entry is relevant.

Auto\ complete\ disabled.=Auto complete disabled.
Auto\ complete\ enabled.=Auto complete enabled.

Remove\ formatter\ for\ %0=Remove formatter for %0
Remove\ formatter\ '%0'=Remove formatter '%0'

An\ article\ in\ a\ journal,\ magazine,\ newspaper,\ or\ other\ periodical\ which\ forms\ a\ self-contained\ unit\ with\ its\ own\ title.=An article in a journal, magazine, newspaper, or other periodical which forms a self-contained unit with its own title.
A\ single-volume\ book\ with\ one\ or\ more\ authors\ where\ the\ authors\ share\ credit\ for\ the\ work\ as\ a\ whole.=A single-volume book with one or more authors where the authors share credit for the work as a whole.
A\ book-like\ work\ without\ a\ formal\ publisher\ or\ sponsoring\ institution.=A book-like work without a formal publisher or sponsoring institution.
A\ single-volume\ collection\ with\ multiple,\ self-contained\ contributions\ by\ distinct\ authors\ which\ have\ their\ own\ title.\ The\ work\ as\ a\ whole\ has\ no\ overall\ author\ but\ it\ will\ usually\ have\ an\ editor.=A single-volume collection with multiple, self-contained contributions by distinct authors which have their own title. The work as a whole has no overall author but it will usually have an editor.
A\ legacy\ alias\ for\ "InProceedings".=A legacy alias for "InProceedings".
A\ part\ of\ a\ book\ which\ forms\ a\ self-contained\ unit\ with\ its\ own\ title.=A part of a book which forms a self-contained unit with its own title.
A\ contribution\ to\ a\ collection\ which\ forms\ a\ self-contained\ unit\ with\ a\ distinct\ author\ and\ title.=A contribution to a collection which forms a self-contained unit with a distinct author and title.
An\ article\ in\ a\ conference\ proceedings.=An article in a conference proceedings.
Technical\ or\ other\ documentation,\ not\ necessarily\ in\ printed\ form.=Technical or other documentation, not necessarily in printed form.
A\ fallback\ type\ for\ entries\ which\ do\ not\ fit\ into\ any\ other\ category.=A fallback type for entries which do not fit into any other category.
Similar\ to\ "Thesis"\ except\ that\ the\ type\ field\ is\ optional\ and\ defaults\ to\ the\ localised\ term\ \ Master's\ thesis.=Similar to "Thesis" except that the type field is optional and defaults to the localised term  Master's thesis.
Similar\ to\ "Thesis"\ except\ that\ the\ type\ field\ is\ optional\ and\ defaults\ to\ the\ localised\ term\ PhD\ thesis.=Similar to "Thesis" except that the type field is optional and defaults to the localised term PhD thesis.
A\ single-volume\ conference\ proceedings.\ This\ type\ is\ very\ similar\ to\ "Collection".=A single-volume conference proceedings. This type is very similar to "Collection".
Similar\ to\ "Report"\ except\ that\ the\ type\ field\ is\ optional\ and\ defaults\ to\ the\ localised\ term\ technical\ report.=Similar to "Report" except that the type field is optional and defaults to the localised term technical report.
A\ work\ with\ an\ author\ and\ a\ title\ which\ has\ not\ been\ formally\ published,\ such\ as\ a\ manuscript\ or\ the\ script\ of\ a\ talk.=A work with an author and a title which has not been formally published, such as a manuscript or the script of a talk.
This\ type\ is\ similar\ to\ "InBook"\ but\ intended\ for\ works\ originally\ published\ as\ a\ stand-alone\ book.=This type is similar to "InBook" but intended for works originally published as a stand-alone book.
An\ article\ in\ a\ work\ of\ reference.\ This\ is\ a\ more\ specific\ variant\ of\ the\ generic\ "InCollection"\ entry\ type.=An article in a work of reference. This is a more specific variant of the generic "InCollection" entry type.
A\ multi-volume\ "Book".=A multi-volume "Book".
A\ multi-volume\ "Collection".=A multi-volume "Collection".
A\ multi-volume\ "Proceedings"\ entry.=A multi-volume "Proceedings" entry.
A\ multi-volume\ "Reference"\ entry.\ The\ standard\ styles\ will\ treat\ this\ entry\ type\ as\ an\ alias\ for\ "MvCollection".=A multi-volume "Reference" entry. The standard styles will treat this entry type as an alias for "MvCollection".
This\ entry\ type\ is\ intended\ for\ sources\ such\ as\ web\ sites\ which\ are\ intrinsically\ online\ resources.=This entry type is intended for sources such as web sites which are intrinsically online resources.
A\ single-volume\ work\ of\ reference\ such\ as\ an\ encyclopedia\ or\ a\ dictionary.=A single-volume work of reference such as an encyclopedia or a dictionary.
A\ technical\ report,\ research\ report,\ or\ white\ paper\ published\ by\ a\ university\ or\ some\ other\ institution.=A technical report, research report, or white paper published by a university or some other institution.
An\ entry\ set\ is\ a\ group\ of\ entries\ which\ are\ cited\ as\ a\ single\ reference\ and\ listed\ as\ a\ single\ item\ in\ the\ bibliography.=An entry set is a group of entries which are cited as a single reference and listed as a single item in the bibliography.
Supplemental\ material\ in\ a\ "Book".\ This\ type\ is\ provided\ for\ elements\ such\ as\ prefaces,\ introductions,\ forewords,\ afterwords,\ etc.\ which\ often\ have\ a\ generic\ title\ only.=Supplemental material in a "Book". This type is provided for elements such as prefaces, introductions, forewords, afterwords, etc. which often have a generic title only.
Supplemental\ material\ in\ a\ "Collection".=Supplemental material in a "Collection".
Supplemental\ material\ in\ a\ "Periodical".\ This\ type\ may\ be\ useful\ when\ referring\ to\ items\ such\ as\ regular\ columns,\ obituaries,\ letters\ to\ the\ editor,\ etc.\ which\ only\ have\ a\ generic\ title.=Supplemental material in a "Periodical". This type may be useful when referring to items such as regular columns, obituaries, letters to the editor, etc. which only have a generic title.
A\ thesis\ written\ for\ an\ educational\ institution\ to\ satisfy\ the\ requirements\ for\ a\ degree.=A thesis written for an educational institution to satisfy the requirements for a degree.
An\ alias\ for\ "Online",\ provided\ for\ jurabib\ compatibility.=An alias for "Online", provided for jurabib compatibility.
Computer\ software.\ The\ standard\ styles\ will\ treat\ this\ entry\ type\ as\ an\ alias\ for\ "Misc".=Computer software. The standard styles will treat this entry type as an alias for "Misc".
A\ data\ set\ or\ a\ similar\ collection\ of\ (mostly)\ raw\ data.=A data set or a similar collection of (mostly) raw data.

Display\ count\ of\ items\ in\ group=Display count of items in group
Remove\ the\ following\ characters\:=Remove the following characters:
Truncate=Truncate
Truncates\ a\ string\ after\ a\ given\ index.=Truncates a string after a given index.
Close\ all=Close all
Close\ all\ libraries=Close all libraries
Close\ other\ libraries=Close other libraries
Close\ others=Close others
Reveal\ in\ file\ explorer=Reveal in file explorer

Autolink\ files=Autolink files

Custom\ editor\ tabs=Custom editor tabs
Custom\ export\ formats=Custom export formats
Custom\ import\ formats=Custom import formats

No\ list\ enabled=No list enabled
Protect\ selection=Protect selection
Unprotect\ selection=Unprotect selection

Customized\ preview\ style=Customized preview style
Next\ preview\ style=Next preview style
Previous\ preview\ style=Previous preview style

(\ Note\:\ Press\ return\ to\ commit\ changes\ in\ the\ table\!\ )=( Note\: Press return to commit changes in the table\! )
New\ inproceedings=New inproceedings
Reset\ entry\ types\ and\ fields\ to\ defaults=Reset entry types and fields to defaults
This\ will\ reset\ all\ entry\ types\ to\ their\ default\ values\ and\ remove\ all\ custom\ entry\ types=This will reset all entry types to their default values and remove all custom entry types
Replace\ tabs\ with\ space=Replace tabs with space
Replace\ tabs\ with\ space\ in\ the\ field\ content.=Replace tabs with space in the field content.
Remove\ redundant\ spaces=Remove redundant spaces
Replaces\ consecutive\ spaces\ with\ a\ single\ space\ in\ the\ field\ content.=Replaces consecutive spaces with a single space in the field content.
Remove\ digits=Remove digits
Removes\ digits.=Removes digits.

Presets=Presets

Generate\ groups\ from\ keywords\ in\ the\ following\ field=Generate groups from keywords in the following field
Generate\ groups\ for\ author\ last\ names=Generate groups for author last names
Regular\ expression=Regular expression

Error\ importing.\ See\ the\ error\ log\ for\ details.=Error importing. See the error log for details.

Error\ from\ import\:\ %0=Error from import\: %0
Error\ reading\ PDF\ content\:\ %0=Error reading PDF content\: %0
Bib\ entry\ was\ successfully\ imported=Bib entry was successfully imported
File\ was\ successfully\ imported\ as\ a\ new\ entry=File was successfully imported as a new entry
No\ BibTeX\ data\ was\ found.\ An\ empty\ entry\ was\ created\ with\ file\ link.=No BibTeX data was found. An empty entry was created with file link.
Export\ selected=Export selected

Separate\ merged\ citations=Separate merged citations
Separate\ citations=Separate citations

Unprotect\ terms=Unprotect terms

Generate\ a\ new\ key\ for\ imported\ entries\ (overwriting\ their\ default)=Generate a new key for imported entries (overwriting their default)
Warn\ about\ duplicates\ on\ import=Warn about duplicates on import

Custom\ DOI\ URI=Custom DOI URI
Use\ custom\ DOI\ base\ URI\ for\ article\ access=Use custom DOI base URI for article access

Cited\ on\ pages=Cited on pages
Please\ move\ the\ cursor\ into\ the\ document\ text.=Please\ move\ the\ cursor\ into\ the\ document\ text.
To\ get\ the\ visual\ positions\ of\ your\ citations\ I\ need\ to\ move\ the\ cursor\ around,\ but\ could\ not\ get\ it.=To\ get\ the\ visual\ positions\ of\ your\ citations\ I\ need\ to\ move\ the\ cursor\ around,\ but\ could\ not\ get\ it.

I\ cannot\ insert\ to\ the\ cursor's\ current\ location.=I\ cannot\ insert\ to\ the\ cursor's\ current\ location.

Please\ move\ the\ cursor\ to\ the\ location\ for\ the\ new\ citation.=Please\ move\ the\ cursor\ to\ the\ location\ for\ the\ new\ citation.

Please\ create\ it\ in\ the\ document\ or\ change\ in\ the\ file\:=Please create it in the document or change in the file:

Please\ use\ the\ latter\ in\ the\ style\ file\ below\ to\ avoid\ localization\ problems.=Please use the latter in the style file below to avoid localization problems.

The\ %0\ character\ style\ '%1'\ is\ a\ display\ name\ for\ '%2'.=The %0 character style '%1' is a display name for '%2'.

The\ %0\ character\ style\ '%1'\ is\ missing\ from\ the\ document=The %0 character style '%1' is missing from the document

The\ %0\ paragraph\ style\ '%1'\ is\ a\ display\ name\ for\ '%2'.=The %0 paragraph style '%1' is a display name for '%2'.

The\ %0\ paragraph\ style\ '%1'\ is\ missing\ from\ the\ document=The %0 paragraph style '%1' is missing from the document

Error\ while\ checking\ if\ Writer\ is\ recording\ changes\ or\ has\ recorded\ changes.=Error while checking if Writer is recording changes or has recorded changes.

Cannot\ work\ with\ [Edit]/[Track\ Changes]/[Record]\ turned\ on.=Cannot work with [Edit]/[Track Changes]/[Record] turned on.

Changes\ by\ JabRef\ could\ result\ in\ unexpected\ interactions\ with\ recorded\ changes.=Changes by JabRef could result in unexpected interactions with recorded changes.

Recording\ and/or\ Recorded\ changes=Recording and/or Recorded changes

Use\ [Edit]/[Track\ Changes]/[Manage]\ to\ resolve\ them\ first.=Use [Edit]/[Track Changes]/[Manage] to resolve them first.

Unable\ to\ find\ valid\ certification\ path\ to\ requested\ target(%0),\ download\ anyway?=Unable to find valid certification path to requested target(%0), download anyway?
Download\ operation\ canceled.=Download operation canceled.

Convert\ timestamp\ field\ to\ field\ 'creationdate'=Convert timestamp field to field 'creationdate'
Convert\ timestamp\ field\ to\ field\ 'modificationdate'=Convert timestamp field to field 'modificationdate'

New\ entry\ by\ type=New entry by type

File\ '%1'\ is\ a\ duplicate\ of\ '%0'.\ Keeping\ '%0'=File '%1' is a duplicate of '%0'. Keeping '%0'

Enable\ field\ formatters=Enable field formatters
Entry\ Type=Entry Type
Entry\ types=Entry types
Others=Others
Recommended=Recommended

Define\ study\ parameters=Define study parameters
Authors\ and\ Title=Authors and Title
Catalog=Catalog
Catalogs=Catalogs
Select\ Catalogs\:=Select Catalogs:
Add\ Author\:=Add Author\:
Add\ Query\:=Add Query\:
Add\ Research\ Question\:=Add Research Question\:
Queries=Queries
Research\ Questions=Research Questions
Study\ Title\:=Study Title\:
Start\ new\ systematic\ literature\ review=Start new systematic literature review
Manage\ study\ definition=Manage study definition
Error\ during\ reading\ of\ study\ definition\ file.=Error during reading of study definition file.
Update\ study\ search\ results=Update study search results
Study\ repository\ could\ not\ be\ created=Study repository could not be created

All\ query\ terms\ are\ joined\ using\ the\ logical\ AND,\ and\ OR\ operators=All query terms are joined using the logical AND, and OR operators
Finalize=Finalize
If\ the\ sequence\ of\ terms\ is\ relevant\ wrap\ them\ in\ double\ quotes =If the sequence of terms is relevant wrap them in double quotes
Query\ terms\ are\ separated\ by\ spaces.=Query terms are separated by spaces.
Select\ the\ study\ directory\:=Select the study directory\:
An\ example\:=An example\:
Start\ survey=Start survey
Query=Query
Question=Question
Select\ directory=Select directory

Fulltext\ Index=Fulltext Index
Automatically\ index\ all\ linked\ files\ for\ fulltext\ search=Automatically index all linked files for fulltext search
Rebuild\ fulltext\ search\ index=Rebuild fulltext search index
Rebuild\ fulltext\ search\ index\ for\ current\ library?=Rebuild fulltext search index for current library?
Rebuilding\ fulltext\ search\ index...=Rebuilding fulltext search index...
Found\ match\ in\ %0=Found match in %0
On\ page\ %0=On page %0
Found\ matches\ in\ annotations\:=Found matches in annotations:

Fetcher\ cannot\ be\ tested\!=Fetcher cannot be tested!
Fetcher\ unknown\!=Fetcher unknown!

Character\ by\ character=Character by character
Embedded=Embedded
Entry=Entry
Symmetric\ character\ by\ character=Symmetric character by character
Symmetric\ word\ by\ word=Symmetric word by word
Verbatim=Verbatim
Word\ by\ word=Word by word

Add\ certificate=Add certificate
Serial\ number=Serial number
Issuer=Issuer
Valid\ from=Valid from
Valid\ to=Valid to
Signature\ algorithm=Signature algorithm
Version=Version

Error\ downloading=Error downloading

No\ data\ was\ found\ for\ the\ identifier=No data was found for the identifier
Server\ not\ available=Server not available
Fetching\ information\ using\ %0=Fetching information using %0
Look\ up\ identifier=Look up identifier
Bibliographic\ data\ not\ found.\ Cause\ is\ likely\ the\ client\ side.\ Please\ check\ connection\ and\ identifier\ for\ correctness.=Bibliographic data not found. Cause is likely the client side. Please check connection and identifier for correctness.
Bibliographic\ data\ not\ found.\ Cause\ is\ likely\ the\ server\ side.\ Please\ try\ again\ later.=Bibliographic data not found. Cause is likely the server side. Please try again later.
Error\ message\ %0=Error message %0
Identifier\ not\ found=Identifier not found

Custom\ API\ key=Custom API key
Check\ %0\ API\ Key\ Setting=Check %0 API Key Setting

Edit\ content=Edit content
Copy\ or\ Move\ content=Copy or Move content
Overwrite\ field\ content=Overwrite field content
Set=Set
Append=Append
Clear\ field\ content=Clear field content
Set\ or\ append\ content=Set or append content
Edit\ field\ content\ for\ selected\ entries=Edit field content for selected entries
Rename=Rename
Copy\ content=Copy content
Move\ content=Move content
Swap\ content=Swap content
Copy\ or\ move\ the\ content\ of\ one\ field\ to\ another=Copy or move the content of one field to another
Automatic\ field\ editor=Automatic field editor
From=From
Keep\ Modifications=Keep Modifications
To=To
Open\ Link=Open Link
Highlight\ words=Highlight words
Highlight\ characters=Highlight characters
Unified\ View=Unified View
Split\ View=Split View
Plain\ Text=Plain Text
Show\ Diff=Show Diff
Only\ show\ changed\ fields=Only show changed fields


# AI
AI=AI
AI\ chat=AI chat
I\ agree=I agree
Privacy\ notice=Privacy notice
Show\ tab\ 'AI\ Chat'=Show tab 'AI Chat'
Show\ tab\ 'AI\ Summary'=Show tab 'AI Summary'
Submit=Submit
Unable\ to\ chat=Unable to chat
Clear\ chat\ history=Clear chat history
Document\ splitter\ -\ chunk\ size=Document splitter - chunk size
Document\ splitter\ -\ overlap\ size=Document splitter - overlap size
Document\ splitter\ chunk\ size\ must\ be\ greater\ than\ 0=Document splitter chunk size must be greater than 0
Document\ splitter\ overlap\ size\ must\ be\ greater\ than\ 0\ and\ less\ than\ chunk\ size=Document splitter overlap size must be greater than 0 and less than chunk size
Embedding\ model=Embedding model
Expert\ settings=Expert settings
Reset\ expert\ settings\ to\ default=Reset expert settings to default
Leave\ these\ fields\ as\ is,\ if\ you\ are\ not\ sure\ of\ their\ purpose.=Leave these fields as is, if you are not sure of their purpose.
Only\ PDF\ files\ are\ supported.=Only PDF files are supported.
Please\ provide\ a\ non-empty\ and\ unique\ citation\ key\ for\ this\ entry.=Please provide a non-empty and unique citation key for this entry.
RAG\ -\ maximum\ results\ count=RAG - maximum results count
RAG\ -\ minimum\ score=RAG - minimum score
RAG\ max\ results\ count\ must\ be\ greater\ than\ 0=RAG max results count must be greater than 0
Clear\ embeddings\ cache=Clear embeddings cache
Clear\ embeddings\ cache\ for\ current\ library?=Clear embeddings cache for current library?
Clearing\ embeddings\ cache...=Clearing embeddings cache...
Temperature=Temperature
Temperature\ must\ be\ between\ 0\ and\ 2=Temperature must be between 0 and 2
Are\ you\ sure\ you\ want\ to\ clear\ the\ chat\ history\ of\ this\ entry?=Are you sure you want to clear the chat history of this entry?
Context\ window\ size=Context window size
Context\ window\ size\ must\ be\ greater\ than\ 0=Context window size must be greater than 0
Instruction\ for\ AI\ (also\ known\ as\ prompt\ or\ system\ message)=Instruction for AI (also known as prompt or system message)
An\ I/O\ error\ occurred\ while\ opening\ the\ embedding\ model\ by\ URL\ %0=An I/O error occurred while opening the embedding model by URL %0
Got\ error\ while\ processing\ the\ file\:=Got error while processing the file:
The\ model\ by\ URL\ %0\ is\ malformed=The model by URL %0 is malformed
Unable\ to\ find\ the\ embedding\ model\ by\ the\ URL\ %0=Unable to find the embedding model by the URL %0
API\ base\ URL\ has\ to\ be\ provided=API base URL has to be provided
Chat\ model=Chat model
Chat\ model\ has\ to\ be\ provided=Chat model has to be provided
AI\ provider=AI provider
API\ base\ URL\ (used\ only\ for\ LLM)=API base URL (used only for LLM)
An\ error\ occurred\ while\ building\ the\ embedding\ model=An error occurred while building the embedding model
Embedding\ model\ is\ not\ set\ up=Embedding model is not set up
AI\ summary=AI summary
Regenerate=Regenerate
The\ path\ of\ the\ current\ library\ is\ not\ set,\ but\ it\ is\ required\ for\ summarization=The path of the current library is not set, but it is required for summarization
Enable\ AI\ functionality\ (summary\ generation\ and\ chatting)\ in\ JabRef=Enable AI functionality (summary generation and chatting) in JabRef
Customize\ expert\ settings=Customize expert settings
These\ parameters\ affect\ how\ the\ AI\ will\ answer\ your\ questions.=These parameters affect how the AI will answer your questions.
Chat\ with\ AI\ about\ content\ of\ attached\ file(s)=Chat with AI about content of attached file(s)
In\ order\ to\ use\ AI\ chat,\ you\ need\ to\ enable\ chatting\ with\ attached\ PDF\ files\ in\ JabRef\ preferences\ (AI\ tab).=In order to use AI chat, you need to enable chatting with attached PDF files in JabRef preferences (AI tab).
In\ order\ to\ use\ AI\ chat,\ set\ an\ API\ key\ inside\ JabRef\ preferences\ (AI\ tab).=In order to use AI chat, set an API key inside JabRef preferences (AI tab).
Unable\ to\ chat\ with\ AI.=Unable to chat with AI.
API\ key=API key
Downloading...=Downloading...
No\ summary\ can\ be\ generated\ for\ entry\ '%0'.\ Could\ not\ find\ attached\ linked\ files.=No summary can be generated for entry '%0'. Could not find attached linked files.
Rebuild=Rebuild
API\ base\ URL\ setting\ appears\ to\ be\ incorrect.\ Please\ check\ it\ in\ AI\ expert\ settings.=API base URL setting appears to be incorrect. Please check it in AI expert settings.
AI-generated\ summary\ of\ attached\ file(s)=AI-generated summary of attached file(s)
Downloading\ embedding\ model...\ Afterward,\ you\ will\ be\ able\ to\ chat\ with\ your\ files.=Downloading embedding model... Afterward, you will be able to chat with your files.
JabRef\ uses\ AI\ providers\ to\ enable\ AI\ functionality\ (chatting\ with\ attached\ file(s)\ and\ summarization).\ AI\ provider\ is\ an\ external\ service.\ To\ enable\ processing\ of\ attached\ file(s),\ their\ contents\ need\ to\ be\ shared\ with\ the\ currently\ selected\ AI\ provider.\ As\ soon\ as\ you\ ask\ a\ question,\ the\ text\ content\ of\ all\ PDFs\ attached\ to\ the\ entry\ are\ sent\ to\ external\ service.\ By\ using\ this\ service\ you\ agree\ to\ the\ privacy\ police\ of\ the\ selected\ AI\ provider.=JabRef uses AI providers to enable AI functionality (chatting with attached file(s) and summarization). AI provider is an external service. To enable processing of attached file(s), their contents need to be shared with the currently selected AI provider. As soon as you ask a question, the text content of all PDFs attached to the entry are sent to external service. By using this service you agree to the privacy police of the selected AI provider.
Please\ attach\ at\ least\ one\ PDF\ file\ to\ enable\ chatting\ with\ PDF\ file(s).=Please attach at least one PDF file to enable chatting with PDF file(s).
The\ attached\ file(s)\ are\ currently\ being\ processed\ by\ %0.\ Once\ completed,\ you\ will\ be\ able\ to\ see\ the\ summary.=The attached file(s) are currently being processed by %0. Once completed, you will be able to see the summary.
Waiting\ summary\ for\ %0...=Waiting summary for %0...
Additionally,\ we\ use\ Deep\ Java\ Library\ (DJL)\ embedding\ models\ for\ both\ chatting\ and\ summarization.\ The\ embedding\ model\ will\ be\ downloaded\ in\ background\ (size\ %0)\ from\ Deep\ Java\ Library\ servers\ anonymously.=Additionally, we use Deep Java Library (DJL) embedding models for both chatting and summarization. The embedding model will be downloaded in background (size %0) from Deep Java Library servers anonymously.
An\ API\ key\ has\ to\ be\ provided=An API key has to be provided
Current\ AI\ model\:\ %0.\ The\ AI\ may\ generate\ inaccurate\ or\ inappropriate\ responses.\ Please\ verify\ any\ information\ provided.=Current AI model: %0. The AI may generate inaccurate or inappropriate responses. Please verify any information provided.
Delete\ message\ from\ chat\ history=Delete message from chat history
Generated\ at\ %0\ by\ %1=Generated at %0 by %1
Retry=Retry
Updating\ local\ embedding\ model...=Updating local embedding model...
Estimated\ time\ left\:\ 15\ seconds.=Estimated time left: 15 seconds.
Estimated\ time\ left\:\ 30\ seconds.=Estimated time left: 30 seconds.
Estimated\ time\ left\:\ 5\ seconds.=Estimated time left: 5 seconds.
Estimated\ time\ left\:\ approx.\ 1\ minute.=Estimated time left: approx. 1 minute.
Estimated\ time\ left\:\ approx.\ 2\ minutes.=Estimated time left: approx. 2 minutes.
Estimated\ time\ left\:\ more\ than\ 2\ minutes.=Estimated time left: more than 2 minutes.
You\ can\ find\ information\ about\ DJL\ privacy\ policy\ here.=You can find information about DJL privacy policy here.
The\ size\ of\ the\ embedding\ model\ could\ be\ smaller\ than\ written\ in\ the\ list.=The size of the embedding model could be smaller than written in the list.
Embedding\ model\ has\ to\ be\ provided=Embedding model has to be provided
After\ the\ file\ will\ be\ ingested,\ you\ will\ be\ able\ to\ chat\ with\ it.=After the file will be ingested, you will be able to chat with it.
Could\ not\ find\ path\ for\ a\ linked\ file\ '%0'\ while\ generating\ embeddings.=Could not find path for a linked file '%0' while generating embeddings.
File\ %0\ could\ not\ be\ ingested=File %0 could not be ingested
File\ %0\ is\ currently\ being\ processed=File %0 is currently being processed
File\ %0\ is\ not\ a\ PDF\ file=File %0 is not a PDF file
Generating\ embeddings\ for\ file\ '%0'=Generating embeddings for file '%0'
Notifications=Notifications
Only\ PDF\ files\ can\ be\ used\ for\ chatting=Only PDF files can be used for chatting
The\ chat\ history\ will\ not\ be\ stored\ in\ next\ sessions=The chat history will not be stored in next sessions
Unable\ to\ generate\ embeddings\ for\ file\ '%0',\ because\ JabRef\ was\ unable\ to\ extract\ text\ from\ the\ file=Unable to generate embeddings for file '%0', because JabRef was unable to extract text from the file
Chat\ with\ group=Chat with group
Waiting\ for\ AI\ reply...=Waiting for AI reply...
An\ error\ occurred\ while\ opening\ chat\ history\ storage.\ Chat\ history\ of\ entries\ and\ groups\ will\ not\ be\ stored\ in\ the\ next\ session.=An error occurred while opening chat history storage. Chat history of entries and groups will not be stored in the next session.
An\ error\ occurred\ while\ opening\ summary\ storage.\ Summaries\ of\ entries\ will\ not\ be\ stored\ in\ the\ next\ session.=An error occurred while opening summary storage. Summaries of entries will not be stored in the next session.
An\ error\ occurred\ while\ opening\ the\ embeddings\ cache\ file.\ Embeddings\ will\ not\ be\ stored\ in\ the\ next\ session.=An error occurred while opening the embeddings cache file. Embeddings will not be stored in the next session.
An\ error\ occurred\ while\ opening\ the\ fully\ ingested\ documents\ cache\ file.\ Fully\ ingested\ documents\ will\ not\ be\ stored\ in\ the\ next\ session.=An error occurred while opening the fully ingested documents cache file. Fully ingested documents will not be stored in the next session.
Invalid\ citation\ key\ for\ %0\ (%1)=Invalid citation key for %0 (%1)
No\ citation\ key\ for\ %0=No citation key for %0
Please\ attach\ at\ least\ one\ PDF\ file\ to\ enable\ summarization\ of\ PDF\ file(s).=Please attach at least one PDF file to enable summarization of PDF file(s).
Unable\ to\ generate\ summary=Unable to generate summary
Group\ %0=Group %0
AI\ chat\ with\ %0=AI chat with %0
Generating\ embeddings\ for\ %0=Generating embeddings for %0
RAG\ minimum\ score\ must\ be\ a\ number=RAG minimum score must be a number
RAG\ minimum\ score\ must\ be\ greater\ than\ 0\ and\ less\ than\ 1=RAG minimum score must be greater than 0 and less than 1
Temperature\ must\ be\ a\ number=Temperature must be a number
Automatically\ generate\ embeddings\ for\ new\ entries=Automatically generate embeddings for new entries
Automatically\ generate\ summaries\ for\ new\ entries=Automatically generate summaries for new entries
Connection=Connection
Generate\ embeddings\ for\ linked\ files\ in\ the\ group=Generate embeddings for linked files in the group
Generate\ summaries\ for\ entries\ in\ the\ group=Generate summaries for entries in the group
Generating\ summaries\ for\ %0=Generating summaries for %0
Ingestion\ started\ for\ group\ "%0".=Ingestion started for group "%0".
Summarization\ started\ for\ group\ "%0".=Summarization started for group "%0".
Reset\ templates\ to\ default=Reset templates to default
Templates=Templates
System\ message\ for\ chatting=System message for chatting
User\ message\ for\ chatting=User message for chatting
Completion\ text\ for\ summarization\ of\ a\ chunk=Completion text for summarization of a chunk
Completion\ text\ for\ summarization\ of\ several\ chunks=Completion text for summarization of several chunks

Link=Link
Source\ URL=Source URL
Edit\ file\ link=Edit file link
Add\ file\ link=Add file link

(Note\:\ If\ original\ entries\ lack\ keywords\ to\ qualify\ for\ the\ new\ group\ configuration,\ confirming\ here\ will\ add\ them)=(Note: If original entries lack keywords to qualify for the new group configuration, confirming here will add them)
Assign=Assign
Do\ not\ assign=Do not assign

Error\ occurred\ %0=Error occurred %0
Left\ Entry=Left Entry
Merge\ %0=Merge %0
Right\ Entry=Right Entry
Unmerge\ %0=Unmerge %0

The\ %0s\ are\ the\ same.\ However,\ the\ order\ of\ field\ content\ differs=The %0s are the same. However, the order of field content differs

Keep\ from\ import=Keep from import
Keep\ merged=Keep merged
Keep\ existing\ entry=Keep existing entry

No\ entries\ corresponding\ to\ given\ query=No entries corresponding to given query

Review\ backup=Review\ backup
A\ backup\ file\ for\ '%0'\ was\ found\ at\ [%1]=A backup file for '%0' was found at [%1]
Do\ you\ want\ to\ recover\ the\ library\ from\ the\ backup\ file?=Do you want to recover the library from the backup file?
This\ could\ indicate\ that\ JabRef\ did\ not\ shut\ down\ cleanly\ last\ time\ the\ file\ was\ used.=This could indicate that JabRef did not shut down cleanly last time the file was used.

Use\ the\ field\ FJournal\ to\ store\ the\ full\ journal\ name\ for\ (un)abbreviations\ in\ the\ entry=Use the field FJournal to store the full journal name for (un)abbreviations in the entry

Library\ to\ import\ into=Library to import into

Enable\ web\ search=Enable web search
Web\ search\ disabled=Web search disabled

Multiline=Multiline

Unable\ to\ open\ linked\ eprint.\ Please\ set\ the\ eprinttype\ field=Unable to open linked eprint. Please set the eprinttype field
Unable\ to\ open\ linked\ eprint.\ Please\ verify\ that\ the\ eprint\ field\ has\ a\ valid\ '%0'\ id=Unable to open linked eprint. Please verify that the eprint field has a valid '%0' id

Search\ from\ history...=Search from history...
your\ search\ history\ is\ empty=your search history is empty
Clear\ history=Clear history

File=File
file=file
File\ directory\ is\ not\ set\ or\ does\ not\ exist\!=File directory is not set or does not exist!
File\ exists=File exists
File\ not\ found=File not found

Delete\ '%0'=Delete '%0'
Delete\ %0\ files=Delete %0 files
How\ should\ these\ files\ be\ handled?=How should these files be handled?
Permanently\ delete\ local\ file=Permanently delete local file
Delete\ from\ disk=Delete from disk
Move\ file(s)\ to\ trash=Move file(s) to trash
Keep\ file(s)=Keep file(s)
Error\ accessing\ file\ '%0'.=Error accessing file '%0'.
Cannot\ delete\ file\ '%0'=Cannot delete file '%0'
This\ operation\ requires\ selected\ linked\ files.=This operation requires selected linked files.
Move\ deleted\ files\ to\ trash\ (instead\ of\ deleting\ them)=Move deleted files to trash (instead of deleting them)

File\ permission\ error=File permission error
JabRef\ does\ not\ have\ permission\ to\ access\ %s=JabRef does not have permission to access %s

Problem\ finding\ files.\ See\ error\ log\ for\ details.=Problem finding files. See error log for details.
Path\ to\ %0=Path to %0

Create\ backup=Create backup
Automatically\ search\ and\ show\ unlinked\ files\ in\ the\ entry\ editor=Automatically search and show unlinked files in the entry editor

File\ "%0"\ cannot\ be\ added\!=File "%0" cannot be added!
Illegal\ characters\ in\ the\ file\ name\ detected.\nFile\ will\ be\ renamed\ to\ "%0"\ and\ added.=Illegal characters in the file name detected.\nFile will be renamed to "%0" and added.
Rename\ and\ add=Rename and add

Failed\ to\ download\ from\ URL=Failed to download from URL
Access\ denied.\ You\ are\ not\ authorized\ to\ access\ this\ resource.\ Please\ check\ your\ credentials\ and\ try\ again.\ If\ you\ believe\ you\ should\ have\ access,\ please\ contact\ the\ administrator\ for\ assistance.=Access denied. You are not authorized to access this resource. Please check your credentials and try again. If you believe you should have access, please contact the administrator for assistance.
Access\ denied.\ You\ do\ not\ have\ permission\ to\ access\ this\ resource.\ Please\ contact\ the\ administrator\ for\ assistance\ or\ try\ a\ different\ action.=Access denied. You do not have permission to access this resource. Please contact the administrator for assistance or try a different action.
The\ requested\ resource\ could\ not\ be\ found.\ It\ seems\ that\ the\ file\ you\ are\ trying\ to\ download\ is\ not\ available\ or\ has\ been\ moved.\ Please\ verify\ the\ URL\ and\ try\ again.\ If\ you\ believe\ this\ is\ an\ error,\ please\ contact\ the\ administrator\ for\ further\ assistance.=The requested resource could not be found. It seems that the file you are trying to download is not available or has been moved. Please verify the URL and try again. If you believe this is an error, please contact the administrator for further assistance.
Something\ is\ wrong\ on\ JabRef\ side.\ Please\ check\ the\ URL\ and\ try\ again.=Something is wrong on JabRef side. Please check the URL and try again.
Error\ downloading\ from\ URL.\ Cause\ is\ likely\ the\ server\ side.\nPlease\ try\ again\ later\ or\ contact\ the\ server\ administrator.=Error downloading from URL. Cause is likely the server side.\nPlease try again later or contact the server administrator.
Please\ check\ the\ URL\ and\ try\ again.\nURL\:\ %0\nDetails\:\ %1=Please check the URL and try again.\nURL: %0\nDetails: %1

Finished=Finished
Finished\ writing\ metadata\ for\ library\ %0\ (%1\ succeeded,\ %2\ skipped,\ %3\ errors).=Finished writing metadata for library %0 (%1 succeeded, %2 skipped, %3 errors).
Writing\ metadata\ to\ %0=Writing metadata to %0

Get\ more\ themes...=Get more themes...

Miscellaneous=Miscellaneous
File-related=File-related

Add\ selected\ entries\ to\ database=Add selected entries to database
The\ selected\ entry\ doesn't\ have\ a\ DOI\ linked\ to\ it.\ Lookup\ a\ DOI\ and\ try\ again.=The selected entry doesn't have a DOI linked to it. Lookup a DOI and try again.
Cited\ By=Cited By
Cites=Cites
No\ articles\ found=No articles found
Restart\ search=Restart search
Cancel\ search=Cancel search
Select\ entry=Select entry
Search\ aborted!=Search aborted!
Citation\ relations=Citation relations
Show\ articles\ related\ by\ citation=Show articles related by citation
Error\ while\ fetching\ citing\ entries\:\ %0=Error while fetching citing entries: %0
Help\ on\ external\ applications=Help on external applications
Identifier-based\ Web\ Search=Identifier-based Web Search

Related\ articles=Related articles
Show\ tab\ 'Related\ articles'=Show tab 'Related articles'

Pushing\ citations\ to\ TeXShop\ is\ only\ possible\ on\ macOS\!=Pushing citations to TeXShop is only possible on macOS!

Single\ instance=Single instance

Copied\ %0\ entry(s)=Copied %0 entry(s)
Cut\ %0\ entry(s)=Cut %0 entry(s)
Deleted\ %0\ entry(s)=Deleted %0 entry(s)

Enable\ Journal\ Information\ Fetching?=Enable Journal Information Fetching?
Would\ you\ like\ to\ enable\ fetching\ of\ journal\ information?\ This\ can\ be\ changed\ later\ in\ %0\ >\ %1.=Would you like to enable fetching of journal information? This can be changed later in %0 > %1.
Enable=Enable
Keep\ disabled=Keep disabled

Show\ user\ comments\ field=Show user comments field
Hide\ user-specific\ comments\ field=Hide user-specific comments field
Show\ user-specific\ comments\ field=Show user-specific comments field

More\ options...=More options...
Treat\ all\ duplicates\ entries\ the\ same\ way=Treat all duplicates entries the same way
Ask\ every\ time=Ask every time

Value\ is\ not\ in\ Unicode's\ Normalization\ Form\ "Canonical\ Composition"\ (NFC)\ format=Value is not in Unicode's Normalization Form "Canonical Composition" (NFC) format

Copy\ failed=Copy failed
Cut\ failed=Cut failed

Group\ icons=Group icons
Redownload\ file=Redownload file
Redownload\ missing\ files=Redownload missing files
Redownload\ missing\ files\ for\ current\ library?=Redownload missing files for current library?

Note\:\ The\ study\ directory\ should\ be\ empty.=Note: The study directory should be empty.
Warning\:\ The\ selected\ directory\ is\ not\ empty.=Warning: The selected directory is not empty.
Warning\:\ Failed\ to\ check\ if\ the\ directory\ is\ empty.=Warning: Failed to check if the directory is empty.
Warning\:\ The\ selected\ directory\ is\ not\ a\ valid\ directory.=Warning: The selected directory is not a valid directory.

Currently\ selected\ JStyle\:\ '%0' = Currently selected JStyle: '%0'
Currently\ selected\ CSL\ Style\:\ '%0' = Currently selected CSL Style: '%0'
Store\ url\ for\ downloaded\ file=Store url for downloaded file

Compare\ with\ existing\ entry=Compare with existing entry
Library\ Entry=Library Entry
Citation\ Entry=Citation Entry

File\ Move\ Errors=File Move Errors
Could\ not\ move\ file\ %0.\ Please\ close\ this\ file\ and\ retry.=Could not move file %0. Please close this file and retry.

Copy\ to=Copy to
Include=Include
Exclude=Exclude
Include\ or\ exclude\ cross-referenced\ entries=Include or exclude cross-referenced entries
Would\ you\ like\ to\ include\ cross-reference\ entries\ in\ the\ current\ operation?=Would you like to include cross-reference entries in the current operation?<|MERGE_RESOLUTION|>--- conflicted
+++ resolved
@@ -1035,12 +1035,11 @@
 unknown\ field\ is\ present=unknown field is present
 field\ is\ absent=field is absent
 
-<<<<<<< HEAD
 Consistency\ check\ completed=Consistency check completed
 No\ file\ specified\ for\ consistency\ check.=No file specified for consistency check.
 Output\ format\ for\ consistency\ check\ (TXT/CSV)=Output format for consistency check (TXT/CSV)
 Check\ consistency\ of\ BibTeX\ file=Check consistency of BibTeX file
-=======
+
 Check\ consistency=Check consistency
 Consistency\ check\ failed.=Consistency check failed.
 
@@ -1055,7 +1054,6 @@
 Optional\ field\ is\ present=Optional field is present
 Unknown\ field\ is\ present=Unknown field is present
 Field\ is\ absent=Field is absent
->>>>>>> c6e317db
 
 No\ full\ text\ document\ found=No full text document found
 Download\ from\ URL=Download from URL
