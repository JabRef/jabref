%0\ contains\ the\ regular\ expression\ <b>%1</b>=%0 contains the regular expression <b>%1</b>

%0\ contains\ the\ term\ <b>%1</b>=%0 contains the term <b>%1</b>

%0\ doesn't\ contain\ the\ regular\ expression\ <b>%1</b>=%0 doesn't contain the regular expression <b>%1</b>

%0\ doesn't\ contain\ the\ term\ <b>%1</b>=%0 doesn't contain the term <b>%1</b>

%0\ export\ successful=%0 export successful

%0\ matches\ the\ regular\ expression\ <b>%1</b>=%0 matches the regular expression <b>%1</b>

%0\ matches\ the\ term\ <b>%1</b>=%0 matches the term <b>%1</b>

Abbreviate\ journal\ names\ of\ the\ selected\ entries\ (ISO\ abbreviation)=Abbreviate journal names of the selected entries (ISO abbreviation)
Abbreviate\ journal\ names\ of\ the\ selected\ entries\ (MEDLINE\ abbreviation)=Abbreviate journal names of the selected entries (MEDLINE abbreviation)

Abbreviate\ names=Abbreviate names
Abbreviated\ %0\ journal\ names.=Abbreviated %0 journal names.

Abbreviation=Abbreviation

About\ JabRef=About JabRef

Abstract=Abstract

Accept=Accept

Accept\ change=Accept change

Accept\ recommendations\ from\ Mr.\ DLib=Accept recommendations from Mr. DLib

Action=Action

Add=Add

Add\ a\ (compiled)\ custom\ Importer\ class\ from\ a\ class\ path.=Add a (compiled) custom Importer class from a class path.
The\ path\ need\ not\ be\ on\ the\ classpath\ of\ JabRef.=The path need not be on the classpath of JabRef.

Add\ a\ regular\ expression\ for\ the\ key\ pattern.=Add a regular expression for the key pattern.

Add\ selected\ entries\ to\ this\ group=Add selected entries to this group

Add\ subgroup=Add subgroup

Added\ group\ "%0".=Added group "%0".

Added\ string=Added string

Additionally,\ entries\ whose\ <b>%0</b>\ field\ does\ not\ contain\ <b>%1</b>\ can\ be\ assigned\ manually\ to\ this\ group\ by\ selecting\ them\ then\ using\ either\ drag\ and\ drop\ or\ the\ context\ menu.\ This\ process\ adds\ the\ term\ <b>%1</b>\ to\ each\ entry's\ <b>%0</b>\ field.\ Entries\ can\ be\ removed\ manually\ from\ this\ group\ by\ selecting\ them\ then\ using\ the\ context\ menu.\ This\ process\ removes\ the\ term\ <b>%1</b>\ from\ each\ entry's\ <b>%0</b>\ field.=Additionally, entries whose <b>%0</b> field does not contain <b>%1</b> can be assigned manually to this group by selecting them then using either drag and drop or the context menu. This process adds the term <b>%1</b> to each entry's <b>%0</b> field. Entries can be removed manually from this group by selecting them then using the context menu. This process removes the term <b>%1</b> from each entry's <b>%0</b> field.

Advanced=Advanced
All\ entries=All entries
All\ entries\ of\ this\ type\ will\ be\ declared\ typeless.\ Continue?=All entries of this type will be declared typeless. Continue?

Always\ reformat\ BIB\ file\ on\ save\ and\ export=Always reformat BIB file on save and export

and=and

any\ field\ that\ matches\ the\ regular\ expression\ <b>%0</b>=any field that matches the regular expression <b>%0</b>

Appearance=Appearance

Append\ contents\ from\ a\ BibTeX\ library\ into\ the\ currently\ viewed\ library=Append contents from a BibTeX library into the currently viewed library

Append\ library=Append library

Application=Application

Apply=Apply

Arguments\ passed\ on\ to\ running\ JabRef\ instance.\ Shutting\ down.=Arguments passed on to running JabRef instance. Shutting down.

Assign\ the\ original\ group's\ entries\ to\ this\ group?=Assign the original group's entries to this group?

Assigned\ %0\ entries\ to\ group\ "%1".=Assigned %0 entries to group "%1".

Assigned\ 1\ entry\ to\ group\ "%0".=Assigned 1 entry to group "%0".

Autogenerate\ BibTeX\ keys=Autogenerate BibTeX keys

Autolink\ files\ with\ names\ starting\ with\ the\ BibTeX\ key=Autolink files with names starting with the BibTeX key

Autolink\ only\ files\ that\ match\ the\ BibTeX\ key=Autolink only files that match the BibTeX key

Automatically\ create\ groups=Automatically create groups

Automatically\ remove\ exact\ duplicates=Automatically remove exact duplicates

AUX\ file\ import=AUX file import

Available\ export\ formats=Available export formats

Available\ import\ formats=Available import formats

Backup\ old\ file\ when\ saving=Backup old file when saving

%0\ source=%0 source

Browse=Browse

by=by
The\ conflicting\ fields\ of\ these\ entries\ will\ be\ merged\ into\ the\ 'Comment'\ field.=The conflicting fields of these entries will be merged into the 'Comment' field.

Cancel=Cancel
Cannot\ create\ group=Cannot create group

Cannot\ create\ group.\ Please\ create\ a\ library\ first.=Cannot create group. Please create a library first.

Cannot\ merge\ this\ change=Cannot merge this change

case\ insensitive=case insensitive

case\ sensitive=case sensitive

Case\ sensitive=Case sensitive

change\ assignment\ of\ entries=change assignment of entries

Change\ case=Change case

Change\ entry\ type=Change entry type


Change\ of\ Grouping\ Method=Change of Grouping Method

change\ preamble=change preamble

Changed\ language\ settings=Changed language settings

Changed\ preamble=Changed preamble

Cite\ command=Cite command

Clear=Clear

Clear\ fields=Clear fields

Close\ entry=Close entry

Close\ dialog=Close dialog

Close\ the\ current\ library=Close the current library

Close\ window=Close window

Closed\ library=Closed library

Comments=Comments

Contained\ in=Contained in

Content=Content

Copied=Copied


Copy=Copy

Copy\ BibTeX\ key=Copy BibTeX key

Copy\ to\ clipboard=Copy to clipboard

Could\ not\ call\ executable=Could not call executable

Could\ not\ export\ file=Could not export file

Could\ not\ export\ preferences=Could not export preferences

Could\ not\ find\ a\ suitable\ import\ format.=Could not find a suitable import format.
Could\ not\ import\ preferences=Could not import preferences

Could\ not\ instantiate\ %0=Could not instantiate %0
Could\ not\ instantiate\ %0\ %1=Could not instantiate %0 %1
Could\ not\ instantiate\ %0.\ Have\ you\ chosen\ the\ correct\ package\ path?=Could not instantiate %0. Have you chosen the correct package path?
Could\ not\ open\ link=Could not open link

Could\ not\ print\ preview=Could not print preview

Could\ not\ run\ the\ 'vim'\ program.=Could not run the 'vim' program.

Could\ not\ save\ file.=Could not save file.
Character\ encoding\ '%0'\ is\ not\ supported.=Character encoding '%0' is not supported.

Create\ custom\ fields\ for\ each\ BibTeX\ entry=Create custom fields for each BibTeX entry

crossreferenced\ entries\ included=crossreferenced entries included

Current\ content=Current content

Current\ value=Current value

Custom\ entry\ types=Custom entry types

Custom\ entry\ types\ found\ in\ file=Custom entry types found in file

Customize\ entry\ types=Customize entry types

Customize\ key\ bindings=Customize key bindings

Cut=Cut

cut\ entries=cut entries

cut\ entry=cut entry


Library\ encoding=Library encoding

Library\ properties=Library properties

Date\ format=Date format

Default=Default

Default\ encoding=Default encoding

Default\ grouping\ field=Default grouping field

Default\ pattern=Default pattern
Execute\ default\ action\ in\ dialog=Execute default action in dialog

Delete=Delete

Delete\ custom\ format=Delete custom format

delete\ entries=delete entries

Delete\ entry=Delete entry

delete\ entry=delete entry

Delete\ multiple\ entries=Delete multiple entries

Delete\ rows=Delete rows

Deleted=Deleted

Permanently\ delete\ local\ file=Permanently delete local file

Descending=Descending

Description=Description

Disable\ this\ confirmation\ dialog=Disable this confirmation dialog

Display\ all\ entries\ belonging\ to\ one\ or\ more\ of\ the\ selected\ groups.=Display all entries belonging to one or more of the selected groups.

Display\ all\ error\ messages=Display all error messages

Display\ help\ on\ command\ line\ options=Display help on command line options

Display\ only\ entries\ belonging\ to\ all\ selected\ groups.=Display only entries belonging to all selected groups.
Display\ version=Display version

Do\ not\ abbreviate\ names=Do not abbreviate names

Do\ not\ import\ entry=Do not import entry

Do\ not\ open\ any\ files\ at\ startup=Do not open any files at startup

Do\ not\ overwrite\ existing\ keys=Do not overwrite existing keys

Do\ not\ wrap\ the\ following\ fields\ when\ saving=Do not wrap the following fields when saving
Do\ not\ write\ the\ following\ fields\ to\ XMP\ Metadata\:=Do not write the following fields to XMP Metadata:

Donate\ to\ JabRef=Donate to JabRef

Down=Down

Download\ file=Download file
duplicate\ removal=duplicate removal

Duplicate\ string\ name=Duplicate string name

Duplicates\ found=Duplicates found

Dynamic\ groups=Dynamic groups

Dynamically\ group\ entries\ by\ a\ free-form\ search\ expression=Dynamically group entries by a free-form search expression

Dynamically\ group\ entries\ by\ searching\ a\ field\ for\ a\ keyword=Dynamically group entries by searching a field for a keyword

Each\ line\ must\ be\ of\ the\ following\ form=Each line must be of the following form

Edit=Edit

Edit\ entry=Edit entry
Edit\ file\ type=Edit file type

Edit\ group=Edit group


Edit\ preamble=Edit preamble
Edit\ strings=Edit strings
Editor\ options=Editor options

empty\ library=empty library
Enable\ word/name\ autocompletion=Enable word/name autocompletion

Enter\ URL\ to\ download=Enter URL to download

entries=entries

Entries\ cannot\ be\ manually\ assigned\ to\ or\ removed\ from\ this\ group.=Entries cannot be manually assigned to or removed from this group.

Entries\ exported\ to\ clipboard=Entries exported to clipboard


entry=entry

Entry\ editor=Entry editor

Entry\ preview=Entry preview

Entry\ table=Entry table

Entry\ table\ columns=Entry table columns
Entry\ Title\ (Required\ to\ deliver\ recommendations.)=Entry Title (Required to deliver recommendations.)

Entry\ type=Entry type

Entry\ type\ names\ are\ not\ allowed\ to\ contain\ white\ space\ or\ the\ following\ characters=Entry type names are not allowed to contain white space or the following characters

Entry\ types=Entry types

Error=Error

Error\ occurred\ when\ parsing\ entry=Error occurred when parsing entry

Error\ opening\ file=Error opening file

Error\ while\ fetching\ from\ Mr.DLib.=Error while fetching from Mr.DLib.

Error\ while\ writing=Error while writing

'%0'\ exists.\ Overwrite\ file?='%0' exists. Overwrite file?

Export=Export

Export\ preferences=Export preferences

Export\ preferences\ to\ file=Export preferences to file

Export\ to\ clipboard=Export to clipboard

Export\ to\ text\ file.=Export to text file.

Exporting=Exporting
Extension=Extension

External\ changes=External changes

External\ file\ links=External file links

External\ programs=External programs

External\ viewer\ called=External viewer called

Field=Field

field=field

Field\ name=Field name
Field\ names\ are\ not\ allowed\ to\ contain\ white\ space\ or\ the\ following\ characters=Field names are not allowed to contain white space or the following characters

Field\ to\ group\ by=Field to group by

File=File

file=file
File\ '%0'\ is\ already\ open.=File '%0' is already open.
File\ directory\ is\ not\ set\ or\ does\ not\ exist\!=File directory is not set or does not exist!

File\ exists=File exists

File\ not\ found=File not found

Files\ opened=Files opened

Filter=Filter

Finished\ automatically\ setting\ external\ links.=Finished automatically setting external links.

Finished\ writing\ XMP\ for\ %0\ file\ (%1\ skipped,\ %2\ errors).=Finished writing XMP for %0 file (%1 skipped, %2 errors).

First\ select\ the\ entries\ you\ want\ keys\ to\ be\ generated\ for.=First select the entries you want keys to be generated for.

Fit\ table\ horizontally\ on\ screen=Fit table horizontally on screen

Float=Float
Format\:\ Tab\:field;field;...\ (e.g.\ General\:url;pdf;note...)=Format\: Tab\:field;field;... (e.g. General\:url;pdf;note...)

Format\ of\ author\ and\ editor\ names=Format of author and editor names
Format\ string=Format string

Format\ used=Format used
Formatter\ name=Formatter name

found\ in\ AUX\ file=found in AUX file

Further\ information\ about\ Mr\ DLib.\ for\ JabRef\ users.=Further information about Mr DLib. for JabRef users.

General=General

General\ Fields=General Fields

Generate=Generate

Generate\ BibTeX\ key=Generate BibTeX key

Generate\ keys=Generate keys

Generate\ keys\ before\ saving\ (for\ entries\ without\ a\ key)=Generate keys before saving (for entries without a key)

Generated\ BibTeX\ key\ for=Generated BibTeX key for

Generating\ BibTeX\ key\ for=Generating BibTeX key for
Get\ fulltext=Get fulltext

Gray\ out\ non-hits=Gray out non-hits

Groups=Groups
has/have\ both\ a\ 'Comment'\ and\ a\ 'Review'\ field.=has/have both a 'Comment' and a 'Review' field.

Have\ you\ chosen\ the\ correct\ package\ path?=Have you chosen the correct package path?

Help=Help

Help\ on\ key\ patterns=Help on key patterns
Help\ on\ regular\ expression\ search=Help on regular expression search

Hide\ non-hits=Hide non-hits

Hierarchical\ context=Hierarchical context

Highlight=Highlight
Marking=Marking
Underline=Underline
Empty\ Highlight=Empty Highlight
Empty\ Marking=Empty Marking
Empty\ Underline=Empty Underline
The\ marked\ area\ does\ not\ contain\ any\ legible\ text!=The marked area does not contain any legible text!

Hint\:\ To\ search\ specific\ fields\ only,\ enter\ for\ example\:<p><tt>author\=smith\ and\ title\=electrical</tt>=Hint: To search specific fields only, enter for example:<p><tt>author=smith and title=electrical</tt>

HTML\ table=HTML table
HTML\ table\ (with\ Abstract\ &\ BibTeX)=HTML table (with Abstract & BibTeX)
Icon=Icon

Ignore=Ignore

Import=Import

Import\ and\ keep\ old\ entry=Import and keep old entry

Import\ and\ remove\ old\ entry=Import and remove old entry

Import\ entries=Import entries
Import\ file=Import file

Import\ group\ definitions=Import group definitions

Import\ name=Import name

Import\ preferences=Import preferences

Import\ preferences\ from\ file=Import preferences from file

Import\ strings=Import strings

Import\ word\ selector\ definitions=Import word selector definitions

Imported\ entries=Imported entries

Imported\ from\ library=Imported from library

Importer\ class=Importer class

Importing=Importing

Importing\ in\ unknown\ format=Importing in unknown format

Include\ subgroups\:\ When\ selected,\ view\ entries\ contained\ in\ this\ group\ or\ its\ subgroups=Include subgroups: When selected, view entries contained in this group or its subgroups

Independent\ group\:\ When\ selected,\ view\ only\ this\ group's\ entries=Independent group: When selected, view only this group's entries
I\ Agree=I Agree
Insert\ rows=Insert rows

Intersection=Intersection

Invalid\ BibTeX\ key=Invalid BibTeX key

Invalid\ date\ format=Invalid date format

Invalid\ URL=Invalid URL

Online\ help=Online help
JabRef\ Language\ (Provides\ for\ better\ recommendations\ by\ giving\ an\ indication\ of\ user's\ preferred\ language.)=JabRef Language (Provides for better recommendations by giving an indication of user's preferred language.)

JabRef\ preferences=JabRef preferences
JabRef\ requests\ recommendations\ from\ Mr.\ DLib,\ which\ is\ an\ external\ service.\ To\ enable\ Mr.\ DLib\ to\ calculate\ recommendations,\ some\ of\ your\ data\ must\ be\ shared\ with\ Mr.\ DLib.\ Generally,\ the\ more\ data\ is\ shared\ the\ better\ recommendations\ can\ be\ calculated.\ However,\ we\ understand\ that\ some\ of\ your\ data\ in\ JabRef\ is\ sensitive,\ and\ you\ may\ not\ want\ to\ share\ it.\ Therefore,\ Mr.\ DLib\ offers\ a\ choice\ of\ which\ data\ you\ would\ like\ to\ share.=JabRef requests recommendations from Mr. DLib, which is an external service. To enable Mr. DLib to calculate recommendations, some of your data must be shared with Mr. DLib. Generally, the more data is shared the better recommendations can be calculated. However, we understand that some of your data in JabRef is sensitive, and you may not want to share it. Therefore, Mr. DLib offers a choice of which data you would like to share.
JabRef\ Version\ (Required\ to\ ensure\ backwards\ compatibility\ with\ Mr.\ DLib's\ Web\ Service)=JabRef Version (Required to ensure backwards compatibility with Mr. DLib's Web Service)

Journal\ abbreviations=Journal abbreviations
Keep\ both=Keep both

Key\ bindings=Key bindings

Key\ bindings\ changed=Key bindings changed

Key\ generator\ settings=Key generator settings

Key\ pattern=Key pattern

keys\ in\ library=keys in library

Keyword=Keyword

Label=Label

Language=Language

Last\ modified=Last modified
LaTeX\ AUX\ file\:=LaTeX AUX file\:

Left=Left

Link=Link
Listen\ for\ remote\ operation\ on\ port=Listen for remote operation on port
Load\ and\ Save\ preferences\ from/to\ jabref.xml\ on\ start-up\ (memory\ stick\ mode)=Load and Save preferences from/to jabref.xml on start-up (memory stick mode)

Show\ advanced\ hints\ (i.e.\ helpful\ tooltips,\ suggestions\ and\ explanation)=Show advanced hints (i.e. helpful tooltips, suggestions and explanation)

Main\ file\ directory=Main file directory

Manage\ custom\ exports=Manage custom exports

Manage\ custom\ imports=Manage custom imports
Manage\ external\ file\ types=Manage external file types

Mark\ new\ entries\ with\ addition\ date=Mark new entries with addition date

Mark\ new\ entries\ with\ owner\ name=Mark new entries with owner name

Memory\ stick\ mode=Memory stick mode

Merged\ external\ changes=Merged external changes
Merge\ fields=Merge fields

Modification\ of\ field=Modification of field

Modified\ group\ "%0".=Modified group "%0".

Modified\ groups=Modified groups

Modified\ string=Modified string

Modify=Modify

Move\ down=Move down

move\ group=move group

Move\ up=Move up

Moved\ group\ "%0".=Moved group "%0".

Name=Name
Name\ formatter=Name formatter

Natbib\ style=Natbib style

nested\ AUX\ files=nested AUX files

New\ BibTeX\ sublibrary=New BibTeX sublibrary
New\ library\ created.=New library created.

New\ group=New group

New\ string=New string

Next\ entry=Next entry
no\ base-BibTeX-file\ specified=no base-BibTeX-file specified

no\ library\ generated=no library generated

No\ entries\ found.\ Please\ make\ sure\ you\ are\ using\ the\ correct\ import\ filter.=No entries found. Please make sure you are using the correct import filter.
No\ files\ found.=No files found.

No\ GUI.\ Only\ process\ command\ line\ options=No GUI. Only process command line options

No\ journal\ names\ could\ be\ abbreviated.=No journal names could be abbreviated.

No\ journal\ names\ could\ be\ unabbreviated.=No journal names could be unabbreviated.

Open\ PDF=Open PDF

No\ URL\ defined=No URL defined
not=not

not\ found=not found

Nothing\ to\ redo=Nothing to redo

Nothing\ to\ undo=Nothing to undo

OK=OK

One\ or\ more\ keys\ will\ be\ overwritten.\ Continue?=One or more keys will be overwritten. Continue?


Open=Open

Open\ library=Open library

Open\ editor\ when\ a\ new\ entry\ is\ created=Open editor when a new entry is created

Open\ file=Open file

Open\ last\ edited\ libraries\ at\ startup=Open last edited libraries at startup

Connect\ to\ shared\ database=Connect to shared database

Open\ terminal\ here=Open terminal here

Open\ URL\ or\ DOI=Open URL or DOI

Opened\ library=Opened library

Opening=Opening

Operation\ canceled.=Operation canceled.
Operating\ System\ (Provides\ for\ better\ recommendations\ by\ giving\ an\ indication\ of\ user's\ system\ set-up.)=Operating System (Provides for better recommendations by giving an indication of user's system set-up.)

Optional\ fields=Optional fields

Options=Options

or=or

Override\ default\ file\ directories=Override default file directories
Overwrite=Overwrite

Overwrite\ keys=Overwrite keys

pairs\ processed=pairs processed
Password=Password

Paste=Paste

paste\ entries=paste entries

paste\ entry=paste entry

Pasted=Pasted

Path\ to\ %0\ not\ defined=Path to %0 not defined

Path\ to\ LyX\ pipe=Path to LyX pipe

PDF\ does\ not\ exist=PDF does not exist

File\ has\ no\ attached\ annotations=File has no attached annotations

Please\ enter\ a\ name\ for\ the\ group.=Please enter a name for the group.

Please\ enter\ a\ search\ term.\ For\ example,\ to\ search\ all\ fields\ for\ <b>Smith</b>,\ enter\:<p><tt>smith</tt><p>To\ search\ the\ field\ <b>Author</b>\ for\ <b>Smith</b>\ and\ the\ field\ <b>Title</b>\ for\ <b>electrical</b>,\ enter\:<p><tt>author\=smith\ and\ title\=electrical</tt>=Please enter a search term. For example, to search all fields for <b>Smith</b>, enter:<p><tt>smith</tt><p>To search the field <b>Author</b> for <b>Smith</b> and the field <b>Title</b> for <b>electrical</b>, enter:<p><tt>author=smith and title=electrical</tt>

Please\ enter\ the\ field\ to\ search\ (e.g.\ <b>keywords</b>)\ and\ the\ keyword\ to\ search\ it\ for\ (e.g.\ <b>electrical</b>).=Please enter the field to search (e.g. <b>keywords</b>) and the keyword to search it for (e.g. <b>electrical</b>).

Please\ enter\ the\ string's\ label=Please enter the string's label

Please\ restart\ JabRef\ for\ preferences\ to\ take\ effect.=Please restart JabRef for preferences to take effect.

Possible\ duplicate\ entries=Possible duplicate entries

Possible\ duplicate\ of\ existing\ entry.\ Click\ to\ resolve.=Possible duplicate of existing entry. Click to resolve.

Preferences=Preferences

Preferences\ recorded.=Preferences recorded.

Preview=Preview
Citation\ Style=Citation Style
Current\ Preview=Current Preview
Cannot\ generate\ preview\ based\ on\ selected\ citation\ style.=Cannot generate preview based on selected citation style.
Bad\ character\ inside\ entry=Bad character inside entry
Error\ while\ generating\ citation\ style=Error while generating citation style
Preview\ style\ changed\ to\:\ %0=Preview style changed to: %0
Next\ preview\ layout=Next preview layout
Previous\ preview\ layout=Previous preview layout

Previous\ entry=Previous entry

Primary\ sort\ criterion=Primary sort criterion
Problem\ with\ parsing\ entry=Problem with parsing entry
Processing\ %0=Processing %0
Pull\ changes\ from\ shared\ database=Pull changes from shared database

Pushed\ citations\ to\ %0=Pushed citations to %0

Quit\ JabRef=Quit JabRef

Redo=Redo

Refine\ supergroup\:\ When\ selected,\ view\ entries\ contained\ in\ both\ this\ group\ and\ its\ supergroup=Refine supergroup: When selected, view entries contained in both this group and its supergroup

regular\ expression=regular expression

Related\ articles=Related articles

Remote\ operation=Remote operation

Remote\ server\ port=Remote server port

Remove=Remove

Remove\ subgroups=Remove subgroups

Remove\ all\ subgroups\ of\ "%0"?=Remove all subgroups of "%0"?

Remove\ entry\ from\ import=Remove entry from import

Remove\ selected\ entries\ from\ this\ group=Remove selected entries from this group

Remove\ entry\ type=Remove entry type

Remove\ group=Remove group

Remove\ group,\ keep\ subgroups=Remove group, keep subgroups

Remove\ group\ "%0"?=Remove group "%0"?

Remove\ group\ "%0"\ and\ its\ subgroups?=Remove group "%0" and its subgroups?

remove\ group\ (keep\ subgroups)=remove group (keep subgroups)

remove\ group\ and\ subgroups=remove group and subgroups

Remove\ group\ and\ subgroups=Remove group and subgroups

Remove\ link=Remove link

Remove\ old\ entry=Remove old entry

Remove\ selected\ strings=Remove selected strings

Removed\ group\ "%0".=Removed group "%0".

Removed\ group\ "%0"\ and\ its\ subgroups.=Removed group "%0" and its subgroups.

Removed\ string=Removed string

Renamed\ string=Renamed string

Replace=Replace
Replace\ With\:=Replace With:
Limit\ to\ Selected\ Entries=Limit to Selected Entries
Limit\ to\ Fields=Limit to Fields
All\ Field\ Replace=All Field Replace
Find\:=Find:
Find\ and\ Replace=Find and Replace

Replace\ (regular\ expression)=Replace (regular expression)

Replace\ String=Replace String
Replace\ string=Replace string

Replace\ Unicode\ ligatures=Replace Unicode ligatures
Replaces\ Unicode\ ligatures\ with\ their\ expanded\ form=Replaces Unicode ligatures with their expanded form

Required\ fields=Required fields

Reset\ all=Reset all

Resolve\ strings\ for\ all\ fields\ except=Resolve strings for all fields except
Resolve\ strings\ for\ standard\ BibTeX\ fields\ only=Resolve strings for standard BibTeX fields only

resolved=resolved

Restart=Restart

Review=Review
Review\ changes=Review changes
Review\ Field\ Migration=Review Field Migration

Right=Right

Save=Save
Save\ all\ finished.=Save all finished.

Save\ all\ open\ libraries=Save all open libraries

Save\ before\ closing=Save before closing

Save\ library=Save library
Save\ library\ as...=Save library as...

Save\ entries\ in\ their\ original\ order=Save entries in their original order

Saved\ library=Saved library

Saved\ selected\ to\ '%0'.=Saved selected to '%0'.

Saving=Saving
Saving\ all\ libraries...=Saving all libraries...

Saving\ library=Saving library

Search=Search

Search\ expression=Search expression

Searching\ for\ duplicates...=Searching for duplicates...

Searching\ for\ files=Searching for files

Secondary\ sort\ criterion=Secondary sort criterion

Select\ all=Select all
Select\ new\ encoding=Select new encoding

Select\ entry\ type=Select entry type

Select\ file\ from\ ZIP-archive=Select file from ZIP-archive

Select\ the\ tree\ nodes\ to\ view\ and\ accept\ or\ reject\ changes=Select the tree nodes to view and accept or reject changes

Set\ field=Set field
Set\ fields=Set fields

Set\ General\ Fields=Set General Fields

Settings=Settings

Shortcut=Shortcut

Show/edit\ %0\ source=Show/edit %0 source

Show\ 'Firstname\ Lastname'=Show 'Firstname Lastname'

Show\ 'Lastname,\ Firstname'=Show 'Lastname, Firstname'

Show\ BibTeX\ source\ by\ default=Show BibTeX source by default

Show\ confirmation\ dialog\ when\ deleting\ entries=Show confirmation dialog when deleting entries

Show\ file\ column=Show file column

Show\ last\ names\ only=Show last names only

Show\ names\ unchanged=Show names unchanged

Show\ optional\ fields=Show optional fields

Show\ required\ fields=Show required fields

Show\ URL/DOI\ column=Show URL/DOI column

Show\ validation\ messages=Show validation messages

Simple\ HTML=Simple HTML
Since\ the\ 'Review'\ field\ was\ deprecated\ in\ JabRef\ 4.2,\ these\ two\ fields\ are\ about\ to\ be\ merged\ into\ the\ 'Comment'\ field.=Since the 'Review' field was deprecated in JabRef 4.2, these two fields are about to be merged into the 'Comment' field.

Size=Size

Skipped\ -\ No\ PDF\ linked=Skipped - No PDF linked
Skipped\ -\ PDF\ does\ not\ exist=Skipped - PDF does not exist

Skipped\ entry.=Skipped entry.

Some\ appearance\ settings\ you\ changed\ require\ to\ restart\ JabRef\ to\ come\ into\ effect.=Some appearance settings you changed require to restart JabRef to come into effect.

source\ edit=source edit
Special\ name\ formatters=Special name formatters

Special\ table\ columns=Special table columns

Statically\ group\ entries\ by\ manual\ assignment=Statically group entries by manual assignment

Status=Status
Strings\ for\ library=Strings for library

Sublibrary\ from\ AUX\ to\ BibTeX=Sublibrary from AUX to BibTeX

Switches\ between\ full\ and\ abbreviated\ journal\ name\ if\ the\ journal\ name\ is\ known.=Switches between full and abbreviated journal name if the journal name is known.

Tabname=Tabname
Tertiary\ sort\ criterion=Tertiary sort criterion

Test=Test
The\ chosen\ date\ format\ for\ new\ entries\ is\ not\ valid=The chosen date format for new entries is not valid

The\ chosen\ encoding\ '%0'\ could\ not\ encode\ the\ following\ characters\:=The chosen encoding '%0' could not encode the following characters:


the\ field\ <b>%0</b>=the field <b>%0</b>
The\ group\ "%0"\ already\ contains\ the\ selection.=The group "%0" already contains the selection.

The\ label\ of\ the\ string\ cannot\ be\ a\ number.=The label of the string cannot be a number.

The\ label\ of\ the\ string\ cannot\ contain\ spaces.=The label of the string cannot contain spaces.

The\ label\ of\ the\ string\ cannot\ contain\ the\ '\#'\ character.=The label of the string cannot contain the '#' character.

The\ output\ option\ depends\ on\ a\ valid\ import\ option.=The output option depends on a valid import option.

The\ regular\ expression\ <b>%0</b>\ is\ invalid\:=The regular expression <b>%0</b> is invalid:

The\ search\ is\ case\ insensitive.=The search is case insensitive.

The\ search\ is\ case\ sensitive.=The search is case sensitive.

The\ string\ has\ been\ removed\ locally=The string has been removed locally

There\ are\ possible\ duplicates\ (marked\ with\ an\ icon)\ that\ haven't\ been\ resolved.\ Continue?=There are possible duplicates (marked with an icon) that haven't been resolved. Continue?
This\ entry\ type\ cannot\ be\ removed.=This entry type cannot be removed.

This\ group\ contains\ entries\ based\ on\ manual\ assignment.\ Entries\ can\ be\ assigned\ to\ this\ group\ by\ selecting\ them\ then\ using\ either\ drag\ and\ drop\ or\ the\ context\ menu.\ Entries\ can\ be\ removed\ from\ this\ group\ by\ selecting\ them\ then\ using\ the\ context\ menu.=This group contains entries based on manual assignment. Entries can be assigned to this group by selecting them then using either drag and drop or the context menu. Entries can be removed from this group by selecting them then using the context menu.

This\ group\ contains\ entries\ whose\ <b>%0</b>\ field\ contains\ the\ keyword\ <b>%1</b>=This group contains entries whose <b>%0</b> field contains the keyword <b>%1</b>

This\ group\ contains\ entries\ whose\ <b>%0</b>\ field\ contains\ the\ regular\ expression\ <b>%1</b>=This group contains entries whose <b>%0</b> field contains the regular expression <b>%1</b>

This\ operation\ requires\ all\ selected\ entries\ to\ have\ BibTeX\ keys\ defined.=This operation requires all selected entries to have BibTeX keys defined.

This\ operation\ requires\ one\ or\ more\ entries\ to\ be\ selected.=This operation requires one or more entries to be selected.

This\ setting\ may\ be\ changed\ in\ preferences\ at\ any\ time.=This setting may be changed in preferences at any time.
Timezone\ (Provides\ for\ better\ recommendations\ by\ indicating\ the\ time\ of\ day\ the\ request\ is\ being\ made.)=Timezone (Provides for better recommendations by indicating the time of day the request is being made.)

Toggle\ entry\ preview=Toggle entry preview
Toggle\ groups\ interface=Toggle groups interface

Trim\ all\ whitespace\ characters\ in\ the\ field\ content.=Trim all whitespace characters in the field content.

Trim\ whitespace\ characters=Trim whitespace characters

Try\ different\ encoding=Try different encoding

Unabbreviate\ journal\ names\ of\ the\ selected\ entries=Unabbreviate journal names of the selected entries
Unabbreviated\ %0\ journal\ names.=Unabbreviated %0 journal names.

Unable\ to\ open\ %0=Unable to open %0
Unable\ to\ open\ link.\ The\ application\ '%0'\ associated\ with\ the\ file\ type\ '%1'\ could\ not\ be\ called.=Unable to open link. The application '%0' associated with the file type '%1' could not be called.
unable\ to\ write\ to=unable to write to

Undo=Undo

Union=Union
Unknown\ BibTeX\ entries\:=Unknown BibTeX entries\:

unknown\ edit=unknown edit

Unknown\ export\ format=Unknown export format

untitled=untitled

Up=Up

Upgrade\ external\ PDF/PS\ links\ to\ use\ the\ '%0'\ field.=Upgrade external PDF/PS links to use the '%0' field.

usage=usage
Use\ autocompletion\ for\ the\ following\ fields=Use autocompletion for the following fields

Tweak\ font\ rendering\ for\ entry\ editor\ on\ Linux=Tweak font rendering for entry editor on Linux
Use\ regular\ expression\ search=Use regular expression search

Username=Username

Value\ cleared\ externally=Value cleared externally

Value\ set\ externally=Value set externally

verify\ that\ LyX\ is\ running\ and\ that\ the\ lyxpipe\ is\ valid=verify that LyX is running and that the lyxpipe is valid

View=View
Vim\ server\ name=Vim server name

Warn\ about\ unresolved\ duplicates\ when\ closing\ inspection\ window=Warn about unresolved duplicates when closing inspection window

Warn\ before\ overwriting\ existing\ keys=Warn before overwriting existing keys

Warning=Warning

Warnings=Warnings

web\ link=web link

What\ do\ you\ want\ to\ do?=What do you want to do?
Whatever\ option\ you\ choose,\ Mr.\ DLib\ may\ share\ its\ data\ with\ research\ partners\ to\ further\ improve\ recommendation\ quality\ as\ part\ of\ a\ 'living\ lab'.\ Mr.\ DLib\ may\ also\ release\ public\ datasets\ that\ may\ contain\ anonymized\ information\ about\ you\ and\ the\ recommendations\ (sensitive\ information\ such\ as\ metadata\ of\ your\ articles\ will\ be\ anonymised\ through\ e.g.\ hashing).\ Research\ partners\ are\ obliged\ to\ adhere\ to\ the\ same\ strict\ data\ protection\ policy\ as\ Mr.\ DLib.=Whatever option you choose, Mr. DLib may share its data with research partners to further improve recommendation quality as part of a 'living lab'. Mr. DLib may also release public datasets that may contain anonymized information about you and the recommendations (sensitive information such as metadata of your articles will be anonymised through e.g. hashing). Research partners are obliged to adhere to the same strict data protection policy as Mr. DLib.

When\ adding/removing\ keywords,\ separate\ them\ by=When adding/removing keywords, separate them by
Will\ write\ XMP-metadata\ to\ the\ PDFs\ linked\ from\ selected\ entries.=Will write XMP-metadata to the PDFs linked from selected entries.

with=with

Write\ BibTeXEntry\ as\ XMP-metadata\ to\ PDF.=Write BibTeXEntry as XMP-metadata to PDF.

Write\ XMP=Write XMP
Write\ XMP-metadata=Write XMP-metadata
Write\ XMP-metadata\ for\ all\ PDFs\ in\ current\ library?=Write XMP-metadata for all PDFs in current library?
Writing\ XMP-metadata...=Writing XMP-metadata...
Writing\ XMP-metadata\ for\ selected\ entries...=Writing XMP-metadata for selected entries...

XMP-annotated\ PDF=XMP-annotated PDF
XMP\ export\ privacy\ settings=XMP export privacy settings
XMP-metadata=XMP-metadata
You\ must\ restart\ JabRef\ for\ this\ to\ come\ into\ effect.=You must restart JabRef for this to come into effect.
You\ have\ changed\ the\ language\ setting.=You have changed the language setting.

You\ must\ restart\ JabRef\ for\ the\ new\ key\ bindings\ to\ work\ properly.=You must restart JabRef for the new key bindings to work properly.

Your\ new\ key\ bindings\ have\ been\ stored.=Your new key bindings have been stored.

The\ following\ fetchers\ are\ available\:=The following fetchers are available:
Could\ not\ find\ fetcher\ '%0'=Could not find fetcher '%0'
Running\ query\ '%0'\ with\ fetcher\ '%1'.=Running query '%0' with fetcher '%1'.

Move\ file=Move file
Rename\ file=Rename file

Move\ file\ to\ file\ directory\ and\ rename\ file=Move file to file directory and rename file

Could\ not\ move\ file\ '%0'.=Could not move file '%0'.
Could\ not\ find\ file\ '%0'.=Could not find file '%0'.
Number\ of\ entries\ successfully\ imported=Number of entries successfully imported
Error\ while\ fetching\ from\ %0=Error while fetching from %0

Refuse\ to\ save\ the\ library\ before\ external\ changes\ have\ been\ reviewed.=Refuse to save the library before external changes have been reviewed.
Library\ protection=Library protection
Unable\ to\ save\ library=Unable to save library

BibTeX\ key\ generator=BibTeX key generator
Unable\ to\ open\ link.=Unable to open link.
MIME\ type=MIME type

This\ feature\ lets\ new\ files\ be\ opened\ or\ imported\ into\ an\ already\ running\ instance\ of\ JabRef\ instead\ of\ opening\ a\ new\ instance.\ For\ instance,\ this\ is\ useful\ when\ you\ open\ a\ file\ in\ JabRef\ from\ your\ web\ browser.\ Note\ that\ this\ will\ prevent\ you\ from\ running\ more\ than\ one\ instance\ of\ JabRef\ at\ a\ time.=This feature lets new files be opened or imported into an already running instance of JabRef instead of opening a new instance. For instance, this is useful when you open a file in JabRef from your web browser. Note that this will prevent you from running more than one instance of JabRef at a time.
Run\ fetcher=Run fetcher

Reset=Reset

Use\ IEEE\ LaTeX\ abbreviations=Use IEEE LaTeX abbreviations

When\ opening\ file\ link,\ search\ for\ matching\ file\ if\ no\ link\ is\ defined=When opening file link, search for matching file if no link is defined
Settings\ for\ %0=Settings for %0
Line\ %0\:\ Found\ corrupted\ BibTeX\ key\ %1.=Line %0: Found corrupted BibTeX key %1.
Line\ %0\:\ Found\ corrupted\ BibTeX\ key\ %1\ (contains\ whitespaces).=Line %0: Found corrupted BibTeX key %1 (contains whitespaces).
Line\ %0\:\ Found\ corrupted\ BibTeX\ key\ %1\ (comma\ missing).=Line %0: Found corrupted BibTeX key %1 (comma missing).
No\ full\ text\ document\ found=No full text document found
Download\ from\ URL=Download from URL
Rename\ field=Rename field
Append\ field=Append field
Append\ to\ fields=Append to fields
Rename\ field\ to=Rename field to
Move\ contents\ of\ a\ field\ into\ a\ field\ with\ a\ different\ name=Move contents of a field into a field with a different name

Cannot\ use\ port\ %0\ for\ remote\ operation;\ another\ application\ may\ be\ using\ it.\ Try\ specifying\ another\ port.=Cannot use port %0 for remote operation; another application may be using it. Try specifying another port.

Looking\ for\ full\ text\ document...=Looking for full text document...
Autosave=Autosave
A\ local\ copy\ will\ be\ opened.=A local copy will be opened.
Autosave\ local\ libraries=Autosave local libraries
Automatically\ save\ the\ library\ to=Automatically save the library to
Please\ enter\ a\ valid\ file\ path.=Please enter a valid file path.


Export\ in\ current\ table\ sort\ order=Export in current table sort order
Export\ entries\ in\ their\ original\ order=Export entries in their original order
Error\ opening\ file\ '%0'.=Error opening file '%0'.

Formatter\ not\ found\:\ %0=Formatter not found: %0

Could\ not\ save,\ file\ locked\ by\ another\ JabRef\ instance.=Could not save, file locked by another JabRef instance.
Current\ tmp\ value=Current tmp value
Metadata\ change=Metadata change
Changes\ have\ been\ made\ to\ the\ following\ metadata\ elements=Changes have been made to the following metadata elements

Generate\ groups\ for\ author\ last\ names=Generate groups for author last names
Generate\ groups\ from\ keywords\ in\ a\ BibTeX\ field=Generate groups from keywords in a BibTeX field
Enforce\ legal\ characters\ in\ BibTeX\ keys=Enforce legal characters in BibTeX keys

Unable\ to\ create\ backup=Unable to create backup
Move\ file\ to\ file\ directory=Move file to file directory
<b>All\ Entries</b>\ (this\ group\ cannot\ be\ edited\ or\ removed)=<b>All Entries</b> (this group cannot be edited or removed)
static\ group=static group
dynamic\ group=dynamic group
refines\ supergroup=refines supergroup
includes\ subgroups=includes subgroups
contains=contains
search\ expression=search expression

Optional\ fields\ 2=Optional fields 2
Waiting\ for\ save\ operation\ to\ finish=Waiting for save operation to finish

Find\ and\ remove\ duplicate\ BibTeX\ keys=Find and remove duplicate BibTeX keys
Expected\ syntax\ for\ --fetch\='<name\ of\ fetcher>\:<query>'=Expected syntax for --fetch='<name of fetcher>:<query>'
Duplicate\ BibTeX\ key=Duplicate BibTeX key
Always\ add\ letter\ (a,\ b,\ ...)\ to\ generated\ keys=Always add letter (a, b, ...) to generated keys

Ensure\ unique\ keys\ using\ letters\ (a,\ b,\ ...)=Ensure unique keys using letters (a, b, ...)
Ensure\ unique\ keys\ using\ letters\ (b,\ c,\ ...)=Ensure unique keys using letters (b, c, ...)

General\ file\ directory=General file directory
User-specific\ file\ directory=User-specific file directory
LaTex\ file\ directory=LaTex file directory
Search\ failed\:\ illegal\ search\ expression=Search failed: illegal search expression
Show\ ArXiv\ column=Show ArXiv column

You\ must\ enter\ an\ integer\ value\ in\ the\ interval\ 1025-65535\ in\ the\ text\ field\ for=You must enter an integer value in the interval 1025-65535 in the text field for
Automatically\ open\ browse\ dialog\ when\ creating\ new\ file\ link=Automatically open browse dialog when creating new file link
Autocomplete\ names\ in\ 'Firstname\ Lastname'\ format\ only=Autocomplete names in 'Firstname Lastname' format only
Autocomplete\ names\ in\ 'Lastname,\ Firstname'\ format\ only=Autocomplete names in 'Lastname, Firstname' format only
Autocomplete\ names\ in\ both\ formats=Autocomplete names in both formats
The\ name\ 'comment'\ cannot\ be\ used\ as\ an\ entry\ type\ name.=The name 'comment' cannot be used as an entry type name.
Send\ as\ email=Send as email
References=References
Sending\ of\ emails=Sending of emails
Subject\ for\ sending\ an\ email\ with\ references=Subject for sending an email with references
Automatically\ open\ folders\ of\ attached\ files=Automatically open folders of attached files
Error\ creating\ email=Error creating email
Entries\ added\ to\ an\ email=Entries added to an email
exportFormat=exportFormat
Output\ file\ missing=Output file missing
No\ search\ matches.=No search matches.
The\ output\ option\ depends\ on\ a\ valid\ input\ option.=The output option depends on a valid input option.
Default\ import\ style\ for\ drag\ and\ drop\ of\ PDFs=Default import style for drag and drop of PDFs
Default\ PDF\ file\ link\ action=Default PDF file link action
Filename\ format\ pattern=Filename format pattern
Additional\ parameters=Additional parameters
Cite\ selected\ entries\ between\ parenthesis=Cite selected entries between parenthesis
Cite\ selected\ entries\ with\ in-text\ citation=Cite selected entries with in-text citation
Cite\ special=Cite special
Extra\ information\ (e.g.\ page\ number)=Extra information (e.g. page number)
Manage\ citations=Manage citations
Problem\ modifying\ citation=Problem modifying citation
Citation=Citation
Connecting...=Connecting...
Could\ not\ resolve\ BibTeX\ entry\ for\ citation\ marker\ '%0'.=Could not resolve BibTeX entry for citation marker '%0'.
Select\ style=Select style
Journals=Journals
Cite=Cite
Cite\ in-text=Cite in-text
Insert\ empty\ citation=Insert empty citation
Merge\ citations=Merge citations
Manual\ connect=Manual connect
Select\ Writer\ document=Select Writer document
Sync\ OpenOffice/LibreOffice\ bibliography=Sync OpenOffice/LibreOffice bibliography
Select\ which\ open\ Writer\ document\ to\ work\ on=Select which open Writer document to work on
Connected\ to\ document=Connected to document
Insert\ a\ citation\ without\ text\ (the\ entry\ will\ appear\ in\ the\ reference\ list)=Insert a citation without text (the entry will appear in the reference list)
Cite\ selected\ entries\ with\ extra\ information=Cite selected entries with extra information
Ensure\ that\ the\ bibliography\ is\ up-to-date=Ensure that the bibliography is up-to-date
Your\ OpenOffice/LibreOffice\ document\ references\ the\ BibTeX\ key\ '%0',\ which\ could\ not\ be\ found\ in\ your\ current\ library.=Your OpenOffice/LibreOffice document references the BibTeX key '%0', which could not be found in your current library.
Unable\ to\ synchronize\ bibliography=Unable to synchronize bibliography
Combine\ pairs\ of\ citations\ that\ are\ separated\ by\ spaces\ only=Combine pairs of citations that are separated by spaces only
Autodetection\ failed=Autodetection failed
Please\ wait...=Please wait...
Set\ connection\ parameters=Set connection parameters
Path\ to\ OpenOffice/LibreOffice\ directory=Path to OpenOffice/LibreOffice directory
Path\ to\ OpenOffice/LibreOffice\ executable=Path to OpenOffice/LibreOffice executable
Path\ to\ OpenOffice/LibreOffice\ library\ dir=Path to OpenOffice/LibreOffice library dir
Connection\ lost=Connection lost
The\ paragraph\ format\ is\ controlled\ by\ the\ property\ 'ReferenceParagraphFormat'\ or\ 'ReferenceHeaderParagraphFormat'\ in\ the\ style\ file.=The paragraph format is controlled by the property 'ReferenceParagraphFormat' or 'ReferenceHeaderParagraphFormat' in the style file.
The\ character\ format\ is\ controlled\ by\ the\ citation\ property\ 'CitationCharacterFormat'\ in\ the\ style\ file.=The character format is controlled by the citation property 'CitationCharacterFormat' in the style file.
Automatically\ sync\ bibliography\ when\ inserting\ citations=Automatically sync bibliography when inserting citations
Look\ up\ BibTeX\ entries\ in\ the\ active\ tab\ only=Look up BibTeX entries in the active tab only
Look\ up\ BibTeX\ entries\ in\ all\ open\ libraries=Look up BibTeX entries in all open libraries
Autodetecting\ paths...=Autodetecting paths...
Could\ not\ find\ OpenOffice/LibreOffice\ installation=Could not find OpenOffice/LibreOffice installation
Found\ more\ than\ one\ OpenOffice/LibreOffice\ executable.=Found more than one OpenOffice/LibreOffice executable.
Please\ choose\ which\ one\ to\ connect\ to\:=Please choose which one to connect to:
Choose\ OpenOffice/LibreOffice\ executable=Choose OpenOffice/LibreOffice executable
Select\ document=Select document
HTML\ list=HTML list
If\ possible,\ normalize\ this\ list\ of\ names\ to\ conform\ to\ standard\ BibTeX\ name\ formatting=If possible, normalize this list of names to conform to standard BibTeX name formatting
Could\ not\ open\ %0=Could not open %0
Unknown\ import\ format=Unknown import format
Web\ search=Web search
Style\ selection=Style selection
No\ valid\ style\ file\ defined=No valid style file defined
Choose\ pattern=Choose pattern
Use\ the\ BIB\ file\ location\ as\ primary\ file\ directory=Use the BIB file location as primary file directory
Could\ not\ run\ the\ gnuclient/emacsclient\ program.\ Make\ sure\ you\ have\ the\ emacsclient/gnuclient\ program\ installed\ and\ available\ in\ the\ PATH.=Could not run the gnuclient/emacsclient program. Make sure you have the emacsclient/gnuclient program installed and available in the PATH.
You\ must\ select\ either\ a\ valid\ style\ file,\ or\ use\ one\ of\ the\ default\ styles.=You must select either a valid style file, or use one of the default styles.

This\ feature\ generates\ a\ new\ library\ based\ on\ which\ entries\ are\ needed\ in\ an\ existing\ LaTeX\ document.=This feature generates a new library based on which entries are needed in an existing LaTeX document.

First\ select\ entries\ to\ clean\ up.=First select entries to clean up.
Cleanup\ entry=Cleanup entry
Autogenerate\ PDF\ Names=Autogenerate PDF Names
Auto-generating\ PDF-Names\ does\ not\ support\ undo.\ Continue?=Auto-generating PDF-Names does not support undo. Continue?

Use\ full\ firstname\ whenever\ possible=Use full firstname whenever possible
Use\ abbreviated\ firstname\ whenever\ possible=Use abbreviated firstname whenever possible
Use\ abbreviated\ and\ full\ firstname=Use abbreviated and full firstname
Autocompletion\ options=Autocompletion options
Name\ format\ used\ for\ autocompletion=Name format used for autocompletion
Treatment\ of\ first\ names=Treatment of first names
Cleanup\ entries=Cleanup entries
Automatically\ assign\ new\ entry\ to\ selected\ groups=Automatically assign new entry to selected groups
%0\ mode=%0 mode
Move\ DOIs\ from\ note\ and\ URL\ field\ to\ DOI\ field\ and\ remove\ http\ prefix=Move DOIs from note and URL field to DOI field and remove http prefix
Make\ paths\ of\ linked\ files\ relative\ (if\ possible)=Make paths of linked files relative (if possible)
Rename\ PDFs\ to\ given\ filename\ format\ pattern=Rename PDFs to given filename format pattern
Rename\ only\ PDFs\ having\ a\ relative\ path=Rename only PDFs having a relative path
Doing\ a\ cleanup\ for\ %0\ entries...=Doing a cleanup for %0 entries...
No\ entry\ needed\ a\ clean\ up=No entry needed a clean up
One\ entry\ needed\ a\ clean\ up=One entry needed a clean up
%0\ entries\ needed\ a\ clean\ up=%0 entries needed a clean up

Remove\ selected=Remove selected

Group\ tree\ could\ not\ be\ parsed.\ If\ you\ save\ the\ BibTeX\ library,\ all\ groups\ will\ be\ lost.=Group tree could not be parsed. If you save the BibTeX library, all groups will be lost.
Attach\ file=Attach file
Setting\ all\ preferences\ to\ default\ values.=Setting all preferences to default values.
Resetting\ preference\ key\ '%0'=Resetting preference key '%0'
Unknown\ preference\ key\ '%0'=Unknown preference key '%0'
Unable\ to\ clear\ preferences.=Unable to clear preferences.

Find\ unlinked\ files=Find unlinked files
Unselect\ all=Unselect all
Expand\ all=Expand all
Collapse\ all=Collapse all
Opens\ the\ file\ browser.=Opens the file browser.
Scan\ directory=Scan directory
Searches\ the\ selected\ directory\ for\ unlinked\ files.=Searches the selected directory for unlinked files.
Starts\ the\ import\ of\ BibTeX\ entries.=Starts the import of BibTeX entries.
Select\ a\ directory\ where\ the\ search\ shall\ start.=Select a directory where the search shall start.
Select\ file\ type\:=Select file type:
These\ files\ are\ not\ linked\ in\ the\ active\ library.=These files are not linked in the active library.
Searching\ file\ system...=Searching file system...
Select\ directory=Select directory
Select\ files=Select files
BibTeX\ entry\ creation=BibTeX entry creation
Unable\ to\ connect\ to\ FreeCite\ online\ service.=Unable to connect to FreeCite online service.
BibTeX\ key\ patterns=BibTeX key patterns
Changed\ special\ field\ settings=Changed special field settings
Clear\ priority=Clear priority
Clear\ rank=Clear rank
Enable\ special\ fields=Enable special fields
One\ star=One star
Two\ stars=Two stars
Three\ stars=Three stars
Four\ stars=Four stars
Five\ stars=Five stars
Help\ on\ special\ fields=Help on special fields
Keywords\ of\ selected\ entries=Keywords of selected entries
Manage\ content\ selectors=Manage content selectors
Manage\ keywords=Manage keywords
No\ priority\ information=No priority information
No\ rank\ information=No rank information
Priority=Priority
Priority\ high=Priority high
Priority\ low=Priority low
Priority\ medium=Priority medium
Quality=Quality
Rank=Rank
Relevance=Relevance
Set\ priority\ to\ high=Set priority to high
Set\ priority\ to\ low=Set priority to low
Set\ priority\ to\ medium=Set priority to medium
Show\ priority=Show priority
Show\ quality=Show quality
Show\ rank=Show rank
Show\ relevance=Show relevance
Synchronize\ with\ keywords=Synchronize with keywords
Synchronized\ special\ fields\ based\ on\ keywords=Synchronized special fields based on keywords
Toggle\ relevance=Toggle relevance
Toggle\ quality\ assured=Toggle quality assured
Toggle\ print\ status=Toggle print status
Update\ keywords=Update keywords
Write\ values\ of\ special\ fields\ as\ separate\ fields\ to\ BibTeX=Write values of special fields as separate fields to BibTeX
You\ have\ changed\ settings\ for\ special\ fields.=You have changed settings for special fields.
Connection\ to\ OpenOffice/LibreOffice\ has\ been\ lost.\ Please\ make\ sure\ OpenOffice/LibreOffice\ is\ running,\ and\ try\ to\ reconnect.=Connection to OpenOffice/LibreOffice has been lost. Please make sure OpenOffice/LibreOffice is running, and try to reconnect.
JabRef\ will\ send\ at\ least\ one\ request\ per\ entry\ to\ a\ publisher.=JabRef will send at least one request per entry to a publisher.
Correct\ the\ entry,\ and\ reopen\ editor\ to\ display/edit\ source.=Correct the entry, and reopen editor to display/edit source.
Could\ not\ connect\ to\ running\ OpenOffice/LibreOffice.=Could not connect to running OpenOffice/LibreOffice.
Make\ sure\ you\ have\ installed\ OpenOffice/LibreOffice\ with\ Java\ support.=Make sure you have installed OpenOffice/LibreOffice with Java support.
If\ connecting\ manually,\ please\ verify\ program\ and\ library\ paths.=If connecting manually, please verify program and library paths.
Error\ message\:=Error message:
If\ a\ pasted\ or\ imported\ entry\ already\ has\ the\ field\ set,\ overwrite.=If a pasted or imported entry already has the field set, overwrite.
Not\ connected\ to\ any\ Writer\ document.\ Please\ make\ sure\ a\ document\ is\ open,\ and\ use\ the\ 'Select\ Writer\ document'\ button\ to\ connect\ to\ it.=Not connected to any Writer document. Please make sure a document is open, and use the 'Select Writer document' button to connect to it.
Removed\ all\ subgroups\ of\ group\ "%0".=Removed all subgroups of group "%0".
To\ disable\ the\ memory\ stick\ mode\ rename\ or\ remove\ the\ jabref.xml\ file\ in\ the\ same\ folder\ as\ JabRef.=To disable the memory stick mode rename or remove the jabref.xml file in the same folder as JabRef.
Unable\ to\ connect.\ One\ possible\ reason\ is\ that\ JabRef\ and\ OpenOffice/LibreOffice\ are\ not\ both\ running\ in\ either\ 32\ bit\ mode\ or\ 64\ bit\ mode.=Unable to connect. One possible reason is that JabRef and OpenOffice/LibreOffice are not both running in either 32 bit mode or 64 bit mode.
Use\ the\ following\ delimiter\ character(s)\:=Use the following delimiter character(s):
When\ downloading\ files,\ or\ moving\ linked\ files\ to\ the\ file\ directory,\ prefer\ the\ BIB\ file\ location\ rather\ than\ the\ file\ directory\ set\ above=When downloading files, or moving linked files to the file directory, prefer the BIB file location rather than the file directory set above
Your\ style\ file\ specifies\ the\ character\ format\ '%0',\ which\ is\ undefined\ in\ your\ current\ OpenOffice/LibreOffice\ document.=Your style file specifies the character format '%0', which is undefined in your current OpenOffice/LibreOffice document.
Your\ style\ file\ specifies\ the\ paragraph\ format\ '%0',\ which\ is\ undefined\ in\ your\ current\ OpenOffice/LibreOffice\ document.=Your style file specifies the paragraph format '%0', which is undefined in your current OpenOffice/LibreOffice document.

Searching...=Searching...
Add\ {}\ to\ specified\ title\ words\ on\ search\ to\ keep\ the\ correct\ case=Add {} to specified title words on search to keep the correct case
Import\ conversions=Import conversions
Please\ enter\ a\ search\ string=Please enter a search string
Please\ open\ or\ start\ a\ new\ library\ before\ searching=Please open or start a new library before searching

Canceled\ merging\ entries=Canceled merging entries

Format\ units\ by\ adding\ non-breaking\ separators\ and\ keeping\ the\ correct\ case\ on\ search=Format units by adding non-breaking separators and keeping the correct case on search
Merge\ entries=Merge entries
Merged\ entries=Merged entries
None=None
Parse=Parse
Result=Result
Show\ DOI\ first=Show DOI first
Show\ URL\ first=Show URL first
Use\ Emacs\ key\ bindings=Use Emacs key bindings
You\ have\ to\ choose\ exactly\ two\ entries\ to\ merge.=You have to choose exactly two entries to merge.

Update\ timestamp\ on\ modification=Update timestamp on modification
All\ key\ bindings\ will\ be\ reset\ to\ their\ defaults.=All key bindings will be reset to their defaults.

Automatically\ set\ file\ links=Automatically set file links
Resetting\ all\ key\ bindings=Resetting all key bindings
Hostname=Hostname
Invalid\ setting=Invalid setting
Network=Network
Please\ specify\ both\ hostname\ and\ port=Please specify both hostname and port
Please\ specify\ both\ username\ and\ password=Please specify both username and password

Use\ custom\ proxy\ configuration=Use custom proxy configuration
Proxy\ requires\ authentication=Proxy requires authentication
Attention\:\ Password\ is\ stored\ in\ plain\ text\!=Attention: Password is stored in plain text!
Clear\ connection\ settings=Clear connection settings

Rebind\ C-a,\ too=Rebind C-a, too
Rebind\ C-f,\ too=Rebind C-f, too

Open\ folder=Open folder
Export\ entries\ ordered\ as\ specified=Export entries ordered as specified
Export\ sort\ order=Export sort order
Export\ sorting=Export sorting
Newline\ separator=Newline separator

Save\ in\ current\ table\ sort\ order=Save in current table sort order
Save\ entries\ ordered\ as\ specified=Save entries ordered as specified
Show\ extra\ columns=Show extra columns
Parsing\ error=Parsing error
illegal\ backslash\ expression=illegal backslash expression

Clear\ read\ status=Clear read status
Convert\ to\ biblatex\ format\ (for\ example,\ move\ the\ value\ of\ the\ 'journal'\ field\ to\ 'journaltitle')=Convert to biblatex format (for example, move the value of the 'journal' field to 'journaltitle')
Deprecated\ fields=Deprecated fields
No\ read\ status\ information=No read status information
Printed=Printed
Read\ status=Read status
Read\ status\ read=Read status read
Read\ status\ skimmed=Read status skimmed
Save\ selected\ as\ plain\ BibTeX...=Save selected as plain BibTeX...
Set\ read\ status\ to\ read=Set read status to read
Set\ read\ status\ to\ skimmed=Set read status to skimmed
Show\ deprecated\ BibTeX\ fields=Show deprecated BibTeX fields

Show\ printed\ status=Show printed status
Show\ read\ status=Show read status

Opens\ JabRef's\ GitHub\ page=Opens JabRef's GitHub page
Opens\ JabRef's\ Twitter\ page=Opens JabRef's Twitter page
Opens\ JabRef's\ Facebook\ page=Opens JabRef's Facebook page
Opens\ JabRef's\ blog=Opens JabRef's blog
Opens\ JabRef's\ website=Opens JabRef's website

Could\ not\ open\ browser.=Could not open browser.
Please\ open\ %0\ manually.=Please open %0 manually.
The\ link\ has\ been\ copied\ to\ the\ clipboard.=The link has been copied to the clipboard.

Open\ %0\ file=Open %0 file

Cannot\ delete\ file=Cannot delete file
File\ permission\ error=File permission error
Push\ to\ %0=Push to %0
Path\ to\ %0=Path to %0
Convert=Convert
Normalize\ to\ BibTeX\ name\ format=Normalize to BibTeX name format
Help\ on\ Name\ Formatting=Help on Name Formatting

Add\ new\ file\ type=Add new file type

Left\ entry=Left entry
Right\ entry=Right entry
Original\ entry=Original entry
No\ information\ added=No information added
Select\ at\ least\ one\ entry\ to\ manage\ keywords.=Select at least one entry to manage keywords.
OpenDocument\ text=OpenDocument text
OpenDocument\ spreadsheet=OpenDocument spreadsheet
OpenDocument\ presentation=OpenDocument presentation
%0\ image=%0 image
Added\ entry=Added entry
Modified\ entry=Modified entry
Deleted\ entry=Deleted entry
Modified\ groups\ tree=Modified groups tree
Removed\ all\ groups=Removed all groups
Accepting\ the\ change\ replaces\ the\ complete\ groups\ tree\ with\ the\ externally\ modified\ groups\ tree.=Accepting the change replaces the complete groups tree with the externally modified groups tree.
Select\ export\ format=Select export format
Return\ to\ JabRef=Return to JabRef
Could\ not\ connect\ to\ %0=Could not connect to %0
Warning\:\ %0\ out\ of\ %1\ entries\ have\ undefined\ title.=Warning: %0 out of %1 entries have undefined title.
Warning\:\ %0\ out\ of\ %1\ entries\ have\ undefined\ BibTeX\ key.=Warning: %0 out of %1 entries have undefined BibTeX key.
Added\ new\ '%0'\ entry.=Added new '%0' entry.
Really\ delete\ the\ selected\ entry?=Really delete the selected entry?
Really\ delete\ the\ %0\ selected\ entries?=Really delete the %0 selected entries?
Keep\ merged\ entry\ only=Keep merged entry only
Keep\ left=Keep left
Keep\ right=Keep right
Old\ entry=Old entry
From\ import=From import
No\ problems\ found.=No problems found.
Save\ changes=Save changes
Discard\ changes=Discard changes
Library\ '%0'\ has\ changed.=Library '%0' has changed.
Print\ entry\ preview=Print entry preview
Copy\ title=Copy title
Copy\ \\cite{BibTeX\ key}=Copy \\cite{BibTeX key}
Copy\ BibTeX\ key\ and\ title=Copy BibTeX key and title
Invalid\ DOI\:\ '%0'.=Invalid DOI: '%0'.
should\ start\ with\ a\ name=should start with a name
should\ end\ with\ a\ name=should end with a name
unexpected\ closing\ curly\ bracket=unexpected closing curly bracket
unexpected\ opening\ curly\ bracket=unexpected opening curly bracket
capital\ letters\ are\ not\ masked\ using\ curly\ brackets\ {}=capital letters are not masked using curly brackets {}
should\ contain\ a\ four\ digit\ number=should contain a four digit number
should\ contain\ a\ valid\ page\ number\ range=should contain a valid page number range
Search\ %0=Search %0
No\ results\ found.=No results found.
Found\ %0\ results.=Found %0 results.
plain\ text=plain text
This\ search\ contains\ entries\ in\ which\ any\ field\ contains\ the\ regular\ expression\ <b>%0</b>=This search contains entries in which any field contains the regular expression <b>%0</b>
This\ search\ contains\ entries\ in\ which\ any\ field\ contains\ the\ term\ <b>%0</b>=This search contains entries in which any field contains the term <b>%0</b>
This\ search\ contains\ entries\ in\ which=This search contains entries in which

Unable\ to\ autodetect\ OpenOffice/LibreOffice\ installation.\ Please\ choose\ the\ installation\ directory\ manually.=Unable to autodetect OpenOffice/LibreOffice installation. Please choose the installation directory manually.

Close\ library=Close library
Decrease\ table\ font\ size=Decrease table font size
Entry\ editor,\ next\ entry=Entry editor, next entry
Entry\ editor,\ next\ panel=Entry editor, next panel
Entry\ editor,\ next\ panel\ 2=Entry editor, next panel 2
Entry\ editor,\ previous\ entry=Entry editor, previous entry
Entry\ editor,\ previous\ panel=Entry editor, previous panel
Entry\ editor,\ previous\ panel\ 2=Entry editor, previous panel 2
File\ list\ editor,\ move\ entry\ down=File list editor, move entry down
File\ list\ editor,\ move\ entry\ up=File list editor, move entry up
Focus\ entry\ table=Focus entry table
Import\ into\ current\ library=Import into current library
Import\ into\ new\ library=Import into new library
Increase\ table\ font\ size=Increase table font size
New\ article=New article
New\ book=New book
New\ entry=New entry
New\ from\ plain\ text=New from plain text
New\ inbook=New inbook
New\ mastersthesis=New mastersthesis
New\ phdthesis=New phdthesis
New\ proceedings=New proceedings
New\ unpublished=New unpublished
Preamble\ editor,\ store\ changes=Preamble editor, store changes
Push\ to\ application=Push to application
Refresh\ OpenOffice/LibreOffice=Refresh OpenOffice/LibreOffice
Resolve\ duplicate\ BibTeX\ keys=Resolve duplicate BibTeX keys
Save\ all=Save all
String\ dialog,\ add\ string=String dialog, add string
String\ dialog,\ remove\ string=String dialog, remove string
Synchronize\ files=Synchronize files
Unabbreviate=Unabbreviate
should\ contain\ a\ protocol=should contain a protocol
Copy\ preview=Copy preview
Automatically\ setting\ file\ links=Automatically setting file links
Regenerating\ BibTeX\ keys\ according\ to\ metadata=Regenerating BibTeX keys according to metadata
Regenerate\ all\ keys\ for\ the\ entries\ in\ a\ BibTeX\ file=Regenerate all keys for the entries in a BibTeX file
Show\ debug\ level\ messages=Show debug level messages
Default\ bibliography\ mode=Default bibliography mode
New\ %0\ library\ created.=New %0 library created.
Show\ only\ preferences\ deviating\ from\ their\ default\ value=Show only preferences deviating from their default value
default=default
key=key
type=type
value=value
Show\ preferences=Show preferences
Save\ actions=Save actions
Enable\ save\ actions=Enable save actions
Convert\ to\ BibTeX\ format\ (for\ example,\ move\ the\ value\ of\ the\ 'journaltitle'\ field\ to\ 'journal')=Convert to BibTeX format (for example, move the value of the 'journaltitle' field to 'journal')

Other\ fields=Other fields
Show\ remaining\ fields=Show remaining fields

link\ should\ refer\ to\ a\ correct\ file\ path=link should refer to a correct file path
abbreviation\ detected=abbreviation detected
wrong\ entry\ type\ as\ proceedings\ has\ page\ numbers=wrong entry type as proceedings has page numbers
Abbreviate\ journal\ names=Abbreviate journal names
Abbreviating...=Abbreviating...
Abbreviation\ %s\ for\ journal\ %s\ already\ defined.=Abbreviation %s for journal %s already defined.
Abbreviation\ cannot\ be\ empty=Abbreviation cannot be empty
Duplicated\ Journal\ Abbreviation=Duplicated Journal Abbreviation
Duplicated\ Journal\ File=Duplicated Journal File
Error\ Occurred=Error Occurred
Journal\ file\ %s\ already\ added=Journal file %s already added
Name\ cannot\ be\ empty=Name cannot be empty

Display\ keywords\ appearing\ in\ ALL\ entries=Display keywords appearing in ALL entries
Display\ keywords\ appearing\ in\ ANY\ entry=Display keywords appearing in ANY entry
None\ of\ the\ selected\ entries\ have\ titles.=None of the selected entries have titles.
None\ of\ the\ selected\ entries\ have\ BibTeX\ keys.=None of the selected entries have BibTeX keys.
Unabbreviate\ journal\ names=Unabbreviate journal names
Unabbreviating...=Unabbreviating...
Usage=Usage


Adds\ {}\ brackets\ around\ acronyms,\ month\ names\ and\ countries\ to\ preserve\ their\ case.=Adds {} brackets around acronyms, month names and countries to preserve their case.
Are\ you\ sure\ you\ want\ to\ reset\ all\ settings\ to\ default\ values?=Are you sure you want to reset all settings to default values?
Reset\ preferences=Reset preferences
Ill-formed\ entrytype\ comment\ in\ BIB\ file=Ill-formed entrytype comment in BIB file

Move\ linked\ files\ to\ default\ file\ directory\ %0=Move linked files to default file directory %0

Do\ you\ still\ want\ to\ continue?=Do you still want to continue?
This\ action\ will\ modify\ the\ following\ field(s)\ in\ at\ least\ one\ entry\ each\:=This action will modify the following field(s) in at least one entry each:
This\ could\ cause\ undesired\ changes\ to\ your\ entries.=This could cause undesired changes to your entries.
Run\ field\ formatter\:=Run field formatter:
Table\ font\ size\ is\ %0=Table font size is %0
Internal\ style=Internal style
Add\ style\ file=Add style file
Current\ style\ is\ '%0'=Current style is '%0'
Remove\ style=Remove style
You\ must\ select\ a\ valid\ style\ file.=You must select a valid style file.
Invalid\ style\ selected=Invalid style selected

Reload=Reload

Capitalize=Capitalize
Capitalize\ all\ words,\ but\ converts\ articles,\ prepositions,\ and\ conjunctions\ to\ lower\ case.=Capitalize all words, but converts articles, prepositions, and conjunctions to lower case.
Capitalize\ the\ first\ word,\ changes\ other\ words\ to\ lower\ case.=Capitalize the first word, changes other words to lower case.
Changes\ all\ letters\ to\ lower\ case.=Changes all letters to lower case.
Changes\ all\ letters\ to\ upper\ case.=Changes all letters to upper case.
Changes\ the\ first\ letter\ of\ all\ words\ to\ capital\ case\ and\ the\ remaining\ letters\ to\ lower\ case.=Changes the first letter of all words to capital case and the remaining letters to lower case.
Cleans\ up\ LaTeX\ code.=Cleans up LaTeX code.
Converts\ HTML\ code\ to\ LaTeX\ code.=Converts HTML code to LaTeX code.
HTML\ to\ Unicode=HTML to Unicode
Converts\ HTML\ code\ to\ Unicode.=Converts HTML code to Unicode.
Converts\ LaTeX\ encoding\ to\ Unicode\ characters.=Converts LaTeX encoding to Unicode characters.
Converts\ Unicode\ characters\ to\ LaTeX\ encoding.=Converts Unicode characters to LaTeX encoding.
Converts\ ordinals\ to\ LaTeX\ superscripts.=Converts ordinals to LaTeX superscripts.
Converts\ units\ to\ LaTeX\ formatting.=Converts units to LaTeX formatting.
HTML\ to\ LaTeX=HTML to LaTeX
LaTeX\ cleanup=LaTeX cleanup
LaTeX\ to\ Unicode=LaTeX to Unicode
Lower\ case=Lower case
Minify\ list\ of\ person\ names=Minify list of person names
Normalize\ date=Normalize date
Normalize\ en\ dashes=Normalize en dashes
Normalize\ month=Normalize month
Normalize\ month\ to\ BibTeX\ standard\ abbreviation.=Normalize month to BibTeX standard abbreviation.
Normalize\ names\ of\ persons=Normalize names of persons
Normalize\ page\ numbers=Normalize page numbers
Normalize\ pages\ to\ BibTeX\ standard.=Normalize pages to BibTeX standard.
Normalizes\ lists\ of\ persons\ to\ the\ BibTeX\ standard.=Normalizes lists of persons to the BibTeX standard.
Normalizes\ the\ date\ to\ ISO\ date\ format.=Normalizes the date to ISO date format.
Normalizes\ the\ en\ dashes.=Normalizes the en dashes.
Ordinals\ to\ LaTeX\ superscript=Ordinals to LaTeX superscript
Protect\ terms=Protect terms
Add\ enclosing\ braces=Add enclosing braces
Add\ braces\ encapsulating\ the\ complete\ field\ content.=Add braces encapsulating the complete field content.
Remove\ enclosing\ braces=Remove enclosing braces
Removes\ braces\ encapsulating\ the\ complete\ field\ content.=Removes braces encapsulating the complete field content.
Sentence\ case=Sentence case
Shortens\ lists\ of\ persons\ if\ there\ are\ more\ than\ 2\ persons\ to\ "et\ al.".=Shortens lists of persons if there are more than 2 persons to "et al.".
Title\ case=Title case
Unicode\ to\ LaTeX=Unicode to LaTeX
Units\ to\ LaTeX=Units to LaTeX
Upper\ case=Upper case
Does\ nothing.=Does nothing.
Identity=Identity
Clears\ the\ field\ completely.=Clears the field completely.
Directory\ not\ found=Directory not found
Main\ file\ directory\ not\ set\!=Main file directory not set!
This\ operation\ requires\ exactly\ one\ item\ to\ be\ selected.=This operation requires exactly one item to be selected.
Importing\ in\ %0\ format=Importing in %0 format
Female\ name=Female name
Female\ names=Female names
Male\ name=Male name
Male\ names=Male names
Mixed\ names=Mixed names
Neuter\ name=Neuter name
Neuter\ names=Neuter names

Determined\ %0\ for\ %1\ entries=Determined %0 for %1 entries
Look\ up\ %0=Look up %0
Looking\ up\ %0...\ -\ entry\ %1\ out\ of\ %2\ -\ found\ %3=Looking up %0... - entry %1 out of %2 - found %3

Audio\ CD=Audio CD
British\ patent=British patent
British\ patent\ request=British patent request
Candidate\ thesis=Candidate thesis
Collaborator=Collaborator
Column=Column
Compiler=Compiler
Continuator=Continuator
Data\ CD=Data CD
Editor=Editor
European\ patent=European patent
European\ patent\ request=European patent request
Founder=Founder
French\ patent=French patent
French\ patent\ request=French patent request
German\ patent=German patent
German\ patent\ request=German patent request
Line=Line
Master's\ thesis=Master's thesis
Page=Page
Paragraph=Paragraph
Patent=Patent
Patent\ request=Patent request
PhD\ thesis=PhD thesis
Redactor=Redactor
Research\ report=Research report
Reviser=Reviser
Section=Section
Software=Software
Technical\ report=Technical report
U.S.\ patent=U.S. patent
U.S.\ patent\ request=U.S. patent request
Verse=Verse

change\ entries\ of\ group=change entries of group
odd\ number\ of\ unescaped\ '\#'=odd number of unescaped '#'

Plain\ text=Plain text
Show\ diff=Show diff
character=character
word=word
Show\ symmetric\ diff=Show symmetric diff
Copy\ Version=Copy Version
Developers=Developers
Authors=Authors
License=License

HTML\ encoded\ character\ found=HTML encoded character found
booktitle\ ends\ with\ 'conference\ on'=booktitle ends with 'conference on'

incorrect\ control\ digit=incorrect control digit
incorrect\ format=incorrect format
Copied\ version\ to\ clipboard=Copied version to clipboard

BibTeX\ key=BibTeX key
Message=Message


MathSciNet\ Review=MathSciNet Review
Reset\ Bindings=Reset Bindings

Decryption\ not\ supported.=Decryption not supported.

Cleared\ '%0'\ for\ %1\ entries=Cleared '%0' for %1 entries
Set\ '%0'\ to\ '%1'\ for\ %2\ entries=Set '%0' to '%1' for %2 entries
Toggled\ '%0'\ for\ %1\ entries=Toggled '%0' for %1 entries

Check\ for\ updates=Check for updates
Download\ update=Download update
New\ version\ available=New version available
Installed\ version=Installed version
Remind\ me\ later=Remind me later
Ignore\ this\ update=Ignore this update
Could\ not\ connect\ to\ the\ update\ server.=Could not connect to the update server.
Please\ try\ again\ later\ and/or\ check\ your\ network\ connection.=Please try again later and/or check your network connection.
To\ see\ what\ is\ new\ view\ the\ changelog.=To see what is new view the changelog.
A\ new\ version\ of\ JabRef\ has\ been\ released.=A new version of JabRef has been released.
JabRef\ is\ up-to-date.=JabRef is up-to-date.
Latest\ version=Latest version
Online\ help\ forum=Online help forum
Custom=Custom

Export\ cited=Export cited
Unable\ to\ generate\ new\ library=Unable to generate new library

Open\ console=Open console
Use\ default\ terminal\ emulator=Use default terminal emulator
Execute\ command=Execute command
Note\:\ Use\ the\ placeholder\ %0\ for\ the\ location\ of\ the\ opened\ library\ file.=Note: Use the placeholder %0 for the location of the opened library file.
Error\ occured\ while\ executing\ the\ command\ \"%0\".=Error occured while executing the command \"%0\".
Reformat\ ISSN=Reformat ISSN

Countries\ and\ territories\ in\ English=Countries and territories in English
Electrical\ engineering\ terms=Electrical engineering terms
Enabled=Enabled
Internal\ list=Internal list
Manage\ protected\ terms\ files=Manage protected terms files
Months\ and\ weekdays\ in\ English=Months and weekdays in English
The\ text\ after\ the\ last\ line\ starting\ with\ \#\ will\ be\ used=The text after the last line starting with # will be used
Add\ protected\ terms\ file=Add protected terms file
Are\ you\ sure\ you\ want\ to\ remove\ the\ protected\ terms\ file?=Are you sure you want to remove the protected terms file?
Remove\ protected\ terms\ file=Remove protected terms file
Add\ selected\ text\ to\ list=Add selected text to list
Add\ {}\ around\ selected\ text=Add {} around selected text
Format\ field=Format field
New\ protected\ terms\ file=New protected terms file
change\ field\ %0\ of\ entry\ %1\ from\ %2\ to\ %3=change field %0 of entry %1 from %2 to %3
change\ key\ from\ %0\ to\ %1=change key from %0 to %1
change\ string\ content\ %0\ to\ %1=change string content %0 to %1
change\ string\ name\ %0\ to\ %1=change string name %0 to %1
change\ type\ of\ entry\ %0\ from\ %1\ to\ %2=change type of entry %0 from %1 to %2
insert\ entry\ %0=insert entry %0
insert\ string\ %0=insert string %0
remove\ entry\ %0=remove entry %0
remove\ string\ %0=remove string %0
undefined=undefined
Cannot\ get\ info\ based\ on\ given\ %0\:\ %1=Cannot get info based on given %0: %1
Get\ BibTeX\ data\ from\ %0=Get BibTeX data from %0
No\ %0\ found=No %0 found
Entry\ from\ %0=Entry from %0
Merge\ entry\ with\ %0\ information=Merge entry with %0 information
Updated\ entry\ with\ info\ from\ %0=Updated entry with info from %0

Add\ existing\ file=Add existing file
Create\ new\ list=Create new list
Remove\ list=Remove list
Full\ journal\ name=Full journal name
Abbreviation\ name=Abbreviation name

No\ abbreviation\ files\ loaded=No abbreviation files loaded

Loading\ built\ in\ lists=Loading built in lists

JabRef\ built\ in\ list=JabRef built in list
IEEE\ built\ in\ list=IEEE built in list

Event\ log=Event log
We\ now\ give\ you\ insight\ into\ the\ inner\ workings\ of\ JabRef\'s\ internals.\ This\ information\ might\ be\ helpful\ to\ diagnose\ the\ root\ cause\ of\ a\ problem.\ Please\ feel\ free\ to\ inform\ the\ developers\ about\ an\ issue.=We now give you insight into the inner workings of JabRef\'s internals. This information might be helpful to diagnose the root cause of a problem. Please feel free to inform the developers about an issue.
Log\ copied\ to\ clipboard.=Log copied to clipboard.
Copy\ Log=Copy Log
Clear\ Log=Clear Log
Report\ Issue=Report Issue
Issue\ on\ GitHub\ successfully\ reported.=Issue on GitHub successfully reported.
Issue\ report\ successful=Issue report successful
Your\ issue\ was\ reported\ in\ your\ browser.=Your issue was reported in your browser.
The\ log\ and\ exception\ information\ was\ copied\ to\ your\ clipboard.=The log and exception information was copied to your clipboard.
Please\ paste\ this\ information\ (with\ Ctrl+V)\ in\ the\ issue\ description.=Please paste this information (with Ctrl+V) in the issue description.

Host=Host
Port=Port
Library=Library
User=User
Connect=Connect
Connection\ error=Connection error
Connection\ to\ %0\ server\ established.=Connection to %0 server established.
Required\ field\ "%0"\ is\ empty.=Required field "%0" is empty.
%0\ driver\ not\ available.=%0 driver not available.
The\ connection\ to\ the\ server\ has\ been\ terminated.=The connection to the server has been terminated.
Connection\ lost.=Connection lost.
Reconnect=Reconnect
Work\ offline=Work offline
Working\ offline.=Working offline.
Update\ refused.=Update refused.
Update\ refused=Update refused
Local\ entry=Local entry
Shared\ entry=Shared entry
Update\ could\ not\ be\ performed\ due\ to\ existing\ change\ conflicts.=Update could not be performed due to existing change conflicts.
You\ are\ not\ working\ on\ the\ newest\ version\ of\ BibEntry.=You are not working on the newest version of BibEntry.
Local\ version\:\ %0=Local version: %0
Shared\ version\:\ %0=Shared version: %0
Please\ merge\ the\ shared\ entry\ with\ yours\ and\ press\ "Merge\ entries"\ to\ resolve\ this\ problem.=Please merge the shared entry with yours and press "Merge entries" to resolve this problem.
Canceling\ this\ operation\ will\ leave\ your\ changes\ unsynchronized.\ Cancel\ anyway?=Canceling this operation will leave your changes unsynchronized. Cancel anyway?
Shared\ entry\ is\ no\ longer\ present=Shared entry is no longer present
The\ entry\ you\ currently\ work\ on\ has\ been\ deleted\ on\ the\ shared\ side.=The entry you currently work on has been deleted on the shared side.
You\ can\ restore\ the\ entry\ using\ the\ "Undo"\ operation.=You can restore the entry using the "Undo" operation.
You\ are\ already\ connected\ to\ a\ database\ using\ entered\ connection\ details.=You are already connected to a database using entered connection details.

Cannot\ cite\ entries\ without\ BibTeX\ keys.\ Generate\ keys\ now?=Cannot cite entries without BibTeX keys. Generate keys now?
New\ technical\ report=New technical report

%0\ file=%0 file
Custom\ layout\ file=Custom layout file
Protected\ terms\ file=Protected terms file
Style\ file=Style file

Open\ OpenOffice/LibreOffice\ connection=Open OpenOffice/LibreOffice connection
You\ must\ enter\ at\ least\ one\ field\ name=You must enter at least one field name
Non-ASCII\ encoded\ character\ found=Non-ASCII encoded character found
Toggle\ web\ search\ interface=Toggle web search interface
%0\ files\ found=%0 files found
One\ file\ found=One file found

Migration\ help\ information=Migration help information
Entered\ database\ has\ obsolete\ structure\ and\ is\ no\ longer\ supported.=Entered database has obsolete structure and is no longer supported.
However,\ a\ new\ database\ was\ created\ alongside\ the\ pre-3.6\ one.=However, a new database was created alongside the pre-3.6 one.
Opens\ a\ link\ where\ the\ current\ development\ version\ can\ be\ downloaded=Opens a link where the current development version can be downloaded
See\ what\ has\ been\ changed\ in\ the\ JabRef\ versions=See what has been changed in the JabRef versions
Referenced\ BibTeX\ key\ does\ not\ exist=Referenced BibTeX key does not exist
Full\ text\ document\ for\ entry\ %0\ already\ linked.=Full text document for entry %0 already linked.
Finished\ downloading\ full\ text\ document\ for\ entry\ %0.=Finished downloading full text document for entry %0.
Look\ up\ full\ text\ documents=Look up full text documents
You\ are\ about\ to\ look\ up\ full\ text\ documents\ for\ %0\ entries.=You are about to look up full text documents for %0 entries.
last\ four\ nonpunctuation\ characters\ should\ be\ numerals=last four nonpunctuation characters should be numerals

Author=Author
Date=Date
File\ annotations=File annotations
Show\ file\ annotations=Show file annotations
Adobe\ Acrobat\ Reader=Adobe Acrobat Reader
Sumatra\ Reader=Sumatra Reader
shared=shared
should\ contain\ an\ integer\ or\ a\ literal=should contain an integer or a literal
should\ have\ the\ first\ letter\ capitalized=should have the first letter capitalized
edition\ of\ book\ reported\ as\ just\ 1=edition of book reported as just 1
Tools=Tools
What\'s\ new\ in\ this\ version?=What\'s new in this version?
Want\ to\ help?=Want to help?
Make\ a\ donation=Make a donation
get\ involved=get involved
Used\ libraries=Used libraries
Existing\ file=Existing file

ID=ID
ID\ type=ID type
Fetcher\ '%0'\ did\ not\ find\ an\ entry\ for\ id\ '%1'.=Fetcher '%0' did not find an entry for id '%1'.

Select\ first\ entry=Select first entry
Select\ last\ entry=Select last entry

Invalid\ ISBN\:\ '%0'.=Invalid ISBN: '%0'.
should\ be\ an\ integer\ or\ normalized=should be an integer or normalized
should\ be\ normalized=should be normalized

Empty\ search\ ID=Empty search ID
The\ given\ search\ ID\ was\ empty.=The given search ID was empty.
Copy\ BibTeX\ key\ and\ link=Copy BibTeX key and link
biblatex\ field\ only=biblatex field only

Error\ while\ generating\ fetch\ URL=Error while generating fetch URL
Error\ while\ parsing\ ID\ list=Error while parsing ID list
Unable\ to\ get\ PubMed\ IDs=Unable to get PubMed IDs
Backup\ found=Backup found
A\ backup\ file\ for\ '%0'\ was\ found.=A backup file for '%0' was found.
This\ could\ indicate\ that\ JabRef\ did\ not\ shut\ down\ cleanly\ last\ time\ the\ file\ was\ used.=This could indicate that JabRef did not shut down cleanly last time the file was used.
Do\ you\ want\ to\ recover\ the\ library\ from\ the\ backup\ file?=Do you want to recover the library from the backup file?
Firstname\ Lastname=Firstname Lastname

Recommended\ for\ %0=Recommended for %0
Show\ 'Related\ Articles'\ tab=Show 'Related Articles' tab
This\ might\ be\ caused\ by\ reaching\ the\ traffic\ limitation\ of\ Google\ Scholar\ (see\ 'Help'\ for\ details).=This might be caused by reaching the traffic limitation of Google Scholar (see 'Help' for details).

Could\ not\ open\ website.=Could not open website.
Problem\ downloading\ from\ %1=Problem downloading from %1

File\ directory\ pattern=File directory pattern
Update\ with\ bibliographic\ information\ from\ the\ web=Update with bibliographic information from the web

Could\ not\ find\ any\ bibliographic\ information.=Could not find any bibliographic information.
BibTeX\ key\ deviates\ from\ generated\ key=BibTeX key deviates from generated key
DOI\ %0\ is\ invalid=DOI %0 is invalid

Select\ all\ customized\ types\ to\ be\ stored\ in\ local\ preferences\:=Select all customized types to be stored in local preferences\:
Currently\ unknown\:=Currently unknown\:
Different\ customization,\ current\ settings\ will\ be\ overwritten=Different customization, current settings will be overwritten

Entry\ type\ %0\ is\ only\ defined\ for\ Biblatex\ but\ not\ for\ BibTeX=Entry type %0 is only defined for Biblatex but not for BibTeX

Copied\ %0\ citations.=Copied %0 citations.

journal\ not\ found\ in\ abbreviation\ list=journal not found in abbreviation list
Unhandled\ exception\ occurred.=Unhandled exception occurred.

strings\ included=strings included
Default\ table\ font\ size=Default table font size
Escape\ underscores=Escape underscores
Color=Color
Please\ also\ add\ all\ steps\ to\ reproduce\ this\ issue,\ if\ possible.=Please also add all steps to reproduce this issue, if possible.
Fit\ width=Fit width
Fit\ a\ single\ page=Fit a single page
Zoom\ in=Zoom in
Zoom\ out=Zoom out
Previous\ page=Previous page
Next\ page=Next page
Document\ viewer=Document viewer
Live=Live
Locked=Locked
Show\ the\ document\ of\ the\ currently\ selected\ entry.=Show the document of the currently selected entry.
Show\ this\ document\ until\ unlocked.=Show this document until unlocked.
Set\ current\ user\ name\ as\ owner.=Set current user name as owner.

Sort\ all\ subgroups\ (recursively)=Sort all subgroups (recursively)
Collect\ and\ share\ telemetry\ data\ to\ help\ improve\ JabRef.=Collect and share telemetry data to help improve JabRef.
Don't\ share=Don't share
Share\ anonymous\ statistics=Share anonymous statistics
Telemetry\:\ Help\ make\ JabRef\ better=Telemetry: Help make JabRef better
To\ improve\ the\ user\ experience,\ we\ would\ like\ to\ collect\ anonymous\ statistics\ on\ the\ features\ you\ use.\ We\ will\ only\ record\ what\ features\ you\ access\ and\ how\ often\ you\ do\ it.\ We\ will\ neither\ collect\ any\ personal\ data\ nor\ the\ content\ of\ bibliographic\ items.\ If\ you\ choose\ to\ allow\ data\ collection,\ you\ can\ later\ disable\ it\ via\ Options\ ->\ Preferences\ ->\ General.=To improve the user experience, we would like to collect anonymous statistics on the features you use. We will only record what features you access and how often you do it. We will neither collect any personal data nor the content of bibliographic items. If you choose to allow data collection, you can later disable it via Options -> Preferences -> General.
This\ file\ was\ found\ automatically.\ Do\ you\ want\ to\ link\ it\ to\ this\ entry?=This file was found automatically. Do you want to link it to this entry?
Names\ are\ not\ in\ the\ standard\ %0\ format.=Names are not in the standard %0 format.

Delete\ the\ selected\ file\ permanently\ from\ disk,\ or\ just\ remove\ the\ file\ from\ the\ entry?\ Pressing\ Delete\ will\ delete\ the\ file\ permanently\ from\ disk.=Delete the selected file permanently from disk, or just remove the file from the entry? Pressing Delete will delete the file permanently from disk.
Delete\ '%0'=Delete '%0'
Delete\ from\ disk=Delete from disk
Remove\ from\ entry=Remove from entry
There\ exists\ already\ a\ group\ with\ the\ same\ name.=There exists already a group with the same name.

Copy\ linked\ files\ to\ folder...=Copy linked files to folder...
Copied\ file\ successfully=Copied file successfully
Copying\ files...=Copying files...
Copying\ file\ %0\ of\ entry\ %1=Copying file %0 of entry %1
Finished\ copying=Finished copying
Could\ not\ copy\ file=Could not copy file
Copied\ %0\ files\ of\ %1\ sucessfully\ to\ %2=Copied %0 files of %1 sucessfully to %2
Rename\ failed=Rename failed
JabRef\ cannot\ access\ the\ file\ because\ it\ is\ being\ used\ by\ another\ process.=JabRef cannot access the file because it is being used by another process.
Show\ console\ output\ (only\ when\ the\ launcher\ is\ used)=Show console output (only when the launcher is used)

Remove\ line\ breaks=Remove line breaks
Removes\ all\ line\ breaks\ in\ the\ field\ content.=Removes all line breaks in the field content.
Checking\ integrity...=Checking integrity...

Remove\ hyphenated\ line\ breaks=Remove hyphenated line breaks
Removes\ all\ hyphenated\ line\ breaks\ in\ the\ field\ content.=Removes all hyphenated line breaks in the field content.
Note\ that\ currently,\ JabRef\ does\ not\ run\ with\ Java\ 9.=Note that currently, JabRef does not run with Java 9.
Your\ current\ Java\ version\ (%0)\ is\ not\ supported.\ Please\ install\ version\ %1\ or\ higher.=Your current Java version (%0) is not supported. Please install version %1 or higher.

Could\ not\ retrieve\ entry\ data\ from\ '%0'.=Could not retrieve entry data from '%0'.
Entry\ from\ %0\ could\ not\ be\ parsed.=Entry from %0 could not be parsed.
Invalid\ identifier\:\ '%0'.=Invalid identifier: '%0'.
This\ paper\ has\ been\ withdrawn.=This paper has been withdrawn.
Finished\ writing\ XMP-metadata.=Finished writing XMP-metadata.
empty\ BibTeX\ key=empty BibTeX key
Your\ Java\ Runtime\ Environment\ is\ located\ at\ %0.=Your Java Runtime Environment is located at %0.
Aux\ file=Aux file
Group\ containing\ entries\ cited\ in\ a\ given\ TeX\ file=Group containing entries cited in a given TeX file

Any\ file=Any file

No\ linked\ files\ found\ for\ export.=No linked files found for export.

No\ full\ text\ document\ found\ for\ entry\ %0.=No full text document found for entry %0.

Delete\ Entry=Delete Entry
Next\ library=Next library
Previous\ library=Previous library
add\ group=add group
Entry\ is\ contained\ in\ the\ following\ groups\:=Entry is contained in the following groups\:
Delete\ entries=Delete entries
Keep\ entries=Keep entries
Keep\ entry=Keep entry
Ignore\ backup=Ignore backup
Restore\ from\ backup=Restore from backup

Overwrite\ file=Overwrite file
Shared\ database\ connection=Shared database connection

Could\ not\ connect\ to\ Vim\ server.\ Make\ sure\ that\ Vim\ is\ running\ with\ correct\ server\ name.=Could not connect to Vim server. Make sure that Vim is running with correct server name.
Could\ not\ connect\ to\ a\ running\ gnuserv\ process.\ Make\ sure\ that\ Emacs\ or\ XEmacs\ is\ running,\ and\ that\ the\ server\ has\ been\ started\ (by\ running\ the\ command\ 'server-start'/'gnuserv-start').=Could not connect to a running gnuserv process. Make sure that Emacs or XEmacs is running, and that the server has been started (by running the command 'server-start'/'gnuserv-start').
Error\ pushing\ entries=Error pushing entries

Undefined\ character\ format=Undefined character format
Undefined\ paragraph\ format=Undefined paragraph format

Edit\ Preamble=Edit Preamble
Markings=Markings
Use\ selected\ instance=Use selected instance

Hide\ panel=Hide panel
Move\ panel\ up=Move panel up
Move\ panel\ down=Move panel down
Linked\ files=Linked files
Group\ view\ mode\ set\ to\ intersection=Group view mode set to intersection
Group\ view\ mode\ set\ to\ union=Group view mode set to union
Open\ %0\ URL\ (%1)=Open %0 URL (%1)
Open\ URL\ (%0)=Open URL (%0)
Open\ file\ %0=Open file %0
Toggle\ intersection=Toggle intersection
Toggle\ union=Toggle union
Jump\ to\ entry=Jump to entry
The\ group\ name\ contains\ the\ keyword\ separator\ "%0"\ and\ thus\ probably\ does\ not\ work\ as\ expected.=The group name contains the keyword separator "%0" and thus probably does not work as expected.
Blog=Blog
Check\ integrity=Check integrity
Cleanup\ URL\ link=Cleanup URL link
Cleanup\ URL\ link\ by\ removing\ special\ symbols\ and\ extracting\ simple\ link=Cleanup URL link by removing special symbols and extracting simple link
Copy\ DOI\ url=Copy DOI url
Copy\ citation=Copy citation
Development\ version=Development version
Export\ selected\ entries=Export selected entries
Export\ selected\ entries\ to\ clipboard=Export selected entries to clipboard
Find\ duplicates=Find duplicates
Fork\ me\ on\ GitHub=Fork me on GitHub
JabRef\ resources=JabRef resources
Manage\ journal\ abbreviations=Manage journal abbreviations
Manage\ protected\ terms=Manage protected terms
New\ %0\ library=New %0 library
New\ entry\ from\ plain\ text=New entry from plain text
New\ sublibrary\ based\ on\ AUX\ file=New sublibrary based on AUX file
Push\ entries\ to\ external\ application\ (%0)=Push entries to external application (%0)
Quit=Quit
Recent\ libraries=Recent libraries
Set\ up\ general\ fields=Set up general fields
View\ change\ log=View change log
View\ event\ log=View event log
Website=Website
Write\ XMP-metadata\ to\ PDFs=Write XMP-metadata to PDFs

Font\ size\:=Font size\:
Override\ default\ font\ settings=Override default font settings
Clear\ search=Clear search

Click\ help\ to\ learn\ about\ the\ migration\ of\ pre-3.6\ databases.=Click help to learn about the migration of pre-3.6 databases.
Database\ Type\:=Database Type\:
Database\:=Database\:
Host/Port\:=Host/Port\:
User\:=User\:
Keystore\ password\:=Keystore password\:
Keystore\:=Keystore\:
Password\:=Password\:
Server\ Timezone\:=Server Timezone\:
Remember\ Password=Remember Password
Use\ SSL=Use SSL
Move\ preprint\ information\ from\ 'URL'\ and\ 'journal'\ field\ to\ the\ 'eprint'\ field=Move preprint information from 'URL' and 'journal' field to the 'eprint' field
Default\ drag\ &\ drop\ action=Default drag & drop action
Copy\ file\ to\ default\ file\ folder=Copy file to default file folder
Link\ file\ (without\ copying)=Link file (without copying)
Copy,\ rename\ and\ link\ file=Copy, rename and link file
Type=Type
Customize\ Export\ Formats=Customize Export Formats
Export\ name=Export name
Main\ layout\ file\:=Main layout file\:
Main\ layout\ file=Main layout file
Save\ exporter=Save exporter
File\ extension\:=File extension\:
Export\ format\ name\:=Export format name\:
Cleared\ connection\ settings=Cleared connection settings
Error\ adding\ discovered\ CitationStyles=Error adding discovered CitationStyles
(more)=(more)
Cancel\ import=Cancel import
Continue\ with\ import=Continue with import
Import\ canceled=Import canceled
Select\ all\ new\ entries=Select all new entries
Select\ the\ entries\ to\ be\ imported\:=Select the entries to be imported\:
Add\ new\ String=Add new String
Remove\ selected\ Strings=Remove selected Strings
Must\ not\ be\ empty\!=Must not be empty\!
Open\ Help\ page=Open Help page
Add\ new\ field\ name=Add new field name
Field\ name\:=Field name:
Field\ name\ \"%0\"\ already\ exists=Field name "%0" already exists
No\ field\ name\ selected\!=No field name selected!
Remove\ field\ name=Remove field name
Are\ you\ sure\ you\ want\ to\ remove\ field\ name\:\ \"%0\"?=Are you sure you want to remove field name: "%0"?
Add\ new\ keyword=Add new keyword
Keyword\:=Keyword:
Keyword\ \"%0\"\ already\ exists=Keyword "%0" already exists
Remove\ keyword=Remove keyword
Are\ you\ sure\ you\ want\ to\ remove\ keyword\:\ \"%0\"?=Are you sure you want to remove keyword: "%0"?
Reset\ to\ default=Reset to default
Edit\ string\ constants=Edit string constants
Export\ all\ entries=Export all entries
Generate\ BibTeX\ keys=Generate BibTeX keys
Groups\ interface=Groups interface
Manage\ field\ names\ &\ content=Manage field names & content
New\ library=New library
Next\ citation\ style=Next citation style
OpenOffice/LibreOffice=OpenOffice/LibreOffice
Open\ document\ viewer=Open document viewer
Open\ entry\ editor=Open entry editor
Previous\ citation\ style=Previous citation style
Search\ document\ identifier\ online=Search document identifier online
Search\ for\ unlinked\ local\ files=Search for unlinked local files
Search\ full\ text\ documents\ online=Search full text documents online
Find\ and\ replace=Find and replace

Found\ documents\:=Found documents\:
Use\ selected\ document=Use selected document
Accept\ changes=Accept changes
Dismiss\ changes=Dismiss changes
The\ library\ has\ been\ modified\ by\ another\ program.=The library has been modified by another program.

<<<<<<< HEAD
Extract=Extract
Extract\ BibTeX\ from\ plain\ text= Extract BibTeX from plain text
Input\ text\ for\ parse=Input text to parse
Starts\ the\ extraction\ of\ the\ BibTeX\ entry=Starts the extraction of the BibTeX entry
=======
Browser=Browser
Execute\ Command=Execute Command
Open\ File\ Browser=Open File Browser
Use\ default\ file\ browser=Use default file browser

Set\ rank\ to\ one=Set rank to one
Set\ rank\ to\ two=Set rank to two
Set\ rank\ to\ three=Set rank to three
Set\ rank\ to\ four=Set rank to four
Set\ rank\ to\ five=Set rank to five

A\ string\ with\ the\ label\ '%0'\ already\ exists.=A string with the label '%0' already exists.

Executing\ command\ "%0"...=Executing command "%0"...

Rename\ file\ to\ a\ given\ name=Rename file to a given name
New\ Filename=New Filename
Rename\ file\ to\ defined\ pattern=Rename file to defined pattern

App\ settings=App settings

Export\ an\ input\ to\ a\ file=Export an input to a file
Export\ preferences\ to\ a\ file=Export preferences to a file
Import\ BibTeX=Import BibTeX
Import\ preferences\ from\ a\ file=Import preferences from a file
Matching=Matching
Same\ as\ --import,\ but\ will\ be\ imported\ to\ the\ opened\ tab=Same as --import, but will be imported to the opened tab
>>>>>>> 21b13f3f
<|MERGE_RESOLUTION|>--- conflicted
+++ resolved
@@ -2067,12 +2067,11 @@
 Dismiss\ changes=Dismiss changes
 The\ library\ has\ been\ modified\ by\ another\ program.=The library has been modified by another program.
 
-<<<<<<< HEAD
 Extract=Extract
 Extract\ BibTeX\ from\ plain\ text= Extract BibTeX from plain text
 Input\ text\ for\ parse=Input text to parse
 Starts\ the\ extraction\ of\ the\ BibTeX\ entry=Starts the extraction of the BibTeX entry
-=======
+
 Browser=Browser
 Execute\ Command=Execute Command
 Open\ File\ Browser=Open File Browser
@@ -2100,4 +2099,3 @@
 Import\ preferences\ from\ a\ file=Import preferences from a file
 Matching=Matching
 Same\ as\ --import,\ but\ will\ be\ imported\ to\ the\ opened\ tab=Same as --import, but will be imported to the opened tab
->>>>>>> 21b13f3f
