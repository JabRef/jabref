--- conflicted
+++ resolved
@@ -2600,10 +2600,7 @@
 
 Pushing\ citations\ to\ TeXShop\ is\ only\ possible\ on\ macOS\!=Pushing citations to TeXShop is only possible on macOS!
 
-<<<<<<< HEAD
 Citations=Citations
 Loading...=Loading...
-=======
 Single\ instance=Single instance
-Enforce\ single\ JabRef\ instance\ (and\ allow\ remote\ operations)\ using\ port=Enforce single JabRef instance (and allow remote operations) using port
->>>>>>> ec81fc65
+Enforce\ single\ JabRef\ instance\ (and\ allow\ remote\ operations)\ using\ port=Enforce single JabRef instance (and allow remote operations) using port