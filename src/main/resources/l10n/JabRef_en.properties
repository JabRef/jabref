--- conflicted
+++ resolved
@@ -61,7 +61,8 @@
 Please\ enter\ the\ string's\ label=Please enter the string's label
 Resolve\ BibTeX\ strings=Resolve BibTeX strings
 The\ label\ of\ the\ string\ cannot\ be\ a\ number.=The label of the string cannot be a number.
-The\ label\ of\ the\ string\ cannot\ contain\ spaces.=The label of the string cannot contain spaces.
+The\ label\ of\ the\ string\ cannot\ 
+\ spaces.=The label of the string cannot contain spaces.
 The\ label\ of\ the\ string\ cannot\ contain\ the\ '\#'\ character.=The label of the string cannot contain the '#' character.
 String\ dialog,\ add\ string=String dialog, add string
 String\ dialog,\ remove\ string=String dialog, remove string
@@ -1626,16 +1627,18 @@
 
 HTML\ encoded\ character\ found=HTML encoded character found
 booktitle\ ends\ with\ 'conference\ on'=booktitle ends with 'conference on'
+contains\ a\ URL=contains a URL
 
 incorrect\ control\ digit=incorrect control digit
 incorrect\ format=incorrect format
+
 Copied\ version\ to\ clipboard=Copied version to clipboard
 
 Citation\ key=Citation key
 Message=Message
 
-
 MathSciNet\ Review=MathSciNet Review
+
 Reset\ all=Reset all
 
 Decryption\ not\ supported.=Decryption not supported.
@@ -2858,12 +2861,8 @@
 Entries\ copied\ successfully,\ including\ cross-references.=Entries copied successfully, including cross-references.
 Entries\ copied\ successfully,\ without\ cross-references.=Entries copied successfully, without cross-references.
 
-<<<<<<< HEAD
-contains\ a\ URL=contains a URL
-=======
 All\ patterns=All patterns
 Author\ related=Author related
 Editor\ related=Editor related
 Title\ related=Title related
-BibEntry\ fields=BibEntry fields
->>>>>>> 7ef84db4
+BibEntry\ fields=BibEntry fields