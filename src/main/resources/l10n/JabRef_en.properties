--- conflicted
+++ resolved
@@ -2798,12 +2798,10 @@
 Currently\ selected\ CSL\ Style\:\ '%0' = Currently selected CSL Style: '%0'
 Store\ url\ for\ downloaded\ file=Store url for downloaded file
 
-<<<<<<< HEAD
-File\ Move\ Errors=File Move Errors
-Could\ not\ move\ file\ %0.\ Please\ close\ this\ file\ and\ retry.=Could not move file %0. Please close this file and retry.
-The\ following\ errors\ occurred\ while\ moving\ files\ associated\ with\ the\ entry\ '%0'\:=The following errors occurred while moving files associated with the entry '%0':
-=======
 Compare\ with\ existing\ entry=Compare with existing entry
 Library\ Entry=Library Entry
 Citation\ Entry=Citation Entry
->>>>>>> 758dab4e
+
+File\ Move\ Errors=File Move Errors
+Could\ not\ move\ file\ %0.\ Please\ close\ this\ file\ and\ retry.=Could not move file %0. Please close this file and retry.
+The\ following\ errors\ occurred\ while\ moving\ files\ associated\ with\ the\ entry\ '%0'\:=The following errors occurred while moving files associated with the entry '%0':