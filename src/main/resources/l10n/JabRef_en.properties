--- conflicted
+++ resolved
@@ -2867,8 +2867,7 @@
 Author\ related=Author related
 Editor\ related=Editor related
 Title\ related=Title related
-<<<<<<< HEAD
-BibEntry\ fields=BibEntry fields
+Entry\ fields=Entry fields
 
 No\ recent\ libraries=No recent libraries
 Recent=Recent
@@ -2876,7 +2875,4 @@
 Stay\ on\ top\ of\ your\ literature=Stay on top of your literature
 Welcome\ to\ JabRef=Welcome to JabRef
 Welcome=Welcome
-Open\ welcome\ tab=Open welcome tab
-=======
-Entry\ fields=Entry fields
->>>>>>> b0a36e96
+Open\ welcome\ tab=Open welcome tab