--- conflicted
+++ resolved
@@ -2632,13 +2632,9 @@
 Treat\ all\ duplicates\ entries\ the\ same\ way=Treat all duplicates entries the same way
 Ask\ every\ time=Ask every time
 
-<<<<<<< HEAD
 Value\ is\ not\ in\ Normal\ Form\ C\ (NFC)\ format=Value is not in Normal Form C (NFC) format
-Group\ icons=Group icons
-=======
 Group\ icons=Group icons
 Source\ URL=Source URL
 Redownload\ file=Redownload file
 Redownload\ missing\ files=Redownload missing files
-Redownload\ missing\ files\ for\ current\ library?=Redownload missing files for current library?
->>>>>>> 5a7b7906
+Redownload\ missing\ files\ for\ current\ library?=Redownload missing files for current library?