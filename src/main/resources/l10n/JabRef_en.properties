Unable\ to\ monitor\ file\ changes.\ Please\ close\ files\ and\ processes\ and\ restart.\ You\ may\ encounter\ errors\ if\ you\ continue\ with\ this\ session.=Unable to monitor file changes. Please close files and processes and restart. You may encounter errors if you continue with this session.
%0\ contains\ the\ regular\ expression\ <b>%1</b>=%0 contains the regular expression <b>%1</b>

%0\ contains\ the\ term\ <b>%1</b>=%0 contains the term <b>%1</b>

%0\ doesn't\ contain\ the\ regular\ expression\ <b>%1</b>=%0 doesn't contain the regular expression <b>%1</b>

%0\ doesn't\ contain\ the\ term\ <b>%1</b>=%0 doesn't contain the term <b>%1</b>

%0\ export\ successful=%0 export successful

%0\ matches\ the\ regular\ expression\ <b>%1</b>=%0 matches the regular expression <b>%1</b>

%0\ matches\ the\ term\ <b>%1</b>=%0 matches the term <b>%1</b>

Abbreviate\ journal\ names\ of\ the\ selected\ entries\ (DEFAULT\ abbreviation)=Abbreviate journal names of the selected entries (DEFAULT abbreviation)
Abbreviate\ journal\ names\ of\ the\ selected\ entries\ (MEDLINE\ abbreviation)=Abbreviate journal names of the selected entries (MEDLINE abbreviation)
Abbreviate\ journal\ names\ of\ the\ selected\ entries\ (SHORTEST\ UNIQUE\ abbreviation)=Abbreviate journal names of the selected entries (SHORTEST UNIQUE abbreviation)

Abbreviate\ names=Abbreviate names
Abbreviated\ %0\ journal\ names.=Abbreviated %0 journal names.

Abbreviation=Abbreviation
Abbreviations=Abbreviations

About\ JabRef=About JabRef

Abstract=Abstract

Accept=Accept

Accept\ change=Accept change

Accept\ recommendations\ from\ Mr.\ DLib=Accept recommendations from Mr. DLib

Action=Action

Add=Add

Add\ a\ (compiled)\ custom\ Importer\ class\ from\ a\ class\ path.=Add a (compiled) custom Importer class from a class path.
The\ path\ need\ not\ be\ on\ the\ classpath\ of\ JabRef.=The path need not be on the classpath of JabRef.

Add\ a\ regular\ expression\ for\ the\ key\ pattern.=Add a regular expression for the key pattern.

Add\ selected\ entries\ to\ this\ group=Add selected entries to this group

Add\ subgroup=Add subgroup

Added\ group\ "%0".=Added group "%0".

Added\ string=Added string

All\ entries=All entries

Always\ reformat\ BIB\ file\ on\ save\ and\ export=Always reformat BIB file on save and export

and=and

any\ field\ that\ matches\ the\ regular\ expression\ <b>%0</b>=any field that matches the regular expression <b>%0</b>

Appearance=Appearance

Application=Application

Application\ to\ push\ entries\ to=Application to push entries to

Apply=Apply

Arguments\ passed\ on\ to\ running\ JabRef\ instance.\ Shutting\ down.=Arguments passed on to running JabRef instance. Shutting down.

Assign\ the\ original\ group's\ entries\ to\ this\ group?=Assign the original group's entries to this group?

Assigned\ %0\ entries\ to\ group\ "%1".=Assigned %0 entries to group "%1".

Assigned\ 1\ entry\ to\ group\ "%0".=Assigned 1 entry to group "%0".

Autogenerate\ citation\ keys=Autogenerate citation keys

Autolink\ files\ with\ names\ starting\ with\ the\ citation\ key=Autolink files with names starting with the citation key

Autolink\ only\ files\ that\ match\ the\ citation\ key=Autolink only files that match the citation key

Automatically\ create\ groups=Automatically create groups

Automatically\ remove\ exact\ duplicates=Automatically remove exact duplicates

AUX\ file\ import=AUX file import

Available\ export\ formats=Available export formats

Available\ import\ formats=Available import formats

%0\ source=%0 source

Background\ Tasks=Background Tasks

Background\ Tasks\ are\ running=Background Tasks are running

Background\ Tasks\ are\ done=Background Tasks are done

Browse=Browse

by=by
The\ conflicting\ fields\ of\ these\ entries\ will\ be\ merged\ into\ the\ 'Comment'\ field.=The conflicting fields of these entries will be merged into the 'Comment' field.

Cancel=Cancel
Cannot\ create\ group=Cannot create group

Cannot\ create\ group.\ Please\ create\ a\ library\ first.=Cannot create group. Please create a library first.

Cannot\ open\ folder\ as\ the\ file\ is\ an\ online\ link.=Cannot open folder as the file is an online link.

case\ insensitive=case insensitive

case\ sensitive=case sensitive

Case\ sensitive=Case sensitive

change\ assignment\ of\ entries=change assignment of entries

Change\ case=Change case

Change\ entry\ type=Change entry type


Change\ of\ Grouping\ Method=Change of Grouping Method

change\ preamble=change preamble

Changed\ language=Changed language

Changed\ preamble=Changed preamble

Cite\ command=Cite command

Clear=Clear

Clear\ fields=Clear fields

Close\ entry=Close entry

Close\ dialog=Close dialog

Close\ the\ current\ library=Close the current library

Close\ window=Close window

Comments=Comments

Contained\ in=Contained in

Content=Content

Copied=Copied


Copy=Copy

Copy\ citation\ key=Copy citation key

Copy\ to\ clipboard=Copy to clipboard

Could\ not\ call\ executable=Could not call executable

Could\ not\ export\ file=Could not export file

Could\ not\ export\ preferences=Could not export preferences

Could\ not\ find\ a\ suitable\ import\ format.=Could not find a suitable import format.
Could\ not\ import\ preferences=Could not import preferences

Could\ not\ instantiate\ %0=Could not instantiate %0
Could\ not\ instantiate\ %0\ %1=Could not instantiate %0 %1
Could\ not\ instantiate\ %0.\ Have\ you\ chosen\ the\ correct\ package\ path?=Could not instantiate %0. Have you chosen the correct package path?

Could\ not\ print\ preview=Could not print preview

Could\ not\ run\ the\ 'vim'\ program.=Could not run the 'vim' program.

Could\ not\ save\ file.=Could not save file.
Character\ encoding\ '%0'\ is\ not\ supported.=Character encoding '%0' is not supported.

Create\ custom\ fields\ for\ each\ BibTeX\ entry=Create custom fields for each BibTeX entry

crossreferenced\ entries\ included=crossreferenced entries included

Current\ content=Current content

Current\ value=Current value

Custom\ entry\ types=Custom entry types

Custom\ entry\ types\ found\ in\ file=Custom entry types found in file

Customize\ entry\ types=Customize entry types

Customize\ key\ bindings=Customize key bindings

Cut=Cut

cut\ entries=cut entries

cut\ entry\ %0=cut entry %0


Library\ encoding=Library encoding

Library\ properties=Library properties

Date\ format=Date format

Default=Default

Default\ encoding=Default encoding

Downloading=Downloading

Execute\ default\ action\ in\ dialog=Execute default action in dialog

Delete=Delete

Delete\ entry=Delete entry

Delete\ multiple\ entries=Delete multiple entries

Deleted=Deleted

Permanently\ delete\ local\ file=Permanently delete local file

Descending=Descending

Description=Description

Disable\ this\ confirmation\ dialog=Disable this confirmation dialog

Display\ all\ entries\ belonging\ to\ one\ or\ more\ of\ the\ selected\ groups=Display all entries belonging to one or more of the selected groups

Display\ all\ error\ messages=Display all error messages

Display\ help\ on\ command\ line\ options=Display help on command line options

Display\ only\ entries\ belonging\ to\ all\ selected\ groups=Display only entries belonging to all selected groups
Display\ version=Display version

Do\ not\ abbreviate\ names=Do not abbreviate names

Do\ not\ import\ entry=Do not import entry

Do\ not\ open\ any\ files\ at\ startup=Do not open any files at startup

Do\ not\ wrap\ the\ following\ fields\ when\ saving=Do not wrap the following fields when saving
Do\ not\ write\ the\ following\ fields\ to\ XMP\ Metadata=Do not write the following fields to XMP Metadata

Donate\ to\ JabRef=Donate to JabRef

Download\ file=Download file
duplicate\ removal=duplicate removal

Duplicate\ string\ name=Duplicate string name

Duplicates\ found=Duplicates found

Dynamically\ group\ entries\ by\ a\ free-form\ search\ expression=Dynamically group entries by a free-form search expression

Dynamically\ group\ entries\ by\ searching\ a\ field\ for\ a\ keyword=Dynamically group entries by searching a field for a keyword

Each\ line\ must\ be\ of\ the\ following\ form\:\ \'tab\:field1;field2;...;fieldN\'.=Each line must be of the following form\: 'tab\:field1;field2;...;fieldN'.

Edit=Edit

Edit\ entry=Edit entry
Edit\ file\ type=Edit file type

Edit\ group=Edit group


Edit\ preamble=Edit preamble
Edit\ strings=Edit strings

empty\ library=empty library
Autocompletion=Autocompletion

Enter\ URL\ to\ download=Enter URL to download

entries=entries

Entries\ exported\ to\ clipboard=Entries exported to clipboard

entry=entry

Entry\ editor=Entry editor

Entry\ owner=Entry owner

Entry\ preview=Entry preview

Entry\ table=Entry table

Entry\ table\ columns=Entry table columns
Entry\ Title\ (Required\ to\ deliver\ recommendations.)=Entry Title (Required to deliver recommendations.)

Entry\ type=Entry type

Error=Error

Error\ occurred\ when\ parsing\ entry=Error occurred when parsing entry

Error\ opening\ file=Error opening file

Error\ while\ writing=Error while writing

'%0'\ exists.\ Overwrite\ file?='%0' exists. Overwrite file?

Export=Export

Export\ preferences=Export preferences

Export\ preferences\ to\ file=Export preferences to file

Export\ to\ clipboard=Export to clipboard

Export\ to\ text\ file.=Export to text file.

Exporting=Exporting
Extension=Extension

External\ changes=External changes

External\ file\ links=External file links

External\ programs=External programs

Field=Field

field=field

Field\ name=Field name

Field\ names\ are\ not\ allowed\ to\ contain\ white\ spaces\ or\ certain\ characters\ (%0).=Field names are not allowed to contain white spaces or certain characters (%0).

Field\ to\ group\ by=Field to group by

File=File

file=file
File\ directory\ is\ not\ set\ or\ does\ not\ exist\!=File directory is not set or does not exist!

File\ exists=File exists

File\ not\ found=File not found

Filter=Filter

Finished\ automatically\ setting\ external\ links.=Finished automatically setting external links.

Filter\ groups=Filter groups

Finished\ writing\ XMP\ for\ %0\ file\ (%1\ skipped,\ %2\ errors).=Finished writing XMP for %0 file (%1 skipped, %2 errors).

First\ select\ the\ entries\ you\ want\ keys\ to\ be\ generated\ for.=First select the entries you want keys to be generated for.

Fit\ table\ horizontally\ on\ screen=Fit table horizontally on screen

Float=Float
Format\:\ Tab\:field;field;...\ (e.g.\ General\:url;pdf;note...)=Format\: Tab\:field;field;... (e.g. General\:url;pdf;note...)

Format\ of\ author\ and\ editor\ names=Format of author and editor names
Format\ string=Format string

Format\ used=Format used
Formatter\ name=Formatter name

found\ in\ AUX\ file=found in AUX file

Fulltext\ for=Fulltext for

Further\ information\ about\ Mr.\ DLib\ for\ JabRef\ users.=Further information about Mr. DLib for JabRef users.

General=General

General\ Fields=General Fields

Generate=Generate

Generate\ citation\ key=Generate citation key

Generate\ keys=Generate keys

Generate\ keys\ before\ saving\ (for\ entries\ without\ a\ key)=Generate keys before saving (for entries without a key)

Generated\ citation\ key\ for=Generated citation key for

Generating\ citation\ key\ for=Generating citation key for
Get\ fulltext=Get fulltext

Gray\ out\ non-hits=Gray out non-hits

Groups=Groups
has/have\ both\ a\ 'Comment'\ and\ a\ 'Review'\ field.=has/have both a 'Comment' and a 'Review' field.

Have\ you\ chosen\ the\ correct\ package\ path?=Have you chosen the correct package path?

Help=Help

Help\ on\ key\ patterns=Help on key patterns
Help\ on\ regular\ expression\ search=Help on regular expression search

Hide\ non-hits=Hide non-hits

Hierarchical\ context=Hierarchical context

Highlight=Highlight
Marking=Marking
Underline=Underline
Empty\ Highlight=Empty Highlight
Empty\ Marking=Empty Marking
Empty\ Underline=Empty Underline
The\ marked\ area\ does\ not\ contain\ any\ legible\ text!=The marked area does not contain any legible text!

Hint\:\ To\ search\ specific\ fields\ only,\ enter\ for\ example\:<p><tt>author\=smith\ and\ title\=electrical</tt>=Hint: To search specific fields only, enter for example:<p><tt>author=smith and title=electrical</tt>

HTML\ table=HTML table
HTML\ table\ (with\ Abstract\ &\ BibTeX)=HTML table (with Abstract & BibTeX)
Icon=Icon

Ignore=Ignore

Import=Import

Import\ and\ keep\ old\ entry=Import and keep old entry

Import\ and\ remove\ old\ entry=Import and remove old entry

Import\ entries=Import entries
Import\ file=Import file

Import\ name=Import name

Import\ preferences=Import preferences

Import\ preferences\ from\ file=Import preferences from file

Imported\ entries=Imported entries

Importer\ class=Importer class

Importing=Importing

Importing\ in\ unknown\ format=Importing in unknown format

Include\ subgroups\:\ When\ selected,\ view\ entries\ contained\ in\ this\ group\ or\ its\ subgroups=Include subgroups: When selected, view entries contained in this group or its subgroups

Independent\ group\:\ When\ selected,\ view\ only\ this\ group's\ entries=Independent group: When selected, view only this group's entries
I\ Agree=I Agree

Invalid\ citation\ key=Invalid citation key

Invalid\ date\ format=Invalid date format

Invalid\ URL=Invalid URL

Online\ help=Online help
JabRef\ Language\ (Provides\ for\ better\ recommendations\ by\ giving\ an\ indication\ of\ user's\ preferred\ language.)=JabRef Language (Provides for better recommendations by giving an indication of user's preferred language.)

JabRef\ preferences=JabRef preferences
JabRef\ requests\ recommendations\ from\ Mr.\ DLib,\ which\ is\ an\ external\ service.\ To\ enable\ Mr.\ DLib\ to\ calculate\ recommendations,\ some\ of\ your\ data\ must\ be\ shared\ with\ Mr.\ DLib.\ Generally,\ the\ more\ data\ is\ shared\ the\ better\ recommendations\ can\ be\ calculated.\ However,\ we\ understand\ that\ some\ of\ your\ data\ in\ JabRef\ is\ sensitive,\ and\ you\ may\ not\ want\ to\ share\ it.\ Therefore,\ Mr.\ DLib\ offers\ a\ choice\ of\ which\ data\ you\ would\ like\ to\ share.=JabRef requests recommendations from Mr. DLib, which is an external service. To enable Mr. DLib to calculate recommendations, some of your data must be shared with Mr. DLib. Generally, the more data is shared the better recommendations can be calculated. However, we understand that some of your data in JabRef is sensitive, and you may not want to share it. Therefore, Mr. DLib offers a choice of which data you would like to share.
JabRef\ Version\ (Required\ to\ ensure\ backwards\ compatibility\ with\ Mr.\ DLib's\ Web\ Service)=JabRef Version (Required to ensure backwards compatibility with Mr. DLib's Web Service)

Journal\ abbreviations=Journal abbreviations
Keep\ both=Keep both

Key\ bindings=Key bindings

Key\ bindings\ changed=Key bindings changed

Key\ pattern=Key pattern

keys\ in\ library=keys in library

Keyword=Keyword

Keywords=Keywords

Label=Label

Language=Language

Last\ modified=Last modified
LaTeX\ AUX\ file\:=LaTeX AUX file\:

Link=Link
Listen\ for\ remote\ operation\ on\ port=Listen for remote operation on port
Load\ and\ Save\ preferences\ from/to\ jabref.xml\ on\ start-up\ (memory\ stick\ mode)=Load and Save preferences from/to jabref.xml on start-up (memory stick mode)

Show\ advanced\ hints\ (i.e.\ helpful\ tooltips,\ suggestions\ and\ explanation)=Show advanced hints (i.e. helpful tooltips, suggestions and explanation)

Main\ file\ directory=Main file directory

Manage\ custom\ exports=Manage custom exports

Manage\ custom\ imports=Manage custom imports
Manage\ external\ file\ types=Manage external file types

Mark\ new\ entries\ with\ addition\ date=Mark new entries with addition date

Mark\ new\ entries\ with\ owner\ name=Mark new entries with owner name

Memory\ stick\ mode=Memory stick mode

Merged\ external\ changes=Merged external changes
Merge\ fields=Merge fields

Modified\ group\ "%0".=Modified group "%0".

Modified\ groups=Modified groups

Modified\ string=Modified string

Modify=Modify

move\ group=move group

Moved\ group\ "%0".=Moved group "%0".

Mr.\ DLib\ Privacy\ settings=Mr. DLib Privacy settings

No\ recommendations\ received\ from\ Mr.\ DLib\ for\ this\ entry.=No recommendations received from Mr. DLib for this entry.

Error\ while\ fetching\ recommendations\ from\ Mr.DLib.=Error while fetching recommendations from Mr.DLib.

Name=Name

Name\ formatter=Name formatter

Natbib\ style=Natbib style

nested\ AUX\ files=nested AUX files

New\ BibTeX\ sublibrary=New BibTeX sublibrary

New\ group=New group

New\ string=New string

Next\ entry=Next entry
no\ base-BibTeX-file\ specified=no base-BibTeX-file specified

no\ library\ generated=no library generated

No\ entries\ found.\ Please\ make\ sure\ you\ are\ using\ the\ correct\ import\ filter.=No entries found. Please make sure you are using the correct import filter.
No\ files\ found.=No files found.

No\ GUI.\ Only\ process\ command\ line\ options=No GUI. Only process command line options

No\ journal\ names\ could\ be\ abbreviated.=No journal names could be abbreviated.

No\ journal\ names\ could\ be\ unabbreviated.=No journal names could be unabbreviated.

not=not

not\ found=not found

Nothing\ to\ redo=Nothing to redo

Nothing\ to\ undo=Nothing to undo

OK=OK

One\ or\ more\ keys\ will\ be\ overwritten.\ Continue?=One or more keys will be overwritten. Continue?


Open=Open

Open\ library=Open library

Open\ editor\ when\ a\ new\ entry\ is\ created=Open editor when a new entry is created

Open\ file=Open file

Open\ last\ edited\ libraries\ at\ startup=Open last edited libraries at startup

Connect\ to\ shared\ database=Connect to shared database

Open\ terminal\ here=Open terminal here

Open\ URL\ or\ DOI=Open URL or DOI

Opening=Opening

Operation\ canceled.=Operation canceled.
Operating\ System\ (Provides\ for\ better\ recommendations\ by\ giving\ an\ indication\ of\ user's\ system\ set-up.)=Operating System (Provides for better recommendations by giving an indication of user's system set-up.)

Optional\ fields=Optional fields

Options=Options

or=or

Override\ default\ file\ directories=Override default file directories
Overwrite=Overwrite

Overwrite\ keys=Overwrite keys

pairs\ processed=pairs processed
Password=Password

Paste=Paste

paste\ entries=paste entries

paste\ entry\ %0=paste entry %0

Path\ to\ %0\ not\ defined=Path to %0 not defined

Path\ to\ LyX\ pipe=Path to LyX pipe

PDF\ does\ not\ exist=PDF does not exist

File\ has\ no\ attached\ annotations=File has no attached annotations

Please\ enter\ a\ name\ for\ the\ group.=Please enter a name for the group.

Please\ enter\ the\ string's\ label=Please enter the string's label

Please\ restart\ JabRef\ for\ preferences\ to\ take\ effect.=Please restart JabRef for preferences to take effect.

Possible\ duplicate\ entries=Possible duplicate entries

Possible\ duplicate\ of\ existing\ entry.\ Click\ to\ resolve.=Possible duplicate of existing entry. Click to resolve.

Preferences=Preferences

Preferences\ recorded.=Preferences recorded.

Preview=Preview
Citation\ Style=Citation Style
Current\ Preview=Current Preview
Cannot\ generate\ preview\ based\ on\ selected\ citation\ style.=Cannot generate preview based on selected citation style.
Bad\ character\ inside\ entry=Bad character inside entry
Error\ while\ generating\ citation\ style=Error while generating citation style
Preview\ style\ changed\ to\:\ %0=Preview style changed to: %0
Next\ preview\ layout=Next preview layout
Previous\ preview\ layout=Previous preview layout
Available=Available
Selected=Selected
Selected\ Layouts\ can\ not\ be\ empty=Selected Layouts can not be empty

Reset\ default\ preview\ style=Reset default preview style

Previous\ entry=Previous entry

Primary\ sort\ criterion=Primary sort criterion
Problem\ with\ parsing\ entry=Problem with parsing entry
Processing\ %0=Processing %0
Pull\ changes\ from\ shared\ database=Pull changes from shared database

Pushed\ citations\ to\ %0=Pushed citations to %0

Push\ applications=Push applications

Quit\ JabRef=Quit JabRef

Read\ only=Read only

Redo=Redo

Refine\ supergroup\:\ When\ selected,\ view\ entries\ contained\ in\ both\ this\ group\ and\ its\ supergroup=Refine supergroup: When selected, view entries contained in both this group and its supergroup

regular\ expression=regular expression

Related\ articles=Related articles

Remote\ operation=Remote operation

Remote\ server\ port=Remote server port

Remove=Remove

Remove\ subgroups=Remove subgroups

Remove\ all\ subgroups\ of\ "%0"?=Remove all subgroups of "%0"?

Remove\ entry\ from\ import=Remove entry from import

Remove\ selected\ entries\ from\ this\ group=Remove selected entries from this group

Remove\ group=Remove group

Remove\ group,\ keep\ subgroups=Remove group, keep subgroups

Remove\ group\ "%0"?=Remove group "%0"?

Remove\ group\ "%0"\ and\ its\ subgroups?=Remove group "%0" and its subgroups?

remove\ group\ (keep\ subgroups)=remove group (keep subgroups)

remove\ group\ and\ subgroups=remove group and subgroups

Remove\ group\ and\ subgroups=Remove group and subgroups

Remove\ link=Remove link

Remove\ old\ entry=Remove old entry

Remove\ string\ %0=Remove string %0

Removed\ group\ "%0".=Removed group "%0".

Removed\ group\ "%0"\ and\ its\ subgroups.=Removed group "%0" and its subgroups.

Removed\ string=Removed string

Renamed\ string=Renamed string

Replace=Replace
Replace\ With\:=Replace With:
Limit\ to\ Selected\ Entries=Limit to Selected Entries
Limit\ to\ Fields=Limit to Fields
All\ Field\ Replace=All Field Replace
Find\:=Find:
Find\ and\ Replace=Find and Replace

Replace\ (regular\ expression)=Replace (regular expression)

Replace\ String=Replace String
Replace\ string=Replace string

Replace\ Unicode\ ligatures=Replace Unicode ligatures
Replaces\ Unicode\ ligatures\ with\ their\ expanded\ form=Replaces Unicode ligatures with their expanded form

Required\ fields=Required fields

Reset\ all=Reset all

Resolve\ strings\ for\ all\ fields\ except=Resolve strings for all fields except
Resolve\ strings\ for\ standard\ BibTeX\ fields\ only=Resolve strings for standard BibTeX fields only

resolved=resolved

Restart=Restart

Restart\ required=Restart required

Review=Review
Review\ changes=Review changes
Review\ Field\ Migration=Review Field Migration

Save=Save
Save\ all\ finished.=Save all finished.

Save\ all\ open\ libraries=Save all open libraries

Save\ before\ closing=Save before closing

Save\ library=Save library
Save\ library\ as...=Save library as...

Save\ entries\ in\ their\ original\ order=Save entries in their original order

Saved\ selected\ to\ '%0'.=Saved selected to '%0'.

Saving=Saving
Saving\ all\ libraries...=Saving all libraries...

Saving\ library=Saving library

Search=Search

Search\ expression=Search expression

Searching\ for\ duplicates...=Searching for duplicates...

Searching\ for\ files=Searching for files

Secondary\ sort\ criterion=Secondary sort criterion

Select\ all=Select all
Select\ new\ encoding=Select new encoding

Select\ entry\ type=Select entry type

Select\ file\ from\ ZIP-archive=Select file from ZIP-archive

Select\ the\ tree\ nodes\ to\ view\ and\ accept\ or\ reject\ changes=Select the tree nodes to view and accept or reject changes

Set\ field=Set field
Set\ fields=Set fields

Set\ General\ Fields=Set General Fields

Settings=Settings

Shortcut=Shortcut

Show/edit\ %0\ source=Show/edit %0 source

Show\ 'Firstname\ Lastname'=Show 'Firstname Lastname'

Show\ 'Lastname,\ Firstname'=Show 'Lastname, Firstname'

Show\ BibTeX\ source\ by\ default=Show BibTeX source by default

Show\ confirmation\ dialog\ when\ deleting\ entries=Show confirmation dialog when deleting entries

Show\ last\ names\ only=Show last names only

Show\ names\ unchanged=Show names unchanged

Show\ optional\ fields=Show optional fields

Show\ required\ fields=Show required fields

Show\ validation\ messages=Show validation messages

Simple\ HTML=Simple HTML
Since\ the\ 'Review'\ field\ was\ deprecated\ in\ JabRef\ 4.2,\ these\ two\ fields\ are\ about\ to\ be\ merged\ into\ the\ 'Comment'\ field.=Since the 'Review' field was deprecated in JabRef 4.2, these two fields are about to be merged into the 'Comment' field.

Size=Size

Skipped\ -\ No\ PDF\ linked=Skipped - No PDF linked
Skipped\ -\ PDF\ does\ not\ exist=Skipped - PDF does not exist

Skipped\ entry.=Skipped entry.

source\ edit=source edit
Special\ name\ formatters=Special name formatters

Statically\ group\ entries\ by\ manual\ assignment=Statically group entries by manual assignment

Status=Status
Strings\ for\ library=Strings for library

Sublibrary\ from\ AUX\ to\ BibTeX=Sublibrary from AUX to BibTeX

Switches\ between\ full\ and\ abbreviated\ journal\ name\ if\ the\ journal\ name\ is\ known.=Switches between full and abbreviated journal name if the journal name is known.

Tertiary\ sort\ criterion=Tertiary sort criterion

The\ chosen\ encoding\ '%0'\ could\ not\ encode\ the\ following\ characters\:=The chosen encoding '%0' could not encode the following characters:


the\ field\ <b>%0</b>=the field <b>%0</b>
The\ group\ "%0"\ already\ contains\ the\ selection.=The group "%0" already contains the selection.

The\ label\ of\ the\ string\ cannot\ be\ a\ number.=The label of the string cannot be a number.

The\ label\ of\ the\ string\ cannot\ contain\ spaces.=The label of the string cannot contain spaces.

The\ label\ of\ the\ string\ cannot\ contain\ the\ '\#'\ character.=The label of the string cannot contain the '#' character.

The\ output\ option\ depends\ on\ a\ valid\ import\ option.=The output option depends on a valid import option.

The\ search\ is\ case\ insensitive.=The search is case insensitive.

The\ search\ is\ case\ sensitive.=The search is case sensitive.

There\ are\ possible\ duplicates\ (marked\ with\ an\ icon)\ that\ haven't\ been\ resolved.\ Continue?=There are possible duplicates (marked with an icon) that haven't been resolved. Continue?

This\ operation\ requires\ all\ selected\ entries\ to\ have\ citation\ keys\ defined.=This operation requires all selected entries to have citation keys defined.

This\ operation\ requires\ one\ or\ more\ entries\ to\ be\ selected.=This operation requires one or more entries to be selected.

This\ setting\ may\ be\ changed\ in\ preferences\ at\ any\ time.=This setting may be changed in preferences at any time.
Timezone\ (Provides\ for\ better\ recommendations\ by\ indicating\ the\ time\ of\ day\ the\ request\ is\ being\ made.)=Timezone (Provides for better recommendations by indicating the time of day the request is being made.)
Time\ stamp=Time stamp
Toggle\ groups\ interface=Toggle groups interface

Trim\ all\ whitespace\ characters\ in\ the\ field\ content.=Trim all whitespace characters in the field content.

Trim\ whitespace\ characters=Trim whitespace characters

Try\ different\ encoding=Try different encoding

Unabbreviate\ journal\ names\ of\ the\ selected\ entries=Unabbreviate journal names of the selected entries
Unabbreviated\ %0\ journal\ names.=Unabbreviated %0 journal names.

unable\ to\ write\ to=unable to write to

Undo=Undo

Unknown\ BibTeX\ entries\:=Unknown BibTeX entries\:

unknown\ edit=unknown edit

Unknown\ export\ format=Unknown export format

untitled=untitled

Upgrade\ external\ PDF/PS\ links\ to\ use\ the\ '%0'\ field.=Upgrade external PDF/PS links to use the '%0' field.

usage=usage
Use\ autocompletion=Use autocompletion

Use\ regular\ expression\ search=Use regular expression search

Username=Username

Value\ cleared\ externally=Value cleared externally

Value\ set\ externally=Value set externally

verify\ that\ LyX\ is\ running\ and\ that\ the\ lyxpipe\ is\ valid=verify that LyX is running and that the lyxpipe is valid

View=View
Vim\ server\ name=Vim server name

Warn\ about\ unresolved\ duplicates\ when\ closing\ inspection\ window=Warn about unresolved duplicates when closing inspection window

Warn\ before\ overwriting\ existing\ keys=Warn before overwriting existing keys

Warning=Warning

Warnings=Warnings

web\ link=web link

What\ do\ you\ want\ to\ do?=What do you want to do?
Whatever\ option\ you\ choose,\ Mr.\ DLib\ may\ share\ its\ data\ with\ research\ partners\ to\ further\ improve\ recommendation\ quality\ as\ part\ of\ a\ 'living\ lab'.\ Mr.\ DLib\ may\ also\ release\ public\ datasets\ that\ may\ contain\ anonymized\ information\ about\ you\ and\ the\ recommendations\ (sensitive\ information\ such\ as\ metadata\ of\ your\ articles\ will\ be\ anonymised\ through\ e.g.\ hashing).\ Research\ partners\ are\ obliged\ to\ adhere\ to\ the\ same\ strict\ data\ protection\ policy\ as\ Mr.\ DLib.=Whatever option you choose, Mr. DLib may share its data with research partners to further improve recommendation quality as part of a 'living lab'. Mr. DLib may also release public datasets that may contain anonymized information about you and the recommendations (sensitive information such as metadata of your articles will be anonymised through e.g. hashing). Research partners are obliged to adhere to the same strict data protection policy as Mr. DLib.

Will\ write\ XMP\ metadata\ to\ the\ PDFs\ linked\ from\ selected\ entries.=Will write XMP metadata to the PDFs linked from selected entries.

Write\ BibTeXEntry\ as\ XMP\ metadata\ to\ PDF.=Write BibTeXEntry as XMP metadata to PDF.

Write\ XMP=Write XMP
Write\ XMP\ metadata=Write XMP metadata
Write\ XMP\ metadata\ for\ all\ PDFs\ in\ current\ library?=Write XMP metadata for all PDFs in current library?
Writing\ XMP\ metadata...=Writing XMP metadata...
Writing\ XMP\ metadata\ for\ selected\ entries...=Writing XMP metadata for selected entries...

XMP-annotated\ PDF=XMP-annotated PDF
XMP\ export\ privacy\ settings=XMP export privacy settings
XMP\ metadata=XMP metadata
You\ must\ restart\ JabRef\ for\ this\ to\ come\ into\ effect.=You must restart JabRef for this to come into effect.

You\ must\ restart\ JabRef\ for\ the\ new\ key\ bindings\ to\ work\ properly.=You must restart JabRef for the new key bindings to work properly.

Your\ new\ key\ bindings\ have\ been\ stored.=Your new key bindings have been stored.

The\ following\ fetchers\ are\ available\:=The following fetchers are available:
Could\ not\ find\ fetcher\ '%0'=Could not find fetcher '%0'
Running\ query\ '%0'\ with\ fetcher\ '%1'.=Running query '%0' with fetcher '%1'.

Move\ file=Move file
Rename\ file=Rename file

Move\ file\ to\ file\ directory\ and\ rename\ file=Move file to file directory and rename file

Could\ not\ move\ file\ '%0'.=Could not move file '%0'.
Could\ not\ find\ file\ '%0'.=Could not find file '%0'.
Number\ of\ entries\ successfully\ imported=Number of entries successfully imported
Error\ while\ fetching\ from\ %0=Error while fetching from %0

Refuse\ to\ save\ the\ library\ before\ external\ changes\ have\ been\ reviewed.=Refuse to save the library before external changes have been reviewed.
Library\ protection=Library protection
Unable\ to\ save\ library=Unable to save library

Citation\ key\ generator=Citation key generator
Unable\ to\ open\ link.=Unable to open link.
MIME\ type=MIME type

This\ feature\ lets\ new\ files\ be\ opened\ or\ imported\ into\ an\ already\ running\ instance\ of\ JabRef\ instead\ of\ opening\ a\ new\ instance.\ For\ instance,\ this\ is\ useful\ when\ you\ open\ a\ file\ in\ JabRef\ from\ your\ web\ browser.\ Note\ that\ this\ will\ prevent\ you\ from\ running\ more\ than\ one\ instance\ of\ JabRef\ at\ a\ time.=This feature lets new files be opened or imported into an already running instance of JabRef instead of opening a new instance. For instance, this is useful when you open a file in JabRef from your web browser. Note that this will prevent you from running more than one instance of JabRef at a time.
Run\ fetcher=Run fetcher

When\ opening\ file\ link,\ search\ for\ matching\ file\ if\ no\ link\ is\ defined=When opening file link, search for matching file if no link is defined
Line\ %0\:\ Found\ corrupted\ citation\ key\ %1.=Line %0: Found corrupted citation key %1.
Line\ %0\:\ Found\ corrupted\ citation\ key\ %1\ (contains\ whitespaces).=Line %0: Found corrupted citation key %1 (contains whitespaces).
Line\ %0\:\ Found\ corrupted\ citation\ key\ %1\ (comma\ missing).=Line %0: Found corrupted citation key %1 (comma missing).
No\ full\ text\ document\ found=No full text document found
Download\ from\ URL=Download from URL
Rename\ field=Rename field
Append\ field=Append field
Append\ to\ fields=Append to fields
Rename\ field\ to=Rename field to
Move\ contents\ of\ a\ field\ into\ a\ field\ with\ a\ different\ name=Move contents of a field into a field with a different name

Cannot\ use\ port\ %0\ for\ remote\ operation;\ another\ application\ may\ be\ using\ it.\ Try\ specifying\ another\ port.=Cannot use port %0 for remote operation; another application may be using it. Try specifying another port.

Looking\ for\ full\ text\ document...=Looking for full text document...
Autosave=Autosave
A\ local\ copy\ will\ be\ opened.=A local copy will be opened.
Autosave\ local\ libraries=Autosave local libraries
Automatically\ save\ the\ library\ to=Automatically save the library to
Please\ enter\ a\ valid\ file\ path.=Please enter a valid file path.


Export\ in\ current\ table\ sort\ order=Export in current table sort order
Export\ entries\ in\ their\ original\ order=Export entries in their original order
Error\ opening\ file\ '%0'.=Error opening file '%0'.

Formatter\ not\ found\:\ %0=Formatter not found: %0

Could\ not\ save,\ file\ locked\ by\ another\ JabRef\ instance.=Could not save, file locked by another JabRef instance.
Metadata\ change=Metadata change
The\ following\ metadata\ changed\:=The following metadata changed:

Unable\ to\ create\ backup=Unable to create backup
Move\ file\ to\ file\ directory=Move file to file directory
<b>All\ Entries</b>\ (this\ group\ cannot\ be\ edited\ or\ removed)=<b>All Entries</b> (this group cannot be edited or removed)
static\ group=static group
dynamic\ group=dynamic group
refines\ supergroup=refines supergroup
includes\ subgroups=includes subgroups
contains=contains
search\ expression=search expression

Optional\ fields\ 2=Optional fields 2
Waiting\ for\ save\ operation\ to\ finish=Waiting for save operation to finish
Waiting\ for\ background\ tasks\ to\ finish.\ Quit\ anyway?=Waiting for background tasks to finish. Quit anyway?

Find\ and\ remove\ duplicate\ citation\ keys=Find and remove duplicate citation keys
Expected\ syntax\ for\ --fetch\='<name\ of\ fetcher>\:<query>'=Expected syntax for --fetch='<name of fetcher>:<query>'
Duplicate\ citation\ key=Duplicate citation key


General\ file\ directory=General file directory
User-specific\ file\ directory=User-specific file directory
LaTeX\ file\ directory=LaTeX file directory
Search\ failed\:\ illegal\ search\ expression=Search failed: illegal search expression

You\ must\ enter\ an\ integer\ value\ in\ the\ interval\ 1025-65535=You must enter an integer value in the interval 1025-65535
Automatically\ open\ browse\ dialog\ when\ creating\ new\ file\ link=Automatically open browse dialog when creating new file link
Autocomplete\ names\ in\ 'Firstname\ Lastname'\ format\ only=Autocomplete names in 'Firstname Lastname' format only
Autocomplete\ names\ in\ 'Lastname,\ Firstname'\ format\ only=Autocomplete names in 'Lastname, Firstname' format only
Autocomplete\ names\ in\ both\ formats=Autocomplete names in both formats
Send\ as\ email=Send as email
References=References
Sending\ of\ emails=Sending of emails
Subject\ for\ sending\ an\ email\ with\ references=Subject for sending an email with references
Automatically\ open\ folders\ of\ attached\ files=Automatically open folders of attached files
Error\ creating\ email=Error creating email
Entries\ added\ to\ an\ email=Entries added to an email
Custom\ applications=Custom applications
Please\ specify\ a\ file\ browser.=Please specify a file browser.
Please\ specify\ a\ terminal\ application.=Please specify a terminal application.
Use\ custom\ file\ browser=Use custom file browser
Use\ custom\ terminal\ emulator=Use custom terminal emulator
exportFormat=exportFormat
Output\ file\ missing=Output file missing
No\ search\ matches.=No search matches.
The\ output\ option\ depends\ on\ a\ valid\ input\ option.=The output option depends on a valid input option.
Linked\ file\ name\ conventions=Linked file name conventions
Filename\ format\ pattern=Filename format pattern
Additional\ parameters=Additional parameters
Cite\ selected\ entries\ between\ parenthesis=Cite selected entries between parenthesis
Cite\ selected\ entries\ with\ in-text\ citation=Cite selected entries with in-text citation
Cite\ special=Cite special
Extra\ information\ (e.g.\ page\ number)=Extra information (e.g. page number)
Manage\ citations=Manage citations
Problem\ modifying\ citation=Problem modifying citation
Citation=Citation
Connecting...=Connecting...
Could\ not\ resolve\ BibTeX\ entry\ for\ citation\ marker\ '%0'.=Could not resolve BibTeX entry for citation marker '%0'.
Select\ style=Select style
Journals=Journals
Cite=Cite
Cite\ in-text=Cite in-text
Insert\ empty\ citation=Insert empty citation
Merge\ citations=Merge citations
Manual\ connect=Manual connect
Select\ Writer\ document=Select Writer document
Sync\ OpenOffice/LibreOffice\ bibliography=Sync OpenOffice/LibreOffice bibliography
Select\ which\ open\ Writer\ document\ to\ work\ on=Select which open Writer document to work on
Connected\ to\ document=Connected to document
Insert\ a\ citation\ without\ text\ (the\ entry\ will\ appear\ in\ the\ reference\ list)=Insert a citation without text (the entry will appear in the reference list)
Cite\ selected\ entries\ with\ extra\ information=Cite selected entries with extra information
Ensure\ that\ the\ bibliography\ is\ up-to-date=Ensure that the bibliography is up-to-date
Your\ OpenOffice/LibreOffice\ document\ references\ the\ citation\ key\ '%0',\ which\ could\ not\ be\ found\ in\ your\ current\ library.=Your OpenOffice/LibreOffice document references the citation key '%0', which could not be found in your current library.
Unable\ to\ synchronize\ bibliography=Unable to synchronize bibliography
Combine\ pairs\ of\ citations\ that\ are\ separated\ by\ spaces\ only=Combine pairs of citations that are separated by spaces only
Autodetection\ failed=Autodetection failed
Please\ wait...=Please wait...
Set\ connection\ parameters=Set connection parameters
Path\ to\ OpenOffice/LibreOffice\ directory=Path to OpenOffice/LibreOffice directory
Path\ to\ OpenOffice/LibreOffice\ executable=Path to OpenOffice/LibreOffice executable
Path\ to\ OpenOffice/LibreOffice\ library\ dir=Path to OpenOffice/LibreOffice library dir
Connection\ lost=Connection lost
The\ paragraph\ format\ is\ controlled\ by\ the\ property\ 'ReferenceParagraphFormat'\ or\ 'ReferenceHeaderParagraphFormat'\ in\ the\ style\ file.=The paragraph format is controlled by the property 'ReferenceParagraphFormat' or 'ReferenceHeaderParagraphFormat' in the style file.
The\ character\ format\ is\ controlled\ by\ the\ citation\ property\ 'CitationCharacterFormat'\ in\ the\ style\ file.=The character format is controlled by the citation property 'CitationCharacterFormat' in the style file.
Automatically\ sync\ bibliography\ when\ inserting\ citations=Automatically sync bibliography when inserting citations
Look\ up\ BibTeX\ entries\ in\ the\ active\ tab\ only=Look up BibTeX entries in the active tab only
Look\ up\ BibTeX\ entries\ in\ all\ open\ libraries=Look up BibTeX entries in all open libraries
Autodetecting\ paths...=Autodetecting paths...
Could\ not\ find\ OpenOffice/LibreOffice\ installation=Could not find OpenOffice/LibreOffice installation
Found\ more\ than\ one\ OpenOffice/LibreOffice\ executable.=Found more than one OpenOffice/LibreOffice executable.
Please\ choose\ which\ one\ to\ connect\ to\:=Please choose which one to connect to:
Choose\ OpenOffice/LibreOffice\ executable=Choose OpenOffice/LibreOffice executable
Select\ document=Select document
HTML\ list=HTML list
If\ possible,\ normalize\ this\ list\ of\ names\ to\ conform\ to\ standard\ BibTeX\ name\ formatting=If possible, normalize this list of names to conform to standard BibTeX name formatting
Could\ not\ open\ %0=Could not open %0
Unknown\ import\ format=Unknown import format
Web\ search=Web search
Style\ selection=Style selection
No\ valid\ style\ file\ defined=No valid style file defined
Choose\ pattern=Choose pattern
Search\ and\ store\ files\ relative\ to\ library\ file\ location=Search and store files relative to library file location
Could\ not\ run\ the\ gnuclient/emacsclient\ program.\ Make\ sure\ you\ have\ the\ emacsclient/gnuclient\ program\ installed\ and\ available\ in\ the\ PATH.=Could not run the gnuclient/emacsclient program. Make sure you have the emacsclient/gnuclient program installed and available in the PATH.
You\ must\ select\ either\ a\ valid\ style\ file,\ or\ use\ one\ of\ the\ default\ styles.=You must select either a valid style file, or use one of the default styles.

This\ feature\ generates\ a\ new\ library\ based\ on\ which\ entries\ are\ needed\ in\ an\ existing\ LaTeX\ document.=This feature generates a new library based on which entries are needed in an existing LaTeX document.

First\ select\ entries\ to\ clean\ up.=First select entries to clean up.
Cleanup\ entry=Cleanup entry
Autogenerate\ PDF\ Names=Autogenerate PDF Names
Auto-generating\ PDF-Names\ does\ not\ support\ undo.\ Continue?=Auto-generating PDF-Names does not support undo. Continue?

Use\ full\ firstname\ whenever\ possible=Use full firstname whenever possible
Use\ abbreviated\ firstname\ whenever\ possible=Use abbreviated firstname whenever possible
Use\ abbreviated\ and\ full\ firstname=Use abbreviated and full firstname
Name\ format=Name format
First\ names=First names
Cleanup\ entries=Cleanup entries
Automatically\ assign\ new\ entry\ to\ selected\ groups=Automatically assign new entry to selected groups
%0\ mode=%0 mode
Move\ DOIs\ from\ note\ and\ URL\ field\ to\ DOI\ field\ and\ remove\ http\ prefix=Move DOIs from note and URL field to DOI field and remove http prefix
Make\ paths\ of\ linked\ files\ relative\ (if\ possible)=Make paths of linked files relative (if possible)
Rename\ PDFs\ to\ given\ filename\ format\ pattern=Rename PDFs to given filename format pattern
Rename\ only\ PDFs\ having\ a\ relative\ path=Rename only PDFs having a relative path
Doing\ a\ cleanup\ for\ %0\ entries...=Doing a cleanup for %0 entries...
No\ entry\ needed\ a\ clean\ up=No entry needed a clean up
One\ entry\ needed\ a\ clean\ up=One entry needed a clean up
%0\ entries\ needed\ a\ clean\ up=%0 entries needed a clean up

Group\ tree\ could\ not\ be\ parsed.\ If\ you\ save\ the\ BibTeX\ library,\ all\ groups\ will\ be\ lost.=Group tree could not be parsed. If you save the BibTeX library, all groups will be lost.
Attach\ file=Attach file
Setting\ all\ preferences\ to\ default\ values.=Setting all preferences to default values.
Resetting\ preference\ key\ '%0'=Resetting preference key '%0'
Unknown\ preference\ key\ '%0'=Unknown preference key '%0'
Unable\ to\ clear\ preferences.=Unable to clear preferences.

Unselect\ all=Unselect all
Expand\ all=Expand all
Collapse\ all=Collapse all
Opens\ the\ file\ browser.=Opens the file browser.
Scan\ directory=Scan directory
Searches\ the\ selected\ directory\ for\ unlinked\ files.=Searches the selected directory for unlinked files.
Starts\ the\ import\ of\ BibTeX\ entries.=Starts the import of BibTeX entries.
Select\ a\ directory\ where\ the\ search\ shall\ start.=Select a directory where the search shall start.
Select\ file\ type\:=Select file type:
These\ files\ are\ not\ linked\ in\ the\ active\ library.=These files are not linked in the active library.
Searching\ file\ system...=Searching file system...
Select\ directory=Select directory
Select\ files=Select files
BibTeX\ entry\ creation=BibTeX entry creation
Citation\ key\ patterns=Citation key patterns
Clear\ priority=Clear priority
Clear\ rank=Clear rank
Enable\ special\ fields=Enable special fields
One\ star=One star
Two\ stars=Two stars
Three\ stars=Three stars
Four\ stars=Four stars
Five\ stars=Five stars
Help\ on\ special\ fields=Help on special fields
Keywords\ of\ selected\ entries=Keywords of selected entries
Manage\ content\ selectors=Manage content selectors
Content\ selectors=Content selectors
Manage\ keywords=Manage keywords
No\ priority\ information=No priority information
No\ rank\ information=No rank information
Priority=Priority
Priority\ high=Priority high
Priority\ low=Priority low
Priority\ medium=Priority medium
Quality=Quality
Rank=Rank
Relevance=Relevance
Set\ priority\ to\ high=Set priority to high
Set\ priority\ to\ low=Set priority to low
Set\ priority\ to\ medium=Set priority to medium
Synchronize\ with\ keywords=Synchronize with keywords
Synchronized\ special\ fields\ based\ on\ keywords=Synchronized special fields based on keywords
Toggle\ relevance=Toggle relevance
Toggle\ quality\ assured=Toggle quality assured
Toggle\ print\ status=Toggle print status
Update\ keywords=Update keywords
Write\ values\ of\ special\ fields\ as\ separate\ fields\ to\ BibTeX=Write values of special fields as separate fields to BibTeX
Connection\ to\ OpenOffice/LibreOffice\ has\ been\ lost.\ Please\ make\ sure\ OpenOffice/LibreOffice\ is\ running,\ and\ try\ to\ reconnect.=Connection to OpenOffice/LibreOffice has been lost. Please make sure OpenOffice/LibreOffice is running, and try to reconnect.
JabRef\ will\ send\ at\ least\ one\ request\ per\ entry\ to\ a\ publisher.=JabRef will send at least one request per entry to a publisher.
Correct\ the\ entry,\ and\ reopen\ editor\ to\ display/edit\ source.=Correct the entry, and reopen editor to display/edit source.
Could\ not\ connect\ to\ running\ OpenOffice/LibreOffice.=Could not connect to running OpenOffice/LibreOffice.
Make\ sure\ you\ have\ installed\ OpenOffice/LibreOffice\ with\ Java\ support.=Make sure you have installed OpenOffice/LibreOffice with Java support.
If\ connecting\ manually,\ please\ verify\ program\ and\ library\ paths.=If connecting manually, please verify program and library paths.
Error\ message\:=Error message:
If\ a\ pasted\ or\ imported\ entry\ already\ has\ the\ field\ set,\ overwrite.=If a pasted or imported entry already has the field set, overwrite.
Not\ connected\ to\ any\ Writer\ document.\ Please\ make\ sure\ a\ document\ is\ open,\ and\ use\ the\ 'Select\ Writer\ document'\ button\ to\ connect\ to\ it.=Not connected to any Writer document. Please make sure a document is open, and use the 'Select Writer document' button to connect to it.
Removed\ all\ subgroups\ of\ group\ "%0".=Removed all subgroups of group "%0".
To\ disable\ the\ memory\ stick\ mode\ rename\ or\ remove\ the\ jabref.xml\ file\ in\ the\ same\ folder\ as\ JabRef.=To disable the memory stick mode rename or remove the jabref.xml file in the same folder as JabRef.
Unable\ to\ connect.\ One\ possible\ reason\ is\ that\ JabRef\ and\ OpenOffice/LibreOffice\ are\ not\ both\ running\ in\ either\ 32\ bit\ mode\ or\ 64\ bit\ mode.=Unable to connect. One possible reason is that JabRef and OpenOffice/LibreOffice are not both running in either 32 bit mode or 64 bit mode.
Delimiter(s)=Delimiter(s)
When\ downloading\ files,\ or\ moving\ linked\ files\ to\ the\ file\ directory,\ prefer\ the\ BIB\ file\ location\ rather\ than\ the\ file\ directory\ set\ above=When downloading files, or moving linked files to the file directory, prefer the BIB file location rather than the file directory set above
Your\ style\ file\ specifies\ the\ character\ format\ '%0',\ which\ is\ undefined\ in\ your\ current\ OpenOffice/LibreOffice\ document.=Your style file specifies the character format '%0', which is undefined in your current OpenOffice/LibreOffice document.
Your\ style\ file\ specifies\ the\ paragraph\ format\ '%0',\ which\ is\ undefined\ in\ your\ current\ OpenOffice/LibreOffice\ document.=Your style file specifies the paragraph format '%0', which is undefined in your current OpenOffice/LibreOffice document.

Searching...=Searching...
Please\ enter\ a\ search\ string=Please enter a search string
Please\ open\ or\ start\ a\ new\ library\ before\ searching=Please open or start a new library before searching

Canceled\ merging\ entries=Canceled merging entries

Merge\ entries=Merge entries
Merged\ entries=Merged entries
None=None
Parse=Parse
Result=Result
You\ have\ to\ choose\ exactly\ two\ entries\ to\ merge.=You have to choose exactly two entries to merge.

Update\ timestamp\ on\ modification=Update timestamp on modification
All\ key\ bindings\ will\ be\ reset\ to\ their\ defaults.=All key bindings will be reset to their defaults.

Automatically\ set\ file\ links=Automatically set file links
Resetting\ all\ key\ bindings=Resetting all key bindings

Network=Network
Hostname=Hostname
Please\ specify\ a\ hostname=Please specify a hostname
Please\ specify\ a\ port=Please specify a port
Please\ specify\ a\ username=Please specify a username
Please\ specify\ a\ password=Please specify a password

Proxy\ configuration=Proxy configuration
Use\ custom\ proxy\ configuration=Use custom proxy configuration
Proxy\ requires\ authentication=Proxy requires authentication
Attention\:\ Password\ is\ stored\ in\ plain\ text\!=Attention: Password is stored in plain text!
Clear\ connection\ settings=Clear connection settings

Open\ folder=Open folder
Export\ entries\ ordered\ as\ specified=Export entries ordered as specified
Export\ sort\ order=Export sort order
Save\ sort\ order=Save sort order
Newline\ separator=Newline separator

Save\ in\ current\ table\ sort\ order=Save in current table sort order
Save\ entries\ ordered\ as\ specified=Save entries ordered as specified
Show\ extra\ columns=Show extra columns
Parsing\ error=Parsing error
illegal\ backslash\ expression=illegal backslash expression

Clear\ read\ status=Clear read status
Convert\ to\ biblatex\ format\ (for\ example,\ move\ the\ value\ of\ the\ 'journal'\ field\ to\ 'journaltitle')=Convert to biblatex format (for example, move the value of the 'journal' field to 'journaltitle')
Deprecated\ fields=Deprecated fields
No\ read\ status\ information=No read status information
Printed=Printed
Read\ status=Read status
Read\ status\ read=Read status read
Read\ status\ skimmed=Read status skimmed
Save\ selected\ as\ plain\ BibTeX...=Save selected as plain BibTeX...
Set\ read\ status\ to\ read=Set read status to read
Set\ read\ status\ to\ skimmed=Set read status to skimmed
Show\ deprecated\ BibTeX\ fields=Show deprecated BibTeX fields

Opens\ JabRef's\ GitHub\ page=Opens JabRef's GitHub page
Opens\ JabRef's\ Twitter\ page=Opens JabRef's Twitter page
Opens\ JabRef's\ Facebook\ page=Opens JabRef's Facebook page
Opens\ JabRef's\ blog=Opens JabRef's blog
Opens\ JabRef's\ website=Opens JabRef's website

Could\ not\ open\ browser.=Could not open browser.
Please\ open\ %0\ manually.=Please open %0 manually.
The\ link\ has\ been\ copied\ to\ the\ clipboard.=The link has been copied to the clipboard.

Open\ %0\ file=Open %0 file

Cannot\ delete\ file=Cannot delete file
File\ permission\ error=File permission error
JabRef\ does\ not\ have\ permission\ to\ access\ %s=JabRef does not have permission to access %s
Push\ to\ %0=Push to %0
Path\ to\ %0=Path to %0
Convert=Convert
Normalize\ to\ BibTeX\ name\ format=Normalize to BibTeX name format
Help\ on\ Name\ Formatting=Help on Name Formatting

Add\ new\ file\ type=Add new file type

Left\ entry=Left entry
Right\ entry=Right entry
Original\ entry=Original entry
No\ information\ added=No information added
Select\ at\ least\ one\ entry\ to\ manage\ keywords.=Select at least one entry to manage keywords.
OpenDocument\ text=OpenDocument text
OpenDocument\ spreadsheet=OpenDocument spreadsheet
OpenDocument\ presentation=OpenDocument presentation
%0\ image=%0 image
Added\ entry=Added entry
Modified\ entry=Modified entry
Deleted\ entry=Deleted entry
Modified\ groups\ tree=Modified groups tree
Removed\ all\ groups=Removed all groups
Accepting\ the\ change\ replaces\ the\ complete\ groups\ tree\ with\ the\ externally\ modified\ groups\ tree.=Accepting the change replaces the complete groups tree with the externally modified groups tree.
Select\ export\ format=Select export format
Return\ to\ JabRef=Return to JabRef
Could\ not\ connect\ to\ %0=Could not connect to %0
Warning\:\ %0\ out\ of\ %1\ entries\ have\ undefined\ title.=Warning: %0 out of %1 entries have undefined title.
Warning\:\ %0\ out\ of\ %1\ entries\ have\ undefined\ citation\ key.=Warning: %0 out of %1 entries have undefined citation key.
Really\ delete\ the\ selected\ entry?=Really delete the selected entry?
Really\ delete\ the\ %0\ selected\ entries?=Really delete the %0 selected entries?
Keep\ merged\ entry\ only=Keep merged entry only
Keep\ left=Keep left
Keep\ right=Keep right
Old\ entry=Old entry
From\ import=From import
No\ problems\ found.=No problems found.
Save\ changes=Save changes
Discard\ changes=Discard changes
Library\ '%0'\ has\ changed.=Library '%0' has changed.
Print\ entry\ preview=Print entry preview
Copy\ title=Copy title
Copy\ \\cite{citation\ key}=Copy \\cite{citation key}
Copy\ citation\ key\ and\ title=Copy citation key and title
Invalid\ DOI\:\ '%0'.=Invalid DOI: '%0'.
Same\ DOI\ used\ in\ multiple\ entries=Same DOI used in multiple entries
should\ start\ with\ a\ name=should start with a name
should\ end\ with\ a\ name=should end with a name
unexpected\ closing\ curly\ bracket=unexpected closing curly bracket
unexpected\ opening\ curly\ bracket=unexpected opening curly bracket
capital\ letters\ are\ not\ masked\ using\ curly\ brackets\ {}=capital letters are not masked using curly brackets {}
should\ contain\ a\ four\ digit\ number=should contain a four digit number
should\ contain\ a\ valid\ page\ number\ range=should contain a valid page number range
No\ results\ found.=No results found.
Found\ %0\ results.=Found %0 results.
Invalid\ regular\ expression=Invalid regular expression
plain\ text=plain text
This\ search\ contains\ entries\ in\ which\ any\ field\ contains\ the\ regular\ expression\ <b>%0</b>=This search contains entries in which any field contains the regular expression <b>%0</b>
This\ search\ contains\ entries\ in\ which\ any\ field\ contains\ the\ term\ <b>%0</b>=This search contains entries in which any field contains the term <b>%0</b>
This\ search\ contains\ entries\ in\ which=This search contains entries in which
Hint\:\ To\ search\ specific\ fields\ only,\ enter\ for\ example\:=Hint: To search specific fields only, enter for example:

Unable\ to\ autodetect\ OpenOffice/LibreOffice\ installation.\ Please\ choose\ the\ installation\ directory\ manually.=Unable to autodetect OpenOffice/LibreOffice installation. Please choose the installation directory manually.

Close\ library=Close library
Entry\ editor,\ next\ entry=Entry editor, next entry
Entry\ editor,\ next\ panel=Entry editor, next panel
Entry\ editor,\ next\ panel\ 2=Entry editor, next panel 2
Entry\ editor,\ previous\ entry=Entry editor, previous entry
Entry\ editor,\ previous\ panel=Entry editor, previous panel
Entry\ editor,\ previous\ panel\ 2=Entry editor, previous panel 2
File\ list\ editor,\ move\ entry\ down=File list editor, move entry down
File\ list\ editor,\ move\ entry\ up=File list editor, move entry up
Focus\ entry\ table=Focus entry table
Import\ into\ current\ library=Import into current library
Import\ into\ new\ library=Import into new library
New\ article=New article
New\ book=New book
New\ entry=New entry
New\ inbook=New inbook
New\ mastersthesis=New mastersthesis
New\ phdthesis=New phdthesis
New\ proceedings=New proceedings
New\ unpublished=New unpublished
Preamble\ editor,\ store\ changes=Preamble editor, store changes
Push\ to\ application=Push to application
Refresh\ OpenOffice/LibreOffice=Refresh OpenOffice/LibreOffice
Resolve\ duplicate\ citation\ keys=Resolve duplicate citation keys
Save\ all=Save all
String\ dialog,\ add\ string=String dialog, add string
String\ dialog,\ remove\ string=String dialog, remove string
Synchronize\ files=Synchronize files
Unabbreviate=Unabbreviate
should\ contain\ a\ protocol=should contain a protocol
Copy\ preview=Copy preview
Automatically\ setting\ file\ links=Automatically setting file links
Regenerating\ citation\ keys\ according\ to\ metadata=Regenerating citation keys according to metadata
Regenerate\ all\ keys\ for\ the\ entries\ in\ a\ BibTeX\ file=Regenerate all keys for the entries in a BibTeX file
Show\ debug\ level\ messages=Show debug level messages
Default\ library\ mode=Default library mode
Show\ only\ preferences\ deviating\ from\ their\ default\ value=Show only preferences deviating from their default value
default=default
key=key
type=type
value=value
Show\ preferences=Show preferences
Save\ actions=Save actions
Convert\ to\ BibTeX\ format\ (for\ example,\ move\ the\ value\ of\ the\ 'journaltitle'\ field\ to\ 'journal')=Convert to BibTeX format (for example, move the value of the 'journaltitle' field to 'journal')

Other\ fields=Other fields
Show\ remaining\ fields=Show remaining fields

link\ should\ refer\ to\ a\ correct\ file\ path=link should refer to a correct file path
abbreviation\ detected=abbreviation detected
wrong\ entry\ type\ as\ proceedings\ has\ page\ numbers=wrong entry type as proceedings has page numbers
Abbreviate\ journal\ names=Abbreviate journal names
Abbreviating...=Abbreviating...
Abbreviation\ '%0'\ for\ journal\ '%1'\ already\ defined.=Abbreviation '%0' for journal '%1' already defined.
Abbreviation\ cannot\ be\ empty=Abbreviation cannot be empty
Duplicated\ Journal\ Abbreviation=Duplicated Journal Abbreviation
Duplicated\ Journal\ File=Duplicated Journal File
Error\ Occurred=Error Occurred
Journal\ file\ %s\ already\ added=Journal file %s already added
Name\ cannot\ be\ empty=Name cannot be empty

Display\ keywords\ appearing\ in\ ALL\ entries=Display keywords appearing in ALL entries
Display\ keywords\ appearing\ in\ ANY\ entry=Display keywords appearing in ANY entry
None\ of\ the\ selected\ entries\ have\ titles.=None of the selected entries have titles.
None\ of\ the\ selected\ entries\ have\ citation\ keys.=None of the selected entries have citation keys.
Unabbreviate\ journal\ names=Unabbreviate journal names
Unabbreviating...=Unabbreviating...
Usage=Usage


Adds\ {}\ brackets\ around\ acronyms,\ month\ names\ and\ countries\ to\ preserve\ their\ case.=Adds {} brackets around acronyms, month names and countries to preserve their case.
Are\ you\ sure\ you\ want\ to\ reset\ all\ settings\ to\ default\ values?=Are you sure you want to reset all settings to default values?
Reset\ preferences=Reset preferences
Ill-formed\ entrytype\ comment\ in\ BIB\ file=Ill-formed entrytype comment in BIB file

Move\ linked\ files\ to\ default\ file\ directory\ %0=Move linked files to default file directory %0

Do\ you\ still\ want\ to\ continue?=Do you still want to continue?
Internal\ style=Internal style
Add\ style\ file=Add style file
Current\ style\ is\ '%0'=Current style is '%0'
Remove\ style=Remove style
You\ must\ select\ a\ valid\ style\ file.\ Your\ style\ is\ probably\ missing\ a\ line\ for\ the\ type\ "default".=You must select a valid style file. Your style is probably missing a line for the type "default".
Invalid\ style\ selected=Invalid style selected

Reload=Reload

Capitalize=Capitalize
Capitalize\ all\ words,\ but\ converts\ articles,\ prepositions,\ and\ conjunctions\ to\ lower\ case.=Capitalize all words, but converts articles, prepositions, and conjunctions to lower case.
Capitalize\ the\ first\ word,\ changes\ other\ words\ to\ lower\ case.=Capitalize the first word, changes other words to lower case.
Changes\ all\ letters\ to\ lower\ case.=Changes all letters to lower case.
Changes\ all\ letters\ to\ upper\ case.=Changes all letters to upper case.
Changes\ the\ first\ letter\ of\ all\ words\ to\ capital\ case\ and\ the\ remaining\ letters\ to\ lower\ case.=Changes the first letter of all words to capital case and the remaining letters to lower case.
Cleans\ up\ LaTeX\ code.=Cleans up LaTeX code.
Converts\ HTML\ code\ to\ LaTeX\ code.=Converts HTML code to LaTeX code.
HTML\ to\ Unicode=HTML to Unicode
Converts\ HTML\ code\ to\ Unicode.=Converts HTML code to Unicode.
Converts\ LaTeX\ encoding\ to\ Unicode\ characters.=Converts LaTeX encoding to Unicode characters.
Converts\ Unicode\ characters\ to\ LaTeX\ encoding.=Converts Unicode characters to LaTeX encoding.
Converts\ ordinals\ to\ LaTeX\ superscripts.=Converts ordinals to LaTeX superscripts.
Converts\ units\ to\ LaTeX\ formatting.=Converts units to LaTeX formatting.
HTML\ to\ LaTeX=HTML to LaTeX
LaTeX\ cleanup=LaTeX cleanup
LaTeX\ to\ Unicode=LaTeX to Unicode
Lower\ case=Lower case
Minify\ list\ of\ person\ names=Minify list of person names
Normalize\ date=Normalize date
Normalize\ en\ dashes=Normalize en dashes
Normalize\ month=Normalize month
Normalize\ month\ to\ BibTeX\ standard\ abbreviation.=Normalize month to BibTeX standard abbreviation.
Normalize\ names\ of\ persons=Normalize names of persons
Normalize\ page\ numbers=Normalize page numbers
Normalize\ pages\ to\ BibTeX\ standard.=Normalize pages to BibTeX standard.
Normalizes\ lists\ of\ persons\ to\ the\ BibTeX\ standard.=Normalizes lists of persons to the BibTeX standard.
Normalizes\ the\ date\ to\ ISO\ date\ format.=Normalizes the date to ISO date format.
Normalizes\ the\ en\ dashes.=Normalizes the en dashes.
Ordinals\ to\ LaTeX\ superscript=Ordinals to LaTeX superscript
Protect\ terms=Protect terms
Add\ enclosing\ braces=Add enclosing braces
Add\ braces\ encapsulating\ the\ complete\ field\ content.=Add braces encapsulating the complete field content.
Remove\ enclosing\ braces=Remove enclosing braces
Removes\ braces\ encapsulating\ the\ complete\ field\ content.=Removes braces encapsulating the complete field content.
Shorten\ DOI=Shorten DOI
Shortens\ DOI\ to\ more\ human\ readable\ form.=Shortens DOI to more human readable form.
Sentence\ case=Sentence case
Shortens\ lists\ of\ persons\ if\ there\ are\ more\ than\ 2\ persons\ to\ "et\ al.".=Shortens lists of persons if there are more than 2 persons to "et al.".
Title\ case=Title case
Unicode\ to\ LaTeX=Unicode to LaTeX
Units\ to\ LaTeX=Units to LaTeX
Upper\ case=Upper case
Does\ nothing.=Does nothing.
Identity=Identity
Clears\ the\ field\ completely.=Clears the field completely.
Directory\ not\ found=Directory not found
Main\ file\ directory\ not\ set\!=Main file directory not set!
This\ operation\ requires\ exactly\ one\ item\ to\ be\ selected.=This operation requires exactly one item to be selected.
Importing\ in\ %0\ format=Importing in %0 format
Female\ name=Female name
Female\ names=Female names
Male\ name=Male name
Male\ names=Male names
Mixed\ names=Mixed names
Neuter\ name=Neuter name
Neuter\ names=Neuter names

Determined\ %0\ for\ %1\ entries=Determined %0 for %1 entries
Look\ up\ %0=Look up %0
Looking\ up\ %0...\ -\ entry\ %1\ out\ of\ %2\ -\ found\ %3=Looking up %0... - entry %1 out of %2 - found %3

Audio\ CD=Audio CD
British\ patent=British patent
British\ patent\ request=British patent request
Candidate\ thesis=Candidate thesis
Collaborator=Collaborator
Column=Column
Compiler=Compiler
Continuator=Continuator
Data\ CD=Data CD
Editor=Editor
European\ patent=European patent
European\ patent\ request=European patent request
Founder=Founder
French\ patent=French patent
French\ patent\ request=French patent request
German\ patent=German patent
German\ patent\ request=German patent request
Line=Line
Master's\ thesis=Master's thesis
Page=Page
Paragraph=Paragraph
Patent=Patent
Patent\ request=Patent request
PhD\ thesis=PhD thesis
Redactor=Redactor
Research\ report=Research report
Reviser=Reviser
Section=Section
Software=Software
Technical\ report=Technical report
U.S.\ patent=U.S. patent
U.S.\ patent\ request=U.S. patent request
Verse=Verse

change\ entries\ of\ group=change entries of group
odd\ number\ of\ unescaped\ '\#'=odd number of unescaped '#'

Plain\ text=Plain text
Show\ diff=Show diff
character=character
word=word
Show\ symmetric\ diff=Show symmetric diff
Copy\ Version=Copy Version
Developers=Developers
Authors=Authors
License=License

HTML\ encoded\ character\ found=HTML encoded character found
booktitle\ ends\ with\ 'conference\ on'=booktitle ends with 'conference on'

incorrect\ control\ digit=incorrect control digit
incorrect\ format=incorrect format
Copied\ version\ to\ clipboard=Copied version to clipboard

Citation\ key=Citation key
Message=Message


MathSciNet\ Review=MathSciNet Review
Reset\ Bindings=Reset Bindings

Decryption\ not\ supported.=Decryption not supported.

Cleared\ '%0'\ for\ %1\ entries=Cleared '%0' for %1 entries
Set\ '%0'\ to\ '%1'\ for\ %2\ entries=Set '%0' to '%1' for %2 entries
Toggled\ '%0'\ for\ %1\ entries=Toggled '%0' for %1 entries

Check\ for\ updates=Check for updates
Download\ update=Download update
New\ version\ available=New version available
Installed\ version=Installed version
Remind\ me\ later=Remind me later
Ignore\ this\ update=Ignore this update
Could\ not\ connect\ to\ the\ update\ server.=Could not connect to the update server.
Please\ try\ again\ later\ and/or\ check\ your\ network\ connection.=Please try again later and/or check your network connection.
To\ see\ what\ is\ new\ view\ the\ changelog.=To see what is new view the changelog.
A\ new\ version\ of\ JabRef\ has\ been\ released.=A new version of JabRef has been released.
JabRef\ is\ up-to-date.=JabRef is up-to-date.
Latest\ version=Latest version
Online\ help\ forum=Online help forum
Custom=Custom

Export\ cited=Export cited
Unable\ to\ generate\ new\ library=Unable to generate new library

Note\:\ Use\ the\ placeholder\ %DIR%\ for\ the\ location\ of\ the\ opened\ library\ file.=Note: Use the placeholder %DIR% for the location of the opened library file.
Error\ occured\ while\ executing\ the\ command\ \"%0\".=Error occured while executing the command \"%0\".
Reformat\ ISSN=Reformat ISSN

Countries\ and\ territories\ in\ English=Countries and territories in English
Electrical\ engineering\ terms=Electrical engineering terms
Enabled=Enabled
Internal\ list=Internal list
Manage\ protected\ terms\ files=Manage protected terms files
Months\ and\ weekdays\ in\ English=Months and weekdays in English
The\ text\ after\ the\ last\ line\ starting\ with\ \#\ will\ be\ used=The text after the last line starting with # will be used
Add\ protected\ terms\ file=Add protected terms file
Are\ you\ sure\ you\ want\ to\ remove\ the\ protected\ terms\ file?=Are you sure you want to remove the protected terms file?
Remove\ protected\ terms\ file=Remove protected terms file
Add\ selected\ text\ to\ list=Add selected text to list
Add\ {}\ around\ selected\ text=Add {} around selected text
Format\ field=Format field
New\ protected\ terms\ file=New protected terms file
change\ field\ %0\ of\ entry\ %1\ from\ %2\ to\ %3=change field %0 of entry %1 from %2 to %3
change\ key\ from\ %0\ to\ %1=change key from %0 to %1
change\ string\ content\ %0\ to\ %1=change string content %0 to %1
change\ string\ name\ %0\ to\ %1=change string name %0 to %1
change\ type\ of\ entry\ %0\ from\ %1\ to\ %2=change type of entry %0 from %1 to %2
insert\ entry\ %0=insert entry %0
insert\ string\ %0=insert string %0
remove\ entries=remove entries
remove\ entry\ %0=remove entry %0
remove\ string\ %0=remove string %0
undefined=undefined
Cannot\ get\ info\ based\ on\ given\ %0\:\ %1=Cannot get info based on given %0: %1
Get\ bibliographic\ data\ from\ %0=Get bibliographic data from %0
No\ %0\ found=No %0 found
Entry\ from\ %0=Entry from %0
Merge\ entry\ with\ %0\ information=Merge entry with %0 information
Updated\ entry\ with\ info\ from\ %0=Updated entry with info from %0

Add\ new\ list=Add new list
Open\ existing\ list=Open existing list
Remove\ list=Remove list
Add\ abbreviation=Add abbreviation
Remove\ abbreviation=Remove abbreviation
Full\ journal\ name=Full journal name
Abbreviation\ name=Abbreviation name
Shortest\ unique\ abbreviation=Shortest unique abbreviation

No\ abbreviation\ files\ loaded=No abbreviation files loaded

Loading\ built\ in\ lists=Loading built in lists

JabRef\ built\ in\ list=JabRef built in list

Event\ log=Event log
We\ now\ give\ you\ insight\ into\ the\ inner\ workings\ of\ JabRef\'s\ internals.\ This\ information\ might\ be\ helpful\ to\ diagnose\ the\ root\ cause\ of\ a\ problem.\ Please\ feel\ free\ to\ inform\ the\ developers\ about\ an\ issue.=We now give you insight into the inner workings of JabRef\'s internals. This information might be helpful to diagnose the root cause of a problem. Please feel free to inform the developers about an issue.
Log\ copied\ to\ clipboard.=Log copied to clipboard.
Copy\ Log=Copy Log
Clear\ Log=Clear Log
Report\ Issue=Report Issue
Issue\ on\ GitHub\ successfully\ reported.=Issue on GitHub successfully reported.
Issue\ report\ successful=Issue report successful
Your\ issue\ was\ reported\ in\ your\ browser.=Your issue was reported in your browser.
The\ log\ and\ exception\ information\ was\ copied\ to\ your\ clipboard.=The log and exception information was copied to your clipboard.
Please\ paste\ this\ information\ (with\ Ctrl+V)\ in\ the\ issue\ description.=Please paste this information (with Ctrl+V) in the issue description.

Host=Host
Port=Port
Library=Library
User=User
Connect=Connect
Connection\ error=Connection error
Connection\ to\ %0\ server\ established.=Connection to %0 server established.
Required\ field\ "%0"\ is\ empty.=Required field "%0" is empty.
%0\ driver\ not\ available.=%0 driver not available.
The\ connection\ to\ the\ server\ has\ been\ terminated.=The connection to the server has been terminated.
Reconnect=Reconnect
Work\ offline=Work offline
Working\ offline.=Working offline.
Update\ refused.=Update refused.
Update\ refused=Update refused
Update\ could\ not\ be\ performed\ due\ to\ existing\ change\ conflicts.=Update could not be performed due to existing change conflicts.
You\ are\ not\ working\ on\ the\ newest\ version\ of\ BibEntry.=You are not working on the newest version of BibEntry.
Local\ version\:\ %0=Local version: %0
Shared\ version\:\ %0=Shared version: %0
Press\ "Merge\ entries"\ to\ merge\ the\ changes\ and\ resolve\ this\ problem.=Press "Merge entries" to merge the changes and resolve this problem.
Canceling\ this\ operation\ will\ leave\ your\ changes\ unsynchronized.=Canceling this operation will leave your changes unsynchronized.
Shared\ entry\ is\ no\ longer\ present=Shared entry is no longer present
The\ entry\ you\ currently\ work\ on\ has\ been\ deleted\ on\ the\ shared\ side.=The entry you currently work on has been deleted on the shared side.
You\ can\ restore\ the\ entry\ using\ the\ "Undo"\ operation.=You can restore the entry using the "Undo" operation.
You\ are\ already\ connected\ to\ a\ database\ using\ entered\ connection\ details.=You are already connected to a database using entered connection details.

Cannot\ cite\ entries\ without\ citation\ keys.\ Generate\ keys\ now?=Cannot cite entries without citation keys. Generate keys now?
New\ technical\ report=New technical report

%0\ file=%0 file
Custom\ layout\ file=Custom layout file
Protected\ terms\ file=Protected terms file
Style\ file=Style file

Open\ OpenOffice/LibreOffice\ connection=Open OpenOffice/LibreOffice connection
You\ must\ enter\ at\ least\ one\ field\ name=You must enter at least one field name
Non-ASCII\ encoded\ character\ found=Non-ASCII encoded character found
Toggle\ web\ search\ interface=Toggle web search interface
%0\ files\ found=%0 files found
One\ file\ found=One file found

Migration\ help\ information=Migration help information
Entered\ database\ has\ obsolete\ structure\ and\ is\ no\ longer\ supported.=Entered database has obsolete structure and is no longer supported.
However,\ a\ new\ database\ was\ created\ alongside\ the\ pre-3.6\ one.=However, a new database was created alongside the pre-3.6 one.
Opens\ a\ link\ where\ the\ current\ development\ version\ can\ be\ downloaded=Opens a link where the current development version can be downloaded
See\ what\ has\ been\ changed\ in\ the\ JabRef\ versions=See what has been changed in the JabRef versions
Referenced\ citation\ key\ does\ not\ exist=Referenced citation key does not exist
Full\ text\ document\ for\ entry\ %0\ already\ linked.=Full text document for entry %0 already linked.
Finished\ downloading\ full\ text\ document\ for\ entry\ %0.=Finished downloading full text document for entry %0.
Download\ full\ text\ documents=Download full text documents
You\ are\ about\ to\ download\ full\ text\ documents\ for\ %0\ entries.=You are about to download full text documents for %0 entries.
last\ four\ nonpunctuation\ characters\ should\ be\ numerals=last four nonpunctuation characters should be numerals

Author=Author
Date=Date
File\ annotations=File annotations
Show\ file\ annotations=Show file annotations
shared=shared
should\ contain\ an\ integer\ or\ a\ literal=should contain an integer or a literal
should\ have\ the\ first\ letter\ capitalized=should have the first letter capitalized
edition\ of\ book\ reported\ as\ just\ 1=edition of book reported as just 1
no\ integer\ as\ values\ for\ edition\ allowed=no integer as values for edition allowed
Tools=Tools
What\'s\ new\ in\ this\ version?=What\'s new in this version?
Want\ to\ help?=Want to help?
Make\ a\ donation=Make a donation
get\ involved=get involved
Used\ libraries=Used libraries
Existing\ file=Existing file

ID=ID
ID\ type=ID type
Fetcher\ '%0'\ did\ not\ find\ an\ entry\ for\ id\ '%1'.=Fetcher '%0' did not find an entry for id '%1'.

Select\ first\ entry=Select first entry
Select\ last\ entry=Select last entry

Invalid\ ISBN\:\ '%0'.=Invalid ISBN: '%0'.
should\ be\ an\ integer\ or\ normalized=should be an integer or normalized
should\ be\ normalized=should be normalized

Empty\ search\ ID=Empty search ID
The\ given\ search\ ID\ was\ empty.=The given search ID was empty.
Copy\ citation\ key\ and\ link=Copy citation key and link
biblatex\ field\ only=biblatex field only

Error\ while\ generating\ fetch\ URL=Error while generating fetch URL
Error\ while\ parsing\ ID\ list=Error while parsing ID list
Unable\ to\ get\ PubMed\ IDs=Unable to get PubMed IDs
Backup\ found=Backup found
A\ backup\ file\ for\ '%0'\ was\ found.=A backup file for '%0' was found.
This\ could\ indicate\ that\ JabRef\ did\ not\ shut\ down\ cleanly\ last\ time\ the\ file\ was\ used.=This could indicate that JabRef did not shut down cleanly last time the file was used.
Do\ you\ want\ to\ recover\ the\ library\ from\ the\ backup\ file?=Do you want to recover the library from the backup file?

Show\ 'Related\ Articles'\ tab=Show 'Related Articles' tab
This\ might\ be\ caused\ by\ reaching\ the\ traffic\ limitation\ of\ Google\ Scholar\ (see\ 'Help'\ for\ details).=This might be caused by reaching the traffic limitation of Google Scholar (see 'Help' for details).

Could\ not\ open\ website.=Could not open website.
Problem\ downloading\ from\ %1=Problem downloading from %1

File\ directory\ pattern=File directory pattern
Update\ with\ bibliographic\ information\ from\ the\ web=Update with bibliographic information from the web

Could\ not\ find\ any\ bibliographic\ information.=Could not find any bibliographic information.
Citation\ key\ deviates\ from\ generated\ key=Citation key deviates from generated key
DOI\ %0\ is\ invalid=DOI %0 is invalid

Select\ all\ customized\ types\ to\ be\ stored\ in\ local\ preferences\:=Select all customized types to be stored in local preferences\:
Different\ customization,\ current\ settings\ will\ be\ overwritten=Different customization, current settings will be overwritten

Entry\ type\ %0\ is\ only\ defined\ for\ Biblatex\ but\ not\ for\ BibTeX=Entry type %0 is only defined for Biblatex but not for BibTeX

Copied\ %0\ citations.=Copied %0 citations.

journal\ not\ found\ in\ abbreviation\ list=journal not found in abbreviation list
Unhandled\ exception\ occurred.=Unhandled exception occurred.

strings\ included=strings included
Escape\ underscores=Escape underscores
Color=Color
Please\ also\ add\ all\ steps\ to\ reproduce\ this\ issue,\ if\ possible.=Please also add all steps to reproduce this issue, if possible.
Fit\ width=Fit width
Fit\ a\ single\ page=Fit a single page
Zoom\ in=Zoom in
Zoom\ out=Zoom out
Previous\ page=Previous page
Next\ page=Next page
Document\ viewer=Document viewer
Live=Live
Locked=Locked
Show\ the\ document\ of\ the\ currently\ selected\ entry.=Show the document of the currently selected entry.
Show\ this\ document\ until\ unlocked.=Show this document until unlocked.
Set\ current\ user\ name\ as\ owner.=Set current user name as owner.

Sort\ all\ subgroups\ (recursively)=Sort all subgroups (recursively)
Collect\ and\ share\ telemetry\ data\ to\ help\ improve\ JabRef=Collect and share telemetry data to help improve JabRef
Don't\ share=Don't share
Share\ anonymous\ statistics=Share anonymous statistics
Telemetry\:\ Help\ make\ JabRef\ better=Telemetry: Help make JabRef better
To\ improve\ the\ user\ experience,\ we\ would\ like\ to\ collect\ anonymous\ statistics\ on\ the\ features\ you\ use.\ We\ will\ only\ record\ what\ features\ you\ access\ and\ how\ often\ you\ do\ it.\ We\ will\ neither\ collect\ any\ personal\ data\ nor\ the\ content\ of\ bibliographic\ items.\ If\ you\ choose\ to\ allow\ data\ collection,\ you\ can\ later\ disable\ it\ via\ Options\ ->\ Preferences\ ->\ General.=To improve the user experience, we would like to collect anonymous statistics on the features you use. We will only record what features you access and how often you do it. We will neither collect any personal data nor the content of bibliographic items. If you choose to allow data collection, you can later disable it via Options -> Preferences -> General.
This\ file\ was\ found\ automatically.\ Do\ you\ want\ to\ link\ it\ to\ this\ entry?=This file was found automatically. Do you want to link it to this entry?
Names\ are\ not\ in\ the\ standard\ %0\ format.=Names are not in the standard %0 format.

Delete\ the\ selected\ file\ permanently\ from\ disk,\ or\ just\ remove\ the\ file\ from\ the\ entry?\ Pressing\ Delete\ will\ delete\ the\ file\ permanently\ from\ disk.=Delete the selected file permanently from disk, or just remove the file from the entry? Pressing Delete will delete the file permanently from disk.
Delete\ '%0'=Delete '%0'
Delete\ from\ disk=Delete from disk
Remove\ from\ entry=Remove from entry
There\ exists\ already\ a\ group\ with\ the\ same\ name.=There exists already a group with the same name.

Copy\ linked\ file=Copy linked file
Copy\ linked\ file\ to\ folder...=Copy linked file to folder...
Could\ not\ copy\ file\ to\ %0,\ maybe\ the\ file\ is\ already\ existing?=Could not copy file to %0, maybe the file is already existing?
Sucessfully\ copied\ file\ to\ %0=Sucessfully copied file to %0
Could\ not\ resolve\ the\ file\ %0=Could not resolve the file %0

Copy\ linked\ files\ to\ folder...=Copy linked files to folder...
Copied\ file\ successfully=Copied file successfully
Copying\ files...=Copying files...
Copying\ file\ %0\ of\ entry\ %1=Copying file %0 of entry %1
Finished\ copying=Finished copying
Could\ not\ copy\ file=Could not copy file
Copied\ %0\ files\ of\ %1\ sucessfully\ to\ %2=Copied %0 files of %1 sucessfully to %2
Rename\ failed=Rename failed
JabRef\ cannot\ access\ the\ file\ because\ it\ is\ being\ used\ by\ another\ process.=JabRef cannot access the file because it is being used by another process.
Show\ console\ output\ (only\ when\ the\ launcher\ is\ used)=Show console output (only when the launcher is used)

Remove\ line\ breaks=Remove line breaks
Removes\ all\ line\ breaks\ in\ the\ field\ content.=Removes all line breaks in the field content.
Checking\ integrity...=Checking integrity...

Remove\ hyphenated\ line\ breaks=Remove hyphenated line breaks
Removes\ all\ hyphenated\ line\ breaks\ in\ the\ field\ content.=Removes all hyphenated line breaks in the field content.
Note\ that\ currently,\ JabRef\ does\ not\ run\ with\ Java\ 9.=Note that currently, JabRef does not run with Java 9.
Your\ current\ Java\ version\ (%0)\ is\ not\ supported.\ Please\ install\ version\ %1\ or\ higher.=Your current Java version (%0) is not supported. Please install version %1 or higher.

Could\ not\ retrieve\ entry\ data\ from\ '%0'.=Could not retrieve entry data from '%0'.
Entry\ from\ %0\ could\ not\ be\ parsed.=Entry from %0 could not be parsed.
Invalid\ identifier\:\ '%0'.=Invalid identifier: '%0'.
This\ paper\ has\ been\ withdrawn.=This paper has been withdrawn.
Finished\ writing\ XMP\ metadata.=Finished writing XMP metadata.
empty\ citation\ key=empty citation key
Your\ Java\ Runtime\ Environment\ is\ located\ at\ %0.=Your Java Runtime Environment is located at %0.
Aux\ file=Aux file
Group\ containing\ entries\ cited\ in\ a\ given\ TeX\ file=Group containing entries cited in a given TeX file

Any\ file=Any file

No\ linked\ files\ found\ for\ export.=No linked files found for export.

No\ full\ text\ document\ found\ for\ entry\ %0.=No full text document found for entry %0.

Delete\ Entry=Delete Entry
Next\ library=Next library
Previous\ library=Previous library
add\ group=add group
Entry\ is\ contained\ in\ the\ following\ groups\:=Entry is contained in the following groups\:
Delete\ entries=Delete entries
Keep\ entries=Keep entries
Keep\ entry=Keep entry
Ignore\ backup=Ignore backup
Restore\ from\ backup=Restore from backup

Overwrite\ file=Overwrite file
Shared\ database\ connection=Shared database connection

Could\ not\ connect\ to\ Vim\ server.\ Make\ sure\ that\ Vim\ is\ running\ with\ correct\ server\ name.=Could not connect to Vim server. Make sure that Vim is running with correct server name.
Could\ not\ connect\ to\ a\ running\ gnuserv\ process.\ Make\ sure\ that\ Emacs\ or\ XEmacs\ is\ running,\ and\ that\ the\ server\ has\ been\ started\ (by\ running\ the\ command\ 'server-start'/'gnuserv-start').=Could not connect to a running gnuserv process. Make sure that Emacs or XEmacs is running, and that the server has been started (by running the command 'server-start'/'gnuserv-start').
Error\ pushing\ entries=Error pushing entries

Undefined\ character\ format=Undefined character format
Undefined\ paragraph\ format=Undefined paragraph format

Edit\ Preamble=Edit Preamble
Markings=Markings
Use\ selected\ instance=Use selected instance

Hide\ panel=Hide panel
Move\ panel\ up=Move panel up
Move\ panel\ down=Move panel down
Linked\ files=Linked files
Group\ view\ mode\ set\ to\ intersection=Group view mode set to intersection
Group\ view\ mode\ set\ to\ union=Group view mode set to union
Open\ file\ %0=Open file %0
Toggle\ intersection=Toggle intersection
Toggle\ union=Toggle union
Jump\ to\ entry=Jump to entry
The\ group\ name\ contains\ the\ keyword\ separator\ "%0"\ and\ thus\ probably\ does\ not\ work\ as\ expected.=The group name contains the keyword separator "%0" and thus probably does not work as expected.
Blog=Blog
Check\ integrity=Check integrity
Cleanup\ URL\ link=Cleanup URL link
Cleanup\ URL\ link\ by\ removing\ special\ symbols\ and\ extracting\ simple\ link=Cleanup URL link by removing special symbols and extracting simple link
Copy\ DOI\ url=Copy DOI url
Copy\ citation=Copy citation
Development\ version=Development version
Export\ selected\ entries=Export selected entries
Export\ selected\ entries\ to\ clipboard=Export selected entries to clipboard
Find\ duplicates=Find duplicates
JabRef\ resources=JabRef resources
Manage\ journal\ abbreviations=Manage journal abbreviations
Manage\ protected\ terms=Manage protected terms
New\ entry\ from\ plain\ text=New entry from plain text
New\ sublibrary\ based\ on\ AUX\ file=New sublibrary based on AUX file
Push\ entries\ to\ external\ application\ (%0)=Push entries to external application (%0)
Quit=Quit
Recent\ libraries=Recent libraries
Set\ up\ general\ fields=Set up general fields
View\ change\ log=View change log
View\ event\ log=View event log
Website=Website
Write\ XMP\ metadata\ to\ PDFs=Write XMP metadata to PDFs

Override\ default\ font\ settings=Override default font settings
Clear\ search=Clear search

Click\ help\ to\ learn\ about\ the\ migration\ of\ pre-3.6\ databases.=Click help to learn about the migration of pre-3.6 databases.
Database\ Type\:=Database Type\:
Database\:=Database\:
Host/Port\:=Host/Port\:
User\:=User\:
Keystore\ password\:=Keystore password\:
Keystore\:=Keystore\:
Password\:=Password\:
Server\ Timezone\:=Server Timezone\:
Remember\ Password=Remember Password
Use\ SSL=Use SSL
Move\ preprint\ information\ from\ 'URL'\ and\ 'journal'\ field\ to\ the\ 'eprint'\ field=Move preprint information from 'URL' and 'journal' field to the 'eprint' field
Customize\ Export\ Formats=Customize Export Formats
Export\ name=Export name
Main\ layout\ file\:=Main layout file\:
Main\ layout\ file=Main layout file
Save\ exporter=Save exporter
File\ extension\:=File extension\:
Export\ format\ name\:=Export format name\:
Cleared\ connection\ settings=Cleared connection settings
Error\ adding\ discovered\ CitationStyles=Error adding discovered CitationStyles
(more)=(more)
Cancel\ import=Cancel import
Continue\ with\ import=Continue with import
Import\ canceled=Import canceled
Select\ all\ new\ entries=Select all new entries
Total\ items\ found\:=Total items found:
Selected\ items\:=Selected items:
Download\ linked\ online\ files=Download linked online files
Select\ the\ entries\ to\ be\ imported\:=Select the entries to be imported\:
Add\ new\ String=Add new String
Must\ not\ be\ empty\!=Must not be empty\!
Open\ Help\ page=Open Help page
Add\ new\ field\ name=Add new field name
Field\ name\:=Field name:
Field\ name\ \"%0\"\ already\ exists=Field name "%0" already exists
No\ field\ name\ selected\!=No field name selected!
Remove\ field\ name=Remove field name
Are\ you\ sure\ you\ want\ to\ remove\ field\ name\:\ \"%0\"?=Are you sure you want to remove field name: "%0"?
Add\ new\ keyword=Add new keyword
Keyword\:=Keyword:
Keyword\ \"%0\"\ already\ exists=Keyword "%0" already exists
Keyword\ separator=Keyword separator
Remove\ keyword=Remove keyword
Are\ you\ sure\ you\ want\ to\ remove\ keyword\:\ \"%0\"?=Are you sure you want to remove keyword: "%0"?
Reset\ to\ default=Reset to default
Edit\ string\ constants=Edit string constants
Export\ all\ entries=Export all entries
Generate\ citation\ keys=Generate citation keys
Groups\ interface=Groups interface
Manage\ field\ names\ &\ content=Manage field names & content
New\ library=New library
OpenOffice/LibreOffice=OpenOffice/LibreOffice
Open\ document\ viewer=Open document viewer
Open\ entry\ editor=Open entry editor
Search\ document\ identifier\ online=Search document identifier online
Search\ for\ unlinked\ local\ files=Search for unlinked local files
Search\ full\ text\ documents\ online=Search full text documents online
Find\ and\ replace=Find and replace

Found\ documents\:=Found documents\:
Use\ selected\ document=Use selected document
Accept\ changes=Accept changes
Dismiss\ changes=Dismiss changes
The\ library\ has\ been\ modified\ by\ another\ program.=The library has been modified by another program.

Set\ rank\ to\ one=Set rank to one
Set\ rank\ to\ two=Set rank to two
Set\ rank\ to\ three=Set rank to three
Set\ rank\ to\ four=Set rank to four
Set\ rank\ to\ five=Set rank to five

A\ string\ with\ the\ label\ '%0'\ already\ exists.=A string with the label '%0' already exists.

Executing\ command\ "%0"...=Executing command "%0"...

Rename\ file\ to\ a\ given\ name=Rename file to a given name
New\ Filename=New Filename
Rename\ file\ to\ defined\ pattern=Rename file to defined pattern

Application\ settings=Application settings

Export\ an\ input\ to\ a\ file=Export an input to a file
Export\ preferences\ to\ a\ file=Export preferences to a file
Import\ BibTeX=Import BibTeX
Import\ preferences\ from\ a\ file=Import preferences from a file
Matching=Matching
Same\ as\ --import,\ but\ will\ be\ imported\ to\ the\ opened\ tab=Same as --import, but will be imported to the opened tab
Allow\ integers\ in\ 'edition'\ field\ in\ BibTeX\ mode=Allow integers in 'edition' field in BibTeX mode

Search\ for\ citations\ in\ LaTeX\ files...=Search for citations in LaTeX files...
LaTeX\ Citations\ Search\ Results=LaTeX Citations Search Results
LaTeX\ files\ directory\:=LaTeX files directory:
LaTeX\ files\ found\:=LaTeX files found:
files=files
Show\ 'LaTeX\ Citations'\ tab=Show 'LaTeX Citations' tab
LaTeX\ Citations=LaTeX Citations
Search\ citations\ for\ this\ entry\ in\ LaTeX\ files=Search citations for this entry in LaTeX files
No\ citations\ found=No citations found
No\ LaTeX\ files\ containing\ this\ entry\ were\ found.=No LaTeX files containing this entry were found.
Selected\ entry\ does\ not\ have\ an\ associated\ citation\ key.=Selected entry does not have an associated citation key.
Current\ search\ directory\:=Current search directory:
Set\ LaTeX\ file\ directory=Set LaTeX file directory
Import\ entries\ from\ LaTeX\ files=Import entries from LaTeX files
Import\ new\ entries=Import new entries
Group\ color=Group color

Columns=Columns
File\ type=File type
IEEE=IEEE
Internal=Internal
Special=Special
Remove\ column=Remove column
Add\ custom\ column=Add custom column
Update\ to\ current\ column\ order=Update to current column order
Sort\ column\ one\ step\ upwards=Sort column one step upwards
Sort\ column\ one\ step\ downwards=Sort column one step downwards
Synchronize\ special\ fields\ to\ keywords=Synchronize special fields to keywords
Serialize\ special\ fields=Serialize special fields
List\ must\ not\ be\ empty.=List must not be empty.

Order=Order

Add\ field\ to\ filter\ list=Add field to filter list
Add\ formatter\ to\ list=Add formatter to list
Filter\ List=Filter List
Open\ files...=Open files...

Affected\ fields\:=Affected fields:
Show\ preview\ as\ a\ tab\ in\ entry\ editor=Show preview as a tab in entry editor
Font=Font
InProceedings=An article in a conference proceedings
Visual\ theme=Visual theme
Light\ theme=Light theme
Dark\ theme=Dark theme
Custom\ theme=Custom theme
Overwrite\ existing\ keys=Overwrite existing keys
Key\ patterns=Key patterns
Font\ settings=Font settings
Override\ font\ settings=Override font settings
Override\ font\ size=Override font size
Theme\ changed\ to\ dark\ theme.=Theme changed to dark theme.
Theme\ changed\ to\ light\ theme.=Theme changed to light theme.
Theme\ changed\ to\ a\ custom\ theme\:=Theme changed to a custom theme:
Please\ specify\ a\ css\ theme\ file.=Please specify a css theme file.
You\ must\ enter\ an\ integer\ value\ higher\ than\ 8.=You must enter an integer value higher than 8.
Letters\ after\ duplicate\ generated\ keys=Letters after duplicate generated keys
Start\ on\ second\ duplicate\ key\ with\ letter\ A\ (a,\ b,\ ...)=Start on second duplicate key with letter A (a, b, ...)
Start\ on\ second\ duplicate\ key\ with\ letter\ B\ (b,\ c,\ ...)=Start on second duplicate key with letter B (b, c, ...)
Always\ add\ letter\ (a,\ b,\ ...)\ to\ generated\ keys=Always add letter (a, b, ...) to generated keys
Default\ pattern=Default pattern
Reset\ %s\ to\ default\ value=Reset %s to default value
Library\ mode=Library mode
Reset\ to\ recommended=Reset to recommended
Remove\ all=Remove all
Reset\ All=Reset All
Column\ type\ %0\ is\ unknown.=Column type %0 is unknown.
Linked\ identifiers=Linked identifiers
Special\ field\ type\ %0\ is\ unknown.\ Using\ normal\ column\ type.=Special field type %0 is unknown. Using normal column type.

insert\ entries=insert entries
In\ JabRef=In JabRef
On\ disk=On disk
Select\ all\ changes\ on\ the\ left=Select all changes on the left
Select\ all\ changes\ on\ the\ right=Select all changes on the right
Dismiss=Dismiss
Mark\ all\ changes\ as\ accepted=Mark all changes as accepted
Unmark\ all\ changes=Unmark all changes

Normalize\ newline\ characters=Normalize newline characters
Normalizes\ all\ newline\ characters\ in\ the\ field\ content.=Normalizes all newline characters in the field content.

Independent=Independent
Intersection=Intersection
Union=Union
Collect\ by=Collect by
Explicit\ selection=Explicit selection
Searching\ for\ keywords=Searching for keywords
Free\ search\ expression=Free search expression
Specified\ keywords=Specified keywords
Cited\ entries=Cited entries
Search\ term\ is\ empty.=Search term is empty.
Invalid\ regular\ expression.=Invalid regular expression.
Please\ provide\ a\ valid\ aux\ file.=Please provide a valid aux file.
Keyword\ delimiter=Keyword delimiter
Hierarchical\ keyword\ delimiter=Hierarchical keyword delimiter
Escape\ ampersands=Escape ampersands

Copied\ '%0'\ to\ clipboard.=Copied '%0' to clipboard.
This\ operation\ requires\ an\ open\ library.=This operation requires an open library.

Plain\ References\ Parser=Plain References Parser
Please\ enter\ the\ plain\ references\ to\ extract\ from\ separated\ by\ double\ empty\ lines.=Please enter the plain references to extract from separated by double empty lines.
Add\ to\ current\ library=Add to current library
%0\ entries\ were\ parsed\ from\ your\ query.=%0 entries were parsed from your query.
Starts\ the\ extraction\ and\ adds\ the\ resulting\ entries\ to\ the\ currently\ opened\ database=Starts the extraction and adds the resulting entries to the currently opened database
Your\ text\ is\ being\ parsed...=Your text is being parsed...

Citation\ key\ filters=Citation key filters
Field\ filters=Field filters
Message\ filters=Message filters
Clear\ filters=Clear filters

Add\ new\ Field=Add new Field
Add\ new\ entry\ type=Add new entry type
Field\ type=Field type
Required\ and\ optional\ fields=Required and optional fields
Index=Index
Remove\ entry\ type=Remove entry type
Remove\ field\ %0\ from\ currently\ selected\ entry\ type=Remove field %0 from currently selected entry type
Optional=Optional
Required=Required
Entry\ type\ cannot\ be\ empty.\ Please\ enter\ a\ name.=Entry type cannot be empty. Please enter a name.
Field\ cannot\ be\ empty.\ Please\ enter\ a\ name.=Field cannot be empty. Please enter a name.

Search\ ShortScience=Search ShortScience
Unable\ to\ open\ ShortScience.=Unable to open ShortScience.

Shared\ database=Shared database
Lookup=Lookup

Please\ enter\ a\ field\ name\ to\ search\ for\ keywords.=Please enter a field name to search for keywords.
Access\ date\ of\ the\ address\ specified\ in\ the\ url\ field.=Access date of the address specified in the url field.
Additional\ information\ related\ to\ the\ resource\ indicated\ by\ the\ eprint\ field.=Additional information related to the resource indicated by the eprint field.
Annex\ to\ the\ eventtitle\ field.=Annex to the eventtitle field.
Author(s)\ of\ a\ commentary\ to\ the\ work.=Author(s) of a commentary to the work.
Author(s)\ of\ an\ afterword\ to\ the\ work.=Author(s) of an afterword to the work.
Author(s)\ of\ an\ introduction\ to\ the\ work.=Author(s) of an introduction to the work.
Author(s)\ of\ annotations\ to\ the\ work.=Author(s) of annotations to the work.
Author(s)\ of\ the\ work.=Author(s) of the work.
Can\ be\ used\ for\ known\ event\ acronyms.=Can be used for known event acronyms.
Chapter\ or\ section\ or\ any\ other\ unit\ of\ a\ work.=Chapter or section or any other unit of a work.
Date\ of\ a\ conference,\ a\ symposium,\ or\ some\ other\ event.=Date of a conference, a symposium, or some other event.
Designation\ to\ be\ used\ by\ the\ citation\ style\ as\ a\ substitute\ for\ the\ regular\ label\ if\ any\ data\ required\ to\ generate\ the\ regular\ label\ is\ missing.=Designation to be used by the citation style as a substitute for the regular label if any data required to generate the regular label is missing.
Digital\ Object\ Identifier\ of\ the\ work.=Digital Object Identifier of the work.
Edition\ of\ a\ printed\ publication.=Edition of a printed publication.
Editor(s)\ of\ the\ work\ or\ the\ main\ publication,\ depending\ on\ the\ type\ of\ the\ entry.=Editor(s) of the work or the main publication, depending on the type of the entry.
Electronic\ identifier\ of\ a\ work.=Electronic identifier of a work.
Electronic\ identifier\ of\ an\ online\ publication.=Electronic identifier of an online publication.
If\ the\ work\ is\ published\ as\ part\ of\ another\ one,\ such\ as\ an\ article\ in\ a\ journal\ or\ a\ collection,\ this\ field\ holds\ the\ relevant\ page\ range\ in\ that\ other\ work.\ It\ may\ also\ be\ used\ to\ limit\ the\ reference\ to\ a\ specific\ part\ of\ a\ work\ (a\ chapter\ in\ a\ book,\ for\ example).\ For\ papers\ in\ electronic\ journals\ with\ anon-classical\ pagination\ setup\ the\ eid\ field\ may\ be\ more\ suitable.=If the work is published as part of another one, such as an article in a journal or a collection, this field holds the relevant page range in that other work. It may also be used to limit the reference to a specific part of a work (a chapter in a book, for example). For papers in electronic journals with anon-classical pagination setup the eid field may be more suitable.
Information\ such\ as\ a\ library\ name\ and\ a\ call\ number.=Information such as a library name and a call number.
International\ Standard\ Book\ Number\ of\ a\ book.=International Standard Book Number of a book.
Issue\ of\ a\ journal.=Issue of a journal.
Key\ by\ which\ the\ work\ may\ be\ cited.=Key by which the work may be cited.
Link(s)\ to\ a\ local\ PDF\ or\ other\ document\ of\ the\ work.=Link(s) to a local PDF or other document of the work.
Location\ of\ a\ conference,\ a\ symposium,\ or\ some\ other\ event.=Location of a conference, a symposium, or some other event.
Main\ title\ of\ a\ multi-volume\ book,\ such\ as\ "Collected\ Works".=Main title of a multi-volume book, such as "Collected Works".
Miscellaneous\ bibliographic\ data\ usually\ printed\ at\ the\ end\ of\ the\ entry.=Miscellaneous bibliographic data usually printed at the end of the entry.
Miscellaneous\ bibliographic\ data\ which\ does\ not\ fit\ into\ any\ other\ field.=Miscellaneous bibliographic data which does not fit into any other field.
Name(s)\ of\ the\ (manual)\ groups\ the\ entry\ belongs\ to.=Name(s) of the (manual) groups the entry belongs to.
Name(s)\ of\ the\ publisher(s).=Name(s) of the publisher(s).
Name\ of\ a\ journal,\ a\ newspaper,\ or\ some\ other\ periodical.=Name of a journal, a newspaper, or some other periodical.
Name\ of\ a\ publication\ series,\ such\ as\ "Studies\ in...",\ or\ the\ number\ of\ a\ journal\ series.=Name of a publication series, such as "Studies in...", or the number of a journal series.
Name\ of\ a\ university\ or\ some\ other\ institution.=Name of a university or some other institution.
Note\ that\ this\ field\ holds\ the\ plain\ title\ of\ the\ event.\ Things\ like\ "Proceedings\ of\ the\ Fifth\ XYZ\ Conference"\ go\ into\ the\ titleaddon\ or\ booktitleaddon\ field.=Note that this field holds the plain title of the event. Things like "Proceedings of the Fifth XYZ Conference" go into the titleaddon or booktitleaddon field.
Note\ that\ this\ field\ is\ intended\ for\ commented\ editions\ which\ have\ a\ commentator\ in\ addition\ to\ the\ author.\ If\ the\ work\ is\ a\ stand-alone\ commentary,\ the\ commentator\ should\ be\ given\ in\ the\ author\ field.=Note that this field is intended for commented editions which have a commentator in addition to the author. If the work is a stand-alone commentary, the commentator should be given in the author field.
Number\ of\ a\ journal\ or\ the\ volume/number\ of\ a\ book\ in\ a\ series.=Number of a journal or the volume/number of a book in a series.
One\ or\ more\ page\ numbers\ or\ page\ ranges.=One or more page numbers or page ranges.
Organization(s)\ that\ published\ a\ manual\ or\ an\ online\ resource,\ or\ sponsored\ a\ conference.=Organization(s) that published a manual or an online resource, or sponsored a conference.
Publication\ date\ of\ the\ work.=Publication date of the work.
Publication\ month.=Publication month.
Publication\ notice\ for\ unusual\ publications\ which\ do\ not\ fit\ into\ any\ of\ the\ common\ categories.=Publication notice for unusual publications which do not fit into any of the common categories.
Publication\ state\ of\ the\ work,\ e.\ g.,\ "in\ press".=Publication state of the work, e. g., "in press".
Revision\ number\ of\ a\ piece\ of\ software,\ a\ manual,\ etc.=Revision number of a piece of software, a manual, etc.
Separated\ list\ of\ keywords.=Separated list of keywords.
Subtitle\ of\ a\ specific\ issue\ of\ a\ journal\ or\ other\ periodical.=Subtitle of a specific issue of a journal or other periodical.
Subtitle\ of\ the\ work.=Subtitle of the work.
Place(s)\ of\ publication,\ i.\ e.,\ the\ location\ of\ the\ publisher\ or\ institution,\ depending\ on\ the\ entry\ type.=Place(s) of publication, i. e., the location of the publisher or institution, depending on the entry type.
This\ could\ be\ a\ section\ of\ an\ archive,\ a\ path\ indicating\ a\ service,\ a\ classification\ of\ some\ sort.=This could be a section of an archive, a path indicating a service, a classification of some sort.
This\ field\ is\ intended\ for\ journals\ whose\ individual\ issues\ are\ identified\ by\ a\ designation\ such\ as\ "Spring"\ or\ "Summer"\ rather\ than\ the\ month\ or\ a\ number.\ Integer\ ranges\ and\ short\ designators\ are\ better\ written\ to\ the\ number\ field.=This field is intended for journals whose individual issues are identified by a designation such as "Spring" or "Summer" rather than the month or a number. Integer ranges and short designators are better written to the number field.
This\ field\ may\ replace\ the\ pages\ field\ for\ journals\ deviating\ from\ the\ classic\ pagination\ scheme\ of\ printed\ journals\ by\ only\ enumerating\ articles\ or\ papers\ and\ not\ pages.=This field may replace the pages field for journals deviating from the classic pagination scheme of printed journals by only enumerating articles or papers and not pages.
This\ is\ roughly\ comparable\ to\ a\ DOI\ but\ specific\ to\ a\ certain\ archive,\ repository,\ service,\ or\ system.=This is roughly comparable to a DOI but specific to a certain archive, repository, service, or system.
Title\ of\ a\ conference,\ a\ symposium,\ or\ some\ other\ event.=Title of a conference, a symposium, or some other event.
Title\ of\ a\ specific\ issue\ of\ a\ journal\ or\ other\ periodical.=Title of a specific issue of a journal or other periodical.
Title\ of\ the\ main\ publication\ this\ work\ is\ part\ of.=Title of the main publication this work is part of.
Title\ of\ the\ work.=Title of the work.
Total\ number\ of\ pages\ of\ the\ work.=Total number of pages of the work.
Total\ number\ of\ volumes\ of\ a\ multi-volume\ work.=Total number of volumes of a multi-volume work.
Type\ of\ the\ eprint\ identifier,\ e.\ g.,\ the\ name\ of\ the\ archive,\ repository,\ service,\ or\ system\ the\ eprint\ field\ refers\ to.=Type of the eprint identifier, e. g., the name of the archive, repository, service, or system the eprint field refers to.
URL\ of\ an\ online\ publication.=URL of an online publication.
Volume\ of\ a\ multi-volume\ book\ or\ a\ periodical.=Volume of a multi-volume book or a periodical.
Year\ of\ publication.=Year of publication.
This\ field\ is\ intended\ for\ recording\ abstracts,\ to\ be\ printed\ by\ a\ special\ bibliography\ style.=This field is intended for recording abstracts, to be printed by a special bibliography style.
This\ field\ may\ be\ useful\ when\ implementing\ a\ style\ for\ annotated\ bibliographies.=This field may be useful when implementing a style for annotated bibliographies.
Subtitle\ related\ to\ the\ "Booktitle".=Subtitle related to the "Booktitle".
Annex\ to\ the\ "Booktitle",\ to\ be\ printed\ in\ a\ different\ font.=Annex to the "Booktitle", to be printed in a different font.
Comment\ to\ this\ entry.=Comment to this entry.
Secondary\ editor\ performing\ a\ different\ editorial\ role,\ such\ as\ compiling,\ redacting,\ etc.=Secondary editor performing a different editorial role, such as compiling, redacting, etc.
Another\ secondary\ editor\ performing\ a\ different\ role.=Another secondary editor performing a different role.
Type\ of\ editorial\ role\ performed\ by\ the\ "Editor".=Type of editorial role performed by the "Editor".
Type\ of\ editorial\ role\ performed\ by\ the\ "Editora".=Type of editorial role performed by the "Editora".
Type\ of\ editorial\ role\ performed\ by\ the\ "Editorb".=Type of editorial role performed by the "Editorb".
Type\ of\ editorial\ role\ performed\ by\ the\ "Editorc".=Type of editorial role performed by the "Editorc".
Author(s)\ of\ a\ foreword\ to\ the\ work.=Author(s) of a foreword to the work.
International\ Standard\ Technical\ Report\ Number\ of\ a\ technical\ report.=International Standard Technical Report Number of a technical report.
International\ Standard\ Serial\ Number\ of\ a\ periodical.=International Standard Serial Number of a periodical.
Subtitle\ of\ a\ journal,\ a\ newspaper,\ or\ some\ other\ periodical.=Subtitle of a journal, a newspaper, or some other periodical.
Language(s)\ of\ the\ work.\ Languages\ may\ be\ specified\ literally\ or\ as\ localisation\ keys.=Language(s) of the work. Languages may be specified literally or as localisation keys.
Subtitle\ related\ to\ the\ "Maintitle".=Subtitle related to the "Maintitle".
Annex\ to\ the\ "Maintitle",\ to\ be\ printed\ in\ a\ different\ font.=Annex to the "Maintitle", to be printed in a different font.
Addon\ to\ be\ printed\ immediately\ after\ the\ author\ name\ in\ the\ bibliography.=Addon to be printed immediately after the author name in the bibliography.
If\ the\ work\ is\ a\ translation,\ a\ reprint,\ or\ something\ similar,\ the\ publication\ date\ of\ the\ original\ edition.=If the work is a translation, a reprint, or something similar, the publication date of the original edition.
If\ the\ work\ is\ a\ translation,\ the\ language(s)\ of\ the\ original\ work.=If the work is a translation, the language(s) of the original work.
Pagination\ of\ the\ work.\ The\ key\ should\ be\ given\ in\ the\ singular\ form.=Pagination of the work. The key should be given in the singular form.
Number\ of\ a\ partial\ volume.\ This\ field\ applies\ to\ books\ only,\ not\ to\ journals.\ It\ may\ be\ used\ when\ a\ logical\ volume\ consists\ of\ two\ or\ more\ physical\ ones.=Number of a partial volume. This field applies to books only, not to journals. It may be used when a logical volume consists of two or more physical ones.
Title\ in\ an\ abridged\ form.=Title in an abridged form.
Annex\ to\ the\ "Title",\ to\ be\ printed\ in\ a\ different\ font.=Annex to the "Title", to be printed in a different font.
Translator(s)\ of\ the\ "Title"\ or\ "Booktitle",\ depending\ on\ the\ entry\ type.\ If\ the\ translator\ is\ identical\ to\ the\ "Editor",\ the\ standard\ styles\ will\ automatically\ concatenate\ these\ fields\ in\ the\ bibliography.=Translator(s) of the "Title" or "Booktitle", depending on the entry type. If the translator is identical to the "Editor", the standard styles will automatically concatenate these fields in the bibliography.
Type\ of\ a\ "Manual",\ "Patent",\ "Report",\ or\ "Thesis".=Type of a "Manual", "Patent", "Report", or "Thesis".
This\ field\ holds\ an\ entry\ key\ for\ the\ cross-referencing\ feature.\ Child\ entries\ with\ a\ "Crossref"\ field\ inherit\ data\ from\ the\ parent\ entry\ specified\ in\ the\ "Crossref"\ field.=This field holds an entry key for the cross-referencing feature. Child entries with a "Crossref" field inherit data from the parent entry specified in the "Crossref" field.
Gender\ of\ the\ author\ or\ gender\ of\ the\ editor,\ if\ there\ is\ no\ author.=Gender of the author or gender of the editor, if there is no author.
Citation\ keys\ of\ other\ entries\ which\ have\ a\ relationship\ to\ this\ entry.=Citation keys of other entries which have a relationship to this entry.
This\ field\ is\ an\ alternative\ cross-referencing\ mechanism.\ It\ differs\ from\ "Crossref"\ in\ that\ the\ child\ entry\ will\ not\ inherit\ any\ data\ from\ the\ parent\ entry\ specified\ in\ the\ "Xref"\ field.=This field is an alternative cross-referencing mechanism. It differs from "Crossref" in that the child entry will not inherit any data from the parent entry specified in the "Xref" field.
Owner/creator\ of\ this\ entry.=Owner/creator of this entry.
Timestamp\ of\ this\ entry,\ when\ it\ has\ been\ created\ or\ last\ modified.=Timestamp of this entry, when it has been created or last modified.
User-specific\ printed\ flag,\ in\ case\ the\ entry\ has\ been\ printed.=User-specific printed flag, in case the entry has been printed.
User-specific\ priority.=User-specific priority.
User-specific\ quality\ flag,\ in\ case\ its\ quality\ is\ assured.=User-specific quality flag, in case its quality is assured.
User-specific\ ranking.=User-specific ranking.
User-specific\ read\ status.=User-specific read status.
User-specific\ relevance\ flag,\ in\ case\ the\ entry\ is\ relevant.=User-specific relevance flag, in case the entry is relevant.

Auto\ complete\ disabled.=Auto complete disabled.
Auto\ complete\ enabled.=Auto complete enabled.

Remove\ formatter\ for\ %0=Remove formatter for %0
Remove\ formatter\ '%0'=Remove formatter '%0'

An\ article\ in\ a\ journal,\ magazine,\ newspaper,\ or\ other\ periodical\ which\ forms\ a\ self-contained\ unit\ with\ its\ own\ title.=An article in a journal, magazine, newspaper, or other periodical which forms a self-contained unit with its own title.
A\ single-volume\ book\ with\ one\ or\ more\ authors\ where\ the\ authors\ share\ credit\ for\ the\ work\ as\ a\ whole.=A single-volume book with one or more authors where the authors share credit for the work as a whole.
A\ book-like\ work\ without\ a\ formal\ publisher\ or\ sponsoring\ institution.=A book-like work without a formal publisher or sponsoring institution.
A\ single-volume\ collection\ with\ multiple,\ self-contained\ contributions\ by\ distinct\ authors\ which\ have\ their\ own\ title.\ The\ work\ as\ a\ whole\ has\ no\ overall\ author\ but\ it\ will\ usually\ have\ an\ editor.=A single-volume collection with multiple, self-contained contributions by distinct authors which have their own title. The work as a whole has no overall author but it will usually have an editor.
A\ legacy\ alias\ for\ "InProceedings".=A legacy alias for "InProceedings".
A\ part\ of\ a\ book\ which\ forms\ a\ self-contained\ unit\ with\ its\ own\ title.=A part of a book which forms a self-contained unit with its own title.
A\ contribution\ to\ a\ collection\ which\ forms\ a\ self-contained\ unit\ with\ a\ distinct\ author\ and\ title.=A contribution to a collection which forms a self-contained unit with a distinct author and title.
An\ article\ in\ a\ conference\ proceedings.=An article in a conference proceedings.
Technical\ or\ other\ documentation,\ not\ necessarily\ in\ printed\ form.=Technical or other documentation, not necessarily in printed form.
A\ fallback\ type\ for\ entries\ which\ do\ not\ fit\ into\ any\ other\ category.=A fallback type for entries which do not fit into any other category.
Similar\ to\ "Thesis"\ except\ that\ the\ type\ field\ is\ optional\ and\ defaults\ to\ the\ localised\ term\ \ Master's\ thesis.=Similar to "Thesis" except that the type field is optional and defaults to the localised term  Master's thesis.
Similar\ to\ "Thesis"\ except\ that\ the\ type\ field\ is\ optional\ and\ defaults\ to\ the\ localised\ term\ PhD\ thesis.=Similar to "Thesis" except that the type field is optional and defaults to the localised term PhD thesis.
A\ single-volume\ conference\ proceedings.\ This\ type\ is\ very\ similar\ to\ "Collection".=A single-volume conference proceedings. This type is very similar to "Collection".
Similar\ to\ "Report"\ except\ that\ the\ type\ field\ is\ optional\ and\ defaults\ to\ the\ localised\ term\ technical\ report.=Similar to "Report" except that the type field is optional and defaults to the localised term technical report.
A\ work\ with\ an\ author\ and\ a\ title\ which\ has\ not\ been\ formally\ published,\ such\ as\ a\ manuscript\ or\ the\ script\ of\ a\ talk.=A work with an author and a title which has not been formally published, such as a manuscript or the script of a talk.
This\ type\ is\ similar\ to\ "InBook"\ but\ intended\ for\ works\ originally\ published\ as\ a\ stand-alone\ book.=This type is similar to "InBook" but intended for works originally published as a stand-alone book.
An\ article\ in\ a\ work\ of\ reference.\ This\ is\ a\ more\ specific\ variant\ of\ the\ generic\ "InCollection"\ entry\ type.=An article in a work of reference. This is a more specific variant of the generic "InCollection" entry type.
A\ multi-volume\ "Book".=A multi-volume "Book".
A\ multi-volume\ "Collection".=A multi-volume "Collection".
A\ multi-volume\ "Proceedings"\ entry.=A multi-volume "Proceedings" entry.
A\ multi-volume\ "Reference"\ entry.\ The\ standard\ styles\ will\ treat\ this\ entry\ type\ as\ an\ alias\ for\ "MvCollection".=A multi-volume "Reference" entry. The standard styles will treat this entry type as an alias for "MvCollection".
This\ entry\ type\ is\ intended\ for\ sources\ such\ as\ web\ sites\ which\ are\ intrinsically\ online\ resources.=This entry type is intended for sources such as web sites which are intrinsically online resources.
A\ single-volume\ work\ of\ reference\ such\ as\ an\ encyclopedia\ or\ a\ dictionary.=A single-volume work of reference such as an encyclopedia or a dictionary.
A\ technical\ report,\ research\ report,\ or\ white\ paper\ published\ by\ a\ university\ or\ some\ other\ institution.=A technical report, research report, or white paper published by a university or some other institution.
An\ entry\ set\ is\ a\ group\ of\ entries\ which\ are\ cited\ as\ a\ single\ reference\ and\ listed\ as\ a\ single\ item\ in\ the\ bibliography.=An entry set is a group of entries which are cited as a single reference and listed as a single item in the bibliography.
Supplemental\ material\ in\ a\ "Book".\ This\ type\ is\ provided\ for\ elements\ such\ as\ prefaces,\ introductions,\ forewords,\ afterwords,\ etc.\ which\ often\ have\ a\ generic\ title\ only.=Supplemental material in a "Book". This type is provided for elements such as prefaces, introductions, forewords, afterwords, etc. which often have a generic title only.
Supplemental\ material\ in\ a\ "Collection".=Supplemental material in a "Collection".
Supplemental\ material\ in\ a\ "Periodical".\ This\ type\ may\ be\ useful\ when\ referring\ to\ items\ such\ as\ regular\ columns,\ obituaries,\ letters\ to\ the\ editor,\ etc.\ which\ only\ have\ a\ generic\ title.=Supplemental material in a "Periodical". This type may be useful when referring to items such as regular columns, obituaries, letters to the editor, etc. which only have a generic title.
A\ thesis\ written\ for\ an\ educational\ institution\ to\ satisfy\ the\ requirements\ for\ a\ degree.=A thesis written for an educational institution to satisfy the requirements for a degree.
An\ alias\ for\ "Online",\ provided\ for\ jurabib\ compatibility.=An alias for "Online", provided for jurabib compatibility.
Computer\ software.\ The\ standard\ styles\ will\ treat\ this\ entry\ type\ as\ an\ alias\ for\ "Misc".=Computer software. The standard styles will treat this entry type as an alias for "Misc".
A\ data\ set\ or\ a\ similar\ collection\ of\ (mostly)\ raw\ data.=A data set or a similar collection of (mostly) raw data.

Display\ count\ of\ items\ in\ group=Display count of items in group
Remove\ the\ following\ characters\:=Remove the following characters:
Truncate=Truncate
Truncates\ a\ string\ after\ a\ given\ index.=Truncates a string after a given index.
Close=Close
Close\ all=Close all
Close\ all\ libraries=Close all libraries
Close\ other\ libraries=Close other libraries
Close\ others=Close others
Reveal\ in\ file\ explorer=Reveal in file explorer

Autolink\ files=Autolink files

Customized\ preview\ style=Customized preview style
Next\ preview\ style=Next preview style
Previous\ preview\ style=Previous preview style

(\ Note\:\ Press\ return\ to\ commit\ changes\ in\ the\ table\!\ )=( Note\: Press return to commit changes in the table\! )
Reset=Reset
New\ inproceedings=New inproceedings
Reset\ entry\ types\ and\ fields\ to\ defaults=Reset entry types and fields to defaults
This\ will\ reset\ all\ entry\ types\ to\ their\ default\ values\ and\ remove\ all\ custom\ entry\ types=This will reset all entry types to their default values and remove all custom entry types
Replace\ tabs\ with\ space=Replace tabs with space
Replace\ tabs\ with\ space\ in\ the\ field\ content.=Replace tabs with space in the field content.
Remove\ redundant\ spaces=Remove redundant spaces
Replaces\ consecutive\ spaces\ with\ a\ single\ space\ in\ the\ field\ content.=Replaces consecutive spaces with a single space in the field content.
Remove\ digits=Remove digits
Removes\ digits.=Removes digits.
The\ query\ cannot\ contain\ a\ year\ and\ year-range\ field.=The query cannot contain a year and year-range field.
This\ query\ uses\ unsupported\ fields.=This query uses unsupported fields.
This\ query\ uses\ unsupported\ syntax.=This query uses unsupported syntax.

Check\ Proxy\ Setting=Check Proxy Setting
Check\ connection=Check connection
Connection\ failed\!=Connection failed\!
<<<<<<< HEAD
Connection\ successful\!=Connection successful!
=======
Connection\ successful\!=Connection successful\!
Generate\ groups\ from\ keywords\ in\ the\ following\ field=Generate groups from keywords in the following field
Generate\ groups\ for\ author\ last\ names=Generate groups for author last names
Regular\ expression=Regular expression
>>>>>>> fdaf25ab
<|MERGE_RESOLUTION|>--- conflicted
+++ resolved
@@ -2009,7 +2009,6 @@
 Affected\ fields\:=Affected fields:
 Show\ preview\ as\ a\ tab\ in\ entry\ editor=Show preview as a tab in entry editor
 Font=Font
-InProceedings=An article in a conference proceedings
 Visual\ theme=Visual theme
 Light\ theme=Light theme
 Dark\ theme=Dark theme
@@ -2258,7 +2257,6 @@
 
 (\ Note\:\ Press\ return\ to\ commit\ changes\ in\ the\ table\!\ )=( Note\: Press return to commit changes in the table\! )
 Reset=Reset
-New\ inproceedings=New inproceedings
 Reset\ entry\ types\ and\ fields\ to\ defaults=Reset entry types and fields to defaults
 This\ will\ reset\ all\ entry\ types\ to\ their\ default\ values\ and\ remove\ all\ custom\ entry\ types=This will reset all entry types to their default values and remove all custom entry types
 Replace\ tabs\ with\ space=Replace tabs with space
@@ -2274,11 +2272,7 @@
 Check\ Proxy\ Setting=Check Proxy Setting
 Check\ connection=Check connection
 Connection\ failed\!=Connection failed\!
-<<<<<<< HEAD
-Connection\ successful\!=Connection successful!
-=======
 Connection\ successful\!=Connection successful\!
 Generate\ groups\ from\ keywords\ in\ the\ following\ field=Generate groups from keywords in the following field
 Generate\ groups\ for\ author\ last\ names=Generate groups for author last names
-Regular\ expression=Regular expression
->>>>>>> fdaf25ab
+Regular\ expression=Regular expression