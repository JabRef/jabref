Proxy\ requires\ password=Proxy requires password

Unable\ to\ monitor\ file\ changes.\ Please\ close\ files\ and\ processes\ and\ restart.\ You\ may\ encounter\ errors\ if\ you\ continue\ with\ this\ session.=Unable to monitor file changes. Please close files and processes and restart. You may encounter errors if you continue with this session.
%0\ contains\ the\ regular\ expression\ <b>%1</b>=%0 contains the regular expression <b>%1</b>

%0\ contains\ the\ term\ <b>%1</b>=%0 contains the term <b>%1</b>

%0\ doesn't\ contain\ the\ regular\ expression\ <b>%1</b>=%0 doesn't contain the regular expression <b>%1</b>

%0\ doesn't\ contain\ the\ term\ <b>%1</b>=%0 doesn't contain the term <b>%1</b>

%0/%1\ entries=%0/%1 entries

Export\ operation\ finished\ successfully.=Export operation finished successfully.

Reveal\ in\ File\ Explorer=Reveal in File Explorer

%0\ matches\ the\ regular\ expression\ <b>%1</b>=%0 matches the regular expression <b>%1</b>

%0\ matches\ the\ term\ <b>%1</b>=%0 matches the term <b>%1</b>

Abbreviate\ journal\ names\ of\ the\ selected\ entries\ (DEFAULT\ abbreviation)=Abbreviate journal names of the selected entries (DEFAULT abbreviation)
Abbreviate\ journal\ names\ of\ the\ selected\ entries\ (DOTLESS\ abbreviation)=Abbreviate journal names of the selected entries (DOTLESS abbreviation)
Abbreviate\ journal\ names\ of\ the\ selected\ entries\ (SHORTEST\ UNIQUE\ abbreviation)=Abbreviate journal names of the selected entries (SHORTEST UNIQUE abbreviation)

Abbreviate\ names=Abbreviate names
Abbreviated\ %0\ journal\ names.=Abbreviated %0 journal names.

Abbreviation=Abbreviation
Abbreviations=Abbreviations

Unabbreviate\ journal\ names\ of\ the\ selected\ entries=Unabbreviate journal names of the selected entries
Unabbreviated\ %0\ journal\ names.=Unabbreviated %0 journal names.

dotless=dotless
shortest\ unique=shortest unique

About\ JabRef=About JabRef

Abstract=Abstract

Accept=Accept

Accept\ recommendations\ from\ Mr.\ DLib=Accept recommendations from Mr. DLib

Action=Action

Add=Add

Add\ a\ (compiled)\ custom\ Importer\ class\ from\ a\ class\ path.=Add a (compiled) custom Importer class from a class path.
The\ path\ need\ not\ be\ on\ the\ classpath\ of\ JabRef.=The path need not be on the classpath of JabRef.

Add\ a\ regular\ expression\ for\ the\ key\ pattern.=Add a regular expression for the key pattern.

Add\ entry\ manually=Add entry manually

Add\ selected\ entries\ to\ this\ group=Add selected entries to this group

Add\ subgroup=Add subgroup

Added\ group\ "%0".=Added group "%0".

Added\ string\:\ '%0'=Added string: '%0'
Added\ string=Added string

All\ entries=All entries

Also\ remove\ subgroups=Also remove subgroups

and=and

any\ field\ that\ matches\ the\ regular\ expression\ <b>%0</b>=any field that matches the regular expression <b>%0</b>

Appearance=Appearance

Application=Application

Application\ to\ push\ entries\ to=Application to push entries to

Apply=Apply

Arguments\ passed\ on\ to\ running\ JabRef\ instance.\ Shutting\ down.=Arguments passed on to running JabRef instance. Shutting down.

Assign\ the\ original\ group's\ entries\ to\ this\ group?=Assign the original group's entries to this group?

Assigned\ %0\ entries\ to\ group\ "%1".=Assigned %0 entries to group "%1".

Assigned\ 1\ entry\ to\ group\ "%0".=Assigned 1 entry to group "%0".

Autogenerate\ citation\ keys=Autogenerate citation keys

Autolink\ files\ with\ names\ starting\ with\ the\ citation\ key=Autolink files with names starting with the citation key

Autolink\ only\ files\ that\ match\ the\ citation\ key=Autolink only files that match the citation key

Automatically\ create\ groups=Automatically create groups

Automatically\ remove\ exact\ duplicates=Automatically remove exact duplicates

AUX\ file\ import=AUX file import

Available\ export\ formats=Available export formats

Available\ import\ formats=Available import formats

%0\ source=%0 source

Background\ Tasks=Background Tasks

Background\ Tasks\ are\ running=Background Tasks are running

Background\ Tasks\ are\ done=Background Tasks are done

Browse=Browse

by=by
The\ conflicting\ fields\ of\ these\ entries\ will\ be\ merged\ into\ the\ 'Comment'\ field.=The conflicting fields of these entries will be merged into the 'Comment' field.

Cancel=Cancel
Cannot\ create\ group=Cannot create group

Cannot\ create\ group.\ Please\ create\ a\ library\ first.=Cannot create group. Please create a library first.

Cannot\ open\ folder\ as\ the\ file\ is\ an\ online\ link.=Cannot open folder as the file is an online link.

case\ insensitive=case insensitive

case\ sensitive=case sensitive

Case\ sensitive=Case sensitive

change\ assignment\ of\ entries=change assignment of entries

Change\ case=Change case

Change\ entry\ type=Change entry type


Change\ of\ Grouping\ Method=Change of Grouping Method

change\ preamble=change preamble

Changed\ language=Changed language

Changed\ preamble=Changed preamble

Cite\ command=Cite command

Clear=Clear

Open\ /\ close\ entry\ editor=Open / close entry editor

Close\ dialog=Close dialog

Close\ the\ current\ library=Close the current library

Close\ window=Close window

Comments=Comments

Contained\ in=Contained in

Content=Content

Copied=Copied


Copy=Copy

Copy\ title=Copy title
Copy\ \\cite{citation\ key}=Copy \\cite{citation key}
Copy\ citation\ (html)=Copy citation (html)
Copy\ citation\ (text)=Copy citation (text)
Copy\ citation\ key=Copy citation key
Copy\ citation\ key\ and\ link=Copy citation key and link
Copy\ citation\ key\ and\ title=Copy citation key and title

Copy\ to\ clipboard=Copy to clipboard

Could\ not\ call\ executable=Could not call executable

Could\ not\ export\ preferences=Could not export preferences

Could\ not\ find\ a\ suitable\ import\ format.=Could not find a suitable import format.
Could\ not\ import\ preferences=Could not import preferences

Could\ not\ instantiate\ %0=Could not instantiate %0
Could\ not\ instantiate\ %0\ %1=Could not instantiate %0 %1
Could\ not\ instantiate\ %0.\ Have\ you\ chosen\ the\ correct\ package\ path?=Could not instantiate %0. Have you chosen the correct package path?

Could\ not\ print\ preview=Could not print preview

Create\ custom\ fields\ for\ each\ BibTeX\ entry=Create custom fields for each BibTeX entry

crossreferenced\ entries\ included=crossreferenced entries included

Current\ content\:\ %0=Current content: %0

Current\ value\:\ %0=Current value: %0

Custom\ entry\ types=Custom entry types

Custom\ entry\ types\ found\ in\ file=Custom entry types found in file

Customize\ entry\ types=Customize entry types

Customize\ key\ bindings=Customize key bindings

Cut=Cut

cut\ entries=cut entries

cut\ entry\ %0=cut entry %0

Library\ encoding=Library encoding

Library\ properties=Library properties
%0\ -\ Library\ properties=%0 - Library properties

Default=Default

Character\ encoding\ UTF-8\ is\ not\ supported.=Character encoding UTF-8 is not supported.
UTF-8\ could\ not\ be\ used\ to\ encode\ the\ following\ characters\:\ %0=UTF-8 could not be used to encode the following characters: %0
The\ chosen\ encoding\ '%0'\ could\ not\ encode\ the\ following\ characters\:=The chosen encoding '%0' could not encode the following characters:

Downloading=Downloading

Execute\ default\ action\ in\ dialog=Execute default action in dialog

Delete=Delete

Delete\ entry=Delete entry

Delete\ multiple\ entries=Delete multiple entries

Deleted=Deleted

Permanently\ delete\ local\ file=Permanently delete local file

Descending=Descending

Description=Description

Do\ not\ ask\ again=Do not ask again

Display\ all\ entries\ belonging\ to\ one\ or\ more\ of\ the\ selected\ groups=Display all entries belonging to one or more of the selected groups

Display\ all\ error\ messages=Display all error messages

Display\ help\ on\ command\ line\ options=Display help on command line options

Display\ only\ entries\ belonging\ to\ all\ selected\ groups=Display only entries belonging to all selected groups
Display\ version=Display version

Do\ not\ abbreviate\ names=Do not abbreviate names


Do\ not\ open\ any\ files\ at\ startup=Do not open any files at startup

Do\ not\ wrap\ when\ saving=Do not wrap when saving

Do\ not\ write\ the\ following\ fields\ to\ XMP\ Metadata=Do not write the following fields to XMP Metadata

Donate\ to\ JabRef=Donate to JabRef

Download\ file=Download file

Downloaded\ website\ as\ an\ HTML\ file.=Downloaded website as an HTML file.

duplicate\ removal=duplicate removal

Duplicate\ fields=Duplicate fields

Unable\ to\ change\ field\ name\.\ "%0"\ already\ in\ use.=Unable to change field name. "%0" already in use.

Duplicate\ string\ name=Duplicate string name

Duplicates\ found=Duplicates found

Dynamically\ group\ entries\ by\ a\ free-form\ search\ expression=Dynamically group entries by a free-form search expression

Dynamically\ group\ entries\ by\ searching\ a\ field\ for\ a\ keyword=Dynamically group entries by searching a field for a keyword

Each\ line\ must\ be\ of\ the\ following\ form\:\ \'tab\:field1;field2;...;fieldN\'.=Each line must be of the following form\: 'tab\:field1;field2;...;fieldN'.

Edit=Edit

Edit\ file\ type=Edit file type

Edit\ group=Edit group

Edit\ strings=Edit strings

empty\ library=empty library
Autocompletion=Autocompletion

Enter\ URL\ to\ download=Enter URL to download

entries=entries

Entries\ exported\ to\ clipboard=Entries exported to clipboard

entry=entry

Entry\ editor=Entry editor

Entry\ owner=Entry owner

Entry\ preview=Entry preview

Entry\ table=Entry table
Entry\ table\ columns=Entry table columns
Entry\ Title\ (Required\ to\ deliver\ recommendations.)=Entry Title (Required to deliver recommendations.)
Error=Error
Error\ occurred\ when\ parsing\ entry=Error occurred when parsing entry
Error\ during\ persistence\ of\ crawling\ results.=Error during persistence of crawling results.
Error\ during\ reading\ of\ study\ definition\ file.=Error during reading of study definition file.
'%0'\ exists.\ Overwrite\ file?='%0' exists. Overwrite file?
Export=Export
Export\ preferences=Export preferences
Export\ preferences\ to\ file=Export preferences to file
Export\ to\ clipboard=Export to clipboard
Export\ to\ text\ file.=Export to text file.

Exporting\ %0=Exporting %0
Could\ not\ export\ file\ '%0'\ (reason\:\ %1)=Could not export file '%0' (reason: %1)
Unknown\ export\ format\ %0=Unknown export format %0

Importing\ %0=Importing %0
Importing\ file\ %0\ as\ unknown\ format=Importing file %0 as unknown format
Format\ used\:\ %0=Format used: %0

Extension=Extension

External\ Changes\ Resolver=External Changes Resolver

External\ programs=External programs

Failed\ to\ import\ by\ ID=Failed to import by ID

Field=Field
field=field

Field\ name=Field name
Field\ names=Field names
Field\ names\ are\ not\ allowed\ to\ contain\ white\ spaces\ or\ certain\ characters\ (%0).=Field names are not allowed to contain white spaces or certain characters (%0).
New\ field\ name=New field name
Add\ new\ field\ name=Add new field name
Field\ name\ \"%0\"\ already\ exists=Field name "%0" already exists
No\ field\ name\ selected\!=No field name selected!
Remove\ field\ name=Remove field name
Are\ you\ sure\ you\ want\ to\ remove\ field\ name\:\ \"%0\"?=Are you sure you want to remove field name: "%0"?
Manage\ field\ names\ &\ content=Manage field names & content

Field\ to\ group\ by=Field to group by

File=File

file=file
File\ directory\ is\ not\ set\ or\ does\ not\ exist\!=File directory is not set or does not exist!

File\ exists=File exists

File\ not\ found=File not found

Filter=Filter

Filter\ groups=Filter groups

Success\!\ Finished\ writing\ metadata.=Success! Finished writing metadata.
Error\ while\ writing\ metadata.\ See\ the\ error\ log\ for\ details.=Error while writing metadata. See the error log for details.
Failed\ to\ write\ metadata,\ file\ %1\ not\ found.=Failed to write metadata, file %1 not found.

First\ select\ the\ entries\ you\ want\ keys\ to\ be\ generated\ for.=First select the entries you want keys to be generated for.

Fit\ table\ horizontally\ on\ screen=Fit table horizontally on screen

Float=Float
Format\:\ Tab\:field;field;...\ (e.g.\ General\:url;pdf;note...)=Format\: Tab\:field;field;... (e.g. General\:url;pdf;note...)

Format\ of\ author\ and\ editor\ names=Format of author and editor names
Format\ string=Format string

Formatter\ name=Formatter name

found\ in\ AUX\ file=found in AUX file

Fulltext\ for=Fulltext for

Further\ information\ about\ Mr.\ DLib\ for\ JabRef\ users.=Further information about Mr. DLib for JabRef users.

General=General

Generate=Generate

Generate\ citation\ key=Generate citation key

Generate\ keys=Generate keys

Generate\ keys\ before\ saving\ (for\ entries\ without\ a\ key)=Generate keys before saving (for entries without a key)

Generated\ citation\ key\ for=Generated citation key for

Generating\ citation\ key\ for=Generating citation key for
Get\ fulltext=Get fulltext

Gray\ out\ non-hits=Gray out non-hits

Groups=Groups
has/have\ both\ a\ 'Comment'\ and\ a\ 'Review'\ field.=has/have both a 'Comment' and a 'Review' field.

Have\ you\ chosen\ the\ correct\ package\ path?=Have you chosen the correct package path?

Help=Help

Help\ on\ key\ patterns=Help on key patterns

Hide\ non-hits=Hide non-hits

Hierarchical\ context=Hierarchical context

Highlight=Highlight
Marking=Marking
Underline=Underline
Empty\ Highlight=Empty Highlight
Empty\ Marking=Empty Marking
Empty\ Underline=Empty Underline
The\ marked\ area\ does\ not\ contain\ any\ legible\ text!=The marked area does not contain any legible text!

HTML\ table=HTML table
HTML\ table\ (with\ Abstract\ &\ BibTeX)=HTML table (with Abstract & BibTeX)
Icon=Icon

Ignore=Ignore

Import=Import

Import\ entries=Import entries
Import\ file=Import file

Import\ name=Import name

Import\ preferences=Import preferences

Import\ preferences\ from\ file=Import preferences from file

Imported\ entries=Imported entries

Importer\ class=Importer class

Include\ subgroups\:\ When\ selected,\ view\ entries\ contained\ in\ this\ group\ or\ its\ subgroups=Include subgroups: When selected, view entries contained in this group or its subgroups

Independent\ group\:\ When\ selected,\ view\ only\ this\ group's\ entries=Independent group: When selected, view only this group's entries
I\ Agree=I Agree

Indexing\ pdf\ files=Indexing pdf files
Indexing\ for\ %0=Indexing for %0
%0\ of\ %1\ linked\ files\ added\ to\ the\ index=%0 of %1 linked files added to the index

Invalid\ citation\ key=Invalid citation key

Invalid\ URL=Invalid URL

Online\ help=Online help
JabRef\ Language\ (Provides\ for\ better\ recommendations\ by\ giving\ an\ indication\ of\ user's\ preferred\ language.)=JabRef Language (Provides for better recommendations by giving an indication of user's preferred language.)

JabRef\ preferences=JabRef preferences
JabRef\ requests\ recommendations\ from\ Mr.\ DLib,\ which\ is\ an\ external\ service.\ To\ enable\ Mr.\ DLib\ to\ calculate\ recommendations,\ some\ of\ your\ data\ must\ be\ shared\ with\ Mr.\ DLib.\ Generally,\ the\ more\ data\ is\ shared\ the\ better\ recommendations\ can\ be\ calculated.\ However,\ we\ understand\ that\ some\ of\ your\ data\ in\ JabRef\ is\ sensitive,\ and\ you\ may\ not\ want\ to\ share\ it.\ Therefore,\ Mr.\ DLib\ offers\ a\ choice\ of\ which\ data\ you\ would\ like\ to\ share.=JabRef requests recommendations from Mr. DLib, which is an external service. To enable Mr. DLib to calculate recommendations, some of your data must be shared with Mr. DLib. Generally, the more data is shared the better recommendations can be calculated. However, we understand that some of your data in JabRef is sensitive, and you may not want to share it. Therefore, Mr. DLib offers a choice of which data you would like to share.
JabRef\ Version\ (Required\ to\ ensure\ backwards\ compatibility\ with\ Mr.\ DLib's\ Web\ Service)=JabRef Version (Required to ensure backwards compatibility with Mr. DLib's Web Service)

Journal\ abbreviations=Journal abbreviations
Journal\ lists\:=Journal lists:
Remove\ journal\ '%0'=Remove journal '%0'

Journal\ Information=Journal Information
Year=Year
ISSN\ or\ journal\ name\ required\ for\ fetching\ journal\ information=ISSN or journal name required for fetching journal information
Fetch\ journal\ information\ online\ to\ show=Fetch journal information online to show
Allow\ sending\ ISSN\ to\ a\ JabRef\ online\ service\ (SCimago)\ for\ fetching\ journal\ information=Allow sending ISSN to a JabRef online service (SCimago) for fetching journal information
Please\ enable\ journal\ information\ fetching\ in\ %0\ >\ %1=Please enable journal information fetching in %0 > %1
Categories=Categories
ISSN=ISSN
Publisher=Publisher
h-index=h-index
Error\ while\ fetching\ journal\ information\:\ %0=Error while fetching journal information: %0
ISSN\ and/or\ journal\ name\ not\ found\ in\ catalog=ISSN and/or journal name not found in catalog
Citable\ Docs\ (Previous\ 3\ Years)=Citable Docs (Previous 3 Years)
Cites\ Incoming\ by\ Recently\ Published=Cites Incoming by Recently Published
Cites\ Outgoing=Cites Outgoing
Cites\ Outgoing\ per\ Document=Cites Outgoing per Document
Docs\ (This\ Year)=Docs (This Year)
Incorrect\ ISSN\ format=Incorrect ISSN format
Error\ accessing\ catalog=Error accessing catalog

Check\ for\ latest\ version\ online=Check for latest version online
If\ you\ encounter\ an\ issue\ or\ a\ bug,\ please\ check\ the\ latest\ version,\ whether\ the\ issue\ is\ still\ present.=If you encounter an issue or a bug, please check the latest version, whether the issue is still present.

Keep\ both=Keep both

Keep\ subgroups=Keep subgroups

Key\ bindings=Key bindings

Key\ bindings\ changed=Key bindings changed

Key\ pattern=Key pattern

keys\ in\ library=keys in library

Keyword=Keyword

Keywords=Keywords

Label=Label
Label\:\ %0=Label: %0
Content\:\ %0=Content: %0
Language=Language

Last\ modified=Last modified
LaTeX\ AUX\ file\:=LaTeX AUX file\:

Link=Link
Memory\ stick\ mode\ -\ Store\ preferences\ in\ 'jabref.xml'\ in\ the\ app\ folder.=Memory stick mode - Store preferences in 'jabref.xml' in the app folder.

Show\ advanced\ hints\ (i.e.\ helpful\ tooltips,\ suggestions\ and\ explanation)=Show advanced hints (i.e. helpful tooltips, suggestions and explanation)

Manage\ custom\ exports=Manage custom exports

Manage\ custom\ imports=Manage custom imports
External\ file\ types=External file types

Mark\ new\ entries\ with\ owner\ name=Mark new entries with owner name

Merged\ external\ changes=Merged external changes
Merge\ fields=Merge fields

Modified\ group\ "%0".=Modified group "%0".

Modified\ groups=Modified groups

Modified\ string=Modified string
Modified\ string\:\ '%0' =Modified string: '%0'

Modify=Modify

move\ group=move group

Moved\ group\ "%0".=Moved group "%0".

Mr.\ DLib\ Privacy\ settings=Mr. DLib Privacy settings

No\ database\ is\ open=No database is open

We\ need\ a\ database\ to\ export\ from.\ Open\ one.=We need a database to export from. Open one.

No\ recommendations\ received\ from\ Mr.\ DLib\ for\ this\ entry.=No recommendations received from Mr. DLib for this entry.

Error\ while\ fetching\ recommendations\ from\ Mr.DLib.=Error while fetching recommendations from Mr.DLib.

Name=Name

Name\ formatter=Name formatter

Natbib\ style=Natbib style

nested\ AUX\ files=nested AUX files

New\ BibTeX\ sublibrary=New BibTeX sublibrary

New\ group=New group

New\ string=New string

Next\ entry=Next entry
no\ base-BibTeX-file\ specified!=no base-BibTeX-file specified!

no\ library\ generated=no library generated

No\ entries\ found.\ Please\ make\ sure\ you\ are\ using\ the\ correct\ import\ filter.=No entries found. Please make sure you are using the correct import filter.
No\ files\ found.=No files found.

No\ GUI.\ Only\ process\ command\ line\ options=No GUI. Only process command line options

No\ journal\ names\ could\ be\ abbreviated.=No journal names could be abbreviated.

No\ journal\ names\ could\ be\ unabbreviated.=No journal names could be unabbreviated.

not=not

not\ found=not found

Nothing\ to\ redo=Nothing to redo

Nothing\ to\ undo=Nothing to undo

One\ or\ more\ keys\ will\ be\ overwritten.\ Continue?=One or more keys will be overwritten. Continue?


Open=Open

Open\ library=Open library

Open\ editor\ when\ a\ new\ entry\ is\ created=Open editor when a new entry is created

Open\ file=Open file

Open\ last\ edited\ libraries\ on\ startup=Open last edited libraries on startup

Connect\ to\ shared\ database=Connect to shared database

Open\ terminal\ here=Open terminal here

Open\ URL\ or\ DOI=Open URL or DOI

Opening=Opening

Operation\ canceled.=Operation canceled.
Operating\ System\ (Provides\ for\ better\ recommendations\ by\ giving\ an\ indication\ of\ user's\ system\ set-up.)=Operating System (Provides for better recommendations by giving an indication of user's system set-up.)

Optional\ fields=Optional fields

or=or

Override\ default\ file\ directories=Override default file directories
Overwrite=Overwrite

Overwrite\ keys=Overwrite keys

pairs\ processed=pairs processed
Password=Password

Paste=Paste

paste\ entries=paste entries

paste\ entry\ %0=paste entry %0

Path\ to\ %0\ not\ defined=Path to %0 not defined

Path\ to\ LyX\ pipe=Path to LyX pipe

File\ has\ no\ attached\ annotations=File has no attached annotations

Please\ enter\ a\ name\ for\ the\ group.=Please enter a name for the group.

Please\ enter\ the\ string's\ label=Please enter the string's label

Please\ restart\ JabRef\ for\ preferences\ to\ take\ effect.=Please restart JabRef for preferences to take effect.

Possible\ duplicate\ entries=Possible duplicate entries

Possible\ duplicate\ of\ existing\ entry.\ Click\ to\ resolve.=Possible duplicate of existing entry. Click to resolve.

Preferences=Preferences

Preferences\ recorded.=Preferences recorded.

Preview=Preview
Citation\ Style=Citation Style
Current\ Preview=Current Preview
Cannot\ generate\ preview\ based\ on\ selected\ citation\ style.=Cannot generate preview based on selected citation style.
Bad\ character\ inside\ entry=Bad character inside entry
Error\ while\ generating\ citation\ style=Error while generating citation style
Preview\ style\ changed\ to\:\ %0=Preview style changed to: %0
Next\ preview\ layout=Next preview layout
Previous\ preview\ layout=Previous preview layout
Available=Available
Selected=Selected
Selected\ Layouts\ can\ not\ be\ empty=Selected Layouts can not be empty
Reset\ default\ preview\ style=Reset default preview style
Previous\ entry=Previous entry
Problem\ with\ parsing\ entry=Problem with parsing entry
Processing\ %0=Processing %0
Pull\ changes\ from\ shared\ database=Pull changes from shared database
Problem\ finding\ files.\ See\ error\ log\ for\ details.=Problem finding files. See error log for details.

Pushed\ citations\ to\ %0=Pushed citations to %0

Push\ applications=Push applications

Quit\ JabRef=Quit JabRef

Read\ only=Read only

Redo=Redo

Refine\ supergroup\:\ When\ selected,\ view\ entries\ contained\ in\ both\ this\ group\ and\ its\ supergroup=Refine supergroup: When selected, view entries contained in both this group and its supergroup

regular\ expression=regular expression

Related\ articles=Related articles

Remote\ operation=Remote operation

Remove=Remove

Remove\ subgroups=Remove subgroups

Remove\ all\ subgroups\ of\ "%0"?=Remove all subgroups of "%0"?

Remove\ selected\ entries\ from\ this\ group=Remove selected entries from this group

Remove\ group=Remove group

Remove\ group\ and\ subgroups=Remove group and subgroups

Remove\ groups\ and\ subgroups=Remove groups and subgroups

Remove\ all\ selected\ groups\ and\ keep\ their\ subgroups?=Remove all selected groups and keep their subgroups?

Remove\ group\ "%0"\ and\ keep\ its\ subgroups?=Remove group "%0" and keep its subgroups?

Remove\ groups=Remove groups

Removed\ all\ selected\ groups.=Removed all selected groups.

Remove\ group\ "%0"\ and\ its\ subgroups?=Remove group "%0" and its subgroups?

Removed\ group\ "%0"\ and\ its\ subgroups.=Removed group "%0" and its subgroups.

Remove\ all\ selected\ groups\ and\ their\ subgroups?=Remove all selected groups and their subgroups?

Removed\ all\ selected\ groups\ and\ their\ subgroups.=Removed all selected groups and their subgroups.

Remove\ group\ "%0"?=Remove group "%0"?

Remove\ link=Remove link

Remove\ string\ %0=Remove string %0

Removed\ group\ "%0".=Removed group "%0".

Deleted\ string=Deleted string
Deleted\ string\:\ '%0'=Deleted string: '%0'

Renamed\ string\:\ '%0'=Renamed string: '%0'

Replace=Replace
Replace\ With\:=Replace With:
Limit\ to\ Selected\ Entries=Limit to Selected Entries
Limit\ to\ Fields=Limit to Fields
All\ Field\ Replace=All Field Replace
Find\:=Find:
Find\ and\ Replace=Find and Replace

Replace\ (regular\ expression)=Replace (regular expression)

Replace\ String=Replace String
Replace\ string=Replace string

Replace\ Unicode\ ligatures=Replace Unicode ligatures
Replaces\ Unicode\ ligatures\ with\ their\ expanded\ form=Replaces Unicode ligatures with their expanded form

Required\ fields=Required fields

Resolve\ BibTeX\ strings=Resolve BibTeX strings

resolved=resolved

Restart=Restart

Restart\ required=Restart required

Return\ to\ dialog=Return to dialog

Review=Review
Review\ changes=Review changes
Review\ Field\ Migration=Review Field Migration

Save=Save
Save\ all\ finished.=Save all finished.
Save\ all\ open\ libraries=Save all open libraries
Save\ before\ closing=Save before closing
Save\ library=Save library
Save\ library\ as...=Save library as...
Saving=Saving
Saving\ all\ libraries...=Saving all libraries...
Saving\ library=Saving library
Library\ saved=Library saved
Could\ not\ save\ file.=Could not save file.
Could\ not\ save,\ file\ locked\ by\ another\ JabRef\ instance.=Could not save, file locked by another JabRef instance.
Saved\ selected\ to\ '%0'.=Saved selected to '%0'.
Autosave\ local\ libraries=Autosave local libraries
Automatically\ save\ the\ library\ to=Automatically save the library to
Please\ enter\ a\ valid\ file\ path.=Please enter a valid file path.
Overwrite\ file=Overwrite file
Unable\ to\ write\ to\ %0.=Unable to write to %0.

Refuse\ to\ save\ the\ library\ before\ external\ changes\ have\ been\ reviewed.=Refuse to save the library before external changes have been reviewed.
Library\ protection=Library protection
Unable\ to\ save\ library=Unable to save library

Always\ reformat\ library\ on\ save\ and\ export=Always reformat library on save and export
Character\ encoding\ '%0'\ is\ not\ supported.=Character encoding '%0' is not supported.

Search=Search
Searching...=Searching...
Finished\ Searching=Finished Searching
Search\ expression=Search expression
Fulltext\ search=Fulltext search
Help\ on\ regular\ expression\ search=Help on regular expression search
Searching\ for\ duplicates...=Searching for duplicates...
Searching\ for\ files=Searching for files
The\ search\ is\ case-insensitive.=The search is case-insensitive.
The\ search\ is\ case-sensitive.=The search is case-sensitive.
Use\ regular\ expression\ search=Use regular expression search
search\ expression=search expression
Free\ search\ expression=Free search expression
Search\ failed\:\ illegal\ search\ expression=Search failed: illegal search expression
No\ search\ matches.=No search matches.
Web\ search=Web search
Search\ results=Search results
Please\ enter\ a\ search\ string=Please enter a search string
Please\ open\ or\ start\ a\ new\ library\ before\ searching=Please open or start a new library before searching
Please\ enter\ a\ field\ name\ to\ search\ for\ a\ keyword.=Please enter a field name to search for a keyword.
No\ results\ found.=No results found.
Found\ %0\ results.=Found %0 results.
Invalid\ regular\ expression=Invalid regular expression
This\ search\ contains\ entries\ in\ which\ any\ field\ contains\ the\ regular\ expression\ <b>%0</b>=This search contains entries in which any field contains the regular expression <b>%0</b>
This\ search\ contains\ entries\ in\ which\ any\ field\ contains\ the\ term\ <b>%0</b>=This search contains entries in which any field contains the term <b>%0</b>
This\ search\ contains\ entries\ in\ which=This search contains entries in which
Empty\ search\ ID=Empty search ID
The\ given\ search\ ID\ was\ empty.=The given search ID was empty.
Clear\ search=Clear search
Search\ document\ identifier\ online=Search document identifier online
Search\ for\ unlinked\ local\ files=Search for unlinked local files
Search\ full\ text\ documents\ online=Search full text documents online
Hint\:\n\nTo\ search\ all\ fields\ for\ <b>Smith</b>,\ enter\:\n<tt>smith</tt>\n\nTo\ search\ the\ field\ <b>author</b>\ for\ <b>Smith</b>\ and\ the\ field\ <b>title</b>\ for\ <b>electrical</b>,\ enter\:\n<tt>author\=Smith\ and\ title\=electrical</tt>=Hint:\n\nTo search all fields for <b>Smith</b>, enter:\n<tt>smith</tt>\n\nTo search the field <b>author</b> for <b>Smith</b> and the field <b>title</b> for <b>electrical</b>, enter:\n<tt>author=Smith and title=electrical</tt>
Search\ term\ is\ empty.=Search term is empty.
Invalid\ regular\ expression.=Invalid regular expression.
Searching\ for\ a\ keyword=Searching for a keyword

Search\ across\ libraries\ in\ a\ new\ window=Search across libraries in a new window
Keep\ search\ string\ across\ libraries=Keep search string across libraries
Keep\ dialog\ always\ on\ top=Keep dialog always on top
Search\ results\ from\ open\ libraries=Search results from open libraries

Select\ all=Select all
Select\ new\ encoding=Select new encoding

Select\ library=Select library
Select\ entry\ type=Select entry type

Select\ file\ from\ ZIP-archive=Select file from ZIP-archive

Settings=Settings

Shortcut=Shortcut

Show/edit\ %0\ source=Show/edit %0 source

Show\ 'Firstname\ Lastname'=Show 'Firstname Lastname'

Show\ 'Lastname,\ Firstname'=Show 'Lastname, Firstname'

Show\ BibTeX\ source\ by\ default=Show BibTeX source by default

Show\ confirmation\ dialog\ when\ deleting\ entries=Show confirmation dialog when deleting entries

Persist\ password\ between\ sessions=Persist password between sessions

Persist\ api\ keys\ between\ sessions=Persist api keys between sessions

Credential\ store\ not\ available.=Credential store not available.

Show\ last\ names\ only=Show last names only

Show\ names\ unchanged=Show names unchanged

Show\ optional\ fields=Show optional fields

Show\ required\ fields=Show required fields

Show\ validation\ messages=Show validation messages

Simple\ HTML=Simple HTML
Since\ the\ 'Review'\ field\ was\ deprecated\ in\ JabRef\ 4.2,\ these\ two\ fields\ are\ about\ to\ be\ merged\ into\ the\ 'Comment'\ field.=Since the 'Review' field was deprecated in JabRef 4.2, these two fields are about to be merged into the 'Comment' field.

Size=Size

JabRef\ skipped\ the\ entry.=JabRef skipped the entry.
Import\ error=Import error
Open\ library\ error=Open library error
Please\ check\ your\ library\ file\ for\ wrong\ syntax.=Please check your library file for wrong syntax.
SourceTab\ error=SourceTab error
User\ input\ via\ entry-editor\ in\ `{}bibtex\ source`\ tab\ led\ to\ failure.=User input via entry-editor in `{}bibtex source` tab led to failure.

Sort\ subgroups\ A-Z=Sort subgroups A-Z
Sort\ subgroups\ Z-A=Sort subgroups Z-A
Sort\ subgroups\ by\ #\ of\ entries\ (Descending)=Sort subgroups by # of entries (Descending)
Sort\ subgroups\ by\ #\ of\ entries\ (Ascending)=Sort subgroups by # of entries (Ascending)

source\ edit=source edit
Special\ name\ formatters=Special name formatters

Statically\ group\ entries\ by\ manual\ assignment=Statically group entries by manual assignment

Status=Status

Sublibrary\ from\ AUX\ to\ BibTeX=Sublibrary from AUX to BibTeX

Switches\ between\ full\ and\ abbreviated\ journal\ name\ if\ the\ journal\ name\ is\ known.=Switches between full and abbreviated journal name if the journal name is known.

the\ field\ <b>%0</b>=the field <b>%0</b>
The\ group\ "%0"\ already\ contains\ the\ selection.=The group "%0" already contains the selection.

The\ label\ of\ the\ string\ cannot\ be\ a\ number.=The label of the string cannot be a number.

The\ label\ of\ the\ string\ cannot\ contain\ spaces.=The label of the string cannot contain spaces.

The\ label\ of\ the\ string\ cannot\ contain\ the\ '\#'\ character.=The label of the string cannot contain the '#' character.

The\ output\ option\ depends\ on\ a\ valid\ import\ option.=The output option depends on a valid import option.

There\ are\ possible\ duplicates\ that\ haven't\ been\ resolved.\ Continue?=There are possible duplicates that haven't been resolved. Continue?

This\ operation\ requires\ all\ selected\ entries\ to\ have\ citation\ keys\ defined.=This operation requires all selected entries to have citation keys defined.

This\ operation\ requires\ one\ or\ more\ entries\ to\ be\ selected.=This operation requires one or more entries to be selected.

This\ setting\ may\ be\ changed\ in\ preferences\ at\ any\ time.=This setting may be changed in preferences at any time.
Timezone\ (Provides\ for\ better\ recommendations\ by\ indicating\ the\ time\ of\ day\ the\ request\ is\ being\ made.)=Timezone (Provides for better recommendations by indicating the time of day the request is being made.)
Time\ stamp=Time stamp
Toggle\ groups\ interface=Toggle groups interface

Trim\ all\ whitespace\ characters\ in\ the\ field\ content.=Trim all whitespace characters in the field content.

Trim\ whitespace\ characters=Trim whitespace characters

Try\ different\ encoding=Try different encoding

Undo=Undo

Unknown\ BibTeX\ entries\:=Unknown BibTeX entries\:

unknown\ edit=unknown edit

untitled=untitled

Upgrade\ external\ PDF/PS\ links\ to\ use\ the\ '%0'\ field.=Upgrade external PDF/PS links to use the '%0' field.

usage=usage
Use\ autocompletion=Use autocompletion

User\ interface=User interface

Username=Username

Value\ cleared\ externally=Value cleared externally

Value\ set\ externally\:\ %0=Value set externally: %0

Verify\ that\ LyX\ is\ running\ and\ that\ the\ lyxpipe\ is\ valid.=Verify that LyX is running and that the lyxpipe is valid.

View=View

View\ journal\ info=View journal info

Warn\ about\ unresolved\ duplicates\ when\ closing\ inspection\ window=Warn about unresolved duplicates when closing inspection window

Warn\ before\ overwriting\ existing\ keys=Warn before overwriting existing keys

Warning=Warning

Warnings=Warnings

Warning\:\ You\ added\ field\ "%0"\ twice.\ Only\ one\ will\ be\ kept.=Warning: You added field "%0" twice. Only one will be kept.

web\ link=web link

What\ do\ you\ want\ to\ do?=What do you want to do?
Whatever\ option\ you\ choose,\ Mr.\ DLib\ may\ share\ its\ data\ with\ research\ partners\ to\ further\ improve\ recommendation\ quality\ as\ part\ of\ a\ 'living\ lab'.\ Mr.\ DLib\ may\ also\ release\ public\ datasets\ that\ may\ contain\ anonymized\ information\ about\ you\ and\ the\ recommendations\ (sensitive\ information\ such\ as\ metadata\ of\ your\ articles\ will\ be\ anonymised\ through\ e.g.\ hashing).\ Research\ partners\ are\ obliged\ to\ adhere\ to\ the\ same\ strict\ data\ protection\ policy\ as\ Mr.\ DLib.=Whatever option you choose, Mr. DLib may share its data with research partners to further improve recommendation quality as part of a 'living lab'. Mr. DLib may also release public datasets that may contain anonymized information about you and the recommendations (sensitive information such as metadata of your articles will be anonymised through e.g. hashing). Research partners are obliged to adhere to the same strict data protection policy as Mr. DLib.

Will\ write\ metadata\ to\ the\ PDFs\ linked\ from\ selected\ entries.=Will write metadata to the PDFs linked from selected entries.

Write\ BibTeXEntry\ as\ metadata\ to\ PDF.=Write BibTeXEntry as metadata to PDF.
Write\ metadata\ for\ all\ PDFs\ in\ current\ library?=Write metadata for all PDFs in current library?
Writing\ metadata...=Writing metadata...

Embed\ BibTeXEntry\ in\ PDF.=Embed BibTeXEntry in PDF.
File\ '%0'\ is\ write\ protected.=File '%0' is write protected.
Write\ BibTeXEntry\ as\ XMP\ metadata\ to\ PDF.=Write BibTeXEntry as XMP metadata to PDF.
Write\ BibTeXEntry\ metadata\ to\ PDF.=Write BibTeXEntry metadata to PDF.
Write\ metadata\ to\ PDF\ files=Write metadata to PDF files

XMP-annotated\ PDF=XMP-annotated PDF
XMP\ export\ privacy\ settings=XMP export privacy settings
XMP\ metadata=XMP metadata
You\ must\ restart\ JabRef\ for\ this\ to\ come\ into\ effect.=You must restart JabRef for this to come into effect.

The\ following\ fetchers\ are\ available\:=The following fetchers are available:
Could\ not\ find\ fetcher\ '%0'=Could not find fetcher '%0'
Running\ query\ '%0'\ with\ fetcher\ '%1'.=Running query '%0' with fetcher '%1'.
Invalid\ query.\ Check\ position\ %0.=Invalid query. Check position %0.
Invalid\ query\ element\ '%0'\ at\ position\ %1=Invalid query element '%0' at position %1

Move\ file=Move file
Rename\ file=Rename file

Move\ file\ to\ file\ directory\ and\ rename\ file=Move file to file directory and rename file

Could\ not\ move\ file\ '%0'.=Could not move file '%0'.
Could\ not\ find\ file\ '%0'.=Could not find file '%0'.
Number\ of\ entries\ successfully\ imported=Number of entries successfully imported
Error\ while\ fetching\ from\ %0=Error while fetching from %0

Citation\ key\ generator=Citation key generator
Unable\ to\ open\ link.=Unable to open link.
MIME\ type=MIME type

Run\ fetcher=Run fetcher

Line\ %0\:\ Found\ corrupted\ citation\ key\ %1.=Line %0: Found corrupted citation key %1.
Line\ %0\:\ Found\ corrupted\ citation\ key\ %1\ (contains\ whitespaces).=Line %0: Found corrupted citation key %1 (contains whitespaces).
Line\ %0\:\ Found\ corrupted\ citation\ key\ %1\ (comma\ missing).=Line %0: Found corrupted citation key %1 (comma missing).
No\ full\ text\ document\ found=No full text document found
Download\ from\ URL=Download from URL
Rename\ field=Rename field

Cannot\ use\ port\ %0\ for\ remote\ operation;\ another\ application\ may\ be\ using\ it.\ Try\ specifying\ another\ port.=Cannot use port %0 for remote operation; another application may be using it. Try specifying another port.

Looking\ for\ full\ text\ document...=Looking for full text document...
A\ local\ copy\ will\ be\ opened.=A local copy will be opened.
Error\ opening\ file=Error opening file
Error\ opening\ file\ '%0'=Error opening file '%0'

Formatter\ not\ found\:\ %0=Formatter not found: %0

Metadata\ change=Metadata change
The\ following\ metadata\ changed\:=The following metadata changed:

Unable\ to\ create\ backup=Unable to create backup
Move\ file\ to\ file\ directory=Move file to file directory
<b>All\ Entries</b>\ (this\ group\ cannot\ be\ edited\ or\ removed)=<b>All Entries</b> (this group cannot be edited or removed)
static\ group=static group
dynamic\ group=dynamic group
refines\ supergroup=refines supergroup
includes\ subgroups=includes subgroups
contains=contains

Optional\ fields\ 2=Optional fields 2
Waiting\ for\ save\ operation\ to\ finish=Waiting for save operation to finish
Waiting\ for\ background\ tasks\ to\ finish.\ Quit\ anyway?=Waiting for background tasks to finish. Quit anyway?

Find\ and\ remove\ duplicate\ citation\ keys=Find and remove duplicate citation keys
Expected\ syntax\ for\ --fetch\='<name\ of\ fetcher>\:<query>'=Expected syntax for --fetch='<name of fetcher>:<query>'
Duplicate\ citation\ key=Duplicate citation key


General\ file\ directory=General file directory
User-specific\ file\ directory=User-specific file directory
LaTeX\ file\ directory=LaTeX file directory

You\ must\ enter\ an\ integer\ value\ in\ the\ interval\ 1025-65535=You must enter an integer value in the interval 1025-65535
Autocomplete\ names\ in\ 'Firstname\ Lastname'\ format\ only=Autocomplete names in 'Firstname Lastname' format only
Autocomplete\ names\ in\ 'Lastname,\ Firstname'\ format\ only=Autocomplete names in 'Lastname, Firstname' format only
Autocomplete\ names\ in\ both\ formats=Autocomplete names in both formats
Send=Send
As\ Email=As Email
To\ Kindle=To Kindle
Send\ to\ Kindle=Send to Kindle
Email\ address\ for\ sending\ to\ Kindle=Email address for sending to Kindle
References=References
Sending\ of\ emails=Sending of emails
Subject\ for\ sending\ an\ email\ with\ references=Subject for sending an email with references
Automatically\ open\ folders\ of\ attached\ files=Automatically open folders of attached files
Error\ creating\ email=Error creating email
Entries\ added\ to\ an\ email=Entries added to an email
Custom\ applications=Custom applications
Please\ specify\ a\ file\ browser.=Please specify a file browser.
Please\ specify\ a\ terminal\ application.=Please specify a terminal application.
Use\ custom\ file\ browser=Use custom file browser
Use\ custom\ terminal\ emulator=Use custom terminal emulator
exportFormat=exportFormat
Output\ file\ missing=Output file missing
The\ output\ option\ depends\ on\ a\ valid\ input\ option.=The output option depends on a valid input option.
Linked\ file\ name\ conventions=Linked file name conventions
Filename\ format\ pattern=Filename format pattern
Additional\ parameters=Additional parameters
Cite\ selected\ entries\ between\ parenthesis=Cite selected entries between parenthesis
Cite\ selected\ entries\ with\ in-text\ citation=Cite selected entries with in-text citation
Cite\ special=Cite special
Extra\ information\ (e.g.\ page\ number)=Extra information (e.g. page number)
Manage\ citations=Manage citations
Problem\ modifying\ citation=Problem modifying citation
Problem\ collecting\ citations=Problem collecting citations
Citation=Citation
Connecting...=Connecting...
Select\ style=Select style
Journals=Journals
Cite=Cite
Cite\ in-text=Cite in-text
Insert\ empty\ citation=Insert empty citation
Merge\ citations=Merge citations
Manual\ connect=Manual connect
Select\ Writer\ document=Select Writer document
Sync\ OpenOffice/LibreOffice\ bibliography=Sync OpenOffice/LibreOffice bibliography
Select\ which\ open\ Writer\ document\ to\ work\ on=Select which open Writer document to work on
Connected\ to\ document=Connected to document

Could\ not\ connect\ to\ any\ Writer\ document.\ Please\ make\ sure\ a\ document\ is\ open\ before\ using\ the\ 'Select\ Writer\ document'\ button\ to\ connect\ to\ it.=Could not connect to any Writer document. Please make sure a document is open before using the 'Select Writer document' button to connect to it.

No\ Writer\ documents\ found=No Writer documents found

Insert\ a\ citation\ without\ text\ (the\ entry\ will\ appear\ in\ the\ reference\ list)=Insert a citation without text (the entry will appear in the reference list)
Cite\ selected\ entries\ with\ extra\ information=Cite selected entries with extra information
Ensure\ that\ the\ bibliography\ is\ up-to-date=Ensure that the bibliography is up-to-date

Your\ OpenOffice/LibreOffice\ document\ references\ the\ citation\ key\ '%0',\ which\ could\ not\ be\ found\ in\ your\ current\ library.=Your OpenOffice/LibreOffice document references the citation key '%0', which could not be found in your current library.

This\ operation\ requires\ a\ bibliography\ database.=This operation requires a bibliography database.

Your\ OpenOffice/LibreOffice\ document\ references\ at\ least\ %0\ citation\ keys\ which\ could\ not\ be\ found\ in\ your\ current\ library.\ Some\ of\ these\ are\ %1.=Your OpenOffice/LibreOffice document references at least %0 citation keys which could not be found in your current library. Some of these are %1.

Your\ OpenOffice/LibreOffice\ document\ references\ no\ citation\ keys\ which\ could\ also\ be\ found\ in\ your\ current\ library.=Your OpenOffice/LibreOffice document references no citation keys which could also be found in your current library.

Unable\ to\ synchronize\ bibliography=Unable to synchronize bibliography
Combine\ pairs\ of\ citations\ that\ are\ separated\ by\ spaces\ only=Combine pairs of citations that are separated by spaces only
Autodetection\ failed=Autodetection failed
Please\ wait...=Please wait...
Connection\ lost=Connection lost

Could\ not\ update\ bibliography=Could not update bibliography
Not\ connected\ to\ document=Not connected to document
Problem\ combining\ cite\ markers=Problem combining cite markers
Unable\ to\ reload\ style\ file=Unable to reload style file

Problem\ during\ separating\ cite\ markers=Problem during separating cite markers

Automatically\ sync\ bibliography\ when\ inserting\ citations=Automatically sync bibliography when inserting citations
Look\ up\ BibTeX\ entries\ in\ the\ active\ tab\ only=Look up BibTeX entries in the active tab only
Look\ up\ BibTeX\ entries\ in\ all\ open\ libraries=Look up BibTeX entries in all open libraries
Autodetecting\ paths...=Autodetecting paths...
Could\ not\ find\ OpenOffice/LibreOffice\ installation=Could not find OpenOffice/LibreOffice installation
Found\ more\ than\ one\ OpenOffice/LibreOffice\ executable.=Found more than one OpenOffice/LibreOffice executable.
Please\ choose\ which\ one\ to\ connect\ to\:=Please choose which one to connect to:
Choose\ OpenOffice/LibreOffice\ executable=Choose OpenOffice/LibreOffice executable
Select\ document=Select document
HTML\ list=HTML list
Could\ not\ open\ %0=Could not open %0
Unknown\ import\ format=Unknown import format
Style\ selection=Style selection
No\ valid\ style\ file\ defined=No valid style file defined
Choose\ pattern=Choose pattern
Search\ and\ store\ files\ relative\ to\ library\ file\ location=Search and store files relative to library file location
File\ directory=File directory

Error\ pushing\ entries=Error pushing entries
Could\ not\ push\ to\ a\ running\ Vim\ server.=Could not push to a running Vim server.
Vim\ server\ name=Vim server name
Could\ not\ run\ the\ 'vim'\ program.=Could not run the 'vim' program.
Could\ not\ push\ to\ a\ running\ emacs\ daemon.=Could not push to a running emacs daemon.
Could\ not\ run\ the\ emacs\ client.=Could not run the emacs client.

You\ must\ select\ either\ a\ valid\ style\ file,\ or\ use\ one\ of\ the\ default\ styles.=You must select either a valid style file, or use one of the default styles.

This\ feature\ generates\ a\ new\ library\ based\ on\ which\ entries\ are\ needed\ in\ an\ existing\ LaTeX\ document.=This feature generates a new library based on which entries are needed in an existing LaTeX document.

First\ select\ entries\ to\ clean\ up.=First select entries to clean up.
Cleanup\ entry=Cleanup entry
Autogenerate\ PDF\ Names=Autogenerate PDF Names
Auto-generating\ PDF-Names\ does\ not\ support\ undo.\ Continue?=Auto-generating PDF-Names does not support undo. Continue?

Use\ full\ firstname\ whenever\ possible=Use full firstname whenever possible
Use\ abbreviated\ firstname\ whenever\ possible=Use abbreviated firstname whenever possible
Use\ abbreviated\ and\ full\ firstname=Use abbreviated and full firstname
Name\ format=Name format
First\ names=First names
Cleanup\ entries=Cleanup entries
Automatically\ assign\ new\ entry\ to\ selected\ groups=Automatically assign new entry to selected groups
%0\ mode=%0 mode
Move\ DOIs\ from\ note\ and\ URL\ field\ to\ DOI\ field\ and\ remove\ http\ prefix=Move DOIs from note and URL field to DOI field and remove http prefix
Move\ URL\ in\ note\ field\ to\ url\ field=Move URL in note field to url field
Make\ paths\ of\ linked\ files\ relative\ (if\ possible)=Make paths of linked files relative (if possible)
Rename\ PDFs\ to\ given\ filename\ format\ pattern=Rename PDFs to given filename format pattern
Rename\ only\ PDFs\ having\ a\ relative\ path=Rename only PDFs having a relative path
Doing\ a\ cleanup\ for\ %0\ entries...=Doing a cleanup for %0 entries...
No\ entry\ needed\ a\ clean\ up=No entry needed a clean up
One\ entry\ needed\ a\ clean\ up=One entry needed a clean up
%0\ entries\ needed\ a\ clean\ up=%0 entries needed a clean up

Group\ tree\ could\ not\ be\ parsed.\ If\ you\ save\ the\ BibTeX\ library,\ all\ groups\ will\ be\ lost.=Group tree could not be parsed. If you save the BibTeX library, all groups will be lost.
Attach\ file=Attach file
Attach\ file\ from\ URL=Attach file from URL
Setting\ all\ preferences\ to\ default\ values.=Setting all preferences to default values.
Resetting\ preference\ key\ '%0'=Resetting preference key '%0'
Unable\ to\ clear\ preferences.=Unable to clear preferences.

Unselect\ all=Unselect all
Expand\ all=Expand all
Collapse\ all=Collapse all
Searches\ the\ selected\ directory\ for\ unlinked\ files.=Searches the selected directory for unlinked files.
Starts\ the\ import\ of\ BibTeX\ entries.=Starts the import of BibTeX entries.
Last\ edited\:=Last edited:
All\ time=All time
last\ edited=last edited
Last\ day=Last day
Last\ week=Last week
Last\ month=Last month
Last\ year=Last year
Sort\ by\:=Sort by:
Newest\ first=Newest first
Oldest\ first=Oldest first
Directory=Directory
Import\ result=Import result
Searching\ file\ system...=Searching file system...
Citation\ key\ patterns=Citation key patterns
Clear\ priority=Clear priority
Clear\ rank=Clear rank
Enable\ special\ fields=Enable special fields
One\ star=One star
Two\ stars=Two stars
Three\ stars=Three stars
Four\ stars=Four stars
Five\ stars=Five stars
Help\ on\ special\ fields=Help on special fields
Keywords\ of\ selected\ entries=Keywords of selected entries
Content\ selectors=Content selectors
Manage\ keywords=Manage keywords
No\ priority\ information=No priority information
No\ rank\ information=No rank information
Priority=Priority
Priority\ high=Priority high
Priority\ low=Priority low
Priority\ medium=Priority medium
Quality=Quality
Rank=Rank
Relevance=Relevance
Set\ priority\ to\ high=Set priority to high
Set\ priority\ to\ low=Set priority to low
Set\ priority\ to\ medium=Set priority to medium
Toggle\ relevance=Toggle relevance
Toggle\ quality\ assured=Toggle quality assured
Toggle\ print\ status=Toggle print status
Update\ keywords=Update keywords
Problem\ connecting=Problem connecting
Connection\ to\ OpenOffice/LibreOffice\ has\ been\ lost.\ Please\ make\ sure\ OpenOffice/LibreOffice\ is\ running,\ and\ try\ to\ reconnect.=Connection to OpenOffice/LibreOffice has been lost. Please make sure OpenOffice/LibreOffice is running, and try to reconnect.

JabRef\ will\ send\ at\ least\ one\ request\ per\ entry\ to\ a\ publisher.=JabRef will send at least one request per entry to a publisher.
Correct\ the\ entry,\ and\ reopen\ editor\ to\ display/edit\ source.=Correct the entry, and reopen editor to display/edit source.
Could\ not\ connect\ to\ running\ OpenOffice/LibreOffice.=Could not connect to running OpenOffice/LibreOffice.
Make\ sure\ you\ have\ installed\ OpenOffice/LibreOffice\ with\ Java\ support.=Make sure you have installed OpenOffice/LibreOffice with Java support.
If\ connecting\ manually,\ please\ verify\ program\ and\ library\ paths.=If connecting manually, please verify program and library paths.
Error\ message\:=Error message:
If\ a\ pasted\ or\ imported\ entry\ already\ has\ the\ field\ set,\ overwrite.=If a pasted or imported entry already has the field set, overwrite.
Not\ connected\ to\ any\ Writer\ document.\ Please\ make\ sure\ a\ document\ is\ open,\ and\ use\ the\ 'Select\ Writer\ document'\ button\ to\ connect\ to\ it.=Not connected to any Writer document. Please make sure a document is open, and use the 'Select Writer document' button to connect to it.
Removed\ all\ subgroups\ of\ group\ "%0".=Removed all subgroups of group "%0".
Unable\ to\ connect.\ One\ possible\ reason\ is\ that\ JabRef\ and\ OpenOffice/LibreOffice\ are\ not\ both\ running\ in\ either\ 32\ bit\ mode\ or\ 64\ bit\ mode.=Unable to connect. One possible reason is that JabRef and OpenOffice/LibreOffice are not both running in either 32 bit mode or 64 bit mode.
Delimiter(s)=Delimiter(s)
When\ downloading\ files,\ or\ moving\ linked\ files\ to\ the\ file\ directory,\ use\ the\ bib\ file\ location.=When downloading files, or moving linked files to the file directory, use the bib file location.

Canceled\ merging\ entries=Canceled merging entries

Merge\ entries=Merge entries
Merged\ entry=Merged entry
Merged\ entries=Merged entries
None=None
Parse=Parse
Result=Result
You\ have\ to\ choose\ exactly\ two\ entries\ to\ merge.=You have to choose exactly two entries to merge.

Add\ timestamp\ to\ modified\ entries\ (field\ "modificationdate")=Add timestamp to modified entries (field "modificationdate")
Add\ timestamp\ to\ new\ entries\ (field\ "creationdate")=Add timestamp to new entries (field "creationdate")
All\ key\ bindings\ will\ be\ reset\ to\ their\ defaults.=All key bindings will be reset to their defaults.

Automatically\ set\ file\ links=Automatically set file links
Finished\ automatically\ setting\ external\ links.=Finished automatically setting external links.
Changed\ %0\ entries.=Changed %0 entries.

Resetting\ all\ key\ bindings=Resetting all key bindings

Network=Network
Hostname=Hostname
Please\ specify\ a\ hostname=Please specify a hostname
Please\ specify\ a\ port=Please specify a port
Please\ specify\ a\ username=Please specify a username
Please\ specify\ a\ password=Please specify a password

Proxy\ configuration=Proxy configuration
Use\ custom\ proxy\ configuration=Use custom proxy configuration
Proxy\ requires\ authentication=Proxy requires authentication
Clear\ connection\ settings=Clear connection settings
Check\ Proxy\ Setting=Check Proxy Setting
Check\ connection=Check connection
Connection\ failed\!=Connection failed\!
Connection\ successful\!=Connection successful\!

SSL\ Configuration=SSL Configuration
SSL\ configuration\ changed=SSL configuration changed
SSL\ certificate\ file=SSL certificate file
Duplicate\ Certificates=Duplicate Certificates
You\ already\ added\ this\ certificate=You already added this certificate

Open\ folder=Open folder
Export\ sort\ order=Export sort order
Save\ sort\ order=Save sort order

Keep\ original\ order\ and\ add\ new\ entries\ at\ the\ end=Keep original order and add new entries at the end
Use\ current\ table\ sort\ order=Use current table sort order
Use\ specified\ order=Use specified order
Show\ extra\ columns=Show extra columns
Parsing\ error=Parsing error
illegal\ backslash\ expression=illegal backslash expression

Clear\ read\ status=Clear read status
Convert\ to\ biblatex\ format\ (e.g.,\ store\ publication\ date\ in\ date\ field)=Convert to biblatex format (e.g., store publication date in date field)
Convert\ to\ BibTeX\ format\ (e.g.,\ store\ publication\ date\ in\ year\ and\ month\ fields)=Convert to BibTeX format (e.g., store publication date in year and month fields)

Deprecated\ fields=Deprecated fields
Shows\ fields\ having\ a\ successor\ in\ biblatex.=Shows fields having a successor in biblatex.
Shows\ fields\ having\ a\ successor\ in\ biblatex.\nFor\ instance,\ the\ publication\ month\ should\ be\ part\ of\ the\ date\ field.\nUse\ the\ Cleanup\ Entries\ functionality\ to\ convert\ the\ entry\ to\ biblatex.=Shows fields having a successor in biblatex.\nFor instance, the publication month should be part of the date field.\nUse the Cleanup Entries functionality to convert the entry to biblatex.


No\ read\ status\ information=No read status information
Printed=Printed
Read\ status=Read status
Read\ status\ read=Read status read
Read\ status\ skimmed=Read status skimmed
Save\ selected\ as\ plain\ BibTeX...=Save selected as plain BibTeX...
Set\ read\ status\ to\ read=Set read status to read
Set\ read\ status\ to\ skimmed=Set read status to skimmed

Opens\ JabRef's\ GitHub\ page=Opens JabRef's GitHub page
Opens\ JabRef's\ Twitter\ page=Opens JabRef's Twitter page
Opens\ JabRef's\ Facebook\ page=Opens JabRef's Facebook page
Opens\ JabRef's\ blog=Opens JabRef's blog
Opens\ JabRef's\ website=Opens JabRef's website

Could\ not\ open\ browser.=Could not open browser.
Please\ open\ %0\ manually.=Please open %0 manually.
The\ link\ has\ been\ copied\ to\ the\ clipboard.=The link has been copied to the clipboard.

Open\ %0\ file=Open %0 file
Could\ not\ detect\ terminal\ automatically\ using\ '%0'.\ Please\ define\ a\ custom\ terminal\ in\ the\ preferences.=Could not detect terminal automatically using '%0'. Please define a custom terminal in the preferences.

Cannot\ delete\ file=Cannot delete file
File\ permission\ error=File permission error
JabRef\ does\ not\ have\ permission\ to\ access\ %s=JabRef does not have permission to access %s
Path\ to\ %0=Path to %0
Convert=Convert
Normalize\ to\ BibTeX\ name\ format=Normalize to BibTeX name format
Help\ on\ Name\ Formatting=Help on Name Formatting

Add\ new\ file\ type=Add new file type

Original\ entry=Original entry
No\ information\ added=No information added
Select\ at\ least\ one\ entry\ to\ manage\ keywords.=Select at least one entry to manage keywords.
OpenDocument\ text=OpenDocument text
OpenDocument\ spreadsheet=OpenDocument spreadsheet
OpenDocument\ presentation=OpenDocument presentation
%0\ image=%0 image
Added\ entry\ '%0'=Added entry '%0'
Added\ entry=Added entry
Modified\ entry\ '%0'=Modified entry '%0'
Modified\ entry=Modified entry
Deleted\ entry\ '%0'=Deleted entry '%0'
Deleted\ entry=Deleted entry
Modified\ groups\ tree=Modified groups tree
Removed\ all\ groups=Removed all groups
%0.\ Accepting\ the\ change\ replaces\ the\ complete\ groups\ tree\ with\ the\ externally\ modified\ groups\ tree.=%0. Accepting the change replaces the complete groups tree with the externally modified groups tree.
Select\ export\ format=Select export format
Return\ to\ library=Return to library

Could\ not\ connect\ to\ %0=Could not connect to %0
Warning\:\ %0\ out\ of\ %1\ entries\ have\ undefined\ title.=Warning: %0 out of %1 entries have undefined title.
Warning\:\ %0\ out\ of\ %1\ entries\ have\ undefined\ citation\ key.=Warning: %0 out of %1 entries have undefined citation key.
Warning\:\ %0\ out\ of\ %1\ entries\ have\ undefined\ DOIs.=Warning: %0 out of %1 entries have undefined DOIs.
Really\ delete\ the\ selected\ entry?=Really delete the selected entry?
Really\ delete\ the\ %0\ selected\ entries?=Really delete the %0 selected entries?

On\ disk=On disk
In\ JabRef=In JabRef
Entry\ Preview=Entry Preview

Keep\ left=Keep left
Keep\ right=Keep right
Old\ entry=Old entry
From\ import=From import
From\ DOI=From DOI
No\ problems\ found.=No problems found.
Save\ changes=Save changes
Discard\ changes=Discard changes
Library\ '%0'\ has\ changed.=Library '%0' has changed.
Print\ entry\ preview=Print entry preview

Invalid\ DOI\:\ '%0'.=Invalid DOI: '%0'.
Same\ DOI\ used\ in\ multiple\ entries=Same DOI used in multiple entries
should\ start\ with\ a\ name=should start with a name
should\ end\ with\ a\ name=should end with a name
unexpected\ closing\ curly\ bracket=unexpected closing curly bracket
unexpected\ opening\ curly\ bracket=unexpected opening curly bracket
capital\ letters\ are\ not\ masked\ using\ curly\ brackets\ {}=capital letters are not masked using curly brackets {}
should\ contain\ a\ four\ digit\ number=should contain a four digit number
should\ contain\ a\ valid\ page\ number\ range=should contain a valid page number range

Unable\ to\ autodetect\ OpenOffice/LibreOffice\ installation.\ Please\ choose\ the\ installation\ directory\ manually.=Unable to autodetect OpenOffice/LibreOffice installation. Please choose the installation directory manually.

Close\ library=Close library
Entry\ editor,\ next\ entry=Entry editor, next entry
Entry\ editor,\ next\ panel=Entry editor, next panel
Entry\ editor,\ next\ panel\ 2=Entry editor, next panel 2
Entry\ editor,\ previous\ entry=Entry editor, previous entry
Entry\ editor,\ previous\ panel=Entry editor, previous panel
Entry\ editor,\ previous\ panel\ 2=Entry editor, previous panel 2
File\ list\ editor,\ move\ entry\ down=File list editor, move entry down
File\ list\ editor,\ move\ entry\ up=File list editor, move entry up
Focus\ entry\ table=Focus entry table
Focus\ group\ list=Focus group list
Import\ into\ current\ library=Import into current library
Import\ into\ new\ library=Import into new library
New\ article=New article
New\ book=New book
New\ entry=New entry
New\ inbook=New inbook
New\ mastersthesis=New mastersthesis
New\ phdthesis=New phdthesis
New\ proceedings=New proceedings
New\ unpublished=New unpublished
Push\ to\ application=Push to application
Refresh\ OpenOffice/LibreOffice=Refresh OpenOffice/LibreOffice
Resolve\ duplicate\ citation\ keys=Resolve duplicate citation keys
Save\ all=Save all
String\ dialog,\ add\ string=String dialog, add string
String\ dialog,\ remove\ string=String dialog, remove string
Synchronize\ files=Synchronize files
Unabbreviate=Unabbreviate
should\ contain\ a\ protocol=should contain a protocol
Copy\ preview=Copy preview
Copy\ selection=Copy selection
Automatically\ setting\ file\ links=Automatically setting file links
Regenerating\ citation\ keys\ according\ to\ metadata=Regenerating citation keys according to metadata
Regenerate\ all\ keys\ for\ the\ entries\ in\ a\ BibTeX\ file=Regenerate all keys for the entries in a BibTeX file
Show\ debug\ level\ messages=Show debug level messages
Default\ library\ mode=Default library mode
Show\ only\ preferences\ deviating\ from\ their\ default\ value=Show only preferences deviating from their default value
default=default
key=key
type=type
value=value
Show\ preferences=Show preferences
Save\ actions=Save actions
Other\ fields=Other fields
Show\ remaining\ fields=Show remaining fields

link\ should\ refer\ to\ a\ correct\ file\ path=link should refer to a correct file path
abbreviation\ detected=abbreviation detected
wrong\ entry\ type\ as\ proceedings\ has\ page\ numbers=wrong entry type as proceedings has page numbers
Abbreviate\ journal\ names=Abbreviate journal names
Abbreviating...=Abbreviating...
Abbreviation\ '%0'\ for\ journal\ '%1'\ already\ defined.=Abbreviation '%0' for journal '%1' already defined.
Abbreviation\ cannot\ be\ empty=Abbreviation cannot be empty
Duplicated\ Journal\ Abbreviation=Duplicated Journal Abbreviation
Duplicated\ Journal\ File=Duplicated Journal File
Error\ Occurred=Error Occurred
Journal\ file\ %s\ already\ added=Journal file %s already added
Name\ cannot\ be\ empty=Name cannot be empty

Display\ keywords\ appearing\ in\ ALL\ entries=Display keywords appearing in ALL entries
Display\ keywords\ appearing\ in\ ANY\ entry=Display keywords appearing in ANY entry
None\ of\ the\ selected\ entries\ have\ titles.=None of the selected entries have titles.
None\ of\ the\ selected\ entries\ have\ citation\ keys.=None of the selected entries have citation keys.
None\ of\ the\ selected\ entries\ have\ DOIs.=None of the selected entries have DOIs.
Unabbreviate\ journal\ names=Unabbreviate journal names
Unabbreviating...=Unabbreviating...
Usage=Usage


Adds\ {}\ brackets\ around\ acronyms,\ month\ names\ and\ countries\ to\ preserve\ their\ case.=Adds {} brackets around acronyms, month names and countries to preserve their case.
Are\ you\ sure\ you\ want\ to\ reset\ all\ settings\ to\ default\ values?=Are you sure you want to reset all settings to default values?
Reset\ preferences=Reset preferences
Ill-formed\ entrytype\ comment\ in\ BIB\ file=Ill-formed entrytype comment in BIB file

Move\ linked\ files\ to\ default\ file\ directory\ %0=Move linked files to default file directory %0

Do\ you\ still\ want\ to\ continue?=Do you still want to continue?
Internal\ style=Internal style
Add\ style\ file=Add style file
Current\ style\ is\ '%0'=Current style is '%0'
Remove\ style=Remove style
You\ must\ select\ a\ valid\ style\ file.\ Your\ style\ is\ probably\ missing\ a\ line\ for\ the\ type\ "default".=You must select a valid style file. Your style is probably missing a line for the type "default".
Invalid\ style\ selected=Invalid style selected

Reload=Reload

Capitalize=Capitalize
Capitalize\ all\ Words,\ but\ Converts\ Articles,\ Prepositions,\ and\ Conjunctions\ to\ Lower\ Case.=Capitalize all Words, but Converts Articles, Prepositions, and Conjunctions to Lower Case.
Capitalize\ the\ first\ word,\ changes\ other\ words\ to\ lower\ case.=Capitalize the first word, changes other words to lower case.
changes\ all\ letters\ to\ lower\ case.=changes all letters to lower case.
CHANGES\ ALL\ LETTERS\ TO\ UPPER\ CASE.=CHANGES ALL LETTERS TO UPPER CASE.
Changes\ The\ First\ Letter\ Of\ All\ Words\ To\ Capital\ Case\ And\ The\ Remaining\ Letters\ To\ Lower\ Case.=Changes The First Letter Of All Words To Capital Case And The Remaining Letters To Lower Case.
Cleans\ up\ LaTeX\ code.=Cleans up LaTeX code.
LaTeX\ Warning\:\ %0=LaTeX Warning: %0
Converts\ HTML\ code\ to\ LaTeX\ code.=Converts HTML code to LaTeX code.
HTML\ to\ Unicode=HTML to Unicode
Converts\ HTML\ code\ to\ Unicode.=Converts HTML code to Unicode.
Converts\ LaTeX\ encoding\ to\ Unicode\ characters.=Converts LaTeX encoding to Unicode characters.
Converts\ Unicode\ characters\ to\ LaTeX\ encoding.=Converts Unicode characters to LaTeX encoding.
Converts\ ordinals\ to\ LaTeX\ superscripts.=Converts ordinals to LaTeX superscripts.
Converts\ units\ to\ LaTeX\ formatting.=Converts units to LaTeX formatting.
HTML\ to\ LaTeX=HTML to LaTeX
LaTeX\ cleanup=LaTeX cleanup
LaTeX\ to\ Unicode=LaTeX to Unicode
lower\ case=lower case
Minify\ list\ of\ person\ names=Minify list of person names
Normalize\ date=Normalize date
Normalize\ en\ dashes=Normalize en dashes
Normalize\ month=Normalize month
Normalize\ month\ to\ BibTeX\ standard\ abbreviation.=Normalize month to BibTeX standard abbreviation.
Normalize\ names\ of\ persons=Normalize names of persons
Normalize\ page\ numbers=Normalize page numbers
Normalize\ pages\ to\ BibTeX\ standard.=Normalize pages to BibTeX standard.
Normalizes\ lists\ of\ persons\ to\ the\ BibTeX\ standard.=Normalizes lists of persons to the BibTeX standard.
Normalizes\ the\ date\ to\ ISO\ date\ format.=Normalizes the date to ISO date format.
Normalizes\ the\ en\ dashes.=Normalizes the en dashes.
Ordinals\ to\ LaTeX\ superscript=Ordinals to LaTeX superscript
Protect\ terms=Protect terms
Add\ enclosing\ braces=Add enclosing braces
Add\ braces\ encapsulating\ the\ complete\ field\ content.=Add braces encapsulating the complete field content.
Remove\ enclosing\ braces=Remove enclosing braces
Removes\ braces\ encapsulating\ the\ complete\ field\ content.=Removes braces encapsulating the complete field content.
Removes\ all\ balanced\ {}\ braces\ around\ words.=Removes all balanced {} braces around words.
Shorten\ DOI=Shorten DOI
Shortens\ DOI\ to\ more\ human\ readable\ form.=Shortens DOI to more human readable form.
Sentence\ case=Sentence case
Shortens\ lists\ of\ persons\ if\ there\ are\ more\ than\ 2\ persons\ to\ "et\ al.".=Shortens lists of persons if there are more than 2 persons to "et al.".
Title\ Case=Title Case
Unicode\ to\ LaTeX=Unicode to LaTeX
Units\ to\ LaTeX=Units to LaTeX
UPPER\ CASE=UPPER CASE
Does\ nothing.=Does nothing.
Identity=Identity
Clears\ the\ field\ completely.=Clears the field completely.

Main\ file\ directory=Main file directory
Main\ file\ directory\ '%0'\ not\ found.\nCheck\ the\ tab\ "Linked\ files".=Main file directory '%0' not found.\nCheck the tab "Linked files".
No\ library\ selected=No library selected

This\ operation\ requires\ exactly\ one\ item\ to\ be\ selected.=This operation requires exactly one item to be selected.
Opening\ large\ number\ of\ files=Opening large number of files
You\ are\ about\ to\ open\ %0\ files.\ Continue?=You are about to open %0 files. Continue?
Continue=Continue
Importing\ in\ %0\ format=Importing in %0 format
Female\ name=Female name
Female\ names=Female names
Male\ name=Male name
Male\ names=Male names
Mixed\ names=Mixed names
Neuter\ name=Neuter name
Neuter\ names=Neuter names

Determined\ %0\ for\ %1\ entries=Determined %0 for %1 entries
Look\ up\ %0=Look up %0
Looking\ up\ %0...\ -\ entry\ %1\ out\ of\ %2\ -\ found\ %3=Looking up %0... - entry %1 out of %2 - found %3

Audio\ CD=Audio CD
British\ patent=British patent
British\ patent\ request=British patent request
Bachelor's\ thesis=Bachelor's thesis
Candidate\ thesis=Candidate thesis
Collaborator=Collaborator
Column=Column
Compiler=Compiler
Continuator=Continuator
Data\ CD=Data CD
Editor=Editor
European\ patent=European patent
European\ patent\ request=European patent request
Founder=Founder
French\ patent=French patent
French\ patent\ request=French patent request
German\ patent=German patent
German\ patent\ request=German patent request
Line=Line
Master's\ thesis=Master's thesis
Page=Page
Paragraph=Paragraph
Patent=Patent
Patent\ request=Patent request
PhD\ thesis=PhD thesis
Redactor=Redactor
Research\ report=Research report
Reviser=Reviser
Section=Section
Software=Software
Technical\ report=Technical report
U.S.\ patent=U.S. patent
U.S.\ patent\ request=U.S. patent request
Verse=Verse

change\ entries\ of\ group=change entries of group
odd\ number\ of\ unescaped\ '\#'=odd number of unescaped '#'

Found\ %0\ unescaped\ '\&'=Found %0 unescaped '&'

Show\ diff=Show diff
Copy\ Version=Copy Version
Maintainers=Maintainers
Contributors=Contributors
License=License
JabRef\ would\ not\ have\ been\ possible\ without\ the\ help\ of\ our\ contributors.=JabRef would not have been possible without the help of our contributors.

HTML\ encoded\ character\ found=HTML encoded character found
booktitle\ ends\ with\ 'conference\ on'=booktitle ends with 'conference on'

incorrect\ control\ digit=incorrect control digit
incorrect\ format=incorrect format
Copied\ version\ to\ clipboard=Copied version to clipboard

Citation\ key=Citation key
Message=Message


MathSciNet\ Review=MathSciNet Review
Reset\ all=Reset all

Decryption\ not\ supported.=Decryption not supported.

Cleared\ '%0'\ for\ %1\ entries=Cleared '%0' for %1 entries
Set\ '%0'\ to\ '%1'\ for\ %2\ entries=Set '%0' to '%1' for %2 entries
Toggled\ '%0'\ for\ %1\ entries=Toggled '%0' for %1 entries

Check\ for\ updates=Check for updates
Download\ update=Download update
New\ version\ available=New version available
Installed\ version=Installed version
Remind\ me\ later=Remind me later
Ignore\ this\ update=Ignore this update
Could\ not\ connect\ to\ the\ update\ server.=Could not connect to the update server.
Please\ try\ again\ later\ and/or\ check\ your\ network\ connection.=Please try again later and/or check your network connection.
To\ see\ what\ is\ new\ view\ the\ changelog.=To see what is new view the changelog.
A\ new\ version\ of\ JabRef\ has\ been\ released.=A new version of JabRef has been released.
JabRef\ is\ up-to-date.=JabRef is up-to-date.
Latest\ version=Latest version
Online\ help\ forum=Online help forum
Custom=Custom

Export\ cited=Export cited
Unable\ to\ generate\ new\ library=Unable to generate new library

The\ cursor\ is\ in\ a\ protected\ area.=The cursor is in a protected area.
JabRefException=JabRefException
No\ bibliography\ database\ is\ open\ for\ citation.=No bibliography database is open for citation.

No\ database\ is\ open\ for\ updating\ citation\ markers\ after\ citing.=No database is open for updating citation markers after citing.

No\ bibliography\ entries\ are\ selected\ for\ citation.=No bibliography entries are selected for citation.
No\ bibliography\ style\ is\ selected\ for\ citation.=No bibliography style is selected for citation.
No\ database=No database

No\ entries\ selected\ for\ citation=No entries selected for citation
Open\ one\ before\ citing.=Open one before citing.

Select\ one\ before\ citing.=Select one before citing.
Select\ some\ before\ citing.=Select some before citing.

Found\ identical\ ranges=Found identical ranges
Found\ overlapping\ ranges=Found overlapping ranges
Found\ touching\ ranges=Found touching ranges

Note\:\ Use\ the\ placeholder\ %DIR%\ for\ the\ location\ of\ the\ opened\ library\ file.=Note: Use the placeholder %DIR% for the location of the opened library file.
Error\ occurred\ while\ executing\ the\ command\ \"%0\".=Error occurred while executing the command \"%0\".
Reformat\ ISSN=Reformat ISSN

Computer\ science=Computer science
Countries\ and\ territories\ in\ English=Countries and territories in English
Electrical\ engineering\ terms=Electrical engineering terms
Enabled=Enabled
Internal\ list=Internal list
Protected\ terms\ files=Protected terms files
Months\ and\ weekdays\ in\ English=Months and weekdays in English
The\ text\ after\ the\ last\ line\ starting\ with\ \#\ will\ be\ used=The text after the last line starting with # will be used
Add\ protected\ terms\ file=Add protected terms file
Are\ you\ sure\ you\ want\ to\ remove\ the\ protected\ terms\ file?=Are you sure you want to remove the protected terms file?
Remove\ protected\ terms\ file=Remove protected terms file
Add\ selected\ text\ to\ list=Add selected text to list
Add\ {}\ around\ selected\ text=Add {} around selected text
Remove\ all\ {}\ in\ selected\ text=Remove all {} in selected text
Format\ field=Format field
New\ protected\ terms\ file=New protected terms file
change\ field\ %0\ of\ entry\ %1\ from\ %2\ to\ %3=change field %0 of entry %1 from %2 to %3
change\ key\ from\ %0\ to\ %1=change key from %0 to %1
change\ string\ content\ %0\ to\ %1=change string content %0 to %1
change\ string\ name\ %0\ to\ %1=change string name %0 to %1
change\ type\ of\ entry\ %0\ from\ %1\ to\ %2=change type of entry %0 from %1 to %2
insert\ entry\ %0=insert entry %0
insert\ string\ %0=insert string %0
remove\ entries=remove entries
remove\ entry\ %0=remove entry %0
remove\ string\ %0=remove string %0
undefined=undefined
Cannot\ get\ info\ based\ on\ given\ %0\:\ %1=Cannot get info based on given %0: %1
Get\ bibliographic\ data\ from\ %0=Get bibliographic data from %0
No\ %0\ found=No %0 found
Entry\ from\ %0=Entry from %0
Merge\ entry\ with\ %0\ information=Merge entry with %0 information
Updated\ entry\ with\ info\ from\ %0=Updated entry with info from %0

Add\ new\ list=Add new list
Open\ existing\ list=Open existing list
Remove\ list=Remove list
Add\ abbreviation=Add abbreviation
Full\ journal\ name=Full journal name
Abbreviation\ name=Abbreviation name
Shortest\ unique\ abbreviation=Shortest unique abbreviation

No\ abbreviation\ files\ loaded=No abbreviation files loaded

Loading\ built\ in\ lists=Loading built in lists

JabRef\ built\ in\ list=JabRef built in list

Event\ log=Event log
We\ now\ give\ you\ insight\ into\ the\ inner\ workings\ of\ JabRef\'s\ internals.\ This\ information\ might\ be\ helpful\ to\ diagnose\ the\ root\ cause\ of\ a\ problem.\ Please\ feel\ free\ to\ inform\ the\ developers\ about\ an\ issue.=We now give you insight into the inner workings of JabRef\'s internals. This information might be helpful to diagnose the root cause of a problem. Please feel free to inform the developers about an issue.
Log\ copied\ to\ clipboard.=Log copied to clipboard.
Copy\ Log=Copy Log
Clear\ Log=Clear Log
Report\ Issue=Report Issue
Issue\ on\ GitHub\ successfully\ reported.=Issue on GitHub successfully reported.
Issue\ report\ successful=Issue report successful
Your\ issue\ was\ reported\ in\ your\ browser.=Your issue was reported in your browser.
The\ log\ and\ exception\ information\ was\ copied\ to\ your\ clipboard.=The log and exception information was copied to your clipboard.
Please\ paste\ this\ information\ (with\ Ctrl+V)\ in\ the\ issue\ description.=Please paste this information (with Ctrl+V) in the issue description.
Last\ notification=Last notification
Check\ the\ event\ log\ to\ see\ all\ notifications=Check the event log to see all notifications

Host=Host
Port=Port
Library=Library
Libraries=Libraries
User=User
Connect=Connect
Connection\ error=Connection error
Connection\ to\ %0\ server\ established.=Connection to %0 server established.
There\ are\ connection\ issues\ with\ a\ JabRef\ server.\ Detailed\ information\:\ %0=There are connection issues with a JabRef server. Detailed information: %0
Required\ field\ "%0"\ is\ empty.=Required field "%0" is empty.
%0\ driver\ not\ available.=%0 driver not available.
The\ connection\ to\ the\ server\ has\ been\ terminated.=The connection to the server has been terminated.
Reconnect=Reconnect
Work\ offline=Work offline
Working\ offline.=Working offline.
Update\ refused.=Update refused.
Update\ refused=Update refused
Update\ could\ not\ be\ performed\ due\ to\ existing\ change\ conflicts.=Update could not be performed due to existing change conflicts.
You\ are\ not\ working\ on\ the\ newest\ version\ of\ BibEntry.=You are not working on the newest version of BibEntry.
Local\ version\:\ %0=Local version: %0
Shared\ version\:\ %0=Shared version: %0
Press\ "Merge\ entries"\ to\ merge\ the\ changes\ and\ resolve\ this\ problem.=Press "Merge entries" to merge the changes and resolve this problem.
Canceling\ this\ operation\ will\ leave\ your\ changes\ unsynchronized.=Canceling this operation will leave your changes unsynchronized.
Shared\ entry\ is\ no\ longer\ present=Shared entry is no longer present
The\ entry\ you\ currently\ work\ on\ has\ been\ deleted\ on\ the\ shared\ side.=The entry you currently work on has been deleted on the shared side.
You\ can\ restore\ the\ entry\ using\ the\ "Undo"\ operation.=You can restore the entry using the "Undo" operation.
You\ are\ already\ connected\ to\ a\ database\ using\ entered\ connection\ details.=You are already connected to a database using entered connection details.

Cannot\ cite\ entries\ without\ citation\ keys.\ Generate\ keys\ now?=Cannot cite entries without citation keys. Generate keys now?
New\ technical\ report=New technical report

%0\ file=%0 file
%0\ file\ (%1)=%0 file (%1)
Custom\ layout\ file=Custom layout file
Protected\ terms\ file=Protected terms file
Style\ file=Style file

Open\ OpenOffice/LibreOffice\ connection=Open OpenOffice/LibreOffice connection
Non-ASCII\ encoded\ character\ found=Non-ASCII encoded character found
Non-UTF-8\ encoded\ field\ found=Non-UTF-8 encoded field found
Toggle\ web\ search\ interface=Toggle web search interface

Migration\ help\ information=Migration help information
Entered\ database\ has\ obsolete\ structure\ and\ is\ no\ longer\ supported.=Entered database has obsolete structure and is no longer supported.
However,\ a\ new\ database\ was\ created\ alongside\ the\ pre-3.6\ one.=However, a new database was created alongside the pre-3.6 one.
Opens\ a\ link\ where\ the\ current\ development\ version\ can\ be\ downloaded=Opens a link where the current development version can be downloaded
See\ what\ has\ been\ changed\ in\ the\ JabRef\ versions=See what has been changed in the JabRef versions
Referenced\ citation\ key\ does\ not\ exist=Referenced citation key does not exist
Full\ text\ document\ for\ entry\ %0\ already\ linked.=Full text document for entry %0 already linked.
Download\ full\ text\ documents=Download full text documents
You\ are\ about\ to\ download\ full\ text\ documents\ for\ %0\ entries.=You are about to download full text documents for %0 entries.
last\ four\ nonpunctuation\ characters\ should\ be\ numerals=last four nonpunctuation characters should be numerals

Author=Author
Date=Date
File\ annotations=File annotations
Show\ file\ annotations=Show file annotations
shared=shared
should\ contain\ an\ integer\ or\ a\ literal=should contain an integer or a literal
should\ have\ the\ first\ letter\ capitalized=should have the first letter capitalized
edition\ of\ book\ reported\ as\ just\ 1=edition of book reported as just 1
no\ integer\ as\ values\ for\ edition\ allowed=no integer as values for edition allowed
Tools=Tools
What\'s\ new\ in\ this\ version?=What\'s new in this version?
Want\ to\ help?=Want to help?
Make\ a\ donation=Make a donation
get\ involved=get involved
Used\ libraries=Used libraries
Existing\ file=Existing file

ID=ID
ID\ type=ID type
Fetcher\ '%0'\ did\ not\ find\ an\ entry\ for\ id\ '%1'.=Fetcher '%0' did not find an entry for id '%1'.

Select\ first\ entry=Select first entry
Select\ last\ entry=Select last entry

Invalid\ ISBN\:\ '%0'.=Invalid ISBN: '%0'.
should\ be\ an\ integer\ or\ normalized=should be an integer or normalized
should\ be\ normalized=should be normalized

biblatex\ field\ only=biblatex field only

Error\ while\ generating\ fetch\ URL=Error while generating fetch URL
Error\ while\ parsing\ ID\ list=Error while parsing ID list
Unable\ to\ get\ PubMed\ IDs=Unable to get PubMed IDs
Backup\ found=Backup found

Show\ 'Related\ Articles'\ tab=Show 'Related Articles' tab
This\ might\ be\ caused\ by\ reaching\ the\ traffic\ limitation\ of\ Google\ Scholar\ (see\ 'Help'\ for\ details).=This might be caused by reaching the traffic limitation of Google Scholar (see 'Help' for details).

Could\ not\ open\ website.=Could not open website.
Problem\ downloading\ from\ %1=Problem downloading from %1

File\ directory\ pattern=File directory pattern
Update\ with\ bibliographic\ information\ from\ the\ web=Update with bibliographic information from the web

Could\ not\ find\ any\ bibliographic\ information.=Could not find any bibliographic information.
Citation\ key\ deviates\ from\ generated\ key=Citation key deviates from generated key
DOI\ %0\ is\ invalid=DOI %0 is invalid

Select\ all\ customized\ types\ to\ be\ stored\ in\ local\ preferences\:=Select all customized types to be stored in local preferences\:
Different\ customization,\ current\ settings\ will\ be\ overwritten=Different customization, current settings will be overwritten
%0\ (from\ file)\n%1\ (current\ setting)=%0 (from file)\n%1 (current setting)

Entry\ type\ %0\ is\ only\ defined\ for\ Biblatex\ but\ not\ for\ BibTeX=Entry type %0 is only defined for Biblatex but not for BibTeX

Copied\ %0\ citations.=Copied %0 citations.

journal\ not\ found\ in\ abbreviation\ list=journal not found in abbreviation list
Unhandled\ exception\ occurred.=Unhandled exception occurred.

strings\ included=strings included
Escape\ underscores=Escape underscores
Color=Color
Please\ also\ add\ all\ steps\ to\ reproduce\ this\ issue,\ if\ possible.=Please also add all steps to reproduce this issue, if possible.
Fit\ width=Fit width
Fit\ a\ single\ page=Fit a single page
Zoom\ in=Zoom in
Zoom\ out=Zoom out
Previous\ page=Previous page
Next\ page=Next page
Document\ viewer=Document viewer
Live=Live
Locked=Locked
Show\ the\ document\ of\ the\ currently\ selected\ entry.=Show the document of the currently selected entry.
Show\ this\ document\ until\ unlocked.=Show this document until unlocked.
Set\ current\ user\ name\ as\ owner.=Set current user name as owner.

Collect\ and\ share\ telemetry\ data\ to\ help\ improve\ JabRef=Collect and share telemetry data to help improve JabRef
Don't\ share=Don't share
Share\ anonymous\ statistics=Share anonymous statistics
Telemetry\:\ Help\ make\ JabRef\ better=Telemetry: Help make JabRef better
To\ improve\ the\ user\ experience,\ we\ would\ like\ to\ collect\ anonymous\ statistics\ on\ the\ features\ you\ use.\ We\ will\ only\ record\ what\ features\ you\ access\ and\ how\ often\ you\ do\ it.\ We\ will\ neither\ collect\ any\ personal\ data\ nor\ the\ content\ of\ bibliographic\ items.\ If\ you\ choose\ to\ allow\ data\ collection,\ you\ can\ later\ disable\ it\ via\ File\ ->\ Preferences\ ->\ General.=To improve the user experience, we would like to collect anonymous statistics on the features you use. We will only record what features you access and how often you do it. We will neither collect any personal data nor the content of bibliographic items. If you choose to allow data collection, you can later disable it via File -> Preferences -> General.
This\ file\ was\ found\ automatically.\ Do\ you\ want\ to\ link\ it\ to\ this\ entry?=This file was found automatically. Do you want to link it to this entry?
Names\ are\ not\ in\ the\ standard\ %0\ format.=Names are not in the standard %0 format.

Delete\ '%0'\ permanently\ from\ disk,\ or\ just\ remove\ the\ file\ from\ the\ entry?\ Pressing\ Delete\ will\ delete\ the\ file\ permanently\ from\ disk.=Delete '%0' permanently from disk, or just remove the file from the entry? Pressing Delete will delete the file permanently from disk.
Delete\ '%0'=Delete '%0'
Delete\ from\ disk=Delete from disk
Remove\ from\ entry=Remove from entry
There\ exists\ already\ a\ group\ with\ the\ same\ name.=There exists already a group with the same name.
If\ you\ use\ it,\ it\ will\ inherit\ all\ entries\ from\ this\ other\ group.=If you use it, it will inherit all entries from this other group.

Copy\ linked\ file=Copy linked file
Copy\ linked\ file\ to\ folder...=Copy linked file to folder...
Could\ not\ copy\ file\ to\ %0,\ maybe\ the\ file\ is\ already\ existing?=Could not copy file to %0, maybe the file is already existing?
Successfully\ copied\ file\ to\ %0.=Successfully copied file to %0.
Could\ not\ resolve\ the\ file\ %0=Could not resolve the file %0

Copy\ linked\ files\ to\ folder...=Copy linked files to folder...
Copied\ file\ successfully=Copied file successfully
Copying\ files...=Copying files...
Copying\ file\ %0\ of\ entry\ %1=Copying file %0 of entry %1
Finished\ copying=Finished copying
Could\ not\ copy\ file=Could not copy file
Copied\ %0\ files\ of\ %1\ successfully\ to\ %2=Copied %0 files of %1 successfully to %2
Rename\ failed=Rename failed
JabRef\ cannot\ access\ the\ file\ because\ it\ is\ being\ used\ by\ another\ process.=JabRef cannot access the file because it is being used by another process.
Show\ console\ output\ (only\ when\ the\ launcher\ is\ used)=Show console output (only when the launcher is used)

Remove\ line\ breaks=Remove line breaks
Removes\ all\ line\ breaks\ in\ the\ field\ content.=Removes all line breaks in the field content.
Checking\ integrity...=Checking integrity...

Remove\ hyphenated\ line\ breaks=Remove hyphenated line breaks
Removes\ all\ hyphenated\ line\ breaks\ in\ the\ field\ content.=Removes all hyphenated line breaks in the field content.

Could\ not\ retrieve\ entry\ data\ from\ '%0'.=Could not retrieve entry data from '%0'.
Entry\ from\ %0\ could\ not\ be\ parsed.=Entry from %0 could not be parsed.
Invalid\ identifier\:\ '%0'.=Invalid identifier: '%0'.
empty\ citation\ key=empty citation key
Aux\ file=Aux file
Group\ containing\ entries\ cited\ in\ a\ given\ TeX\ file=Group containing entries cited in a given TeX file

Any\ file=Any file

No\ linked\ files\ found\ for\ export.=No linked files found for export.

No\ full\ text\ document\ found\ for\ entry\ %0.=No full text document found for entry %0.

Next\ library=Next library
Previous\ library=Previous library
Add\ group=Add group
Entry\ is\ contained\ in\ the\ following\ groups\:=Entry is contained in the following groups\:
Delete\ entries=Delete entries
Keep\ entries=Keep entries
Keep\ entry=Keep entry
Ignore\ backup=Ignore backup
Restore\ from\ backup=Restore from backup

Shared\ database\ connection=Shared database connection

Preamble=Preamble
Markings=Markings
Use\ selected\ instance=Use selected instance

Hide\ panel=Hide panel
Move\ panel\ up=Move panel up
Move\ panel\ down=Move panel down
Linked\ files=Linked files
Group\ view\ mode\ set\ to\ intersection=Group view mode set to intersection
Group\ view\ mode\ set\ to\ union=Group view mode set to union
Open\ file\ %0=Open file %0
Toggle\ intersection=Toggle intersection
Toggle\ union=Toggle union
Jump\ to\ entry=Jump to entry
The\ group\ name\ contains\ the\ keyword\ separator\ "%0"\ and\ thus\ probably\ does\ not\ work\ as\ expected.=The group name contains the keyword separator "%0" and thus probably does not work as expected.
Blog=Blog
Check\ integrity=Check integrity
Cleanup\ URL\ link=Cleanup URL link
Cleanup\ URL\ link\ by\ removing\ special\ symbols\ and\ extracting\ simple\ link=Cleanup URL link by removing special symbols and extracting simple link
Copy\ DOI=Copy DOI
Copy\ DOI\ url=Copy DOI url
Development\ version=Development version
Export\ selected\ entries=Export selected entries
Export\ selected\ entries\ to\ clipboard=Export selected entries to clipboard
Find\ duplicates=Find duplicates
JabRef\ resources=JabRef resources
Manage\ journal\ abbreviations=Manage journal abbreviations
Manage\ protected\ terms=Manage protected terms
New\ entry\ from\ plain\ text=New entry from plain text
Import\ by\ ID=Import by ID
Enter\ a\ valid\ ID=Enter a valid ID
New\ sublibrary\ based\ on\ AUX\ file=New sublibrary based on AUX file
Push\ entries\ to\ external\ application\ (%0)=Push entries to external application (%0)
Quit=Quit
Recent\ libraries=Recent libraries
Clear\ recent\ libraries=Clear recent libraries
Set\ up\ general\ fields=Set up general fields
View\ change\ log=View change log
View\ event\ log=View event log
Website=Website

Override\ default\ font\ settings=Override default font settings

Click\ help\ to\ learn\ about\ the\ migration\ of\ pre-3.6\ databases.=Click help to learn about the migration of pre-3.6 databases.
Database\ Type\:=Database Type\:
Database\:=Database\:
Host/Port\:=Host/Port\:
User\:=User\:
Keystore\ password\:=Keystore password\:
Keystore\:=Keystore\:
Password\:=Password\:
Server\ Timezone\:=Server Timezone\:
Remember\ Password=Remember Password
Use\ SSL=Use SSL
Move\ preprint\ information\ from\ 'URL'\ and\ 'journal'\ field\ to\ the\ 'eprint'\ field=Move preprint information from 'URL' and 'journal' field to the 'eprint' field
Customize\ Export\ Formats=Customize Export Formats
Export\ name=Export name
Main\ layout\ file\:=Main layout file\:
Main\ layout\ file=Main layout file
Save\ exporter=Save exporter
File\ extension\:=File extension\:
Export\ format\ name\:=Export format name\:
Cleared\ connection\ settings=Cleared connection settings
Error\ adding\ discovered\ CitationStyles=Error adding discovered CitationStyles
(more)=(more)
Cancel\ import=Cancel import
Continue\ with\ import=Continue with import
Import\ canceled=Import canceled
Select\ all\ new\ entries=Select all new entries
Select\ all\ entries=Select all entries
Total\ items\ found\:=Total items found:
Selected\ items\:=Selected items:
Download\ linked\ online\ files=Download linked online files
Select\ the\ entries\ to\ be\ imported\:=Select the entries to be imported\:
Add\ new\ String=Add new String
Must\ not\ be\ empty\!=Must not be empty\!
Open\ Help\ page=Open Help page
Add\ new\ keyword=Add new keyword
Keyword\:=Keyword:
Keyword\ \"%0\"\ already\ exists=Keyword "%0" already exists
Keyword\ separator=Keyword separator
Remove\ keyword=Remove keyword
Are\ you\ sure\ you\ want\ to\ remove\ keyword\:\ \"%0\"?=Are you sure you want to remove keyword: "%0"?
Reset\ to\ default=Reset to default
String\ constants=String constants
Export\ all\ entries=Export all entries
Generate\ citation\ keys=Generate citation keys
New\ library=New library
OpenOffice/LibreOffice=OpenOffice/LibreOffice
Open\ document\ viewer=Open document viewer
Open\ entry\ editor=Open entry editor
Find\ and\ replace=Find and replace

Found\ documents\:=Found documents\:
Use\ selected\ document=Use selected document
Dismiss\ changes=Dismiss changes
The\ library\ has\ been\ modified\ by\ another\ program.=The library has been modified by another program.

Set\ rank\ to\ one=Set rank to one
Set\ rank\ to\ two=Set rank to two
Set\ rank\ to\ three=Set rank to three
Set\ rank\ to\ four=Set rank to four
Set\ rank\ to\ five=Set rank to five

A\ string\ with\ the\ label\ '%0'\ already\ exists.=A string with the label '%0' already exists.

Executing\ command\ "%0"...=Executing command "%0"...

Rename\ file\ to\ a\ given\ name=Rename file to a given name
New\ Filename=New Filename
Rename\ file\ to\ defined\ pattern=Rename file to defined pattern

Application\ settings=Application settings

Export\ an\ input\ to\ a\ file=Export an input to a file
Export\ preferences\ to\ a\ file=Export preferences to a file
Import\ BibTeX=Import BibTeX
Import\ preferences\ from\ a\ file=Import preferences from a file
Matching=Matching
Same\ as\ --import,\ but\ will\ be\ imported\ to\ the\ opened\ tab=Same as --import, but will be imported to the opened tab
Allow\ integers\ in\ 'edition'\ field\ in\ BibTeX\ mode=Allow integers in 'edition' field in BibTeX mode

Search\ for\ citations\ in\ LaTeX\ files...=Search for citations in LaTeX files...
LaTeX\ Citations\ Search\ Results=LaTeX Citations Search Results
LaTeX\ files\ directory\:=LaTeX files directory:
LaTeX\ files\ found\:=LaTeX files found:
files=files
Show\ 'LaTeX\ Citations'\ tab=Show 'LaTeX Citations' tab
LaTeX\ Citations=LaTeX Citations
Search\ citations\ for\ this\ entry\ in\ LaTeX\ files=Search citations for this entry in LaTeX files
No\ citations\ found=No citations found
No\ LaTeX\ files\ containing\ this\ entry\ were\ found.=No LaTeX files containing this entry were found.
Selected\ entry\ does\ not\ have\ an\ associated\ citation\ key.=Selected entry does not have an associated citation key.
Current\ search\ directory\:=Current search directory:
Set\ LaTeX\ file\ directory=Set LaTeX file directory
Import\ entries\ from\ LaTeX\ files=Import entries from LaTeX files
Import\ new\ entries=Import new entries
Group\ color=Group color

Columns=Columns
File\ type=File type
IEEE=IEEE
Internal=Internal
Special=Special
Remove\ column=Remove column
Add\ custom\ column=Add custom column
Update\ to\ current\ column\ order=Update to current column order
Sort\ column\ one\ step\ upwards=Sort column one step upwards
Sort\ column\ one\ step\ downwards=Sort column one step downwards
List\ must\ not\ be\ empty.=List must not be empty.

Order=Order

Add\ field\ to\ filter\ list=Add field to filter list
Add\ formatter\ to\ list=Add formatter to list
Filter\ List=Filter List
Open\ files...=Open files...

Affected\ fields=Affected fields
Show\ preview\ as\ a\ tab\ in\ entry\ editor=Show preview as a tab in entry editor
Visual\ theme=Visual theme
Overwrite\ existing\ keys=Overwrite existing keys
Key\ patterns=Key patterns
Font\ settings=Font settings
Custom...=Custom...
Dark=Dark
Light=Light
Please\ specify\ a\ css\ theme\ file.=Please specify a css theme file.
You\ must\ enter\ an\ integer\ value\ higher\ than\ 8.=You must enter an integer value higher than 8.
Letters\ after\ duplicate\ generated\ keys=Letters after duplicate generated keys
Start\ on\ second\ duplicate\ key\ with\ letter\ A\ (a,\ b,\ ...)=Start on second duplicate key with letter A (a, b, ...)
Start\ on\ second\ duplicate\ key\ with\ letter\ B\ (b,\ c,\ ...)=Start on second duplicate key with letter B (b, c, ...)
Always\ add\ letter\ (a,\ b,\ ...)\ to\ generated\ keys=Always add letter (a, b, ...) to generated keys
Default\ pattern=Default pattern
Reset\ %s\ to\ default\ value=Reset %s to default value
Library\ mode=Library mode
Reset\ to\ recommended=Reset to recommended
Remove\ all=Remove all
Reset\ All=Reset All
Linked\ identifiers=Linked identifiers

insert\ entries=insert entries

Independent=Independent
Intersection=Intersection
Union=Union
Collect\ by=Collect by
Explicit\ selection=Explicit selection
Specified\ keywords=Specified keywords
Cited\ entries=Cited entries
Please\ provide\ a\ valid\ aux\ file.=Please provide a valid aux file.
Keyword\ delimiter=Keyword delimiter
Hierarchical\ keyword\ delimiter=Hierarchical keyword delimiter
Escape\ ampersands=Escape ampersands
Escape\ dollar\ sign=Escape dollar sign

Copied\ '%0'\ to\ clipboard.=Copied '%0' to clipboard.
This\ operation\ requires\ an\ open\ library.=This operation requires an open library.

Plain\ References\ Parser=Plain References Parser
Please\ enter\ the\ plain\ references\ to\ extract\ from\ separated\ by\ double\ empty\ lines.=Please enter the plain references to extract from separated by double empty lines.
Add\ to\ current\ library=Add to current library
%0\ entries\ were\ parsed\ from\ your\ query.=%0 entries were parsed from your query.
Starts\ the\ extraction\ and\ adds\ the\ resulting\ entries\ to\ the\ currently\ opened\ database=Starts the extraction and adds the resulting entries to the currently opened database
Your\ text\ is\ being\ parsed...=Your text is being parsed...

Citation\ key\ filters=Citation key filters
Field\ filters=Field filters
Message\ filters=Message filters
Clear\ filters=Clear filters

Add\ new\ Field=Add new Field
Add\ new\ entry\ type=Add new entry type
Required\ and\ optional\ fields=Required and optional fields
Index=Index
Remove\ entry\ type=Remove entry type
Remove\ field\ %0\ from\ currently\ selected\ entry\ type=Remove field %0 from currently selected entry type
Optional=Optional
Required=Required
Entry\ type\ cannot\ be\ empty.\ Please\ enter\ a\ name.=Entry type cannot be empty. Please enter a name.
Field\ cannot\ be\ empty.\ Please\ enter\ a\ name.=Field cannot be empty. Please enter a name.

Capitalize\ current\ word=Capitalize current word
Delete\ text=Delete text
Make\ current\ word\ lowercase=Make current word lowercase
Make\ current\ word\ uppercase=Make current word uppercase
Move\ caret\ left=Move caret left
Move\ caret\ right=Move caret right
Move\ caret\ to\ previous\ word=Move caret to previous word
Move\ caret\ to\ next\ word=Move caret to next word
Move\ caret\ to\ beginning\ of\ line=Move caret to beginning of line
Move\ caret\ to\ end\ of\ line=Move caret to end of line
Move\ the\ caret\ down=Move the caret down
Move\ the\ caret\ to\ the\ beginning\ of\ text=Move the caret to the beginning of text
Move\ the\ caret\ to\ the\ end\ of\ text=Move the caret to the end of text
Move\ the\ caret\ up=Move the caret up
Remove\ line\ after\ caret=Remove line after caret
Remove\ characters\ until\ next\ word=Remove characters until next word
Remove\ the\ current\ word\ backwards=Remove the current word backwards

Text\ editor=Text editor

Search\ ShortScience=Search ShortScience
Unable\ to\ open\ ShortScience.=Unable to open ShortScience.

Shared\ database=Shared database
Lookup=Lookup

Access\ date\ of\ the\ address\ specified\ in\ the\ url\ field.=Access date of the address specified in the url field.
Additional\ information\ related\ to\ the\ resource\ indicated\ by\ the\ eprint\ field.=Additional information related to the resource indicated by the eprint field.
Annex\ to\ the\ eventtitle\ field.=Annex to the eventtitle field.
Author(s)\ of\ a\ commentary\ to\ the\ work.=Author(s) of a commentary to the work.
Author(s)\ of\ an\ afterword\ to\ the\ work.=Author(s) of an afterword to the work.
Author(s)\ of\ an\ introduction\ to\ the\ work.=Author(s) of an introduction to the work.
Author(s)\ of\ annotations\ to\ the\ work.=Author(s) of annotations to the work.
Author(s)\ of\ the\ work.=Author(s) of the work.
Can\ be\ used\ for\ known\ event\ acronyms.=Can be used for known event acronyms.
Chapter\ or\ section\ or\ any\ other\ unit\ of\ a\ work.=Chapter or section or any other unit of a work.
Date\ of\ a\ conference,\ a\ symposium,\ or\ some\ other\ event.=Date of a conference, a symposium, or some other event.
Designation\ to\ be\ used\ by\ the\ citation\ style\ as\ a\ substitute\ for\ the\ regular\ label\ if\ any\ data\ required\ to\ generate\ the\ regular\ label\ is\ missing.=Designation to be used by the citation style as a substitute for the regular label if any data required to generate the regular label is missing.
Digital\ Object\ Identifier\ of\ the\ work.=Digital Object Identifier of the work.
Edition\ of\ a\ printed\ publication.=Edition of a printed publication.
Editor(s)\ of\ the\ work\ or\ the\ main\ publication,\ depending\ on\ the\ type\ of\ the\ entry.=Editor(s) of the work or the main publication, depending on the type of the entry.
Electronic\ identifier\ of\ a\ work.=Electronic identifier of a work.
Electronic\ identifier\ of\ an\ online\ publication.=Electronic identifier of an online publication.
If\ the\ work\ is\ published\ as\ part\ of\ another\ one,\ such\ as\ an\ article\ in\ a\ journal\ or\ a\ collection,\ this\ field\ holds\ the\ relevant\ page\ range\ in\ that\ other\ work.\ It\ may\ also\ be\ used\ to\ limit\ the\ reference\ to\ a\ specific\ part\ of\ a\ work\ (a\ chapter\ in\ a\ book,\ for\ example).\ For\ papers\ in\ electronic\ journals\ with\ anon-classical\ pagination\ setup\ the\ eid\ field\ may\ be\ more\ suitable.=If the work is published as part of another one, such as an article in a journal or a collection, this field holds the relevant page range in that other work. It may also be used to limit the reference to a specific part of a work (a chapter in a book, for example). For papers in electronic journals with anon-classical pagination setup the eid field may be more suitable.
Information\ such\ as\ a\ library\ name\ and\ a\ call\ number.=Information such as a library name and a call number.
International\ Standard\ Book\ Number\ of\ a\ book.=International Standard Book Number of a book.
Issue\ of\ a\ journal.=Issue of a journal.
Key\ by\ which\ the\ work\ may\ be\ cited.=Key by which the work may be cited.
Link(s)\ to\ a\ local\ PDF\ or\ other\ document\ of\ the\ work.=Link(s) to a local PDF or other document of the work.
Location\ of\ a\ conference,\ a\ symposium,\ or\ some\ other\ event.=Location of a conference, a symposium, or some other event.
Main\ title\ of\ a\ multi-volume\ book,\ such\ as\ "Collected\ Works".=Main title of a multi-volume book, such as "Collected Works".
Miscellaneous\ bibliographic\ data\ usually\ printed\ at\ the\ end\ of\ the\ entry.=Miscellaneous bibliographic data usually printed at the end of the entry.
Miscellaneous\ bibliographic\ data\ which\ does\ not\ fit\ into\ any\ other\ field.=Miscellaneous bibliographic data which does not fit into any other field.
Name(s)\ of\ the\ (manual)\ groups\ the\ entry\ belongs\ to.=Name(s) of the (manual) groups the entry belongs to.
Name(s)\ of\ the\ publisher(s).=Name(s) of the publisher(s).
Name\ of\ a\ journal,\ a\ newspaper,\ or\ some\ other\ periodical.=Name of a journal, a newspaper, or some other periodical.
Name\ of\ a\ publication\ series,\ such\ as\ "Studies\ in...",\ or\ the\ number\ of\ a\ journal\ series.=Name of a publication series, such as "Studies in...", or the number of a journal series.
Name\ of\ a\ university\ or\ some\ other\ institution.=Name of a university or some other institution.
Note\ that\ this\ field\ holds\ the\ plain\ title\ of\ the\ event.\ Things\ like\ "Proceedings\ of\ the\ Fifth\ XYZ\ Conference"\ go\ into\ the\ titleaddon\ or\ booktitleaddon\ field.=Note that this field holds the plain title of the event. Things like "Proceedings of the Fifth XYZ Conference" go into the titleaddon or booktitleaddon field.
Note\ that\ this\ field\ is\ intended\ for\ commented\ editions\ which\ have\ a\ commentator\ in\ addition\ to\ the\ author.\ If\ the\ work\ is\ a\ stand-alone\ commentary,\ the\ commentator\ should\ be\ given\ in\ the\ author\ field.=Note that this field is intended for commented editions which have a commentator in addition to the author. If the work is a stand-alone commentary, the commentator should be given in the author field.
Number\ of\ a\ journal\ or\ the\ volume/number\ of\ a\ book\ in\ a\ series.=Number of a journal or the volume/number of a book in a series.
One\ or\ more\ page\ numbers\ or\ page\ ranges.=One or more page numbers or page ranges.
Organization(s)\ that\ published\ a\ manual\ or\ an\ online\ resource,\ or\ sponsored\ a\ conference.=Organization(s) that published a manual or an online resource, or sponsored a conference.
Publication\ date\ of\ the\ work.=Publication date of the work.
Publication\ month.=Publication month.
Publication\ notice\ for\ unusual\ publications\ which\ do\ not\ fit\ into\ any\ of\ the\ common\ categories.=Publication notice for unusual publications which do not fit into any of the common categories.
Publication\ state\ of\ the\ work,\ e.\ g.,\ "in\ press".=Publication state of the work, e. g., "in press".
Revision\ number\ of\ a\ piece\ of\ software,\ a\ manual,\ etc.=Revision number of a piece of software, a manual, etc.
Separated\ list\ of\ keywords.=Separated list of keywords.
Subtitle\ of\ a\ specific\ issue\ of\ a\ journal\ or\ other\ periodical.=Subtitle of a specific issue of a journal or other periodical.
Subtitle\ of\ the\ work.=Subtitle of the work.
Place(s)\ of\ publication,\ i.\ e.,\ the\ location\ of\ the\ publisher\ or\ institution,\ depending\ on\ the\ entry\ type.=Place(s) of publication, i. e., the location of the publisher or institution, depending on the entry type.
This\ could\ be\ a\ section\ of\ an\ archive,\ a\ path\ indicating\ a\ service,\ a\ classification\ of\ some\ sort.=This could be a section of an archive, a path indicating a service, a classification of some sort.
This\ field\ is\ intended\ for\ journals\ whose\ individual\ issues\ are\ identified\ by\ a\ designation\ such\ as\ "Spring"\ or\ "Summer"\ rather\ than\ the\ month\ or\ a\ number.\ Integer\ ranges\ and\ short\ designators\ are\ better\ written\ to\ the\ number\ field.=This field is intended for journals whose individual issues are identified by a designation such as "Spring" or "Summer" rather than the month or a number. Integer ranges and short designators are better written to the number field.
This\ field\ may\ replace\ the\ pages\ field\ for\ journals\ deviating\ from\ the\ classic\ pagination\ scheme\ of\ printed\ journals\ by\ only\ enumerating\ articles\ or\ papers\ and\ not\ pages.=This field may replace the pages field for journals deviating from the classic pagination scheme of printed journals by only enumerating articles or papers and not pages.
This\ is\ roughly\ comparable\ to\ a\ DOI\ but\ specific\ to\ a\ certain\ archive,\ repository,\ service,\ or\ system.=This is roughly comparable to a DOI but specific to a certain archive, repository, service, or system.
Title\ of\ a\ conference,\ a\ symposium,\ or\ some\ other\ event.=Title of a conference, a symposium, or some other event.
Title\ of\ a\ specific\ issue\ of\ a\ journal\ or\ other\ periodical.=Title of a specific issue of a journal or other periodical.
Title\ of\ the\ main\ publication\ this\ work\ is\ part\ of.=Title of the main publication this work is part of.
Title\ of\ the\ work.=Title of the work.
Total\ number\ of\ pages\ of\ the\ work.=Total number of pages of the work.
Total\ number\ of\ volumes\ of\ a\ multi-volume\ work.=Total number of volumes of a multi-volume work.
Type\ of\ the\ eprint\ identifier,\ e.\ g.,\ the\ name\ of\ the\ archive,\ repository,\ service,\ or\ system\ the\ eprint\ field\ refers\ to.=Type of the eprint identifier, e. g., the name of the archive, repository, service, or system the eprint field refers to.
URL\ of\ an\ online\ publication.=URL of an online publication.
Volume\ of\ a\ multi-volume\ book\ or\ a\ periodical.=Volume of a multi-volume book or a periodical.
Year\ of\ publication.=Year of publication.
This\ field\ is\ intended\ for\ recording\ abstracts,\ to\ be\ printed\ by\ a\ special\ bibliography\ style.=This field is intended for recording abstracts, to be printed by a special bibliography style.
This\ field\ may\ be\ useful\ when\ implementing\ a\ style\ for\ annotated\ bibliographies.=This field may be useful when implementing a style for annotated bibliographies.
Subtitle\ related\ to\ the\ "Booktitle".=Subtitle related to the "Booktitle".
Annex\ to\ the\ "Booktitle",\ to\ be\ printed\ in\ a\ different\ font.=Annex to the "Booktitle", to be printed in a different font.
Comment\ to\ this\ entry.=Comment to this entry.
Secondary\ editor\ performing\ a\ different\ editorial\ role,\ such\ as\ compiling,\ redacting,\ etc.=Secondary editor performing a different editorial role, such as compiling, redacting, etc.
Another\ secondary\ editor\ performing\ a\ different\ role.=Another secondary editor performing a different role.
Type\ of\ editorial\ role\ performed\ by\ the\ "Editor".=Type of editorial role performed by the "Editor".
Type\ of\ editorial\ role\ performed\ by\ the\ "Editora".=Type of editorial role performed by the "Editora".
Type\ of\ editorial\ role\ performed\ by\ the\ "Editorb".=Type of editorial role performed by the "Editorb".
Type\ of\ editorial\ role\ performed\ by\ the\ "Editorc".=Type of editorial role performed by the "Editorc".
Author(s)\ of\ a\ foreword\ to\ the\ work.=Author(s) of a foreword to the work.
International\ Standard\ Technical\ Report\ Number\ of\ a\ technical\ report.=International Standard Technical Report Number of a technical report.
International\ Standard\ Serial\ Number\ of\ a\ periodical.=International Standard Serial Number of a periodical.
Subtitle\ of\ a\ journal,\ a\ newspaper,\ or\ some\ other\ periodical.=Subtitle of a journal, a newspaper, or some other periodical.
Language(s)\ of\ the\ work.\ Languages\ may\ be\ specified\ literally\ or\ as\ localisation\ keys.=Language(s) of the work. Languages may be specified literally or as localisation keys.
Subtitle\ related\ to\ the\ "Maintitle".=Subtitle related to the "Maintitle".
Annex\ to\ the\ "Maintitle",\ to\ be\ printed\ in\ a\ different\ font.=Annex to the "Maintitle", to be printed in a different font.
Addon\ to\ be\ printed\ immediately\ after\ the\ author\ name\ in\ the\ bibliography.=Addon to be printed immediately after the author name in the bibliography.
If\ the\ work\ is\ a\ translation,\ a\ reprint,\ or\ something\ similar,\ the\ publication\ date\ of\ the\ original\ edition.=If the work is a translation, a reprint, or something similar, the publication date of the original edition.
If\ the\ work\ is\ a\ translation,\ the\ language(s)\ of\ the\ original\ work.=If the work is a translation, the language(s) of the original work.
Pagination\ of\ the\ work.\ The\ key\ should\ be\ given\ in\ the\ singular\ form.=Pagination of the work. The key should be given in the singular form.
Number\ of\ a\ partial\ volume.\ This\ field\ applies\ to\ books\ only,\ not\ to\ journals.\ It\ may\ be\ used\ when\ a\ logical\ volume\ consists\ of\ two\ or\ more\ physical\ ones.=Number of a partial volume. This field applies to books only, not to journals. It may be used when a logical volume consists of two or more physical ones.
Title\ in\ an\ abridged\ form.=Title in an abridged form.
Annex\ to\ the\ "Title",\ to\ be\ printed\ in\ a\ different\ font.=Annex to the "Title", to be printed in a different font.
Translator(s)\ of\ the\ "Title"\ or\ "Booktitle",\ depending\ on\ the\ entry\ type.\ If\ the\ translator\ is\ identical\ to\ the\ "Editor",\ the\ standard\ styles\ will\ automatically\ concatenate\ these\ fields\ in\ the\ bibliography.=Translator(s) of the "Title" or "Booktitle", depending on the entry type. If the translator is identical to the "Editor", the standard styles will automatically concatenate these fields in the bibliography.
Type\ of\ a\ "Manual",\ "Patent",\ "Report",\ or\ "Thesis".=Type of a "Manual", "Patent", "Report", or "Thesis".
This\ field\ holds\ an\ entry\ key\ for\ the\ cross-referencing\ feature.\ Child\ entries\ with\ a\ "Crossref"\ field\ inherit\ data\ from\ the\ parent\ entry\ specified\ in\ the\ "Crossref"\ field.=This field holds an entry key for the cross-referencing feature. Child entries with a "Crossref" field inherit data from the parent entry specified in the "Crossref" field.
Gender\ of\ the\ author\ or\ gender\ of\ the\ editor,\ if\ there\ is\ no\ author.=Gender of the author or gender of the editor, if there is no author.
Citation\ keys\ of\ other\ entries\ which\ have\ a\ relationship\ to\ this\ entry.=Citation keys of other entries which have a relationship to this entry.
This\ field\ is\ an\ alternative\ cross-referencing\ mechanism.\ It\ differs\ from\ "Crossref"\ in\ that\ the\ child\ entry\ will\ not\ inherit\ any\ data\ from\ the\ parent\ entry\ specified\ in\ the\ "Xref"\ field.=This field is an alternative cross-referencing mechanism. It differs from "Crossref" in that the child entry will not inherit any data from the parent entry specified in the "Xref" field.
Owner/creator\ of\ this\ entry.=Owner/creator of this entry.
Timestamp\ of\ this\ entry,\ when\ it\ has\ been\ created\ or\ last\ modified.=Timestamp of this entry, when it has been created or last modified.
User-specific\ printed\ flag,\ in\ case\ the\ entry\ has\ been\ printed.=User-specific printed flag, in case the entry has been printed.
User-specific\ priority.=User-specific priority.
User-specific\ quality\ flag,\ in\ case\ its\ quality\ is\ assured.=User-specific quality flag, in case its quality is assured.
User-specific\ ranking.=User-specific ranking.
User-specific\ read\ status.=User-specific read status.
User-specific\ relevance\ flag,\ in\ case\ the\ entry\ is\ relevant.=User-specific relevance flag, in case the entry is relevant.

Auto\ complete\ disabled.=Auto complete disabled.
Auto\ complete\ enabled.=Auto complete enabled.

Remove\ formatter\ for\ %0=Remove formatter for %0
Remove\ formatter\ '%0'=Remove formatter '%0'

An\ article\ in\ a\ journal,\ magazine,\ newspaper,\ or\ other\ periodical\ which\ forms\ a\ self-contained\ unit\ with\ its\ own\ title.=An article in a journal, magazine, newspaper, or other periodical which forms a self-contained unit with its own title.
A\ single-volume\ book\ with\ one\ or\ more\ authors\ where\ the\ authors\ share\ credit\ for\ the\ work\ as\ a\ whole.=A single-volume book with one or more authors where the authors share credit for the work as a whole.
A\ book-like\ work\ without\ a\ formal\ publisher\ or\ sponsoring\ institution.=A book-like work without a formal publisher or sponsoring institution.
A\ single-volume\ collection\ with\ multiple,\ self-contained\ contributions\ by\ distinct\ authors\ which\ have\ their\ own\ title.\ The\ work\ as\ a\ whole\ has\ no\ overall\ author\ but\ it\ will\ usually\ have\ an\ editor.=A single-volume collection with multiple, self-contained contributions by distinct authors which have their own title. The work as a whole has no overall author but it will usually have an editor.
A\ legacy\ alias\ for\ "InProceedings".=A legacy alias for "InProceedings".
A\ part\ of\ a\ book\ which\ forms\ a\ self-contained\ unit\ with\ its\ own\ title.=A part of a book which forms a self-contained unit with its own title.
A\ contribution\ to\ a\ collection\ which\ forms\ a\ self-contained\ unit\ with\ a\ distinct\ author\ and\ title.=A contribution to a collection which forms a self-contained unit with a distinct author and title.
An\ article\ in\ a\ conference\ proceedings.=An article in a conference proceedings.
Technical\ or\ other\ documentation,\ not\ necessarily\ in\ printed\ form.=Technical or other documentation, not necessarily in printed form.
A\ fallback\ type\ for\ entries\ which\ do\ not\ fit\ into\ any\ other\ category.=A fallback type for entries which do not fit into any other category.
Similar\ to\ "Thesis"\ except\ that\ the\ type\ field\ is\ optional\ and\ defaults\ to\ the\ localised\ term\ \ Master's\ thesis.=Similar to "Thesis" except that the type field is optional and defaults to the localised term  Master's thesis.
Similar\ to\ "Thesis"\ except\ that\ the\ type\ field\ is\ optional\ and\ defaults\ to\ the\ localised\ term\ PhD\ thesis.=Similar to "Thesis" except that the type field is optional and defaults to the localised term PhD thesis.
A\ single-volume\ conference\ proceedings.\ This\ type\ is\ very\ similar\ to\ "Collection".=A single-volume conference proceedings. This type is very similar to "Collection".
Similar\ to\ "Report"\ except\ that\ the\ type\ field\ is\ optional\ and\ defaults\ to\ the\ localised\ term\ technical\ report.=Similar to "Report" except that the type field is optional and defaults to the localised term technical report.
A\ work\ with\ an\ author\ and\ a\ title\ which\ has\ not\ been\ formally\ published,\ such\ as\ a\ manuscript\ or\ the\ script\ of\ a\ talk.=A work with an author and a title which has not been formally published, such as a manuscript or the script of a talk.
This\ type\ is\ similar\ to\ "InBook"\ but\ intended\ for\ works\ originally\ published\ as\ a\ stand-alone\ book.=This type is similar to "InBook" but intended for works originally published as a stand-alone book.
An\ article\ in\ a\ work\ of\ reference.\ This\ is\ a\ more\ specific\ variant\ of\ the\ generic\ "InCollection"\ entry\ type.=An article in a work of reference. This is a more specific variant of the generic "InCollection" entry type.
A\ multi-volume\ "Book".=A multi-volume "Book".
A\ multi-volume\ "Collection".=A multi-volume "Collection".
A\ multi-volume\ "Proceedings"\ entry.=A multi-volume "Proceedings" entry.
A\ multi-volume\ "Reference"\ entry.\ The\ standard\ styles\ will\ treat\ this\ entry\ type\ as\ an\ alias\ for\ "MvCollection".=A multi-volume "Reference" entry. The standard styles will treat this entry type as an alias for "MvCollection".
This\ entry\ type\ is\ intended\ for\ sources\ such\ as\ web\ sites\ which\ are\ intrinsically\ online\ resources.=This entry type is intended for sources such as web sites which are intrinsically online resources.
A\ single-volume\ work\ of\ reference\ such\ as\ an\ encyclopedia\ or\ a\ dictionary.=A single-volume work of reference such as an encyclopedia or a dictionary.
A\ technical\ report,\ research\ report,\ or\ white\ paper\ published\ by\ a\ university\ or\ some\ other\ institution.=A technical report, research report, or white paper published by a university or some other institution.
An\ entry\ set\ is\ a\ group\ of\ entries\ which\ are\ cited\ as\ a\ single\ reference\ and\ listed\ as\ a\ single\ item\ in\ the\ bibliography.=An entry set is a group of entries which are cited as a single reference and listed as a single item in the bibliography.
Supplemental\ material\ in\ a\ "Book".\ This\ type\ is\ provided\ for\ elements\ such\ as\ prefaces,\ introductions,\ forewords,\ afterwords,\ etc.\ which\ often\ have\ a\ generic\ title\ only.=Supplemental material in a "Book". This type is provided for elements such as prefaces, introductions, forewords, afterwords, etc. which often have a generic title only.
Supplemental\ material\ in\ a\ "Collection".=Supplemental material in a "Collection".
Supplemental\ material\ in\ a\ "Periodical".\ This\ type\ may\ be\ useful\ when\ referring\ to\ items\ such\ as\ regular\ columns,\ obituaries,\ letters\ to\ the\ editor,\ etc.\ which\ only\ have\ a\ generic\ title.=Supplemental material in a "Periodical". This type may be useful when referring to items such as regular columns, obituaries, letters to the editor, etc. which only have a generic title.
A\ thesis\ written\ for\ an\ educational\ institution\ to\ satisfy\ the\ requirements\ for\ a\ degree.=A thesis written for an educational institution to satisfy the requirements for a degree.
An\ alias\ for\ "Online",\ provided\ for\ jurabib\ compatibility.=An alias for "Online", provided for jurabib compatibility.
Computer\ software.\ The\ standard\ styles\ will\ treat\ this\ entry\ type\ as\ an\ alias\ for\ "Misc".=Computer software. The standard styles will treat this entry type as an alias for "Misc".
A\ data\ set\ or\ a\ similar\ collection\ of\ (mostly)\ raw\ data.=A data set or a similar collection of (mostly) raw data.

Display\ count\ of\ items\ in\ group=Display count of items in group
Remove\ the\ following\ characters\:=Remove the following characters:
Truncate=Truncate
Truncates\ a\ string\ after\ a\ given\ index.=Truncates a string after a given index.
Close\ all=Close all
Close\ all\ libraries=Close all libraries
Close\ other\ libraries=Close other libraries
Close\ others=Close others
Reveal\ in\ file\ explorer=Reveal in file explorer

Autolink\ files=Autolink files

Custom\ editor\ tabs=Custom editor tabs
Custom\ export\ formats=Custom export formats
Custom\ import\ formats=Custom import formats

No\ list\ enabled=No list enabled
Protect\ selection=Protect selection
Unprotect\ selection=Unprotect selection

Customized\ preview\ style=Customized preview style
Next\ preview\ style=Next preview style
Previous\ preview\ style=Previous preview style

(\ Note\:\ Press\ return\ to\ commit\ changes\ in\ the\ table\!\ )=( Note\: Press return to commit changes in the table\! )
New\ inproceedings=New inproceedings
Reset\ entry\ types\ and\ fields\ to\ defaults=Reset entry types and fields to defaults
This\ will\ reset\ all\ entry\ types\ to\ their\ default\ values\ and\ remove\ all\ custom\ entry\ types=This will reset all entry types to their default values and remove all custom entry types
Replace\ tabs\ with\ space=Replace tabs with space
Replace\ tabs\ with\ space\ in\ the\ field\ content.=Replace tabs with space in the field content.
Remove\ redundant\ spaces=Remove redundant spaces
Replaces\ consecutive\ spaces\ with\ a\ single\ space\ in\ the\ field\ content.=Replaces consecutive spaces with a single space in the field content.
Remove\ digits=Remove digits
Removes\ digits.=Removes digits.

Presets=Presets

Generate\ groups\ from\ keywords\ in\ the\ following\ field=Generate groups from keywords in the following field
Generate\ groups\ for\ author\ last\ names=Generate groups for author last names
Regular\ expression=Regular expression

Error\ importing.\ See\ the\ error\ log\ for\ details.=Error importing. See the error log for details.

Error\ from\ import\:\ %0=Error from import\: %0
Error\ reading\ PDF\ content\:\ %0=Error reading PDF content\: %0
Bib\ entry\ was\ successfully\ imported=Bib entry was successfully imported
File\ was\ successfully\ imported\ as\ a\ new\ entry=File was successfully imported as a new entry
No\ BibTeX\ data\ was\ found.\ An\ empty\ entry\ was\ created\ with\ file\ link=No BibTeX data was found. An empty entry was created with file link
No\ metadata\ was\ found.\ An\ empty\ entry\ was\ created\ with\ file\ link=No metadata was found. An empty entry was created with file link
Processing\ file\ %0=Processing file %0
Export\ selected=Export selected

Separate\ merged\ citations=Separate merged citations
Separate\ citations=Separate citations

Unprotect\ terms=Unprotect terms

Generate\ a\ new\ key\ for\ imported\ entries\ (overwriting\ their\ default)=Generate a new key for imported entries (overwriting their default)
Warn\ about\ duplicates\ on\ import=Warn about duplicates on import

Custom\ DOI\ URI=Custom DOI URI
Use\ custom\ DOI\ base\ URI\ for\ article\ access=Use custom DOI base URI for article access

Cited\ on\ pages=Cited on pages
Please\ move\ the\ cursor\ into\ the\ document\ text.=Please\ move\ the\ cursor\ into\ the\ document\ text.
To\ get\ the\ visual\ positions\ of\ your\ citations\ I\ need\ to\ move\ the\ cursor\ around,\ but\ could\ not\ get\ it.=To\ get\ the\ visual\ positions\ of\ your\ citations\ I\ need\ to\ move\ the\ cursor\ around,\ but\ could\ not\ get\ it.

I\ cannot\ insert\ to\ the\ cursor's\ current\ location.=I\ cannot\ insert\ to\ the\ cursor's\ current\ location.

Please\ move\ the\ cursor\ to\ the\ location\ for\ the\ new\ citation.=Please\ move\ the\ cursor\ to\ the\ location\ for\ the\ new\ citation.

Please\ create\ it\ in\ the\ document\ or\ change\ in\ the\ file\:=Please create it in the document or change in the file:

Please\ use\ the\ latter\ in\ the\ style\ file\ below\ to\ avoid\ localization\ problems.=Please use the latter in the style file below to avoid localization problems.

The\ %0\ character\ style\ '%1'\ is\ a\ display\ name\ for\ '%2'.=The %0 character style '%1' is a display name for '%2'.

The\ %0\ character\ style\ '%1'\ is\ missing\ from\ the\ document=The %0 character style '%1' is missing from the document

The\ %0\ paragraph\ style\ '%1'\ is\ a\ display\ name\ for\ '%2'.=The %0 paragraph style '%1' is a display name for '%2'.

The\ %0\ paragraph\ style\ '%1'\ is\ missing\ from\ the\ document=The %0 paragraph style '%1' is missing from the document

Error\ while\ checking\ if\ Writer\ is\ recording\ changes\ or\ has\ recorded\ changes.=Error while checking if Writer is recording changes or has recorded changes.

Cannot\ work\ with\ [Edit]/[Track\ Changes]/[Record]\ turned\ on.=Cannot work with [Edit]/[Track Changes]/[Record] turned on.

Changes\ by\ JabRef\ could\ result\ in\ unexpected\ interactions\ with\ recorded\ changes.=Changes by JabRef could result in unexpected interactions with recorded changes.

Recording\ and/or\ Recorded\ changes=Recording and/or Recorded changes

Use\ [Edit]/[Track\ Changes]/[Manage]\ to\ resolve\ them\ first.=Use [Edit]/[Track Changes]/[Manage] to resolve them first.

Unable\ to\ find\ valid\ certification\ path\ to\ requested\ target(%0),\ download\ anyway?=Unable to find valid certification path to requested target(%0), download anyway?
Download\ operation\ canceled.=Download operation canceled.

Convert\ timestamp\ field\ to\ field\ 'creationdate'=Convert timestamp field to field 'creationdate'
Convert\ timestamp\ field\ to\ field\ 'modificationdate'=Convert timestamp field to field 'modificationdate'

New\ entry\ by\ type=New entry by type

File\ '%1'\ is\ a\ duplicate\ of\ '%0'.\ Keeping\ '%0'=File '%1' is a duplicate of '%0'. Keeping '%0'
File\ '%1'\ is\ a\ duplicate\ of\ '%0'.\ Keeping\ both\ due\ to\ deletion\ error=File '%1' is a duplicate of '%0'. Keeping both due to deletion error

Enable\ field\ formatters=Enable field formatters
Entry\ Type=Entry Type
Entry\ types=Entry types
Others=Others
Recommended=Recommended

Authors\ and\ Title=Authors and Title
Catalog=Catalog
Catalogs=Catalogs
Select\ Catalogs\:=Select Catalogs:
Add\ Author\:=Add Author\:
Add\ Query\:=Add Query\:
Add\ Research\ Question\:=Add Research Question\:
Queries=Queries
Research\ Questions=Research Questions
Study\ Title\:=Study Title\:
Start\ new\ systematic\ literature\ review=Start new systematic literature review
Manage\ study\ definition=Manage study definition
Update\ study\ search\ results=Update study search results
Study\ repository\ could\ not\ be\ created=Study repository could not be created

All\ query\ terms\ are\ joined\ using\ the\ logical\ AND,\ and\ OR\ operators=All query terms are joined using the logical AND, and OR operators
Finalize=Finalize
If\ the\ sequence\ of\ terms\ is\ relevant\ wrap\ them\ in\ double\ quotes =If the sequence of terms is relevant wrap them in double quotes
Query\ terms\ are\ separated\ by\ spaces.=Query terms are separated by spaces.
Select\ the\ study\ directory\:=Select the study directory\:
An\ example\:=An example\:
Start\ survey=Start survey
Query=Query
Question=Question
Select\ directory=Select directory

Fulltext\ Index=Fulltext Index
Automatically\ index\ all\ linked\ files\ for\ fulltext\ search=Automatically index all linked files for fulltext search
Rebuild\ fulltext\ search\ index=Rebuild fulltext search index
Rebuild\ fulltext\ search\ index\ for\ current\ library?=Rebuild fulltext search index for current library?
Rebuilding\ fulltext\ search\ index...=Rebuilding fulltext search index...
Failed\ to\ access\ fulltext\ search\ index=Failed to access fulltext search index
Found\ match\ in\ %0=Found match in %0
On\ page\ %0=On page %0
Found\ matches\ in\ Annotations\:=Found matches in Annotations:

Grobid\ URL=Grobid URL
Remote\ services=Remote services
Allow\ sending\ PDF\ files\ and\ raw\ citation\ strings\ to\ a\ JabRef\ online\ service\ (Grobid)\ to\ determine\ Metadata.\ This\ produces\ better\ results.=Allow sending PDF files and raw citation strings to a JabRef online service (Grobid) to determine Metadata. This produces better results.

Fetcher\ cannot\ be\ tested\!=Fetcher cannot be tested!
Fetcher\ unknown\!=Fetcher unknown!

Character\ by\ character=Character by character
Embedded=Embedded
Entry=Entry
Parse\ Metadata\ from\ PDF.=Parse Metadata from PDF.
Symmetric\ character\ by\ character=Symmetric character by character
Symmetric\ word\ by\ word=Symmetric word by word
Verbatim=Verbatim
Word\ by\ word=Word by word
Could\ not\ extract\ Metadata\ from\:\ %0=Could not extract Metadata from: %0
Merge\ PDF\ metadata=Merge PDF metadata

Add\ certificate=Add certificate
Serial\ number=Serial number
Issuer=Issuer
Valid\ from=Valid from
Valid\ to=Valid to
Signature\ algorithm=Signature algorithm
Version=Version

Error\ downloading=Error downloading

No\ data\ was\ found\ for\ the\ identifier=No data was found for the identifier
Server\ not\ available=Server not available
Fetching\ information\ using\ %0=Fetching information using %0
Look\ up\ identifier=Look up identifier
Bibliographic\ data\ not\ found.\ Cause\ is\ likely\ the\ client\ side.\ Please\ check\ connection\ and\ identifier\ for\ correctness.=Bibliographic data not found. Cause is likely the client side. Please check connection and identifier for correctness.
Bibliographic\ data\ not\ found.\ Cause\ is\ likely\ the\ server\ side.\ Please\ try\ again\ later.=Bibliographic data not found. Cause is likely the server side. Please try again later.
Error\ message\ %0=Error message %0
Identifier\ not\ found=Identifier not found

Custom\ API\ key=Custom API key
Check\ %0\ API\ Key\ Setting=Check %0 API Key Setting

Edit\ content=Edit content
Copy\ or\ Move\ content=Copy or Move content
Overwrite\ field\ content=Overwrite field content
Set=Set
Append=Append
Clear\ field\ content=Clear field content
Set\ or\ append\ content=Set or append content
Edit\ field\ content\ for\ selected\ entries=Edit field content for selected entries
Rename=Rename
Copy\ content=Copy content
Move\ content=Move content
Swap\ content=Swap content
Copy\ or\ move\ the\ content\ of\ one\ field\ to\ another=Copy or move the content of one field to another
Automatic\ field\ editor=Automatic field editor
From=From
Keep\ Modifications=Keep Modifications
To=To
Open\ Link=Open Link
Highlight\ words=Highlight words
Highlight\ characters=Highlight characters
Unified\ View=Unified View
Split\ View=Split View
Plain\ Text=Plain Text
Show\ Diff=Show Diff
Merged\ Entry=Merged Entry
Only\ show\ changed\ fields=Only show changed fields

Edit\ file\ link=Edit file link

(Note\:\ If\ original\ entries\ lack\ keywords\ to\ qualify\ for\ the\ new\ group\ configuration,\ confirming\ here\ will\ add\ them)=(Note: If original entries lack keywords to qualify for the new group configuration, confirming here will add them)
Assign=Assign
Do\ not\ assign=Do not assign

Error\ occurred\ %0=Error occurred %0
Left\ Entry=Left Entry
Merge\ %0=Merge %0
Right\ Entry=Right Entry
Unmerge\ %0=Unmerge %0
plain\ text=plain text

The\ %0s\ are\ the\ same.\ However,\ the\ order\ of\ field\ content\ differs=The %0s are the same. However, the order of field content differs

Keep\ from\ import=Keep from import
Keep\ merged=Keep merged
Keep\ old\ entry=Keep old entry

No\ entries\ corresponding\ to\ given\ query=No entries corresponding to given query

Review\ backup=Review\ backup
A\ backup\ file\ for\ '%0'\ was\ found\ at\ [%1]=A backup file for '%0' was found at [%1]
Do\ you\ want\ to\ recover\ the\ library\ from\ the\ backup\ file?=Do you want to recover the library from the backup file?
This\ could\ indicate\ that\ JabRef\ did\ not\ shut\ down\ cleanly\ last\ time\ the\ file\ was\ used.=This could indicate that JabRef did not shut down cleanly last time the file was used.

Use\ the\ field\ FJournal\ to\ store\ the\ full\ journal\ name\ for\ (un)abbreviations\ in\ the\ entry=Use the field FJournal to store the full journal name for (un)abbreviations in the entry

Library\ to\ import\ into=Library to import into

Enable\ web\ search=Enable web search
Web\ search\ disabled=Web search disabled

Multiline=Multiline

Unable\ to\ open\ linked\ eprint.\ Please\ set\ the\ eprinttype\ field=Unable to open linked eprint. Please set the eprinttype field
Unable\ to\ open\ linked\ eprint.\ Please\ verify\ that\ the\ eprint\ field\ has\ a\ valid\ '%0'\ id=Unable to open linked eprint. Please verify that the eprint field has a valid '%0' id

Search\ from\ history...=Search from history...
your\ search\ history\ is\ empty=your search history is empty
Clear\ history=Clear history

Delete\ %0\ files=Delete %0 files
Delete\ %0\ files\ permanently\ from\ disk,\ or\ just\ remove\ the\ files\ from\ the\ entry?\ Pressing\ Delete\ will\ delete\ the\ files\ permanently\ from\ disk.=Delete %0 files permanently from disk, or just remove the files from the entry? Pressing Delete will delete the files permanently from disk.
Error\ accessing\ file\ '%0'.=Error accessing file '%0'.
This\ operation\ requires\ selected\ linked\ files.=This operation requires selected linked files.

Create\ backup=Create backup
Automatically\ search\ and\ show\ unlinked\ files\ in\ the\ entry\ editor=Automatically search and show unlinked files in the entry editor

File\ "%0"\ cannot\ be\ added\!=File "%0" cannot be added!
Illegal\ characters\ in\ the\ file\ name\ detected.\nFile\ will\ be\ renamed\ to\ "%0"\ and\ added.=Illegal characters in the file name detected.\nFile will be renamed to "%0" and added.
Rename\ and\ add=Rename and add

401\ Unauthorized\:\ Access\ Denied.\ You\ are\ not\ authorized\ to\ access\ this\ resource.\ Please\ check\ your\ credentials\ and\ try\ again.\ If\ you\ believe\ you\ should\ have\ access,\ please\ contact\ the\ administrator\ for\ assistance.\nURL\:\ %0\ \n\ %1=401 Unauthorized: Access Denied. You are not authorized to access this resource. Please check your credentials and try again. If you believe you should have access, please contact the administrator for assistance.\nURL: %0 \n %1
403\ Forbidden\:\ Access\ Denied.\ You\ do\ not\ have\ permission\ to\ access\ this\ resource.\ Please\ contact\ the\ administrator\ for\ assistance\ or\ try\ a\ different\ action.\nURL\:\ %0\ \n\ %1=403 Forbidden: Access Denied. You do not have permission to access this resource. Please contact the administrator for assistance or try a different action.\nURL: %0 \n %1
404\ Not\ Found\ Error\:\ The\ requested\ resource\ could\ not\ be\ found.\ It\ seems\ that\ the\ file\ you\ are\ trying\ to\ download\ is\ not\ available\ or\ has\ been\ moved.\ Please\ verify\ the\ URL\ and\ try\ again.\ If\ you\ believe\ this\ is\ an\ error,\ please\ contact\ the\ administrator\ for\ further\ assistance.\nURL\:\ %0\ \n\ %1=404 Not Found Error: The requested resource could not be found. It seems that the file you are trying to download is not available or has been moved. Please verify the URL and try again. If you believe this is an error, please contact the administrator for further assistance.\nURL: %0 \n %1
Error\ downloading\ from\ URL.\ Cause\ is\ likely\ the\ server\ side.\ HTTP\ Error\ %0\ \n\ %1\ \nURL\:\ %2\ \nPlease\ try\ again\ later\ or\ contact\ the\ server\ administrator.=Error downloading from URL. Cause is likely the server side. HTTP Error %0 \n %1 \nURL: %2 \nPlease try again later or contact the server administrator.
Error\ message\:\ %0\ \nURL\:\ %1\ \nPlease\ check\ the\ URL\ and\ try\ again.=Error message: %0 \nURL: %1 \nPlease check the URL and try again.
Failed\ to\ download\ from\ URL=Failed to download from URL

Finished=Finished
Finished\ writing\ metadata\ for\ library\ %0\ (%1\ succeeded,\ %2\ skipped,\ %3\ errors).=Finished writing metadata for library %0 (%1 succeeded, %2 skipped, %3 errors).
Processing...=Processing...
Writing\ metadata\ to\ %0=Writing metadata to %0

Get\ more\ themes...=Get more themes...

Add\ selected\ entries\ to\ database=Add selected entries to database
The\ selected\ entry\ doesn't\ have\ a\ DOI\ linked\ to\ it.\ Lookup\ a\ DOI\ and\ try\ again.=The selected entry doesn't have a DOI linked to it. Lookup a DOI and try again.
Cited\ By=Cited By
Citing=Citing
No\ articles\ found=No articles found
Restart\ search=Restart search
Cancel\ search=Cancel search
Select\ entry=Select entry
Search\ aborted!=Search aborted!
Citation\ relations=Citation relations
Show\ articles\ related\ by\ citation=Show articles related by citation
Error\ while\ fetching\ citing\ entries\:\ %0=Error while fetching citing entries: %0
Jump\ to\ entry\ in\ database=Jump to entry in database
Help\ on\ external\ applications=Help on external applications
Identifier-based\ Web\ Search=Identifier-based Web Search

Pushing\ citations\ to\ TeXShop\ is\ only\ possible\ on\ macOS\!=Pushing citations to TeXShop is only possible on macOS!

<<<<<<< HEAD
Match\ found\ in\ predatory\ journal\ %0=Match found in predatory journal %0
=======
Single\ instance=Single instance
Enforce\ single\ JabRef\ instance\ (and\ allow\ remote\ operations)\ using\ port=Enforce single JabRef instance (and allow remote operations) using port
>>>>>>> dc2b649e
<|MERGE_RESOLUTION|>--- conflicted
+++ resolved
@@ -2603,9 +2603,7 @@
 
 Pushing\ citations\ to\ TeXShop\ is\ only\ possible\ on\ macOS\!=Pushing citations to TeXShop is only possible on macOS!
 
-<<<<<<< HEAD
-Match\ found\ in\ predatory\ journal\ %0=Match found in predatory journal %0
-=======
 Single\ instance=Single instance
 Enforce\ single\ JabRef\ instance\ (and\ allow\ remote\ operations)\ using\ port=Enforce single JabRef instance (and allow remote operations) using port
->>>>>>> dc2b649e
+
+Match\ found\ in\ predatory\ journal\ %0=Match found in predatory journal %0