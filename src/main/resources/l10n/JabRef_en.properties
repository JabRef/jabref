%0\ contains\ the\ regular\ expression\ <b>%1</b>=%0 contains the regular expression <b>%1</b>

%0\ contains\ the\ term\ <b>%1</b>=%0 contains the term <b>%1</b>

%0\ doesn't\ contain\ the\ regular\ expression\ <b>%1</b>=%0 doesn't contain the regular expression <b>%1</b>

%0\ doesn't\ contain\ the\ term\ <b>%1</b>=%0 doesn't contain the term <b>%1</b>

%0\ export\ successful=%0 export successful

%0\ matches\ the\ regular\ expression\ <b>%1</b>=%0 matches the regular expression <b>%1</b>

%0\ matches\ the\ term\ <b>%1</b>=%0 matches the term <b>%1</b>

<field\ name>=<field name>
<HTML>Could\ not\ find\ file\ '%0'<BR>linked\ from\ entry\ '%1'</HTML>=<HTML>Could not find file '%0'<BR>linked from entry '%1'</HTML>

<select>=<select>

<select\ word>=<select word>
Abbreviate\ journal\ names\ of\ the\ selected\ entries\ (ISO\ abbreviation)=Abbreviate journal names of the selected entries (ISO abbreviation)
Abbreviate\ journal\ names\ of\ the\ selected\ entries\ (MEDLINE\ abbreviation)=Abbreviate journal names of the selected entries (MEDLINE abbreviation)

Abbreviate\ names=Abbreviate names
Abbreviated\ %0\ journal\ names.=Abbreviated %0 journal names.

Abbreviation=Abbreviation

About\ JabRef=About JabRef

Abstract=Abstract

Accept=Accept

Accept\ change=Accept change

Action=Action

What\ is\ Mr.\ DLib?=What is Mr. DLib?

Add=Add

Add\ a\ (compiled)\ custom\ Importer\ class\ from\ a\ class\ path.=Add a (compiled) custom Importer class from a class path.
The\ path\ need\ not\ be\ on\ the\ classpath\ of\ JabRef.=The path need not be on the classpath of JabRef.

Add\ a\ (compiled)\ custom\ Importer\ class\ from\ a\ ZIP-archive.=Add a (compiled) custom Importer class from a ZIP-archive.
The\ ZIP-archive\ need\ not\ be\ on\ the\ classpath\ of\ JabRef.=The ZIP-archive need not be on the classpath of JabRef.

Add\ a\ regular\ expression\ for\ the\ key\ pattern.=Add a regular expression for the key pattern.

Add\ selected\ entries\ to\ this\ group=Add selected entries to this group

Add\ from\ folder=Add from folder

Add\ from\ JAR=Add from JAR

add\ group=add group

Add\ new=Add new

Add\ subgroup=Add subgroup

Add\ to\ group=Add to group

Added\ group\ "%0".=Added group "%0".

Added\ missing\ braces.=Added missing braces.

Added\ new=Added new

Added\ string=Added string

Additionally,\ entries\ whose\ <b>%0</b>\ field\ does\ not\ contain\ <b>%1</b>\ can\ be\ assigned\ manually\ to\ this\ group\ by\ selecting\ them\ then\ using\ either\ drag\ and\ drop\ or\ the\ context\ menu.\ This\ process\ adds\ the\ term\ <b>%1</b>\ to\ each\ entry's\ <b>%0</b>\ field.\ Entries\ can\ be\ removed\ manually\ from\ this\ group\ by\ selecting\ them\ then\ using\ the\ context\ menu.\ This\ process\ removes\ the\ term\ <b>%1</b>\ from\ each\ entry's\ <b>%0</b>\ field.=Additionally, entries whose <b>%0</b> field does not contain <b>%1</b> can be assigned manually to this group by selecting them then using either drag and drop or the context menu. This process adds the term <b>%1</b> to each entry's <b>%0</b> field. Entries can be removed manually from this group by selecting them then using the context menu. This process removes the term <b>%1</b> from each entry's <b>%0</b> field.

Advanced=Advanced
All\ entries=All entries
All\ entries\ of\ this\ type\ will\ be\ declared\ typeless.\ Continue?=All entries of this type will be declared typeless. Continue?

All\ fields=All fields

Always\ reformat\ BIB\ file\ on\ save\ and\ export=Always reformat BIB file on save and export

A\ SAX\ exception\ occurred\ while\ parsing\ '%0'\:=A SAX exception occurred while parsing '%0':

and=and
and\ the\ class\ must\ be\ available\ in\ your\ classpath\ next\ time\ you\ start\ JabRef.=and the class must be available in your classpath next time you start JabRef.

any\ field\ that\ matches\ the\ regular\ expression\ <b>%0</b>=any field that matches the regular expression <b>%0</b>

Appearance=Appearance

Append=Append
Append\ contents\ from\ a\ BibTeX\ library\ into\ the\ currently\ viewed\ library=Append contents from a BibTeX library into the currently viewed library

Append\ library=Append library

Append\ the\ selected\ text\ to\ BibTeX\ field=Append the selected text to BibTeX field
Application=Application

Apply=Apply

Arguments\ passed\ on\ to\ running\ JabRef\ instance.\ Shutting\ down.=Arguments passed on to running JabRef instance. Shutting down.

Assign\ new\ file=Assign new file

Assign\ the\ original\ group's\ entries\ to\ this\ group?=Assign the original group's entries to this group?

Assigned\ %0\ entries\ to\ group\ "%1".=Assigned %0 entries to group "%1".

Assigned\ 1\ entry\ to\ group\ "%0".=Assigned 1 entry to group "%0".

Attach\ URL=Attach URL

Attempt\ to\ automatically\ set\ file\ links\ for\ your\ entries.\ Automatically\ setting\ works\ if\ a\ file\ in\ your\ file\ directory<BR>or\ a\ subdirectory\ is\ named\ identically\ to\ an\ entry's\ BibTeX\ key,\ plus\ extension.=Attempt to automatically set file links for your entries. Automatically setting works if a file in your file directory<BR>or a subdirectory is named identically to an entry's BibTeX key, plus extension.

Autodetect\ format=Autodetect format

Autogenerate\ BibTeX\ keys=Autogenerate BibTeX keys

Autolink\ files\ with\ names\ starting\ with\ the\ BibTeX\ key=Autolink files with names starting with the BibTeX key

Autolink\ only\ files\ that\ match\ the\ BibTeX\ key=Autolink only files that match the BibTeX key

Automatically\ create\ groups=Automatically create groups

Automatically\ remove\ exact\ duplicates=Automatically remove exact duplicates

Allow\ overwriting\ existing\ links.=Allow overwriting existing links.

Do\ not\ overwrite\ existing\ links.=Do not overwrite existing links.

AUX\ file\ import=AUX file import

Available\ export\ formats=Available export formats

Available\ BibTeX\ fields=Available BibTeX fields

Available\ import\ formats=Available import formats

Background\ color\ for\ optional\ fields=Background color for optional fields

Background\ color\ for\ required\ fields=Background color for required fields

Backup\ old\ file\ when\ saving=Backup old file when saving

BibTeX\ key\ is\ unique.=BibTeX key is unique.

%0\ source=%0 source

Broken\ link=Broken link

Browse=Browse

by=by

Cancel=Cancel

Cannot\ add\ entries\ to\ group\ without\ generating\ keys.\ Generate\ keys\ now?=Cannot add entries to group without generating keys. Generate keys now?

Cannot\ merge\ this\ change=Cannot merge this change

case\ insensitive=case insensitive

case\ sensitive=case sensitive

Case\ sensitive=Case sensitive

change\ assignment\ of\ entries=change assignment of entries

Change\ case=Change case

Change\ entry\ type=Change entry type
Change\ file\ type=Change file type


Change\ of\ Grouping\ Method=Change of Grouping Method

change\ preamble=change preamble

Change\ table\ column\ and\ General\ fields\ settings\ to\ use\ the\ new\ feature=Change table column and General fields settings to use the new feature

Changed\ language\ settings=Changed language settings

Changed\ preamble=Changed preamble

Check\ existing\ file\ links=Check existing file links

Check\ links=Check links

Cite\ command=Cite command

Class\ name=Class name

Clear=Clear

Clear\ fields=Clear fields

Close=Close
Close\ others=Close others
Close\ all=Close all

Close\ dialog=Close dialog

Close\ the\ current\ library=Close the current library

Close\ window=Close window

Closed\ library=Closed library

Color\ codes\ for\ required\ and\ optional\ fields=Color codes for required and optional fields

Color\ for\ marking\ incomplete\ entries=Color for marking incomplete entries

Column\ width=Column width

Command\ line\ id=Command line id


Contained\ in=Contained in

Content=Content

Copied=Copied

Copied\ cell\ contents=Copied cell contents

Copied\ title=Copied title

Copied\ key=Copied key

Copied\ titles=Copied titles

Copied\ keys=Copied keys

Copy=Copy

Copy\ BibTeX\ key=Copy BibTeX key
Copy\ file\ to\ file\ directory=Copy file to file directory

Copy\ to\ clipboard=Copy to clipboard

Could\ not\ call\ executable=Could not call executable
Could\ not\ connect\ to\ Vim\ server.\ Make\ sure\ that\ Vim\ is\ running<BR>with\ correct\ server\ name.=Could not connect to Vim server. Make sure that Vim is running<BR>with correct server name.

Could\ not\ export\ file=Could not export file

Could\ not\ export\ preferences=Could not export preferences

Could\ not\ find\ a\ suitable\ import\ format.=Could not find a suitable import format.
Could\ not\ import\ preferences=Could not import preferences

Could\ not\ instantiate\ %0=Could not instantiate %0
Could\ not\ instantiate\ %0\ %1=Could not instantiate %0 %1
Could\ not\ instantiate\ %0.\ Have\ you\ chosen\ the\ correct\ package\ path?=Could not instantiate %0. Have you chosen the correct package path?
Could\ not\ open\ link=Could not open link

Could\ not\ print\ preview=Could not print preview

Could\ not\ run\ the\ 'vim'\ program.=Could not run the 'vim' program.

Could\ not\ save\ file.=Could not save file.
Character\ encoding\ '%0'\ is\ not\ supported.=Character encoding '%0' is not supported.

crossreferenced\ entries\ included=crossreferenced entries included

Current\ content=Current content

Current\ value=Current value

Custom\ entry\ types=Custom entry types

Custom\ entry\ types\ found\ in\ file=Custom entry types found in file

Customize\ entry\ types=Customize entry types

Customize\ key\ bindings=Customize key bindings

Cut=Cut

cut\ entries=cut entries

cut\ entry=cut entry


Library\ encoding=Library encoding

Library\ properties=Library properties

Library\ type=Library type

Date\ format=Date format

Default=Default

Default\ encoding=Default encoding

Default\ grouping\ field=Default grouping field

Default\ look\ and\ feel=Default look and feel

Default\ pattern=Default pattern

Default\ sort\ criteria=Default sort criteria
Define\ '%0'=Define '%0'

Delete=Delete

Delete\ custom\ format=Delete custom format

delete\ entries=delete entries

Delete\ entry=Delete entry

delete\ entry=delete entry

Delete\ multiple\ entries=Delete multiple entries

Delete\ rows=Delete rows

Delete\ strings=Delete strings

Deleted=Deleted

Permanently\ delete\ local\ file=Permanently delete local file

Delimit\ fields\ with\ semicolon,\ ex.=Delimit fields with semicolon, ex.

Descending=Descending

Description=Description

Deselect\ all=Deselect all
Deselect\ all\ duplicates=Deselect all duplicates

Disable\ this\ confirmation\ dialog=Disable this confirmation dialog

Display\ all\ entries\ belonging\ to\ one\ or\ more\ of\ the\ selected\ groups.=Display all entries belonging to one or more of the selected groups.

Display\ all\ error\ messages=Display all error messages

Display\ help\ on\ command\ line\ options=Display help on command line options

Display\ only\ entries\ belonging\ to\ all\ selected\ groups.=Display only entries belonging to all selected groups.
Display\ version=Display version

Do\ not\ abbreviate\ names=Do not abbreviate names

Do\ not\ automatically\ set=Do not automatically set

Do\ not\ import\ entry=Do not import entry

Do\ not\ open\ any\ files\ at\ startup=Do not open any files at startup

Do\ not\ overwrite\ existing\ keys=Do not overwrite existing keys
Do\ not\ show\ these\ options\ in\ the\ future=Do not show these options in the future

Do\ not\ wrap\ the\ following\ fields\ when\ saving=Do not wrap the following fields when saving
Do\ not\ write\ the\ following\ fields\ to\ XMP\ Metadata\:=Do not write the following fields to XMP Metadata:

Do\ you\ want\ JabRef\ to\ do\ the\ following\ operations?=Do you want JabRef to do the following operations?

Donate\ to\ JabRef=Donate to JabRef

Down=Down

Download\ file=Download file

Downloading...=Downloading...

Drop\ %0=Drop %0

duplicate\ removal=duplicate removal

Duplicate\ string\ name=Duplicate string name

Duplicates\ found=Duplicates found

Dynamic\ groups=Dynamic groups

Dynamically\ group\ entries\ by\ a\ free-form\ search\ expression=Dynamically group entries by a free-form search expression

Dynamically\ group\ entries\ by\ searching\ a\ field\ for\ a\ keyword=Dynamically group entries by searching a field for a keyword

Each\ line\ must\ be\ on\ the\ following\ form=Each line must be on the following form

Edit=Edit

Edit\ custom\ export=Edit custom export
Edit\ entry=Edit entry
Save\ file=Save file
Edit\ file\ type=Edit file type

Edit\ group=Edit group


Edit\ preamble=Edit preamble
Edit\ strings=Edit strings
Editor\ options=Editor options

Empty\ BibTeX\ key=Empty BibTeX key

Grouping\ may\ not\ work\ for\ this\ entry.=Grouping may not work for this entry.

empty\ library=empty library
Enable\ word/name\ autocompletion=Enable word/name autocompletion

Enter\ URL=Enter URL

Enter\ URL\ to\ download=Enter URL to download

entries=entries

Entries\ cannot\ be\ manually\ assigned\ to\ or\ removed\ from\ this\ group.=Entries cannot be manually assigned to or removed from this group.

Entries\ exported\ to\ clipboard=Entries exported to clipboard


entry=entry

Entry\ editor=Entry editor

Entry\ preview=Entry preview

Entry\ table=Entry table

Entry\ table\ columns=Entry table columns

Entry\ type=Entry type

Entry\ type\ names\ are\ not\ allowed\ to\ contain\ white\ space\ or\ the\ following\ characters=Entry type names are not allowed to contain white space or the following characters

Entry\ types=Entry types

Error=Error
Error\ exporting\ to\ clipboard=Error exporting to clipboard

Error\ occurred\ when\ parsing\ entry=Error occurred when parsing entry

Error\ opening\ file=Error opening file

Error\ setting\ field=Error setting field

Error\ while\ writing=Error while writing
Error\ writing\ to\ %0\ file(s).=Error writing to %0 file(s).



'%0'\ exists.\ Overwrite\ file?='%0' exists. Overwrite file?
Overwrite\ file?=Overwrite file?

Export=Export

Export\ name=Export name

Export\ preferences=Export preferences

Export\ preferences\ to\ file=Export preferences to file

Export\ properties=Export properties

Export\ to\ clipboard=Export to clipboard

Exporting=Exporting
Extension=Extension

External\ changes=External changes

External\ file\ links=External file links

External\ programs=External programs

External\ viewer\ called=External viewer called

Fetch=Fetch

Field=Field

field=field

Field\ name=Field name
Field\ names\ are\ not\ allowed\ to\ contain\ white\ space\ or\ the\ following\ characters=Field names are not allowed to contain white space or the following characters

Field\ to\ filter=Field to filter

Field\ to\ group\ by=Field to group by

File=File

file=file
File\ '%0'\ is\ already\ open.=File '%0' is already open.

File\ changed=File changed
File\ directory\ is\ '%0'\:=File directory is '%0':

File\ directory\ is\ not\ set\ or\ does\ not\ exist\!=File directory is not set or does not exist!

File\ exists=File exists

File\ has\ been\ updated\ externally.\ What\ do\ you\ want\ to\ do?=File has been updated externally. What do you want to do?

File\ not\ found=File not found
File\ type=File type

File\ updated\ externally=File updated externally

filename=filename

Filename=Filename

Files\ opened=Files opened

Filter=Filter

Filter\ All=Filter All

Filter\ None=Filter None

Finished\ automatically\ setting\ external\ links.=Finished automatically setting external links.

Finished\ synchronizing\ file\ links.\ Entries\ changed\:\ %0.=Finished synchronizing file links. Entries changed: %0.
Finished\ writing\ XMP-metadata.\ Wrote\ to\ %0\ file(s).=Finished writing XMP-metadata. Wrote to %0 file(s).
Finished\ writing\ XMP\ for\ %0\ file\ (%1\ skipped,\ %2\ errors).=Finished writing XMP for %0 file (%1 skipped, %2 errors).

First\ select\ the\ entries\ you\ want\ keys\ to\ be\ generated\ for.=First select the entries you want keys to be generated for.

Fit\ table\ horizontally\ on\ screen=Fit table horizontally on screen

Float=Float
Float\ marked\ entries=Float marked entries

Font\ family=Font family

Font\ preview=Font preview

Font\ size=Font size

Font\ style=Font style

Font\ selection=Font selection

for=for

Format\ of\ author\ and\ editor\ names=Format of author and editor names
Format\ string=Format string

Format\ used=Format used
Formatter\ name=Formatter name

found\ in\ AUX\ file=found in AUX file

Full\ name=Full name

General=General

General\ fields=General fields

Generate=Generate

Generate\ BibTeX\ key=Generate BibTeX key

Generate\ keys=Generate keys

Generate\ keys\ before\ saving\ (for\ entries\ without\ a\ key)=Generate keys before saving (for entries without a key)
Generate\ keys\ for\ imported\ entries=Generate keys for imported entries

Generate\ now=Generate now

Generated\ BibTeX\ key\ for=Generated BibTeX key for

Generating\ BibTeX\ key\ for=Generating BibTeX key for
Get\ fulltext=Get fulltext

Gray\ out\ non-hits=Gray out non-hits

Groups=Groups

Have\ you\ chosen\ the\ correct\ package\ path?=Have you chosen the correct package path?

Help=Help

Help\ on\ key\ patterns=Help on key patterns
Help\ on\ regular\ expression\ search=Help on regular expression search

Hide\ non-hits=Hide non-hits

Hierarchical\ context=Hierarchical context

Highlight=Highlight
Marking=Marking
Underline=Underline
Empty\ Highlight=Empty Highlight
Empty\ Marking=Empty Marking
Empty\ Underline=Empty Underline
The\ marked\ area\ does\ not\ contain\ any\ legible\ text!=The marked area does not contain any legible text!

Hint\:\ To\ search\ specific\ fields\ only,\ enter\ for\ example\:<p><tt>author\=smith\ and\ title\=electrical</tt>=Hint: To search specific fields only, enter for example:<p><tt>author=smith and title=electrical</tt>

HTML\ table=HTML table
HTML\ table\ (with\ Abstract\ &\ BibTeX)=HTML table (with Abstract & BibTeX)
Icon=Icon

Ignore=Ignore

Import=Import

Import\ and\ keep\ old\ entry=Import and keep old entry

Import\ and\ remove\ old\ entry=Import and remove old entry

Import\ entries=Import entries

Import\ failed=Import failed

Import\ file=Import file

Import\ group\ definitions=Import group definitions

Import\ name=Import name

Import\ preferences=Import preferences

Import\ preferences\ from\ file=Import preferences from file

Import\ strings=Import strings

Import\ to\ open\ tab=Import to open tab

Import\ word\ selector\ definitions=Import word selector definitions

Imported\ entries=Imported entries

Imported\ from\ library=Imported from library

Importer\ class=Importer class

Importing=Importing

Importing\ in\ unknown\ format=Importing in unknown format

Include\ abstracts=Include abstracts
Include\ entries=Include entries

Include\ subgroups\:\ When\ selected,\ view\ entries\ contained\ in\ this\ group\ or\ its\ subgroups=Include subgroups: When selected, view entries contained in this group or its subgroups

Independent\ group\:\ When\ selected,\ view\ only\ this\ group's\ entries=Independent group: When selected, view only this group's entries

Work\ options=Work options

Insert=Insert

Insert\ rows=Insert rows

Intersection=Intersection

Invalid\ BibTeX\ key=Invalid BibTeX key

Invalid\ date\ format=Invalid date format

Invalid\ URL=Invalid URL

Online\ help=Online help

JabRef\ preferences=JabRef preferences

Join=Join

Joins\ selected\ keywords\ and\ deletes\ selected\ keywords.=Joins selected keywords and deletes selected keywords.

Journal\ abbreviations=Journal abbreviations

Keep=Keep

Keep\ both=Keep both

Key\ bindings=Key bindings

Key\ bindings\ changed=Key bindings changed

Key\ generator\ settings=Key generator settings

Key\ pattern=Key pattern

keys\ in\ library=keys in library

Keyword=Keyword

Label=Label

Language=Language

Last\ modified=Last modified

LaTeX\ AUX\ file=LaTeX AUX file
Leave\ file\ in\ its\ current\ directory=Leave file in its current directory

Left=Left
Level=Level

Limit\ to\ fields=Limit to fields

Limit\ to\ selected\ entries=Limit to selected entries

Link=Link
Link\ local\ file=Link local file
Link\ to\ file\ %0=Link to file %0

Listen\ for\ remote\ operation\ on\ port=Listen for remote operation on port
Load\ and\ Save\ preferences\ from/to\ jabref.xml\ on\ start-up\ (memory\ stick\ mode)=Load and Save preferences from/to jabref.xml on start-up (memory stick mode)

Look\ and\ feel=Look and feel
Main\ file\ directory=Main file directory

Main\ layout\ file=Main layout file

Manage\ custom\ exports=Manage custom exports

Manage\ custom\ imports=Manage custom imports
Manage\ external\ file\ types=Manage external file types

Mark\ entries=Mark entries

Mark\ entry=Mark entry

Mark\ new\ entries\ with\ addition\ date=Mark new entries with addition date

Mark\ new\ entries\ with\ owner\ name=Mark new entries with owner name

Memory\ stick\ mode=Memory stick mode

Menu\ and\ label\ font\ size=Menu and label font size

Merged\ external\ changes=Merged external changes

Messages=Messages

Modification\ of\ field=Modification of field

Modified\ group\ "%0".=Modified group "%0".

Modified\ groups=Modified groups

Modified\ string=Modified string

Modify=Modify

modify\ group=modify group

Move\ down=Move down

Move\ external\ links\ to\ 'file'\ field=Move external links to 'file' field

move\ group=move group

Move\ up=Move up

Moved\ group\ "%0".=Moved group "%0".

Name=Name
Name\ formatter=Name formatter

Natbib\ style=Natbib style

nested\ AUX\ files=nested AUX files

New=New

new=new

New\ BibTeX\ entry=New BibTeX entry

New\ BibTeX\ sublibrary=New BibTeX sublibrary

New\ content=New content

New\ library\ created.=New library created.
New\ %0\ library=New %0 library
New\ field\ value=New field value

New\ group=New group

New\ string=New string

Next\ entry=Next entry

No\ actual\ changes\ found.=No actual changes found.

no\ base-BibTeX-file\ specified=no base-BibTeX-file specified

no\ library\ generated=no library generated

No\ entries\ found.\ Please\ make\ sure\ you\ are\ using\ the\ correct\ import\ filter.=No entries found. Please make sure you are using the correct import filter.


No\ entries\ found\ for\ the\ search\ string\ '%0'=No entries found for the search string '%0'

No\ entries\ imported.=No entries imported.

No\ files\ found.=No files found.

No\ GUI.\ Only\ process\ command\ line\ options.=No GUI. Only process command line options.

No\ journal\ names\ could\ be\ abbreviated.=No journal names could be abbreviated.

No\ journal\ names\ could\ be\ unabbreviated.=No journal names could be unabbreviated.
No\ PDF\ linked=No PDF linked

Open\ PDF=Open PDF

No\ URL\ defined=No URL defined
not=not

not\ found=not found

Note\ that\ you\ must\ specify\ the\ fully\ qualified\ class\ name\ for\ the\ look\ and\ feel,=Note that you must specify the fully qualified class name for the look and feel,

Nothing\ to\ redo=Nothing to redo

Nothing\ to\ undo=Nothing to undo

occurrences=occurrences

OK=OK
One\ or\ more\ file\ links\ are\ of\ the\ type\ '%0',\ which\ is\ undefined.\ What\ do\ you\ want\ to\ do?=One or more file links are of the type '%0', which is undefined. What do you want to do?

One\ or\ more\ keys\ will\ be\ overwritten.\ Continue?=One or more keys will be overwritten. Continue?


Open=Open

Open\ BibTeX\ library=Open BibTeX library

Open\ library=Open library

Open\ editor\ when\ a\ new\ entry\ is\ created=Open editor when a new entry is created

Open\ file=Open file

Open\ last\ edited\ libraries\ at\ startup=Open last edited libraries at startup

Connect\ to\ shared\ database=Connect to shared database

Open\ terminal\ here=Open terminal here

Open\ URL\ or\ DOI=Open URL or DOI

Opened\ library=Opened library

Opening=Opening

Opening\ preferences...=Opening preferences...

Operation\ canceled.=Operation canceled.
Operation\ not\ supported=Operation not supported

Optional\ fields=Optional fields

Options=Options

or=or

Output\ or\ export\ file=Output or export file

Override=Override

Override\ default\ file\ directories=Override default file directories

Override\ default\ font\ settings=Override default font settings

Override\ the\ BibTeX\ field\ by\ the\ selected\ text=Override the BibTeX field by the selected text


Overwrite=Overwrite
Overwrite\ existing\ field\ values=Overwrite existing field values

Overwrite\ keys=Overwrite keys

pairs\ processed=pairs processed
Password=Password

Paste=Paste

paste\ entries=paste entries

paste\ entry=paste entry
Paste\ from\ clipboard=Paste from clipboard

Pasted=Pasted

Path\ to\ %0\ not\ defined=Path to %0 not defined

Path\ to\ LyX\ pipe=Path to LyX pipe

PDF\ does\ not\ exist=PDF does not exist

File\ has\ no\ attached\ annotations=File has no attached annotations

Plain\ text\ import=Plain text import

Please\ enter\ a\ name\ for\ the\ group.=Please enter a name for the group.

Please\ enter\ a\ search\ term.\ For\ example,\ to\ search\ all\ fields\ for\ <b>Smith</b>,\ enter\:<p><tt>smith</tt><p>To\ search\ the\ field\ <b>Author</b>\ for\ <b>Smith</b>\ and\ the\ field\ <b>Title</b>\ for\ <b>electrical</b>,\ enter\:<p><tt>author\=smith\ and\ title\=electrical</tt>=Please enter a search term. For example, to search all fields for <b>Smith</b>, enter:<p><tt>smith</tt><p>To search the field <b>Author</b> for <b>Smith</b> and the field <b>Title</b> for <b>electrical</b>, enter:<p><tt>author=smith and title=electrical</tt>

Please\ enter\ the\ field\ to\ search\ (e.g.\ <b>keywords</b>)\ and\ the\ keyword\ to\ search\ it\ for\ (e.g.\ <b>electrical</b>).=Please enter the field to search (e.g. <b>keywords</b>) and the keyword to search it for (e.g. <b>electrical</b>).

Please\ enter\ the\ string's\ label=Please enter the string's label

Please\ select\ an\ importer.=Please select an importer.

Possible\ duplicate\ entries=Possible duplicate entries

Possible\ duplicate\ of\ existing\ entry.\ Click\ to\ resolve.=Possible duplicate of existing entry. Click to resolve.

Preamble=Preamble

Preferences=Preferences

Preferences\ recorded.=Preferences recorded.

Preview=Preview
Citation\ Style=Citation Style
Current\ Preview=Current Preview
Cannot\ generate\ preview\ based\ on\ selected\ citation\ style.=Cannot generate preview based on selected citation style.
Bad\ character\ inside\ entry=Bad character inside entry
Error\ while\ generating\ citation\ style=Error while generating citation style
Preview\ style\ changed\ to\:\ %0=Preview style changed to: %0
Next\ preview\ layout=Next preview layout
Previous\ preview\ layout=Previous preview layout

Previous\ entry=Previous entry

Primary\ sort\ criterion=Primary sort criterion
Problem\ with\ parsing\ entry=Problem with parsing entry
Processing\ %0=Processing %0
Pull\ changes\ from\ shared\ database=Pull changes from shared database

Pushed\ citations\ to\ %0=Pushed citations to %0

Quit\ JabRef=Quit JabRef

Quit\ synchronization=Quit synchronization

Raw\ source=Raw source

Rearrange\ tabs\ alphabetically\ by\ title=Rearrange tabs alphabetically by title

Redo=Redo

Reference\ library=Reference library

%0\ references\ found.\ Number\ of\ references\ to\ fetch?=%0 references found. Number of references to fetch?

Refine\ supergroup\:\ When\ selected,\ view\ entries\ contained\ in\ both\ this\ group\ and\ its\ supergroup=Refine supergroup: When selected, view entries contained in both this group and its supergroup

regular\ expression=regular expression

Related\ articles=Related articles

Remote\ operation=Remote operation

Remote\ server\ port=Remote server port

Remove=Remove

Remove\ subgroups=Remove subgroups

Remove\ all\ subgroups\ of\ "%0"?=Remove all subgroups of "%0"?

Remove\ entry\ from\ import=Remove entry from import

Remove\ selected\ entries\ from\ this\ group=Remove selected entries from this group

Remove\ entry\ type=Remove entry type

Remove\ from\ group=Remove from group

Remove\ group=Remove group

Remove\ group,\ keep\ subgroups=Remove group, keep subgroups

Remove\ group\ "%0"?=Remove group "%0"?

Remove\ group\ "%0"\ and\ its\ subgroups?=Remove group "%0" and its subgroups?

remove\ group\ (keep\ subgroups)=remove group (keep subgroups)

remove\ group\ and\ subgroups=remove group and subgroups

Remove\ group\ and\ subgroups=Remove group and subgroups

Remove\ link=Remove link

Remove\ old\ entry=Remove old entry

Remove\ selected\ strings=Remove selected strings

Removed\ group\ "%0".=Removed group "%0".

Removed\ group\ "%0"\ and\ its\ subgroups.=Removed group "%0" and its subgroups.

Removed\ string=Removed string

Renamed\ string=Renamed string

Replace=Replace

Replace\ (regular\ expression)=Replace (regular expression)

Replace\ string=Replace string

Replace\ with=Replace with

Replaced=Replaced

Required\ fields=Required fields

Reset\ all=Reset all

Resolve\ strings\ for\ all\ fields\ except=Resolve strings for all fields except
Resolve\ strings\ for\ standard\ BibTeX\ fields\ only=Resolve strings for standard BibTeX fields only

resolved=resolved

Review=Review

Review\ changes=Review changes

Right=Right

Save=Save
Save\ all\ finished.=Save all finished.

Save\ all\ open\ libraries=Save all open libraries

Save\ before\ closing=Save before closing

Save\ library=Save library
Save\ library\ as...=Save library as...

Save\ entries\ in\ their\ original\ order=Save entries in their original order

Save\ failed=Save failed

Save\ failed\ during\ backup\ creation=Save failed during backup creation

Save\ selected\ as...=Save selected as...

Saved\ library=Saved library

Saved\ selected\ to\ '%0'.=Saved selected to '%0'.

Saving=Saving
Saving\ all\ libraries...=Saving all libraries...

Saving\ library=Saving library

Search=Search

Search\ expression=Search expression

Search\ for=Search for

Searching\ for\ duplicates...=Searching for duplicates...

Searching\ for\ files=Searching for files

Secondary\ sort\ criterion=Secondary sort criterion

Select\ all=Select all

Select\ encoding=Select encoding

Select\ entry\ type=Select entry type
Select\ external\ application=Select external application

Select\ file\ from\ ZIP-archive=Select file from ZIP-archive

Select\ the\ tree\ nodes\ to\ view\ and\ accept\ or\ reject\ changes=Select the tree nodes to view and accept or reject changes
Selected\ entries=Selected entries
Set\ field=Set field
Set\ fields=Set fields

Set\ general\ fields=Set general fields
Set\ main\ external\ file\ directory=Set main external file directory

Set\ table\ font=Set table font

Settings=Settings

Shortcut=Shortcut

Show/edit\ %0\ source=Show/edit %0 source

Show\ 'Firstname\ Lastname'=Show 'Firstname Lastname'

Show\ 'Lastname,\ Firstname'=Show 'Lastname, Firstname'

Show\ BibTeX\ source\ by\ default=Show BibTeX source by default

Show\ confirmation\ dialog\ when\ deleting\ entries=Show confirmation dialog when deleting entries

Show\ description=Show description

Show\ file\ column=Show file column

Show\ last\ names\ only=Show last names only

Show\ names\ unchanged=Show names unchanged

Show\ optional\ fields=Show optional fields

Show\ required\ fields=Show required fields

Show\ URL/DOI\ column=Show URL/DOI column

Simple\ HTML=Simple HTML

Size=Size

Skipped\ -\ No\ PDF\ linked=Skipped - No PDF linked
Skipped\ -\ PDF\ does\ not\ exist=Skipped - PDF does not exist

Skipped\ entry.=Skipped entry.

Some\ appearance\ settings\ you\ changed\ require\ to\ restart\ JabRef\ to\ come\ into\ effect.=Some appearance settings you changed require to restart JabRef to come into effect.

source\ edit=source edit
Special\ name\ formatters=Special name formatters

Special\ table\ columns=Special table columns

Starting\ import=Starting import

Statically\ group\ entries\ by\ manual\ assignment=Statically group entries by manual assignment

Status=Status

Stop=Stop

Strings=Strings

Strings\ for\ library=Strings for library

Sublibrary\ from\ AUX=Sublibrary from AUX

Switches\ between\ full\ and\ abbreviated\ journal\ name\ if\ the\ journal\ name\ is\ known.=Switches between full and abbreviated journal name if the journal name is known.

Synchronize\ file\ links=Synchronize file links

Synchronizing\ file\ links...=Synchronizing file links...

Table\ appearance=Table appearance

Table\ background\ color=Table background color

Table\ grid\ color=Table grid color

Table\ text\ color=Table text color

Tabname=Tabname
Target\ file\ cannot\ be\ a\ directory.=Target file cannot be a directory.

Tertiary\ sort\ criterion=Tertiary sort criterion

Test=Test

paste\ text\ here=paste text here

The\ chosen\ date\ format\ for\ new\ entries\ is\ not\ valid=The chosen date format for new entries is not valid

The\ chosen\ encoding\ '%0'\ could\ not\ encode\ the\ following\ characters\:=The chosen encoding '%0' could not encode the following characters:


the\ field\ <b>%0</b>=the field <b>%0</b>

The\ file<BR>'%0'<BR>has\ been\ modified<BR>externally\!=The file<BR>'%0'<BR>has been modified<BR>externally!

The\ group\ "%0"\ already\ contains\ the\ selection.=The group "%0" already contains the selection.

The\ label\ of\ the\ string\ cannot\ be\ a\ number.=The label of the string cannot be a number.

The\ label\ of\ the\ string\ cannot\ contain\ spaces.=The label of the string cannot contain spaces.

The\ label\ of\ the\ string\ cannot\ contain\ the\ '\#'\ character.=The label of the string cannot contain the '#' character.

The\ output\ option\ depends\ on\ a\ valid\ import\ option.=The output option depends on a valid import option.
The\ PDF\ contains\ one\ or\ several\ BibTeX-records.=The PDF contains one or several BibTeX-records.
Do\ you\ want\ to\ import\ these\ as\ new\ entries\ into\ the\ current\ library?=Do you want to import these as new entries into the current library?

The\ regular\ expression\ <b>%0</b>\ is\ invalid\:=The regular expression <b>%0</b> is invalid:

The\ search\ is\ case\ insensitive.=The search is case insensitive.

The\ search\ is\ case\ sensitive.=The search is case sensitive.

The\ string\ has\ been\ removed\ locally=The string has been removed locally

There\ are\ possible\ duplicates\ (marked\ with\ an\ icon)\ that\ haven't\ been\ resolved.\ Continue?=There are possible duplicates (marked with an icon) that haven't been resolved. Continue?

This\ entry\ has\ no\ BibTeX\ key.\ Generate\ key\ now?=This entry has no BibTeX key. Generate key now?

This\ entry\ is\ incomplete=This entry is incomplete

This\ entry\ type\ cannot\ be\ removed.=This entry type cannot be removed.

This\ external\ link\ is\ of\ the\ type\ '%0',\ which\ is\ undefined.\ What\ do\ you\ want\ to\ do?=This external link is of the type '%0', which is undefined. What do you want to do?

This\ group\ contains\ entries\ based\ on\ manual\ assignment.\ Entries\ can\ be\ assigned\ to\ this\ group\ by\ selecting\ them\ then\ using\ either\ drag\ and\ drop\ or\ the\ context\ menu.\ Entries\ can\ be\ removed\ from\ this\ group\ by\ selecting\ them\ then\ using\ the\ context\ menu.=This group contains entries based on manual assignment. Entries can be assigned to this group by selecting them then using either drag and drop or the context menu. Entries can be removed from this group by selecting them then using the context menu.

This\ group\ contains\ entries\ whose\ <b>%0</b>\ field\ contains\ the\ keyword\ <b>%1</b>=This group contains entries whose <b>%0</b> field contains the keyword <b>%1</b>

This\ group\ contains\ entries\ whose\ <b>%0</b>\ field\ contains\ the\ regular\ expression\ <b>%1</b>=This group contains entries whose <b>%0</b> field contains the regular expression <b>%1</b>
This\ makes\ JabRef\ look\ up\ each\ file\ link\ and\ check\ if\ the\ file\ exists.\ If\ not,\ you\ will\ be\ given\ options<BR>to\ resolve\ the\ problem.=This makes JabRef look up each file link and check if the file exists. If not, you will be given options<BR>to resolve the problem.

This\ operation\ requires\ all\ selected\ entries\ to\ have\ BibTeX\ keys\ defined.=This operation requires all selected entries to have BibTeX keys defined.

This\ operation\ requires\ one\ or\ more\ entries\ to\ be\ selected.=This operation requires one or more entries to be selected.

Toggle\ entry\ preview=Toggle entry preview
Toggle\ groups\ interface=Toggle groups interface
Try\ different\ encoding=Try different encoding

Unabbreviate\ journal\ names\ of\ the\ selected\ entries=Unabbreviate journal names of the selected entries
Unabbreviated\ %0\ journal\ names.=Unabbreviated %0 journal names.

Unable\ to\ open\ file.=Unable to open file.
Unable\ to\ open\ link.\ The\ application\ '%0'\ associated\ with\ the\ file\ type\ '%1'\ could\ not\ be\ called.=Unable to open link. The application '%0' associated with the file type '%1' could not be called.
unable\ to\ write\ to=unable to write to
Undefined\ file\ type=Undefined file type

Undo=Undo

Union=Union

Unknown\ BibTeX\ entries=Unknown BibTeX entries

unknown\ edit=unknown edit

Unknown\ export\ format=Unknown export format

Unmark\ all=Unmark all

Unmark\ entries=Unmark entries

Unmark\ entry=Unmark entry

untitled=untitled

Up=Up

Update\ to\ current\ column\ widths=Update to current column widths

Updated\ group\ selection=Updated group selection
Upgrade\ external\ PDF/PS\ links\ to\ use\ the\ '%0'\ field.=Upgrade external PDF/PS links to use the '%0' field.
Upgrade\ file=Upgrade file
Upgrade\ old\ external\ file\ links\ to\ use\ the\ new\ feature=Upgrade old external file links to use the new feature

usage=usage
Use\ autocompletion\ for\ the\ following\ fields=Use autocompletion for the following fields

Use\ other\ look\ and\ feel=Use other look and feel
Tweak\ font\ rendering\ for\ entry\ editor\ on\ Linux=Tweak font rendering for entry editor on Linux
Use\ regular\ expression\ search=Use regular expression search

Username=Username

Value\ cleared\ externally=Value cleared externally

Value\ set\ externally=Value set externally

verify\ that\ LyX\ is\ running\ and\ that\ the\ lyxpipe\ is\ valid=verify that LyX is running and that the lyxpipe is valid

View=View
Vim\ server\ name=Vim server name

Waiting\ for\ ArXiv...=Waiting for ArXiv...

Warn\ about\ unresolved\ duplicates\ when\ closing\ inspection\ window=Warn about unresolved duplicates when closing inspection window

Warn\ before\ overwriting\ existing\ keys=Warn before overwriting existing keys

Warning=Warning

Warnings=Warnings

web\ link=web link

What\ do\ you\ want\ to\ do?=What do you want to do?

When\ adding/removing\ keywords,\ separate\ them\ by=When adding/removing keywords, separate them by
Will\ write\ XMP-metadata\ to\ the\ PDFs\ linked\ from\ selected\ entries.=Will write XMP-metadata to the PDFs linked from selected entries.

with=with

Write\ BibTeXEntry\ as\ XMP-metadata\ to\ PDF.=Write BibTeXEntry as XMP-metadata to PDF.

Write\ XMP=Write XMP
Write\ XMP-metadata=Write XMP-metadata
Write\ XMP-metadata\ for\ all\ PDFs\ in\ current\ library?=Write XMP-metadata for all PDFs in current library?
Writing\ XMP-metadata...=Writing XMP-metadata...
Writing\ XMP-metadata\ for\ selected\ entries...=Writing XMP-metadata for selected entries...

Wrote\ XMP-metadata=Wrote XMP-metadata

XMP-annotated\ PDF=XMP-annotated PDF
XMP\ export\ privacy\ settings=XMP export privacy settings
XMP-metadata=XMP-metadata
XMP-metadata\ found\ in\ PDF\:\ %0=XMP-metadata found in PDF: %0
You\ must\ restart\ JabRef\ for\ this\ to\ come\ into\ effect.=You must restart JabRef for this to come into effect.
You\ have\ changed\ the\ language\ setting.=You have changed the language setting.
You\ have\ entered\ an\ invalid\ search\ '%0'.=You have entered an invalid search '%0'.

You\ must\ restart\ JabRef\ for\ the\ new\ key\ bindings\ to\ work\ properly.=You must restart JabRef for the new key bindings to work properly.

Your\ new\ key\ bindings\ have\ been\ stored.=Your new key bindings have been stored.

The\ following\ fetchers\ are\ available\:=The following fetchers are available:
Could\ not\ find\ fetcher\ '%0'=Could not find fetcher '%0'
Running\ query\ '%0'\ with\ fetcher\ '%1'.=Running query '%0' with fetcher '%1'.
Query\ '%0'\ with\ fetcher\ '%1'\ did\ not\ return\ any\ results.=Query '%0' with fetcher '%1' did not return any results.

Move\ file=Move file
Rename\ file=Rename file

Move\ file\ failed=Move file failed
Could\ not\ move\ file\ '%0'.=Could not move file '%0'.
Could\ not\ find\ file\ '%0'.=Could not find file '%0'.
Number\ of\ entries\ successfully\ imported=Number of entries successfully imported
Import\ canceled\ by\ user=Import canceled by user
Progress\:\ %0\ of\ %1=Progress: %0 of %1
Error\ while\ fetching\ from\ %0=Error while fetching from %0

Please\ enter\ a\ valid\ number=Please enter a valid number
Show\ search\ results\ in\ a\ window=Show search results in a window
Show\ global\ search\ results\ in\ a\ window=Show global search results in a window
Search\ in\ all\ open\ libraries=Search in all open libraries
Move\ file\ to\ file\ directory?=Move file to file directory?

Library\ is\ protected.\ Cannot\ save\ until\ external\ changes\ have\ been\ reviewed.=Library is protected. Cannot save until external changes have been reviewed.
Protected\ library=Protected library
Refuse\ to\ save\ the\ library\ before\ external\ changes\ have\ been\ reviewed.=Refuse to save the library before external changes have been reviewed.
Library\ protection=Library protection
Unable\ to\ save\ library=Unable to save library

BibTeX\ key\ generator=BibTeX key generator
Unable\ to\ open\ link.=Unable to open link.
Move\ the\ keyboard\ focus\ to\ the\ entry\ table=Move the keyboard focus to the entry table
MIME\ type=MIME type

This\ feature\ lets\ new\ files\ be\ opened\ or\ imported\ into\ an\ already\ running\ instance\ of\ JabRef<BR>instead\ of\ opening\ a\ new\ instance.\ For\ instance,\ this\ is\ useful\ when\ you\ open\ a\ file\ in\ JabRef<br>from\ your\ web\ browser.<BR>Note\ that\ this\ will\ prevent\ you\ from\ running\ more\ than\ one\ instance\ of\ JabRef\ at\ a\ time.=This feature lets new files be opened or imported into an already running instance of JabRef<BR>instead of opening a new instance. For instance, this is useful when you open a file in JabRef<br>from your web browser.<BR>Note that this will prevent you from running more than one instance of JabRef at a time.
Run\ fetcher,\ e.g.\ "--fetch\=Medline\:cancer"=Run fetcher, e.g. "--fetch=Medline:cancer"

The\ ACM\ Digital\ Library=The ACM Digital Library
Reset=Reset

Use\ IEEE\ LaTeX\ abbreviations=Use IEEE LaTeX abbreviations
The\ Guide\ to\ Computing\ Literature=The Guide to Computing Literature

When\ opening\ file\ link,\ search\ for\ matching\ file\ if\ no\ link\ is\ defined=When opening file link, search for matching file if no link is defined
Settings\ for\ %0=Settings for %0
Mark\ entries\ imported\ into\ an\ existing\ library=Mark entries imported into an existing library
Unmark\ all\ entries\ before\ importing\ new\ entries\ into\ an\ existing\ library=Unmark all entries before importing new entries into an existing library

Forward=Forward
Back=Back
Sort\ the\ following\ fields\ as\ numeric\ fields=Sort the following fields as numeric fields
Line\ %0\:\ Found\ corrupted\ BibTeX\ key.=Line %0: Found corrupted BibTeX key.
Line\ %0\:\ Found\ corrupted\ BibTeX\ key\ (contains\ whitespaces).=Line %0: Found corrupted BibTeX key (contains whitespaces).
Line\ %0\:\ Found\ corrupted\ BibTeX\ key\ (comma\ missing).=Line %0: Found corrupted BibTeX key (comma missing).
Full\ text\ document\ download\ failed=Full text document download failed
Update\ to\ current\ column\ order=Update to current column order
Download\ from\ URL=Download from URL
Rename\ field=Rename field
Set/clear/append/rename\ fields=Set/clear/append/rename fields
Append\ field=Append field
Append\ to\ fields=Append to fields
Rename\ field\ to=Rename field to
Move\ contents\ of\ a\ field\ into\ a\ field\ with\ a\ different\ name=Move contents of a field into a field with a different name
You\ can\ only\ rename\ one\ field\ at\ a\ time=You can only rename one field at a time

Remove\ all\ broken\ links=Remove all broken links

Cannot\ use\ port\ %0\ for\ remote\ operation;\ another\ application\ may\ be\ using\ it.\ Try\ specifying\ another\ port.=Cannot use port %0 for remote operation; another application may be using it. Try specifying another port.

Looking\ for\ full\ text\ document...=Looking for full text document...
Autosave=Autosave
A\ local\ copy\ will\ be\ opened.=A local copy will be opened.
Autosave\ local\ libraries=Autosave local libraries
Automatically\ save\ the\ library\ to=Automatically save the library to
Please\ enter\ a\ valid\ file\ path.=Please enter a valid file path.


Export\ in\ current\ table\ sort\ order=Export in current table sort order
Export\ entries\ in\ their\ original\ order=Export entries in their original order
Error\ opening\ file\ '%0'.=Error opening file '%0'.

Formatter\ not\ found\:\ %0=Formatter not found: %0
Clear\ inputarea=Clear inputarea

Automatically\ set\ file\ links\ for\ this\ entry=Automatically set file links for this entry
Could\ not\ save,\ file\ locked\ by\ another\ JabRef\ instance.=Could not save, file locked by another JabRef instance.
File\ is\ locked\ by\ another\ JabRef\ instance.=File is locked by another JabRef instance.
Do\ you\ want\ to\ override\ the\ file\ lock?=Do you want to override the file lock?
File\ locked=File locked
Current\ tmp\ value=Current tmp value
Metadata\ change=Metadata change
Changes\ have\ been\ made\ to\ the\ following\ metadata\ elements=Changes have been made to the following metadata elements

Generate\ groups\ for\ author\ last\ names=Generate groups for author last names
Generate\ groups\ from\ keywords\ in\ a\ BibTeX\ field=Generate groups from keywords in a BibTeX field
Enforce\ legal\ characters\ in\ BibTeX\ keys=Enforce legal characters in BibTeX keys

Save\ without\ backup?=Save without backup?
Unable\ to\ create\ backup=Unable to create backup
Move\ file\ to\ file\ directory=Move file to file directory
Rename\ file\ to=Rename file to
<b>All\ Entries</b>\ (this\ group\ cannot\ be\ edited\ or\ removed)=<b>All Entries</b> (this group cannot be edited or removed)
static\ group=static group
dynamic\ group=dynamic group
refines\ supergroup=refines supergroup
includes\ subgroups=includes subgroups
contains=contains
search\ expression=search expression

Optional\ fields\ 2=Optional fields 2
Waiting\ for\ save\ operation\ to\ finish=Waiting for save operation to finish
Resolving\ duplicate\ BibTeX\ keys...=Resolving duplicate BibTeX keys...
Finished\ resolving\ duplicate\ BibTeX\ keys.\ %0\ entries\ modified.=Finished resolving duplicate BibTeX keys. %0 entries modified.
This\ library\ contains\ one\ or\ more\ duplicated\ BibTeX\ keys.=This library contains one or more duplicated BibTeX keys.
Do\ you\ want\ to\ resolve\ duplicate\ keys\ now?=Do you want to resolve duplicate keys now?

Find\ and\ remove\ duplicate\ BibTeX\ keys=Find and remove duplicate BibTeX keys
Expected\ syntax\ for\ --fetch\='<name\ of\ fetcher>\:<query>'=Expected syntax for --fetch='<name of fetcher>:<query>'
Duplicate\ BibTeX\ key=Duplicate BibTeX key
Import\ marking\ color=Import marking color
Always\ add\ letter\ (a,\ b,\ ...)\ to\ generated\ keys=Always add letter (a, b, ...) to generated keys

Ensure\ unique\ keys\ using\ letters\ (a,\ b,\ ...)=Ensure unique keys using letters (a, b, ...)
Ensure\ unique\ keys\ using\ letters\ (b,\ c,\ ...)=Ensure unique keys using letters (b, c, ...)
Entry\ editor\ active\ background\ color=Entry editor active background color
Entry\ editor\ background\ color=Entry editor background color
Entry\ editor\ font\ color=Entry editor font color
Entry\ editor\ invalid\ field\ color=Entry editor invalid field color

Table\ and\ entry\ editor\ colors=Table and entry editor colors

General\ file\ directory=General file directory
User-specific\ file\ directory=User-specific file directory
Search\ failed\:\ illegal\ search\ expression=Search failed: illegal search expression
Show\ ArXiv\ column=Show ArXiv column

You\ must\ enter\ an\ integer\ value\ in\ the\ interval\ 1025-65535\ in\ the\ text\ field\ for=You must enter an integer value in the interval 1025-65535 in the text field for
Automatically\ open\ browse\ dialog\ when\ creating\ new\ file\ link=Automatically open browse dialog when creating new file link
Import\ metadata\ from\:=Import metadata from:
Choose\ the\ source\ for\ the\ metadata\ import=Choose the source for the metadata import
Create\ entry\ based\ on\ XMP-metadata=Create entry based on XMP-metadata
Create\ blank\ entry\ linking\ the\ PDF=Create blank entry linking the PDF
Only\ attach\ PDF=Only attach PDF
Title=Title
Create\ new\ entry=Create new entry
Update\ existing\ entry=Update existing entry
Autocomplete\ names\ in\ 'Firstname\ Lastname'\ format\ only=Autocomplete names in 'Firstname Lastname' format only
Autocomplete\ names\ in\ 'Lastname,\ Firstname'\ format\ only=Autocomplete names in 'Lastname, Firstname' format only
Autocomplete\ names\ in\ both\ formats=Autocomplete names in both formats
Marking\ color\ %0=Marking color %0
The\ name\ 'comment'\ cannot\ be\ used\ as\ an\ entry\ type\ name.=The name 'comment' cannot be used as an entry type name.
You\ must\ enter\ an\ integer\ value\ in\ the\ text\ field\ for=You must enter an integer value in the text field for
Send\ as\ email=Send as email
References=References
Sending\ of\ emails=Sending of emails
Subject\ for\ sending\ an\ email\ with\ references=Subject for sending an email with references
Automatically\ open\ folders\ of\ attached\ files=Automatically open folders of attached files
Create\ entry\ based\ on\ content=Create entry based on content
Do\ not\ show\ this\ box\ again\ for\ this\ import=Do not show this box again for this import
Always\ use\ this\ PDF\ import\ style\ (and\ do\ not\ ask\ for\ each\ import)=Always use this PDF import style (and do not ask for each import)
Error\ creating\ email=Error creating email
Entries\ added\ to\ an\ email=Entries added to an email
exportFormat=exportFormat
Output\ file\ missing=Output file missing
No\ search\ matches.=No search matches.
The\ output\ option\ depends\ on\ a\ valid\ input\ option.=The output option depends on a valid input option.
Default\ import\ style\ for\ drag\ and\ drop\ of\ PDFs=Default import style for drag and drop of PDFs
Default\ PDF\ file\ link\ action=Default PDF file link action
Filename\ format\ pattern=Filename format pattern
Additional\ parameters=Additional parameters
Cite\ selected\ entries\ between\ parenthesis=Cite selected entries between parenthesis
Cite\ selected\ entries\ with\ in-text\ citation=Cite selected entries with in-text citation
Cite\ special=Cite special
Extra\ information\ (e.g.\ page\ number)=Extra information (e.g. page number)
Manage\ citations=Manage citations
Problem\ modifying\ citation=Problem modifying citation
Citation=Citation
Extra\ information=Extra information
Could\ not\ resolve\ BibTeX\ entry\ for\ citation\ marker\ '%0'.=Could not resolve BibTeX entry for citation marker '%0'.
Select\ style=Select style
Journals=Journals
Cite=Cite
Cite\ in-text=Cite in-text
Insert\ empty\ citation=Insert empty citation
Merge\ citations=Merge citations
Manual\ connect=Manual connect
Select\ Writer\ document=Select Writer document
Sync\ OpenOffice/LibreOffice\ bibliography=Sync OpenOffice/LibreOffice bibliography
Select\ which\ open\ Writer\ document\ to\ work\ on=Select which open Writer document to work on
Connected\ to\ document=Connected to document
Insert\ a\ citation\ without\ text\ (the\ entry\ will\ appear\ in\ the\ reference\ list)=Insert a citation without text (the entry will appear in the reference list)
Cite\ selected\ entries\ with\ extra\ information=Cite selected entries with extra information
Ensure\ that\ the\ bibliography\ is\ up-to-date=Ensure that the bibliography is up-to-date
Your\ OpenOffice/LibreOffice\ document\ references\ the\ BibTeX\ key\ '%0',\ which\ could\ not\ be\ found\ in\ your\ current\ library.=Your OpenOffice/LibreOffice document references the BibTeX key '%0', which could not be found in your current library.
Unable\ to\ synchronize\ bibliography=Unable to synchronize bibliography
Combine\ pairs\ of\ citations\ that\ are\ separated\ by\ spaces\ only=Combine pairs of citations that are separated by spaces only
Autodetection\ failed=Autodetection failed
Connecting=Connecting
Please\ wait...=Please wait...
Set\ connection\ parameters=Set connection parameters
Path\ to\ OpenOffice/LibreOffice\ directory=Path to OpenOffice/LibreOffice directory
Path\ to\ OpenOffice/LibreOffice\ executable=Path to OpenOffice/LibreOffice executable
Path\ to\ OpenOffice/LibreOffice\ library\ dir=Path to OpenOffice/LibreOffice library dir
Connection\ lost=Connection lost
The\ paragraph\ format\ is\ controlled\ by\ the\ property\ 'ReferenceParagraphFormat'\ or\ 'ReferenceHeaderParagraphFormat'\ in\ the\ style\ file.=The paragraph format is controlled by the property 'ReferenceParagraphFormat' or 'ReferenceHeaderParagraphFormat' in the style file.
The\ character\ format\ is\ controlled\ by\ the\ citation\ property\ 'CitationCharacterFormat'\ in\ the\ style\ file.=The character format is controlled by the citation property 'CitationCharacterFormat' in the style file.
Automatically\ sync\ bibliography\ when\ inserting\ citations=Automatically sync bibliography when inserting citations
Look\ up\ BibTeX\ entries\ in\ the\ active\ tab\ only=Look up BibTeX entries in the active tab only
Look\ up\ BibTeX\ entries\ in\ all\ open\ libraries=Look up BibTeX entries in all open libraries
Autodetecting\ paths...=Autodetecting paths...
Could\ not\ find\ OpenOffice/LibreOffice\ installation=Could not find OpenOffice/LibreOffice installation
Found\ more\ than\ one\ OpenOffice/LibreOffice\ executable.=Found more than one OpenOffice/LibreOffice executable.
Please\ choose\ which\ one\ to\ connect\ to\:=Please choose which one to connect to:
Choose\ OpenOffice/LibreOffice\ executable=Choose OpenOffice/LibreOffice executable
Select\ document=Select document
HTML\ list=HTML list
If\ possible,\ normalize\ this\ list\ of\ names\ to\ conform\ to\ standard\ BibTeX\ name\ formatting=If possible, normalize this list of names to conform to standard BibTeX name formatting
Could\ not\ open\ %0=Could not open %0
Unknown\ import\ format=Unknown import format
Web\ search=Web search
Style\ selection=Style selection
No\ valid\ style\ file\ defined=No valid style file defined
Choose\ pattern=Choose pattern
Use\ the\ BIB\ file\ location\ as\ primary\ file\ directory=Use the BIB file location as primary file directory
Could\ not\ run\ the\ gnuclient/emacsclient\ program.\ Make\ sure\ you\ have\ the\ emacsclient/gnuclient\ program\ installed\ and\ available\ in\ the\ PATH.=Could not run the gnuclient/emacsclient program. Make sure you have the emacsclient/gnuclient program installed and available in the PATH.
OpenOffice/LibreOffice\ connection=OpenOffice/LibreOffice connection
You\ must\ select\ either\ a\ valid\ style\ file,\ or\ use\ one\ of\ the\ default\ styles.=You must select either a valid style file, or use one of the default styles.

This\ is\ a\ simple\ copy\ and\ paste\ dialog.\ First\ load\ or\ paste\ some\ text\ into\ the\ text\ input\ area.<br>After\ that,\ you\ can\ mark\ text\ and\ assign\ it\ to\ a\ BibTeX\ field.=This is a simple copy and paste dialog. First load or paste some text into the text input area.<br>After that, you can mark text and assign it to a BibTeX field.
This\ feature\ generates\ a\ new\ library\ based\ on\ which\ entries\ are\ needed\ in\ an\ existing\ LaTeX\ document.=This feature generates a new library based on which entries are needed in an existing LaTeX document.
You\ need\ to\ select\ one\ of\ your\ open\ libraries\ from\ which\ to\ choose\ entries,\ as\ well\ as\ the\ AUX\ file\ produced\ by\ LaTeX\ when\ compiling\ your\ document.=You need to select one of your open libraries from which to choose entries, as well as the AUX file produced by LaTeX when compiling your document.

First\ select\ entries\ to\ clean\ up.=First select entries to clean up.
Cleanup\ entry=Cleanup entry
Autogenerate\ PDF\ Names=Autogenerate PDF Names
Auto-generating\ PDF-Names\ does\ not\ support\ undo.\ Continue?=Auto-generating PDF-Names does not support undo. Continue?

Use\ full\ firstname\ whenever\ possible=Use full firstname whenever possible
Use\ abbreviated\ firstname\ whenever\ possible=Use abbreviated firstname whenever possible
Use\ abbreviated\ and\ full\ firstname=Use abbreviated and full firstname
Autocompletion\ options=Autocompletion options
Name\ format\ used\ for\ autocompletion=Name format used for autocompletion
Treatment\ of\ first\ names=Treatment of first names
Cleanup\ entries=Cleanup entries
Automatically\ assign\ new\ entry\ to\ selected\ groups=Automatically assign new entry to selected groups
%0\ mode=%0 mode
Move\ DOIs\ from\ note\ and\ URL\ field\ to\ DOI\ field\ and\ remove\ http\ prefix=Move DOIs from note and URL field to DOI field and remove http prefix
Make\ paths\ of\ linked\ files\ relative\ (if\ possible)=Make paths of linked files relative (if possible)
Rename\ PDFs\ to\ given\ filename\ format\ pattern=Rename PDFs to given filename format pattern
Rename\ only\ PDFs\ having\ a\ relative\ path=Rename only PDFs having a relative path
What\ would\ you\ like\ to\ clean\ up?=What would you like to clean up?
Doing\ a\ cleanup\ for\ %0\ entries...=Doing a cleanup for %0 entries...
No\ entry\ needed\ a\ clean\ up=No entry needed a clean up
One\ entry\ needed\ a\ clean\ up=One entry needed a clean up
%0\ entries\ needed\ a\ clean\ up=%0 entries needed a clean up

Remove\ selected=Remove selected

Group\ tree\ could\ not\ be\ parsed.\ If\ you\ save\ the\ BibTeX\ library,\ all\ groups\ will\ be\ lost.=Group tree could not be parsed. If you save the BibTeX library, all groups will be lost.
Attach\ file=Attach file
Setting\ all\ preferences\ to\ default\ values.=Setting all preferences to default values.
Resetting\ preference\ key\ '%0'=Resetting preference key '%0'
Unknown\ preference\ key\ '%0'=Unknown preference key '%0'
Unable\ to\ clear\ preferences.=Unable to clear preferences.

Reset\ preferences\ (key1,key2,...\ or\ 'all')=Reset preferences (key1,key2,... or 'all')
Find\ unlinked\ files=Find unlinked files
Unselect\ all=Unselect all
Expand\ all=Expand all
Collapse\ all=Collapse all
Opens\ the\ file\ browser.=Opens the file browser.
Scan\ directory=Scan directory
Searches\ the\ selected\ directory\ for\ unlinked\ files.=Searches the selected directory for unlinked files.
Starts\ the\ import\ of\ BibTeX\ entries.=Starts the import of BibTeX entries.
Leave\ this\ dialog.=Leave this dialog.
Create\ directory\ based\ keywords=Create directory based keywords
Creates\ keywords\ in\ created\ entrys\ with\ directory\ pathnames=Creates keywords in created entrys with directory pathnames
Select\ a\ directory\ where\ the\ search\ shall\ start.=Select a directory where the search shall start.
Select\ file\ type\:=Select file type:
These\ files\ are\ not\ linked\ in\ the\ active\ library.=These files are not linked in the active library.
Entry\ type\ to\ be\ created\:=Entry type to be created:
Searching\ file\ system...=Searching file system...
Importing\ into\ Library...=Importing into Library...
Select\ directory=Select directory
Select\ files=Select files
BibTeX\ entry\ creation=BibTeX entry creation
<No\ selection>=<No selection>
Unable\ to\ connect\ to\ FreeCite\ online\ service.=Unable to connect to FreeCite online service.
Parse\ with\ FreeCite=Parse with FreeCite
The\ current\ BibTeX\ key\ will\ be\ overwritten.\ Continue?=The current BibTeX key will be overwritten. Continue?
Overwrite\ key=Overwrite key
Not\ overwriting\ existing\ key.\ To\ change\ this\ setting,\ open\ Options\ ->\ Prefererences\ ->\ BibTeX\ key\ generator=Not overwriting existing key. To change this setting, open Options -> Prefererences -> BibTeX key generator
How\ would\ you\ like\ to\ link\ to\ '%0'?=How would you like to link to '%0'?
BibTeX\ key\ patterns=BibTeX key patterns
Changed\ special\ field\ settings=Changed special field settings
Clear\ priority=Clear priority
Clear\ rank=Clear rank
Enable\ special\ fields=Enable special fields
One\ star=One star
Two\ stars=Two stars
Three\ stars=Three stars
Four\ stars=Four stars
Five\ stars=Five stars
Help\ on\ special\ fields=Help on special fields
Keywords\ of\ selected\ entries=Keywords of selected entries
Manage\ content\ selectors=Manage content selectors
Manage\ keywords=Manage keywords
No\ priority\ information=No priority information
No\ rank\ information=No rank information
Priority=Priority
Priority\ high=Priority high
Priority\ low=Priority low
Priority\ medium=Priority medium
Quality=Quality
Rank=Rank
Relevance=Relevance
Set\ priority\ to\ high=Set priority to high
Set\ priority\ to\ low=Set priority to low
Set\ priority\ to\ medium=Set priority to medium
Show\ priority=Show priority
Show\ quality=Show quality
Show\ rank=Show rank
Show\ relevance=Show relevance
Synchronize\ with\ keywords=Synchronize with keywords
Synchronized\ special\ fields\ based\ on\ keywords=Synchronized special fields based on keywords
Toggle\ relevance=Toggle relevance
Toggle\ quality\ assured=Toggle quality assured
Toggle\ print\ status=Toggle print status
Update\ keywords=Update keywords
Write\ values\ of\ special\ fields\ as\ separate\ fields\ to\ BibTeX=Write values of special fields as separate fields to BibTeX
You\ have\ changed\ settings\ for\ special\ fields.=You have changed settings for special fields.
%0\ entries\ found.\ To\ reduce\ server\ load,\ only\ %1\ will\ be\ downloaded.=%0 entries found. To reduce server load, only %1 will be downloaded.
A\ string\ with\ that\ label\ already\ exists=A string with that label already exists
Connection\ to\ OpenOffice/LibreOffice\ has\ been\ lost.\ Please\ make\ sure\ OpenOffice/LibreOffice\ is\ running,\ and\ try\ to\ reconnect.=Connection to OpenOffice/LibreOffice has been lost. Please make sure OpenOffice/LibreOffice is running, and try to reconnect.
JabRef\ will\ send\ at\ least\ one\ request\ per\ entry\ to\ a\ publisher.=JabRef will send at least one request per entry to a publisher.
Correct\ the\ entry,\ and\ reopen\ editor\ to\ display/edit\ source.=Correct the entry, and reopen editor to display/edit source.
Could\ not\ connect\ to\ a\ running\ gnuserv\ process.\ Make\ sure\ that\ Emacs\ or\ XEmacs\ is\ running,<BR>and\ that\ the\ server\ has\ been\ started\ (by\ running\ the\ command\ 'server-start'/'gnuserv-start').=Could not connect to a running gnuserv process. Make sure that Emacs or XEmacs is running,<BR>and that the server has been started (by running the command 'server-start'/'gnuserv-start').
Could\ not\ connect\ to\ running\ OpenOffice/LibreOffice.=Could not connect to running OpenOffice/LibreOffice.
Make\ sure\ you\ have\ installed\ OpenOffice/LibreOffice\ with\ Java\ support.=Make sure you have installed OpenOffice/LibreOffice with Java support.
If\ connecting\ manually,\ please\ verify\ program\ and\ library\ paths.=If connecting manually, please verify program and library paths.
Error\ message\:=Error message:
If\ a\ pasted\ or\ imported\ entry\ already\ has\ the\ field\ set,\ overwrite.=If a pasted or imported entry already has the field set, overwrite.
Import\ metadata\ from\ PDF=Import metadata from PDF
Not\ connected\ to\ any\ Writer\ document.\ Please\ make\ sure\ a\ document\ is\ open,\ and\ use\ the\ 'Select\ Writer\ document'\ button\ to\ connect\ to\ it.=Not connected to any Writer document. Please make sure a document is open, and use the 'Select Writer document' button to connect to it.
Removed\ all\ subgroups\ of\ group\ "%0".=Removed all subgroups of group "%0".
To\ disable\ the\ memory\ stick\ mode\ rename\ or\ remove\ the\ jabref.xml\ file\ in\ the\ same\ folder\ as\ JabRef.=To disable the memory stick mode rename or remove the jabref.xml file in the same folder as JabRef.
Unable\ to\ connect.\ One\ possible\ reason\ is\ that\ JabRef\ and\ OpenOffice/LibreOffice\ are\ not\ both\ running\ in\ either\ 32\ bit\ mode\ or\ 64\ bit\ mode.=Unable to connect. One possible reason is that JabRef and OpenOffice/LibreOffice are not both running in either 32 bit mode or 64 bit mode.
Use\ the\ following\ delimiter\ character(s)\:=Use the following delimiter character(s):
When\ downloading\ files,\ or\ moving\ linked\ files\ to\ the\ file\ directory,\ prefer\ the\ BIB\ file\ location\ rather\ than\ the\ file\ directory\ set\ above=When downloading files, or moving linked files to the file directory, prefer the BIB file location rather than the file directory set above
Your\ style\ file\ specifies\ the\ character\ format\ '%0',\ which\ is\ undefined\ in\ your\ current\ OpenOffice/LibreOffice\ document.=Your style file specifies the character format '%0', which is undefined in your current OpenOffice/LibreOffice document.
Your\ style\ file\ specifies\ the\ paragraph\ format\ '%0',\ which\ is\ undefined\ in\ your\ current\ OpenOffice/LibreOffice\ document.=Your style file specifies the paragraph format '%0', which is undefined in your current OpenOffice/LibreOffice document.

Searching...=Searching...
You\ have\ selected\ more\ than\ %0\ entries\ for\ download.\ Some\ web\ sites\ might\ block\ you\ if\ you\ make\ too\ many\ rapid\ downloads.\ Do\ you\ want\ to\ continue?=You have selected more than %0 entries for download. Some web sites might block you if you make too many rapid downloads. Do you want to continue?
Confirm\ selection=Confirm selection
Add\ {}\ to\ specified\ title\ words\ on\ search\ to\ keep\ the\ correct\ case=Add {} to specified title words on search to keep the correct case
Import\ conversions=Import conversions
Please\ enter\ a\ search\ string=Please enter a search string
Please\ open\ or\ start\ a\ new\ library\ before\ searching=Please open or start a new library before searching

Canceled\ merging\ entries=Canceled merging entries

Format\ units\ by\ adding\ non-breaking\ separators\ and\ keeping\ the\ correct\ case\ on\ search=Format units by adding non-breaking separators and keeping the correct case on search
Merge\ entries=Merge entries
Merged\ entries=Merged entries
Merged\ entry=Merged entry
None=None
Parse=Parse
Result=Result
Show\ DOI\ first=Show DOI first
Show\ URL\ first=Show URL first
Use\ Emacs\ key\ bindings=Use Emacs key bindings
You\ have\ to\ choose\ exactly\ two\ entries\ to\ merge.=You have to choose exactly two entries to merge.

Update\ timestamp\ on\ modification=Update timestamp on modification
All\ key\ bindings\ will\ be\ reset\ to\ their\ defaults.=All key bindings will be reset to their defaults.

Automatically\ set\ file\ links=Automatically set file links
Resetting\ all\ key\ bindings=Resetting all key bindings
Hostname=Hostname
Invalid\ setting=Invalid setting
Network=Network
Please\ specify\ both\ hostname\ and\ port=Please specify both hostname and port
Please\ specify\ both\ username\ and\ password=Please specify both username and password

Use\ custom\ proxy\ configuration=Use custom proxy configuration
Proxy\ requires\ authentication=Proxy requires authentication
Attention\:\ Password\ is\ stored\ in\ plain\ text\!=Attention: Password is stored in plain text!
Clear\ connection\ settings=Clear connection settings
Cleared\ connection\ settings.=Cleared connection settings.

Rebind\ C-a,\ too=Rebind C-a, too
Rebind\ C-f,\ too=Rebind C-f, too

Open\ folder=Open folder
Searches\ for\ unlinked\ PDF\ files\ on\ the\ file\ system=Searches for unlinked PDF files on the file system
Export\ entries\ ordered\ as\ specified=Export entries ordered as specified
Export\ sort\ order=Export sort order
Export\ sorting=Export sorting
Newline\ separator=Newline separator

Save\ entries\ ordered\ as\ specified=Save entries ordered as specified
Save\ sort\ order=Save sort order
Show\ extra\ columns=Show extra columns
Parsing\ error=Parsing error
illegal\ backslash\ expression=illegal backslash expression

Move\ to\ group=Move to group

Clear\ read\ status=Clear read status
Convert\ to\ biblatex\ format\ (for\ example,\ move\ the\ value\ of\ the\ 'journal'\ field\ to\ 'journaltitle')=Convert to biblatex format (for example, move the value of the 'journal' field to 'journaltitle')
Could\ not\ apply\ changes.=Could not apply changes.
Deprecated\ fields=Deprecated fields
Hide/show\ toolbar=Hide/show toolbar
No\ read\ status\ information=No read status information
Printed=Printed
Read\ status=Read status
Read\ status\ read=Read status read
Read\ status\ skimmed=Read status skimmed
Save\ selected\ as\ plain\ BibTeX...=Save selected as plain BibTeX...
Set\ read\ status\ to\ read=Set read status to read
Set\ read\ status\ to\ skimmed=Set read status to skimmed
Show\ deprecated\ BibTeX\ fields=Show deprecated BibTeX fields

Show\ gridlines=Show gridlines
Show\ printed\ status=Show printed status
Show\ read\ status=Show read status
Table\ row\ height\ padding=Table row height padding

Marked\ selected\ entry=Marked selected entry
Marked\ all\ %0\ selected\ entries=Marked all %0 selected entries
Unmarked\ selected\ entry=Unmarked selected entry
Unmarked\ all\ %0\ selected\ entries=Unmarked all %0 selected entries


Unmarked\ all\ entries=Unmarked all entries

Unable\ to\ find\ the\ requested\ look\ and\ feel\ and\ thus\ the\ default\ one\ is\ used.=Unable to find the requested look and feel and thus the default one is used.

Opens\ JabRef's\ GitHub\ page=Opens JabRef's GitHub page
Could\ not\ open\ browser.=Could not open browser.
Please\ open\ %0\ manually.=Please open %0 manually.
The\ link\ has\ been\ copied\ to\ the\ clipboard.=The link has been copied to the clipboard.

Open\ %0\ file=Open %0 file

Cannot\ delete\ file=Cannot delete file
File\ permission\ error=File permission error
Push\ to\ %0=Push to %0
Path\ to\ %0=Path to %0
Convert=Convert
Normalize\ to\ BibTeX\ name\ format=Normalize to BibTeX name format
Help\ on\ Name\ Formatting=Help on Name Formatting

Add\ new\ file\ type=Add new file type

Left\ entry=Left entry
Right\ entry=Right entry
Use=Use
Original\ entry=Original entry
Replace\ original\ entry=Replace original entry
No\ information\ added=No information added
Select\ at\ least\ one\ entry\ to\ manage\ keywords.=Select at least one entry to manage keywords.
OpenDocument\ text=OpenDocument text
OpenDocument\ spreadsheet=OpenDocument spreadsheet
OpenDocument\ presentation=OpenDocument presentation
%0\ image=%0 image
Added\ entry=Added entry
Modified\ entry=Modified entry
Deleted\ entry=Deleted entry
Modified\ groups\ tree=Modified groups tree
Removed\ all\ groups=Removed all groups
Accepting\ the\ change\ replaces\ the\ complete\ groups\ tree\ with\ the\ externally\ modified\ groups\ tree.=Accepting the change replaces the complete groups tree with the externally modified groups tree.
Select\ export\ format=Select export format
Return\ to\ JabRef=Return to JabRef
Please\ move\ the\ file\ manually\ and\ link\ in\ place.=Please move the file manually and link in place.
Could\ not\ connect\ to\ %0=Could not connect to %0
Warning\:\ %0\ out\ of\ %1\ entries\ have\ undefined\ title.=Warning: %0 out of %1 entries have undefined title.
Warning\:\ %0\ out\ of\ %1\ entries\ have\ undefined\ BibTeX\ key.=Warning: %0 out of %1 entries have undefined BibTeX key.
occurrence=occurrence
Added\ new\ '%0'\ entry.=Added new '%0' entry.
Multiple\ entries\ selected.\ Do\ you\ want\ to\ change\ the\ type\ of\ all\ these\ to\ '%0'?=Multiple entries selected. Do you want to change the type of all these to '%0'?
Changed\ type\ to\ '%0'\ for=Changed type to '%0' for
Really\ delete\ the\ selected\ entry?=Really delete the selected entry?
Really\ delete\ the\ %0\ selected\ entries?=Really delete the %0 selected entries?
Keep\ merged\ entry\ only=Keep merged entry only
Keep\ left=Keep left
Keep\ right=Keep right
Old\ entry=Old entry
From\ import=From import
No\ problems\ found.=No problems found.
%0\ problem(s)\ found=%0 problem(s) found
Save\ changes=Save changes
Discard\ changes=Discard changes
Library\ '%0'\ has\ changed.=Library '%0' has changed.
Print\ entry\ preview=Print entry preview
Copy\ title=Copy title
Copy\ \\cite{BibTeX\ key}=Copy \\cite{BibTeX key}
Copy\ BibTeX\ key\ and\ title=Copy BibTeX key and title
File\ rename\ failed\ for\ %0\ entries.=File rename failed for %0 entries.
Merged\ BibTeX\ source\ code=Merged BibTeX source code
Invalid\ DOI\:\ '%0'.=Invalid DOI: '%0'.
should\ start\ with\ a\ name=should start with a name
should\ end\ with\ a\ name=should end with a name
unexpected\ closing\ curly\ bracket=unexpected closing curly bracket
unexpected\ opening\ curly\ bracket=unexpected opening curly bracket
capital\ letters\ are\ not\ masked\ using\ curly\ brackets\ {}=capital letters are not masked using curly brackets {}
should\ contain\ a\ four\ digit\ number=should contain a four digit number
should\ contain\ a\ valid\ page\ number\ range=should contain a valid page number range
Filled=Filled
Field\ is\ missing=Field is missing
Search\ %0=Search %0

Search\ results\ in\ all\ libraries\ for\ %0=Search results in all libraries for %0
Search\ results\ in\ library\ %0\ for\ %1=Search results in library %0 for %1
Search\ globally=Search globally
No\ results\ found.=No results found.
Found\ %0\ results.=Found %0 results.
plain\ text=plain text
This\ search\ contains\ entries\ in\ which\ any\ field\ contains\ the\ regular\ expression\ <b>%0</b>=This search contains entries in which any field contains the regular expression <b>%0</b>
This\ search\ contains\ entries\ in\ which\ any\ field\ contains\ the\ term\ <b>%0</b>=This search contains entries in which any field contains the term <b>%0</b>
This\ search\ contains\ entries\ in\ which=This search contains entries in which

Unable\ to\ autodetect\ OpenOffice/LibreOffice\ installation.\ Please\ choose\ the\ installation\ directory\ manually.=Unable to autodetect OpenOffice/LibreOffice installation. Please choose the installation directory manually.
JabRef\ no\ longer\ supports\ 'ps'\ or\ 'pdf'\ fields.<br>File\ links\ are\ now\ stored\ in\ the\ 'file'\ field\ and\ files\ are\ stored\ in\ an\ external\ file\ directory.<br>To\ make\ use\ of\ this\ feature,\ JabRef\ needs\ to\ upgrade\ file\ links.<br><br>=JabRef no longer supports 'ps' or 'pdf' fields.<br>File links are now stored in the 'file' field and files are stored in an external file directory.<br>To make use of this feature, JabRef needs to upgrade file links.<br><br>
This\ library\ uses\ outdated\ file\ links.=This library uses outdated file links.

Clear\ search=Clear search
Close\ library=Close library
Close\ entry\ editor=Close entry editor
Decrease\ table\ font\ size=Decrease table font size
Entry\ editor,\ next\ entry=Entry editor, next entry
Entry\ editor,\ next\ panel=Entry editor, next panel
Entry\ editor,\ next\ panel\ 2=Entry editor, next panel 2
Entry\ editor,\ previous\ entry=Entry editor, previous entry
Entry\ editor,\ previous\ panel=Entry editor, previous panel
Entry\ editor,\ previous\ panel\ 2=Entry editor, previous panel 2
File\ list\ editor,\ move\ entry\ down=File list editor, move entry down
File\ list\ editor,\ move\ entry\ up=File list editor, move entry up
Focus\ entry\ table=Focus entry table
Import\ into\ current\ library=Import into current library
Import\ into\ new\ library=Import into new library
Increase\ table\ font\ size=Increase table font size
New\ article=New article
New\ book=New book
New\ entry=New entry
New\ from\ plain\ text=New from plain text
New\ inbook=New inbook
New\ mastersthesis=New mastersthesis
New\ phdthesis=New phdthesis
New\ proceedings=New proceedings
New\ unpublished=New unpublished
Next\ tab=Next tab
Preamble\ editor,\ store\ changes=Preamble editor, store changes
Previous\ tab=Previous tab
Push\ to\ application=Push to application
Refresh\ OpenOffice/LibreOffice=Refresh OpenOffice/LibreOffice
Resolve\ duplicate\ BibTeX\ keys=Resolve duplicate BibTeX keys
Save\ all=Save all
String\ dialog,\ add\ string=String dialog, add string
String\ dialog,\ remove\ string=String dialog, remove string
Synchronize\ files=Synchronize files
Unabbreviate=Unabbreviate
should\ contain\ a\ protocol=should contain a protocol
Copy\ preview=Copy preview
Automatically\ setting\ file\ links=Automatically setting file links
Regenerating\ BibTeX\ keys\ according\ to\ metadata=Regenerating BibTeX keys according to metadata
No\ meta\ data\ present\ in\ BIB\ file.\ Cannot\ regenerate\ BibTeX\ keys=No meta data present in BIB file. Cannot regenerate BibTeX keys
Regenerate\ all\ keys\ for\ the\ entries\ in\ a\ BibTeX\ file=Regenerate all keys for the entries in a BibTeX file
Show\ debug\ level\ messages=Show debug level messages
Default\ bibliography\ mode=Default bibliography mode
New\ %0\ library\ created.=New %0 library created.
Show\ only\ preferences\ deviating\ from\ their\ default\ value=Show only preferences deviating from their default value
default=default
key=key
type=type
value=value
Show\ preferences=Show preferences
Save\ actions=Save actions
Enable\ save\ actions=Enable save actions

Other\ fields=Other fields
Show\ remaining\ fields=Show remaining fields

link\ should\ refer\ to\ a\ correct\ file\ path=link should refer to a correct file path
abbreviation\ detected=abbreviation detected
wrong\ entry\ type\ as\ proceedings\ has\ page\ numbers=wrong entry type as proceedings has page numbers
Abbreviate\ journal\ names=Abbreviate journal names
Abbreviating...=Abbreviating...
Abbreviation\ %s\ for\ journal\ %s\ already\ defined.=Abbreviation %s for journal %s already defined.
Abbreviation\ cannot\ be\ empty=Abbreviation cannot be empty
Duplicated\ Journal\ Abbreviation=Duplicated Journal Abbreviation
Duplicated\ Journal\ File=Duplicated Journal File
Error\ Occurred=Error Occurred
Journal\ file\ %s\ already\ added=Journal file %s already added
Name\ cannot\ be\ empty=Name cannot be empty

Adding\ fetched\ entries=Adding fetched entries
Display\ keywords\ appearing\ in\ ALL\ entries=Display keywords appearing in ALL entries
Display\ keywords\ appearing\ in\ ANY\ entry=Display keywords appearing in ANY entry
Fetching\ entries\ from\ Inspire=Fetching entries from Inspire
None\ of\ the\ selected\ entries\ have\ titles.=None of the selected entries have titles.
None\ of\ the\ selected\ entries\ have\ BibTeX\ keys.=None of the selected entries have BibTeX keys.
Unabbreviate\ journal\ names=Unabbreviate journal names
Unabbreviating...=Unabbreviating...
Usage=Usage


Adds\ {}\ brackets\ around\ acronyms,\ month\ names\ and\ countries\ to\ preserve\ their\ case.=Adds {} brackets around acronyms, month names and countries to preserve their case.
Are\ you\ sure\ you\ want\ to\ reset\ all\ settings\ to\ default\ values?=Are you sure you want to reset all settings to default values?
Reset\ preferences=Reset preferences
Ill-formed\ entrytype\ comment\ in\ BIB\ file=Ill-formed entrytype comment in BIB file

Move\ linked\ files\ to\ default\ file\ directory\ %0=Move linked files to default file directory %0

Clipboard=Clipboard
Could\ not\ paste\ entry\ as\ text\:=Could not paste entry as text:
Do\ you\ still\ want\ to\ continue?=Do you still want to continue?
This\ action\ will\ modify\ the\ following\ field(s)\ in\ at\ least\ one\ entry\ each\:=This action will modify the following field(s) in at least one entry each:
This\ could\ cause\ undesired\ changes\ to\ your\ entries.=This could cause undesired changes to your entries.
Run\ field\ formatter\:=Run field formatter:
Table\ font\ size\ is\ %0=Table font size is %0
%0\ import\ canceled=%0 import canceled
Internal\ style=Internal style
Add\ style\ file=Add style file
Are\ you\ sure\ you\ want\ to\ remove\ the\ style?=Are you sure you want to remove the style?
Current\ style\ is\ '%0'=Current style is '%0'
Remove\ style=Remove style
Select\ one\ of\ the\ available\ styles\ or\ add\ a\ style\ file\ from\ disk.=Select one of the available styles or add a style file from disk.
You\ must\ select\ a\ valid\ style\ file.=You must select a valid style file.
Reload=Reload

Capitalize=Capitalize
Capitalize\ all\ words,\ but\ converts\ articles,\ prepositions,\ and\ conjunctions\ to\ lower\ case.=Capitalize all words, but converts articles, prepositions, and conjunctions to lower case.
Capitalize\ the\ first\ word,\ changes\ other\ words\ to\ lower\ case.=Capitalize the first word, changes other words to lower case.
Changes\ all\ letters\ to\ lower\ case.=Changes all letters to lower case.
Changes\ all\ letters\ to\ upper\ case.=Changes all letters to upper case.
Changes\ the\ first\ letter\ of\ all\ words\ to\ capital\ case\ and\ the\ remaining\ letters\ to\ lower\ case.=Changes the first letter of all words to capital case and the remaining letters to lower case.
Cleans\ up\ LaTeX\ code.=Cleans up LaTeX code.
Converts\ HTML\ code\ to\ LaTeX\ code.=Converts HTML code to LaTeX code.
Converts\ HTML\ code\ to\ Unicode.=Converts HTML code to Unicode.
Converts\ LaTeX\ encoding\ to\ Unicode\ characters.=Converts LaTeX encoding to Unicode characters.
Converts\ Unicode\ characters\ to\ LaTeX\ encoding.=Converts Unicode characters to LaTeX encoding.
Converts\ ordinals\ to\ LaTeX\ superscripts.=Converts ordinals to LaTeX superscripts.
Converts\ units\ to\ LaTeX\ formatting.=Converts units to LaTeX formatting.
HTML\ to\ LaTeX=HTML to LaTeX
LaTeX\ cleanup=LaTeX cleanup
LaTeX\ to\ Unicode=LaTeX to Unicode
Lower\ case=Lower case
Minify\ list\ of\ person\ names=Minify list of person names
Normalize\ date=Normalize date
Normalize\ month=Normalize month
Normalize\ month\ to\ BibTeX\ standard\ abbreviation.=Normalize month to BibTeX standard abbreviation.
Normalize\ names\ of\ persons=Normalize names of persons
Normalize\ page\ numbers=Normalize page numbers
Normalize\ pages\ to\ BibTeX\ standard.=Normalize pages to BibTeX standard.
Normalizes\ lists\ of\ persons\ to\ the\ BibTeX\ standard.=Normalizes lists of persons to the BibTeX standard.
Normalizes\ the\ date\ to\ ISO\ date\ format.=Normalizes the date to ISO date format.
Ordinals\ to\ LaTeX\ superscript=Ordinals to LaTeX superscript
Protect\ terms=Protect terms
Remove\ enclosing\ braces=Remove enclosing braces
Removes\ braces\ encapsulating\ the\ complete\ field\ content.=Removes braces encapsulating the complete field content.
Sentence\ case=Sentence case
Shortens\ lists\ of\ persons\ if\ there\ are\ more\ than\ 2\ persons\ to\ "et\ al.".=Shortens lists of persons if there are more than 2 persons to "et al.".
Title\ case=Title case
Unicode\ to\ LaTeX=Unicode to LaTeX
Units\ to\ LaTeX=Units to LaTeX
Upper\ case=Upper case
Does\ nothing.=Does nothing.
Identity=Identity
Clears\ the\ field\ completely.=Clears the field completely.
Directory\ not\ found=Directory not found
Main\ file\ directory\ not\ set\!=Main file directory not set!
This\ operation\ requires\ exactly\ one\ item\ to\ be\ selected.=This operation requires exactly one item to be selected.
Importing\ in\ %0\ format=Importing in %0 format
Female\ name=Female name
Female\ names=Female names
Male\ name=Male name
Male\ names=Male names
Mixed\ names=Mixed names
Neuter\ name=Neuter name
Neuter\ names=Neuter names

Determined\ %0\ for\ %1\ entries=Determined %0 for %1 entries
Look\ up\ %0=Look up %0
Looking\ up\ %0...\ -\ entry\ %1\ out\ of\ %2\ -\ found\ %3=Looking up %0... - entry %1 out of %2 - found %3

Audio\ CD=Audio CD
British\ patent=British patent
British\ patent\ request=British patent request
Candidate\ thesis=Candidate thesis
Collaborator=Collaborator
Column=Column
Compiler=Compiler
Continuator=Continuator
Data\ CD=Data CD
Editor=Editor
European\ patent=European patent
European\ patent\ request=European patent request
Founder=Founder
French\ patent=French patent
French\ patent\ request=French patent request
German\ patent=German patent
German\ patent\ request=German patent request
Line=Line
Master's\ thesis=Master's thesis
Page=Page
Paragraph=Paragraph
Patent=Patent
Patent\ request=Patent request
PhD\ thesis=PhD thesis
Redactor=Redactor
Research\ report=Research report
Reviser=Reviser
Section=Section
Software=Software
Technical\ report=Technical report
U.S.\ patent=U.S. patent
U.S.\ patent\ request=U.S. patent request
Verse=Verse

change\ entries\ of\ group=change entries of group
odd\ number\ of\ unescaped\ '\#'=odd number of unescaped '#'

Plain\ text=Plain text
Show\ diff=Show diff
character=character
word=word
Show\ symmetric\ diff=Show symmetric diff
Copy\ Version=Copy Version
Developers=Developers
Authors=Authors
License=License

HTML\ encoded\ character\ found=HTML encoded character found
booktitle\ ends\ with\ 'conference\ on'=booktitle ends with 'conference on'

All\ external\ files=All external files

OpenOffice/LibreOffice\ integration=OpenOffice/LibreOffice integration

incorrect\ control\ digit=incorrect control digit
incorrect\ format=incorrect format
Copied\ version\ to\ clipboard=Copied version to clipboard

BibTeX\ key=BibTeX key
Message=Message


MathSciNet\ Review=MathSciNet Review
Reset\ Bindings=Reset Bindings

Decryption\ not\ supported.=Decryption not supported.

Cleared\ '%0'\ for\ %1\ entries=Cleared '%0' for %1 entries
Set\ '%0'\ to\ '%1'\ for\ %2\ entries=Set '%0' to '%1' for %2 entries
Toggled\ '%0'\ for\ %1\ entries=Toggled '%0' for %1 entries

Check\ for\ updates=Check for updates
Download\ update=Download update
New\ version\ available=New version available
Installed\ version=Installed version
Remind\ me\ later=Remind me later
Ignore\ this\ update=Ignore this update
Could\ not\ connect\ to\ the\ update\ server.=Could not connect to the update server.
Please\ try\ again\ later\ and/or\ check\ your\ network\ connection.=Please try again later and/or check your network connection.
To\ see\ what\ is\ new\ view\ the\ changelog.=To see what is new view the changelog.
A\ new\ version\ of\ JabRef\ has\ been\ released.=A new version of JabRef has been released.
JabRef\ is\ up-to-date.=JabRef is up-to-date.
Latest\ version=Latest version
Online\ help\ forum=Online help forum
Custom=Custom

Export\ cited=Export cited
Unable\ to\ generate\ new\ library=Unable to generate new library

Open\ console=Open console
Use\ default\ terminal\ emulator=Use default terminal emulator
Execute\ command=Execute command
Note\:\ Use\ the\ placeholder\ %0\ for\ the\ location\ of\ the\ opened\ library\ file.=Note: Use the placeholder %0 for the location of the opened library file.
Executing\ command\ \"%0\"...=Executing command \"%0\"...
Error\ occured\ while\ executing\ the\ command\ \"%0\".=Error occured while executing the command \"%0\".
Reformat\ ISSN=Reformat ISSN

Countries\ and\ territories\ in\ English=Countries and territories in English
Electrical\ engineering\ terms=Electrical engineering terms
Enabled=Enabled
Internal\ list=Internal list
Manage\ protected\ terms\ files=Manage protected terms files
Months\ and\ weekdays\ in\ English=Months and weekdays in English
The\ text\ after\ the\ last\ line\ starting\ with\ \#\ will\ be\ used=The text after the last line starting with # will be used
Add\ protected\ terms\ file=Add protected terms file
Are\ you\ sure\ you\ want\ to\ remove\ the\ protected\ terms\ file?=Are you sure you want to remove the protected terms file?
Remove\ protected\ terms\ file=Remove protected terms file
Add\ selected\ text\ to\ list=Add selected text to list
Add\ {}\ around\ selected\ text=Add {} around selected text
Format\ field=Format field
New\ protected\ terms\ file=New protected terms file
change\ field\ %0\ of\ entry\ %1\ from\ %2\ to\ %3=change field %0 of entry %1 from %2 to %3
change\ key\ from\ %0\ to\ %1=change key from %0 to %1
change\ string\ content\ %0\ to\ %1=change string content %0 to %1
change\ string\ name\ %0\ to\ %1=change string name %0 to %1
change\ type\ of\ entry\ %0\ from\ %1\ to\ %2=change type of entry %0 from %1 to %2
insert\ entry\ %0=insert entry %0
insert\ string\ %0=insert string %0
remove\ entry\ %0=remove entry %0
remove\ string\ %0=remove string %0
undefined=undefined
Cannot\ get\ info\ based\ on\ given\ %0\:\ %1=Cannot get info based on given %0: %1
Get\ BibTeX\ data\ from\ %0=Get BibTeX data from %0
No\ %0\ found=No %0 found
Entry\ from\ %0=Entry from %0
Merge\ entry\ with\ %0\ information=Merge entry with %0 information
Updated\ entry\ with\ info\ from\ %0=Updated entry with info from %0

Add\ existing\ file=Add existing file
Create\ new\ list=Create new list
Remove\ list=Remove list
Full\ journal\ name=Full journal name
Abbreviation\ name=Abbreviation name

No\ abbreviation\ files\ loaded=No abbreviation files loaded

Loading\ built\ in\ lists=Loading built in lists

JabRef\ built\ in\ list=JabRef built in list
IEEE\ built\ in\ list=IEEE built in list

Event\ log=Event log
We\ now\ give\ you\ insight\ into\ the\ inner\ workings\ of\ JabRef\'s\ internals.\ This\ information\ might\ be\ helpful\ to\ diagnose\ the\ root\ cause\ of\ a\ problem.\ Please\ feel\ free\ to\ inform\ the\ developers\ about\ an\ issue.=We now give you insight into the inner workings of JabRef\'s internals. This information might be helpful to diagnose the root cause of a problem. Please feel free to inform the developers about an issue.
Log\ copied\ to\ clipboard.=Log copied to clipboard.
Copy\ Log=Copy Log
Clear\ Log=Clear Log
Report\ Issue=Report Issue
Issue\ on\ GitHub\ successfully\ reported.=Issue on GitHub successfully reported.
Issue\ report\ successful=Issue report successful
Your\ issue\ was\ reported\ in\ your\ browser.=Your issue was reported in your browser.
The\ log\ and\ exception\ information\ was\ copied\ to\ your\ clipboard.=The log and exception information was copied to your clipboard.
Please\ paste\ this\ information\ (with\ Ctrl+V)\ in\ the\ issue\ description.=Please paste this information (with Ctrl+V) in the issue description.

Connection=Connection
Connecting...=Connecting...
Host=Host
Port=Port
Library=Library
User=User
Connect=Connect
Connection\ error=Connection error
Connection\ to\ %0\ server\ established.=Connection to %0 server established.
Required\ field\ "%0"\ is\ empty.=Required field "%0" is empty.
%0\ driver\ not\ available.=%0 driver not available.
The\ connection\ to\ the\ server\ has\ been\ terminated.=The connection to the server has been terminated.
Connection\ lost.=Connection lost.
Reconnect=Reconnect
Work\ offline=Work offline
Working\ offline.=Working offline.
Update\ refused.=Update refused.
Update\ refused=Update refused
Local\ entry=Local entry
Shared\ entry=Shared entry
Update\ could\ not\ be\ performed\ due\ to\ existing\ change\ conflicts.=Update could not be performed due to existing change conflicts.
You\ are\ not\ working\ on\ the\ newest\ version\ of\ BibEntry.=You are not working on the newest version of BibEntry.
Local\ version\:\ %0=Local version: %0
Shared\ version\:\ %0=Shared version: %0
Please\ merge\ the\ shared\ entry\ with\ yours\ and\ press\ "Merge\ entries"\ to\ resolve\ this\ problem.=Please merge the shared entry with yours and press "Merge entries" to resolve this problem.
Canceling\ this\ operation\ will\ leave\ your\ changes\ unsynchronized.\ Cancel\ anyway?=Canceling this operation will leave your changes unsynchronized. Cancel anyway?
Shared\ entry\ is\ no\ longer\ present=Shared entry is no longer present
The\ BibEntry\ you\ currently\ work\ on\ has\ been\ deleted\ on\ the\ shared\ side.=The BibEntry you currently work on has been deleted on the shared side.
You\ can\ restore\ the\ entry\ using\ the\ "Undo"\ operation.=You can restore the entry using the "Undo" operation.
Remember\ password?=Remember password?
You\ are\ already\ connected\ to\ a\ database\ using\ entered\ connection\ details.=You are already connected to a database using entered connection details.

Cannot\ cite\ entries\ without\ BibTeX\ keys.\ Generate\ keys\ now?=Cannot cite entries without BibTeX keys. Generate keys now?
New\ technical\ report=New technical report

%0\ file=%0 file
Custom\ layout\ file=Custom layout file
Protected\ terms\ file=Protected terms file
Style\ file=Style file

Open\ OpenOffice/LibreOffice\ connection=Open OpenOffice/LibreOffice connection
You\ must\ enter\ at\ least\ one\ field\ name=You must enter at least one field name
Non-ASCII\ encoded\ character\ found=Non-ASCII encoded character found
Toggle\ web\ search\ interface=Toggle web search interface
Background\ color\ for\ resolved\ fields=Background color for resolved fields
Color\ code\ for\ resolved\ fields=Color code for resolved fields
%0\ files\ found=%0 files found
%0\ of\ %1=%0 of %1
One\ file\ found=One file found
The\ import\ finished\ with\ warnings\:=The import finished with warnings:
There\ was\ one\ file\ that\ could\ not\ be\ imported.=There was one file that could not be imported.
There\ were\ %0\ files\ which\ could\ not\ be\ imported.=There were %0 files which could not be imported.

Migration\ help\ information=Migration help information
Entered\ database\ has\ obsolete\ structure\ and\ is\ no\ longer\ supported.=Entered database has obsolete structure and is no longer supported.
However,\ a\ new\ database\ was\ created\ alongside\ the\ pre-3.6\ one.=However, a new database was created alongside the pre-3.6 one.
Click\ here\ to\ learn\ about\ the\ migration\ of\ pre-3.6\ databases.=Click here to learn about the migration of pre-3.6 databases.
Opens\ JabRef's\ Facebook\ page=Opens JabRef's Facebook page
Opens\ JabRef's\ blog=Opens JabRef's blog
Opens\ JabRef's\ website=Opens JabRef's website
Opens\ a\ link\ where\ the\ current\ development\ version\ can\ be\ downloaded=Opens a link where the current development version can be downloaded
See\ what\ has\ been\ changed\ in\ the\ JabRef\ versions=See what has been changed in the JabRef versions
Referenced\ BibTeX\ key\ does\ not\ exist=Referenced BibTeX key does not exist
Finished\ downloading\ full\ text\ document\ for\ entry\ %0.=Finished downloading full text document for entry %0.
Full\ text\ document\ download\ failed\ for\ entry\ %0.=Full text document download failed for entry %0.
Look\ up\ full\ text\ documents=Look up full text documents
You\ are\ about\ to\ look\ up\ full\ text\ documents\ for\ %0\ entries.=You are about to look up full text documents for %0 entries.
last\ four\ nonpunctuation\ characters\ should\ be\ numerals=last four nonpunctuation characters should be numerals

Author=Author
Date=Date
File\ annotations=File annotations
Show\ file\ annotations=Show file annotations
Adobe\ Acrobat\ Reader=Adobe Acrobat Reader
Sumatra\ Reader=Sumatra Reader
shared=shared
should\ contain\ an\ integer\ or\ a\ literal=should contain an integer or a literal
should\ have\ the\ first\ letter\ capitalized=should have the first letter capitalized
Tools=Tools
What\'s\ new\ in\ this\ version?=What\'s new in this version?
Want\ to\ help?=Want to help?
Make\ a\ donation=Make a donation
get\ involved=get involved
Used\ libraries=Used libraries
Existing\ file=Existing file

ID=ID
ID\ type=ID type
ID-based\ entry\ generator=ID-based entry generator
Fetcher\ '%0'\ did\ not\ find\ an\ entry\ for\ id\ '%1'.=Fetcher '%0' did not find an entry for id '%1'.

Select\ first\ entry=Select first entry
Select\ last\ entry=Select last entry

Invalid\ ISBN\:\ '%0'.=Invalid ISBN: '%0'.
should\ be\ an\ integer\ or\ normalized=should be an integer or normalized
should\ be\ normalized=should be normalized

Empty\ search\ ID=Empty search ID
The\ given\ search\ ID\ was\ empty.=The given search ID was empty.
Copy\ BibTeX\ key\ and\ link=Copy BibTeX key and link
empty\ BibTeX\ key=empty BibTeX key
biblatex\ field\ only=biblatex field only

Error\ while\ generating\ fetch\ URL=Error while generating fetch URL
Error\ while\ parsing\ ID\ list=Error while parsing ID list
Unable\ to\ get\ PubMed\ IDs=Unable to get PubMed IDs
Backup\ found=Backup found
A\ backup\ file\ for\ '%0'\ was\ found.=A backup file for '%0' was found.
This\ could\ indicate\ that\ JabRef\ did\ not\ shut\ down\ cleanly\ last\ time\ the\ file\ was\ used.=This could indicate that JabRef did not shut down cleanly last time the file was used.
Do\ you\ want\ to\ recover\ the\ library\ from\ the\ backup\ file?=Do you want to recover the library from the backup file?
Firstname\ Lastname=Firstname Lastname

Recommended\ for\ %0=Recommended for %0
Show\ 'Related\ Articles'\ tab=Show 'Related Articles' tab
This\ might\ be\ caused\ by\ reaching\ the\ traffic\ limitation\ of\ Google\ Scholar\ (see\ 'Help'\ for\ details).=This might be caused by reaching the traffic limitation of Google Scholar (see 'Help' for details).

Could\ not\ open\ website.=Could not open website.
Problem\ downloading\ from\ %1=Problem downloading from %1

File\ directory\ pattern=File directory pattern
Update\ with\ bibliographic\ information\ from\ the\ web=Update with bibliographic information from the web

Could\ not\ find\ any\ bibliographic\ information.=Could not find any bibliographic information.
BibTeX\ key\ deviates\ from\ generated\ key=BibTeX key deviates from generated key
DOI\ %0\ is\ invalid=DOI %0 is invalid

Select\ all\ customized\ types\ to\ be\ stored\ in\ local\ preferences=Select all customized types to be stored in local preferences
Currently\ unknown=Currently\ unknown
Different\ customization,\ current\ settings\ will\ be\ overwritten=Different customization, current settings will be overwritten

Entry\ type\ %0\ is\ only\ defined\ for\ Biblatex\ but\ not\ for\ BibTeX=Entry type %0 is only defined for Biblatex but not for BibTeX
Jump\ to\ entry=Jump to entry

Copied\ %0\ citations.=Copied %0 citations.
Copying...=Copying...

journal\ not\ found\ in\ abbreviation\ list=journal not found in abbreviation list
Unhandled\ exception\ occurred.=Unhandled exception occurred.

strings\ included=strings included
Color\ for\ disabled\ icons=Color for disabled icons
Color\ for\ enabled\ icons=Color for enabled icons
Size\ of\ large\ icons=Size of large icons
Size\ of\ small\ icons=Size of small icons
Default\ table\ font\ size=Default table font size
Escape\ underscores=Escape underscores
Color=Color
Please\ also\ add\ all\ steps\ to\ reproduce\ this\ issue,\ if\ possible.=Please also add all steps to reproduce this issue, if possible.
Fit\ width=Fit width
Fit\ a\ single\ page=Fit a single page
Zoom\ in=Zoom in
Zoom\ out=Zoom out
Previous\ page=Previous page
Next\ page=Next page
Document\ viewer=Document viewer
Live=Live
Locked=Locked
Show\ document\ viewer=Show document viewer
Show\ the\ document\ of\ the\ currently\ selected\ entry.=Show the document of the currently selected entry.
Show\ this\ document\ until\ unlocked.=Show this document until unlocked.
Set\ current\ user\ name\ as\ owner.=Set current user name as owner.

Sort\ all\ subgroups\ (recursively)=Sort all subgroups (recursively)
Collect\ and\ share\ telemetry\ data\ to\ help\ improve\ JabRef.=Collect and share telemetry data to help improve JabRef.
Don't\ share=Don't share
Share\ anonymous\ statistics=Share anonymous statistics
Telemetry\:\ Help\ make\ JabRef\ better=Telemetry: Help make JabRef better
To\ improve\ the\ user\ experience,\ we\ would\ like\ to\ collect\ anonymous\ statistics\ on\ the\ features\ you\ use.\ We\ will\ only\ record\ what\ features\ you\ access\ and\ how\ often\ you\ do\ it.\ We\ will\ neither\ collect\ any\ personal\ data\ nor\ the\ content\ of\ bibliographic\ items.\ If\ you\ choose\ to\ allow\ data\ collection,\ you\ can\ later\ disable\ it\ via\ Options\ ->\ Preferences\ ->\ General.=To improve the user experience, we would like to collect anonymous statistics on the features you use. We will only record what features you access and how often you do it. We will neither collect any personal data nor the content of bibliographic items. If you choose to allow data collection, you can later disable it via Options -> Preferences -> General.
This\ file\ was\ found\ automatically.\ Do\ you\ want\ to\ link\ it\ to\ this\ entry?=This file was found automatically. Do you want to link it to this entry?
Names\ are\ not\ in\ the\ standard\ %0\ format.=Names are not in the standard %0 format.

Delete\ the\ selected\ file\ permanently\ from\ disk,\ or\ just\ remove\ the\ file\ from\ the\ entry?\ Pressing\ Delete\ will\ delete\ the\ file\ permanently\ from\ disk.=Delete the selected file permanently from disk, or just remove the file from the entry? Pressing Delete will delete the file permanently from disk.
Delete\ '%0'=Delete '%0'
Delete\ from\ disk=Delete from disk
Remove\ from\ entry=Remove from entry
The\ group\ name\ contains\ the\ keyword\ separator\ "%0"\ and\ thus\ probably\ does\ not\ work\ as\ expected.=The group name contains the keyword separator "%0" and thus probably does not work as expected.
There\ exists\ already\ a\ group\ with\ the\ same\ name.=There exists already a group with the same name.

Copy\ linked\ files\ to\ folder...=Copy linked files to folder...
Copied\ file\ successfully=Copied file successfully
Copying\ files...=Copying files...
Copying\ file\ %0\ of\ entry\ %1=Copying file %0 of entry %1
Finished\ copying=Finished copying
Could\ not\ copy\ file=Could not copy file
Copied\ %0\ files\ of\ %1\ sucessfully\ to\ %2=Copied %0 files of %1 sucessfully to %2
Rename\ failed=Rename failed
JabRef\ cannot\ access\ the\ file\ because\ it\ is\ being\ used\ by\ another\ process.=JabRef cannot access the file because it is being used by another process.
Show\ console\ output\ (only\ necessary\ when\ the\ launcher\ is\ used)=Show console output (only necessary when the launcher is used)

Remove\ line\ breaks=Remove line breaks
Removes\ all\ line\ breaks\ in\ the\ field\ content.=Removes all line breaks in the field content.
Checking\ integrity...=Checking integrity...

Remove\ hyphenated\ line\ breaks=Remove hyphenated line breaks
Removes\ all\ hyphenated\ line\ breaks\ in\ the\ field\ content.=Removes all hyphenated line breaks in the field content.
Note\ that\ currently,\ JabRef\ does\ not\ run\ with\ Java\ 9.=Note that currently, JabRef does not run with Java 9.
<<<<<<< HEAD
Your\ current\ Java\ version\ (%0)\ is\ not\ supported.\ Please\ install\ version\ %1\ or\ higher.=Your current Java version (%0) is not supported. Please install version %1 or higher.

Could\ not\ retrieve\ entry\ data\ from\ '%0'.=Could not retrieve entry data from '%0'.
Entry\ from\ %0\ could\ not\ be\ parsed.=Entry from %0 could not be parsed.
Invalid\ identifier\:\ '%0'.=Invalid identifier: '%0'.
This\ paper\ has\ been\ withdrawn.=This paper has been withdrawn.
=======
Your\ current\ Java\ version\ (%0)\ is\ not\ supported.\ Please\ install\ version\ %1\ or\ higher.=Your current Java version (%0) is not supported. Please install version %1 or higher.
>>>>>>> c3069d7b
<|MERGE_RESOLUTION|>--- conflicted
+++ resolved
@@ -2349,13 +2349,9 @@
 Remove\ hyphenated\ line\ breaks=Remove hyphenated line breaks
 Removes\ all\ hyphenated\ line\ breaks\ in\ the\ field\ content.=Removes all hyphenated line breaks in the field content.
 Note\ that\ currently,\ JabRef\ does\ not\ run\ with\ Java\ 9.=Note that currently, JabRef does not run with Java 9.
-<<<<<<< HEAD
 Your\ current\ Java\ version\ (%0)\ is\ not\ supported.\ Please\ install\ version\ %1\ or\ higher.=Your current Java version (%0) is not supported. Please install version %1 or higher.
 
 Could\ not\ retrieve\ entry\ data\ from\ '%0'.=Could not retrieve entry data from '%0'.
 Entry\ from\ %0\ could\ not\ be\ parsed.=Entry from %0 could not be parsed.
 Invalid\ identifier\:\ '%0'.=Invalid identifier: '%0'.
-This\ paper\ has\ been\ withdrawn.=This paper has been withdrawn.
-=======
-Your\ current\ Java\ version\ (%0)\ is\ not\ supported.\ Please\ install\ version\ %1\ or\ higher.=Your current Java version (%0) is not supported. Please install version %1 or higher.
->>>>>>> c3069d7b
+This\ paper\ has\ been\ withdrawn.=This paper has been withdrawn.