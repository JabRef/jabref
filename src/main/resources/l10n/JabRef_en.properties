%0\ contains\ the\ regular\ expression\ <b>%1</b>=%0 contains the regular expression <b>%1</b>

%0\ contains\ the\ term\ <b>%1</b>=%0 contains the term <b>%1</b>

%0\ doesn't\ contain\ the\ regular\ expression\ <b>%1</b>=%0 doesn't contain the regular expression <b>%1</b>

%0\ doesn't\ contain\ the\ term\ <b>%1</b>=%0 doesn't contain the term <b>%1</b>

%0\ export\ successful=%0 export successful

%0\ matches\ the\ regular\ expression\ <b>%1</b>=%0 matches the regular expression <b>%1</b>

%0\ matches\ the\ term\ <b>%1</b>=%0 matches the term <b>%1</b>

Abbreviate\ journal\ names\ of\ the\ selected\ entries\ (DEFAULT\ abbreviation)=Abbreviate journal names of the selected entries (DEFAULT abbreviation)
Abbreviate\ journal\ names\ of\ the\ selected\ entries\ (MEDLINE\ abbreviation)=Abbreviate journal names of the selected entries (MEDLINE abbreviation)
Abbreviate\ journal\ names\ of\ the\ selected\ entries\ (SHORTEST\ UNIQUE\ abbreviation)=Abbreviate journal names of the selected entries (SHORTEST UNIQUE abbreviation)

Abbreviate\ names=Abbreviate names
Abbreviated\ %0\ journal\ names.=Abbreviated %0 journal names.

Abbreviation=Abbreviation
Abbreviations=Abbreviations

About\ JabRef=About JabRef

Abstract=Abstract

Accept=Accept

Accept\ change=Accept change

Accept\ recommendations\ from\ Mr.\ DLib=Accept recommendations from Mr. DLib

Action=Action

Add=Add

Add\ a\ (compiled)\ custom\ Importer\ class\ from\ a\ class\ path.=Add a (compiled) custom Importer class from a class path.
The\ path\ need\ not\ be\ on\ the\ classpath\ of\ JabRef.=The path need not be on the classpath of JabRef.

Add\ a\ regular\ expression\ for\ the\ key\ pattern.=Add a regular expression for the key pattern.

Add\ selected\ entries\ to\ this\ group=Add selected entries to this group

Add\ subgroup=Add subgroup

Added\ group\ "%0".=Added group "%0".

Added\ string=Added string

Additionally,\ entries\ whose\ <b>%0</b>\ field\ does\ not\ contain\ <b>%1</b>\ can\ be\ assigned\ manually\ to\ this\ group\ by\ selecting\ them\ then\ using\ either\ drag\ and\ drop\ or\ the\ context\ menu.\ This\ process\ adds\ the\ term\ <b>%1</b>\ to\ each\ entry's\ <b>%0</b>\ field.\ Entries\ can\ be\ removed\ manually\ from\ this\ group\ by\ selecting\ them\ then\ using\ the\ context\ menu.\ This\ process\ removes\ the\ term\ <b>%1</b>\ from\ each\ entry's\ <b>%0</b>\ field.=Additionally, entries whose <b>%0</b> field does not contain <b>%1</b> can be assigned manually to this group by selecting them then using either drag and drop or the context menu. This process adds the term <b>%1</b> to each entry's <b>%0</b> field. Entries can be removed manually from this group by selecting them then using the context menu. This process removes the term <b>%1</b> from each entry's <b>%0</b> field.

Advanced=Advanced
All\ entries=All entries
All\ entries\ of\ this\ type\ will\ be\ declared\ typeless.\ Continue?=All entries of this type will be declared typeless. Continue?

Always\ reformat\ BIB\ file\ on\ save\ and\ export=Always reformat BIB file on save and export

and=and

any\ field\ that\ matches\ the\ regular\ expression\ <b>%0</b>=any field that matches the regular expression <b>%0</b>

Appearance=Appearance

Append\ contents\ from\ a\ BibTeX\ library\ into\ the\ currently\ viewed\ library=Append contents from a BibTeX library into the currently viewed library

Append\ library=Append library

Application=Application

Application\ to\ push\ entries\ to=Application to push entries to

Apply=Apply

Arguments\ passed\ on\ to\ running\ JabRef\ instance.\ Shutting\ down.=Arguments passed on to running JabRef instance. Shutting down.

Assign\ the\ original\ group's\ entries\ to\ this\ group?=Assign the original group's entries to this group?

Assigned\ %0\ entries\ to\ group\ "%1".=Assigned %0 entries to group "%1".

Assigned\ 1\ entry\ to\ group\ "%0".=Assigned 1 entry to group "%0".

Autogenerate\ BibTeX\ keys=Autogenerate BibTeX keys

Autolink\ files\ with\ names\ starting\ with\ the\ BibTeX\ key=Autolink files with names starting with the BibTeX key

Autolink\ only\ files\ that\ match\ the\ BibTeX\ key=Autolink only files that match the BibTeX key

Automatically\ create\ groups=Automatically create groups

Automatically\ remove\ exact\ duplicates=Automatically remove exact duplicates

AUX\ file\ import=AUX file import

Available\ export\ formats=Available export formats

Available\ import\ formats=Available import formats

Backup\ old\ file\ when\ saving=Backup old file when saving

%0\ source=%0 source

Browse=Browse

by=by
The\ conflicting\ fields\ of\ these\ entries\ will\ be\ merged\ into\ the\ 'Comment'\ field.=The conflicting fields of these entries will be merged into the 'Comment' field.

Cancel=Cancel
Cannot\ create\ group=Cannot create group

Cannot\ create\ group.\ Please\ create\ a\ library\ first.=Cannot create group. Please create a library first.

case\ insensitive=case insensitive

case\ sensitive=case sensitive

Case\ sensitive=Case sensitive

change\ assignment\ of\ entries=change assignment of entries

Change\ case=Change case

Change\ entry\ type=Change entry type


Change\ of\ Grouping\ Method=Change of Grouping Method

change\ preamble=change preamble

Changed\ language=Changed language

Changed\ preamble=Changed preamble

Cite\ command=Cite command

Clear=Clear

Clear\ fields=Clear fields

Close\ entry=Close entry

Close\ dialog=Close dialog

Close\ the\ current\ library=Close the current library

Close\ window=Close window

Comments=Comments

Contained\ in=Contained in

Content=Content

Copied=Copied


Copy=Copy

Copy\ BibTeX\ key=Copy BibTeX key

Copy\ to\ clipboard=Copy to clipboard

Could\ not\ call\ executable=Could not call executable

Could\ not\ export\ file=Could not export file

Could\ not\ export\ preferences=Could not export preferences

Could\ not\ find\ a\ suitable\ import\ format.=Could not find a suitable import format.
Could\ not\ import\ preferences=Could not import preferences

Could\ not\ instantiate\ %0=Could not instantiate %0
Could\ not\ instantiate\ %0\ %1=Could not instantiate %0 %1
Could\ not\ instantiate\ %0.\ Have\ you\ chosen\ the\ correct\ package\ path?=Could not instantiate %0. Have you chosen the correct package path?
Could\ not\ open\ link=Could not open link

Could\ not\ print\ preview=Could not print preview

Could\ not\ run\ the\ 'vim'\ program.=Could not run the 'vim' program.

Could\ not\ save\ file.=Could not save file.
Character\ encoding\ '%0'\ is\ not\ supported.=Character encoding '%0' is not supported.

Create\ custom\ fields\ for\ each\ BibTeX\ entry=Create custom fields for each BibTeX entry

crossreferenced\ entries\ included=crossreferenced entries included

Current\ content=Current content

Current\ value=Current value

Custom\ entry\ types=Custom entry types

Custom\ entry\ types\ found\ in\ file=Custom entry types found in file

Customize\ entry\ types=Customize entry types

Customize\ key\ bindings=Customize key bindings

Cut=Cut

cut\ entries=cut entries

cut\ entry\ %0=cut entry %0


Library\ encoding=Library encoding

Library\ properties=Library properties

Date\ format=Date format

Default=Default

Default\ encoding=Default encoding

Default\ grouping\ field=Default grouping field

Execute\ default\ action\ in\ dialog=Execute default action in dialog

Delete=Delete

Delete\ custom\ format=Delete custom format

Delete\ entry=Delete entry

Delete\ multiple\ entries=Delete multiple entries

Deleted=Deleted

Permanently\ delete\ local\ file=Permanently delete local file

Descending=Descending

Description=Description

Disable\ this\ confirmation\ dialog=Disable this confirmation dialog

Display\ all\ entries\ belonging\ to\ one\ or\ more\ of\ the\ selected\ groups=Display all entries belonging to one or more of the selected groups

Display\ all\ error\ messages=Display all error messages

Display\ help\ on\ command\ line\ options=Display help on command line options

Display\ only\ entries\ belonging\ to\ all\ selected\ groups=Display only entries belonging to all selected groups
Display\ version=Display version

Do\ not\ abbreviate\ names=Do not abbreviate names

Do\ not\ import\ entry=Do not import entry

Do\ not\ open\ any\ files\ at\ startup=Do not open any files at startup

Do\ not\ wrap\ the\ following\ fields\ when\ saving=Do not wrap the following fields when saving
Do\ not\ write\ the\ following\ fields\ to\ XMP\ Metadata=Do not write the following fields to XMP Metadata

Donate\ to\ JabRef=Donate to JabRef

Download\ file=Download file
duplicate\ removal=duplicate removal

Duplicate\ string\ name=Duplicate string name

Duplicates\ found=Duplicates found

Dynamic\ groups=Dynamic groups

Dynamically\ group\ entries\ by\ a\ free-form\ search\ expression=Dynamically group entries by a free-form search expression

Dynamically\ group\ entries\ by\ searching\ a\ field\ for\ a\ keyword=Dynamically group entries by searching a field for a keyword

Each\ line\ must\ be\ of\ the\ following\ form=Each line must be of the following form

Edit=Edit

Edit\ entry=Edit entry
Edit\ file\ type=Edit file type

Edit\ group=Edit group


Edit\ preamble=Edit preamble
Edit\ strings=Edit strings

empty\ library=empty library
Autocompletion=Autocompletion

Enter\ URL\ to\ download=Enter URL to download

entries=entries

Entries\ cannot\ be\ manually\ assigned\ to\ or\ removed\ from\ this\ group.=Entries cannot be manually assigned to or removed from this group.

Entries\ exported\ to\ clipboard=Entries exported to clipboard


entry=entry

Entry\ editor=Entry editor

Entry\ owner=Entry owner

Entry\ preview=Entry preview

Entry\ table=Entry table

Entry\ table\ columns=Entry table columns
Entry\ Title\ (Required\ to\ deliver\ recommendations.)=Entry Title (Required to deliver recommendations.)

Entry\ type=Entry type

Error=Error

Error\ occurred\ when\ parsing\ entry=Error occurred when parsing entry

Error\ opening\ file=Error opening file

Error\ while\ writing=Error while writing

'%0'\ exists.\ Overwrite\ file?='%0' exists. Overwrite file?

Export=Export

Export\ preferences=Export preferences

Export\ preferences\ to\ file=Export preferences to file

Export\ to\ clipboard=Export to clipboard

Export\ to\ text\ file.=Export to text file.

Exporting=Exporting
Extension=Extension

External\ changes=External changes

External\ file\ links=External file links

External\ programs=External programs

External\ viewer\ called=External viewer called

Field=Field

field=field

Field\ name=Field name
Field\ names\ are\ not\ allowed\ to\ contain\ white\ space\ or\ the\ following\ characters=Field names are not allowed to contain white space or the following characters

Field\ to\ group\ by=Field to group by

File=File

file=file
File\ directory\ is\ not\ set\ or\ does\ not\ exist\!=File directory is not set or does not exist!

File\ exists=File exists

File\ not\ found=File not found

Filter=Filter

Finished\ automatically\ setting\ external\ links.=Finished automatically setting external links.

Filter\ groups=Filter groups

Finished\ writing\ XMP\ for\ %0\ file\ (%1\ skipped,\ %2\ errors).=Finished writing XMP for %0 file (%1 skipped, %2 errors).

First\ select\ the\ entries\ you\ want\ keys\ to\ be\ generated\ for.=First select the entries you want keys to be generated for.

Fit\ table\ horizontally\ on\ screen=Fit table horizontally on screen

Float=Float
Format\:\ Tab\:field;field;...\ (e.g.\ General\:url;pdf;note...)=Format\: Tab\:field;field;... (e.g. General\:url;pdf;note...)

Format\ of\ author\ and\ editor\ names=Format of author and editor names
Format\ string=Format string

Format\ used=Format used
Formatter\ name=Formatter name

found\ in\ AUX\ file=found in AUX file

Further\ information\ about\ Mr.\ DLib\ for\ JabRef\ users.=Further information about Mr. DLib for JabRef users.

General=General

General\ Fields=General Fields

Generate=Generate

Generate\ BibTeX\ key=Generate BibTeX key

Generate\ keys=Generate keys

Generate\ keys\ before\ saving\ (for\ entries\ without\ a\ key)=Generate keys before saving (for entries without a key)

Generated\ BibTeX\ key\ for=Generated BibTeX key for

Generating\ BibTeX\ key\ for=Generating BibTeX key for
Get\ fulltext=Get fulltext

Gray\ out\ non-hits=Gray out non-hits

Groups=Groups
has/have\ both\ a\ 'Comment'\ and\ a\ 'Review'\ field.=has/have both a 'Comment' and a 'Review' field.

Have\ you\ chosen\ the\ correct\ package\ path?=Have you chosen the correct package path?

Help=Help

Help\ on\ key\ patterns=Help on key patterns
Help\ on\ regular\ expression\ search=Help on regular expression search

Hide\ non-hits=Hide non-hits

Hierarchical\ context=Hierarchical context

Highlight=Highlight
Marking=Marking
Underline=Underline
Empty\ Highlight=Empty Highlight
Empty\ Marking=Empty Marking
Empty\ Underline=Empty Underline
The\ marked\ area\ does\ not\ contain\ any\ legible\ text!=The marked area does not contain any legible text!

Hint\:\ To\ search\ specific\ fields\ only,\ enter\ for\ example\:<p><tt>author\=smith\ and\ title\=electrical</tt>=Hint: To search specific fields only, enter for example:<p><tt>author=smith and title=electrical</tt>

HTML\ table=HTML table
HTML\ table\ (with\ Abstract\ &\ BibTeX)=HTML table (with Abstract & BibTeX)
Icon=Icon

Ignore=Ignore

Import=Import

Import\ and\ keep\ old\ entry=Import and keep old entry

Import\ and\ remove\ old\ entry=Import and remove old entry

Import\ entries=Import entries
Import\ file=Import file

Import\ group\ definitions=Import group definitions

Import\ name=Import name

Import\ preferences=Import preferences

Import\ preferences\ from\ file=Import preferences from file

Import\ strings=Import strings

Import\ word\ selector\ definitions=Import word selector definitions

Imported\ entries=Imported entries

Imported\ from\ library=Imported from library

Importer\ class=Importer class

Importing=Importing

Importing\ in\ unknown\ format=Importing in unknown format

Include\ subgroups\:\ When\ selected,\ view\ entries\ contained\ in\ this\ group\ or\ its\ subgroups=Include subgroups: When selected, view entries contained in this group or its subgroups

Independent\ group\:\ When\ selected,\ view\ only\ this\ group's\ entries=Independent group: When selected, view only this group's entries
I\ Agree=I Agree

Invalid\ BibTeX\ key=Invalid BibTeX key

Invalid\ date\ format=Invalid date format

Invalid\ URL=Invalid URL

Online\ help=Online help
JabRef\ Language\ (Provides\ for\ better\ recommendations\ by\ giving\ an\ indication\ of\ user's\ preferred\ language.)=JabRef Language (Provides for better recommendations by giving an indication of user's preferred language.)

JabRef\ preferences=JabRef preferences
JabRef\ requests\ recommendations\ from\ Mr.\ DLib,\ which\ is\ an\ external\ service.\ To\ enable\ Mr.\ DLib\ to\ calculate\ recommendations,\ some\ of\ your\ data\ must\ be\ shared\ with\ Mr.\ DLib.\ Generally,\ the\ more\ data\ is\ shared\ the\ better\ recommendations\ can\ be\ calculated.\ However,\ we\ understand\ that\ some\ of\ your\ data\ in\ JabRef\ is\ sensitive,\ and\ you\ may\ not\ want\ to\ share\ it.\ Therefore,\ Mr.\ DLib\ offers\ a\ choice\ of\ which\ data\ you\ would\ like\ to\ share.=JabRef requests recommendations from Mr. DLib, which is an external service. To enable Mr. DLib to calculate recommendations, some of your data must be shared with Mr. DLib. Generally, the more data is shared the better recommendations can be calculated. However, we understand that some of your data in JabRef is sensitive, and you may not want to share it. Therefore, Mr. DLib offers a choice of which data you would like to share.
JabRef\ Version\ (Required\ to\ ensure\ backwards\ compatibility\ with\ Mr.\ DLib's\ Web\ Service)=JabRef Version (Required to ensure backwards compatibility with Mr. DLib's Web Service)

Journal\ abbreviations=Journal abbreviations
Keep\ both=Keep both

Key\ bindings=Key bindings

Key\ bindings\ changed=Key bindings changed

Key\ pattern=Key pattern

keys\ in\ library=keys in library

Keyword=Keyword

Label=Label

Language=Language

Last\ modified=Last modified
LaTeX\ AUX\ file\:=LaTeX AUX file\:

Link=Link
Listen\ for\ remote\ operation\ on\ port=Listen for remote operation on port
Load\ and\ Save\ preferences\ from/to\ jabref.xml\ on\ start-up\ (memory\ stick\ mode)=Load and Save preferences from/to jabref.xml on start-up (memory stick mode)

Show\ advanced\ hints\ (i.e.\ helpful\ tooltips,\ suggestions\ and\ explanation)=Show advanced hints (i.e. helpful tooltips, suggestions and explanation)

Main\ file\ directory=Main file directory

Manage\ custom\ exports=Manage custom exports

Manage\ custom\ imports=Manage custom imports
Manage\ external\ file\ types=Manage external file types

Mark\ new\ entries\ with\ addition\ date=Mark new entries with addition date

Mark\ new\ entries\ with\ owner\ name=Mark new entries with owner name

Memory\ stick\ mode=Memory stick mode

Merged\ external\ changes=Merged external changes
Merge\ fields=Merge fields

Modified\ group\ "%0".=Modified group "%0".

Modified\ groups=Modified groups

Modified\ string=Modified string

Modify=Modify

move\ group=move group

Moved\ group\ "%0".=Moved group "%0".

Mr.\ DLib\ Privacy\ settings=Mr. DLib Privacy settings

No\ recommendations\ received\ from\ Mr.\ DLib\ for\ this\ entry.=No recommendations received from Mr. DLib for this entry.

Error\ while\ fetching\ recommendations\ from\ Mr.DLib.=Error while fetching recommendations from Mr.DLib.

Name=Name

Name\ formatter=Name formatter

Natbib\ style=Natbib style

nested\ AUX\ files=nested AUX files

New\ BibTeX\ sublibrary=New BibTeX sublibrary

New\ group=New group

New\ string=New string

Next\ entry=Next entry
no\ base-BibTeX-file\ specified=no base-BibTeX-file specified

no\ library\ generated=no library generated

No\ entries\ found.\ Please\ make\ sure\ you\ are\ using\ the\ correct\ import\ filter.=No entries found. Please make sure you are using the correct import filter.
No\ files\ found.=No files found.

No\ GUI.\ Only\ process\ command\ line\ options=No GUI. Only process command line options

No\ journal\ names\ could\ be\ abbreviated.=No journal names could be abbreviated.

No\ journal\ names\ could\ be\ unabbreviated.=No journal names could be unabbreviated.

Open\ PDF=Open PDF

No\ URL\ defined=No URL defined
not=not

not\ found=not found

Nothing\ to\ redo=Nothing to redo

Nothing\ to\ undo=Nothing to undo

OK=OK

One\ or\ more\ keys\ will\ be\ overwritten.\ Continue?=One or more keys will be overwritten. Continue?


Open=Open

Open\ library=Open library

Open\ editor\ when\ a\ new\ entry\ is\ created=Open editor when a new entry is created

Open\ file=Open file

Open\ last\ edited\ libraries\ at\ startup=Open last edited libraries at startup

Connect\ to\ shared\ database=Connect to shared database

Open\ terminal\ here=Open terminal here

Open\ URL\ or\ DOI=Open URL or DOI

Opening=Opening

Operation\ canceled.=Operation canceled.
Operating\ System\ (Provides\ for\ better\ recommendations\ by\ giving\ an\ indication\ of\ user's\ system\ set-up.)=Operating System (Provides for better recommendations by giving an indication of user's system set-up.)

Optional\ fields=Optional fields

Options=Options

or=or

Override\ default\ file\ directories=Override default file directories
Overwrite=Overwrite

Overwrite\ keys=Overwrite keys

pairs\ processed=pairs processed
Password=Password

Paste=Paste

paste\ entries=paste entries

paste\ entry\ %0=paste entry %0

Path\ to\ %0\ not\ defined=Path to %0 not defined

Path\ to\ LyX\ pipe=Path to LyX pipe

PDF\ does\ not\ exist=PDF does not exist

File\ has\ no\ attached\ annotations=File has no attached annotations

Please\ enter\ a\ name\ for\ the\ group.=Please enter a name for the group.

Please\ enter\ a\ search\ term.\ For\ example,\ to\ search\ all\ fields\ for\ <b>Smith</b>,\ enter\:<p><tt>smith</tt><p>To\ search\ the\ field\ <b>Author</b>\ for\ <b>Smith</b>\ and\ the\ field\ <b>Title</b>\ for\ <b>electrical</b>,\ enter\:<p><tt>author\=smith\ and\ title\=electrical</tt>=Please enter a search term. For example, to search all fields for <b>Smith</b>, enter:<p><tt>smith</tt><p>To search the field <b>Author</b> for <b>Smith</b> and the field <b>Title</b> for <b>electrical</b>, enter:<p><tt>author=smith and title=electrical</tt>

Please\ enter\ the\ field\ to\ search\ (e.g.\ <b>keywords</b>)\ and\ the\ keyword\ to\ search\ it\ for\ (e.g.\ <b>electrical</b>).=Please enter the field to search (e.g. <b>keywords</b>) and the keyword to search it for (e.g. <b>electrical</b>).

Please\ enter\ the\ string's\ label=Please enter the string's label

Please\ restart\ JabRef\ for\ preferences\ to\ take\ effect.=Please restart JabRef for preferences to take effect.

Possible\ duplicate\ entries=Possible duplicate entries

Possible\ duplicate\ of\ existing\ entry.\ Click\ to\ resolve.=Possible duplicate of existing entry. Click to resolve.

Preferences=Preferences

Preferences\ recorded.=Preferences recorded.

Preview=Preview
Citation\ Style=Citation Style
Current\ Preview=Current Preview
Cannot\ generate\ preview\ based\ on\ selected\ citation\ style.=Cannot generate preview based on selected citation style.
Bad\ character\ inside\ entry=Bad character inside entry
Error\ while\ generating\ citation\ style=Error while generating citation style
Preview\ style\ changed\ to\:\ %0=Preview style changed to: %0
Next\ preview\ layout=Next preview layout
Previous\ preview\ layout=Previous preview layout
Available=Available
Selected=Selected
Selected\ Layouts\ can\ not\ be\ empty=Selected Layouts can not be empty

Reset\ default\ preview\ style=Reset default preview style

Previous\ entry=Previous entry

Primary\ sort\ criterion=Primary sort criterion
Problem\ with\ parsing\ entry=Problem with parsing entry
Processing\ %0=Processing %0
Pull\ changes\ from\ shared\ database=Pull changes from shared database

Pushed\ citations\ to\ %0=Pushed citations to %0

Push\ applications=Push applications

Quit\ JabRef=Quit JabRef

Read\ only=Read only

Redo=Redo

Refine\ supergroup\:\ When\ selected,\ view\ entries\ contained\ in\ both\ this\ group\ and\ its\ supergroup=Refine supergroup: When selected, view entries contained in both this group and its supergroup

regular\ expression=regular expression

Related\ articles=Related articles

Remote\ operation=Remote operation

Remote\ server\ port=Remote server port

Remove=Remove

Remove\ subgroups=Remove subgroups

Remove\ all\ subgroups\ of\ "%0"?=Remove all subgroups of "%0"?

Remove\ entry\ from\ import=Remove entry from import

Remove\ selected\ entries\ from\ this\ group=Remove selected entries from this group

Remove\ group=Remove group

Remove\ group,\ keep\ subgroups=Remove group, keep subgroups

Remove\ group\ "%0"?=Remove group "%0"?

Remove\ group\ "%0"\ and\ its\ subgroups?=Remove group "%0" and its subgroups?

remove\ group\ (keep\ subgroups)=remove group (keep subgroups)

remove\ group\ and\ subgroups=remove group and subgroups

Remove\ group\ and\ subgroups=Remove group and subgroups

Remove\ link=Remove link

Remove\ old\ entry=Remove old entry

Remove\ selected\ strings=Remove selected strings

Removed\ group\ "%0".=Removed group "%0".

Removed\ group\ "%0"\ and\ its\ subgroups.=Removed group "%0" and its subgroups.

Removed\ string=Removed string

Renamed\ string=Renamed string

Replace=Replace
Replace\ With\:=Replace With:
Limit\ to\ Selected\ Entries=Limit to Selected Entries
Limit\ to\ Fields=Limit to Fields
All\ Field\ Replace=All Field Replace
Find\:=Find:
Find\ and\ Replace=Find and Replace

Replace\ (regular\ expression)=Replace (regular expression)

Replace\ String=Replace String
Replace\ string=Replace string

Replace\ Unicode\ ligatures=Replace Unicode ligatures
Replaces\ Unicode\ ligatures\ with\ their\ expanded\ form=Replaces Unicode ligatures with their expanded form

Required\ fields=Required fields

Reset\ all=Reset all

Resolve\ strings\ for\ all\ fields\ except=Resolve strings for all fields except
Resolve\ strings\ for\ standard\ BibTeX\ fields\ only=Resolve strings for standard BibTeX fields only

resolved=resolved

Restart=Restart

Restart\ required=Restart required

Review=Review
Review\ changes=Review changes
Review\ Field\ Migration=Review Field Migration

Save=Save
Save\ all\ finished.=Save all finished.

Save\ all\ open\ libraries=Save all open libraries

Save\ before\ closing=Save before closing

Save\ library=Save library
Save\ library\ as...=Save library as...

Save\ entries\ in\ their\ original\ order=Save entries in their original order

Saved\ selected\ to\ '%0'.=Saved selected to '%0'.

Saving=Saving
Saving\ all\ libraries...=Saving all libraries...

Saving\ library=Saving library

Search=Search

Search\ expression=Search expression

Searching\ for\ duplicates...=Searching for duplicates...

Searching\ for\ files=Searching for files

Secondary\ sort\ criterion=Secondary sort criterion

Select\ all=Select all
Select\ new\ encoding=Select new encoding

Select\ entry\ type=Select entry type

Select\ file\ from\ ZIP-archive=Select file from ZIP-archive

Select\ the\ tree\ nodes\ to\ view\ and\ accept\ or\ reject\ changes=Select the tree nodes to view and accept or reject changes

Set\ field=Set field
Set\ fields=Set fields

Set\ General\ Fields=Set General Fields

Settings=Settings

Shortcut=Shortcut

Show/edit\ %0\ source=Show/edit %0 source

Show\ 'Firstname\ Lastname'=Show 'Firstname Lastname'

Show\ 'Lastname,\ Firstname'=Show 'Lastname, Firstname'

Show\ BibTeX\ source\ by\ default=Show BibTeX source by default

Show\ confirmation\ dialog\ when\ deleting\ entries=Show confirmation dialog when deleting entries

Show\ last\ names\ only=Show last names only

Show\ names\ unchanged=Show names unchanged

Show\ optional\ fields=Show optional fields

Show\ required\ fields=Show required fields

Show\ validation\ messages=Show validation messages

Simple\ HTML=Simple HTML
Since\ the\ 'Review'\ field\ was\ deprecated\ in\ JabRef\ 4.2,\ these\ two\ fields\ are\ about\ to\ be\ merged\ into\ the\ 'Comment'\ field.=Since the 'Review' field was deprecated in JabRef 4.2, these two fields are about to be merged into the 'Comment' field.

Size=Size

Skipped\ -\ No\ PDF\ linked=Skipped - No PDF linked
Skipped\ -\ PDF\ does\ not\ exist=Skipped - PDF does not exist

Skipped\ entry.=Skipped entry.

source\ edit=source edit
Special\ name\ formatters=Special name formatters

Statically\ group\ entries\ by\ manual\ assignment=Statically group entries by manual assignment

Status=Status
Strings\ for\ library=Strings for library

Sublibrary\ from\ AUX\ to\ BibTeX=Sublibrary from AUX to BibTeX

Switches\ between\ full\ and\ abbreviated\ journal\ name\ if\ the\ journal\ name\ is\ known.=Switches between full and abbreviated journal name if the journal name is known.

Tabname=Tabname
Tertiary\ sort\ criterion=Tertiary sort criterion

The\ chosen\ encoding\ '%0'\ could\ not\ encode\ the\ following\ characters\:=The chosen encoding '%0' could not encode the following characters:


the\ field\ <b>%0</b>=the field <b>%0</b>
The\ group\ "%0"\ already\ contains\ the\ selection.=The group "%0" already contains the selection.

The\ label\ of\ the\ string\ cannot\ be\ a\ number.=The label of the string cannot be a number.

The\ label\ of\ the\ string\ cannot\ contain\ spaces.=The label of the string cannot contain spaces.

The\ label\ of\ the\ string\ cannot\ contain\ the\ '\#'\ character.=The label of the string cannot contain the '#' character.

The\ output\ option\ depends\ on\ a\ valid\ import\ option.=The output option depends on a valid import option.

The\ regular\ expression\ <b>%0</b>\ is\ invalid\:=The regular expression <b>%0</b> is invalid:

The\ search\ is\ case\ insensitive.=The search is case insensitive.

The\ search\ is\ case\ sensitive.=The search is case sensitive.

There\ are\ possible\ duplicates\ (marked\ with\ an\ icon)\ that\ haven't\ been\ resolved.\ Continue?=There are possible duplicates (marked with an icon) that haven't been resolved. Continue?

This\ group\ contains\ entries\ based\ on\ manual\ assignment.\ Entries\ can\ be\ assigned\ to\ this\ group\ by\ selecting\ them\ then\ using\ either\ drag\ and\ drop\ or\ the\ context\ menu.\ Entries\ can\ be\ removed\ from\ this\ group\ by\ selecting\ them\ then\ using\ the\ context\ menu.=This group contains entries based on manual assignment. Entries can be assigned to this group by selecting them then using either drag and drop or the context menu. Entries can be removed from this group by selecting them then using the context menu.

This\ group\ contains\ entries\ whose\ <b>%0</b>\ field\ contains\ the\ keyword\ <b>%1</b>=This group contains entries whose <b>%0</b> field contains the keyword <b>%1</b>

This\ group\ contains\ entries\ whose\ <b>%0</b>\ field\ contains\ the\ regular\ expression\ <b>%1</b>=This group contains entries whose <b>%0</b> field contains the regular expression <b>%1</b>

This\ operation\ requires\ all\ selected\ entries\ to\ have\ BibTeX\ keys\ defined.=This operation requires all selected entries to have BibTeX keys defined.

This\ operation\ requires\ one\ or\ more\ entries\ to\ be\ selected.=This operation requires one or more entries to be selected.

This\ setting\ may\ be\ changed\ in\ preferences\ at\ any\ time.=This setting may be changed in preferences at any time.
Timezone\ (Provides\ for\ better\ recommendations\ by\ indicating\ the\ time\ of\ day\ the\ request\ is\ being\ made.)=Timezone (Provides for better recommendations by indicating the time of day the request is being made.)
Time\ stamp=Time stamp
Toggle\ groups\ interface=Toggle groups interface

Trim\ all\ whitespace\ characters\ in\ the\ field\ content.=Trim all whitespace characters in the field content.

Trim\ whitespace\ characters=Trim whitespace characters

Try\ different\ encoding=Try different encoding

Unabbreviate\ journal\ names\ of\ the\ selected\ entries=Unabbreviate journal names of the selected entries
Unabbreviated\ %0\ journal\ names.=Unabbreviated %0 journal names.

unable\ to\ write\ to=unable to write to

Undo=Undo

Unknown\ BibTeX\ entries\:=Unknown BibTeX entries\:

unknown\ edit=unknown edit

Unknown\ export\ format=Unknown export format

untitled=untitled

Upgrade\ external\ PDF/PS\ links\ to\ use\ the\ '%0'\ field.=Upgrade external PDF/PS links to use the '%0' field.

usage=usage
Use\ autocompletion=Use autocompletion

Use\ regular\ expression\ search=Use regular expression search

Username=Username

Value\ cleared\ externally=Value cleared externally

Value\ set\ externally=Value set externally

verify\ that\ LyX\ is\ running\ and\ that\ the\ lyxpipe\ is\ valid=verify that LyX is running and that the lyxpipe is valid

View=View
Vim\ server\ name=Vim server name

Warn\ about\ unresolved\ duplicates\ when\ closing\ inspection\ window=Warn about unresolved duplicates when closing inspection window

Warn\ before\ overwriting\ existing\ keys=Warn before overwriting existing keys

Warning=Warning

Warnings=Warnings

web\ link=web link

What\ do\ you\ want\ to\ do?=What do you want to do?
Whatever\ option\ you\ choose,\ Mr.\ DLib\ may\ share\ its\ data\ with\ research\ partners\ to\ further\ improve\ recommendation\ quality\ as\ part\ of\ a\ 'living\ lab'.\ Mr.\ DLib\ may\ also\ release\ public\ datasets\ that\ may\ contain\ anonymized\ information\ about\ you\ and\ the\ recommendations\ (sensitive\ information\ such\ as\ metadata\ of\ your\ articles\ will\ be\ anonymised\ through\ e.g.\ hashing).\ Research\ partners\ are\ obliged\ to\ adhere\ to\ the\ same\ strict\ data\ protection\ policy\ as\ Mr.\ DLib.=Whatever option you choose, Mr. DLib may share its data with research partners to further improve recommendation quality as part of a 'living lab'. Mr. DLib may also release public datasets that may contain anonymized information about you and the recommendations (sensitive information such as metadata of your articles will be anonymised through e.g. hashing). Research partners are obliged to adhere to the same strict data protection policy as Mr. DLib.

Will\ write\ XMP-metadata\ to\ the\ PDFs\ linked\ from\ selected\ entries.=Will write XMP-metadata to the PDFs linked from selected entries.

Write\ BibTeXEntry\ as\ XMP-metadata\ to\ PDF.=Write BibTeXEntry as XMP-metadata to PDF.

Write\ XMP=Write XMP
Write\ XMP-metadata=Write XMP-metadata
Write\ XMP-metadata\ for\ all\ PDFs\ in\ current\ library?=Write XMP-metadata for all PDFs in current library?
Writing\ XMP-metadata...=Writing XMP-metadata...
Writing\ XMP-metadata\ for\ selected\ entries...=Writing XMP-metadata for selected entries...

XMP-annotated\ PDF=XMP-annotated PDF
XMP\ export\ privacy\ settings=XMP export privacy settings
XMP-metadata=XMP-metadata
You\ must\ restart\ JabRef\ for\ this\ to\ come\ into\ effect.=You must restart JabRef for this to come into effect.

You\ must\ restart\ JabRef\ for\ the\ new\ key\ bindings\ to\ work\ properly.=You must restart JabRef for the new key bindings to work properly.

Your\ new\ key\ bindings\ have\ been\ stored.=Your new key bindings have been stored.

The\ following\ fetchers\ are\ available\:=The following fetchers are available:
Could\ not\ find\ fetcher\ '%0'=Could not find fetcher '%0'
Running\ query\ '%0'\ with\ fetcher\ '%1'.=Running query '%0' with fetcher '%1'.

Move\ file=Move file
Rename\ file=Rename file

Move\ file\ to\ file\ directory\ and\ rename\ file=Move file to file directory and rename file

Could\ not\ move\ file\ '%0'.=Could not move file '%0'.
Could\ not\ find\ file\ '%0'.=Could not find file '%0'.
Number\ of\ entries\ successfully\ imported=Number of entries successfully imported
Error\ while\ fetching\ from\ %0=Error while fetching from %0

Refuse\ to\ save\ the\ library\ before\ external\ changes\ have\ been\ reviewed.=Refuse to save the library before external changes have been reviewed.
Library\ protection=Library protection
Unable\ to\ save\ library=Unable to save library

BibTeX\ key\ generator=BibTeX key generator
Unable\ to\ open\ link.=Unable to open link.
MIME\ type=MIME type

This\ feature\ lets\ new\ files\ be\ opened\ or\ imported\ into\ an\ already\ running\ instance\ of\ JabRef\ instead\ of\ opening\ a\ new\ instance.\ For\ instance,\ this\ is\ useful\ when\ you\ open\ a\ file\ in\ JabRef\ from\ your\ web\ browser.\ Note\ that\ this\ will\ prevent\ you\ from\ running\ more\ than\ one\ instance\ of\ JabRef\ at\ a\ time.=This feature lets new files be opened or imported into an already running instance of JabRef instead of opening a new instance. For instance, this is useful when you open a file in JabRef from your web browser. Note that this will prevent you from running more than one instance of JabRef at a time.
Run\ fetcher=Run fetcher

Use\ IEEE\ LaTeX\ abbreviations=Use IEEE LaTeX abbreviations

When\ opening\ file\ link,\ search\ for\ matching\ file\ if\ no\ link\ is\ defined=When opening file link, search for matching file if no link is defined
Line\ %0\:\ Found\ corrupted\ BibTeX\ key\ %1.=Line %0: Found corrupted BibTeX key %1.
Line\ %0\:\ Found\ corrupted\ BibTeX\ key\ %1\ (contains\ whitespaces).=Line %0: Found corrupted BibTeX key %1 (contains whitespaces).
Line\ %0\:\ Found\ corrupted\ BibTeX\ key\ %1\ (comma\ missing).=Line %0: Found corrupted BibTeX key %1 (comma missing).
No\ full\ text\ document\ found=No full text document found
Download\ from\ URL=Download from URL
Rename\ field=Rename field
Append\ field=Append field
Append\ to\ fields=Append to fields
Rename\ field\ to=Rename field to
Move\ contents\ of\ a\ field\ into\ a\ field\ with\ a\ different\ name=Move contents of a field into a field with a different name

Cannot\ use\ port\ %0\ for\ remote\ operation;\ another\ application\ may\ be\ using\ it.\ Try\ specifying\ another\ port.=Cannot use port %0 for remote operation; another application may be using it. Try specifying another port.

Looking\ for\ full\ text\ document...=Looking for full text document...
Autosave=Autosave
A\ local\ copy\ will\ be\ opened.=A local copy will be opened.
Autosave\ local\ libraries=Autosave local libraries
Automatically\ save\ the\ library\ to=Automatically save the library to
Please\ enter\ a\ valid\ file\ path.=Please enter a valid file path.


Export\ in\ current\ table\ sort\ order=Export in current table sort order
Export\ entries\ in\ their\ original\ order=Export entries in their original order
Error\ opening\ file\ '%0'.=Error opening file '%0'.

Formatter\ not\ found\:\ %0=Formatter not found: %0

Could\ not\ save,\ file\ locked\ by\ another\ JabRef\ instance.=Could not save, file locked by another JabRef instance.
Metadata\ change=Metadata change
The\ following\ metadata\ changed\:=The following metadata changed:

Generate\ groups\ for\ author\ last\ names=Generate groups for author last names
Generate\ groups\ from\ keywords\ in\ a\ BibTeX\ field=Generate groups from keywords in a BibTeX field
Enforce\ legal\ characters\ in\ BibTeX\ keys=Enforce legal characters in BibTeX keys

Unable\ to\ create\ backup=Unable to create backup
Move\ file\ to\ file\ directory=Move file to file directory
<b>All\ Entries</b>\ (this\ group\ cannot\ be\ edited\ or\ removed)=<b>All Entries</b> (this group cannot be edited or removed)
static\ group=static group
dynamic\ group=dynamic group
refines\ supergroup=refines supergroup
includes\ subgroups=includes subgroups
contains=contains
search\ expression=search expression

Optional\ fields\ 2=Optional fields 2
Waiting\ for\ save\ operation\ to\ finish=Waiting for save operation to finish

Find\ and\ remove\ duplicate\ BibTeX\ keys=Find and remove duplicate BibTeX keys
Expected\ syntax\ for\ --fetch\='<name\ of\ fetcher>\:<query>'=Expected syntax for --fetch='<name of fetcher>:<query>'
Duplicate\ BibTeX\ key=Duplicate BibTeX key


General\ file\ directory=General file directory
User-specific\ file\ directory=User-specific file directory
LaTex\ file\ directory=LaTex file directory
Search\ failed\:\ illegal\ search\ expression=Search failed: illegal search expression

You\ must\ enter\ an\ integer\ value\ in\ the\ interval\ 1025-65535=You must enter an integer value in the interval 1025-65535
Automatically\ open\ browse\ dialog\ when\ creating\ new\ file\ link=Automatically open browse dialog when creating new file link
Autocomplete\ names\ in\ 'Firstname\ Lastname'\ format\ only=Autocomplete names in 'Firstname Lastname' format only
Autocomplete\ names\ in\ 'Lastname,\ Firstname'\ format\ only=Autocomplete names in 'Lastname, Firstname' format only
Autocomplete\ names\ in\ both\ formats=Autocomplete names in both formats
Send\ as\ email=Send as email
References=References
Sending\ of\ emails=Sending of emails
Subject\ for\ sending\ an\ email\ with\ references=Subject for sending an email with references
Automatically\ open\ folders\ of\ attached\ files=Automatically open folders of attached files
Error\ creating\ email=Error creating email
Entries\ added\ to\ an\ email=Entries added to an email
exportFormat=exportFormat
Output\ file\ missing=Output file missing
No\ search\ matches.=No search matches.
The\ output\ option\ depends\ on\ a\ valid\ input\ option.=The output option depends on a valid input option.
Linked\ file\ name\ conventions=Linked file name conventions
Filename\ format\ pattern=Filename format pattern
Additional\ parameters=Additional parameters
Cite\ selected\ entries\ between\ parenthesis=Cite selected entries between parenthesis
Cite\ selected\ entries\ with\ in-text\ citation=Cite selected entries with in-text citation
Cite\ special=Cite special
Extra\ information\ (e.g.\ page\ number)=Extra information (e.g. page number)
Manage\ citations=Manage citations
Problem\ modifying\ citation=Problem modifying citation
Citation=Citation
Connecting...=Connecting...
Could\ not\ resolve\ BibTeX\ entry\ for\ citation\ marker\ '%0'.=Could not resolve BibTeX entry for citation marker '%0'.
Select\ style=Select style
Journals=Journals
Cite=Cite
Cite\ in-text=Cite in-text
Insert\ empty\ citation=Insert empty citation
Merge\ citations=Merge citations
Manual\ connect=Manual connect
Select\ Writer\ document=Select Writer document
Sync\ OpenOffice/LibreOffice\ bibliography=Sync OpenOffice/LibreOffice bibliography
Select\ which\ open\ Writer\ document\ to\ work\ on=Select which open Writer document to work on
Connected\ to\ document=Connected to document
Insert\ a\ citation\ without\ text\ (the\ entry\ will\ appear\ in\ the\ reference\ list)=Insert a citation without text (the entry will appear in the reference list)
Cite\ selected\ entries\ with\ extra\ information=Cite selected entries with extra information
Ensure\ that\ the\ bibliography\ is\ up-to-date=Ensure that the bibliography is up-to-date
Your\ OpenOffice/LibreOffice\ document\ references\ the\ BibTeX\ key\ '%0',\ which\ could\ not\ be\ found\ in\ your\ current\ library.=Your OpenOffice/LibreOffice document references the BibTeX key '%0', which could not be found in your current library.
Unable\ to\ synchronize\ bibliography=Unable to synchronize bibliography
Combine\ pairs\ of\ citations\ that\ are\ separated\ by\ spaces\ only=Combine pairs of citations that are separated by spaces only
Autodetection\ failed=Autodetection failed
Please\ wait...=Please wait...
Set\ connection\ parameters=Set connection parameters
Path\ to\ OpenOffice/LibreOffice\ directory=Path to OpenOffice/LibreOffice directory
Path\ to\ OpenOffice/LibreOffice\ executable=Path to OpenOffice/LibreOffice executable
Path\ to\ OpenOffice/LibreOffice\ library\ dir=Path to OpenOffice/LibreOffice library dir
Connection\ lost=Connection lost
The\ paragraph\ format\ is\ controlled\ by\ the\ property\ 'ReferenceParagraphFormat'\ or\ 'ReferenceHeaderParagraphFormat'\ in\ the\ style\ file.=The paragraph format is controlled by the property 'ReferenceParagraphFormat' or 'ReferenceHeaderParagraphFormat' in the style file.
The\ character\ format\ is\ controlled\ by\ the\ citation\ property\ 'CitationCharacterFormat'\ in\ the\ style\ file.=The character format is controlled by the citation property 'CitationCharacterFormat' in the style file.
Automatically\ sync\ bibliography\ when\ inserting\ citations=Automatically sync bibliography when inserting citations
Look\ up\ BibTeX\ entries\ in\ the\ active\ tab\ only=Look up BibTeX entries in the active tab only
Look\ up\ BibTeX\ entries\ in\ all\ open\ libraries=Look up BibTeX entries in all open libraries
Autodetecting\ paths...=Autodetecting paths...
Could\ not\ find\ OpenOffice/LibreOffice\ installation=Could not find OpenOffice/LibreOffice installation
Found\ more\ than\ one\ OpenOffice/LibreOffice\ executable.=Found more than one OpenOffice/LibreOffice executable.
Please\ choose\ which\ one\ to\ connect\ to\:=Please choose which one to connect to:
Choose\ OpenOffice/LibreOffice\ executable=Choose OpenOffice/LibreOffice executable
Select\ document=Select document
HTML\ list=HTML list
If\ possible,\ normalize\ this\ list\ of\ names\ to\ conform\ to\ standard\ BibTeX\ name\ formatting=If possible, normalize this list of names to conform to standard BibTeX name formatting
Could\ not\ open\ %0=Could not open %0
Unknown\ import\ format=Unknown import format
Web\ search=Web search
Style\ selection=Style selection
No\ valid\ style\ file\ defined=No valid style file defined
Choose\ pattern=Choose pattern
Use\ the\ BIB\ file\ location\ as\ primary\ file\ directory=Use the BIB file location as primary file directory
Could\ not\ run\ the\ gnuclient/emacsclient\ program.\ Make\ sure\ you\ have\ the\ emacsclient/gnuclient\ program\ installed\ and\ available\ in\ the\ PATH.=Could not run the gnuclient/emacsclient program. Make sure you have the emacsclient/gnuclient program installed and available in the PATH.
You\ must\ select\ either\ a\ valid\ style\ file,\ or\ use\ one\ of\ the\ default\ styles.=You must select either a valid style file, or use one of the default styles.

This\ feature\ generates\ a\ new\ library\ based\ on\ which\ entries\ are\ needed\ in\ an\ existing\ LaTeX\ document.=This feature generates a new library based on which entries are needed in an existing LaTeX document.

First\ select\ entries\ to\ clean\ up.=First select entries to clean up.
Cleanup\ entry=Cleanup entry
Autogenerate\ PDF\ Names=Autogenerate PDF Names
Auto-generating\ PDF-Names\ does\ not\ support\ undo.\ Continue?=Auto-generating PDF-Names does not support undo. Continue?

Use\ full\ firstname\ whenever\ possible=Use full firstname whenever possible
Use\ abbreviated\ firstname\ whenever\ possible=Use abbreviated firstname whenever possible
Use\ abbreviated\ and\ full\ firstname=Use abbreviated and full firstname
Name\ format=Name format
First\ names=First names
Cleanup\ entries=Cleanup entries
Automatically\ assign\ new\ entry\ to\ selected\ groups=Automatically assign new entry to selected groups
%0\ mode=%0 mode
Move\ DOIs\ from\ note\ and\ URL\ field\ to\ DOI\ field\ and\ remove\ http\ prefix=Move DOIs from note and URL field to DOI field and remove http prefix
Make\ paths\ of\ linked\ files\ relative\ (if\ possible)=Make paths of linked files relative (if possible)
Rename\ PDFs\ to\ given\ filename\ format\ pattern=Rename PDFs to given filename format pattern
Rename\ only\ PDFs\ having\ a\ relative\ path=Rename only PDFs having a relative path
Doing\ a\ cleanup\ for\ %0\ entries...=Doing a cleanup for %0 entries...
No\ entry\ needed\ a\ clean\ up=No entry needed a clean up
One\ entry\ needed\ a\ clean\ up=One entry needed a clean up
%0\ entries\ needed\ a\ clean\ up=%0 entries needed a clean up

Remove\ selected=Remove selected

Group\ tree\ could\ not\ be\ parsed.\ If\ you\ save\ the\ BibTeX\ library,\ all\ groups\ will\ be\ lost.=Group tree could not be parsed. If you save the BibTeX library, all groups will be lost.
Attach\ file=Attach file
Setting\ all\ preferences\ to\ default\ values.=Setting all preferences to default values.
Resetting\ preference\ key\ '%0'=Resetting preference key '%0'
Unknown\ preference\ key\ '%0'=Unknown preference key '%0'
Unable\ to\ clear\ preferences.=Unable to clear preferences.

Find\ unlinked\ files=Find unlinked files
Unselect\ all=Unselect all
Expand\ all=Expand all
Collapse\ all=Collapse all
Opens\ the\ file\ browser.=Opens the file browser.
Scan\ directory=Scan directory
Searches\ the\ selected\ directory\ for\ unlinked\ files.=Searches the selected directory for unlinked files.
Starts\ the\ import\ of\ BibTeX\ entries.=Starts the import of BibTeX entries.
Select\ a\ directory\ where\ the\ search\ shall\ start.=Select a directory where the search shall start.
Select\ file\ type\:=Select file type:
These\ files\ are\ not\ linked\ in\ the\ active\ library.=These files are not linked in the active library.
Searching\ file\ system...=Searching file system...
Select\ directory=Select directory
Select\ files=Select files
BibTeX\ entry\ creation=BibTeX entry creation
BibTeX\ key\ patterns=BibTeX key patterns
Clear\ priority=Clear priority
Clear\ rank=Clear rank
Enable\ special\ fields=Enable special fields
One\ star=One star
Two\ stars=Two stars
Three\ stars=Three stars
Four\ stars=Four stars
Five\ stars=Five stars
Help\ on\ special\ fields=Help on special fields
Keywords\ of\ selected\ entries=Keywords of selected entries
Manage\ content\ selectors=Manage content selectors
Content\ selectors=Content selectors
Manage\ keywords=Manage keywords
No\ priority\ information=No priority information
No\ rank\ information=No rank information
Priority=Priority
Priority\ high=Priority high
Priority\ low=Priority low
Priority\ medium=Priority medium
Quality=Quality
Rank=Rank
Relevance=Relevance
Set\ priority\ to\ high=Set priority to high
Set\ priority\ to\ low=Set priority to low
Set\ priority\ to\ medium=Set priority to medium
Synchronize\ with\ keywords=Synchronize with keywords
Synchronized\ special\ fields\ based\ on\ keywords=Synchronized special fields based on keywords
Toggle\ relevance=Toggle relevance
Toggle\ quality\ assured=Toggle quality assured
Toggle\ print\ status=Toggle print status
Update\ keywords=Update keywords
Write\ values\ of\ special\ fields\ as\ separate\ fields\ to\ BibTeX=Write values of special fields as separate fields to BibTeX
Connection\ to\ OpenOffice/LibreOffice\ has\ been\ lost.\ Please\ make\ sure\ OpenOffice/LibreOffice\ is\ running,\ and\ try\ to\ reconnect.=Connection to OpenOffice/LibreOffice has been lost. Please make sure OpenOffice/LibreOffice is running, and try to reconnect.
JabRef\ will\ send\ at\ least\ one\ request\ per\ entry\ to\ a\ publisher.=JabRef will send at least one request per entry to a publisher.
Correct\ the\ entry,\ and\ reopen\ editor\ to\ display/edit\ source.=Correct the entry, and reopen editor to display/edit source.
Could\ not\ connect\ to\ running\ OpenOffice/LibreOffice.=Could not connect to running OpenOffice/LibreOffice.
Make\ sure\ you\ have\ installed\ OpenOffice/LibreOffice\ with\ Java\ support.=Make sure you have installed OpenOffice/LibreOffice with Java support.
If\ connecting\ manually,\ please\ verify\ program\ and\ library\ paths.=If connecting manually, please verify program and library paths.
Error\ message\:=Error message:
If\ a\ pasted\ or\ imported\ entry\ already\ has\ the\ field\ set,\ overwrite.=If a pasted or imported entry already has the field set, overwrite.
Not\ connected\ to\ any\ Writer\ document.\ Please\ make\ sure\ a\ document\ is\ open,\ and\ use\ the\ 'Select\ Writer\ document'\ button\ to\ connect\ to\ it.=Not connected to any Writer document. Please make sure a document is open, and use the 'Select Writer document' button to connect to it.
Removed\ all\ subgroups\ of\ group\ "%0".=Removed all subgroups of group "%0".
To\ disable\ the\ memory\ stick\ mode\ rename\ or\ remove\ the\ jabref.xml\ file\ in\ the\ same\ folder\ as\ JabRef.=To disable the memory stick mode rename or remove the jabref.xml file in the same folder as JabRef.
Unable\ to\ connect.\ One\ possible\ reason\ is\ that\ JabRef\ and\ OpenOffice/LibreOffice\ are\ not\ both\ running\ in\ either\ 32\ bit\ mode\ or\ 64\ bit\ mode.=Unable to connect. One possible reason is that JabRef and OpenOffice/LibreOffice are not both running in either 32 bit mode or 64 bit mode.
Use\ the\ following\ delimiter\ character(s)\:=Use the following delimiter character(s):
When\ downloading\ files,\ or\ moving\ linked\ files\ to\ the\ file\ directory,\ prefer\ the\ BIB\ file\ location\ rather\ than\ the\ file\ directory\ set\ above=When downloading files, or moving linked files to the file directory, prefer the BIB file location rather than the file directory set above
Your\ style\ file\ specifies\ the\ character\ format\ '%0',\ which\ is\ undefined\ in\ your\ current\ OpenOffice/LibreOffice\ document.=Your style file specifies the character format '%0', which is undefined in your current OpenOffice/LibreOffice document.
Your\ style\ file\ specifies\ the\ paragraph\ format\ '%0',\ which\ is\ undefined\ in\ your\ current\ OpenOffice/LibreOffice\ document.=Your style file specifies the paragraph format '%0', which is undefined in your current OpenOffice/LibreOffice document.

Searching...=Searching...
Add\ {}\ to\ specified\ title\ words\ on\ search\ to\ keep\ the\ correct\ case=Add {} to specified title words on search to keep the correct case
Import\ conversions=Import conversions
Please\ enter\ a\ search\ string=Please enter a search string
Please\ open\ or\ start\ a\ new\ library\ before\ searching=Please open or start a new library before searching

Canceled\ merging\ entries=Canceled merging entries

Format\ units\ by\ adding\ non-breaking\ separators\ and\ keeping\ the\ correct\ case\ on\ search=Format units by adding non-breaking separators and keeping the correct case on search
Merge\ entries=Merge entries
Merged\ entries=Merged entries
None=None
Parse=Parse
Result=Result
You\ have\ to\ choose\ exactly\ two\ entries\ to\ merge.=You have to choose exactly two entries to merge.

Update\ timestamp\ on\ modification=Update timestamp on modification
All\ key\ bindings\ will\ be\ reset\ to\ their\ defaults.=All key bindings will be reset to their defaults.

Automatically\ set\ file\ links=Automatically set file links
Resetting\ all\ key\ bindings=Resetting all key bindings

Network=Network
Search\ IEEEXplore=Search IEEEXplore
Hostname=Hostname
Please\ specify\ a\ hostname=Please specify a hostname
Please\ specify\ a\ port=Please specify a port
Please\ specify\ a\ username=Please specify a username
Please\ specify\ a\ password=Please specify a password

Use\ custom\ proxy\ configuration=Use custom proxy configuration
Proxy\ requires\ authentication=Proxy requires authentication
Attention\:\ Password\ is\ stored\ in\ plain\ text\!=Attention: Password is stored in plain text!
Clear\ connection\ settings=Clear connection settings

Open\ folder=Open folder
Export\ entries\ ordered\ as\ specified=Export entries ordered as specified
Export\ sort\ order=Export sort order
Save\ sort\ order=Save sort order
Export\ sorting=Export sorting
Newline\ separator=Newline separator

Save\ in\ current\ table\ sort\ order=Save in current table sort order
Save\ entries\ ordered\ as\ specified=Save entries ordered as specified
Show\ extra\ columns=Show extra columns
Parsing\ error=Parsing error
illegal\ backslash\ expression=illegal backslash expression

Clear\ read\ status=Clear read status
Convert\ to\ biblatex\ format\ (for\ example,\ move\ the\ value\ of\ the\ 'journal'\ field\ to\ 'journaltitle')=Convert to biblatex format (for example, move the value of the 'journal' field to 'journaltitle')
Deprecated\ fields=Deprecated fields
No\ read\ status\ information=No read status information
Printed=Printed
Read\ status=Read status
Read\ status\ read=Read status read
Read\ status\ skimmed=Read status skimmed
Save\ selected\ as\ plain\ BibTeX...=Save selected as plain BibTeX...
Set\ read\ status\ to\ read=Set read status to read
Set\ read\ status\ to\ skimmed=Set read status to skimmed
Show\ deprecated\ BibTeX\ fields=Show deprecated BibTeX fields

Opens\ JabRef's\ GitHub\ page=Opens JabRef's GitHub page
Opens\ JabRef's\ Twitter\ page=Opens JabRef's Twitter page
Opens\ JabRef's\ Facebook\ page=Opens JabRef's Facebook page
Opens\ JabRef's\ blog=Opens JabRef's blog
Opens\ JabRef's\ website=Opens JabRef's website

Could\ not\ open\ browser.=Could not open browser.
Please\ open\ %0\ manually.=Please open %0 manually.
The\ link\ has\ been\ copied\ to\ the\ clipboard.=The link has been copied to the clipboard.

Open\ %0\ file=Open %0 file

Cannot\ delete\ file=Cannot delete file
File\ permission\ error=File permission error
JabRef\ does\ not\ have\ permission\ to\ access\ %s=JabRef does not have permission to access %s
Push\ to\ %0=Push to %0
Path\ to\ %0=Path to %0
Convert=Convert
Normalize\ to\ BibTeX\ name\ format=Normalize to BibTeX name format
Help\ on\ Name\ Formatting=Help on Name Formatting

Add\ new\ file\ type=Add new file type

Left\ entry=Left entry
Right\ entry=Right entry
Original\ entry=Original entry
No\ information\ added=No information added
Select\ at\ least\ one\ entry\ to\ manage\ keywords.=Select at least one entry to manage keywords.
OpenDocument\ text=OpenDocument text
OpenDocument\ spreadsheet=OpenDocument spreadsheet
OpenDocument\ presentation=OpenDocument presentation
%0\ image=%0 image
Added\ entry=Added entry
Modified\ entry=Modified entry
Deleted\ entry=Deleted entry
Modified\ groups\ tree=Modified groups tree
Removed\ all\ groups=Removed all groups
Accepting\ the\ change\ replaces\ the\ complete\ groups\ tree\ with\ the\ externally\ modified\ groups\ tree.=Accepting the change replaces the complete groups tree with the externally modified groups tree.
Select\ export\ format=Select export format
Return\ to\ JabRef=Return to JabRef
Could\ not\ connect\ to\ %0=Could not connect to %0
Warning\:\ %0\ out\ of\ %1\ entries\ have\ undefined\ title.=Warning: %0 out of %1 entries have undefined title.
Warning\:\ %0\ out\ of\ %1\ entries\ have\ undefined\ BibTeX\ key.=Warning: %0 out of %1 entries have undefined BibTeX key.
Really\ delete\ the\ selected\ entry?=Really delete the selected entry?
Really\ delete\ the\ %0\ selected\ entries?=Really delete the %0 selected entries?
Keep\ merged\ entry\ only=Keep merged entry only
Keep\ left=Keep left
Keep\ right=Keep right
Old\ entry=Old entry
From\ import=From import
No\ problems\ found.=No problems found.
Save\ changes=Save changes
Discard\ changes=Discard changes
Library\ '%0'\ has\ changed.=Library '%0' has changed.
Print\ entry\ preview=Print entry preview
Copy\ title=Copy title
Copy\ \\cite{BibTeX\ key}=Copy \\cite{BibTeX key}
Copy\ BibTeX\ key\ and\ title=Copy BibTeX key and title
Invalid\ DOI\:\ '%0'.=Invalid DOI: '%0'.
should\ start\ with\ a\ name=should start with a name
should\ end\ with\ a\ name=should end with a name
unexpected\ closing\ curly\ bracket=unexpected closing curly bracket
unexpected\ opening\ curly\ bracket=unexpected opening curly bracket
capital\ letters\ are\ not\ masked\ using\ curly\ brackets\ {}=capital letters are not masked using curly brackets {}
should\ contain\ a\ four\ digit\ number=should contain a four digit number
should\ contain\ a\ valid\ page\ number\ range=should contain a valid page number range
No\ results\ found.=No results found.
Found\ %0\ results.=Found %0 results.
Invalid\ regular\ expression=Invalid regular expression
plain\ text=plain text
This\ search\ contains\ entries\ in\ which\ any\ field\ contains\ the\ regular\ expression\ <b>%0</b>=This search contains entries in which any field contains the regular expression <b>%0</b>
This\ search\ contains\ entries\ in\ which\ any\ field\ contains\ the\ term\ <b>%0</b>=This search contains entries in which any field contains the term <b>%0</b>
This\ search\ contains\ entries\ in\ which=This search contains entries in which
Hint\:\ To\ search\ specific\ fields\ only,\ enter\ for\ example\:=Hint: To search specific fields only, enter for example:

Unable\ to\ autodetect\ OpenOffice/LibreOffice\ installation.\ Please\ choose\ the\ installation\ directory\ manually.=Unable to autodetect OpenOffice/LibreOffice installation. Please choose the installation directory manually.

Close\ library=Close library
Decrease\ table\ font\ size=Decrease table font size
Entry\ editor,\ next\ entry=Entry editor, next entry
Entry\ editor,\ next\ panel=Entry editor, next panel
Entry\ editor,\ next\ panel\ 2=Entry editor, next panel 2
Entry\ editor,\ previous\ entry=Entry editor, previous entry
Entry\ editor,\ previous\ panel=Entry editor, previous panel
Entry\ editor,\ previous\ panel\ 2=Entry editor, previous panel 2
File\ list\ editor,\ move\ entry\ down=File list editor, move entry down
File\ list\ editor,\ move\ entry\ up=File list editor, move entry up
Focus\ entry\ table=Focus entry table
Import\ into\ current\ library=Import into current library
Import\ into\ new\ library=Import into new library
Increase\ table\ font\ size=Increase table font size
New\ article=New article
New\ book=New book
New\ entry=New entry
New\ from\ plain\ text=New from plain text
New\ inbook=New inbook
New\ mastersthesis=New mastersthesis
New\ phdthesis=New phdthesis
New\ proceedings=New proceedings
New\ unpublished=New unpublished
Preamble\ editor,\ store\ changes=Preamble editor, store changes
Push\ to\ application=Push to application
Refresh\ OpenOffice/LibreOffice=Refresh OpenOffice/LibreOffice
Resolve\ duplicate\ BibTeX\ keys=Resolve duplicate BibTeX keys
Save\ all=Save all
String\ dialog,\ add\ string=String dialog, add string
String\ dialog,\ remove\ string=String dialog, remove string
Synchronize\ files=Synchronize files
Unabbreviate=Unabbreviate
should\ contain\ a\ protocol=should contain a protocol
Copy\ preview=Copy preview
Automatically\ setting\ file\ links=Automatically setting file links
Regenerating\ BibTeX\ keys\ according\ to\ metadata=Regenerating BibTeX keys according to metadata
Regenerate\ all\ keys\ for\ the\ entries\ in\ a\ BibTeX\ file=Regenerate all keys for the entries in a BibTeX file
Show\ debug\ level\ messages=Show debug level messages
Default\ bibliography\ mode=Default bibliography mode
Show\ only\ preferences\ deviating\ from\ their\ default\ value=Show only preferences deviating from their default value
default=default
key=key
type=type
value=value
Show\ preferences=Show preferences
Save\ actions=Save actions
Enable\ save\ actions=Enable save actions
Convert\ to\ BibTeX\ format\ (for\ example,\ move\ the\ value\ of\ the\ 'journaltitle'\ field\ to\ 'journal')=Convert to BibTeX format (for example, move the value of the 'journaltitle' field to 'journal')

Other\ fields=Other fields
Show\ remaining\ fields=Show remaining fields

link\ should\ refer\ to\ a\ correct\ file\ path=link should refer to a correct file path
abbreviation\ detected=abbreviation detected
wrong\ entry\ type\ as\ proceedings\ has\ page\ numbers=wrong entry type as proceedings has page numbers
Abbreviate\ journal\ names=Abbreviate journal names
Abbreviating...=Abbreviating...
Abbreviation\ '%0'\ for\ journal\ '%1'\ already\ defined.=Abbreviation '%0' for journal '%1' already defined.
Abbreviation\ cannot\ be\ empty=Abbreviation cannot be empty
Duplicated\ Journal\ Abbreviation=Duplicated Journal Abbreviation
Duplicated\ Journal\ File=Duplicated Journal File
Error\ Occurred=Error Occurred
Journal\ file\ %s\ already\ added=Journal file %s already added
Name\ cannot\ be\ empty=Name cannot be empty

Display\ keywords\ appearing\ in\ ALL\ entries=Display keywords appearing in ALL entries
Display\ keywords\ appearing\ in\ ANY\ entry=Display keywords appearing in ANY entry
None\ of\ the\ selected\ entries\ have\ titles.=None of the selected entries have titles.
None\ of\ the\ selected\ entries\ have\ BibTeX\ keys.=None of the selected entries have BibTeX keys.
Unabbreviate\ journal\ names=Unabbreviate journal names
Unabbreviating...=Unabbreviating...
Usage=Usage


Adds\ {}\ brackets\ around\ acronyms,\ month\ names\ and\ countries\ to\ preserve\ their\ case.=Adds {} brackets around acronyms, month names and countries to preserve their case.
Are\ you\ sure\ you\ want\ to\ reset\ all\ settings\ to\ default\ values?=Are you sure you want to reset all settings to default values?
Reset\ preferences=Reset preferences
Ill-formed\ entrytype\ comment\ in\ BIB\ file=Ill-formed entrytype comment in BIB file

Move\ linked\ files\ to\ default\ file\ directory\ %0=Move linked files to default file directory %0

Do\ you\ still\ want\ to\ continue?=Do you still want to continue?
Run\ field\ formatter\:=Run field formatter:
Table\ font\ size\ is\ %0=Table font size is %0
Internal\ style=Internal style
Add\ style\ file=Add style file
Current\ style\ is\ '%0'=Current style is '%0'
Remove\ style=Remove style
You\ must\ select\ a\ valid\ style\ file.=You must select a valid style file.
Invalid\ style\ selected=Invalid style selected

Reload=Reload

Capitalize=Capitalize
Capitalize\ all\ words,\ but\ converts\ articles,\ prepositions,\ and\ conjunctions\ to\ lower\ case.=Capitalize all words, but converts articles, prepositions, and conjunctions to lower case.
Capitalize\ the\ first\ word,\ changes\ other\ words\ to\ lower\ case.=Capitalize the first word, changes other words to lower case.
Changes\ all\ letters\ to\ lower\ case.=Changes all letters to lower case.
Changes\ all\ letters\ to\ upper\ case.=Changes all letters to upper case.
Changes\ the\ first\ letter\ of\ all\ words\ to\ capital\ case\ and\ the\ remaining\ letters\ to\ lower\ case.=Changes the first letter of all words to capital case and the remaining letters to lower case.
Cleans\ up\ LaTeX\ code.=Cleans up LaTeX code.
Converts\ HTML\ code\ to\ LaTeX\ code.=Converts HTML code to LaTeX code.
HTML\ to\ Unicode=HTML to Unicode
Converts\ HTML\ code\ to\ Unicode.=Converts HTML code to Unicode.
Converts\ LaTeX\ encoding\ to\ Unicode\ characters.=Converts LaTeX encoding to Unicode characters.
Converts\ Unicode\ characters\ to\ LaTeX\ encoding.=Converts Unicode characters to LaTeX encoding.
Converts\ ordinals\ to\ LaTeX\ superscripts.=Converts ordinals to LaTeX superscripts.
Converts\ units\ to\ LaTeX\ formatting.=Converts units to LaTeX formatting.
HTML\ to\ LaTeX=HTML to LaTeX
LaTeX\ cleanup=LaTeX cleanup
LaTeX\ to\ Unicode=LaTeX to Unicode
Lower\ case=Lower case
Minify\ list\ of\ person\ names=Minify list of person names
Normalize\ date=Normalize date
Normalize\ en\ dashes=Normalize en dashes
Normalize\ month=Normalize month
Normalize\ month\ to\ BibTeX\ standard\ abbreviation.=Normalize month to BibTeX standard abbreviation.
Normalize\ names\ of\ persons=Normalize names of persons
Normalize\ page\ numbers=Normalize page numbers
Normalize\ pages\ to\ BibTeX\ standard.=Normalize pages to BibTeX standard.
Normalizes\ lists\ of\ persons\ to\ the\ BibTeX\ standard.=Normalizes lists of persons to the BibTeX standard.
Normalizes\ the\ date\ to\ ISO\ date\ format.=Normalizes the date to ISO date format.
Normalizes\ the\ en\ dashes.=Normalizes the en dashes.
Ordinals\ to\ LaTeX\ superscript=Ordinals to LaTeX superscript
Protect\ terms=Protect terms
Add\ enclosing\ braces=Add enclosing braces
Add\ braces\ encapsulating\ the\ complete\ field\ content.=Add braces encapsulating the complete field content.
Remove\ enclosing\ braces=Remove enclosing braces
Removes\ braces\ encapsulating\ the\ complete\ field\ content.=Removes braces encapsulating the complete field content.
Shorten\ DOI=Shorten DOI
Shortens\ DOI\ to\ more\ human\ readable\ form.=Shortens DOI to more human readable form.
Sentence\ case=Sentence case
Shortens\ lists\ of\ persons\ if\ there\ are\ more\ than\ 2\ persons\ to\ "et\ al.".=Shortens lists of persons if there are more than 2 persons to "et al.".
Title\ case=Title case
Unicode\ to\ LaTeX=Unicode to LaTeX
Units\ to\ LaTeX=Units to LaTeX
Upper\ case=Upper case
Does\ nothing.=Does nothing.
Identity=Identity
Clears\ the\ field\ completely.=Clears the field completely.
Directory\ not\ found=Directory not found
Main\ file\ directory\ not\ set\!=Main file directory not set!
This\ operation\ requires\ exactly\ one\ item\ to\ be\ selected.=This operation requires exactly one item to be selected.
Importing\ in\ %0\ format=Importing in %0 format
Female\ name=Female name
Female\ names=Female names
Male\ name=Male name
Male\ names=Male names
Mixed\ names=Mixed names
Neuter\ name=Neuter name
Neuter\ names=Neuter names

Determined\ %0\ for\ %1\ entries=Determined %0 for %1 entries
Look\ up\ %0=Look up %0
Looking\ up\ %0...\ -\ entry\ %1\ out\ of\ %2\ -\ found\ %3=Looking up %0... - entry %1 out of %2 - found %3

Audio\ CD=Audio CD
British\ patent=British patent
British\ patent\ request=British patent request
Candidate\ thesis=Candidate thesis
Collaborator=Collaborator
Column=Column
Compiler=Compiler
Continuator=Continuator
Data\ CD=Data CD
Editor=Editor
European\ patent=European patent
European\ patent\ request=European patent request
Founder=Founder
French\ patent=French patent
French\ patent\ request=French patent request
German\ patent=German patent
German\ patent\ request=German patent request
Line=Line
Master's\ thesis=Master's thesis
Page=Page
Paragraph=Paragraph
Patent=Patent
Patent\ request=Patent request
PhD\ thesis=PhD thesis
Redactor=Redactor
Research\ report=Research report
Reviser=Reviser
Section=Section
Software=Software
Technical\ report=Technical report
U.S.\ patent=U.S. patent
U.S.\ patent\ request=U.S. patent request
Verse=Verse

change\ entries\ of\ group=change entries of group
odd\ number\ of\ unescaped\ '\#'=odd number of unescaped '#'

Plain\ text=Plain text
Show\ diff=Show diff
character=character
word=word
Show\ symmetric\ diff=Show symmetric diff
Copy\ Version=Copy Version
Developers=Developers
Authors=Authors
License=License

HTML\ encoded\ character\ found=HTML encoded character found
booktitle\ ends\ with\ 'conference\ on'=booktitle ends with 'conference on'

incorrect\ control\ digit=incorrect control digit
incorrect\ format=incorrect format
Copied\ version\ to\ clipboard=Copied version to clipboard

BibTeX\ key=BibTeX key
Message=Message


MathSciNet\ Review=MathSciNet Review
Reset\ Bindings=Reset Bindings

Decryption\ not\ supported.=Decryption not supported.

Cleared\ '%0'\ for\ %1\ entries=Cleared '%0' for %1 entries
Set\ '%0'\ to\ '%1'\ for\ %2\ entries=Set '%0' to '%1' for %2 entries
Toggled\ '%0'\ for\ %1\ entries=Toggled '%0' for %1 entries

Check\ for\ updates=Check for updates
Download\ update=Download update
New\ version\ available=New version available
Installed\ version=Installed version
Remind\ me\ later=Remind me later
Ignore\ this\ update=Ignore this update
Could\ not\ connect\ to\ the\ update\ server.=Could not connect to the update server.
Please\ try\ again\ later\ and/or\ check\ your\ network\ connection.=Please try again later and/or check your network connection.
To\ see\ what\ is\ new\ view\ the\ changelog.=To see what is new view the changelog.
A\ new\ version\ of\ JabRef\ has\ been\ released.=A new version of JabRef has been released.
JabRef\ is\ up-to-date.=JabRef is up-to-date.
Latest\ version=Latest version
Online\ help\ forum=Online help forum
Custom=Custom

Export\ cited=Export cited
Unable\ to\ generate\ new\ library=Unable to generate new library

Open\ console=Open console
Use\ default\ terminal\ emulator=Use default terminal emulator
Note\:\ Use\ the\ placeholder\ %DIR%\ for\ the\ location\ of\ the\ opened\ library\ file.=Note: Use the placeholder %DIR% for the location of the opened library file.
Error\ occured\ while\ executing\ the\ command\ \"%0\".=Error occured while executing the command \"%0\".
Reformat\ ISSN=Reformat ISSN

Countries\ and\ territories\ in\ English=Countries and territories in English
Electrical\ engineering\ terms=Electrical engineering terms
Enabled=Enabled
Internal\ list=Internal list
Manage\ protected\ terms\ files=Manage protected terms files
Months\ and\ weekdays\ in\ English=Months and weekdays in English
The\ text\ after\ the\ last\ line\ starting\ with\ \#\ will\ be\ used=The text after the last line starting with # will be used
Add\ protected\ terms\ file=Add protected terms file
Are\ you\ sure\ you\ want\ to\ remove\ the\ protected\ terms\ file?=Are you sure you want to remove the protected terms file?
Remove\ protected\ terms\ file=Remove protected terms file
Add\ selected\ text\ to\ list=Add selected text to list
Add\ {}\ around\ selected\ text=Add {} around selected text
Format\ field=Format field
New\ protected\ terms\ file=New protected terms file
change\ field\ %0\ of\ entry\ %1\ from\ %2\ to\ %3=change field %0 of entry %1 from %2 to %3
change\ key\ from\ %0\ to\ %1=change key from %0 to %1
change\ string\ content\ %0\ to\ %1=change string content %0 to %1
change\ string\ name\ %0\ to\ %1=change string name %0 to %1
change\ type\ of\ entry\ %0\ from\ %1\ to\ %2=change type of entry %0 from %1 to %2
insert\ entry\ %0=insert entry %0
insert\ string\ %0=insert string %0
remove\ entries=remove entries
remove\ entry\ %0=remove entry %0
remove\ string\ %0=remove string %0
undefined=undefined
Cannot\ get\ info\ based\ on\ given\ %0\:\ %1=Cannot get info based on given %0: %1
Get\ BibTeX\ data\ from\ %0=Get BibTeX data from %0
No\ %0\ found=No %0 found
Entry\ from\ %0=Entry from %0
Merge\ entry\ with\ %0\ information=Merge entry with %0 information
Updated\ entry\ with\ info\ from\ %0=Updated entry with info from %0

Add\ new\ list=Add new list
Open\ existing\ list=Open existing list
Remove\ list=Remove list
Add\ abbreviation=Add abbreviation
Remove\ abbreviation=Remove abbreviation
Full\ journal\ name=Full journal name
Abbreviation\ name=Abbreviation name
Shortest\ unique\ abbreviation=Shortest unique abbreviation

No\ abbreviation\ files\ loaded=No abbreviation files loaded

Loading\ built\ in\ lists=Loading built in lists

JabRef\ built\ in\ list=JabRef built in list
IEEE\ built\ in\ list=IEEE built in list

Event\ log=Event log
We\ now\ give\ you\ insight\ into\ the\ inner\ workings\ of\ JabRef\'s\ internals.\ This\ information\ might\ be\ helpful\ to\ diagnose\ the\ root\ cause\ of\ a\ problem.\ Please\ feel\ free\ to\ inform\ the\ developers\ about\ an\ issue.=We now give you insight into the inner workings of JabRef\'s internals. This information might be helpful to diagnose the root cause of a problem. Please feel free to inform the developers about an issue.
Log\ copied\ to\ clipboard.=Log copied to clipboard.
Copy\ Log=Copy Log
Clear\ Log=Clear Log
Report\ Issue=Report Issue
Issue\ on\ GitHub\ successfully\ reported.=Issue on GitHub successfully reported.
Issue\ report\ successful=Issue report successful
Your\ issue\ was\ reported\ in\ your\ browser.=Your issue was reported in your browser.
The\ log\ and\ exception\ information\ was\ copied\ to\ your\ clipboard.=The log and exception information was copied to your clipboard.
Please\ paste\ this\ information\ (with\ Ctrl+V)\ in\ the\ issue\ description.=Please paste this information (with Ctrl+V) in the issue description.

Host=Host
Port=Port
Library=Library
User=User
Connect=Connect
Connection\ error=Connection error
Connection\ to\ %0\ server\ established.=Connection to %0 server established.
Required\ field\ "%0"\ is\ empty.=Required field "%0" is empty.
%0\ driver\ not\ available.=%0 driver not available.
The\ connection\ to\ the\ server\ has\ been\ terminated.=The connection to the server has been terminated.
Reconnect=Reconnect
Work\ offline=Work offline
Working\ offline.=Working offline.
Update\ refused.=Update refused.
Update\ refused=Update refused
Update\ could\ not\ be\ performed\ due\ to\ existing\ change\ conflicts.=Update could not be performed due to existing change conflicts.
You\ are\ not\ working\ on\ the\ newest\ version\ of\ BibEntry.=You are not working on the newest version of BibEntry.
Local\ version\:\ %0=Local version: %0
Shared\ version\:\ %0=Shared version: %0
Press\ "Merge\ entries"\ to\ merge\ the\ changes\ and\ resolve\ this\ problem.=Press "Merge entries" to merge the changes and resolve this problem.
Canceling\ this\ operation\ will\ leave\ your\ changes\ unsynchronized.=Canceling this operation will leave your changes unsynchronized.
Shared\ entry\ is\ no\ longer\ present=Shared entry is no longer present
The\ entry\ you\ currently\ work\ on\ has\ been\ deleted\ on\ the\ shared\ side.=The entry you currently work on has been deleted on the shared side.
You\ can\ restore\ the\ entry\ using\ the\ "Undo"\ operation.=You can restore the entry using the "Undo" operation.
You\ are\ already\ connected\ to\ a\ database\ using\ entered\ connection\ details.=You are already connected to a database using entered connection details.

Cannot\ cite\ entries\ without\ BibTeX\ keys.\ Generate\ keys\ now?=Cannot cite entries without BibTeX keys. Generate keys now?
New\ technical\ report=New technical report

%0\ file=%0 file
Custom\ layout\ file=Custom layout file
Protected\ terms\ file=Protected terms file
Style\ file=Style file

Open\ OpenOffice/LibreOffice\ connection=Open OpenOffice/LibreOffice connection
You\ must\ enter\ at\ least\ one\ field\ name=You must enter at least one field name
Non-ASCII\ encoded\ character\ found=Non-ASCII encoded character found
Toggle\ web\ search\ interface=Toggle web search interface
%0\ files\ found=%0 files found
One\ file\ found=One file found

Migration\ help\ information=Migration help information
Entered\ database\ has\ obsolete\ structure\ and\ is\ no\ longer\ supported.=Entered database has obsolete structure and is no longer supported.
However,\ a\ new\ database\ was\ created\ alongside\ the\ pre-3.6\ one.=However, a new database was created alongside the pre-3.6 one.
Opens\ a\ link\ where\ the\ current\ development\ version\ can\ be\ downloaded=Opens a link where the current development version can be downloaded
See\ what\ has\ been\ changed\ in\ the\ JabRef\ versions=See what has been changed in the JabRef versions
Referenced\ BibTeX\ key\ does\ not\ exist=Referenced BibTeX key does not exist
Full\ text\ document\ for\ entry\ %0\ already\ linked.=Full text document for entry %0 already linked.
Finished\ downloading\ full\ text\ document\ for\ entry\ %0.=Finished downloading full text document for entry %0.
Download\ full\ text\ documents=Download full text documents
You\ are\ about\ to\ download\ full\ text\ documents\ for\ %0\ entries.=You are about to download full text documents for %0 entries.
last\ four\ nonpunctuation\ characters\ should\ be\ numerals=last four nonpunctuation characters should be numerals

Author=Author
Date=Date
File\ annotations=File annotations
Show\ file\ annotations=Show file annotations
Adobe\ Acrobat\ Reader=Adobe Acrobat Reader
Sumatra\ Reader=Sumatra Reader
shared=shared
should\ contain\ an\ integer\ or\ a\ literal=should contain an integer or a literal
should\ have\ the\ first\ letter\ capitalized=should have the first letter capitalized
edition\ of\ book\ reported\ as\ just\ 1=edition of book reported as just 1
Tools=Tools
What\'s\ new\ in\ this\ version?=What\'s new in this version?
Want\ to\ help?=Want to help?
Make\ a\ donation=Make a donation
get\ involved=get involved
Used\ libraries=Used libraries
Existing\ file=Existing file

ID=ID
ID\ type=ID type
Fetcher\ '%0'\ did\ not\ find\ an\ entry\ for\ id\ '%1'.=Fetcher '%0' did not find an entry for id '%1'.

Select\ first\ entry=Select first entry
Select\ last\ entry=Select last entry

Invalid\ ISBN\:\ '%0'.=Invalid ISBN: '%0'.
should\ be\ an\ integer\ or\ normalized=should be an integer or normalized
should\ be\ normalized=should be normalized

Empty\ search\ ID=Empty search ID
The\ given\ search\ ID\ was\ empty.=The given search ID was empty.
Copy\ BibTeX\ key\ and\ link=Copy BibTeX key and link
biblatex\ field\ only=biblatex field only

Error\ while\ generating\ fetch\ URL=Error while generating fetch URL
Error\ while\ parsing\ ID\ list=Error while parsing ID list
Unable\ to\ get\ PubMed\ IDs=Unable to get PubMed IDs
Backup\ found=Backup found
A\ backup\ file\ for\ '%0'\ was\ found.=A backup file for '%0' was found.
This\ could\ indicate\ that\ JabRef\ did\ not\ shut\ down\ cleanly\ last\ time\ the\ file\ was\ used.=This could indicate that JabRef did not shut down cleanly last time the file was used.
Do\ you\ want\ to\ recover\ the\ library\ from\ the\ backup\ file?=Do you want to recover the library from the backup file?

Show\ 'Related\ Articles'\ tab=Show 'Related Articles' tab
This\ might\ be\ caused\ by\ reaching\ the\ traffic\ limitation\ of\ Google\ Scholar\ (see\ 'Help'\ for\ details).=This might be caused by reaching the traffic limitation of Google Scholar (see 'Help' for details).

Could\ not\ open\ website.=Could not open website.
Problem\ downloading\ from\ %1=Problem downloading from %1

File\ directory\ pattern=File directory pattern
Update\ with\ bibliographic\ information\ from\ the\ web=Update with bibliographic information from the web

Could\ not\ find\ any\ bibliographic\ information.=Could not find any bibliographic information.
BibTeX\ key\ deviates\ from\ generated\ key=BibTeX key deviates from generated key
DOI\ %0\ is\ invalid=DOI %0 is invalid

Select\ all\ customized\ types\ to\ be\ stored\ in\ local\ preferences\:=Select all customized types to be stored in local preferences\:
Different\ customization,\ current\ settings\ will\ be\ overwritten=Different customization, current settings will be overwritten

Entry\ type\ %0\ is\ only\ defined\ for\ Biblatex\ but\ not\ for\ BibTeX=Entry type %0 is only defined for Biblatex but not for BibTeX

Copied\ %0\ citations.=Copied %0 citations.

journal\ not\ found\ in\ abbreviation\ list=journal not found in abbreviation list
Unhandled\ exception\ occurred.=Unhandled exception occurred.

strings\ included=strings included
Default\ table\ font\ size=Default table font size
Escape\ underscores=Escape underscores
Color=Color
Please\ also\ add\ all\ steps\ to\ reproduce\ this\ issue,\ if\ possible.=Please also add all steps to reproduce this issue, if possible.
Fit\ width=Fit width
Fit\ a\ single\ page=Fit a single page
Zoom\ in=Zoom in
Zoom\ out=Zoom out
Previous\ page=Previous page
Next\ page=Next page
Document\ viewer=Document viewer
Live=Live
Locked=Locked
Show\ the\ document\ of\ the\ currently\ selected\ entry.=Show the document of the currently selected entry.
Show\ this\ document\ until\ unlocked.=Show this document until unlocked.
Set\ current\ user\ name\ as\ owner.=Set current user name as owner.

Sort\ all\ subgroups\ (recursively)=Sort all subgroups (recursively)
Collect\ and\ share\ telemetry\ data\ to\ help\ improve\ JabRef.=Collect and share telemetry data to help improve JabRef.
Don't\ share=Don't share
Share\ anonymous\ statistics=Share anonymous statistics
Telemetry\:\ Help\ make\ JabRef\ better=Telemetry: Help make JabRef better
To\ improve\ the\ user\ experience,\ we\ would\ like\ to\ collect\ anonymous\ statistics\ on\ the\ features\ you\ use.\ We\ will\ only\ record\ what\ features\ you\ access\ and\ how\ often\ you\ do\ it.\ We\ will\ neither\ collect\ any\ personal\ data\ nor\ the\ content\ of\ bibliographic\ items.\ If\ you\ choose\ to\ allow\ data\ collection,\ you\ can\ later\ disable\ it\ via\ Options\ ->\ Preferences\ ->\ General.=To improve the user experience, we would like to collect anonymous statistics on the features you use. We will only record what features you access and how often you do it. We will neither collect any personal data nor the content of bibliographic items. If you choose to allow data collection, you can later disable it via Options -> Preferences -> General.
This\ file\ was\ found\ automatically.\ Do\ you\ want\ to\ link\ it\ to\ this\ entry?=This file was found automatically. Do you want to link it to this entry?
Names\ are\ not\ in\ the\ standard\ %0\ format.=Names are not in the standard %0 format.

Delete\ the\ selected\ file\ permanently\ from\ disk,\ or\ just\ remove\ the\ file\ from\ the\ entry?\ Pressing\ Delete\ will\ delete\ the\ file\ permanently\ from\ disk.=Delete the selected file permanently from disk, or just remove the file from the entry? Pressing Delete will delete the file permanently from disk.
Delete\ '%0'=Delete '%0'
Delete\ from\ disk=Delete from disk
Remove\ from\ entry=Remove from entry
There\ exists\ already\ a\ group\ with\ the\ same\ name.=There exists already a group with the same name.

Copy\ linked\ file=Copy linked file
Copy\ linked\ file\ to\ folder...=Copy linked file to folder...
Could\ not\ copy\ file\ to\ %0,\ maybe\ the\ file\ is\ already\ existing?=Could not copy file to %0, maybe the file is already existing?
Sucessfully\ copied\ file\ to\ %0=Sucessfully copied file to %0
Could\ not\ resolve\ the\ file\ %0=Could not resolve the file %0

Copy\ linked\ files\ to\ folder...=Copy linked files to folder...
Copied\ file\ successfully=Copied file successfully
Copying\ files...=Copying files...
Copying\ file\ %0\ of\ entry\ %1=Copying file %0 of entry %1
Finished\ copying=Finished copying
Could\ not\ copy\ file=Could not copy file
Copied\ %0\ files\ of\ %1\ sucessfully\ to\ %2=Copied %0 files of %1 sucessfully to %2
Rename\ failed=Rename failed
JabRef\ cannot\ access\ the\ file\ because\ it\ is\ being\ used\ by\ another\ process.=JabRef cannot access the file because it is being used by another process.
Show\ console\ output\ (only\ when\ the\ launcher\ is\ used)=Show console output (only when the launcher is used)

Remove\ line\ breaks=Remove line breaks
Removes\ all\ line\ breaks\ in\ the\ field\ content.=Removes all line breaks in the field content.
Checking\ integrity...=Checking integrity...

Remove\ hyphenated\ line\ breaks=Remove hyphenated line breaks
Removes\ all\ hyphenated\ line\ breaks\ in\ the\ field\ content.=Removes all hyphenated line breaks in the field content.
Note\ that\ currently,\ JabRef\ does\ not\ run\ with\ Java\ 9.=Note that currently, JabRef does not run with Java 9.
Your\ current\ Java\ version\ (%0)\ is\ not\ supported.\ Please\ install\ version\ %1\ or\ higher.=Your current Java version (%0) is not supported. Please install version %1 or higher.

Could\ not\ retrieve\ entry\ data\ from\ '%0'.=Could not retrieve entry data from '%0'.
Entry\ from\ %0\ could\ not\ be\ parsed.=Entry from %0 could not be parsed.
Invalid\ identifier\:\ '%0'.=Invalid identifier: '%0'.
This\ paper\ has\ been\ withdrawn.=This paper has been withdrawn.
Finished\ writing\ XMP-metadata.=Finished writing XMP-metadata.
empty\ BibTeX\ key=empty BibTeX key
Your\ Java\ Runtime\ Environment\ is\ located\ at\ %0.=Your Java Runtime Environment is located at %0.
Aux\ file=Aux file
Group\ containing\ entries\ cited\ in\ a\ given\ TeX\ file=Group containing entries cited in a given TeX file

Any\ file=Any file

No\ linked\ files\ found\ for\ export.=No linked files found for export.

No\ full\ text\ document\ found\ for\ entry\ %0.=No full text document found for entry %0.

Delete\ Entry=Delete Entry
Next\ library=Next library
Previous\ library=Previous library
add\ group=add group
Entry\ is\ contained\ in\ the\ following\ groups\:=Entry is contained in the following groups\:
Delete\ entries=Delete entries
Keep\ entries=Keep entries
Keep\ entry=Keep entry
Ignore\ backup=Ignore backup
Restore\ from\ backup=Restore from backup

Overwrite\ file=Overwrite file
Shared\ database\ connection=Shared database connection

Could\ not\ connect\ to\ Vim\ server.\ Make\ sure\ that\ Vim\ is\ running\ with\ correct\ server\ name.=Could not connect to Vim server. Make sure that Vim is running with correct server name.
Could\ not\ connect\ to\ a\ running\ gnuserv\ process.\ Make\ sure\ that\ Emacs\ or\ XEmacs\ is\ running,\ and\ that\ the\ server\ has\ been\ started\ (by\ running\ the\ command\ 'server-start'/'gnuserv-start').=Could not connect to a running gnuserv process. Make sure that Emacs or XEmacs is running, and that the server has been started (by running the command 'server-start'/'gnuserv-start').
Error\ pushing\ entries=Error pushing entries

Undefined\ character\ format=Undefined character format
Undefined\ paragraph\ format=Undefined paragraph format

Edit\ Preamble=Edit Preamble
Markings=Markings
Use\ selected\ instance=Use selected instance

Hide\ panel=Hide panel
Move\ panel\ up=Move panel up
Move\ panel\ down=Move panel down
Linked\ files=Linked files
Group\ view\ mode\ set\ to\ intersection=Group view mode set to intersection
Group\ view\ mode\ set\ to\ union=Group view mode set to union
Open\ file\ %0=Open file %0
Toggle\ intersection=Toggle intersection
Toggle\ union=Toggle union
Jump\ to\ entry=Jump to entry
The\ group\ name\ contains\ the\ keyword\ separator\ "%0"\ and\ thus\ probably\ does\ not\ work\ as\ expected.=The group name contains the keyword separator "%0" and thus probably does not work as expected.
Blog=Blog
Check\ integrity=Check integrity
Cleanup\ URL\ link=Cleanup URL link
Cleanup\ URL\ link\ by\ removing\ special\ symbols\ and\ extracting\ simple\ link=Cleanup URL link by removing special symbols and extracting simple link
Copy\ DOI\ url=Copy DOI url
Copy\ citation=Copy citation
Development\ version=Development version
Export\ selected\ entries=Export selected entries
Export\ selected\ entries\ to\ clipboard=Export selected entries to clipboard
Find\ duplicates=Find duplicates
Fork\ me\ on\ GitHub=Fork me on GitHub
JabRef\ resources=JabRef resources
Manage\ journal\ abbreviations=Manage journal abbreviations
Manage\ protected\ terms=Manage protected terms
New\ %0\ library=New %0 library
New\ entry\ from\ plain\ text=New entry from plain text
New\ sublibrary\ based\ on\ AUX\ file=New sublibrary based on AUX file
Push\ entries\ to\ external\ application\ (%0)=Push entries to external application (%0)
Quit=Quit
Recent\ libraries=Recent libraries
Set\ up\ general\ fields=Set up general fields
View\ change\ log=View change log
View\ event\ log=View event log
Website=Website
Write\ XMP-metadata\ to\ PDFs=Write XMP-metadata to PDFs

Override\ default\ font\ settings=Override default font settings
Clear\ search=Clear search

Click\ help\ to\ learn\ about\ the\ migration\ of\ pre-3.6\ databases.=Click help to learn about the migration of pre-3.6 databases.
Database\ Type\:=Database Type\:
Database\:=Database\:
Host/Port\:=Host/Port\:
User\:=User\:
Keystore\ password\:=Keystore password\:
Keystore\:=Keystore\:
Password\:=Password\:
Server\ Timezone\:=Server Timezone\:
Remember\ Password=Remember Password
Use\ SSL=Use SSL
Move\ preprint\ information\ from\ 'URL'\ and\ 'journal'\ field\ to\ the\ 'eprint'\ field=Move preprint information from 'URL' and 'journal' field to the 'eprint' field
Type=Type
Customize\ Export\ Formats=Customize Export Formats
Export\ name=Export name
Main\ layout\ file\:=Main layout file\:
Main\ layout\ file=Main layout file
Save\ exporter=Save exporter
File\ extension\:=File extension\:
Export\ format\ name\:=Export format name\:
Cleared\ connection\ settings=Cleared connection settings
Error\ adding\ discovered\ CitationStyles=Error adding discovered CitationStyles
(more)=(more)
Cancel\ import=Cancel import
Continue\ with\ import=Continue with import
Import\ canceled=Import canceled
Select\ all\ new\ entries=Select all new entries
Select\ the\ entries\ to\ be\ imported\:=Select the entries to be imported\:
Add\ new\ String=Add new String
Remove\ selected\ Strings=Remove selected Strings
Must\ not\ be\ empty\!=Must not be empty\!
Open\ Help\ page=Open Help page
Add\ new\ field\ name=Add new field name
Field\ name\:=Field name:
Field\ name\ \"%0\"\ already\ exists=Field name "%0" already exists
No\ field\ name\ selected\!=No field name selected!
Remove\ field\ name=Remove field name
Are\ you\ sure\ you\ want\ to\ remove\ field\ name\:\ \"%0\"?=Are you sure you want to remove field name: "%0"?
Add\ new\ keyword=Add new keyword
Keyword\:=Keyword:
Keyword\ \"%0\"\ already\ exists=Keyword "%0" already exists
Keyword\ seperator=Keyword seperator
Remove\ keyword=Remove keyword
Are\ you\ sure\ you\ want\ to\ remove\ keyword\:\ \"%0\"?=Are you sure you want to remove keyword: "%0"?
Reset\ to\ default=Reset to default
Edit\ string\ constants=Edit string constants
Export\ all\ entries=Export all entries
Generate\ BibTeX\ keys=Generate BibTeX keys
Groups\ interface=Groups interface
Manage\ field\ names\ &\ content=Manage field names & content
New\ library=New library
Next\ citation\ style=Next citation style
OpenOffice/LibreOffice=OpenOffice/LibreOffice
Open\ document\ viewer=Open document viewer
Open\ entry\ editor=Open entry editor
Previous\ citation\ style=Previous citation style
Search\ document\ identifier\ online=Search document identifier online
Search\ for\ unlinked\ local\ files=Search for unlinked local files
Search\ full\ text\ documents\ online=Search full text documents online
Find\ and\ replace=Find and replace

Found\ documents\:=Found documents\:
Use\ selected\ document=Use selected document
Accept\ changes=Accept changes
Dismiss\ changes=Dismiss changes
The\ library\ has\ been\ modified\ by\ another\ program.=The library has been modified by another program.

Extract=Extract
Extract\ BibTeX\ from\ plain\ text= Extract BibTeX from plain text
Input\ text\ to\ parse=Input text to parse
Starts\ the\ extraction\ of\ the\ BibTeX\ entry=Starts the extraction of the BibTeX entry

Execute\ command=Execute command
Open\ File\ Browser=Open File Browser
Use\ default\ file\ browser=Use default file browser

Set\ rank\ to\ one=Set rank to one
Set\ rank\ to\ two=Set rank to two
Set\ rank\ to\ three=Set rank to three
Set\ rank\ to\ four=Set rank to four
Set\ rank\ to\ five=Set rank to five

A\ string\ with\ the\ label\ '%0'\ already\ exists.=A string with the label '%0' already exists.

Executing\ command\ "%0"...=Executing command "%0"...

Rename\ file\ to\ a\ given\ name=Rename file to a given name
New\ Filename=New Filename
Rename\ file\ to\ defined\ pattern=Rename file to defined pattern

Application\ settings=Application settings

Export\ an\ input\ to\ a\ file=Export an input to a file
Export\ preferences\ to\ a\ file=Export preferences to a file
Import\ BibTeX=Import BibTeX
Import\ preferences\ from\ a\ file=Import preferences from a file
Matching=Matching
Same\ as\ --import,\ but\ will\ be\ imported\ to\ the\ opened\ tab=Same as --import, but will be imported to the opened tab
Allow\ integers\ in\ 'edition'\ field\ in\ BibTeX\ mode=Allow integers in 'edition' field in BibTeX mode

Search\ for\ Citations\ in\ LaTeX\ Files=Search for Citations in LaTeX Files
LaTeX\ Citations\ Search\ Results=LaTeX Citations Search Results
LaTeX\ files\ directory\:=LaTeX files directory:
LaTeX\ files\ found\:=LaTeX files found:
files=files
Show\ 'LaTeX\ Citations'\ tab=Show 'LaTeX Citations' tab
LaTeX\ Citations=LaTeX Citations
Search\ citations\ for\ this\ entry\ in\ LaTeX\ files=Search citations for this entry in LaTeX files
No\ citations\ found=No citations found
No\ LaTeX\ files\ containing\ this\ entry\ were\ found.=No LaTeX files containing this entry were found.
Selected\ entry\ does\ not\ have\ an\ associated\ BibTeX\ key.=Selected entry does not have an associated BibTeX key.
Current\ search\ directory\:=Current search directory:
Set\ LaTeX\ file\ directory=Set LaTeX file directory
Import\ entries\ from\ LaTeX\ files=Import entries from LaTeX files
Import\ new\ entries=Import new entries
Group\ color=Group color

Columns=Columns
File\ type=File type
IEEE=IEEE
Internal=Internal
Special=Special
Remove\ column=Remove column
Add\ custom\ column=Add custom column
Update\ to\ current\ column\ order=Update to current column order
Sort\ column\ one\ step\ upwards=Sort column one step upwards
Sort\ column\ one\ step\ downwards=Sort column one step downwards
Synchronize\ special\ fields\ to\ keywords=Synchronize special fields to keywords
Serialize\ special\ fields=Serialize special fields
List\ must\ not\ be\ empty.=List must not be empty.

Add\ field\ to\ filter\ list=Add field to filter list
Add\ formatter\ to\ list=Add formatter to list
Filter\ List=Filter List
Open\ files...=Open files...

Affected\ fields\:=Affected fields:
Show\ preview\ as\ a\ tab\ in\ entry\ editor=Show preview as a tab in entry editor
Font=Font
Visual\ theme=Visual theme
Light\ theme=Light theme
Dark\ theme=Dark theme
Overwrite\ existing\ keys=Overwrite existing keys
Key\ patterns=Key patterns
Size\:=Size:
Font\ settings=Font settings
Override\ font\ settings=Override font settings
Override\ font\ size=Override font size
Theme\ changed\ to\ dark\ theme.=Theme changed to dark theme.
Theme\ changed\ to\ light\ theme.=Theme changed to light theme.
You\ must\ enter\ an\ integer\ value\ higher\ than\ 8.=You must enter an integer value higher than 8.
Letters\ after\ duplicate\ generated\ keys=Letters after duplicate generated keys
Start\ on\ second\ duplicate\ key\ with\ letter\ A\ (a,\ b,\ ...)=Start on second duplicate key with letter A (a, b, ...)
Start\ on\ second\ duplicate\ key\ with\ letter\ B\ (b,\ c,\ ...)=Start on second duplicate key with letter B (b, c, ...)
Always\ add\ letter\ (a,\ b,\ ...)\ to\ generated\ keys=Always add letter (a, b, ...) to generated keys
Default\ pattern=Default pattern
Reset\ %s\ to\ default\ value=Reset %s to default value
Library\ mode=Library mode
Reset\ to\ recommended=Reset to recommended
Remove\ all=Remove all
Reset\ All=Reset All
Column\ type\ %0\ is\ unknown.=Column type %0 is unknown.
Linked\ identifiers=Linked identifiers
Special\ field\ type\ %0\ is\ unknown.\ Using\ normal\ column\ type.=Special field type %0 is unknown. Using normal column type.
insert\ entries=insert entries
In\ JabRef=In JabRef
On\ disk=On disk
Select\ all\ changes\ on\ the\ left=Select all changes on the left
Select\ all\ changes\ on\ the\ right=Select all changes on the right
Dismiss=Dismiss
Mark\ all\ changes\ as\ accepted=Mark all changes as accepted
Unmark\ all\ changes=Unmark all changes

Add\ new\ Field=Add new Field
Add\ new\ entry\ type=Add new entry type
Field\ type=Field type
Required\ and\ optional\ fields=Required and optional fields

Normalize\ newline\ characters=Normalize newline characters
Normalizes\ all\ newline\ characters\ in\ the\ field\ content.=Normalizes all newline characters in the field content.
<<<<<<< HEAD
=======

Index=Index
>>>>>>> a140fcaa
<|MERGE_RESOLUTION|>--- conflicted
+++ resolved
@@ -2107,8 +2107,5 @@
 
 Normalize\ newline\ characters=Normalize newline characters
 Normalizes\ all\ newline\ characters\ in\ the\ field\ content.=Normalizes all newline characters in the field content.
-<<<<<<< HEAD
-=======
 
 Index=Index
->>>>>>> a140fcaa
