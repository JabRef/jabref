--- conflicted
+++ resolved
@@ -2229,12 +2229,8 @@
 Password\:=Password\:
 Remember\ Password=Remember Password
 Use\ SSL=Use SSL
-<<<<<<< HEAD
 Move\ preprint\ information\ from\ 'URL'\ and\ 'journal'\ field\ to\ the\ 'eprint'\ field=Move preprint information from 'URL' and 'journal' field to the 'eprint' field
-=======
-
 Default\ drag\ &\ drop\ action=Default drag & drop action
 Copy\ file\ to\ default\ file\ folder=Copy file to default file folder
 Link\ file\ (without\ copying)=Link file (without copying)
-Copy,\ rename\ and\ link\ file=Copy, rename and link file
->>>>>>> 57281d27
+Copy,\ rename\ and\ link\ file=Copy, rename and link file