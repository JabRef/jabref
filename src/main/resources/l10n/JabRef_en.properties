--- conflicted
+++ resolved
@@ -491,10 +491,10 @@
 I\ Agree=I Agree
 
 Indexing\ bib\ fields\ for\ %0=Indexing bib fields for %0
-Indexing\ %0=Indexing %0
-Indexing\ files\ for\ %1\ |\ %2\ of\ %0\ file(s)\ indexed.=Indexing files for %1 | %2 of %0 file(s) indexed.
+Indexing\ PDF\ files\ for\ %0=Indexing PDF files for %0
 %0\ of\ %1\ entries\ added\ to\ the\ index.=%0 of %1 entries added to the index.
 %0\ of\ %1\ entries\ removed\ from\ the\ index.=%0 of %1 entries removed from the index.
+Indexing\ %0.\ %1\ of\ %2\ files\ added\ to\ the\ index.=Indexing %0. %1 of %2 files added to the index.
 Removing\ entries\ from\ index\ for\ %0=Removing entries from index for %0
 Invalid\ URL=Invalid URL
 
@@ -2802,12 +2802,10 @@
 Library\ Entry=Library Entry
 Citation\ Entry=Citation Entry
 
-<<<<<<< HEAD
 Could\ not\ move\ file\ '%0'.\ and\ Rename=Could not move file '%0'. and Rename
 Move\ file\ to\ %0=Move file to %0
 Move\ file\ to\ %0\ and\ Rename=Move file to %0 and Rename
 Move\ file\ to\ directory\ and\ Rename = Move file to directory and Rename
-=======
+
 File\ Move\ Errors=File Move Errors
-Could\ not\ move\ file\ %0.\ Please\ close\ this\ file\ and\ retry.=Could not move file %0. Please close this file and retry.
->>>>>>> 598d2695
+Could\ not\ move\ file\ %0.\ Please\ close\ this\ file\ and\ retry.=Could not move file %0. Please close this file and retry.