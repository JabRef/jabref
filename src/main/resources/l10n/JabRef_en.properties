Unable\ to\ monitor\ file\ changes.\ Please\ close\ files\ and\ processes\ and\ restart.\ You\ may\ encounter\ errors\ if\ you\ continue\ with\ this\ session.=Unable to monitor file changes. Please close files and processes and restart. You may encounter errors if you continue with this session.

%0/%1\ entries=%0/%1 entries

Export\ operation\ finished\ successfully.=Export operation finished successfully.

Reveal\ in\ File\ Explorer=Reveal in File Explorer

Abbreviate\ journal\ names\ of\ the\ selected\ entries\ (DEFAULT\ abbreviation)=Abbreviate journal names of the selected entries (DEFAULT abbreviation)
Abbreviate\ journal\ names\ of\ the\ selected\ entries\ (DOTLESS\ abbreviation)=Abbreviate journal names of the selected entries (DOTLESS abbreviation)
Abbreviate\ journal\ names\ of\ the\ selected\ entries\ (SHORTEST\ UNIQUE\ abbreviation)=Abbreviate journal names of the selected entries (SHORTEST UNIQUE abbreviation)

Abbreviate\ names=Abbreviate names
Abbreviated\ %0\ journal\ names.=Abbreviated %0 journal names.

Abbreviation=Abbreviation
Abbreviations=Abbreviations

Unabbreviate\ journal\ names\ of\ the\ selected\ entries=Unabbreviate journal names of the selected entries
Unabbreviated\ %0\ journal\ names.=Unabbreviated %0 journal names.

dotless=dotless
shortest\ unique=shortest unique

About\ JabRef=About JabRef

Abstract=Abstract

Accept=Accept

Accept\ recommendations\ from\ Mr.\ DLib=Accept recommendations from Mr. DLib

Action=Action

Add=Add

Add\ a\ (compiled)\ custom\ Importer\ class\ from\ a\ class\ path.=Add a (compiled) custom Importer class from a class path.
The\ path\ need\ not\ be\ on\ the\ classpath\ of\ JabRef.=The path need not be on the classpath of JabRef.

Add\ a\ regular\ expression\ for\ the\ key\ pattern.=Add a regular expression for the key pattern.

Add\ entry\ manually=Add entry manually

Add\ selected\ entries\ to\ this\ group=Add selected entries to this group

Add\ subgroup=Add subgroup
Rename\ subgroup=Rename subgroup

Added\ group\ "%0".=Added group "%0".

Added\ string\:\ '%0'=Added string: '%0'
Added\ string=Added string
Edit\ strings=Edit strings
Duplicate\ string\ name\:\ '%0'=Duplicate string name: '%0'
Modified\ string=Modified string
Modified\ string\:\ '%0' =Modified string: '%0'
New\ string=New string
Remove\ string\ %0=Remove string %0
Deleted\ string=Deleted string
Deleted\ string\:\ '%0'=Deleted string: '%0'
Renamed\ string\:\ '%0'=Renamed string: '%0'
Please\ enter\ the\ string's\ label=Please enter the string's label
Resolve\ BibTeX\ strings=Resolve BibTeX strings
The\ label\ of\ the\ string\ cannot\ be\ a\ number.=The label of the string cannot be a number.
The\ label\ of\ the\ string\ cannot\ contain\ spaces.=The label of the string cannot contain spaces.
The\ label\ of\ the\ string\ cannot\ contain\ the\ '\#'\ character.=The label of the string cannot contain the '#' character.
String\ dialog,\ add\ string=String dialog, add string
String\ dialog,\ remove\ string=String dialog, remove string
Add\ new\ String=Add new String
String\ constants=String constants
Must\ not\ be\ empty\!=Must not be empty\!
A\ string\ with\ the\ label\ '%0'\ already\ exists.=A string with the label '%0' already exists.
String\ constant\ "%0"\ was\ not\ imported\ because\ it\ is\ not\ a\ valid\ string\ constant=String constant "%0" was not imported because it is not a valid string constant
String\ constant\ %0\ was\ not\ imported\ because\ it\ already\ exists\ in\ this\ library=String constant %0 was not imported because it already exists in this library
Could\ not\ import\ the\ following\ string\ constants\:\n\ %0=Could not import the following string constants:\n %0
Importing\ String\ constants=Importing String constants

All\ entries=All entries

Also\ remove\ subgroups=Also remove subgroups

Appearance=Appearance

Application=Application

Application\ to\ push\ entries\ to=Application to push entries to

Apply=Apply

Assign\ the\ original\ group's\ entries\ to\ this\ group?=Assign the original group's entries to this group?

Assigned\ %0\ entries\ to\ group\ "%1".=Assigned %0 entries to group "%1".

Assigned\ 1\ entry\ to\ group\ "%0".=Assigned 1 entry to group "%0".

Automatically\ create\ groups=Automatically create groups

Automatically\ remove\ exact\ duplicates=Automatically remove exact duplicates

Available\ export\ formats=Available export formats
Available\ import\ formats=Available import formats

%0\ source=%0 source
Show\ BibTeX\ source=Show BibTeX source
Show/edit\ %0\ source=Show/edit %0 source

Background\ tasks=Background tasks

Background\ tasks\ are\ running=Background tasks are running

Background\ tasks\ are\ finished=Background tasks are finished

Browse=Browse

by=by
The\ conflicting\ fields\ of\ these\ entries\ will\ be\ merged\ into\ the\ 'Comment'\ field.=The conflicting fields of these entries will be merged into the 'Comment' field.

Cancel=Cancel
Cannot\ create\ group=Cannot create group

Cannot\ create\ group.\ Please\ create\ a\ library\ first.=Cannot create group. Please create a library first.

Cannot\ open\ folder\ as\ the\ file\ is\ an\ online\ link.=Cannot open folder as the file is an online link.

Case\ sensitive=Case sensitive

change\ assignment\ of\ entries=change assignment of entries

Catalogues\ used\ for\ 'Search\ pre-configured'=Catalogues used for 'Search pre-configured'

Change\ case=Change case

Change\ entry\ type=Change entry type


Change\ of\ Grouping\ Method=Change of Grouping Method

change\ preamble=change preamble

Changed\ language=Changed language

Changed\ preamble=Changed preamble

Cite\ command=Cite command

Clear=Clear

Open\ /\ close\ entry\ editor=Open / close entry editor

Close\ dialog=Close dialog

Close\ the\ current\ library=Close the current library

Close\ window=Close window

Comments=Comments

Contained\ in=Contained in

Content=Content

Copy=Copy

Copy\ title=Copy title
Copy\ citation\ (html)=Copy citation (html)
Copy\ citation\ (text)=Copy citation (text)
Copy\ citation\ key=Copy citation key
Copy\ citation\ key\ and\ link=Copy citation key and link
Copy\ citation\ key\ and\ title=Copy citation key and title
Copy\ citation\ key\ with\ configured\ cite\ command=Copy citation key with configured cite command

Copy\ to\ clipboard=Copy to clipboard

Could\ not\ call\ executable=Could not call executable

Could\ not\ export\ preferences=Could not export preferences

Could\ not\ find\ a\ suitable\ import\ format.=Could not find a suitable import format.
Could\ not\ import\ preferences=Could not import preferences

Could\ not\ instantiate\ %0=Could not instantiate %0
Could\ not\ instantiate\ %0\ %1=Could not instantiate %0 %1
Could\ not\ instantiate\ %0.\ Have\ you\ chosen\ the\ correct\ package\ path?=Could not instantiate %0. Have you chosen the correct package path?

Could\ not\ print\ preview=Could not print preview

Create\ custom\ fields\ for\ each\ BibTeX\ entry=Create custom fields for each BibTeX entry

crossreferenced\ entries\ included=crossreferenced entries included

Current\ content\:\ %0=Current content: %0

Current\ value\:\ %0=Current value: %0

Custom\ entry\ types=Custom entry types

Custom\ entry\ types\ found\ in\ file=Custom entry types found in file

Customize\ entry\ types=Customize entry types

Customize\ keyboard\ shortcuts=Customize keyboard shortcuts

Cut=Cut

cut\ entries=cut entries

cut\ entry\ %0=cut entry %0

Library\ encoding=Library encoding

Library\ properties=Library properties
%0\ -\ Library\ properties=%0 - Library properties

Default=Default

Character\ encoding\ UTF-8\ is\ not\ supported.=Character encoding UTF-8 is not supported.
UTF-8\ could\ not\ be\ used\ to\ encode\ the\ following\ characters\:\ %0=UTF-8 could not be used to encode the following characters: %0
The\ chosen\ encoding\ '%0'\ could\ not\ encode\ the\ following\ characters\:=The chosen encoding '%0' could not encode the following characters:

Downloading=Downloading

Execute\ default\ action\ in\ dialog=Execute default action in dialog

Delete=Delete

Delete\ entry=Delete entry

Delete\ multiple\ entries=Delete multiple entries

Descending=Descending

Description=Description

Do\ not\ ask\ again=Do not ask again

Display\ all\ entries\ belonging\ to\ one\ or\ more\ of\ the\ selected\ groups=Display all entries belonging to one or more of the selected groups

Display\ all\ error\ messages=Display all error messages

Display\ help\ on\ command\ line\ options=Display help on command line options

Display\ only\ entries\ belonging\ to\ all\ selected\ groups=Display only entries belonging to all selected groups
Display\ version=Display version

Do\ not\ abbreviate\ names=Do not abbreviate names


Do\ not\ open\ any\ files\ at\ startup=Do not open any files at startup

Do\ not\ wrap\ when\ saving=Do not wrap when saving

Download\ file=Download file

Download\ '%0'\ was\ a\ HTML\ file.\ Removed.=Download '%0' was a HTML file. Removed.
Download\ '%0'\ was\ a\ HTML\ file.\ Keeping\ URL.=Download '%0' was a HTML file. Keeping URL.

duplicate\ removal=duplicate removal

Duplicate\ fields=Duplicate fields

Unable\ to\ change\ field\ name\.\ "%0"\ already\ in\ use.=Unable to change field name. "%0" already in use.

Duplicates\ found=Duplicates found

Dynamically\ group\ entries\ by\ a\ free-form\ search\ expression=Dynamically group entries by a free-form search expression

Dynamically\ group\ entries\ by\ searching\ a\ field\ for\ a\ keyword=Dynamically group entries by searching a field for a keyword

Each\ line\ must\ be\ of\ the\ following\ form\:\ \'tab\:field1;field2;...;fieldN\'.=Each line must be of the following form\: 'tab\:field1;field2;...;fieldN'.

Search\ groups\ migration\ of\ %0=Search groups migration of %0
The\ search\ groups\ syntax\ is\ outdated.\ Do\ you\ want\ to\ migrate\ to\ the\ new\ syntax?=The search groups syntax is outdated. Do you want to migrate to the new syntax?
Migrate=Migrate
Keep\ as\ is=Keep as is
Search\ group\ migration\ failed=Search group migration failed
The\ search\ group\ '%0'\ could\ not\ be\ migrated.\ Please\ enter\ the\ new\ search\ expression.=The search group '%0' could not be migrated. Please enter the new search expression.
Edit=Edit

Edit\ file\ type=Edit file type

Edit\ group=Edit group

empty\ library=empty library
Autocompletion=Autocompletion

Enter\ URL\ to\ download=Enter URL to download

entries=entries

Entries\ exported\ to\ clipboard=Entries exported to clipboard

entry=entry

Entry\ editor=Entry editor

Entry\ owner=Entry owner

Entry\ preview=Entry preview

Entry\ table=Entry table
Entry\ table\ columns=Entry table columns
Entry\ Title\ (Required\ to\ deliver\ recommendations.)=Entry Title (Required to deliver recommendations.)
Error=Error
Error\ occurred\ when\ parsing\ entry=Error occurred when parsing entry
Error\ during\ persistence\ of\ crawling\ results.=Error during persistence of crawling results.
'%0'\ exists.\ Overwrite\ file?='%0' exists. Overwrite file?
Export=Export
Export\ preferences=Export preferences
Export\ preferences\ to\ file=Export preferences to file
Export\ to\ clipboard=Export to clipboard
Export\ to\ text\ file.=Export to text file.

Extract\ references\ from\ file\ (offline)=Extract references from file (offline)
Extract\ references\ from\ file\ (online)=Extract references from file (online)
Extract\ References\ (offline)=Extract References (offline)
Extract\ References\ (online)=Extract References (online)

Processing...=Processing...
Processing\ "%0"...=Processing "%0"...
Processing\ PDF(s)=Processing PDF(s)
Processing\ %0=Processing %0
Importing\ files\ into\ %1\ |\ %2\ of\ %0\ file(s)\ processed.=Importing files into %1 | %2 of %0 file(s) processed.
Processing\ a\ large\ number\ of\ files=Processing a large number of files

You\ are\ about\ to\ process\ %0\ files.\ Continue?=You are about to process %0 files. Continue?

Will\ write\ metadata\ to\ the\ PDFs\ linked\ from\ selected\ entries.=Will write metadata to the PDFs linked from selected entries.

Write\ metadata\ for\ all\ PDFs\ in\ current\ library?=Write metadata for all PDFs in current library?
Writing\ metadata...=Writing metadata...

Embed\ BibTeX\ as\ attached\ file\ in\ PDF.=Embed BibTeX as attached file in PDF.
Write\ BibTeX\ as\ XMP\ metadata\ to\ PDF.=Write BibTeX as XMP metadata to PDF.
Write\ BibTeX\ to\ PDF\ (XMP\ and\ embedded)=Write BibTeX to PDF (XMP and embedded)
Write\ metadata\ to\ PDF\ files=Write metadata to PDF files
XMP-annotated\ PDF=XMP-annotated PDF
XMP\ export\ privacy\ settings=XMP export privacy settings
XMP\ metadata=XMP metadata
Do\ not\ write\ the\ following\ fields\ to\ XMP\ Metadata=Do not write the following fields to XMP Metadata

Could\ not\ extract\ Metadata\ from\:\ %0=Could not extract Metadata from: %0
Parse\ Metadata\ from\ PDF.=Parse Metadata from PDF.
Merge\ PDF\ metadata=Merge PDF metadata
Embedded\ BIB-file\ in\ PDF=Embedded BIB-file in PDF
PDF\ content=PDF content
PDF\ meta\ data\ merger=PDF meta data merger
Verbatim\ BibTeX\ in\ PDF=Verbatim BibTeX in PDF

Importer\ for\ COPAC\ format.=Importer for COPAC format.
Importer\ for\ the\ CFF\ format,\ which\ is\ intended\ to\ make\ software\ and\ datasets\ citable.=Importer for the CFF format, which is intended to make software and datasets citable.
Importer\ for\ the\ Citavi\ XML\ format.=Importer for the Citavi XML format.
Importer\ for\ the\ EndNote\ XML\ format.=Importer for the EndNote XML format.
Importer\ for\ the\ INSPEC\ format.=Importer for the INSPEC format.
Importer\ for\ the\ ISI\ Web\ of\ Science,\ INSPEC\ and\ Medline\ format.=Importer for the ISI Web of Science, INSPEC and Medline format.
Importer\ for\ the\ MODS\ format.=Importer for the MODS format.
Importer\ for\ the\ MS\ Office\ 2007\ XML\ bibliography\ format.=Importer for the MS Office 2007 XML bibliography format.
Importer\ for\ the\ Medline\ format.=Importer for the Medline format.
Importer\ for\ the\ MedlinePlain\ format.=Importer for the MedlinePlain format.
Importer\ for\ the\ Ovid\ format.=Importer for the Ovid format.
Importer\ for\ the\ Refer/Endnote\ format.\ Modified\ to\ use\ article\ number\ for\ pages\ if\ pages\ are\ missing.=Importer for the Refer/Endnote format. Modified to use article number for pages if pages are missing.
Imports\ BibTeX\ data\ from\ a\ PDF\ using\ multiple\ strategies\ (e.g.,\ XMP,\ embedded\ BibTeX,\ text\ parsing,\ Grobid,\ and\ DOI\ lookup)\ and\ merges\ the\ result.=Imports BibTeX data from a PDF using multiple strategies (e.g., XMP, embedded BibTeX, text parsing, Grobid, and DOI lookup) and merges the result.
Imports\ BibTeX\ data\ of\ a\ PDF\ using\ Grobid.=Imports BibTeX data of a PDF using Grobid.
Imports\ BibTeX\ data\ using\ XMP\ data\ of\ a\ PDF.=Imports BibTeX data using XMP data of a PDF.
Imports\ a\ BibTeX\ file\ found\ inside\ a\ PDF.=Imports a BibTeX file found inside a PDF.
Imports\ a\ Biblioscape\ Tag\ File.\nSeveral\ Biblioscape\ field\ types\ are\ ignored.\ Others\ are\ only\ included\ in\ the\ BibTeX\ field\ "comment".=Imports a Biblioscape Tag File.\nSeveral Biblioscape field types are ignored. Others are only included in the BibTeX field "comment".
Imports\ a\ Biblioscape\ tag\ file.=Imports a Biblioscape tag file.
Imports\ a\ New\ Economics\ Papers-Message\ from\ the\ REPEC-NEP\ Service.=Imports a New Economics Papers-Message from the REPEC-NEP Service.
No\ BibTeX\ was\ found.\ An\ empty\ entry\ was\ created\ with\ file\ link.=No BibTeX was found. An empty entry was created with file link.
Reads\ the\ references\ from\ the\ 'References'\ section\ of\ a\ PDF\ file.=Reads the references from the 'References' section of a PDF file.
Scrapes\ the\ first\ page\ of\ a\ PDF\ for\ BibTeX\ information.=Scrapes the first page of a PDF for BibTeX information.
This\ importer\ enables\ "--importToOpen\ someEntry.bib"=This importer enables "--importToOpen someEntry.bib"
This\ importer\ parses\ data\ of\ the\ first\ page\ of\ the\ PDF\ and\ creates\ a\ BibTeX\ entry.\ Currently,\ Springer\ and\ IEEE\ formats\ are\ supported.=This importer parses data of the first page of the PDF and creates a BibTeX entry. Currently, Springer and IEEE formats are supported.

Exporting\ %0=Exporting %0
Could\ not\ export\ file\ '%0'\ (reason\:\ %1)=Could not export file '%0' (reason: %1)
Unknown\ export\ format\ %0=Unknown export format %0

Importing\ %0=Importing %0
Importing\ file\ %0\ as\ unknown\ format=Importing file %0 as unknown format
Format\ used\:\ %0=Format used: %0

Extension=Extension

External\ Changes\ Resolver=External Changes Resolver

External\ programs=External programs

Failed\ to\ import\ by\ ID=Failed to import by ID

Field=Field
field=field

Field\ name=Field name
Field\ names=Field names
Field\ names\ are\ not\ allowed\ to\ contain\ white\ spaces\ or\ certain\ characters\ (%0).=Field names are not allowed to contain white spaces or certain characters (%0).
New\ field\ name=New field name
Add\ new\ field\ name=Add new field name
Field\ name\ \"%0\"\ already\ exists=Field name "%0" already exists
No\ field\ name\ selected\!=No field name selected!
Remove\ field\ name=Remove field name
Are\ you\ sure\ you\ want\ to\ remove\ field\ name\:\ \"%0\"?=Are you sure you want to remove field name: "%0"?
Manage\ field\ names\ &\ content=Manage field names & content

Field\ to\ group\ by=Field to group by

Filter=Filter
Filter\ groups...=Filter groups...

Success\!\ Finished\ writing\ metadata.=Success! Finished writing metadata.
Error\ while\ writing\ metadata.\ See\ the\ error\ log\ for\ details.=Error while writing metadata. See the error log for details.
Failed\ to\ write\ metadata,\ file\ %1\ not\ found.=Failed to write metadata, file %1 not found.

Generate=Generate

First\ select\ the\ entries\ you\ want\ keys\ to\ be\ generated\ for.=First select the entries you want keys to be generated for.
Autogenerate\ citation\ keys=Autogenerate citation keys
Generate\ citation\ key=Generate citation key
Generate\ keys=Generate keys
Citation\ key\ generator=Citation key generator
Generate\ keys\ before\ saving\ (for\ entries\ without\ a\ key)=Generate keys before saving (for entries without a key)
Generated\ citation\ key\ for=Generated citation key for
Generating\ citation\ key\ for=Generating citation key for
Invalid\ citation\ key=Invalid citation key
Duplicate\ citation\ key=Duplicate citation key
Citation\ key\ '%0'\ to\ select\ not\ found\ in\ open\ libraries.=Citation key '%0' to select not found in open libraries.

Jump\ to\ entry\ in\ library=Jump to entry in library
Jump\ to\ the\ entry\ of\ the\ given\ citation\ key.=Jump to the entry of the given citation key.

Autolink\ files\ with\ names\ starting\ with\ the\ citation\ key=Autolink files with names starting with the citation key
Autolink\ only\ files\ that\ match\ the\ citation\ key=Autolink only files that match the citation key

Fit\ table\ horizontally\ on\ screen=Fit table horizontally on screen

Format\:\ Tab\:field;field;...\ (e.g.\ General\:url;pdf;note...)=Format\: Tab\:field;field;... (e.g. General\:url;pdf;note...)

Format\ of\ author\ and\ editor\ names=Format of author and editor names
Format\ string=Format string

Formatter\ name=Formatter name

Fulltext\ for\ %0=Fulltext for %0
Fulltext\ for\ a\ new\ entry=Fulltext for a new entry

Further\ information\ about\ Mr.\ DLib\ for\ JabRef\ users.=Further information about Mr. DLib for JabRef users.

General=General

Get\ fulltext=Get fulltext

Groups=Groups
has/have\ both\ a\ 'Comment'\ and\ a\ 'Review'\ field.=has/have both a 'Comment' and a 'Review' field.

Have\ you\ chosen\ the\ correct\ package\ path?=Have you chosen the correct package path?

Help=Help

Help\ on\ key\ patterns=Help on key patterns

Hierarchical\ context=Hierarchical context

Highlight=Highlight
Marking=Marking
Underline=Underline
Empty\ Highlight=Empty Highlight
Empty\ Marking=Empty Marking
Empty\ Underline=Empty Underline
The\ marked\ area\ does\ not\ contain\ any\ legible\ text!=The marked area does not contain any legible text!

HTML\ table=HTML table
HTML\ table\ (with\ Abstract\ &\ BibTeX)=HTML table (with Abstract & BibTeX)
Markdown\ titles=Markdown titles

Icon=Icon

Ignore=Ignore

Import=Import

Import\ entries=Import entries
Import\ file=Import file

Import\ name=Import name

Import\ preferences=Import preferences

Import\ preferences\ from\ file=Import preferences from file

Importer\ class=Importer class

Include\ subgroups\:\ When\ selected,\ view\ entries\ contained\ in\ this\ group\ or\ its\ subgroups=Include subgroups: When selected, view entries contained in this group or its subgroups

Independent\ group\:\ When\ selected,\ view\ only\ this\ group's\ entries=Independent group: When selected, view only this group's entries
I\ Agree=I Agree

Indexing\ bib\ fields\ for\ %0=Indexing bib fields for %0
Indexing\ %0=Indexing %0
Indexing\ files\ for\ %1\ |\ %2\ of\ %0\ file(s)\ indexed.=Indexing files for %1 | %2 of %0 file(s) indexed.
%0\ of\ %1\ entries\ added\ to\ the\ index.=%0 of %1 entries added to the index.
%0\ of\ %1\ entries\ removed\ from\ the\ index.=%0 of %1 entries removed from the index.
Removing\ entries\ from\ index\ for\ %0=Removing entries from index for %0
Invalid\ URL=Invalid URL

Online\ help=Online help
JabRef\ Language\ (Provides\ for\ better\ recommendations\ by\ giving\ an\ indication\ of\ user's\ preferred\ language.)=JabRef Language (Provides for better recommendations by giving an indication of user's preferred language.)

JabRef\ preferences=JabRef preferences
JabRef\ requests\ recommendations\ from\ Mr.\ DLib,\ which\ is\ an\ external\ service.\ To\ enable\ Mr.\ DLib\ to\ calculate\ recommendations,\ some\ of\ your\ data\ must\ be\ shared\ with\ Mr.\ DLib.\ Generally,\ the\ more\ data\ is\ shared\ the\ better\ recommendations\ can\ be\ calculated.\ However,\ we\ understand\ that\ some\ of\ your\ data\ in\ JabRef\ is\ sensitive,\ and\ you\ may\ not\ want\ to\ share\ it.\ Therefore,\ Mr.\ DLib\ offers\ a\ choice\ of\ which\ data\ you\ would\ like\ to\ share.=JabRef requests recommendations from Mr. DLib, which is an external service. To enable Mr. DLib to calculate recommendations, some of your data must be shared with Mr. DLib. Generally, the more data is shared the better recommendations can be calculated. However, we understand that some of your data in JabRef is sensitive, and you may not want to share it. Therefore, Mr. DLib offers a choice of which data you would like to share.
JabRef\ Version\ (Required\ to\ ensure\ backwards\ compatibility\ with\ Mr.\ DLib's\ Web\ Service)=JabRef Version (Required to ensure backwards compatibility with Mr. DLib's Web Service)

Journal\ abbreviations=Journal abbreviations
Journal\ lists\:=Journal lists:
Remove\ journal\ '%0'=Remove journal '%0'

Journal\ Information=Journal Information
Year=Year
ISSN\ or\ journal\ name\ required\ for\ fetching\ journal\ information=ISSN or journal name required for fetching journal information
Fetch\ journal\ information\ online\ to\ show=Fetch journal information online to show
Allow\ sending\ ISSN\ to\ a\ JabRef\ online\ service\ (SCimago)\ for\ fetching\ journal\ information=Allow sending ISSN to a JabRef online service (SCimago) for fetching journal information
Categories=Categories
ISSN=ISSN
Publisher=Publisher
h-index=h-index
Error\ while\ fetching\ journal\ information\:\ %0=Error while fetching journal information: %0
ISSN\ and/or\ journal\ name\ not\ found\ in\ catalog=ISSN and/or journal name not found in catalog
Citable\ Docs\ (Previous\ 3\ Years)=Citable Docs (Previous 3 Years)
Cites\ Incoming\ by\ Recently\ Published=Cites Incoming by Recently Published
Cites\ Outgoing=Cites Outgoing
Cites\ Outgoing\ per\ Document=Cites Outgoing per Document
Docs\ (This\ Year)=Docs (This Year)
Incorrect\ ISSN\ format=Incorrect ISSN format
Error\ accessing\ catalog=Error accessing catalog

Check\ for\ updates\ on\ startup=Check for updates on startup
If\ you\ encounter\ an\ issue\ or\ a\ bug,\ please\ check\ the\ latest\ version,\ whether\ the\ issue\ is\ still\ present.=If you encounter an issue or a bug, please check the latest version, whether the issue is still present.

Keep\ both=Keep both

Keep\ subgroups=Keep subgroups

Key\ pattern=Key pattern

Keyboard\ shortcuts=Keyboard shortcuts

Keyboard\ shortcuts\ changed=Keyboard shortcuts changed

keys\ in\ library=keys in library

Keyword=Keyword

Keywords=Keywords

Label=Label
Label\:\ %0=Label: %0
Content\:\ %0=Content: %0
Language=Language

Last\ modified=Last modified

Memory\ stick\ mode\ -\ Store\ preferences\ in\ 'jabref.xml'\ in\ the\ app\ folder.=Memory stick mode - Store preferences in 'jabref.xml' in the app folder.

Show\ advanced\ hints\ (i.e.\ helpful\ tooltips,\ suggestions\ and\ explanation)=Show advanced hints (i.e. helpful tooltips, suggestions and explanation)

Manage\ custom\ exports=Manage custom exports

Manage\ custom\ imports=Manage custom imports
External\ file\ types=External file types

Mark\ new\ entries\ with\ owner\ name=Mark new entries with owner name

Merged\ external\ changes=Merged external changes
Merge\ fields=Merge fields

Modified\ group\ "%0".=Modified group "%0".

Modified\ groups=Modified groups

Modify=Modify

move\ group=move group

Moved\ group\ "%0".=Moved group "%0".

Mr.\ DLib\ Privacy\ settings=Mr. DLib Privacy settings

No\ database\ is\ open=No database is open

We\ need\ a\ database\ to\ export\ from.\ Open\ one.=We need a database to export from. Open one.

No\ recommendations\ received\ from\ Mr.\ DLib\ for\ this\ entry.=No recommendations received from Mr. DLib for this entry.

Error\ while\ fetching\ recommendations\ from\ Mr.DLib.=Error while fetching recommendations from Mr.DLib.

Name=Name

Name\ formatter=Name formatter

Natbib\ style=Natbib style

New\ group=New group

Next\ entry=Next entry
no\ base-BibTeX-file\ specified!=no base-BibTeX-file specified!

no\ library\ generated=no library generated

No\ entries\ found.\ Please\ make\ sure\ you\ are\ using\ the\ correct\ import\ filter.=No entries found. Please make sure you are using the correct import filter.
No\ files\ found.=No files found.

No\ GUI.\ Only\ process\ command\ line\ options=No GUI. Only process command line options

No\ journal\ names\ could\ be\ abbreviated.=No journal names could be abbreviated.

No\ journal\ names\ could\ be\ unabbreviated.=No journal names could be unabbreviated.

not\ found=not found

Nothing\ to\ redo=Nothing to redo

Nothing\ to\ undo=Nothing to undo

One\ or\ more\ keys\ will\ be\ overwritten.\ Continue?=One or more keys will be overwritten. Continue?


Open=Open

Open\ library=Open library

Open\ editor\ when\ a\ new\ entry\ is\ created=Open editor when a new entry is created

Open\ file=Open file

Open\ last\ edited\ libraries\ on\ startup=Open last edited libraries on startup

Connect\ to\ shared\ database=Connect to shared database

Use\ Expert\ mode=Use Expert mode
Custom\ JDBC\ Url\:=Custom JDBC Url:

Open\ terminal\ here=Open terminal here

Open\ URL\ or\ DOI=Open URL or DOI

Opening=Opening

Operation\ canceled.=Operation canceled.
Operating\ System\ (Provides\ for\ better\ recommendations\ by\ giving\ an\ indication\ of\ user's\ system\ set-up.)=Operating System (Provides for better recommendations by giving an indication of user's system set-up.)

Optional\ fields=Optional fields

or=or

Override\ default\ file\ directories=Override default file directories
Overwrite=Overwrite

Overwrite\ keys=Overwrite keys

pairs\ processed=pairs processed
Password=Password

Paste=Paste

paste\ entries=paste entries

paste\ entry\ %0=paste entry %0

Path\ to\ %0\ not\ defined=Path to %0 not defined

Path\ to\ LyX\ pipe=Path to LyX pipe

File\ has\ no\ attached\ annotations=File has no attached annotations

Please\ enter\ a\ name\ for\ the\ group.=Please enter a name for the group.

Please\ restart\ JabRef\ for\ preferences\ to\ take\ effect.=Please restart JabRef for preferences to take effect.

Possible\ duplicate\ entries=Possible duplicate entries

Possible\ duplicate\ of\ existing\ entry.\ Will\ be\ resolved\ on\ import.=Possible duplicate of existing entry. Will be resolved on import.

Import\ canceled=Import canceled


Preferences=Preferences

Preferences\ recorded.=Preferences recorded.

Preview=Preview
Current\ Preview=Current Preview
Add\ BST\ file=Add BST file

Cannot\ generate\ preview\ based\ on\ selected\ citation\ style.=Cannot generate preview based on selected citation style.
Bad\ character\ inside\ entry=Bad character inside entry
Error\ while\ generating\ citation\ style=Error while generating citation style
Preview\ style\ changed\ to\:\ %0=Preview style changed to: %0
Next\ preview\ layout=Next preview layout
Previous\ preview\ layout=Previous preview layout
Available=Available
Selected=Selected
Selected\ Layouts\ can\ not\ be\ empty=Selected Layouts can not be empty
Reset\ default\ preview\ style=Reset default preview style
Previous\ entry=Previous entry
Problem\ with\ parsing\ entry=Problem with parsing entry
Pull\ changes\ from\ shared\ database=Pull changes from shared database

Pushed\ citations\ to\ %0=Pushed citations to %0

Push\ applications=Push applications

Quit\ JabRef=Quit JabRef

Read\ only=Read only

Redo=Redo

Refine\ supergroup\:\ When\ selected,\ view\ entries\ contained\ in\ both\ this\ group\ and\ its\ supergroup=Refine supergroup: When selected, view entries contained in both this group and its supergroup

regular\ expression=regular expression

Remove=Remove

Remove\ subgroups=Remove subgroups

Remove\ all\ subgroups\ of\ "%0"?=Remove all subgroups of "%0"?

Remove\ selected\ entries\ from\ this\ group=Remove selected entries from this group

Remove\ group=Remove group

Remove\ group\ and\ subgroups=Remove group and subgroups

Remove\ groups\ and\ subgroups=Remove groups and subgroups

Remove\ all\ selected\ groups\ and\ keep\ their\ subgroups?=Remove all selected groups and keep their subgroups?

Remove\ group\ "%0"\ and\ keep\ its\ subgroups?=Remove group "%0" and keep its subgroups?

Remove\ groups=Remove groups

Removed\ all\ selected\ groups.=Removed all selected groups.

Remove\ group\ "%0"\ and\ its\ subgroups?=Remove group "%0" and its subgroups?

Removed\ group\ "%0"\ and\ its\ subgroups.=Removed group "%0" and its subgroups.

Remove\ all\ selected\ groups\ and\ their\ subgroups?=Remove all selected groups and their subgroups?

Removed\ all\ selected\ groups\ and\ their\ subgroups.=Removed all selected groups and their subgroups.

Remove\ group\ "%0"?=Remove group "%0"?

Remove\ link=Remove link

Removed\ group\ "%0".=Removed group "%0".

Replace=Replace
Replace\ With\:=Replace With:
Limit\ to\ Selected\ Entries=Limit to Selected Entries
Limit\ to\ Fields=Limit to Fields
All\ Field\ Replace=All Field Replace
Find\:=Find:
Find\ and\ Replace=Find and Replace

Replace\ (regular\ expression)=Replace (regular expression)

Replace\ String=Replace String
Replace\ string=Replace string

Replace\ Unicode\ ligatures=Replace Unicode ligatures
Replaces\ Unicode\ ligatures\ with\ their\ expanded\ form=Replaces Unicode ligatures with their expanded form

Required\ fields=Required fields

resolved=resolved

Restart=Restart

Restart\ required=Restart required

Return\ to\ dialog=Return to dialog

Review=Review
Review\ changes=Review changes
Review\ Field\ Migration=Review Field Migration

Save=Save
Save\ all\ finished.=Save all finished.
Save\ all\ open\ libraries=Save all open libraries
Save\ before\ closing=Save before closing
Save\ library=Save library
Save\ library\ as...=Save library as...
Saving=Saving
Saving\ all\ libraries...=Saving all libraries...
Saving\ library=Saving library
Library\ saved=Library saved
Could\ not\ save\ file.=Could not save file.
Could\ not\ save,\ file\ locked\ by\ another\ JabRef\ instance.=Could not save, file locked by another JabRef instance.
Saved\ selected\ to\ '%0'.=Saved selected to '%0'.
Autosave\ local\ libraries=Autosave local libraries
Automatically\ save\ the\ library\ to=Automatically save the library to
Please\ enter\ a\ valid\ file\ path.=Please enter a valid file path.
Overwrite\ file=Overwrite file
Unable\ to\ write\ to\ %0.=Unable to write to %0.

Refuse\ to\ save\ the\ library\ before\ external\ changes\ have\ been\ reviewed.=Refuse to save the library before external changes have been reviewed.
Library\ protection=Library protection
Unable\ to\ save\ library=Unable to save library

Always\ reformat\ library\ on\ save\ and\ export=Always reformat library on save and export
Character\ encoding\ '%0'\ is\ not\ supported.=Character encoding '%0' is not supported.

Filter\ search\ results=Filter search results
Filter\ by\ groups=Filter by groups
Invert\ groups=Invert groups
Scroll\ to\ previous\ match\ category=Scroll to previous match category
Scroll\ to\ next\ match\ category=Scroll to next match category
Search=Search
Search...=Search...
Searching...=Searching...
Finished\ Searching=Finished Searching
Search\ expression=Search expression
This\ only\ affects\ unfielded\ terms.\ For\ using\ RegEx\ in\ a\ fielded\ term,\ use\ \=~\ operator.=This only affects unfielded terms. For using RegEx in a fielded term, use =~ operator.
This\ only\ affects\ unfielded\ terms.\ For\ using\ case-sensitive\ in\ a\ fielded\ term,\ use\ \=!\ operator.=This only affects unfielded terms. For using case-sensitive in a fielded term, use =! operator.
Fulltext\ search=Fulltext search

Enable\ indexing=Enable indexing
Fulltext\ search\ requires\ the\ setting\ 'Automatically\ index\ all\ linked\ files\ for\ fulltext\ search'\ to\ be\ enabled.\ Do\ you\ want\ to\ enable\ indexing\ now?=Fulltext search requires the setting 'Automatically index all linked files for fulltext search' to be enabled. Do you want to enable indexing now?

Help\ on\ regular\ expression\ search=Help on regular expression search
Searching\ for\ duplicates...=Searching for duplicates...
Searching\ for\ files=Searching for files
Use\ regular\ expression\ search=Use regular expression search
search\ expression=search expression
Free\ search\ expression=Free search expression
Illegal\ search\ expression=Illegal search expression
No\ search\ matches.=No search matches.
Web\ search=Web search
Search\ results=Search results
Please\ enter\ a\ search\ string=Please enter a search string
Please\ open\ or\ start\ a\ new\ library\ before\ searching=Please open or start a new library before searching
Please\ enter\ a\ field\ name\ to\ search\ for\ a\ keyword.=Please enter a field name to search for a keyword.
No\ results\ found.=No results found.
Found\ %0\ results.=Found %0 results.
Empty\ search\ ID=Empty search ID
The\ given\ search\ ID\ was\ empty.=The given search ID was empty.
Clear\ search=Clear search
Search\ document\ identifier\ online=Search document identifier online
Search\ for\ unlinked\ local\ files=Search for unlinked local files
Search\ full\ text\ documents\ online=Search full text documents online
Hint\:\n\nTo\ search\ all\ fields\ for\ <b>Smith</b>,\ enter\:\n<tt>smith</tt>\n\nTo\ search\ the\ field\ <b>author</b>\ for\ <b>Smith</b>\ and\ the\ field\ <b>title</b>\ for\ <b>electrical</b>,\ enter\:\n<tt>author\=Smith\ AND\ title\=electrical</tt>=Hint:\n\nTo search all fields for <b>Smith</b>, enter:\n<tt>smith</tt>\n\nTo search the field <b>author</b> for <b>Smith</b> and the field <b>title</b> for <b>electrical</b>, enter:\n<tt>author=Smith AND title=electrical</tt>
Search\ term\ is\ empty.=Search term is empty.
Invalid\ regular\ expression.=Invalid regular expression.
Searching\ for\ a\ keyword=Searching for a keyword

Open\ global\ search\ window=Open global search window
Search\ across\ libraries\ in\ a\ new\ window=Search across libraries in a new window
Keep\ search\ string\ across\ libraries=Keep search string across libraries
Keep\ dialog\ always\ on\ top=Keep dialog always on top
Search\ results\ from\ open\ libraries=Search results from open libraries

Select\ all=Select all
Select\ new\ encoding=Select new encoding

Select\ library=Select library
Select\ entry\ type=Select entry type

Select\ file\ from\ ZIP-archive=Select file from ZIP-archive

Settings=Settings

Shortcut=Shortcut


Show\ 'Firstname\ Lastname'=Show 'Firstname Lastname'

Show\ 'Lastname,\ Firstname'=Show 'Lastname, Firstname'

Show\ BibTeX\ source\ by\ default=Show BibTeX source by default

Attached\ files=Attached files
Show\ confirmation\ dialog\ when\ deleting\ entries=Show confirmation dialog when deleting entries
Show\ confirmation\ dialog\ when\ deleting\ attached\ files=Show confirmation dialog when deleting attached files

Hide\ tab\ bar\ when\ single\ library\ is\ present=Hide tab bar when single library is present

Persist\ password\ between\ sessions=Persist password between sessions

Persist\ api\ keys\ between\ sessions=Persist api keys between sessions

Credential\ store\ not\ available.=Credential store not available.

Show\ last\ names\ only=Show last names only

Show\ names\ unchanged=Show names unchanged

Show\ optional\ fields=Show optional fields

Show\ required\ fields=Show required fields

Show\ validation\ messages=Show validation messages

Simple\ HTML=Simple HTML
Since\ the\ 'Review'\ field\ was\ deprecated\ in\ JabRef\ 4.2,\ these\ two\ fields\ are\ about\ to\ be\ merged\ into\ the\ 'Comment'\ field.=Since the 'Review' field was deprecated in JabRef 4.2, these two fields are about to be merged into the 'Comment' field.

Size=Size

JabRef\ skipped\ the\ entry.=JabRef skipped the entry.
Import\ error=Import error
Open\ library\ error=Open library error
Please\ check\ your\ library\ file\ for\ wrong\ syntax.=Please check your library file for wrong syntax.
SourceTab\ error=SourceTab error
User\ input\ via\ entry-editor\ in\ `{}bibtex\ source`\ tab\ led\ to\ failure.=User input via entry-editor in `{}bibtex source` tab led to failure.

Sort\ subgroups\ A-Z=Sort subgroups A-Z
Sort\ subgroups\ Z-A=Sort subgroups Z-A
Sort\ subgroups\ by\ #\ of\ entries\ (Descending)=Sort subgroups by # of entries (Descending)
Sort\ subgroups\ by\ #\ of\ entries\ (Ascending)=Sort subgroups by # of entries (Ascending)

source\ edit=source edit
Special\ name\ formatters=Special name formatters

Statically\ group\ entries\ by\ manual\ assignment=Statically group entries by manual assignment

Status=Status

AUX\ file\ import=AUX file import
LaTeX\ AUX\ file\:=LaTeX AUX file\:
found\ in\ AUX\ file=found in AUX file
nested\ AUX\ files=nested AUX files
New\ library\ based\ on\ references\ in\ PDF\ file...\ (offline)=New library based on references in PDF file... (offline)
New\ library\ based\ on\ references\ in\ PDF\ file...\ (online)=New library based on references in PDF file... (online)
This\ feature\ generates\ a\ new\ library\ based\ on\ the\ list\ of\ references\ in\ a\ PDF\ file.\ Thereby,\ it\ uses\ Grobid's\ functionality.=This feature generates a new library based on the list of references in a PDF file. Thereby, it uses Grobid's functionality.
This\ feature\ generates\ a\ new\ library\ based\ on\ the\ list\ of\ references\ in\ a\ PDF\ file.\ Thereby,\ it\ uses\ JabRef's\ built-in\ functionality.=This feature generates a new library based on the list of references in a PDF file. Thereby, it uses JabRef's built-in functionality.
Sublibrary\ from\ AUX\ to\ BibTeX=Sublibrary from AUX to BibTeX
New\ BibTeX\ sublibrary=New BibTeX sublibrary

Switches\ between\ full\ and\ abbreviated\ journal\ name\ if\ the\ journal\ name\ is\ known.=Switches between full and abbreviated journal name if the journal name is known.

The\ group\ "%0"\ already\ contains\ the\ selection.=The group "%0" already contains the selection.

The\ output\ option\ depends\ on\ a\ valid\ import\ option.=The output option depends on a valid import option.

This\ operation\ requires\ all\ selected\ entries\ to\ have\ citation\ keys\ defined.=This operation requires all selected entries to have citation keys defined.

This\ operation\ requires\ one\ or\ more\ entries\ to\ be\ selected.=This operation requires one or more entries to be selected.

This\ setting\ may\ be\ changed\ in\ preferences\ at\ any\ time.=This setting may be changed in preferences at any time.
Timezone\ (Provides\ for\ better\ recommendations\ by\ indicating\ the\ time\ of\ day\ the\ request\ is\ being\ made.)=Timezone (Provides for better recommendations by indicating the time of day the request is being made.)
Time\ stamp=Time stamp
Toggle\ groups\ interface=Toggle groups interface

Trim\ all\ whitespace\ characters\ in\ the\ field\ content.=Trim all whitespace characters in the field content.

Trim\ whitespace\ characters=Trim whitespace characters

Try\ different\ encoding=Try different encoding

Undo=Undo

Unknown\ BibTeX\ entries\:=Unknown BibTeX entries\:

unknown\ edit=unknown edit

untitled=untitled

Upgrade\ external\ PDF/PS\ links\ to\ use\ the\ '%0'\ field.=Upgrade external PDF/PS links to use the '%0' field.

usage=usage
Use\ autocompletion=Use autocompletion

User\ interface=User interface

Value\ cleared\ externally=Value cleared externally

Value\ set\ externally\:\ %0=Value set externally: %0

Verify\ that\ LyX\ is\ running\ and\ that\ the\ lyxpipe\ is\ valid.=Verify that LyX is running and that the lyxpipe is valid.

View=View

View\ journal\ info=View journal info

Warning=Warning
Warnings=Warnings
Warn\ about\ unresolved\ duplicates\ when\ closing\ inspection\ window=Warn about unresolved duplicates when closing inspection window
Warn\ before\ overwriting\ existing\ keys=Warn before overwriting existing keys
Warning\:\ You\ added\ field\ "%0"\ twice.\ Only\ one\ will\ be\ kept.=Warning: You added field "%0" twice. Only one will be kept.

web\ link=web link

What\ do\ you\ want\ to\ do?=What do you want to do?
Whatever\ option\ you\ choose,\ Mr.\ DLib\ may\ share\ its\ data\ with\ research\ partners\ to\ further\ improve\ recommendation\ quality\ as\ part\ of\ a\ 'living\ lab'.\ Mr.\ DLib\ may\ also\ release\ public\ datasets\ that\ may\ contain\ anonymized\ information\ about\ you\ and\ the\ recommendations\ (sensitive\ information\ such\ as\ metadata\ of\ your\ articles\ will\ be\ anonymised\ through\ e.g.\ hashing).\ Research\ partners\ are\ obliged\ to\ adhere\ to\ the\ same\ strict\ data\ protection\ policy\ as\ Mr.\ DLib.=Whatever option you choose, Mr. DLib may share its data with research partners to further improve recommendation quality as part of a 'living lab'. Mr. DLib may also release public datasets that may contain anonymized information about you and the recommendations (sensitive information such as metadata of your articles will be anonymised through e.g. hashing). Research partners are obliged to adhere to the same strict data protection policy as Mr. DLib.


You\ must\ restart\ JabRef\ for\ this\ to\ come\ into\ effect.=You must restart JabRef for this to come into effect.

The\ following\ fetchers\ are\ available\:=The following fetchers are available:
Could\ not\ find\ fetcher\ '%0'=Could not find fetcher '%0'
Running\ query\ '%0'\ with\ fetcher\ '%1'.=Running query '%0' with fetcher '%1'.
Invalid\ query.\ Check\ position\ %0.=Invalid query. Check position %0.
Invalid\ query\ element\ '%0'\ at\ position\ %1=Invalid query element '%0' at position %1

Move\ file=Move file
Rename\ file=Rename file

Move\ file\ to\ file\ directory\ and\ rename\ file=Move file to file directory and rename file

File\ '%0'\ is\ write\ protected.=File '%0' is write protected.
Could\ not\ move\ file\ '%0'.=Could not move file '%0'.
Could\ not\ find\ file\ '%0'.=Could not find file '%0'.
Error\ opening\ file=Error opening file
Error\ opening\ file\ '%0'=Error opening file '%0'
File\ '%0'\ already\ linked=File '%0' already linked

%0\ entry(s)\ imported=%0 entry(s) imported

Error\ while\ fetching\ from\ %0=Error while fetching from %0

Unable\ to\ open\ link.=Unable to open link.
MIME\ type=MIME type

Run\ fetcher=Run fetcher

Line\ %0\:\ Found\ corrupted\ citation\ key\ %1.=Line %0: Found corrupted citation key %1.
Line\ %0\:\ Found\ corrupted\ citation\ key\ %1\ (contains\ whitespaces).=Line %0: Found corrupted citation key %1 (contains whitespaces).
Line\ %0\:\ Found\ corrupted\ citation\ key\ %1\ (comma\ missing).=Line %0: Found corrupted citation key %1 (comma missing).

Check\ integrity=Check integrity
Checking\ integrity...=Checking integrity...
Waiting\ for\ the\ check\ to\ finish...=Waiting for the check to finish...

Field\ Presence\ Consistency\ Check\ Result=Field Presence Consistency Check Result
required\ field\ is\ present=required field is present
optional\ field\ is\ present=optional field is present
unknown\ field\ is\ present=unknown field is present
field\ is\ absent=field is absent

Consistency\ check\ completed=Consistency check completed
No\ file\ specified\ for\ consistency\ check.=No file specified for consistency check.
Output\ format\ for\ consistency\ check\ (txt/csv)=Output format for consistency check (txt/csv)
Check\ consistency\ of\ BibTeX\ file=Check consistency of BibTeX file
Script-friendly\ output=Script-friendly output

Check\ consistency=Check consistency
Consistency\ check\ failed.=Consistency check failed.

Entry\ type=Entry type
Export\ as\ csv\ file=Export as csv file
Export\ as\ txt\ file=Export as txt file
Failed\ to\ export\ file.=Failed to export file.
Problem\ when\ exporting\ file=Problem when exporting file

Symbols\ information=Symbols information
Required\ field\ is\ present=Required field is present
Optional\ field\ is\ present=Optional field is present
Unknown\ field\ is\ present=Unknown field is present
Field\ is\ absent=Field is absent

No\ full\ text\ document\ found=No full text document found
Download\ from\ URL=Download from URL
Rename\ field=Rename field

Looking\ for\ full\ text\ document...=Looking for full text document...
A\ local\ copy\ will\ be\ opened.=A local copy will be opened.

Formatter\ not\ found\:\ %0=Formatter not found: %0

Metadata\ change=Metadata change
The\ following\ metadata\ changed\:=The following metadata changed:

Unable\ to\ create\ backup=Unable to create backup
Move\ file\ to\ file\ directory=Move file to file directory
<b>All\ Entries</b>\ (this\ group\ cannot\ be\ edited\ or\ removed)=<b>All Entries</b> (this group cannot be edited or removed)
static\ group=static group
dynamic\ group=dynamic group
refines\ supergroup=refines supergroup
includes\ subgroups=includes subgroups
contains=contains

Optional\ fields\ 2=Optional fields 2

Waiting\ for\ save\ operation\ to\ finish...=Waiting for save operation to finish...
Waiting\ for\ background\ tasks\ to\ finish.\ Quit\ anyway?=Waiting for background tasks to finish. Quit anyway?

Find\ and\ remove\ duplicate\ citation\ keys=Find and remove duplicate citation keys
Expected\ syntax\ for\ --fetch\='<name\ of\ fetcher>\:<query>'=Expected syntax for --fetch='<name of fetcher>:<query>'

Library-specific\ file\ directory=Library-specific file directory
User-specific\ file\ directory=User-specific file directory
LaTeX\ file\ directory=LaTeX file directory
Path\ %0\ could\ not\ be\ resolved.\ Using\ working\ dir.=Path %0 could not be resolved. Using working dir.


You\ must\ enter\ an\ integer\ value\ in\ the\ interval\ 1025-65535=You must enter an integer value in the interval 1025-65535
Autocomplete\ names\ in\ 'Firstname\ Lastname'\ format\ only=Autocomplete names in 'Firstname Lastname' format only
Autocomplete\ names\ in\ 'Lastname,\ Firstname'\ format\ only=Autocomplete names in 'Lastname, Firstname' format only
Autocomplete\ names\ in\ both\ formats=Autocomplete names in both formats
Send=Send
As\ Email=As Email
To\ Kindle=To Kindle
Send\ to\ Kindle=Send to Kindle
Email\ address\ for\ sending\ to\ Kindle=Email address for sending to Kindle
References=References
Bibliography=Bibliography
Sending\ of\ emails=Sending of emails
Subject\ for\ sending\ an\ email\ with\ references=Subject for sending an email with references
Automatically\ open\ folders\ of\ attached\ files=Automatically open folders of attached files
Error\ creating\ email=Error creating email
Entries\ added\ to\ an\ email=Entries added to an email
Custom\ applications=Custom applications
Please\ specify\ a\ file\ browser.=Please specify a file browser.
Please\ specify\ a\ terminal\ application.=Please specify a terminal application.
Use\ custom\ file\ browser=Use custom file browser
Use\ custom\ terminal\ emulator=Use custom terminal emulator
exportFormat=exportFormat
Output\ file\ missing=Output file missing
The\ output\ option\ depends\ on\ a\ valid\ input\ option.=The output option depends on a valid input option.
Linked\ file\ name\ conventions=Linked file name conventions
Filename\ format\ pattern=Filename format pattern
Filename\ format\ pattern\ (from\ preferences)=Filename format pattern (from preferences)
Additional\ parameters=Additional parameters
Cite\ selected\ entries\ between\ parenthesis=Cite selected entries between parenthesis
Cite\ selected\ entries\ with\ in-text\ citation=Cite selected entries with in-text citation
Cite\ special=Cite special
Extra\ information\ (e.g.\ page\ number)=Extra information (e.g. page number)
Manage\ citations=Manage citations
Problem\ modifying\ citation=Problem modifying citation
Problem\ collecting\ citations=Problem collecting citations
Citation=Citation
Connecting...=Connecting...
Select\ style=Select style
Journals=Journals
Cite=Cite
Cite\ in-text=Cite in-text
Insert\ empty\ citation=Insert empty citation
Merge\ citations=Merge citations
Manual\ connect=Manual connect
Select\ Writer\ document=Select Writer document
Sync\ OpenOffice/LibreOffice\ bibliography=Sync OpenOffice/LibreOffice bibliography
Select\ which\ open\ Writer\ document\ to\ work\ on=Select which open Writer document to work on
Connected\ to\ document=Connected to document

Could\ not\ connect\ to\ any\ Writer\ document.\ Please\ make\ sure\ a\ document\ is\ open\ before\ using\ the\ 'Select\ Writer\ document'\ button\ to\ connect\ to\ it.=Could not connect to any Writer document. Please make sure a document is open before using the 'Select Writer document' button to connect to it.

No\ Writer\ documents\ found=No Writer documents found

Insert\ a\ citation\ without\ text\ (the\ entry\ will\ appear\ in\ the\ reference\ list)=Insert a citation without text (the entry will appear in the reference list)
Cite\ selected\ entries\ with\ extra\ information=Cite selected entries with extra information

Your\ OpenOffice/LibreOffice\ document\ references\ the\ citation\ key\ '%0',\ which\ could\ not\ be\ found\ in\ your\ current\ library.=Your OpenOffice/LibreOffice document references the citation key '%0', which could not be found in your current library.

This\ operation\ requires\ a\ bibliography\ database.=This operation requires a bibliography database.

Your\ OpenOffice/LibreOffice\ document\ references\ at\ least\ %0\ citation\ keys\ which\ could\ not\ be\ found\ in\ your\ current\ library.\ Some\ of\ these\ are\ %1.=Your OpenOffice/LibreOffice document references at least %0 citation keys which could not be found in your current library. Some of these are %1.

Your\ OpenOffice/LibreOffice\ document\ references\ no\ citation\ keys\ which\ could\ also\ be\ found\ in\ your\ current\ library.=Your OpenOffice/LibreOffice document references no citation keys which could also be found in your current library.

Make/Sync\ bibliography=Make/Sync bibliography
No\ cited\ entries\ found\ in\ the\ document.=No cited entries found in the document.

Unable\ to\ synchronize\ bibliography=Unable to synchronize bibliography
Combine\ pairs\ of\ citations\ that\ are\ separated\ by\ spaces\ only=Combine pairs of citations that are separated by spaces only
Autodetection\ failed=Autodetection failed
Please\ wait...=Please wait...
Connection\ lost=Connection lost

Could\ not\ update\ bibliography=Could not update bibliography
Not\ connected\ to\ document=Not connected to document
Problem\ combining\ cite\ markers=Problem combining cite markers
Unable\ to\ reload\ style\ file=Unable to reload style file

Problem\ during\ separating\ cite\ markers=Problem during separating cite markers

Automatically\ add\ "Cited\ on\ pages..."\ at\ the\ end\ of\ bibliographic\ entries=Automatically add "Cited on pages..." at the end of bibliographic entries
Automatically\ sync\ bibliography\ when\ inserting\ citations=Automatically sync bibliography when inserting citations
Look\ up\ BibTeX\ entries\ in\ the\ active\ tab\ only=Look up BibTeX entries in the active tab only
Look\ up\ BibTeX\ entries\ in\ all\ open\ libraries=Look up BibTeX entries in all open libraries
Autodetecting\ paths...=Autodetecting paths...
Could\ not\ find\ OpenOffice/LibreOffice\ installation=Could not find OpenOffice/LibreOffice installation
Found\ more\ than\ one\ OpenOffice/LibreOffice\ executable.=Found more than one OpenOffice/LibreOffice executable.
Please\ choose\ which\ one\ to\ connect\ to\:=Please choose which one to connect to:
Choose\ OpenOffice/LibreOffice\ executable=Choose OpenOffice/LibreOffice executable
Select\ document=Select document
HTML\ list=HTML list
Could\ not\ open\ %0=Could not open %0
Unknown\ import\ format=Unknown import format
Style\ selection=Style selection
No\ valid\ style\ file\ defined=No valid style file defined
Choose\ pattern=Choose pattern
Search\ and\ store\ files\ relative\ to\ library\ file\ location=Search and store files relative to library file location
File\ directory=File directory

Error\ pushing\ entries=Error pushing entries
Could\ not\ push\ to\ a\ running\ Vim\ server.=Could not push to a running Vim server.
Vim\ server\ name=Vim server name
Could\ not\ run\ the\ 'vim'\ program.=Could not run the 'vim' program.
Could\ not\ push\ to\ a\ running\ emacs\ daemon.=Could not push to a running emacs daemon.
Could\ not\ run\ the\ emacs\ client.=Could not run the emacs client.

You\ must\ select\ either\ a\ valid\ style\ file,\ or\ use\ one\ of\ the\ default\ styles.=You must select either a valid style file, or use one of the default styles.

This\ feature\ generates\ a\ new\ library\ based\ on\ which\ entries\ are\ needed\ in\ an\ existing\ LaTeX\ document.=This feature generates a new library based on which entries are needed in an existing LaTeX document.

First\ select\ entries\ to\ clean\ up.=First select entries to clean up.
Cleanup\ entry=Cleanup entry
Autogenerate\ PDF\ Names=Autogenerate PDF Names
Auto-generating\ PDF-Names\ does\ not\ support\ undo.\ Continue?=Auto-generating PDF-Names does not support undo. Continue?

Use\ full\ firstname\ whenever\ possible=Use full firstname whenever possible
Use\ abbreviated\ firstname\ whenever\ possible=Use abbreviated firstname whenever possible
Use\ abbreviated\ and\ full\ firstname=Use abbreviated and full firstname
Name\ format=Name format
First\ names=First names
Clean\ up\ entries=Clean up entries
Automatically\ assign\ new\ entry\ to\ selected\ groups=Automatically assign new entry to selected groups
%0\ mode=%0 mode
Move\ DOIs\ from\ 'note'\ field\ and\ 'URL'\ field\ to\ 'DOI'\ field\ and\ remove\ http\ prefix=Move DOIs from 'note' field and 'URL' field to 'DOI' field and remove http prefix
Move\ URL\ in\ 'note'\ field\ to\ 'URL'\ field=Move URL in 'note' field to 'URL' field
Make\ paths\ of\ linked\ files\ relative\ (if\ possible)=Make paths of linked files relative (if possible)
Only\ rename\ files\ that\ have\ a\ relative\ path=Only rename files that have a relative path
No\ entry\ needed\ a\ clean\ up=No entry needed a clean up
One\ entry\ needed\ a\ clean\ up=One entry needed a clean up
%0\ entries\ needed\ a\ clean\ up=%0 entries needed a clean up

Group\ tree\ could\ not\ be\ parsed.\ If\ you\ save\ the\ BibTeX\ library,\ all\ groups\ will\ be\ lost.=Group tree could not be parsed. If you save the BibTeX library, all groups will be lost.
Attach\ file=Attach file
Attach\ file\ from\ URL=Attach file from URL
Setting\ all\ preferences\ to\ default\ values.=Setting all preferences to default values.
Resetting\ preference\ key\ '%0'=Resetting preference key '%0'
Unable\ to\ clear\ preferences.=Unable to clear preferences.

Unselect\ all=Unselect all
Expand\ all=Expand all
Collapse\ all=Collapse all
Searches\ the\ selected\ directory\ for\ unlinked\ files.=Searches the selected directory for unlinked files.
Starts\ the\ import\ of\ BibTeX\ entries.=Starts the import of BibTeX entries.
Last\ edited\:=Last edited:
All\ time=All time
last\ edited=last edited
Last\ day=Last day
Last\ week=Last week
Last\ month=Last month
Last\ year=Last year
Sort\ by\:=Sort by:
Newest\ first=Newest first
Oldest\ first=Oldest first
Directory=Directory
Import\ result=Import result
Searching\ file\ system...=Searching file system...
Citation\ key\ patterns=Citation key patterns
Clear\ priority=Clear priority
Clear\ rank=Clear rank
Enable\ special\ fields=Enable special fields
One\ star=One star
Two\ stars=Two stars
Three\ stars=Three stars
Four\ stars=Four stars
Five\ stars=Five stars
Help\ on\ special\ fields=Help on special fields
Keywords\ of\ selected\ entries=Keywords of selected entries
Content\ selectors=Content selectors
Manage\ keywords=Manage keywords
No\ priority\ information=No priority information
No\ rank\ information=No rank information
Priority=Priority
Priority\ high=Priority high
Priority\ low=Priority low
Priority\ medium=Priority medium
Quality=Quality
Rank=Rank
Relevance=Relevance
Set\ priority\ to\ high=Set priority to high
Set\ priority\ to\ low=Set priority to low
Set\ priority\ to\ medium=Set priority to medium
Toggle\ relevance=Toggle relevance
Toggle\ quality\ assured=Toggle quality assured
Toggle\ print\ status=Toggle print status
Update\ keywords=Update keywords
Problem\ connecting=Problem connecting
Connection\ to\ OpenOffice/LibreOffice\ has\ been\ lost.\ Please\ make\ sure\ OpenOffice/LibreOffice\ is\ running,\ and\ try\ to\ reconnect.=Connection to OpenOffice/LibreOffice has been lost. Please make sure OpenOffice/LibreOffice is running, and try to reconnect.

Correct\ the\ entry,\ and\ reopen\ editor\ to\ display/edit\ source.=Correct the entry, and reopen editor to display/edit source.
Could\ not\ connect\ to\ running\ OpenOffice/LibreOffice.=Could not connect to running OpenOffice/LibreOffice.
Make\ sure\ you\ have\ installed\ OpenOffice/LibreOffice\ with\ Java\ support.=Make sure you have installed OpenOffice/LibreOffice with Java support.
If\ connecting\ manually,\ please\ verify\ program\ and\ library\ paths.=If connecting manually, please verify program and library paths.
Error\ message\:=Error message:
If\ a\ pasted\ or\ imported\ entry\ already\ has\ the\ field\ set,\ overwrite.=If a pasted or imported entry already has the field set, overwrite.
Not\ connected\ to\ any\ Writer\ document.\ Please\ make\ sure\ a\ document\ is\ open,\ and\ use\ the\ 'Select\ Writer\ document'\ button\ to\ connect\ to\ it.=Not connected to any Writer document. Please make sure a document is open, and use the 'Select Writer document' button to connect to it.
Removed\ all\ subgroups\ of\ group\ "%0".=Removed all subgroups of group "%0".
Unable\ to\ connect.\ One\ possible\ reason\ is\ that\ JabRef\ and\ OpenOffice/LibreOffice\ are\ not\ both\ running\ in\ either\ 32\ bit\ mode\ or\ 64\ bit\ mode.=Unable to connect. One possible reason is that JabRef and OpenOffice/LibreOffice are not both running in either 32 bit mode or 64 bit mode.
Delimiter(s)=Delimiter(s)
When\ downloading\ files,\ or\ moving\ linked\ files\ to\ the\ file\ directory,\ use\ the\ bib\ file\ location.=When downloading files, or moving linked files to the file directory, use the bib file location.

Canceled\ merging\ entries=Canceled merging entries

Merge\ entries=Merge entries
Merged\ entry=Merged entry
Merged\ entries=Merged entries
None=None
Parse=Parse
Result=Result
You\ have\ to\ choose\ exactly\ two\ entries\ to\ merge.=You have to choose exactly two entries to merge.

Add\ timestamp\ to\ modified\ entries\ (field\ "modificationdate")=Add timestamp to modified entries (field "modificationdate")
Add\ timestamp\ to\ new\ entries\ (field\ "creationdate")=Add timestamp to new entries (field "creationdate")
All\ keyboard\ shortcuts\ will\ be\ reset\ to\ their\ defaults.=All keyboard shortcuts will be reset to their defaults.

Automatically\ set\ file\ links=Automatically set file links
Finished\ automatically\ setting\ external\ links.=Finished automatically setting external links.
Changed\ %0\ entries.=Changed %0 entries.

Resetting\ all\ keyboard\ shortcuts=Resetting all keyboard shortcuts

Open\ folder=Open folder
Export\ sort\ order=Export sort order
Save\ sort\ order=Save sort order

Keep\ original\ order\ and\ add\ new\ entries\ at\ the\ end=Keep original order and add new entries at the end
Use\ current\ table\ sort\ order=Use current table sort order
Use\ specified\ order=Use specified order
Show\ extra\ columns=Show extra columns
Parsing\ error=Parsing error
illegal\ backslash\ expression=illegal backslash expression

Clear\ read\ status=Clear read status

Convert\ to\ biblatex\ format\ (e.g.,\ store\ publication\ date\ in\ date\ field)=Convert to biblatex format (e.g., store publication date in date field)
Convert\ to\ BibTeX\ format\ (e.g.,\ store\ publication\ date\ in\ year\ and\ month\ fields)=Convert to BibTeX format (e.g., store publication date in year and month fields)

Deprecated\ fields=Deprecated fields

Shows\ fields\ having\ a\ successor\ in\ biblatex.=Shows fields having a successor in biblatex.
Shows\ fields\ having\ a\ successor\ in\ biblatex.\nFor\ instance,\ the\ publication\ month\ should\ be\ part\ of\ the\ date\ field.\nUse\ the\ Clean\ up\ Entries\ functionality\ to\ convert\ the\ entry\ to\ biblatex.=Shows fields having a successor in biblatex.\nFor instance, the publication month should be part of the date field.\nUse the Clean up Entries functionality to convert the entry to biblatex.


No\ read\ status\ information=No read status information
Printed=Printed
Read\ status=Read status
Read\ status\ read=Read status read
Read\ status\ skimmed=Read status skimmed
Save\ selected\ as\ plain\ BibTeX...=Save selected as plain BibTeX...
Set\ read\ status\ to\ read=Set read status to read
Set\ read\ status\ to\ skimmed=Set read status to skimmed

Donate\ to\ JabRef=Donate to JabRef
Donation=Donation

Opens\ JabRef's\ GitHub\ page=Opens JabRef's GitHub page
Opens\ JabRef's\ LinkedIn\ page=Opens JabRef's LinkedIn page
LinkedIn=LinkedIn
Opens\ JabRef's\ Mastodon\ page=Opens JabRef's Mastodon page
Mastodon=Mastodon
Opens\ JabRef's\ Facebook\ page=Opens JabRef's Facebook page
Opens\ JabRef's\ blog=Opens JabRef's blog
Opens\ JabRef's\ website=Opens JabRef's website

Could\ not\ open\ browser.=Could not open browser.
Please\ open\ %0\ manually.=Please open %0 manually.
The\ link\ has\ been\ copied\ to\ the\ clipboard.=The link has been copied to the clipboard.

Open\ %0\ file=Open %0 file
Could\ not\ detect\ terminal\ automatically\ using\ '%0'.\ Please\ define\ a\ custom\ terminal\ in\ the\ preferences.=Could not detect terminal automatically using '%0'. Please define a custom terminal in the preferences.

Convert=Convert
Normalize\ to\ BibTeX\ name\ format=Normalize to BibTeX name format
Help\ on\ Name\ Formatting=Help on Name Formatting

Add\ new\ file\ type=Add new file type

Original\ entry=Original entry
No\ information\ added=No information added
Select\ at\ least\ one\ entry\ to\ manage\ keywords.=Select at least one entry to manage keywords.
OpenDocument\ text=OpenDocument text
OpenDocument\ spreadsheet=OpenDocument spreadsheet
OpenDocument\ presentation=OpenDocument presentation
%0\ image=%0 image
Added\ entry\ '%0'=Added entry '%0'
Added\ entry=Added entry
Modified\ entry\ '%0'=Modified entry '%0'
Modified\ entry=Modified entry
Deleted\ entry\ '%0'=Deleted entry '%0'
Deleted\ entry=Deleted entry
Modified\ groups\ tree=Modified groups tree
Removed\ all\ groups=Removed all groups
%0.\ Accepting\ the\ change\ replaces\ the\ complete\ groups\ tree\ with\ the\ externally\ modified\ groups\ tree.=%0. Accepting the change replaces the complete groups tree with the externally modified groups tree.
Select\ export\ format=Select export format
Return\ to\ library=Return to library

Could\ not\ connect\ to\ %0=Could not connect to %0
Warning\:\ %0\ out\ of\ %1\ entries\ have\ undefined\ title.=Warning: %0 out of %1 entries have undefined title.
Warning\:\ %0\ out\ of\ %1\ entries\ have\ undefined\ citation\ key.=Warning: %0 out of %1 entries have undefined citation key.
Warning\:\ %0\ out\ of\ %1\ entries\ have\ undefined\ DOIs.=Warning: %0 out of %1 entries have undefined DOIs.
Really\ delete\ the\ selected\ entry?=Really delete the selected entry?
Really\ delete\ the\ %0\ selected\ entries?=Really delete the %0 selected entries?

On\ disk=On disk
In\ JabRef=In JabRef
Entry\ Preview=Entry Preview

Keep\ left=Keep left
Keep\ right=Keep right
Existing\ entry=Existing entry
From\ import=From import
From\ DOI=From DOI
No\ problems\ found.=No problems found.
Save\ changes=Save changes
Discard\ changes=Discard changes
Library\ '%0'\ has\ changed.=Library '%0' has changed.
Print\ entry\ preview=Print entry preview

Invalid\ DOI\:\ '%0'.=Invalid DOI: '%0'.
Same\ DOI\ used\ in\ multiple\ entries=Same DOI used in multiple entries
should\ start\ with\ a\ name=should start with a name
should\ end\ with\ a\ name=should end with a name
unexpected\ closing\ curly\ bracket=unexpected closing curly bracket
unexpected\ opening\ curly\ bracket=unexpected opening curly bracket
capital\ letters\ are\ not\ masked\ using\ curly\ brackets\ {}=capital letters are not masked using curly brackets {}
should\ contain\ a\ four\ digit\ number=should contain a four digit number
should\ contain\ a\ valid\ page\ number\ range=should contain a valid page number range

Unable\ to\ autodetect\ OpenOffice/LibreOffice\ installation.\ Please\ choose\ the\ installation\ directory\ manually.=Unable to autodetect OpenOffice/LibreOffice installation. Please choose the installation directory manually.

Close\ library=Close library
Entry\ editor,\ next\ entry=Entry editor, next entry
Entry\ editor,\ next\ panel=Entry editor, next panel
Entry\ editor,\ next\ panel\ 2=Entry editor, next panel 2
Entry\ editor,\ previous\ entry=Entry editor, previous entry
Entry\ editor,\ previous\ panel=Entry editor, previous panel
Entry\ editor,\ previous\ panel\ 2=Entry editor, previous panel 2
File\ list\ editor,\ move\ entry\ down=File list editor, move entry down
File\ list\ editor,\ move\ entry\ up=File list editor, move entry up
Focus\ entry\ table=Focus entry table
Focus\ group\ list=Focus group list
Import\ into\ current\ library=Import into current library
Import\ into\ new\ library=Import into new library
New\ article=New article
New\ book=New book
New\ entry=New entry
New\ inbook=New inbook
New\ mastersthesis=New mastersthesis
New\ phdthesis=New phdthesis
New\ proceedings=New proceedings
New\ unpublished=New unpublished
Push\ to\ application=Push to application
Refresh\ OpenOffice/LibreOffice=Refresh OpenOffice/LibreOffice
Resolve\ duplicate\ citation\ keys=Resolve duplicate citation keys
Save\ all=Save all
Synchronize\ files=Synchronize files
Unabbreviate=Unabbreviate
should\ contain\ a\ protocol=should contain a protocol
Copy\ preview=Copy preview
Copy\ selection=Copy selection
Automatically\ setting\ file\ links=Automatically setting file links
Regenerating\ citation\ keys\ according\ to\ metadata=Regenerating citation keys according to metadata
Regenerate\ all\ keys\ for\ the\ entries\ in\ a\ BibTeX\ file=Regenerate all keys for the entries in a BibTeX file
Show\ debug\ level\ messages=Show debug level messages
Default\ library\ mode=Default library mode
Show\ only\ preferences\ deviating\ from\ their\ default\ value=Show only preferences deviating from their default value
default=default
key=key
type=type
value=value
Show\ preferences=Show preferences
Save\ actions=Save actions
Other\ fields=Other fields
Show\ remaining\ fields=Show remaining fields

link\ should\ refer\ to\ a\ correct\ file\ path=link should refer to a correct file path
abbreviation\ detected=abbreviation detected
wrong\ entry\ type\ as\ proceedings\ has\ page\ numbers=wrong entry type as proceedings has page numbers
Abbreviate\ journal\ names=Abbreviate journal names
Abbreviating...=Abbreviating...
Abbreviation\ '%0'\ for\ journal\ '%1'\ already\ defined.=Abbreviation '%0' for journal '%1' already defined.
Abbreviation\ cannot\ be\ empty=Abbreviation cannot be empty
Duplicated\ Journal\ Abbreviation=Duplicated Journal Abbreviation
Duplicated\ Journal\ File=Duplicated Journal File
Error\ Occurred=Error Occurred
Journal\ file\ %s\ already\ added=Journal file %s already added
Name\ cannot\ be\ empty=Name cannot be empty

Display\ keywords\ appearing\ in\ ALL\ entries=Display keywords appearing in ALL entries
Display\ keywords\ appearing\ in\ ANY\ entry=Display keywords appearing in ANY entry
None\ of\ the\ selected\ entries\ have\ titles.=None of the selected entries have titles.
None\ of\ the\ selected\ entries\ have\ citation\ keys.=None of the selected entries have citation keys.
None\ of\ the\ selected\ entries\ have\ DOIs.=None of the selected entries have DOIs.
Unabbreviate\ journal\ names=Unabbreviate journal names
Unabbreviating...=Unabbreviating...
Usage=Usage


Adds\ {}\ brackets\ around\ acronyms,\ month\ names\ and\ countries\ to\ preserve\ their\ case.=Adds {} brackets around acronyms, month names and countries to preserve their case.
Are\ you\ sure\ you\ want\ to\ reset\ all\ settings\ to\ default\ values?=Are you sure you want to reset all settings to default values?
Reset\ preferences=Reset preferences
Ill-formed\ entrytype\ comment\ in\ BIB\ file=Ill-formed entrytype comment in BIB file

Move\ linked\ files\ to\ default\ file\ directory\ %0=Move linked files to default file directory %0

Internal\ style=Internal style
Add\ style\ file=Add style file
Remove\ style=Remove style
You\ must\ select\ a\ valid\ style\ file.\ Your\ style\ is\ probably\ missing\ a\ line\ for\ the\ type\ "default".=You must select a valid style file. Your style is probably missing a line for the type "default".
Invalid\ style\ selected=Invalid style selected

Reload=Reload

Capitalize=Capitalize
Capitalize\ all\ Words,\ but\ Converts\ Articles,\ Prepositions,\ and\ Conjunctions\ to\ Lower\ Case.=Capitalize all Words, but Converts Articles, Prepositions, and Conjunctions to Lower Case.
Capitalize\ the\ first\ word,\ changes\ other\ words\ to\ lower\ case.=Capitalize the first word, changes other words to lower case.
changes\ all\ letters\ to\ lower\ case.=changes all letters to lower case.
CHANGES\ ALL\ LETTERS\ TO\ UPPER\ CASE.=CHANGES ALL LETTERS TO UPPER CASE.
Changes\ The\ First\ Letter\ Of\ All\ Words\ To\ Capital\ Case\ And\ The\ Remaining\ Letters\ To\ Lower\ Case.=Changes The First Letter Of All Words To Capital Case And The Remaining Letters To Lower Case.
Cleans\ up\ LaTeX\ code.=Cleans up LaTeX code.
LaTeX\ Warning\:\ %0=LaTeX Warning: %0
Converts\ HTML\ code\ to\ LaTeX\ code.=Converts HTML code to LaTeX code.
HTML\ to\ Unicode=HTML to Unicode
Converts\ HTML\ code\ to\ Unicode.=Converts HTML code to Unicode.
Converts\ LaTeX\ encoding\ to\ Unicode\ characters.=Converts LaTeX encoding to Unicode characters.
Converts\ Unicode\ characters\ to\ LaTeX\ encoding.=Converts Unicode characters to LaTeX encoding.
Converts\ ordinals\ to\ LaTeX\ superscripts.=Converts ordinals to LaTeX superscripts.
Converts\ units\ to\ LaTeX\ formatting.=Converts units to LaTeX formatting.
HTML\ to\ LaTeX=HTML to LaTeX
LaTeX\ cleanup=LaTeX cleanup
LaTeX\ to\ Unicode=LaTeX to Unicode
lower\ case=lower case
Camel\ case=Camel case
Camel\ case\ -\ n\ letters\ max= Camel case - n letters max
Very\ short\ title=Very short title
Short\ title=Short title
Returns\ first\ word\ of\ the\ title\ ignoring\ any\ function\ words.=Returns first word of the title ignoring any function words.
Returns\ first\ 3\ words\ of\ the\ title\ ignoring\ any\ function\ words.=Returns first 3 words of the title ignoring any function words.
Returns\ capitalized\ and\ concatenated\ title\ to\ N\ length.=Returns capitalized and concatenated title to N length.
Returns\ capitalized\ and\ concatenated\ title.=Returns capitalized and concatenated title.
Minify\ list\ of\ person\ names=Minify list of person names
Normalize\ date=Normalize date
Normalize\ en\ dashes=Normalize en dashes
Normalize\ month=Normalize month
Normalize\ month\ to\ BibTeX\ standard\ abbreviation.=Normalize month to BibTeX standard abbreviation.
Normalize\ names\ of\ persons=Normalize names of persons
Normalize\ page\ numbers=Normalize page numbers
Normalize\ pages\ to\ BibTeX\ standard.=Normalize pages to BibTeX standard.
Normalizes\ lists\ of\ persons\ to\ the\ BibTeX\ standard.=Normalizes lists of persons to the BibTeX standard.
Normalizes\ the\ date\ to\ ISO\ date\ format.=Normalizes the date to ISO date format.
Normalizes\ the\ en\ dashes.=Normalizes the en dashes.
Ordinals\ to\ LaTeX\ superscript=Ordinals to LaTeX superscript
Protect\ terms=Protect terms
Add\ enclosing\ braces=Add enclosing braces
Add\ braces\ encapsulating\ the\ complete\ field\ content.=Add braces encapsulating the complete field content.
Remove\ enclosing\ braces=Remove enclosing braces
Remove\ word\ enclosing\ braces=Remove word enclosing braces
Removes\ braces\ encapsulating\ a\ complete\ word\ and\ the\ complete\ field\ content.=Removes braces encapsulating a complete word and the complete field content.
Removes\ braces\ encapsulating\ the\ complete\ field\ content.=Removes braces encapsulating the complete field content.
Removes\ all\ balanced\ {}\ braces\ around\ words.=Removes all balanced {} braces around words.
Shorten\ DOI=Shorten DOI
Shortens\ DOI\ to\ more\ human\ readable\ form.=Shortens DOI to more human readable form.
Sentence\ case=Sentence case
Shortens\ lists\ of\ persons\ if\ there\ are\ more\ than\ 2\ persons\ to\ "et\ al.".=Shortens lists of persons if there are more than 2 persons to "et al.".
Title\ Case=Title Case
Unicode\ to\ LaTeX=Unicode to LaTeX
Units\ to\ LaTeX=Units to LaTeX
UPPER\ CASE=UPPER CASE
Does\ nothing.=Does nothing.
Identity=Identity
Clears\ the\ field\ completely.=Clears the field completely.

Main\ file\ directory=Main file directory
Main\ file\ directory\ '%0'\ not\ found.\nCheck\ the\ tab\ "Linked\ files".=Main file directory '%0' not found.\nCheck the tab "Linked files".
No\ library\ selected=No library selected

This\ operation\ requires\ exactly\ one\ item\ to\ be\ selected.=This operation requires exactly one item to be selected.
Opening\ large\ number\ of\ files=Opening large number of files
You\ are\ about\ to\ open\ %0\ files.\ Continue?=You are about to open %0 files. Continue?
Continue=Continue
Importing\ in\ %0\ format=Importing in %0 format
Female\ name=Female name
Female\ names=Female names
Male\ name=Male name
Male\ names=Male names
Mixed\ names=Mixed names
Neuter\ name=Neuter name
Neuter\ names=Neuter names

Determined\ %0\ for\ %1\ entries=Determined %0 for %1 entries
Look\ up\ %0=Look up %0
Looking\ up\ %0...\ -\ entry\ %1\ out\ of\ %2\ -\ found\ %3=Looking up %0... - entry %1 out of %2 - found %3

Audio\ CD=Audio CD
British\ patent=British patent
British\ patent\ request=British patent request
Bachelor's\ thesis=Bachelor's thesis
Candidate\ thesis=Candidate thesis
Collaborator=Collaborator
Column=Column
Compiler=Compiler
Continuator=Continuator
Data\ CD=Data CD
Editor=Editor
European\ patent=European patent
European\ patent\ request=European patent request
Founder=Founder
French\ patent=French patent
French\ patent\ request=French patent request
German\ patent=German patent
German\ patent\ request=German patent request
Line=Line
Master's\ thesis=Master's thesis
Page=Page
Paragraph=Paragraph
Patent=Patent
Patent\ request=Patent request
PhD\ thesis=PhD thesis
Redactor=Redactor
Research\ report=Research report
Reviser=Reviser
Section=Section
Software=Software
Technical\ report=Technical report
U.S.\ patent=U.S. patent
U.S.\ patent\ request=U.S. patent request
Verse=Verse

change\ entries\ of\ group=change entries of group
odd\ number\ of\ unescaped\ '\#'=odd number of unescaped '#'

Found\ %0\ unescaped\ '\&'=Found %0 unescaped '&'

Show\ diff=Show diff
Copy\ Version=Copy Version
Maintainers=Maintainers
Contributors=Contributors
License=License
JabRef\ would\ not\ have\ been\ possible\ without\ the\ help\ of\ our\ contributors.=JabRef would not have been possible without the help of our contributors.

HTML\ encoded\ character\ found=HTML encoded character found
booktitle\ ends\ with\ 'conference\ on'=booktitle ends with 'conference on'
contains\ a\ URL=contains a URL

incorrect\ control\ digit=incorrect control digit
incorrect\ format=incorrect format

Copied\ version\ to\ clipboard=Copied version to clipboard

Citation\ key=Citation key
Message=Message

MathSciNet\ Review=MathSciNet Review

Reset\ all=Reset all

Decryption\ not\ supported.=Decryption not supported.

Cleared\ '%0'\ for\ %1\ entries=Cleared '%0' for %1 entries
Set\ '%0'\ to\ '%1'\ for\ %2\ entries=Set '%0' to '%1' for %2 entries
Toggled\ '%0'\ for\ %1\ entries=Toggled '%0' for %1 entries

Check\ for\ updates=Check for updates
Download\ update=Download update
New\ version\ available=New version available
Installed\ version=Installed version
Remind\ me\ later=Remind me later
Ignore\ this\ update=Ignore this update
Could\ not\ connect\ to\ the\ update\ server.=Could not connect to the update server.
Please\ try\ again\ later\ and/or\ check\ your\ network\ connection.=Please try again later and/or check your network connection.
To\ see\ what\ is\ new\ view\ the\ changelog.=To see what is new view the changelog.
A\ new\ version\ of\ JabRef\ has\ been\ released.=A new version of JabRef has been released.
JabRef\ is\ up-to-date.=JabRef is up-to-date.
Latest\ version=Latest version
Community=Community
Community\ forum=Community forum
Custom=Custom

Export\ cited=Export cited
Unable\ to\ generate\ new\ library=Unable to generate new library

The\ cursor\ is\ in\ a\ protected\ area.=The cursor is in a protected area.
JabRefException=JabRefException
No\ bibliography\ database\ is\ open\ for\ citation.=No bibliography database is open for citation.

No\ database\ is\ open\ for\ updating\ citation\ markers\ after\ citing.=No database is open for updating citation markers after citing.

No\ bibliography\ entries\ are\ selected\ for\ citation.=No bibliography entries are selected for citation.
No\ bibliography\ style\ is\ selected\ for\ citation.=No bibliography style is selected for citation.
No\ database=No database

No\ entries\ selected\ for\ citation=No entries selected for citation
Open\ one\ before\ citing.=Open one before citing.

Select\ one\ before\ citing.=Select one before citing.
Select\ some\ before\ citing.=Select some before citing.

Found\ identical\ ranges=Found identical ranges
Found\ overlapping\ ranges=Found overlapping ranges
Found\ touching\ ranges=Found touching ranges

Note\:\ Use\ the\ placeholder\ %DIR%\ for\ the\ location\ of\ the\ opened\ library\ file.=Note: Use the placeholder %DIR% for the location of the opened library file.
Error\ occurred\ while\ executing\ the\ command\ \"%0\".=Error occurred while executing the command \"%0\".
Reformat\ ISSN=Reformat ISSN

Computer\ science=Computer science
Countries\ and\ territories\ in\ English=Countries and territories in English
Electrical\ engineering\ terms=Electrical engineering terms
Enabled=Enabled
Internal\ list=Internal list
Protected\ terms\ files=Protected terms files
Months\ and\ weekdays\ in\ English=Months and weekdays in English
The\ text\ after\ the\ last\ line\ starting\ with\ \#\ will\ be\ used=The text after the last line starting with # will be used
Add\ protected\ terms\ file=Add protected terms file
Are\ you\ sure\ you\ want\ to\ remove\ the\ protected\ terms\ file?=Are you sure you want to remove the protected terms file?
Remove\ protected\ terms\ file=Remove protected terms file
Add\ selected\ text\ to\ list=Add selected text to list
Add\ {}\ around\ selected\ text=Add {} around selected text
Remove\ all\ {}\ in\ selected\ text=Remove all {} in selected text
Format\ field=Format field
New\ protected\ terms\ file=New protected terms file
change\ field\ %0\ of\ entry\ %1\ from\ %2\ to\ %3=change field %0 of entry %1 from %2 to %3
change\ key\ from\ %0\ to\ %1=change key from %0 to %1
change\ string\ content\ %0\ to\ %1=change string content %0 to %1
change\ string\ name\ %0\ to\ %1=change string name %0 to %1
change\ type\ of\ entry\ %0\ from\ %1\ to\ %2=change type of entry %0 from %1 to %2
insert\ entry\ %0=insert entry %0
insert\ string\ %0=insert string %0
remove\ entries=remove entries
remove\ entry\ %0=remove entry %0
remove\ string\ %0=remove string %0
undefined=undefined
Cannot\ get\ info\ based\ on\ given\ %0\:\ %1=Cannot get info based on given %0: %1
Get\ bibliographic\ data\ from\ %0=Get bibliographic data from %0
No\ %0\ found=No %0 found
Entry\ from\ %0=Entry from %0
Merge\ entry\ with\ %0\ information=Merge entry with %0 information
Updated\ entry\ with\ info\ from\ %0=Updated entry with info from %0

Add\ new\ list=Add new list
Open\ existing\ list=Open existing list
Remove\ list=Remove list
Add\ abbreviation=Add abbreviation
Full\ journal\ name=Full journal name
Abbreviation\ name=Abbreviation name
Shortest\ unique\ abbreviation=Shortest unique abbreviation

No\ abbreviation\ files\ loaded=No abbreviation files loaded

Loading\ built\ in\ lists=Loading built in lists

JabRef\ built\ in\ list=JabRef built in list

Event\ log=Event log
We\ now\ give\ you\ insight\ into\ the\ inner\ workings\ of\ JabRef\'s\ internals.\ This\ information\ might\ be\ helpful\ to\ diagnose\ the\ root\ cause\ of\ a\ problem.\ Please\ feel\ free\ to\ inform\ the\ developers\ about\ an\ issue.=We now give you insight into the inner workings of JabRef\'s internals. This information might be helpful to diagnose the root cause of a problem. Please feel free to inform the developers about an issue.
Log\ copied\ to\ clipboard.=Log copied to clipboard.
Copy\ Log=Copy Log
Clear\ Log=Clear Log
Report\ Issue=Report Issue
Issue\ on\ GitHub\ successfully\ reported.=Issue on GitHub successfully reported.
Issue\ report\ successful=Issue report successful
Your\ issue\ was\ reported\ in\ your\ browser.=Your issue was reported in your browser.
The\ log\ and\ exception\ information\ was\ copied\ to\ your\ clipboard.=The log and exception information was copied to your clipboard.
Please\ paste\ this\ information\ (with\ Ctrl+V)\ in\ the\ issue\ description.=Please paste this information (with Ctrl+V) in the issue description.
Last\ notification=Last notification
Check\ the\ event\ log\ to\ see\ all\ notifications=Check the event log to see all notifications

Library=Library
Libraries=Libraries

Host=Host
Hostname=Hostname
Port=Port
Host/Port\:=Host/Port\:
User\:=User\:
User=User
Username=Username
Please\ specify\ a\ hostname=Please specify a hostname
Please\ specify\ a\ port=Please specify a port
Please\ specify\ a\ username=Please specify a username
Please\ specify\ a\ password=Please specify a password
Network=Network
Connect=Connect
Connection\ error=Connection error
Connection\ to\ %0\ server\ established.=Connection to %0 server established.
Required\ field\ "%0"\ is\ empty.=Required field "%0" is empty.
%0\ driver\ not\ available.=%0 driver not available.
The\ connection\ to\ the\ server\ has\ been\ terminated.=The connection to the server has been terminated.
Reconnect=Reconnect
Work\ offline=Work offline
Working\ offline.=Working offline.
Update\ refused.=Update refused.
Update\ refused=Update refused
Update\ could\ not\ be\ performed\ due\ to\ existing\ change\ conflicts.=Update could not be performed due to existing change conflicts.
You\ are\ not\ working\ on\ the\ newest\ version\ of\ the\ entry.=You are not working on the newest version of the entry.
Local\ version\:\ %0=Local version: %0
Shared\ version\:\ %0=Shared version: %0
Press\ "Merge\ entries"\ to\ merge\ the\ changes\ and\ resolve\ this\ problem.=Press "Merge entries" to merge the changes and resolve this problem.
Canceling\ this\ operation\ will\ leave\ your\ changes\ unsynchronized.=Canceling this operation will leave your changes unsynchronized.
Shared\ entry\ is\ no\ longer\ present=Shared entry is no longer present
The\ entry\ you\ currently\ work\ on\ has\ been\ deleted\ on\ the\ shared\ side.=The entry you currently work on has been deleted on the shared side.
You\ can\ restore\ the\ entry\ using\ the\ "Undo"\ operation.=You can restore the entry using the "Undo" operation.
You\ are\ already\ connected\ to\ a\ database\ using\ entered\ connection\ details.=You are already connected to a database using entered connection details.

Database\ Type\:=Database Type\:
Database\:=Database\:
Keystore\:=Keystore\:
Password\:=Password\:
Keystore\ password\:=Keystore password\:
Server\ Timezone\:=Server Timezone\:
Remember\ Password=Remember Password

Enforce\ single\ JabRef\ instance\ (and\ allow\ remote\ operations)\ using\ port=Enforce single JabRef instance (and allow remote operations) using port
Remote\ operation=Remote operation
Remote\ services=Remote services
Cannot\ use\ port\ %0\ for\ remote\ operation;\ another\ application\ may\ be\ using\ it.\ Try\ specifying\ another\ port.=Cannot use port %0 for remote operation; another application may be using it. Try specifying another port.
Grobid\ URL=Grobid URL
Allow\ sending\ PDF\ files\ and\ raw\ citation\ strings\ to\ a\ JabRef\ online\ service\ (Grobid)\ to\ determine\ Metadata.\ This\ produces\ better\ results.=Allow sending PDF files and raw citation strings to a JabRef online service (Grobid) to determine Metadata. This produces better results.
Send\ to\ Grobid=Send to Grobid
Do\ not\ send=Do not send

Proxy\ requires\ password=Proxy requires password
Proxy\ configuration=Proxy configuration
Use\ custom\ proxy\ configuration=Use custom proxy configuration
Proxy\ requires\ authentication=Proxy requires authentication
Check\ Proxy\ Setting=Check Proxy Setting

Clear\ connection\ settings=Clear connection settings
Check\ connection=Check connection
Connection\ failed\!=Connection failed\!
Connection\ successful\!=Connection successful\!

Use\ SSL=Use SSL
SSL\ Configuration=SSL Configuration
SSL\ configuration\ changed=SSL configuration changed
SSL\ certificate\ file=SSL certificate file
Duplicate\ Certificates=Duplicate Certificates
You\ already\ added\ this\ certificate=You already added this certificate

Cannot\ cite\ entries\ without\ citation\ keys.\ Generate\ keys\ now?=Cannot cite entries without citation keys. Generate keys now?
New\ technical\ report=New technical report

%0\ file=%0 file
%0\ file\ (%1)=%0 file (%1)
Custom\ layout\ file=Custom layout file
Protected\ terms\ file=Protected terms file
Style\ file=Style file

Open\ OpenOffice/LibreOffice\ connection=Open OpenOffice/LibreOffice connection
Non-ASCII\ encoded\ character\ found=Non-ASCII encoded character found
Non-UTF-8\ encoded\ field\ found=Non-UTF-8 encoded field found
Toggle\ web\ search\ interface=Toggle web search interface

Migration\ help\ information=Migration help information
Entered\ database\ has\ obsolete\ structure\ and\ is\ no\ longer\ supported.=Entered database has obsolete structure and is no longer supported.
However,\ a\ new\ database\ was\ created\ alongside\ the\ pre-3.6\ one.=However, a new database was created alongside the pre-3.6 one.
Opens\ a\ link\ where\ the\ current\ development\ version\ can\ be\ downloaded=Opens a link where the current development version can be downloaded
See\ what\ has\ been\ changed\ in\ the\ JabRef\ versions=See what has been changed in the JabRef versions
Referenced\ citation\ key\ '%0'\ does\ not\ exist=Referenced citation key '%0' does not exist
Full\ text\ document\ for\ entry\ %0\ already\ linked.=Full text document for entry %0 already linked.
Download\ full\ text\ documents=Download full text documents
You\ are\ attempting\ to\ download\ full\ text\ documents\ for\ %0\ entries.\nJabRef\ will\ send\ at\ least\ one\ request\ per\ entry\ to\ a\ publisher.=You are attempting to download full text documents for %0 entries.\nJabRef will send at least one request per entry to a publisher.
last\ four\ nonpunctuation\ characters\ should\ be\ numerals=last four nonpunctuation characters should be numerals

Author=Author
Date=Date
File\ annotations=File annotations
Show\ file\ annotations=Show file annotations
shared=shared
should\ contain\ an\ integer\ or\ a\ literal=should contain an integer or a literal
should\ have\ the\ first\ letter\ capitalized=should have the first letter capitalized
edition\ of\ book\ reported\ as\ just\ 1=edition of book reported as just 1
no\ integer\ as\ values\ for\ edition\ allowed=no integer as values for edition allowed
Tools=Tools
What\'s\ new\ in\ this\ version?=What\'s new in this version?
Want\ to\ help?=Want to help?
Make\ a\ donation=Make a donation
get\ involved=get involved
Used\ libraries=Used libraries
Existing\ file=Existing file

ID=ID
ID\ type=ID type
Fetcher\ '%0'\ did\ not\ find\ an\ entry\ for\ id\ '%1'.=Fetcher '%0' did not find an entry for id '%1'.

Select\ first\ entry=Select first entry
Select\ last\ entry=Select last entry

should\ be\ an\ integer\ or\ normalized=should be an integer or normalized
should\ be\ normalized=should be normalized

biblatex\ field\ only=biblatex field only

Error\ while\ generating\ fetch\ URL=Error while generating fetch URL
Error\ while\ parsing\ ID\ list=Error while parsing ID list
Unable\ to\ get\ PubMed\ IDs=Unable to get PubMed IDs
Backup\ found=Backup found

This\ might\ be\ caused\ by\ reaching\ the\ traffic\ limitation\ of\ Google\ Scholar\ (see\ 'Help'\ for\ details).=This might be caused by reaching the traffic limitation of Google Scholar (see 'Help' for details).

Could\ not\ open\ website.=Could not open website.
Problem\ downloading\ from\ %1=Problem downloading from %1

File\ directory\ pattern=File directory pattern
Update\ with\ bibliographic\ information\ from\ the\ web=Update with bibliographic information from the web

Could\ not\ find\ any\ bibliographic\ information.=Could not find any bibliographic information.
Citation\ key\ deviates\ from\ generated\ key=Citation key deviates from generated key
DOI\ %0\ is\ invalid=DOI %0 is invalid

Select\ all\ customized\ types\ to\ be\ stored\ in\ local\ preferences\:=Select all customized types to be stored in local preferences\:
Different\ customization,\ current\ settings\ will\ be\ overwritten=Different customization, current settings will be overwritten
%0\ (from\ file)\n%1\ (current\ setting)=%0 (from file)\n%1 (current setting)

Entry\ type\ %0\ is\ only\ defined\ for\ Biblatex\ but\ not\ for\ BibTeX=Entry type %0 is only defined for Biblatex but not for BibTeX

Copied\ %0\ citations.=Copied %0 citations.

journal\ not\ found\ in\ abbreviation\ list=journal not found in abbreviation list
Unhandled\ exception\ occurred.=Unhandled exception occurred.

strings\ included=strings included
Escape\ underscores=Escape underscores
Color=Color
Please\ also\ add\ all\ steps\ to\ reproduce\ this\ issue,\ if\ possible.=Please also add all steps to reproduce this issue, if possible.
Fit\ width=Fit width
Fit\ a\ single\ page=Fit a single page
Zoom\ in=Zoom in
Zoom\ out=Zoom out
Previous\ page=Previous page
Next\ page=Next page
Document\ viewer=Document viewer
Live=Live
Locked=Locked
Show\ the\ document\ of\ the\ currently\ selected\ entry.=Show the document of the currently selected entry.
Show\ this\ document\ until\ unlocked.=Show this document until unlocked.
Set\ current\ user\ name\ as\ owner.=Set current user name as owner.

This\ file\ was\ found\ automatically.\ Do\ you\ want\ to\ link\ it\ to\ this\ entry?=This file was found automatically. Do you want to link it to this entry?
Names\ are\ not\ in\ the\ standard\ %0\ format.=Names are not in the standard %0 format.

Copy\ linked\ file=Copy linked file
Copy\ linked\ file\ to\ folder...=Copy linked file to folder...
Could\ not\ copy\ file\ to\ %0,\ maybe\ the\ file\ is\ already\ existing?=Could not copy file to %0, maybe the file is already existing?
Successfully\ copied\ file\ to\ %0.=Successfully copied file to %0.
Could\ not\ resolve\ the\ file\ %0=Could not resolve the file %0

Copy\ linked\ files\ to\ folder...=Copy linked files to folder...
Copied\ file\ successfully=Copied file successfully
Copying\ files...=Copying files...
Copying\ file\ %0\ of\ entry\ %1=Copying file %0 of entry %1
Finished\ copying=Finished copying
Could\ not\ copy\ file=Could not copy file
Copied\ %0\ files\ of\ %1\ successfully\ to\ %2=Copied %0 files of %1 successfully to %2
Rename\ failed=Rename failed
JabRef\ cannot\ access\ the\ file\ because\ it\ is\ being\ used\ by\ another\ process.=JabRef cannot access the file because it is being used by another process.

Remove\ line\ breaks=Remove line breaks
Removes\ all\ line\ breaks\ in\ the\ field\ content.=Removes all line breaks in the field content.

Remove\ hyphenated\ line\ breaks=Remove hyphenated line breaks
Removes\ all\ hyphenated\ line\ breaks\ in\ the\ field\ content.=Removes all hyphenated line breaks in the field content.

Entry\ from\ %0\ could\ not\ be\ parsed.=Entry from %0 could not be parsed.
Invalid\ identifier\:\ '%0'.=Invalid identifier: '%0'.
empty\ citation\ key=empty citation key
Aux\ file=Aux file
Group\ containing\ entries\ cited\ in\ a\ given\ TeX\ file=Group containing entries cited in a given TeX file
There\ already\ exists\ a\ group\ with\ the\ same\ name.\nIf\ you\ use\ it,\ it\ will\ inherit\ all\ entries\ from\ this\ other\ group.=There already exists a group with the same name.\nIf you use it, it will inherit all entries from this other group.

Any\ file=Any file

No\ linked\ files\ found\ for\ export.=No linked files found for export.

No\ full\ text\ document\ found\ for\ entry\ %0.=No full text document found for entry %0.

Next\ library=Next library
Previous\ library=Previous library
Add\ group=Add group
Rename\ group=Rename group
Entry\ is\ contained\ in\ the\ following\ groups\:=Entry is contained in the following groups\:
Delete\ entries=Delete entries
Keep\ entries=Keep entries
Keep\ entry=Keep entry
Ignore\ backup=Ignore backup
Restore\ from\ backup=Restore from backup

Shared\ database\ connection=Shared database connection

Preamble=Preamble
Markings=Markings
Use\ selected\ instance=Use selected instance

Hide\ panel=Hide panel
Move\ panel\ up=Move panel up
Move\ panel\ down=Move panel down
Linked\ files=Linked files
Group\ view\ mode\ set\ to\ intersection=Group view mode set to intersection
Group\ view\ mode\ set\ to\ union=Group view mode set to union
Open\ file\ %0=Open file %0
Toggle\ intersection=Toggle intersection
Toggle\ union=Toggle union
The\ group\ name\ contains\ the\ keyword\ separator\ "%0"\ and\ thus\ probably\ does\ not\ work\ as\ expected.=The group name contains the keyword separator "%0" and thus probably does not work as expected.
Blog=Blog

Cleanup\ URL\ link=Cleanup URL link
Cleanup\ URL\ link\ by\ removing\ special\ symbols\ and\ extracting\ simple\ link=Cleanup URL link by removing special symbols and extracting simple link
Copy\ DOI=Copy DOI
Copy\ DOI\ url=Copy DOI url
Development\ version=Development version
Export\ selected\ entries=Export selected entries
Export\ selected\ entries\ to\ clipboard=Export selected entries to clipboard
Find\ duplicates=Find duplicates
JabRef\ resources=JabRef resources
Manage\ journal\ abbreviations=Manage journal abbreviations
Manage\ protected\ terms=Manage protected terms
New\ entry\ from\ plain\ text=New entry from plain text
Import\ by\ ID=Import by ID
Enter\ a\ valid\ ID=Enter a valid ID
New\ sublibrary\ based\ on\ AUX\ file=New sublibrary based on AUX file
Push\ entries\ to\ external\ application\ (%0)=Push entries to external application (%0)
Quit=Quit
Recent\ libraries=Recent libraries
Clear\ recent\ libraries=Clear recent libraries
Set\ up\ general\ fields=Set up general fields
View\ change\ log=View change log
View\ event\ log=View event log
Website=Website

Override\ default\ font\ settings=Override default font settings

Click\ help\ to\ learn\ about\ the\ migration\ of\ pre-3.6\ databases.=Click help to learn about the migration of pre-3.6 databases.

Move\ preprint\ information\ from\ 'URL'\ field\ and\ 'journal'\ field\ to\ the\ 'eprint'\ field=Move preprint information from 'URL' field and 'journal' field to the 'eprint' field
Customize\ Export\ Formats=Customize Export Formats
Export\ name=Export name
Main\ layout\ file\:=Main layout file\:
Main\ layout\ file=Main layout file
Save\ exporter=Save exporter
File\ extension\:=File extension\:
Export\ format\ name\:=Export format name\:
Cleared\ connection\ settings=Cleared connection settings
Error\ adding\ discovered\ CitationStyles=Error adding discovered CitationStyles
(more)=(more)
Select\ all\ new\ entries=Select all new entries
Select\ all\ entries=Select all entries
Total\ items\ found\:=Total items found:
Selected\ items\:=Selected items:
Download\ referenced\ files\ (PDFs,\ ...)=Download referenced files (PDFs, ...)
Select\ the\ entries\ to\ be\ imported\:=Select the entries to be imported\:
Open\ Help\ page=Open Help page
Add\ new\ keyword=Add new keyword
Keyword\:=Keyword:
Keyword\ \"%0\"\ already\ exists=Keyword "%0" already exists
Keyword\ separator=Keyword separator
Remove\ keyword=Remove keyword
Are\ you\ sure\ you\ want\ to\ remove\ keyword\:\ \"%0\"?=Are you sure you want to remove keyword: "%0"?
Reset\ to\ default=Reset to default
Export\ all\ entries=Export all entries
Generate\ citation\ keys=Generate citation keys
New\ library=New library
OpenOffice/LibreOffice=OpenOffice/LibreOffice
Open\ document\ viewer=Open document viewer
Open\ entry\ editor=Open entry editor
Find\ and\ replace=Find and replace

Found\ documents\:=Found documents\:
Use\ selected\ document=Use selected document
Dismiss\ changes=Dismiss changes
The\ library\ has\ been\ modified\ by\ another\ program.=The library has been modified by another program.

Set\ rank\ to\ one=Set rank to one
Set\ rank\ to\ two=Set rank to two
Set\ rank\ to\ three=Set rank to three
Set\ rank\ to\ four=Set rank to four
Set\ rank\ to\ five=Set rank to five

Executing\ command\ "%0"...=Executing command "%0"...

Rename\ files\ to\ configured\ filename\ format\ pattern=Rename files to configured filename format pattern
New\ Filename=New Filename
Rename\ file\ to\ defined\ pattern=Rename file to defined pattern

Application\ settings=Application settings

Export\ an\ input\ to\ a\ file=Export an input to a file
Export\ preferences\ to\ a\ file=Export preferences to a file
Import\ BibTeX=Import BibTeX
Import\ preferences\ from\ a\ file=Import preferences from a file
Matching=Matching
Same\ as\ --import,\ but\ will\ be\ imported\ to\ the\ opened\ tab=Same as --import, but will be imported to the opened tab
Allow\ integers\ in\ 'edition'\ field\ in\ BibTeX\ mode=Allow integers in 'edition' field in BibTeX mode

Please\ enter\ a\ name\ for\ the\ MIME\ type.=Please enter a name for the MIME type.
Please\ enter\ a\ name\ for\ the\ extension.=Please enter a name for the extension.
Please\ enter\ a\ name.=Please enter a name.

There\ already\ exists\ an\ external\ file\ type\ with\ the\ same\ MIME\ type=There already exists an external file type with the same MIME type
There\ already\ exists\ an\ external\ file\ type\ with\ the\ same\ extension=There already exists an external file type with the same extension
There\ already\ exists\ an\ external\ file\ type\ with\ the\ same\ name=There already exists an external file type with the same name


Show\ tab\ 'LaTeX\ citations'=Show tab 'LaTeX citations'
Show\ tab\ 'Citation\ information'=Show tab 'Citation information'
Search\ scite.ai\ for\ Smart\ Citations=Search scite.ai for Smart Citations
See\ full\ report\ at\ [%0]=See full report at [%0]
No\ active\ entry=No active entry
This\ entry\ does\ not\ have\ a\ DOI=This entry does not have a DOI
Tallies\ for\ %0=Tallies for %0

LaTeX\ citations=LaTeX citations
Search\ for\ citations\ in\ LaTeX\ files...=Search for citations in LaTeX files...
LaTeX\ Citations\ Search\ Results=LaTeX Citations Search Results
LaTeX\ files\ directory\:=LaTeX files directory:
LaTeX\ files\ found\:=LaTeX files found:
%0\ file(s)=%0 file(s)
Search\ citations\ for\ this\ entry\ in\ LaTeX\ files=Search citations for this entry in LaTeX files
No\ citations\ found=No citations found
No\ LaTeX\ files\ containing\ this\ entry\ were\ found.=No LaTeX files containing this entry were found.
Current\ search\ directory\ does\ not\ exist\:\ %0= Current search directory does not exist: %0
Selected\ entry\ does\ not\ have\ an\ associated\ citation\ key.=Selected entry does not have an associated citation key.
Current\ search\ directory\:=Current search directory:
Set\ LaTeX\ file\ directory=Set LaTeX file directory

Import\ entries\ from\ LaTeX\ files=Import entries from LaTeX files
Import\ new\ entries=Import new entries

Group\ color=Group color

Columns=Columns
File\ type=File type
IEEE=IEEE
Internal=Internal
Special=Special
Remove\ column=Remove column
Add\ custom\ column=Add custom column
Update\ to\ current\ column\ order=Update to current column order
Sort\ column\ one\ step\ upwards=Sort column one step upwards
Sort\ column\ one\ step\ downwards=Sort column one step downwards
List\ must\ not\ be\ empty.=List must not be empty.

Order=Order

Add\ field\ to\ filter\ list=Add field to filter list
Add\ formatter\ to\ list=Add formatter to list
Filter\ List=Filter List
Open\ files...=Open files...

Affected\ fields=Affected fields
Show\ preview\ as\ a\ tab\ in\ entry\ editor=Show preview as a tab in entry editor
Visual\ theme=Visual theme
Overwrite\ existing\ keys=Overwrite existing keys
Key\ patterns=Key patterns
Font\ settings=Font settings
Custom...=Custom...
Dark=Dark
Light=Light
Use\ System\ Preference=Use System Preference
Please\ specify\ a\ css\ theme\ file.=Please specify a css theme file.
You\ must\ enter\ an\ integer\ value\ higher\ than\ 8.=You must enter an integer value higher than 8.
Letters\ after\ duplicate\ generated\ keys=Letters after duplicate generated keys
Start\ on\ second\ duplicate\ key\ with\ letter\ A\ (a,\ b,\ ...)=Start on second duplicate key with letter A (a, b, ...)
Start\ on\ second\ duplicate\ key\ with\ letter\ B\ (b,\ c,\ ...)=Start on second duplicate key with letter B (b, c, ...)
Always\ add\ letter\ (a,\ b,\ ...)\ to\ generated\ keys=Always add letter (a, b, ...) to generated keys
Default\ pattern=Default pattern
Reset\ %s\ to\ default\ value=Reset %s to default value
Library\ mode=Library mode
Reset\ to\ recommended=Reset to recommended
Remove\ all=Remove all
Reset\ All=Reset All
Linked\ identifiers=Linked identifiers

insert\ entries=insert entries

Independent=Independent
Intersection=Intersection
Union=Union
Collect\ by=Collect by
Explicit\ selection=Explicit selection
Specified\ keywords=Specified keywords
Cited\ entries=Cited entries
Please\ provide\ a\ valid\ aux\ file.=Please provide a valid aux file.
Keyword\ delimiter=Keyword delimiter
Hierarchical\ keyword\ delimiter=Hierarchical keyword delimiter
Escape\ ampersands=Escape ampersands
Escape\ dollar\ sign=Escape dollar sign

Copied\ '%0'\ to\ clipboard.=Copied '%0' to clipboard.
This\ operation\ requires\ an\ open\ library.=This operation requires an open library.

Add\ to\ current\ library=Add to current library
%0\ entries\ were\ parsed\ from\ your\ query.=%0 entries were parsed from your query.
Your\ text\ is\ being\ parsed...=Your text is being parsed...
LLM=LLM
Please\ verify\ any\ information\ provided.=Please verify any information provided.
Warning\:\ plain\ citation\ parsing\ may\ generate\ inaccurate\ or\ inappropriate\ responses.=Warning: plain citation parsing may generate inaccurate or inappropriate responses.
New\ entry\ from\ plain\ text\ (online)=New entry from plain text (online)
Parser\ choice=Parser choice
Plain\ Citations\ Parser=Plain Citations Parser
Please\ enter\ the\ plain\ citations\ to\ parse\ from\ separated\ by\ double\ empty\ lines.=Please enter the plain citations to parse from separated by double empty lines.
Rule-based=Rule-based
Starts\ the\ parsing\ and\ adds\ the\ resulting\ entries\ to\ the\ currently\ opened\ database=Starts the parsing and adds the resulting entries to the currently opened database
Unable\ to\ parse\ plain\ citations.\ Detailed\ information\:\ %0=Unable to parse plain citations. Detailed information: %0
Default\ plain\ citation\ parser=Default plain citation parser
Grobid=Grobid

Citation\ key\ filters=Citation key filters
Field\ filters=Field filters
Message\ filters=Message filters
Clear\ filters=Clear filters

Add\ new\ Field=Add new Field
Add\ new\ entry\ type=Add new entry type
Required\ and\ optional\ fields=Required and optional fields
Index=Index
Remove\ entry\ type=Remove entry type
Remove\ field\ %0\ from\ currently\ selected\ entry\ type=Remove field %0 from currently selected entry type
Optional=Optional
Required=Required
Entry\ type\ cannot\ be\ empty.\ Please\ enter\ a\ name.=Entry type cannot be empty. Please enter a name.
Field\ cannot\ be\ empty.\ Please\ enter\ a\ name.=Field cannot be empty. Please enter a name.

Capitalize\ current\ word=Capitalize current word
Delete\ text=Delete text
Make\ current\ word\ lowercase=Make current word lowercase
Make\ current\ word\ uppercase=Make current word uppercase
Move\ caret\ left=Move caret left
Move\ caret\ right=Move caret right
Move\ caret\ to\ previous\ word=Move caret to previous word
Move\ caret\ to\ next\ word=Move caret to next word
Move\ caret\ to\ beginning\ of\ line=Move caret to beginning of line
Move\ caret\ to\ end\ of\ line=Move caret to end of line
Move\ the\ caret\ down=Move the caret down
Move\ the\ caret\ to\ the\ beginning\ of\ text=Move the caret to the beginning of text
Move\ the\ caret\ to\ the\ end\ of\ text=Move the caret to the end of text
Move\ the\ caret\ up=Move the caret up
Remove\ line\ after\ caret=Remove line after caret
Remove\ characters\ until\ next\ word=Remove characters until next word
Remove\ the\ current\ word\ backwards=Remove the current word backwards

Text\ editor=Text editor

Search\ ShortScience=Search ShortScience
Unable\ to\ open\ ShortScience.=Unable to open ShortScience.

Shared\ database=Shared database
Lookup=Lookup

Access\ date\ of\ the\ address\ specified\ in\ the\ url\ field.=Access date of the address specified in the url field.
Additional\ information\ related\ to\ the\ resource\ indicated\ by\ the\ eprint\ field.=Additional information related to the resource indicated by the eprint field.
Annex\ to\ the\ eventtitle\ field.=Annex to the eventtitle field.
Author(s)\ of\ a\ commentary\ to\ the\ work.=Author(s) of a commentary to the work.
Author(s)\ of\ an\ afterword\ to\ the\ work.=Author(s) of an afterword to the work.
Author(s)\ of\ an\ introduction\ to\ the\ work.=Author(s) of an introduction to the work.
Author(s)\ of\ annotations\ to\ the\ work.=Author(s) of annotations to the work.
Author(s)\ of\ the\ work.=Author(s) of the work.
Can\ be\ used\ for\ known\ event\ acronyms.=Can be used for known event acronyms.
Chapter\ or\ section\ or\ any\ other\ unit\ of\ a\ work.=Chapter or section or any other unit of a work.
Date\ of\ a\ conference,\ a\ symposium,\ or\ some\ other\ event.=Date of a conference, a symposium, or some other event.
Designation\ to\ be\ used\ by\ the\ citation\ style\ as\ a\ substitute\ for\ the\ regular\ label\ if\ any\ data\ required\ to\ generate\ the\ regular\ label\ is\ missing.=Designation to be used by the citation style as a substitute for the regular label if any data required to generate the regular label is missing.
Digital\ Object\ Identifier\ of\ the\ work.=Digital Object Identifier of the work.
Edition\ of\ a\ printed\ publication.=Edition of a printed publication.
Editor(s)\ of\ the\ work\ or\ the\ main\ publication,\ depending\ on\ the\ type\ of\ the\ entry.=Editor(s) of the work or the main publication, depending on the type of the entry.
Electronic\ identifier\ of\ a\ work.=Electronic identifier of a work.
Electronic\ identifier\ of\ an\ online\ publication.=Electronic identifier of an online publication.
If\ the\ work\ is\ published\ as\ part\ of\ another\ one,\ such\ as\ an\ article\ in\ a\ journal\ or\ a\ collection,\ this\ field\ holds\ the\ relevant\ page\ range\ in\ that\ other\ work.\ It\ may\ also\ be\ used\ to\ limit\ the\ reference\ to\ a\ specific\ part\ of\ a\ work\ (a\ chapter\ in\ a\ book,\ for\ example).\ For\ papers\ in\ electronic\ journals\ with\ anon-classical\ pagination\ setup\ the\ eid\ field\ may\ be\ more\ suitable.=If the work is published as part of another one, such as an article in a journal or a collection, this field holds the relevant page range in that other work. It may also be used to limit the reference to a specific part of a work (a chapter in a book, for example). For papers in electronic journals with anon-classical pagination setup the eid field may be more suitable.
Information\ such\ as\ a\ library\ name\ and\ a\ call\ number.=Information such as a library name and a call number.
International\ Standard\ Book\ Number\ of\ a\ book.=International Standard Book Number of a book.
Issue\ of\ a\ journal.=Issue of a journal.
Key\ by\ which\ the\ work\ may\ be\ cited.=Key by which the work may be cited.
Link(s)\ to\ a\ local\ PDF\ or\ other\ document\ of\ the\ work.=Link(s) to a local PDF or other document of the work.
Location\ of\ a\ conference,\ a\ symposium,\ or\ some\ other\ event.=Location of a conference, a symposium, or some other event.
Main\ title\ of\ a\ multi-volume\ book,\ such\ as\ "Collected\ Works".=Main title of a multi-volume book, such as "Collected Works".
Miscellaneous\ bibliographic\ data\ usually\ printed\ at\ the\ end\ of\ the\ entry.=Miscellaneous bibliographic data usually printed at the end of the entry.
Miscellaneous\ bibliographic\ data\ which\ does\ not\ fit\ into\ any\ other\ field.=Miscellaneous bibliographic data which does not fit into any other field.
Name(s)\ of\ the\ (manual)\ groups\ the\ entry\ belongs\ to.=Name(s) of the (manual) groups the entry belongs to.
Name(s)\ of\ the\ publisher(s).=Name(s) of the publisher(s).
Name\ of\ a\ journal,\ a\ newspaper,\ or\ some\ other\ periodical.=Name of a journal, a newspaper, or some other periodical.
Name\ of\ a\ publication\ series,\ such\ as\ "Studies\ in...",\ or\ the\ number\ of\ a\ journal\ series.=Name of a publication series, such as "Studies in...", or the number of a journal series.
Name\ of\ a\ university\ or\ some\ other\ institution.=Name of a university or some other institution.
Note\ that\ this\ field\ holds\ the\ plain\ title\ of\ the\ event.\ Things\ like\ "Proceedings\ of\ the\ Fifth\ XYZ\ Conference"\ go\ into\ the\ titleaddon\ or\ booktitleaddon\ field.=Note that this field holds the plain title of the event. Things like "Proceedings of the Fifth XYZ Conference" go into the titleaddon or booktitleaddon field.
Note\ that\ this\ field\ is\ intended\ for\ commented\ editions\ which\ have\ a\ commentator\ in\ addition\ to\ the\ author.\ If\ the\ work\ is\ a\ stand-alone\ commentary,\ the\ commentator\ should\ be\ given\ in\ the\ author\ field.=Note that this field is intended for commented editions which have a commentator in addition to the author. If the work is a stand-alone commentary, the commentator should be given in the author field.
Number\ of\ a\ journal\ or\ the\ volume/number\ of\ a\ book\ in\ a\ series.=Number of a journal or the volume/number of a book in a series.
One\ or\ more\ page\ numbers\ or\ page\ ranges.=One or more page numbers or page ranges.
Organization(s)\ that\ published\ a\ manual\ or\ an\ online\ resource,\ or\ sponsored\ a\ conference.=Organization(s) that published a manual or an online resource, or sponsored a conference.
Publication\ date\ of\ the\ work.=Publication date of the work.
Publication\ month.=Publication month.
Publication\ notice\ for\ unusual\ publications\ which\ do\ not\ fit\ into\ any\ of\ the\ common\ categories.=Publication notice for unusual publications which do not fit into any of the common categories.
Publication\ state\ of\ the\ work,\ e.\ g.,\ "in\ press".=Publication state of the work, e. g., "in press".
Revision\ number\ of\ a\ piece\ of\ software,\ a\ manual,\ etc.=Revision number of a piece of software, a manual, etc.
Separated\ list\ of\ keywords.=Separated list of keywords.
Subtitle\ of\ a\ specific\ issue\ of\ a\ journal\ or\ other\ periodical.=Subtitle of a specific issue of a journal or other periodical.
Subtitle\ of\ the\ work.=Subtitle of the work.
Place(s)\ of\ publication,\ i.\ e.,\ the\ location\ of\ the\ publisher\ or\ institution,\ depending\ on\ the\ entry\ type.=Place(s) of publication, i. e., the location of the publisher or institution, depending on the entry type.
This\ could\ be\ a\ section\ of\ an\ archive,\ a\ path\ indicating\ a\ service,\ a\ classification\ of\ some\ sort.=This could be a section of an archive, a path indicating a service, a classification of some sort.
This\ field\ is\ intended\ for\ journals\ whose\ individual\ issues\ are\ identified\ by\ a\ designation\ such\ as\ "Spring"\ or\ "Summer"\ rather\ than\ the\ month\ or\ a\ number.\ Integer\ ranges\ and\ short\ designators\ are\ better\ written\ to\ the\ number\ field.=This field is intended for journals whose individual issues are identified by a designation such as "Spring" or "Summer" rather than the month or a number. Integer ranges and short designators are better written to the number field.
This\ field\ may\ replace\ the\ pages\ field\ for\ journals\ deviating\ from\ the\ classic\ pagination\ scheme\ of\ printed\ journals\ by\ only\ enumerating\ articles\ or\ papers\ and\ not\ pages.=This field may replace the pages field for journals deviating from the classic pagination scheme of printed journals by only enumerating articles or papers and not pages.
This\ is\ roughly\ comparable\ to\ a\ DOI\ but\ specific\ to\ a\ certain\ archive,\ repository,\ service,\ or\ system.=This is roughly comparable to a DOI but specific to a certain archive, repository, service, or system.
Title\ of\ a\ conference,\ a\ symposium,\ or\ some\ other\ event.=Title of a conference, a symposium, or some other event.
Title\ of\ a\ specific\ issue\ of\ a\ journal\ or\ other\ periodical.=Title of a specific issue of a journal or other periodical.
Title\ of\ the\ main\ publication\ this\ work\ is\ part\ of.=Title of the main publication this work is part of.
Title\ of\ the\ work.=Title of the work.
Total\ number\ of\ pages\ of\ the\ work.=Total number of pages of the work.
Total\ number\ of\ volumes\ of\ a\ multi-volume\ work.=Total number of volumes of a multi-volume work.
Type\ of\ the\ eprint\ identifier,\ e.\ g.,\ the\ name\ of\ the\ archive,\ repository,\ service,\ or\ system\ the\ eprint\ field\ refers\ to.=Type of the eprint identifier, e. g., the name of the archive, repository, service, or system the eprint field refers to.
URL\ of\ an\ online\ publication.=URL of an online publication.
Volume\ of\ a\ multi-volume\ book\ or\ a\ periodical.=Volume of a multi-volume book or a periodical.
Year\ of\ publication.=Year of publication.
This\ field\ is\ intended\ for\ recording\ abstracts,\ to\ be\ printed\ by\ a\ special\ bibliography\ style.=This field is intended for recording abstracts, to be printed by a special bibliography style.
This\ field\ may\ be\ useful\ when\ implementing\ a\ style\ for\ annotated\ bibliographies.=This field may be useful when implementing a style for annotated bibliographies.
Subtitle\ related\ to\ the\ "Booktitle".=Subtitle related to the "Booktitle".
Subtitle\ related\ to\ the\ "Maintitle".=Subtitle related to the "Maintitle".
Annex\ to\ the\ "Booktitle",\ to\ be\ printed\ in\ a\ different\ font.=Annex to the "Booktitle", to be printed in a different font.
Comment\ to\ this\ entry.=Comment to this entry.
Secondary\ editor\ performing\ a\ different\ editorial\ role,\ such\ as\ compiling,\ redacting,\ etc.=Secondary editor performing a different editorial role, such as compiling, redacting, etc.
Another\ secondary\ editor\ performing\ a\ different\ role.=Another secondary editor performing a different role.
Type\ of\ editorial\ role\ performed\ by\ the\ "Editor".=Type of editorial role performed by the "Editor".
Type\ of\ editorial\ role\ performed\ by\ the\ "Editora".=Type of editorial role performed by the "Editora".
Type\ of\ editorial\ role\ performed\ by\ the\ "Editorb".=Type of editorial role performed by the "Editorb".
Type\ of\ editorial\ role\ performed\ by\ the\ "Editorc".=Type of editorial role performed by the "Editorc".
Author(s)\ of\ a\ foreword\ to\ the\ work.=Author(s) of a foreword to the work.
International\ Standard\ Technical\ Report\ Number\ of\ a\ technical\ report.=International Standard Technical Report Number of a technical report.
International\ Standard\ Serial\ Number\ of\ a\ periodical.=International Standard Serial Number of a periodical.
Subtitle\ of\ a\ journal,\ a\ newspaper,\ or\ some\ other\ periodical.=Subtitle of a journal, a newspaper, or some other periodical.
Language(s)\ of\ the\ work.\ Languages\ may\ be\ specified\ literally\ or\ as\ localisation\ keys.=Language(s) of the work. Languages may be specified literally or as localisation keys.
Annex\ to\ the\ "Maintitle",\ to\ be\ printed\ in\ a\ different\ font.=Annex to the "Maintitle", to be printed in a different font.
Addon\ to\ be\ printed\ immediately\ after\ the\ author\ name\ in\ the\ bibliography.=Addon to be printed immediately after the author name in the bibliography.
If\ the\ work\ is\ a\ translation,\ a\ reprint,\ or\ something\ similar,\ the\ publication\ date\ of\ the\ original\ edition.=If the work is a translation, a reprint, or something similar, the publication date of the original edition.
If\ the\ work\ is\ a\ translation,\ the\ language(s)\ of\ the\ original\ work.=If the work is a translation, the language(s) of the original work.
Pagination\ of\ the\ work.\ The\ key\ should\ be\ given\ in\ the\ singular\ form.=Pagination of the work. The key should be given in the singular form.
Number\ of\ a\ partial\ volume.\ This\ field\ applies\ to\ books\ only,\ not\ to\ journals.\ It\ may\ be\ used\ when\ a\ logical\ volume\ consists\ of\ two\ or\ more\ physical\ ones.=Number of a partial volume. This field applies to books only, not to journals. It may be used when a logical volume consists of two or more physical ones.
Title\ in\ an\ abridged\ form.=Title in an abridged form.
Annex\ to\ the\ "Title",\ to\ be\ printed\ in\ a\ different\ font.=Annex to the "Title", to be printed in a different font.
Translator(s)\ of\ the\ "Title"\ or\ "Booktitle",\ depending\ on\ the\ entry\ type.\ If\ the\ translator\ is\ identical\ to\ the\ "Editor",\ the\ standard\ styles\ will\ automatically\ concatenate\ these\ fields\ in\ the\ bibliography.=Translator(s) of the "Title" or "Booktitle", depending on the entry type. If the translator is identical to the "Editor", the standard styles will automatically concatenate these fields in the bibliography.
Type\ of\ a\ "Manual",\ "Patent",\ "Report",\ or\ "Thesis".=Type of a "Manual", "Patent", "Report", or "Thesis".
This\ field\ holds\ an\ entry\ key\ for\ the\ cross-referencing\ feature.\ Child\ entries\ with\ a\ "Crossref"\ field\ inherit\ data\ from\ the\ parent\ entry\ specified\ in\ the\ "Crossref"\ field.=This field holds an entry key for the cross-referencing feature. Child entries with a "Crossref" field inherit data from the parent entry specified in the "Crossref" field.
Gender\ of\ the\ author\ or\ gender\ of\ the\ editor,\ if\ there\ is\ no\ author.=Gender of the author or gender of the editor, if there is no author.
Citation\ keys\ of\ other\ entries\ which\ have\ a\ relationship\ to\ this\ entry.=Citation keys of other entries which have a relationship to this entry.
This\ field\ is\ an\ alternative\ cross-referencing\ mechanism.\ It\ differs\ from\ "Crossref"\ in\ that\ the\ child\ entry\ will\ not\ inherit\ any\ data\ from\ the\ parent\ entry\ specified\ in\ the\ "Xref"\ field.=This field is an alternative cross-referencing mechanism. It differs from "Crossref" in that the child entry will not inherit any data from the parent entry specified in the "Xref" field.
Owner/creator\ of\ this\ entry.=Owner/creator of this entry.
Timestamp\ of\ this\ entry,\ when\ it\ has\ been\ created\ or\ last\ modified.=Timestamp of this entry, when it has been created or last modified.
User-specific\ printed\ flag,\ in\ case\ the\ entry\ has\ been\ printed.=User-specific printed flag, in case the entry has been printed.
User-specific\ priority.=User-specific priority.
User-specific\ quality\ flag,\ in\ case\ its\ quality\ is\ assured.=User-specific quality flag, in case its quality is assured.
User-specific\ ranking.=User-specific ranking.
User-specific\ read\ status.=User-specific read status.
User-specific\ relevance\ flag,\ in\ case\ the\ entry\ is\ relevant.=User-specific relevance flag, in case the entry is relevant.

Auto\ complete\ disabled.=Auto complete disabled.
Auto\ complete\ enabled.=Auto complete enabled.

Remove\ formatter\ for\ %0=Remove formatter for %0
Remove\ formatter\ '%0'=Remove formatter '%0'

An\ article\ in\ a\ journal,\ magazine,\ newspaper,\ or\ other\ periodical\ which\ forms\ a\ self-contained\ unit\ with\ its\ own\ title.=An article in a journal, magazine, newspaper, or other periodical which forms a self-contained unit with its own title.
A\ single-volume\ book\ with\ one\ or\ more\ authors\ where\ the\ authors\ share\ credit\ for\ the\ work\ as\ a\ whole.=A single-volume book with one or more authors where the authors share credit for the work as a whole.
A\ book-like\ work\ without\ a\ formal\ publisher\ or\ sponsoring\ institution.=A book-like work without a formal publisher or sponsoring institution.
A\ single-volume\ collection\ with\ multiple,\ self-contained\ contributions\ by\ distinct\ authors\ which\ have\ their\ own\ title.\ The\ work\ as\ a\ whole\ has\ no\ overall\ author\ but\ it\ will\ usually\ have\ an\ editor.=A single-volume collection with multiple, self-contained contributions by distinct authors which have their own title. The work as a whole has no overall author but it will usually have an editor.
A\ legacy\ alias\ for\ "InProceedings".=A legacy alias for "InProceedings".
A\ part\ of\ a\ book\ which\ forms\ a\ self-contained\ unit\ with\ its\ own\ title.=A part of a book which forms a self-contained unit with its own title.
A\ contribution\ to\ a\ collection\ which\ forms\ a\ self-contained\ unit\ with\ a\ distinct\ author\ and\ title.=A contribution to a collection which forms a self-contained unit with a distinct author and title.
An\ article\ in\ a\ conference\ proceedings.=An article in a conference proceedings.
Technical\ or\ other\ documentation,\ not\ necessarily\ in\ printed\ form.=Technical or other documentation, not necessarily in printed form.
A\ fallback\ type\ for\ entries\ which\ do\ not\ fit\ into\ any\ other\ category.=A fallback type for entries which do not fit into any other category.
Similar\ to\ "Thesis"\ except\ that\ the\ type\ field\ is\ optional\ and\ defaults\ to\ the\ localised\ term\ \ Master's\ thesis.=Similar to "Thesis" except that the type field is optional and defaults to the localised term  Master's thesis.
Similar\ to\ "Thesis"\ except\ that\ the\ type\ field\ is\ optional\ and\ defaults\ to\ the\ localised\ term\ PhD\ thesis.=Similar to "Thesis" except that the type field is optional and defaults to the localised term PhD thesis.
A\ single-volume\ conference\ proceedings.\ This\ type\ is\ very\ similar\ to\ "Collection".=A single-volume conference proceedings. This type is very similar to "Collection".
Similar\ to\ "Report"\ except\ that\ the\ type\ field\ is\ optional\ and\ defaults\ to\ the\ localised\ term\ technical\ report.=Similar to "Report" except that the type field is optional and defaults to the localised term technical report.
A\ work\ with\ an\ author\ and\ a\ title\ which\ has\ not\ been\ formally\ published,\ such\ as\ a\ manuscript\ or\ the\ script\ of\ a\ talk.=A work with an author and a title which has not been formally published, such as a manuscript or the script of a talk.
This\ type\ is\ similar\ to\ "InBook"\ but\ intended\ for\ works\ originally\ published\ as\ a\ stand-alone\ book.=This type is similar to "InBook" but intended for works originally published as a stand-alone book.
An\ article\ in\ a\ work\ of\ reference.\ This\ is\ a\ more\ specific\ variant\ of\ the\ generic\ "InCollection"\ entry\ type.=An article in a work of reference. This is a more specific variant of the generic "InCollection" entry type.
A\ multi-volume\ "Book".=A multi-volume "Book".
A\ multi-volume\ "Collection".=A multi-volume "Collection".
A\ multi-volume\ "Proceedings"\ entry.=A multi-volume "Proceedings" entry.
A\ multi-volume\ "Reference"\ entry.\ The\ standard\ styles\ will\ treat\ this\ entry\ type\ as\ an\ alias\ for\ "MvCollection".=A multi-volume "Reference" entry. The standard styles will treat this entry type as an alias for "MvCollection".
This\ entry\ type\ is\ intended\ for\ sources\ such\ as\ web\ sites\ which\ are\ intrinsically\ online\ resources.=This entry type is intended for sources such as web sites which are intrinsically online resources.
A\ single-volume\ work\ of\ reference\ such\ as\ an\ encyclopedia\ or\ a\ dictionary.=A single-volume work of reference such as an encyclopedia or a dictionary.
A\ technical\ report,\ research\ report,\ or\ white\ paper\ published\ by\ a\ university\ or\ some\ other\ institution.=A technical report, research report, or white paper published by a university or some other institution.
An\ entry\ set\ is\ a\ group\ of\ entries\ which\ are\ cited\ as\ a\ single\ reference\ and\ listed\ as\ a\ single\ item\ in\ the\ bibliography.=An entry set is a group of entries which are cited as a single reference and listed as a single item in the bibliography.
Supplemental\ material\ in\ a\ "Book".\ This\ type\ is\ provided\ for\ elements\ such\ as\ prefaces,\ introductions,\ forewords,\ afterwords,\ etc.\ which\ often\ have\ a\ generic\ title\ only.=Supplemental material in a "Book". This type is provided for elements such as prefaces, introductions, forewords, afterwords, etc. which often have a generic title only.
Supplemental\ material\ in\ a\ "Collection".=Supplemental material in a "Collection".
Supplemental\ material\ in\ a\ "Periodical".\ This\ type\ may\ be\ useful\ when\ referring\ to\ items\ such\ as\ regular\ columns,\ obituaries,\ letters\ to\ the\ editor,\ etc.\ which\ only\ have\ a\ generic\ title.=Supplemental material in a "Periodical". This type may be useful when referring to items such as regular columns, obituaries, letters to the editor, etc. which only have a generic title.
A\ thesis\ written\ for\ an\ educational\ institution\ to\ satisfy\ the\ requirements\ for\ a\ degree.=A thesis written for an educational institution to satisfy the requirements for a degree.
An\ alias\ for\ "Online",\ provided\ for\ jurabib\ compatibility.=An alias for "Online", provided for jurabib compatibility.
Computer\ software.\ The\ standard\ styles\ will\ treat\ this\ entry\ type\ as\ an\ alias\ for\ "Misc".=Computer software. The standard styles will treat this entry type as an alias for "Misc".
A\ data\ set\ or\ a\ similar\ collection\ of\ (mostly)\ raw\ data.=A data set or a similar collection of (mostly) raw data.

Display\ count\ of\ items\ in\ group=Display count of items in group
Remove\ the\ following\ characters\:=Remove the following characters:
Truncate=Truncate
Truncates\ a\ string\ after\ a\ given\ index.=Truncates a string after a given index.
Close\ all=Close all
Close\ all\ libraries=Close all libraries
Close\ other\ libraries=Close other libraries
Close\ others=Close others
Reveal\ in\ file\ explorer=Reveal in file explorer

Autolink\ files=Autolink files

Custom\ editor\ tabs=Custom editor tabs
Custom\ export\ formats=Custom export formats
Custom\ import\ formats=Custom import formats

No\ list\ enabled=No list enabled
Protect\ selection=Protect selection
Unprotect\ selection=Unprotect selection

Customized\ preview\ style=Customized preview style
Next\ preview\ style=Next preview style
Previous\ preview\ style=Previous preview style

(\ Note\:\ Press\ return\ to\ commit\ changes\ in\ the\ table\!\ )=( Note\: Press return to commit changes in the table\! )
New\ inproceedings=New inproceedings
Reset\ entry\ types\ and\ fields\ to\ defaults=Reset entry types and fields to defaults
This\ will\ reset\ all\ entry\ types\ to\ their\ default\ values\ and\ remove\ all\ custom\ entry\ types=This will reset all entry types to their default values and remove all custom entry types
Replace\ tabs\ with\ space=Replace tabs with space
Replace\ tabs\ with\ space\ in\ the\ field\ content.=Replace tabs with space in the field content.
Remove\ redundant\ spaces=Remove redundant spaces
Replaces\ consecutive\ spaces\ with\ a\ single\ space\ in\ the\ field\ content.=Replaces consecutive spaces with a single space in the field content.
Remove\ digits=Remove digits
Removes\ digits.=Removes digits.

Presets=Presets

Generate\ groups\ from\ keywords\ in\ the\ following\ field=Generate groups from keywords in the following field
Generate\ groups\ for\ author\ last\ names=Generate groups for author last names
Regular\ expression=Regular expression

Error\ importing.\ See\ the\ error\ log\ for\ details.=Error importing. See the error log for details.

Error\ from\ import\:\ %0=Error from import\: %0
Error\ reading\ PDF\ content\:\ %0=Error reading PDF content\: %0
Bib\ entry\ was\ successfully\ imported=Bib entry was successfully imported
File\ was\ successfully\ imported\ as\ a\ new\ entry=File was successfully imported as a new entry
No\ BibTeX\ data\ was\ found.\ An\ empty\ entry\ was\ created\ with\ file\ link.=No BibTeX data was found. An empty entry was created with file link.
Export\ selected=Export selected

Separate\ merged\ citations=Separate merged citations
Separate\ citations=Separate citations

Unprotect\ terms=Unprotect terms

Generate\ a\ new\ key\ for\ imported\ entries\ (overwriting\ their\ default)=Generate a new key for imported entries (overwriting their default)
Warn\ about\ duplicates\ on\ import=Warn about duplicates on import

Custom\ DOI\ URI=Custom DOI URI
Use\ custom\ DOI\ base\ URI\ for\ article\ access=Use custom DOI base URI for article access

Cited\ on\ pages=Cited on pages
Please\ move\ the\ cursor\ into\ the\ document\ text.=Please\ move\ the\ cursor\ into\ the\ document\ text.
To\ get\ the\ visual\ positions\ of\ your\ citations\ I\ need\ to\ move\ the\ cursor\ around,\ but\ could\ not\ get\ it.=To\ get\ the\ visual\ positions\ of\ your\ citations\ I\ need\ to\ move\ the\ cursor\ around,\ but\ could\ not\ get\ it.

I\ cannot\ insert\ to\ the\ cursor's\ current\ location.=I\ cannot\ insert\ to\ the\ cursor's\ current\ location.

Please\ move\ the\ cursor\ to\ the\ location\ for\ the\ new\ citation.=Please\ move\ the\ cursor\ to\ the\ location\ for\ the\ new\ citation.

Please\ create\ it\ in\ the\ document\ or\ change\ in\ the\ file\:=Please create it in the document or change in the file:

Please\ use\ the\ latter\ in\ the\ style\ file\ below\ to\ avoid\ localization\ problems.=Please use the latter in the style file below to avoid localization problems.

The\ %0\ character\ style\ '%1'\ is\ a\ display\ name\ for\ '%2'.=The %0 character style '%1' is a display name for '%2'.

The\ %0\ character\ style\ '%1'\ is\ missing\ from\ the\ document=The %0 character style '%1' is missing from the document

The\ %0\ paragraph\ style\ '%1'\ is\ a\ display\ name\ for\ '%2'.=The %0 paragraph style '%1' is a display name for '%2'.

The\ %0\ paragraph\ style\ '%1'\ is\ missing\ from\ the\ document=The %0 paragraph style '%1' is missing from the document

Error\ while\ checking\ if\ Writer\ is\ recording\ changes\ or\ has\ recorded\ changes.=Error while checking if Writer is recording changes or has recorded changes.

Cannot\ work\ with\ [Edit]/[Track\ Changes]/[Record]\ turned\ on.=Cannot work with [Edit]/[Track Changes]/[Record] turned on.

Changes\ by\ JabRef\ could\ result\ in\ unexpected\ interactions\ with\ recorded\ changes.=Changes by JabRef could result in unexpected interactions with recorded changes.

Recording\ and/or\ Recorded\ changes=Recording and/or Recorded changes

Use\ [Edit]/[Track\ Changes]/[Manage]\ to\ resolve\ them\ first.=Use [Edit]/[Track Changes]/[Manage] to resolve them first.

Unable\ to\ find\ valid\ certification\ path\ to\ requested\ target(%0),\ download\ anyway?=Unable to find valid certification path to requested target(%0), download anyway?
Download\ operation\ canceled.=Download operation canceled.

Convert\ timestamp\ field\ to\ field\ 'creationdate'=Convert timestamp field to field 'creationdate'
Convert\ timestamp\ field\ to\ field\ 'modificationdate'=Convert timestamp field to field 'modificationdate'

New\ entry\ by\ type=New entry by type

File\ '%1'\ is\ a\ duplicate\ of\ '%0'.\ Keeping\ '%0'=File '%1' is a duplicate of '%0'. Keeping '%0'

Enable\ field\ formatters=Enable field formatters
Entry\ Type=Entry Type
Entry\ types=Entry types
Others=Others
Recommended=Recommended

Define\ study\ parameters=Define study parameters
Authors\ and\ Title=Authors and Title
Catalog=Catalog
Catalogs=Catalogs
Select\ Catalogs\:=Select Catalogs:
Add\ Author\:=Add Author\:
Add\ Query\:=Add Query\:
Add\ Research\ Question\:=Add Research Question\:
Queries=Queries
Research\ Questions=Research Questions
Study\ Title\:=Study Title\:
Start\ new\ systematic\ literature\ review=Start new systematic literature review
Manage\ study\ definition=Manage study definition
Error\ during\ reading\ of\ study\ definition\ file.=Error during reading of study definition file.
Update\ study\ search\ results=Update study search results
Study\ repository\ could\ not\ be\ created=Study repository could not be created

All\ query\ terms\ are\ joined\ using\ the\ logical\ AND,\ and\ OR\ operators=All query terms are joined using the logical AND, and OR operators
Finalize=Finalize
If\ the\ sequence\ of\ terms\ is\ relevant\ wrap\ them\ in\ double\ quotes =If the sequence of terms is relevant wrap them in double quotes
Query\ terms\ are\ separated\ by\ spaces.=Query terms are separated by spaces.
Select\ the\ study\ directory\:=Select the study directory\:
An\ example\:=An example\:
Start\ survey=Start survey
Query=Query
Question=Question
Select\ directory=Select directory

Fulltext\ Index=Fulltext Index
Automatically\ index\ all\ linked\ files\ for\ fulltext\ search=Automatically index all linked files for fulltext search
Rebuild\ fulltext\ search\ index=Rebuild fulltext search index
Rebuild\ fulltext\ search\ index\ for\ current\ library?=Rebuild fulltext search index for current library?
Rebuilding\ fulltext\ search\ index...=Rebuilding fulltext search index...
Found\ match\ in\ %0=Found match in %0
On\ page\ %0=On page %0
Found\ matches\ in\ annotations\:=Found matches in annotations:

Fetcher\ cannot\ be\ tested\!=Fetcher cannot be tested!
Fetcher\ unknown\!=Fetcher unknown!

Character\ by\ character=Character by character
Embedded=Embedded
Entry=Entry
Symmetric\ character\ by\ character=Symmetric character by character
Symmetric\ word\ by\ word=Symmetric word by word
Verbatim=Verbatim
Word\ by\ word=Word by word

Add\ certificate=Add certificate
Serial\ number=Serial number
Issuer=Issuer
Valid\ from=Valid from
Valid\ to=Valid to
Signature\ algorithm=Signature algorithm
Version=Version

Error\ downloading=Error downloading

No\ data\ was\ found\ for\ the\ identifier=No data was found for the identifier
Server\ not\ available=Server not available
Fetching\ information\ using\ %0=Fetching information using %0
Look\ up\ identifier=Look up identifier
Bibliographic\ data\ not\ found.\ Cause\ is\ likely\ the\ client\ side.\ Please\ check\ connection\ and\ identifier\ for\ correctness.=Bibliographic data not found. Cause is likely the client side. Please check connection and identifier for correctness.
Bibliographic\ data\ not\ found.\ Cause\ is\ likely\ the\ server\ side.\ Please\ try\ again\ later.=Bibliographic data not found. Cause is likely the server side. Please try again later.
Error\ message\ %0=Error message %0
Identifier\ not\ found=Identifier not found

Custom\ API\ key=Custom API key
Check\ %0\ API\ Key\ Setting=Check %0 API Key Setting

Edit\ content=Edit content
Copy\ or\ Move\ content=Copy or Move content
Overwrite\ field\ content=Overwrite field content
Set=Set
Append=Append
Clear\ field\ content=Clear field content
Set\ or\ append\ content=Set or append content
Edit\ field\ content\ for\ selected\ entries=Edit field content for selected entries
Rename=Rename
Copy\ content=Copy content
Move\ content=Move content
Swap\ content=Swap content
Copy\ or\ move\ the\ content\ of\ one\ field\ to\ another=Copy or move the content of one field to another
Automatic\ field\ editor=Automatic field editor
From=From
Keep\ Modifications=Keep Modifications
To=To
Open\ Link=Open Link
Highlight\ words=Highlight words
Highlight\ characters=Highlight characters
Unified\ View=Unified View
Split\ View=Split View
Plain\ Text=Plain Text
Show\ Diff=Show Diff
Only\ show\ changed\ fields=Only show changed fields


# AI
AI=AI
AI\ chat=AI chat
I\ agree=I agree
Privacy\ notice=Privacy notice
Show\ tab\ 'AI\ Chat'=Show tab 'AI Chat'
Show\ tab\ 'AI\ Summary'=Show tab 'AI Summary'
Submit=Submit
Unable\ to\ chat=Unable to chat
Clear\ chat\ history=Clear chat history
Document\ splitter\ -\ chunk\ size=Document splitter - chunk size
Document\ splitter\ -\ overlap\ size=Document splitter - overlap size
Document\ splitter\ chunk\ size\ must\ be\ greater\ than\ 0=Document splitter chunk size must be greater than 0
Document\ splitter\ overlap\ size\ must\ be\ greater\ than\ 0\ and\ less\ than\ chunk\ size=Document splitter overlap size must be greater than 0 and less than chunk size
Embedding\ model=Embedding model
Expert\ settings=Expert settings
Reset\ expert\ settings\ to\ default=Reset expert settings to default
Leave\ these\ fields\ as\ is,\ if\ you\ are\ not\ sure\ of\ their\ purpose.=Leave these fields as is, if you are not sure of their purpose.
Only\ PDF\ files\ are\ supported.=Only PDF files are supported.
Please\ provide\ a\ non-empty\ and\ unique\ citation\ key\ for\ this\ entry.=Please provide a non-empty and unique citation key for this entry.
RAG\ -\ maximum\ results\ count=RAG - maximum results count
RAG\ -\ minimum\ score=RAG - minimum score
RAG\ max\ results\ count\ must\ be\ greater\ than\ 0=RAG max results count must be greater than 0
Clear\ embeddings\ cache=Clear embeddings cache
Clear\ embeddings\ cache\ for\ current\ library?=Clear embeddings cache for current library?
Clearing\ embeddings\ cache...=Clearing embeddings cache...
Temperature=Temperature
Temperature\ must\ be\ between\ 0\ and\ 2=Temperature must be between 0 and 2
Are\ you\ sure\ you\ want\ to\ clear\ the\ chat\ history\ of\ this\ entry?=Are you sure you want to clear the chat history of this entry?
Context\ window\ size=Context window size
Context\ window\ size\ must\ be\ greater\ than\ 0=Context window size must be greater than 0
Instruction\ for\ AI\ (also\ known\ as\ prompt\ or\ system\ message)=Instruction for AI (also known as prompt or system message)
An\ I/O\ error\ occurred\ while\ opening\ the\ embedding\ model\ by\ URL\ %0=An I/O error occurred while opening the embedding model by URL %0
Got\ error\ while\ processing\ the\ file\:=Got error while processing the file:
The\ model\ by\ URL\ %0\ is\ malformed=The model by URL %0 is malformed
Unable\ to\ find\ the\ embedding\ model\ by\ the\ URL\ %0=Unable to find the embedding model by the URL %0
API\ base\ URL\ has\ to\ be\ provided=API base URL has to be provided
Chat\ model=Chat model
Chat\ model\ has\ to\ be\ provided=Chat model has to be provided
AI\ provider=AI provider
API\ base\ URL\ (used\ only\ for\ LLM)=API base URL (used only for LLM)
An\ error\ occurred\ while\ building\ the\ embedding\ model=An error occurred while building the embedding model
Embedding\ model\ is\ not\ set\ up=Embedding model is not set up
AI\ summary=AI summary
Regenerate=Regenerate
The\ path\ of\ the\ current\ library\ is\ not\ set,\ but\ it\ is\ required\ for\ summarization=The path of the current library is not set, but it is required for summarization
Enable\ AI\ functionality\ (summary\ generation\ and\ chatting)\ in\ JabRef=Enable AI functionality (summary generation and chatting) in JabRef
Customize\ expert\ settings=Customize expert settings
These\ parameters\ affect\ how\ the\ AI\ will\ answer\ your\ questions.=These parameters affect how the AI will answer your questions.
Chat\ with\ AI\ about\ content\ of\ attached\ file(s)=Chat with AI about content of attached file(s)
In\ order\ to\ use\ AI\ chat,\ you\ need\ to\ enable\ chatting\ with\ attached\ PDF\ files\ in\ JabRef\ preferences\ (AI\ tab).=In order to use AI chat, you need to enable chatting with attached PDF files in JabRef preferences (AI tab).
In\ order\ to\ use\ AI\ chat,\ set\ an\ API\ key\ inside\ JabRef\ preferences\ (AI\ tab).=In order to use AI chat, set an API key inside JabRef preferences (AI tab).
Unable\ to\ chat\ with\ AI.=Unable to chat with AI.
API\ key=API key
Downloading...=Downloading...
No\ summary\ can\ be\ generated\ for\ entry\ '%0'.\ Could\ not\ find\ attached\ linked\ files.=No summary can be generated for entry '%0'. Could not find attached linked files.
Rebuild=Rebuild
API\ base\ URL\ setting\ appears\ to\ be\ incorrect.\ Please\ check\ it\ in\ AI\ expert\ settings.=API base URL setting appears to be incorrect. Please check it in AI expert settings.
AI-generated\ summary\ of\ attached\ file(s)=AI-generated summary of attached file(s)
Downloading\ embedding\ model...\ Afterward,\ you\ will\ be\ able\ to\ chat\ with\ your\ files.=Downloading embedding model... Afterward, you will be able to chat with your files.
JabRef\ uses\ AI\ providers\ to\ enable\ AI\ functionality\ (chatting\ with\ attached\ file(s)\ and\ summarization).\ AI\ provider\ is\ an\ external\ service.\ To\ enable\ processing\ of\ attached\ file(s),\ their\ contents\ need\ to\ be\ shared\ with\ the\ currently\ selected\ AI\ provider.\ As\ soon\ as\ you\ ask\ a\ question,\ the\ text\ content\ of\ all\ PDFs\ attached\ to\ the\ entry\ are\ sent\ to\ external\ service.\ By\ using\ this\ service\ you\ agree\ to\ the\ privacy\ police\ of\ the\ selected\ AI\ provider.=JabRef uses AI providers to enable AI functionality (chatting with attached file(s) and summarization). AI provider is an external service. To enable processing of attached file(s), their contents need to be shared with the currently selected AI provider. As soon as you ask a question, the text content of all PDFs attached to the entry are sent to external service. By using this service you agree to the privacy police of the selected AI provider.
Please\ attach\ at\ least\ one\ PDF\ file\ to\ enable\ chatting\ with\ PDF\ file(s).=Please attach at least one PDF file to enable chatting with PDF file(s).
The\ attached\ file(s)\ are\ currently\ being\ processed\ by\ %0.\ Once\ completed,\ you\ will\ be\ able\ to\ see\ the\ summary.=The attached file(s) are currently being processed by %0. Once completed, you will be able to see the summary.
Waiting\ summary\ for\ %0...=Waiting summary for %0...
Additionally,\ we\ use\ Deep\ Java\ Library\ (DJL)\ embedding\ models\ for\ both\ chatting\ and\ summarization.\ The\ embedding\ model\ will\ be\ downloaded\ in\ background\ (size\ %0)\ from\ Deep\ Java\ Library\ servers\ anonymously.=Additionally, we use Deep Java Library (DJL) embedding models for both chatting and summarization. The embedding model will be downloaded in background (size %0) from Deep Java Library servers anonymously.
An\ API\ key\ has\ to\ be\ provided=An API key has to be provided
Current\ AI\ model\:\ %0.\ The\ AI\ may\ generate\ inaccurate\ or\ inappropriate\ responses.\ Please\ verify\ any\ information\ provided.=Current AI model: %0. The AI may generate inaccurate or inappropriate responses. Please verify any information provided.
Delete\ message\ from\ chat\ history=Delete message from chat history
Generated\ at\ %0\ by\ %1=Generated at %0 by %1
Retry=Retry
Updating\ local\ embedding\ model...=Updating local embedding model...
Estimated\ time\ left\:\ 15\ seconds.=Estimated time left: 15 seconds.
Estimated\ time\ left\:\ 30\ seconds.=Estimated time left: 30 seconds.
Estimated\ time\ left\:\ 5\ seconds.=Estimated time left: 5 seconds.
Estimated\ time\ left\:\ approx.\ 1\ minute.=Estimated time left: approx. 1 minute.
Estimated\ time\ left\:\ approx.\ 2\ minutes.=Estimated time left: approx. 2 minutes.
Estimated\ time\ left\:\ more\ than\ 2\ minutes.=Estimated time left: more than 2 minutes.
You\ can\ find\ information\ about\ DJL\ privacy\ policy\ here.=You can find information about DJL privacy policy here.
The\ size\ of\ the\ embedding\ model\ could\ be\ smaller\ than\ written\ in\ the\ list.=The size of the embedding model could be smaller than written in the list.
Embedding\ model\ has\ to\ be\ provided=Embedding model has to be provided
After\ the\ file\ will\ be\ ingested,\ you\ will\ be\ able\ to\ chat\ with\ it.=After the file will be ingested, you will be able to chat with it.
Could\ not\ find\ path\ for\ a\ linked\ file\ '%0'\ while\ generating\ embeddings.=Could not find path for a linked file '%0' while generating embeddings.
File\ %0\ could\ not\ be\ ingested=File %0 could not be ingested
File\ %0\ is\ currently\ being\ processed=File %0 is currently being processed
File\ %0\ is\ not\ a\ PDF\ file=File %0 is not a PDF file
Generating\ embeddings\ for\ file\ '%0'=Generating embeddings for file '%0'
Notifications=Notifications
Only\ PDF\ files\ can\ be\ used\ for\ chatting=Only PDF files can be used for chatting
The\ chat\ history\ will\ not\ be\ stored\ in\ next\ sessions=The chat history will not be stored in next sessions
Unable\ to\ generate\ embeddings\ for\ file\ '%0',\ because\ JabRef\ was\ unable\ to\ extract\ text\ from\ the\ file=Unable to generate embeddings for file '%0', because JabRef was unable to extract text from the file
Chat\ with\ group=Chat with group
Waiting\ for\ AI\ reply...=Waiting for AI reply...
An\ error\ occurred\ while\ opening\ chat\ history\ storage.\ Chat\ history\ of\ entries\ and\ groups\ will\ not\ be\ stored\ in\ the\ next\ session.=An error occurred while opening chat history storage. Chat history of entries and groups will not be stored in the next session.
An\ error\ occurred\ while\ opening\ summary\ storage.\ Summaries\ of\ entries\ will\ not\ be\ stored\ in\ the\ next\ session.=An error occurred while opening summary storage. Summaries of entries will not be stored in the next session.
An\ error\ occurred\ while\ opening\ the\ embeddings\ cache\ file.\ Embeddings\ will\ not\ be\ stored\ in\ the\ next\ session.=An error occurred while opening the embeddings cache file. Embeddings will not be stored in the next session.
An\ error\ occurred\ while\ opening\ the\ fully\ ingested\ documents\ cache\ file.\ Fully\ ingested\ documents\ will\ not\ be\ stored\ in\ the\ next\ session.=An error occurred while opening the fully ingested documents cache file. Fully ingested documents will not be stored in the next session.
Invalid\ citation\ key\ for\ %0\ (%1)=Invalid citation key for %0 (%1)
No\ citation\ key\ for\ %0=No citation key for %0
Please\ attach\ at\ least\ one\ PDF\ file\ to\ enable\ summarization\ of\ PDF\ file(s).=Please attach at least one PDF file to enable summarization of PDF file(s).
Unable\ to\ generate\ summary=Unable to generate summary
Group\ %0=Group %0
AI\ chat\ with\ %0=AI chat with %0
Generating\ embeddings\ for\ %0=Generating embeddings for %0
RAG\ minimum\ score\ must\ be\ a\ number=RAG minimum score must be a number
RAG\ minimum\ score\ must\ be\ greater\ than\ 0\ and\ less\ than\ 1=RAG minimum score must be greater than 0 and less than 1
Temperature\ must\ be\ a\ number=Temperature must be a number
Automatically\ generate\ embeddings\ for\ new\ entries=Automatically generate embeddings for new entries
Automatically\ generate\ summaries\ for\ new\ entries=Automatically generate summaries for new entries
Connection=Connection
Generate\ embeddings\ for\ linked\ files\ in\ the\ group=Generate embeddings for linked files in the group
Generate\ summaries\ for\ entries\ in\ the\ group=Generate summaries for entries in the group
Generating\ summaries\ for\ %0=Generating summaries for %0
Ingestion\ started\ for\ group\ "%0".=Ingestion started for group "%0".
Summarization\ started\ for\ group\ "%0".=Summarization started for group "%0".
Reset\ templates\ to\ default=Reset templates to default
Templates=Templates
System\ message\ for\ chatting=System message for chatting
User\ message\ for\ chatting=User message for chatting
Completion\ text\ for\ summarization\ of\ a\ chunk=Completion text for summarization of a chunk
Completion\ text\ for\ summarization\ of\ several\ chunks=Completion text for summarization of several chunks

Link=Link
Source\ URL=Source URL
Edit\ file\ link=Edit file link
Add\ file\ link=Add file link

(Note\:\ If\ original\ entries\ lack\ keywords\ to\ qualify\ for\ the\ new\ group\ configuration,\ confirming\ here\ will\ add\ them)=(Note: If original entries lack keywords to qualify for the new group configuration, confirming here will add them)
Assign=Assign
Do\ not\ assign=Do not assign

Error\ occurred\ %0=Error occurred %0
Left\ Entry=Left Entry
Merge\ %0=Merge %0
Right\ Entry=Right Entry
Unmerge\ %0=Unmerge %0

The\ %0s\ are\ the\ same.\ However,\ the\ order\ of\ field\ content\ differs=The %0s are the same. However, the order of field content differs

Keep\ from\ import=Keep from import
Keep\ merged=Keep merged
Keep\ existing\ entry=Keep existing entry

No\ entries\ corresponding\ to\ given\ query=No entries corresponding to given query

Review\ backup=Review\ backup
A\ backup\ file\ for\ '%0'\ was\ found\ at\ [%1]=A backup file for '%0' was found at [%1]
Do\ you\ want\ to\ recover\ the\ library\ from\ the\ backup\ file?=Do you want to recover the library from the backup file?
This\ could\ indicate\ that\ JabRef\ did\ not\ shut\ down\ cleanly\ last\ time\ the\ file\ was\ used.=This could indicate that JabRef did not shut down cleanly last time the file was used.

Use\ the\ field\ FJournal\ to\ store\ the\ full\ journal\ name\ for\ (un)abbreviations\ in\ the\ entry=Use the field FJournal to store the full journal name for (un)abbreviations in the entry

Library\ to\ import\ into=Library to import into

Enable\ web\ search=Enable web search
Web\ search\ disabled=Web search disabled

Multiline=Multiline

Unable\ to\ open\ linked\ eprint.\ Please\ set\ the\ eprinttype\ field=Unable to open linked eprint. Please set the eprinttype field
Unable\ to\ open\ linked\ eprint.\ Please\ verify\ that\ the\ eprint\ field\ has\ a\ valid\ '%0'\ id=Unable to open linked eprint. Please verify that the eprint field has a valid '%0' id

Search\ from\ history...=Search from history...
your\ search\ history\ is\ empty=your search history is empty
Clear\ history=Clear history

File=File
file=file
File\ directory\ is\ not\ set\ or\ does\ not\ exist\!=File directory is not set or does not exist!
File\ exists=File exists
File\ not\ found=File not found

Delete\ '%0'=Delete '%0'
Delete\ %0\ files=Delete %0 files
How\ should\ these\ files\ be\ handled?=How should these files be handled?
Permanently\ delete\ local\ file=Permanently delete local file
Delete\ from\ disk=Delete from disk
Move\ file(s)\ to\ trash=Move file(s) to trash
Keep\ file(s)=Keep file(s)
Error\ accessing\ file\ '%0'.=Error accessing file '%0'.
Cannot\ delete\ file\ '%0'=Cannot delete file '%0'
This\ operation\ requires\ selected\ linked\ files.=This operation requires selected linked files.
Move\ deleted\ files\ to\ trash\ (instead\ of\ deleting\ them)=Move deleted files to trash (instead of deleting them)

File\ permission\ error=File permission error
JabRef\ does\ not\ have\ permission\ to\ access\ %s=JabRef does not have permission to access %s

Problem\ finding\ files.\ See\ error\ log\ for\ details.=Problem finding files. See error log for details.
Path\ to\ %0=Path to %0

Create\ backup=Create backup
Automatically\ search\ and\ show\ unlinked\ files\ in\ the\ entry\ editor=Automatically search and show unlinked files in the entry editor

File\ "%0"\ cannot\ be\ added\!=File "%0" cannot be added!
Illegal\ characters\ in\ the\ file\ name\ detected.\nFile\ will\ be\ renamed\ to\ "%0"\ and\ added.=Illegal characters in the file name detected.\nFile will be renamed to "%0" and added.
Rename\ and\ add=Rename and add

Failed\ to\ download\ from\ URL=Failed to download from URL
Access\ denied.\ You\ are\ not\ authorized\ to\ access\ this\ resource.\ Please\ check\ your\ credentials\ and\ try\ again.\ If\ you\ believe\ you\ should\ have\ access,\ please\ contact\ the\ administrator\ for\ assistance.=Access denied. You are not authorized to access this resource. Please check your credentials and try again. If you believe you should have access, please contact the administrator for assistance.
Access\ denied.\ You\ do\ not\ have\ permission\ to\ access\ this\ resource.\ Please\ contact\ the\ administrator\ for\ assistance\ or\ try\ a\ different\ action.=Access denied. You do not have permission to access this resource. Please contact the administrator for assistance or try a different action.
The\ requested\ resource\ could\ not\ be\ found.\ It\ seems\ that\ the\ file\ you\ are\ trying\ to\ download\ is\ not\ available\ or\ has\ been\ moved.\ Please\ verify\ the\ URL\ and\ try\ again.\ If\ you\ believe\ this\ is\ an\ error,\ please\ contact\ the\ administrator\ for\ further\ assistance.=The requested resource could not be found. It seems that the file you are trying to download is not available or has been moved. Please verify the URL and try again. If you believe this is an error, please contact the administrator for further assistance.
Something\ is\ wrong\ on\ JabRef\ side.\ Please\ check\ the\ URL\ and\ try\ again.=Something is wrong on JabRef side. Please check the URL and try again.
Error\ downloading\ from\ URL.\ Cause\ is\ likely\ the\ server\ side.\nPlease\ try\ again\ later\ or\ contact\ the\ server\ administrator.=Error downloading from URL. Cause is likely the server side.\nPlease try again later or contact the server administrator.
Please\ check\ the\ URL\ and\ try\ again.\nURL\:\ %0\nDetails\:\ %1=Please check the URL and try again.\nURL: %0\nDetails: %1

Finished=Finished
Finished\ writing\ metadata\ for\ library\ %0\ (%1\ succeeded,\ %2\ skipped,\ %3\ errors).=Finished writing metadata for library %0 (%1 succeeded, %2 skipped, %3 errors).
Writing\ metadata\ to\ %0=Writing metadata to %0

Get\ more\ themes...=Get more themes...

Miscellaneous=Miscellaneous
File-related=File-related

Add\ selected\ entries\ to\ database=Add selected entries to database
The\ selected\ entry\ doesn't\ have\ a\ DOI\ linked\ to\ it.\ Lookup\ a\ DOI\ and\ try\ again.=The selected entry doesn't have a DOI linked to it. Lookup a DOI and try again.
Cited\ By=Cited By
Cites=Cites
No\ articles\ found=No articles found
Restart\ search=Restart search
Cancel\ search=Cancel search
Select\ entry=Select entry
Search\ aborted!=Search aborted!
Citation\ relations=Citation relations
Show\ articles\ related\ by\ citation=Show articles related by citation
Error\ while\ fetching\ citing\ entries\:\ %0=Error while fetching citing entries: %0
Help\ on\ external\ applications=Help on external applications
Identifier-based\ Web\ Search=Identifier-based Web Search

Related\ articles=Related articles
Show\ tab\ 'Related\ articles'=Show tab 'Related articles'

Pushing\ citations\ to\ TeXShop\ is\ only\ possible\ on\ macOS\!=Pushing citations to TeXShop is only possible on macOS!

Single\ instance=Single instance

Copied\ %0\ entry(s)=Copied %0 entry(s)
Cut\ %0\ entry(s)=Cut %0 entry(s)
Deleted\ %0\ entry(s)=Deleted %0 entry(s)

Enable\ Journal\ Information\ Fetching?=Enable Journal Information Fetching?
Would\ you\ like\ to\ enable\ fetching\ of\ journal\ information?\ This\ can\ be\ changed\ later\ in\ %0\ >\ %1.=Would you like to enable fetching of journal information? This can be changed later in %0 > %1.
Enable=Enable
Keep\ disabled=Keep disabled

Show\ user\ comments\ field=Show user comments field
Hide\ user-specific\ comments\ field=Hide user-specific comments field
Show\ user-specific\ comments\ field=Show user-specific comments field

More\ options...=More options...
Treat\ all\ duplicates\ entries\ the\ same\ way=Treat all duplicates entries the same way
Ask\ every\ time=Ask every time

Value\ is\ not\ in\ Unicode's\ Normalization\ Form\ "Canonical\ Composition"\ (NFC)\ format=Value is not in Unicode's Normalization Form "Canonical Composition" (NFC) format

Copy\ failed=Copy failed
Cut\ failed=Cut failed

Group\ icons=Group icons
Redownload\ file=Redownload file
Redownload\ missing\ files=Redownload missing files
Redownload\ missing\ files\ for\ current\ library?=Redownload missing files for current library?

Note\:\ The\ study\ directory\ should\ be\ empty.=Note: The study directory should be empty.
Warning\:\ The\ selected\ directory\ is\ not\ empty.=Warning: The selected directory is not empty.
Warning\:\ Failed\ to\ check\ if\ the\ directory\ is\ empty.=Warning: Failed to check if the directory is empty.
Warning\:\ The\ selected\ directory\ is\ not\ a\ valid\ directory.=Warning: The selected directory is not a valid directory.

Currently\ selected\ JStyle\:\ '%0' = Currently selected JStyle: '%0'
Currently\ selected\ CSL\ Style\:\ '%0' = Currently selected CSL Style: '%0'
Store\ url\ for\ downloaded\ file=Store url for downloaded file

Compare\ with\ existing\ entry=Compare with existing entry
Library\ Entry=Library Entry
Citation\ Entry=Citation Entry

File\ Move\ Errors=File Move Errors
Could\ not\ move\ file\ %0.\ Please\ close\ this\ file\ and\ retry.=Could not move file %0. Please close this file and retry.

Copy\ to=Copy to
Include=Include
Exclude=Exclude
Include\ or\ exclude\ cross-referenced\ entries=Include or exclude cross-referenced entries
Would\ you\ like\ to\ include\ cross-reference\ entries\ in\ the\ current\ operation?=Would you like to include cross-reference entries in the current operation?


# Git status information
Committed=Committed
Modified=Modified
Staged=Staged
Untracked=Untracked


Entries\ copied\ successfully,\ including\ cross-references.=Entries copied successfully, including cross-references.
Entries\ copied\ successfully,\ without\ cross-references.=Entries copied successfully, without cross-references.
Ask\ whether\ to\ include\ cross-references\ when\ copying\ to\ another\ library=Ask whether to include cross-references when copying to another library

All\ patterns=All patterns
Author\ related=Author related
Editor\ related=Editor related
Title\ related=Title related
Entry\ fields=Entry fields
<<<<<<< HEAD
=======

No\ recent\ libraries=No recent libraries
Recent=Recent
Start=Start
Stay\ on\ top\ of\ your\ literature=Stay on top of your literature
Welcome\ to\ JabRef=Welcome to JabRef
Welcome=Welcome
Open\ welcome\ tab=Open welcome tab
Current\ JabRef\ version\:\ %0=Current JabRef version: %0
Download\ development\ version=Download development version
CHANGELOG=CHANGELOG
>>>>>>> d459e6cc
<|MERGE_RESOLUTION|>--- conflicted
+++ resolved
@@ -2881,18 +2881,4 @@
 Author\ related=Author related
 Editor\ related=Editor related
 Title\ related=Title related
-Entry\ fields=Entry fields
-<<<<<<< HEAD
-=======
-
-No\ recent\ libraries=No recent libraries
-Recent=Recent
-Start=Start
-Stay\ on\ top\ of\ your\ literature=Stay on top of your literature
-Welcome\ to\ JabRef=Welcome to JabRef
-Welcome=Welcome
-Open\ welcome\ tab=Open welcome tab
-Current\ JabRef\ version\:\ %0=Current JabRef version: %0
-Download\ development\ version=Download development version
-CHANGELOG=CHANGELOG
->>>>>>> d459e6cc
+Entry\ fields=Entry fields