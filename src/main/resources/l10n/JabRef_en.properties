--- conflicted
+++ resolved
@@ -2880,13 +2880,10 @@
 Title\ related=Title related
 Entry\ fields=Entry fields
 
-<<<<<<< HEAD
 Select\ one\ more\ item\ to\ create\ a\ compound\ pattern.=Select one more item to create a compound pattern.
-=======
 Add\ example\ entry=Add example entry
 No\ content\ in\ table=No content in table
 Import\ existing\ PDFs=Import existing PDFs
-
 
 No\ recent\ libraries=No recent libraries
 Recent=Recent
@@ -2897,5 +2894,4 @@
 Open\ welcome\ tab=Open welcome tab
 Current\ JabRef\ version\:\ %0=Current JabRef version: %0
 Download\ development\ version=Download development version
-CHANGELOG=CHANGELOG
->>>>>>> ddecc4c7
+CHANGELOG=CHANGELOG