%0\ contains\ the\ regular\ expression\ <b>%1</b>=%0 contains the regular expression <b>%1</b>

%0\ contains\ the\ term\ <b>%1</b>=%0 contains the term <b>%1</b>

%0\ doesn't\ contain\ the\ regular\ expression\ <b>%1</b>=%0 doesn't contain the regular expression <b>%1</b>

%0\ doesn't\ contain\ the\ term\ <b>%1</b>=%0 doesn't contain the term <b>%1</b>

%0\ export\ successful=%0 export successful

%0\ matches\ the\ regular\ expression\ <b>%1</b>=%0 matches the regular expression <b>%1</b>

%0\ matches\ the\ term\ <b>%1</b>=%0 matches the term <b>%1</b>

Abbreviate\ journal\ names\ of\ the\ selected\ entries\ (DEFAULT\ abbreviation)=Abbreviate journal names of the selected entries (DEFAULT abbreviation)
Abbreviate\ journal\ names\ of\ the\ selected\ entries\ (MEDLINE\ abbreviation)=Abbreviate journal names of the selected entries (MEDLINE abbreviation)
Abbreviate\ journal\ names\ of\ the\ selected\ entries\ (SHORTEST\ UNIQUE\ abbreviation)=Abbreviate journal names of the selected entries (SHORTEST UNIQUE abbreviation)

Abbreviate\ names=Abbreviate names
Abbreviated\ %0\ journal\ names.=Abbreviated %0 journal names.

Abbreviation=Abbreviation
Abbreviations=Abbreviations

About\ JabRef=About JabRef

Abstract=Abstract

Accept=Accept

Accept\ change=Accept change

Accept\ recommendations\ from\ Mr.\ DLib=Accept recommendations from Mr. DLib

Action=Action

Add=Add

Add\ a\ (compiled)\ custom\ Importer\ class\ from\ a\ class\ path.=Add a (compiled) custom Importer class from a class path.
The\ path\ need\ not\ be\ on\ the\ classpath\ of\ JabRef.=The path need not be on the classpath of JabRef.

Add\ a\ regular\ expression\ for\ the\ key\ pattern.=Add a regular expression for the key pattern.

Add\ selected\ entries\ to\ this\ group=Add selected entries to this group

Add\ subgroup=Add subgroup

Added\ group\ "%0".=Added group "%0".

Added\ string=Added string

Advanced=Advanced
All\ entries=All entries

Always\ reformat\ BIB\ file\ on\ save\ and\ export=Always reformat BIB file on save and export

and=and

any\ field\ that\ matches\ the\ regular\ expression\ <b>%0</b>=any field that matches the regular expression <b>%0</b>

Appearance=Appearance

Application=Application

Application\ to\ push\ entries\ to=Application to push entries to

Apply=Apply

Arguments\ passed\ on\ to\ running\ JabRef\ instance.\ Shutting\ down.=Arguments passed on to running JabRef instance. Shutting down.

Assign\ the\ original\ group's\ entries\ to\ this\ group?=Assign the original group's entries to this group?

Assigned\ %0\ entries\ to\ group\ "%1".=Assigned %0 entries to group "%1".

Assigned\ 1\ entry\ to\ group\ "%0".=Assigned 1 entry to group "%0".

Autogenerate\ BibTeX\ keys=Autogenerate BibTeX keys

Autolink\ files\ with\ names\ starting\ with\ the\ BibTeX\ key=Autolink files with names starting with the BibTeX key

Autolink\ only\ files\ that\ match\ the\ BibTeX\ key=Autolink only files that match the BibTeX key

Automatically\ create\ groups=Automatically create groups

Automatically\ remove\ exact\ duplicates=Automatically remove exact duplicates

AUX\ file\ import=AUX file import

Available\ export\ formats=Available export formats

Available\ import\ formats=Available import formats

%0\ source=%0 source

Browse=Browse

by=by
The\ conflicting\ fields\ of\ these\ entries\ will\ be\ merged\ into\ the\ 'Comment'\ field.=The conflicting fields of these entries will be merged into the 'Comment' field.

Cancel=Cancel
Cannot\ create\ group=Cannot create group

Cannot\ create\ group.\ Please\ create\ a\ library\ first.=Cannot create group. Please create a library first.

Cannot\ open\ folder\ as\ the\ file\ is\ an\ online\ link.=Cannot open folder as the file is an online link.

case\ insensitive=case insensitive

case\ sensitive=case sensitive

Case\ sensitive=Case sensitive

change\ assignment\ of\ entries=change assignment of entries

Change\ case=Change case

Change\ entry\ type=Change entry type


Change\ of\ Grouping\ Method=Change of Grouping Method

change\ preamble=change preamble

Changed\ language=Changed language

Changed\ preamble=Changed preamble

Cite\ command=Cite command

Clear=Clear

Clear\ fields=Clear fields

Close\ entry=Close entry

Close\ dialog=Close dialog

Close\ the\ current\ library=Close the current library

Close\ window=Close window

Comments=Comments

Contained\ in=Contained in

Content=Content

Copied=Copied


Copy=Copy

Copy\ BibTeX\ key=Copy BibTeX key

Copy\ to\ clipboard=Copy to clipboard

Could\ not\ call\ executable=Could not call executable

Could\ not\ export\ file=Could not export file

Could\ not\ export\ preferences=Could not export preferences

Could\ not\ find\ a\ suitable\ import\ format.=Could not find a suitable import format.
Could\ not\ import\ preferences=Could not import preferences

Could\ not\ instantiate\ %0=Could not instantiate %0
Could\ not\ instantiate\ %0\ %1=Could not instantiate %0 %1
Could\ not\ instantiate\ %0.\ Have\ you\ chosen\ the\ correct\ package\ path?=Could not instantiate %0. Have you chosen the correct package path?

Could\ not\ print\ preview=Could not print preview

Could\ not\ run\ the\ 'vim'\ program.=Could not run the 'vim' program.

Could\ not\ save\ file.=Could not save file.
Character\ encoding\ '%0'\ is\ not\ supported.=Character encoding '%0' is not supported.

Create\ custom\ fields\ for\ each\ BibTeX\ entry=Create custom fields for each BibTeX entry

crossreferenced\ entries\ included=crossreferenced entries included

Current\ content=Current content

Current\ value=Current value

Custom\ entry\ types=Custom entry types

Custom\ entry\ types\ found\ in\ file=Custom entry types found in file

Customize\ entry\ types=Customize entry types

Customize\ key\ bindings=Customize key bindings

Cut=Cut

cut\ entries=cut entries

cut\ entry\ %0=cut entry %0


Library\ encoding=Library encoding

Library\ properties=Library properties

Date\ format=Date format

Default=Default

Default\ encoding=Default encoding

Default\ grouping\ field=Default grouping field

Execute\ default\ action\ in\ dialog=Execute default action in dialog

Delete=Delete

Delete\ entry=Delete entry

Delete\ multiple\ entries=Delete multiple entries

Deleted=Deleted

Permanently\ delete\ local\ file=Permanently delete local file

Descending=Descending

Description=Description

Disable\ this\ confirmation\ dialog=Disable this confirmation dialog

Display\ all\ entries\ belonging\ to\ one\ or\ more\ of\ the\ selected\ groups=Display all entries belonging to one or more of the selected groups

Display\ all\ error\ messages=Display all error messages

Display\ help\ on\ command\ line\ options=Display help on command line options

Display\ only\ entries\ belonging\ to\ all\ selected\ groups=Display only entries belonging to all selected groups
Display\ version=Display version

Do\ not\ abbreviate\ names=Do not abbreviate names

Do\ not\ import\ entry=Do not import entry

Do\ not\ open\ any\ files\ at\ startup=Do not open any files at startup

Do\ not\ wrap\ the\ following\ fields\ when\ saving=Do not wrap the following fields when saving
Do\ not\ write\ the\ following\ fields\ to\ XMP\ Metadata=Do not write the following fields to XMP Metadata

Donate\ to\ JabRef=Donate to JabRef

Download\ file=Download file
duplicate\ removal=duplicate removal

Duplicate\ string\ name=Duplicate string name

Duplicates\ found=Duplicates found

Dynamic\ groups=Dynamic groups

Dynamically\ group\ entries\ by\ a\ free-form\ search\ expression=Dynamically group entries by a free-form search expression

Dynamically\ group\ entries\ by\ searching\ a\ field\ for\ a\ keyword=Dynamically group entries by searching a field for a keyword

Each\ line\ must\ be\ of\ the\ following\ form\:\ \'tab\:field1;field2;...;fieldN\'.=Each line must be of the following form\: 'tab\:field1;field2;...;fieldN'.

Edit=Edit

Edit\ entry=Edit entry
Edit\ file\ type=Edit file type

Edit\ group=Edit group


Edit\ preamble=Edit preamble
Edit\ strings=Edit strings

empty\ library=empty library
Autocompletion=Autocompletion

Enter\ URL\ to\ download=Enter URL to download

entries=entries

Entries\ exported\ to\ clipboard=Entries exported to clipboard

entry=entry

Entry\ editor=Entry editor

Entry\ owner=Entry owner

Entry\ preview=Entry preview

Entry\ table=Entry table

Entry\ table\ columns=Entry table columns
Entry\ Title\ (Required\ to\ deliver\ recommendations.)=Entry Title (Required to deliver recommendations.)

Entry\ type=Entry type

Error=Error

Error\ occurred\ when\ parsing\ entry=Error occurred when parsing entry

Error\ opening\ file=Error opening file

Error\ while\ writing=Error while writing

'%0'\ exists.\ Overwrite\ file?='%0' exists. Overwrite file?

Export=Export

Export\ preferences=Export preferences

Export\ preferences\ to\ file=Export preferences to file

Export\ to\ clipboard=Export to clipboard

Export\ to\ text\ file.=Export to text file.

Exporting=Exporting
Extension=Extension

External\ changes=External changes

External\ file\ links=External file links

External\ programs=External programs

Field=Field

field=field

Field\ name=Field name

Field\ names\ are\ not\ allowed\ to\ contain\ white\ spaces\ or\ certain\ characters\ (%0).=Field names are not allowed to contain white spaces or certain characters (%0).

Field\ to\ group\ by=Field to group by

File=File

file=file
File\ directory\ is\ not\ set\ or\ does\ not\ exist\!=File directory is not set or does not exist!

File\ exists=File exists

File\ not\ found=File not found

Filter=Filter

Finished\ automatically\ setting\ external\ links.=Finished automatically setting external links.

Filter\ groups=Filter groups

Finished\ writing\ XMP\ for\ %0\ file\ (%1\ skipped,\ %2\ errors).=Finished writing XMP for %0 file (%1 skipped, %2 errors).

First\ select\ the\ entries\ you\ want\ keys\ to\ be\ generated\ for.=First select the entries you want keys to be generated for.

Fit\ table\ horizontally\ on\ screen=Fit table horizontally on screen

Float=Float
Format\:\ Tab\:field;field;...\ (e.g.\ General\:url;pdf;note...)=Format\: Tab\:field;field;... (e.g. General\:url;pdf;note...)

Format\ of\ author\ and\ editor\ names=Format of author and editor names
Format\ string=Format string

Format\ used=Format used
Formatter\ name=Formatter name

found\ in\ AUX\ file=found in AUX file

Further\ information\ about\ Mr.\ DLib\ for\ JabRef\ users.=Further information about Mr. DLib for JabRef users.

General=General

General\ Fields=General Fields

Generate=Generate

Generate\ BibTeX\ key=Generate BibTeX key

Generate\ keys=Generate keys

Generate\ keys\ before\ saving\ (for\ entries\ without\ a\ key)=Generate keys before saving (for entries without a key)

Generated\ BibTeX\ key\ for=Generated BibTeX key for

Generating\ BibTeX\ key\ for=Generating BibTeX key for
Get\ fulltext=Get fulltext

Gray\ out\ non-hits=Gray out non-hits

Groups=Groups
has/have\ both\ a\ 'Comment'\ and\ a\ 'Review'\ field.=has/have both a 'Comment' and a 'Review' field.

Have\ you\ chosen\ the\ correct\ package\ path?=Have you chosen the correct package path?

Help=Help

Help\ on\ key\ patterns=Help on key patterns
Help\ on\ regular\ expression\ search=Help on regular expression search

Hide\ non-hits=Hide non-hits

Hierarchical\ context=Hierarchical context

Highlight=Highlight
Marking=Marking
Underline=Underline
Empty\ Highlight=Empty Highlight
Empty\ Marking=Empty Marking
Empty\ Underline=Empty Underline
The\ marked\ area\ does\ not\ contain\ any\ legible\ text!=The marked area does not contain any legible text!

Hint\:\ To\ search\ specific\ fields\ only,\ enter\ for\ example\:<p><tt>author\=smith\ and\ title\=electrical</tt>=Hint: To search specific fields only, enter for example:<p><tt>author=smith and title=electrical</tt>

HTML\ table=HTML table
HTML\ table\ (with\ Abstract\ &\ BibTeX)=HTML table (with Abstract & BibTeX)
Icon=Icon

Ignore=Ignore

Import=Import

Import\ and\ keep\ old\ entry=Import and keep old entry

Import\ and\ remove\ old\ entry=Import and remove old entry

Import\ entries=Import entries
Import\ file=Import file

Import\ name=Import name

Import\ preferences=Import preferences

Import\ preferences\ from\ file=Import preferences from file

Imported\ entries=Imported entries

Importer\ class=Importer class

Importing=Importing

Importing\ in\ unknown\ format=Importing in unknown format

Include\ subgroups\:\ When\ selected,\ view\ entries\ contained\ in\ this\ group\ or\ its\ subgroups=Include subgroups: When selected, view entries contained in this group or its subgroups

Independent\ group\:\ When\ selected,\ view\ only\ this\ group's\ entries=Independent group: When selected, view only this group's entries
I\ Agree=I Agree

Invalid\ BibTeX\ key=Invalid BibTeX key

Invalid\ date\ format=Invalid date format

Invalid\ URL=Invalid URL

Online\ help=Online help
JabRef\ Language\ (Provides\ for\ better\ recommendations\ by\ giving\ an\ indication\ of\ user's\ preferred\ language.)=JabRef Language (Provides for better recommendations by giving an indication of user's preferred language.)

JabRef\ preferences=JabRef preferences
JabRef\ requests\ recommendations\ from\ Mr.\ DLib,\ which\ is\ an\ external\ service.\ To\ enable\ Mr.\ DLib\ to\ calculate\ recommendations,\ some\ of\ your\ data\ must\ be\ shared\ with\ Mr.\ DLib.\ Generally,\ the\ more\ data\ is\ shared\ the\ better\ recommendations\ can\ be\ calculated.\ However,\ we\ understand\ that\ some\ of\ your\ data\ in\ JabRef\ is\ sensitive,\ and\ you\ may\ not\ want\ to\ share\ it.\ Therefore,\ Mr.\ DLib\ offers\ a\ choice\ of\ which\ data\ you\ would\ like\ to\ share.=JabRef requests recommendations from Mr. DLib, which is an external service. To enable Mr. DLib to calculate recommendations, some of your data must be shared with Mr. DLib. Generally, the more data is shared the better recommendations can be calculated. However, we understand that some of your data in JabRef is sensitive, and you may not want to share it. Therefore, Mr. DLib offers a choice of which data you would like to share.
JabRef\ Version\ (Required\ to\ ensure\ backwards\ compatibility\ with\ Mr.\ DLib's\ Web\ Service)=JabRef Version (Required to ensure backwards compatibility with Mr. DLib's Web Service)

Journal\ abbreviations=Journal abbreviations
Keep\ both=Keep both

Key\ bindings=Key bindings

Key\ bindings\ changed=Key bindings changed

Key\ pattern=Key pattern

keys\ in\ library=keys in library

Keyword=Keyword

Keywords=Keywords

Label=Label

Language=Language

Last\ modified=Last modified
LaTeX\ AUX\ file\:=LaTeX AUX file\:

Link=Link
Listen\ for\ remote\ operation\ on\ port=Listen for remote operation on port
Load\ and\ Save\ preferences\ from/to\ jabref.xml\ on\ start-up\ (memory\ stick\ mode)=Load and Save preferences from/to jabref.xml on start-up (memory stick mode)

Show\ advanced\ hints\ (i.e.\ helpful\ tooltips,\ suggestions\ and\ explanation)=Show advanced hints (i.e. helpful tooltips, suggestions and explanation)

Main\ file\ directory=Main file directory

Manage\ custom\ exports=Manage custom exports

Manage\ custom\ imports=Manage custom imports
Manage\ external\ file\ types=Manage external file types

Mark\ new\ entries\ with\ addition\ date=Mark new entries with addition date

Mark\ new\ entries\ with\ owner\ name=Mark new entries with owner name

Memory\ stick\ mode=Memory stick mode

Merged\ external\ changes=Merged external changes
Merge\ fields=Merge fields

Modified\ group\ "%0".=Modified group "%0".

Modified\ groups=Modified groups

Modified\ string=Modified string

Modify=Modify

move\ group=move group

Moved\ group\ "%0".=Moved group "%0".

Mr.\ DLib\ Privacy\ settings=Mr. DLib Privacy settings

No\ recommendations\ received\ from\ Mr.\ DLib\ for\ this\ entry.=No recommendations received from Mr. DLib for this entry.

Error\ while\ fetching\ recommendations\ from\ Mr.DLib.=Error while fetching recommendations from Mr.DLib.

Name=Name

Name\ formatter=Name formatter

Natbib\ style=Natbib style

nested\ AUX\ files=nested AUX files

New\ BibTeX\ sublibrary=New BibTeX sublibrary

New\ group=New group

New\ string=New string

Next\ entry=Next entry
no\ base-BibTeX-file\ specified=no base-BibTeX-file specified

no\ library\ generated=no library generated

No\ entries\ found.\ Please\ make\ sure\ you\ are\ using\ the\ correct\ import\ filter.=No entries found. Please make sure you are using the correct import filter.
No\ files\ found.=No files found.

No\ GUI.\ Only\ process\ command\ line\ options=No GUI. Only process command line options

No\ journal\ names\ could\ be\ abbreviated.=No journal names could be abbreviated.

No\ journal\ names\ could\ be\ unabbreviated.=No journal names could be unabbreviated.

not=not

not\ found=not found

Nothing\ to\ redo=Nothing to redo

Nothing\ to\ undo=Nothing to undo

OK=OK

One\ or\ more\ keys\ will\ be\ overwritten.\ Continue?=One or more keys will be overwritten. Continue?


Open=Open

Open\ library=Open library

Open\ editor\ when\ a\ new\ entry\ is\ created=Open editor when a new entry is created

Open\ file=Open file

Open\ last\ edited\ libraries\ at\ startup=Open last edited libraries at startup

Connect\ to\ shared\ database=Connect to shared database

Open\ terminal\ here=Open terminal here

Open\ URL\ or\ DOI=Open URL or DOI

Opening=Opening

Operation\ canceled.=Operation canceled.
Operating\ System\ (Provides\ for\ better\ recommendations\ by\ giving\ an\ indication\ of\ user's\ system\ set-up.)=Operating System (Provides for better recommendations by giving an indication of user's system set-up.)

Optional\ fields=Optional fields

Options=Options

or=or

Override\ default\ file\ directories=Override default file directories
Overwrite=Overwrite

Overwrite\ keys=Overwrite keys

pairs\ processed=pairs processed
Password=Password

Paste=Paste

paste\ entries=paste entries

paste\ entry\ %0=paste entry %0

Path\ to\ %0\ not\ defined=Path to %0 not defined

Path\ to\ LyX\ pipe=Path to LyX pipe

PDF\ does\ not\ exist=PDF does not exist

File\ has\ no\ attached\ annotations=File has no attached annotations

Please\ enter\ a\ name\ for\ the\ group.=Please enter a name for the group.

Please\ enter\ the\ string's\ label=Please enter the string's label

Please\ restart\ JabRef\ for\ preferences\ to\ take\ effect.=Please restart JabRef for preferences to take effect.

Possible\ duplicate\ entries=Possible duplicate entries

Possible\ duplicate\ of\ existing\ entry.\ Click\ to\ resolve.=Possible duplicate of existing entry. Click to resolve.

Preferences=Preferences

Preferences\ recorded.=Preferences recorded.

Preview=Preview
Citation\ Style=Citation Style
Current\ Preview=Current Preview
Cannot\ generate\ preview\ based\ on\ selected\ citation\ style.=Cannot generate preview based on selected citation style.
Bad\ character\ inside\ entry=Bad character inside entry
Error\ while\ generating\ citation\ style=Error while generating citation style
Preview\ style\ changed\ to\:\ %0=Preview style changed to: %0
Next\ preview\ layout=Next preview layout
Previous\ preview\ layout=Previous preview layout
Available=Available
Selected=Selected
Selected\ Layouts\ can\ not\ be\ empty=Selected Layouts can not be empty

Reset\ default\ preview\ style=Reset default preview style

Previous\ entry=Previous entry

Primary\ sort\ criterion=Primary sort criterion
Problem\ with\ parsing\ entry=Problem with parsing entry
Processing\ %0=Processing %0
Pull\ changes\ from\ shared\ database=Pull changes from shared database

Pushed\ citations\ to\ %0=Pushed citations to %0

Push\ applications=Push applications

Quit\ JabRef=Quit JabRef

Read\ only=Read only

Redo=Redo

Refine\ supergroup\:\ When\ selected,\ view\ entries\ contained\ in\ both\ this\ group\ and\ its\ supergroup=Refine supergroup: When selected, view entries contained in both this group and its supergroup

regular\ expression=regular expression

Related\ articles=Related articles

Remote\ operation=Remote operation

Remote\ server\ port=Remote server port

Remove=Remove

Remove\ subgroups=Remove subgroups

Remove\ all\ subgroups\ of\ "%0"?=Remove all subgroups of "%0"?

Remove\ entry\ from\ import=Remove entry from import

Remove\ selected\ entries\ from\ this\ group=Remove selected entries from this group

Remove\ group=Remove group

Remove\ group,\ keep\ subgroups=Remove group, keep subgroups

Remove\ group\ "%0"?=Remove group "%0"?

Remove\ group\ "%0"\ and\ its\ subgroups?=Remove group "%0" and its subgroups?

remove\ group\ (keep\ subgroups)=remove group (keep subgroups)

remove\ group\ and\ subgroups=remove group and subgroups

Remove\ group\ and\ subgroups=Remove group and subgroups

Remove\ link=Remove link

Remove\ old\ entry=Remove old entry

Remove\ string\ %0=Remove string %0

Removed\ group\ "%0".=Removed group "%0".

Removed\ group\ "%0"\ and\ its\ subgroups.=Removed group "%0" and its subgroups.

Removed\ string=Removed string

Renamed\ string=Renamed string

Replace=Replace
Replace\ With\:=Replace With:
Limit\ to\ Selected\ Entries=Limit to Selected Entries
Limit\ to\ Fields=Limit to Fields
All\ Field\ Replace=All Field Replace
Find\:=Find:
Find\ and\ Replace=Find and Replace

Replace\ (regular\ expression)=Replace (regular expression)

Replace\ String=Replace String
Replace\ string=Replace string

Replace\ Unicode\ ligatures=Replace Unicode ligatures
Replaces\ Unicode\ ligatures\ with\ their\ expanded\ form=Replaces Unicode ligatures with their expanded form

Required\ fields=Required fields

Reset\ all=Reset all

Resolve\ strings\ for\ all\ fields\ except=Resolve strings for all fields except
Resolve\ strings\ for\ standard\ BibTeX\ fields\ only=Resolve strings for standard BibTeX fields only

resolved=resolved

Restart=Restart

Restart\ required=Restart required

Review=Review
Review\ changes=Review changes
Review\ Field\ Migration=Review Field Migration

Save=Save
Save\ all\ finished.=Save all finished.

Save\ all\ open\ libraries=Save all open libraries

Save\ before\ closing=Save before closing

Save\ library=Save library
Save\ library\ as...=Save library as...

Save\ entries\ in\ their\ original\ order=Save entries in their original order

Saved\ selected\ to\ '%0'.=Saved selected to '%0'.

Saving=Saving
Saving\ all\ libraries...=Saving all libraries...

Saving\ library=Saving library

Search=Search

Search\ expression=Search expression

Searching\ for\ duplicates...=Searching for duplicates...

Searching\ for\ files=Searching for files

Secondary\ sort\ criterion=Secondary sort criterion

Select\ all=Select all
Select\ new\ encoding=Select new encoding

Select\ entry\ type=Select entry type

Select\ file\ from\ ZIP-archive=Select file from ZIP-archive

Select\ the\ tree\ nodes\ to\ view\ and\ accept\ or\ reject\ changes=Select the tree nodes to view and accept or reject changes

Set\ field=Set field
Set\ fields=Set fields

Set\ General\ Fields=Set General Fields

Settings=Settings

Shortcut=Shortcut

Show/edit\ %0\ source=Show/edit %0 source

Show\ 'Firstname\ Lastname'=Show 'Firstname Lastname'

Show\ 'Lastname,\ Firstname'=Show 'Lastname, Firstname'

Show\ BibTeX\ source\ by\ default=Show BibTeX source by default

Show\ confirmation\ dialog\ when\ deleting\ entries=Show confirmation dialog when deleting entries

Show\ last\ names\ only=Show last names only

Show\ names\ unchanged=Show names unchanged

Show\ optional\ fields=Show optional fields

Show\ required\ fields=Show required fields

Show\ validation\ messages=Show validation messages

Simple\ HTML=Simple HTML
Since\ the\ 'Review'\ field\ was\ deprecated\ in\ JabRef\ 4.2,\ these\ two\ fields\ are\ about\ to\ be\ merged\ into\ the\ 'Comment'\ field.=Since the 'Review' field was deprecated in JabRef 4.2, these two fields are about to be merged into the 'Comment' field.

Size=Size

Skipped\ -\ No\ PDF\ linked=Skipped - No PDF linked
Skipped\ -\ PDF\ does\ not\ exist=Skipped - PDF does not exist

Skipped\ entry.=Skipped entry.

source\ edit=source edit
Special\ name\ formatters=Special name formatters

Statically\ group\ entries\ by\ manual\ assignment=Statically group entries by manual assignment

Status=Status
Strings\ for\ library=Strings for library

Sublibrary\ from\ AUX\ to\ BibTeX=Sublibrary from AUX to BibTeX

Switches\ between\ full\ and\ abbreviated\ journal\ name\ if\ the\ journal\ name\ is\ known.=Switches between full and abbreviated journal name if the journal name is known.

Tertiary\ sort\ criterion=Tertiary sort criterion

The\ chosen\ encoding\ '%0'\ could\ not\ encode\ the\ following\ characters\:=The chosen encoding '%0' could not encode the following characters:


the\ field\ <b>%0</b>=the field <b>%0</b>
The\ group\ "%0"\ already\ contains\ the\ selection.=The group "%0" already contains the selection.

The\ label\ of\ the\ string\ cannot\ be\ a\ number.=The label of the string cannot be a number.

The\ label\ of\ the\ string\ cannot\ contain\ spaces.=The label of the string cannot contain spaces.

The\ label\ of\ the\ string\ cannot\ contain\ the\ '\#'\ character.=The label of the string cannot contain the '#' character.

The\ output\ option\ depends\ on\ a\ valid\ import\ option.=The output option depends on a valid import option.

The\ search\ is\ case\ insensitive.=The search is case insensitive.

The\ search\ is\ case\ sensitive.=The search is case sensitive.

There\ are\ possible\ duplicates\ (marked\ with\ an\ icon)\ that\ haven't\ been\ resolved.\ Continue?=There are possible duplicates (marked with an icon) that haven't been resolved. Continue?

This\ operation\ requires\ all\ selected\ entries\ to\ have\ BibTeX\ keys\ defined.=This operation requires all selected entries to have BibTeX keys defined.

This\ operation\ requires\ one\ or\ more\ entries\ to\ be\ selected.=This operation requires one or more entries to be selected.

This\ setting\ may\ be\ changed\ in\ preferences\ at\ any\ time.=This setting may be changed in preferences at any time.
Timezone\ (Provides\ for\ better\ recommendations\ by\ indicating\ the\ time\ of\ day\ the\ request\ is\ being\ made.)=Timezone (Provides for better recommendations by indicating the time of day the request is being made.)
Time\ stamp=Time stamp
Toggle\ groups\ interface=Toggle groups interface

Trim\ all\ whitespace\ characters\ in\ the\ field\ content.=Trim all whitespace characters in the field content.

Trim\ whitespace\ characters=Trim whitespace characters

Try\ different\ encoding=Try different encoding

Unabbreviate\ journal\ names\ of\ the\ selected\ entries=Unabbreviate journal names of the selected entries
Unabbreviated\ %0\ journal\ names.=Unabbreviated %0 journal names.

unable\ to\ write\ to=unable to write to

Undo=Undo

Unknown\ BibTeX\ entries\:=Unknown BibTeX entries\:

unknown\ edit=unknown edit

Unknown\ export\ format=Unknown export format

untitled=untitled

Upgrade\ external\ PDF/PS\ links\ to\ use\ the\ '%0'\ field.=Upgrade external PDF/PS links to use the '%0' field.

usage=usage
Use\ autocompletion=Use autocompletion

Use\ regular\ expression\ search=Use regular expression search

Username=Username

Value\ cleared\ externally=Value cleared externally

Value\ set\ externally=Value set externally

verify\ that\ LyX\ is\ running\ and\ that\ the\ lyxpipe\ is\ valid=verify that LyX is running and that the lyxpipe is valid

View=View
Vim\ server\ name=Vim server name

Warn\ about\ unresolved\ duplicates\ when\ closing\ inspection\ window=Warn about unresolved duplicates when closing inspection window

Warn\ before\ overwriting\ existing\ keys=Warn before overwriting existing keys

Warning=Warning

Warnings=Warnings

web\ link=web link

What\ do\ you\ want\ to\ do?=What do you want to do?
Whatever\ option\ you\ choose,\ Mr.\ DLib\ may\ share\ its\ data\ with\ research\ partners\ to\ further\ improve\ recommendation\ quality\ as\ part\ of\ a\ 'living\ lab'.\ Mr.\ DLib\ may\ also\ release\ public\ datasets\ that\ may\ contain\ anonymized\ information\ about\ you\ and\ the\ recommendations\ (sensitive\ information\ such\ as\ metadata\ of\ your\ articles\ will\ be\ anonymised\ through\ e.g.\ hashing).\ Research\ partners\ are\ obliged\ to\ adhere\ to\ the\ same\ strict\ data\ protection\ policy\ as\ Mr.\ DLib.=Whatever option you choose, Mr. DLib may share its data with research partners to further improve recommendation quality as part of a 'living lab'. Mr. DLib may also release public datasets that may contain anonymized information about you and the recommendations (sensitive information such as metadata of your articles will be anonymised through e.g. hashing). Research partners are obliged to adhere to the same strict data protection policy as Mr. DLib.

Will\ write\ XMP\ metadata\ to\ the\ PDFs\ linked\ from\ selected\ entries.=Will write XMP metadata to the PDFs linked from selected entries.

Write\ BibTeXEntry\ as\ XMP\ metadata\ to\ PDF.=Write BibTeXEntry as XMP metadata to PDF.

Write\ XMP=Write XMP
Write\ XMP\ metadata=Write XMP metadata
Write\ XMP\ metadata\ for\ all\ PDFs\ in\ current\ library?=Write XMP metadata for all PDFs in current library?
Writing\ XMP\ metadata...=Writing XMP metadata...
Writing\ XMP\ metadata\ for\ selected\ entries...=Writing XMP metadata for selected entries...

XMP-annotated\ PDF=XMP-annotated PDF
XMP\ export\ privacy\ settings=XMP export privacy settings
XMP\ metadata=XMP metadata
You\ must\ restart\ JabRef\ for\ this\ to\ come\ into\ effect.=You must restart JabRef for this to come into effect.

You\ must\ restart\ JabRef\ for\ the\ new\ key\ bindings\ to\ work\ properly.=You must restart JabRef for the new key bindings to work properly.

Your\ new\ key\ bindings\ have\ been\ stored.=Your new key bindings have been stored.

The\ following\ fetchers\ are\ available\:=The following fetchers are available:
Could\ not\ find\ fetcher\ '%0'=Could not find fetcher '%0'
Running\ query\ '%0'\ with\ fetcher\ '%1'.=Running query '%0' with fetcher '%1'.

Move\ file=Move file
Rename\ file=Rename file

Move\ file\ to\ file\ directory\ and\ rename\ file=Move file to file directory and rename file

Could\ not\ move\ file\ '%0'.=Could not move file '%0'.
Could\ not\ find\ file\ '%0'.=Could not find file '%0'.
Number\ of\ entries\ successfully\ imported=Number of entries successfully imported
Error\ while\ fetching\ from\ %0=Error while fetching from %0

Refuse\ to\ save\ the\ library\ before\ external\ changes\ have\ been\ reviewed.=Refuse to save the library before external changes have been reviewed.
Library\ protection=Library protection
Unable\ to\ save\ library=Unable to save library

BibTeX\ key\ generator=BibTeX key generator
Unable\ to\ open\ link.=Unable to open link.
MIME\ type=MIME type

This\ feature\ lets\ new\ files\ be\ opened\ or\ imported\ into\ an\ already\ running\ instance\ of\ JabRef\ instead\ of\ opening\ a\ new\ instance.\ For\ instance,\ this\ is\ useful\ when\ you\ open\ a\ file\ in\ JabRef\ from\ your\ web\ browser.\ Note\ that\ this\ will\ prevent\ you\ from\ running\ more\ than\ one\ instance\ of\ JabRef\ at\ a\ time.=This feature lets new files be opened or imported into an already running instance of JabRef instead of opening a new instance. For instance, this is useful when you open a file in JabRef from your web browser. Note that this will prevent you from running more than one instance of JabRef at a time.
Run\ fetcher=Run fetcher

When\ opening\ file\ link,\ search\ for\ matching\ file\ if\ no\ link\ is\ defined=When opening file link, search for matching file if no link is defined
Line\ %0\:\ Found\ corrupted\ BibTeX\ key\ %1.=Line %0: Found corrupted BibTeX key %1.
Line\ %0\:\ Found\ corrupted\ BibTeX\ key\ %1\ (contains\ whitespaces).=Line %0: Found corrupted BibTeX key %1 (contains whitespaces).
Line\ %0\:\ Found\ corrupted\ BibTeX\ key\ %1\ (comma\ missing).=Line %0: Found corrupted BibTeX key %1 (comma missing).
No\ full\ text\ document\ found=No full text document found
Download\ from\ URL=Download from URL
Rename\ field=Rename field
Append\ field=Append field
Append\ to\ fields=Append to fields
Rename\ field\ to=Rename field to
Move\ contents\ of\ a\ field\ into\ a\ field\ with\ a\ different\ name=Move contents of a field into a field with a different name

Cannot\ use\ port\ %0\ for\ remote\ operation;\ another\ application\ may\ be\ using\ it.\ Try\ specifying\ another\ port.=Cannot use port %0 for remote operation; another application may be using it. Try specifying another port.

Looking\ for\ full\ text\ document...=Looking for full text document...
Autosave=Autosave
A\ local\ copy\ will\ be\ opened.=A local copy will be opened.
Autosave\ local\ libraries=Autosave local libraries
Automatically\ save\ the\ library\ to=Automatically save the library to
Please\ enter\ a\ valid\ file\ path.=Please enter a valid file path.


Export\ in\ current\ table\ sort\ order=Export in current table sort order
Export\ entries\ in\ their\ original\ order=Export entries in their original order
Error\ opening\ file\ '%0'.=Error opening file '%0'.

Formatter\ not\ found\:\ %0=Formatter not found: %0

Could\ not\ save,\ file\ locked\ by\ another\ JabRef\ instance.=Could not save, file locked by another JabRef instance.
Metadata\ change=Metadata change
The\ following\ metadata\ changed\:=The following metadata changed:

Unable\ to\ create\ backup=Unable to create backup
Move\ file\ to\ file\ directory=Move file to file directory
<b>All\ Entries</b>\ (this\ group\ cannot\ be\ edited\ or\ removed)=<b>All Entries</b> (this group cannot be edited or removed)
static\ group=static group
dynamic\ group=dynamic group
refines\ supergroup=refines supergroup
includes\ subgroups=includes subgroups
contains=contains
search\ expression=search expression

Optional\ fields\ 2=Optional fields 2
Waiting\ for\ save\ operation\ to\ finish=Waiting for save operation to finish

Find\ and\ remove\ duplicate\ BibTeX\ keys=Find and remove duplicate BibTeX keys
Expected\ syntax\ for\ --fetch\='<name\ of\ fetcher>\:<query>'=Expected syntax for --fetch='<name of fetcher>:<query>'
Duplicate\ BibTeX\ key=Duplicate BibTeX key


General\ file\ directory=General file directory
User-specific\ file\ directory=User-specific file directory
LaTeX\ file\ directory=LaTeX file directory
Search\ failed\:\ illegal\ search\ expression=Search failed: illegal search expression

You\ must\ enter\ an\ integer\ value\ in\ the\ interval\ 1025-65535=You must enter an integer value in the interval 1025-65535
Automatically\ open\ browse\ dialog\ when\ creating\ new\ file\ link=Automatically open browse dialog when creating new file link
Autocomplete\ names\ in\ 'Firstname\ Lastname'\ format\ only=Autocomplete names in 'Firstname Lastname' format only
Autocomplete\ names\ in\ 'Lastname,\ Firstname'\ format\ only=Autocomplete names in 'Lastname, Firstname' format only
Autocomplete\ names\ in\ both\ formats=Autocomplete names in both formats
Send\ as\ email=Send as email
References=References
Sending\ of\ emails=Sending of emails
Subject\ for\ sending\ an\ email\ with\ references=Subject for sending an email with references
Automatically\ open\ folders\ of\ attached\ files=Automatically open folders of attached files
Error\ creating\ email=Error creating email
Entries\ added\ to\ an\ email=Entries added to an email
exportFormat=exportFormat
Output\ file\ missing=Output file missing
No\ search\ matches.=No search matches.
The\ output\ option\ depends\ on\ a\ valid\ input\ option.=The output option depends on a valid input option.
Linked\ file\ name\ conventions=Linked file name conventions
Filename\ format\ pattern=Filename format pattern
Additional\ parameters=Additional parameters
Cite\ selected\ entries\ between\ parenthesis=Cite selected entries between parenthesis
Cite\ selected\ entries\ with\ in-text\ citation=Cite selected entries with in-text citation
Cite\ special=Cite special
Extra\ information\ (e.g.\ page\ number)=Extra information (e.g. page number)
Manage\ citations=Manage citations
Problem\ modifying\ citation=Problem modifying citation
Citation=Citation
Connecting...=Connecting...
Could\ not\ resolve\ BibTeX\ entry\ for\ citation\ marker\ '%0'.=Could not resolve BibTeX entry for citation marker '%0'.
Select\ style=Select style
Journals=Journals
Cite=Cite
Cite\ in-text=Cite in-text
Insert\ empty\ citation=Insert empty citation
Merge\ citations=Merge citations
Manual\ connect=Manual connect
Select\ Writer\ document=Select Writer document
Sync\ OpenOffice/LibreOffice\ bibliography=Sync OpenOffice/LibreOffice bibliography
Select\ which\ open\ Writer\ document\ to\ work\ on=Select which open Writer document to work on
Connected\ to\ document=Connected to document
Insert\ a\ citation\ without\ text\ (the\ entry\ will\ appear\ in\ the\ reference\ list)=Insert a citation without text (the entry will appear in the reference list)
Cite\ selected\ entries\ with\ extra\ information=Cite selected entries with extra information
Ensure\ that\ the\ bibliography\ is\ up-to-date=Ensure that the bibliography is up-to-date
Your\ OpenOffice/LibreOffice\ document\ references\ the\ BibTeX\ key\ '%0',\ which\ could\ not\ be\ found\ in\ your\ current\ library.=Your OpenOffice/LibreOffice document references the BibTeX key '%0', which could not be found in your current library.
Unable\ to\ synchronize\ bibliography=Unable to synchronize bibliography
Combine\ pairs\ of\ citations\ that\ are\ separated\ by\ spaces\ only=Combine pairs of citations that are separated by spaces only
Autodetection\ failed=Autodetection failed
Please\ wait...=Please wait...
Set\ connection\ parameters=Set connection parameters
Path\ to\ OpenOffice/LibreOffice\ directory=Path to OpenOffice/LibreOffice directory
Path\ to\ OpenOffice/LibreOffice\ executable=Path to OpenOffice/LibreOffice executable
Path\ to\ OpenOffice/LibreOffice\ library\ dir=Path to OpenOffice/LibreOffice library dir
Connection\ lost=Connection lost
The\ paragraph\ format\ is\ controlled\ by\ the\ property\ 'ReferenceParagraphFormat'\ or\ 'ReferenceHeaderParagraphFormat'\ in\ the\ style\ file.=The paragraph format is controlled by the property 'ReferenceParagraphFormat' or 'ReferenceHeaderParagraphFormat' in the style file.
The\ character\ format\ is\ controlled\ by\ the\ citation\ property\ 'CitationCharacterFormat'\ in\ the\ style\ file.=The character format is controlled by the citation property 'CitationCharacterFormat' in the style file.
Automatically\ sync\ bibliography\ when\ inserting\ citations=Automatically sync bibliography when inserting citations
Look\ up\ BibTeX\ entries\ in\ the\ active\ tab\ only=Look up BibTeX entries in the active tab only
Look\ up\ BibTeX\ entries\ in\ all\ open\ libraries=Look up BibTeX entries in all open libraries
Autodetecting\ paths...=Autodetecting paths...
Could\ not\ find\ OpenOffice/LibreOffice\ installation=Could not find OpenOffice/LibreOffice installation
Found\ more\ than\ one\ OpenOffice/LibreOffice\ executable.=Found more than one OpenOffice/LibreOffice executable.
Please\ choose\ which\ one\ to\ connect\ to\:=Please choose which one to connect to:
Choose\ OpenOffice/LibreOffice\ executable=Choose OpenOffice/LibreOffice executable
Select\ document=Select document
HTML\ list=HTML list
If\ possible,\ normalize\ this\ list\ of\ names\ to\ conform\ to\ standard\ BibTeX\ name\ formatting=If possible, normalize this list of names to conform to standard BibTeX name formatting
Could\ not\ open\ %0=Could not open %0
Unknown\ import\ format=Unknown import format
Web\ search=Web search
Style\ selection=Style selection
No\ valid\ style\ file\ defined=No valid style file defined
Choose\ pattern=Choose pattern
Use\ the\ BIB\ file\ location\ as\ primary\ file\ directory=Use the BIB file location as primary file directory
Could\ not\ run\ the\ gnuclient/emacsclient\ program.\ Make\ sure\ you\ have\ the\ emacsclient/gnuclient\ program\ installed\ and\ available\ in\ the\ PATH.=Could not run the gnuclient/emacsclient program. Make sure you have the emacsclient/gnuclient program installed and available in the PATH.
You\ must\ select\ either\ a\ valid\ style\ file,\ or\ use\ one\ of\ the\ default\ styles.=You must select either a valid style file, or use one of the default styles.

This\ feature\ generates\ a\ new\ library\ based\ on\ which\ entries\ are\ needed\ in\ an\ existing\ LaTeX\ document.=This feature generates a new library based on which entries are needed in an existing LaTeX document.

First\ select\ entries\ to\ clean\ up.=First select entries to clean up.
Cleanup\ entry=Cleanup entry
Autogenerate\ PDF\ Names=Autogenerate PDF Names
Auto-generating\ PDF-Names\ does\ not\ support\ undo.\ Continue?=Auto-generating PDF-Names does not support undo. Continue?

Use\ full\ firstname\ whenever\ possible=Use full firstname whenever possible
Use\ abbreviated\ firstname\ whenever\ possible=Use abbreviated firstname whenever possible
Use\ abbreviated\ and\ full\ firstname=Use abbreviated and full firstname
Name\ format=Name format
First\ names=First names
Cleanup\ entries=Cleanup entries
Automatically\ assign\ new\ entry\ to\ selected\ groups=Automatically assign new entry to selected groups
%0\ mode=%0 mode
Move\ DOIs\ from\ note\ and\ URL\ field\ to\ DOI\ field\ and\ remove\ http\ prefix=Move DOIs from note and URL field to DOI field and remove http prefix
Make\ paths\ of\ linked\ files\ relative\ (if\ possible)=Make paths of linked files relative (if possible)
Rename\ PDFs\ to\ given\ filename\ format\ pattern=Rename PDFs to given filename format pattern
Rename\ only\ PDFs\ having\ a\ relative\ path=Rename only PDFs having a relative path
Doing\ a\ cleanup\ for\ %0\ entries...=Doing a cleanup for %0 entries...
No\ entry\ needed\ a\ clean\ up=No entry needed a clean up
One\ entry\ needed\ a\ clean\ up=One entry needed a clean up
%0\ entries\ needed\ a\ clean\ up=%0 entries needed a clean up

Group\ tree\ could\ not\ be\ parsed.\ If\ you\ save\ the\ BibTeX\ library,\ all\ groups\ will\ be\ lost.=Group tree could not be parsed. If you save the BibTeX library, all groups will be lost.
Attach\ file=Attach file
Setting\ all\ preferences\ to\ default\ values.=Setting all preferences to default values.
Resetting\ preference\ key\ '%0'=Resetting preference key '%0'
Unknown\ preference\ key\ '%0'=Unknown preference key '%0'
Unable\ to\ clear\ preferences.=Unable to clear preferences.

Find\ unlinked\ files=Find unlinked files
Unselect\ all=Unselect all
Expand\ all=Expand all
Collapse\ all=Collapse all
Opens\ the\ file\ browser.=Opens the file browser.
Scan\ directory=Scan directory
Searches\ the\ selected\ directory\ for\ unlinked\ files.=Searches the selected directory for unlinked files.
Starts\ the\ import\ of\ BibTeX\ entries.=Starts the import of BibTeX entries.
Select\ a\ directory\ where\ the\ search\ shall\ start.=Select a directory where the search shall start.
Select\ file\ type\:=Select file type:
These\ files\ are\ not\ linked\ in\ the\ active\ library.=These files are not linked in the active library.
Searching\ file\ system...=Searching file system...
Select\ directory=Select directory
Select\ files=Select files
BibTeX\ entry\ creation=BibTeX entry creation
BibTeX\ key\ patterns=BibTeX key patterns
Clear\ priority=Clear priority
Clear\ rank=Clear rank
Enable\ special\ fields=Enable special fields
One\ star=One star
Two\ stars=Two stars
Three\ stars=Three stars
Four\ stars=Four stars
Five\ stars=Five stars
Help\ on\ special\ fields=Help on special fields
Keywords\ of\ selected\ entries=Keywords of selected entries
Manage\ content\ selectors=Manage content selectors
Content\ selectors=Content selectors
Manage\ keywords=Manage keywords
No\ priority\ information=No priority information
No\ rank\ information=No rank information
Priority=Priority
Priority\ high=Priority high
Priority\ low=Priority low
Priority\ medium=Priority medium
Quality=Quality
Rank=Rank
Relevance=Relevance
Set\ priority\ to\ high=Set priority to high
Set\ priority\ to\ low=Set priority to low
Set\ priority\ to\ medium=Set priority to medium
Synchronize\ with\ keywords=Synchronize with keywords
Synchronized\ special\ fields\ based\ on\ keywords=Synchronized special fields based on keywords
Toggle\ relevance=Toggle relevance
Toggle\ quality\ assured=Toggle quality assured
Toggle\ print\ status=Toggle print status
Update\ keywords=Update keywords
Write\ values\ of\ special\ fields\ as\ separate\ fields\ to\ BibTeX=Write values of special fields as separate fields to BibTeX
Connection\ to\ OpenOffice/LibreOffice\ has\ been\ lost.\ Please\ make\ sure\ OpenOffice/LibreOffice\ is\ running,\ and\ try\ to\ reconnect.=Connection to OpenOffice/LibreOffice has been lost. Please make sure OpenOffice/LibreOffice is running, and try to reconnect.
JabRef\ will\ send\ at\ least\ one\ request\ per\ entry\ to\ a\ publisher.=JabRef will send at least one request per entry to a publisher.
Correct\ the\ entry,\ and\ reopen\ editor\ to\ display/edit\ source.=Correct the entry, and reopen editor to display/edit source.
Could\ not\ connect\ to\ running\ OpenOffice/LibreOffice.=Could not connect to running OpenOffice/LibreOffice.
Make\ sure\ you\ have\ installed\ OpenOffice/LibreOffice\ with\ Java\ support.=Make sure you have installed OpenOffice/LibreOffice with Java support.
If\ connecting\ manually,\ please\ verify\ program\ and\ library\ paths.=If connecting manually, please verify program and library paths.
Error\ message\:=Error message:
If\ a\ pasted\ or\ imported\ entry\ already\ has\ the\ field\ set,\ overwrite.=If a pasted or imported entry already has the field set, overwrite.
Not\ connected\ to\ any\ Writer\ document.\ Please\ make\ sure\ a\ document\ is\ open,\ and\ use\ the\ 'Select\ Writer\ document'\ button\ to\ connect\ to\ it.=Not connected to any Writer document. Please make sure a document is open, and use the 'Select Writer document' button to connect to it.
Removed\ all\ subgroups\ of\ group\ "%0".=Removed all subgroups of group "%0".
To\ disable\ the\ memory\ stick\ mode\ rename\ or\ remove\ the\ jabref.xml\ file\ in\ the\ same\ folder\ as\ JabRef.=To disable the memory stick mode rename or remove the jabref.xml file in the same folder as JabRef.
Unable\ to\ connect.\ One\ possible\ reason\ is\ that\ JabRef\ and\ OpenOffice/LibreOffice\ are\ not\ both\ running\ in\ either\ 32\ bit\ mode\ or\ 64\ bit\ mode.=Unable to connect. One possible reason is that JabRef and OpenOffice/LibreOffice are not both running in either 32 bit mode or 64 bit mode.
Delimiter(s)=Delimiter(s)
When\ downloading\ files,\ or\ moving\ linked\ files\ to\ the\ file\ directory,\ prefer\ the\ BIB\ file\ location\ rather\ than\ the\ file\ directory\ set\ above=When downloading files, or moving linked files to the file directory, prefer the BIB file location rather than the file directory set above
Your\ style\ file\ specifies\ the\ character\ format\ '%0',\ which\ is\ undefined\ in\ your\ current\ OpenOffice/LibreOffice\ document.=Your style file specifies the character format '%0', which is undefined in your current OpenOffice/LibreOffice document.
Your\ style\ file\ specifies\ the\ paragraph\ format\ '%0',\ which\ is\ undefined\ in\ your\ current\ OpenOffice/LibreOffice\ document.=Your style file specifies the paragraph format '%0', which is undefined in your current OpenOffice/LibreOffice document.

Searching...=Searching...
Add\ {}\ to\ specified\ title\ words\ on\ search\ to\ keep\ the\ correct\ case=Add {} to specified title words on search to keep the correct case
Import\ conversions=Import conversions
Please\ enter\ a\ search\ string=Please enter a search string
Please\ open\ or\ start\ a\ new\ library\ before\ searching=Please open or start a new library before searching

Canceled\ merging\ entries=Canceled merging entries

Format\ units\ by\ adding\ non-breaking\ separators\ and\ keeping\ the\ correct\ case\ on\ search=Format units by adding non-breaking separators and keeping the correct case on search
Merge\ entries=Merge entries
Merged\ entries=Merged entries
None=None
Parse=Parse
Result=Result
You\ have\ to\ choose\ exactly\ two\ entries\ to\ merge.=You have to choose exactly two entries to merge.

Update\ timestamp\ on\ modification=Update timestamp on modification
All\ key\ bindings\ will\ be\ reset\ to\ their\ defaults.=All key bindings will be reset to their defaults.

Automatically\ set\ file\ links=Automatically set file links
Resetting\ all\ key\ bindings=Resetting all key bindings

Network=Network
Hostname=Hostname
Please\ specify\ a\ hostname=Please specify a hostname
Please\ specify\ a\ port=Please specify a port
Please\ specify\ a\ username=Please specify a username
Please\ specify\ a\ password=Please specify a password

Use\ custom\ proxy\ configuration=Use custom proxy configuration
Proxy\ requires\ authentication=Proxy requires authentication
Attention\:\ Password\ is\ stored\ in\ plain\ text\!=Attention: Password is stored in plain text!
Clear\ connection\ settings=Clear connection settings

Open\ folder=Open folder
Export\ entries\ ordered\ as\ specified=Export entries ordered as specified
Export\ sort\ order=Export sort order
Save\ sort\ order=Save sort order
Export\ sorting=Export sorting
Newline\ separator=Newline separator

Save\ in\ current\ table\ sort\ order=Save in current table sort order
Save\ entries\ ordered\ as\ specified=Save entries ordered as specified
Show\ extra\ columns=Show extra columns
Parsing\ error=Parsing error
illegal\ backslash\ expression=illegal backslash expression

Clear\ read\ status=Clear read status
Convert\ to\ biblatex\ format\ (for\ example,\ move\ the\ value\ of\ the\ 'journal'\ field\ to\ 'journaltitle')=Convert to biblatex format (for example, move the value of the 'journal' field to 'journaltitle')
Deprecated\ fields=Deprecated fields
No\ read\ status\ information=No read status information
Printed=Printed
Read\ status=Read status
Read\ status\ read=Read status read
Read\ status\ skimmed=Read status skimmed
Save\ selected\ as\ plain\ BibTeX...=Save selected as plain BibTeX...
Set\ read\ status\ to\ read=Set read status to read
Set\ read\ status\ to\ skimmed=Set read status to skimmed
Show\ deprecated\ BibTeX\ fields=Show deprecated BibTeX fields

Opens\ JabRef's\ GitHub\ page=Opens JabRef's GitHub page
Opens\ JabRef's\ Twitter\ page=Opens JabRef's Twitter page
Opens\ JabRef's\ Facebook\ page=Opens JabRef's Facebook page
Opens\ JabRef's\ blog=Opens JabRef's blog
Opens\ JabRef's\ website=Opens JabRef's website

Could\ not\ open\ browser.=Could not open browser.
Please\ open\ %0\ manually.=Please open %0 manually.
The\ link\ has\ been\ copied\ to\ the\ clipboard.=The link has been copied to the clipboard.

Open\ %0\ file=Open %0 file

Cannot\ delete\ file=Cannot delete file
File\ permission\ error=File permission error
JabRef\ does\ not\ have\ permission\ to\ access\ %s=JabRef does not have permission to access %s
Push\ to\ %0=Push to %0
Path\ to\ %0=Path to %0
Convert=Convert
Normalize\ to\ BibTeX\ name\ format=Normalize to BibTeX name format
Help\ on\ Name\ Formatting=Help on Name Formatting

Add\ new\ file\ type=Add new file type

Left\ entry=Left entry
Right\ entry=Right entry
Original\ entry=Original entry
No\ information\ added=No information added
Select\ at\ least\ one\ entry\ to\ manage\ keywords.=Select at least one entry to manage keywords.
OpenDocument\ text=OpenDocument text
OpenDocument\ spreadsheet=OpenDocument spreadsheet
OpenDocument\ presentation=OpenDocument presentation
%0\ image=%0 image
Added\ entry=Added entry
Modified\ entry=Modified entry
Deleted\ entry=Deleted entry
Modified\ groups\ tree=Modified groups tree
Removed\ all\ groups=Removed all groups
Accepting\ the\ change\ replaces\ the\ complete\ groups\ tree\ with\ the\ externally\ modified\ groups\ tree.=Accepting the change replaces the complete groups tree with the externally modified groups tree.
Select\ export\ format=Select export format
Return\ to\ JabRef=Return to JabRef
Could\ not\ connect\ to\ %0=Could not connect to %0
Warning\:\ %0\ out\ of\ %1\ entries\ have\ undefined\ title.=Warning: %0 out of %1 entries have undefined title.
Warning\:\ %0\ out\ of\ %1\ entries\ have\ undefined\ BibTeX\ key.=Warning: %0 out of %1 entries have undefined BibTeX key.
Really\ delete\ the\ selected\ entry?=Really delete the selected entry?
Really\ delete\ the\ %0\ selected\ entries?=Really delete the %0 selected entries?
Keep\ merged\ entry\ only=Keep merged entry only
Keep\ left=Keep left
Keep\ right=Keep right
Old\ entry=Old entry
From\ import=From import
No\ problems\ found.=No problems found.
Save\ changes=Save changes
Discard\ changes=Discard changes
Library\ '%0'\ has\ changed.=Library '%0' has changed.
Print\ entry\ preview=Print entry preview
Copy\ title=Copy title
Copy\ \\cite{BibTeX\ key}=Copy \\cite{BibTeX key}
Copy\ BibTeX\ key\ and\ title=Copy BibTeX key and title
Invalid\ DOI\:\ '%0'.=Invalid DOI: '%0'.
should\ start\ with\ a\ name=should start with a name
should\ end\ with\ a\ name=should end with a name
unexpected\ closing\ curly\ bracket=unexpected closing curly bracket
unexpected\ opening\ curly\ bracket=unexpected opening curly bracket
capital\ letters\ are\ not\ masked\ using\ curly\ brackets\ {}=capital letters are not masked using curly brackets {}
should\ contain\ a\ four\ digit\ number=should contain a four digit number
should\ contain\ a\ valid\ page\ number\ range=should contain a valid page number range
No\ results\ found.=No results found.
Found\ %0\ results.=Found %0 results.
Invalid\ regular\ expression=Invalid regular expression
plain\ text=plain text
This\ search\ contains\ entries\ in\ which\ any\ field\ contains\ the\ regular\ expression\ <b>%0</b>=This search contains entries in which any field contains the regular expression <b>%0</b>
This\ search\ contains\ entries\ in\ which\ any\ field\ contains\ the\ term\ <b>%0</b>=This search contains entries in which any field contains the term <b>%0</b>
This\ search\ contains\ entries\ in\ which=This search contains entries in which
Hint\:\ To\ search\ specific\ fields\ only,\ enter\ for\ example\:=Hint: To search specific fields only, enter for example:

Unable\ to\ autodetect\ OpenOffice/LibreOffice\ installation.\ Please\ choose\ the\ installation\ directory\ manually.=Unable to autodetect OpenOffice/LibreOffice installation. Please choose the installation directory manually.

Close\ library=Close library
Entry\ editor,\ next\ entry=Entry editor, next entry
Entry\ editor,\ next\ panel=Entry editor, next panel
Entry\ editor,\ next\ panel\ 2=Entry editor, next panel 2
Entry\ editor,\ previous\ entry=Entry editor, previous entry
Entry\ editor,\ previous\ panel=Entry editor, previous panel
Entry\ editor,\ previous\ panel\ 2=Entry editor, previous panel 2
File\ list\ editor,\ move\ entry\ down=File list editor, move entry down
File\ list\ editor,\ move\ entry\ up=File list editor, move entry up
Focus\ entry\ table=Focus entry table
Import\ into\ current\ library=Import into current library
Import\ into\ new\ library=Import into new library
New\ article=New article
New\ book=New book
New\ entry=New entry
New\ inbook=New inbook
New\ mastersthesis=New mastersthesis
New\ phdthesis=New phdthesis
New\ proceedings=New proceedings
New\ unpublished=New unpublished
Preamble\ editor,\ store\ changes=Preamble editor, store changes
Push\ to\ application=Push to application
Refresh\ OpenOffice/LibreOffice=Refresh OpenOffice/LibreOffice
Resolve\ duplicate\ BibTeX\ keys=Resolve duplicate BibTeX keys
Save\ all=Save all
String\ dialog,\ add\ string=String dialog, add string
String\ dialog,\ remove\ string=String dialog, remove string
Synchronize\ files=Synchronize files
Unabbreviate=Unabbreviate
should\ contain\ a\ protocol=should contain a protocol
Copy\ preview=Copy preview
Automatically\ setting\ file\ links=Automatically setting file links
Regenerating\ BibTeX\ keys\ according\ to\ metadata=Regenerating BibTeX keys according to metadata
Regenerate\ all\ keys\ for\ the\ entries\ in\ a\ BibTeX\ file=Regenerate all keys for the entries in a BibTeX file
Show\ debug\ level\ messages=Show debug level messages
Default\ bibliography\ mode=Default bibliography mode
Show\ only\ preferences\ deviating\ from\ their\ default\ value=Show only preferences deviating from their default value
default=default
key=key
type=type
value=value
Show\ preferences=Show preferences
Save\ actions=Save actions
Convert\ to\ BibTeX\ format\ (for\ example,\ move\ the\ value\ of\ the\ 'journaltitle'\ field\ to\ 'journal')=Convert to BibTeX format (for example, move the value of the 'journaltitle' field to 'journal')

Other\ fields=Other fields
Show\ remaining\ fields=Show remaining fields

link\ should\ refer\ to\ a\ correct\ file\ path=link should refer to a correct file path
abbreviation\ detected=abbreviation detected
wrong\ entry\ type\ as\ proceedings\ has\ page\ numbers=wrong entry type as proceedings has page numbers
Abbreviate\ journal\ names=Abbreviate journal names
Abbreviating...=Abbreviating...
Abbreviation\ '%0'\ for\ journal\ '%1'\ already\ defined.=Abbreviation '%0' for journal '%1' already defined.
Abbreviation\ cannot\ be\ empty=Abbreviation cannot be empty
Duplicated\ Journal\ Abbreviation=Duplicated Journal Abbreviation
Duplicated\ Journal\ File=Duplicated Journal File
Error\ Occurred=Error Occurred
Journal\ file\ %s\ already\ added=Journal file %s already added
Name\ cannot\ be\ empty=Name cannot be empty

Display\ keywords\ appearing\ in\ ALL\ entries=Display keywords appearing in ALL entries
Display\ keywords\ appearing\ in\ ANY\ entry=Display keywords appearing in ANY entry
None\ of\ the\ selected\ entries\ have\ titles.=None of the selected entries have titles.
None\ of\ the\ selected\ entries\ have\ BibTeX\ keys.=None of the selected entries have BibTeX keys.
Unabbreviate\ journal\ names=Unabbreviate journal names
Unabbreviating...=Unabbreviating...
Usage=Usage


Adds\ {}\ brackets\ around\ acronyms,\ month\ names\ and\ countries\ to\ preserve\ their\ case.=Adds {} brackets around acronyms, month names and countries to preserve their case.
Are\ you\ sure\ you\ want\ to\ reset\ all\ settings\ to\ default\ values?=Are you sure you want to reset all settings to default values?
Reset\ preferences=Reset preferences
Ill-formed\ entrytype\ comment\ in\ BIB\ file=Ill-formed entrytype comment in BIB file

Move\ linked\ files\ to\ default\ file\ directory\ %0=Move linked files to default file directory %0

Do\ you\ still\ want\ to\ continue?=Do you still want to continue?
Internal\ style=Internal style
Add\ style\ file=Add style file
Current\ style\ is\ '%0'=Current style is '%0'
Remove\ style=Remove style
You\ must\ select\ a\ valid\ style\ file.\ Your\ style\ is\ probably\ missing\ a\ line\ for\ the\ type\ "default".=You must select a valid style file. Your style is probably missing a line for the type "default".
Invalid\ style\ selected=Invalid style selected

Reload=Reload

Capitalize=Capitalize
Capitalize\ all\ words,\ but\ converts\ articles,\ prepositions,\ and\ conjunctions\ to\ lower\ case.=Capitalize all words, but converts articles, prepositions, and conjunctions to lower case.
Capitalize\ the\ first\ word,\ changes\ other\ words\ to\ lower\ case.=Capitalize the first word, changes other words to lower case.
Changes\ all\ letters\ to\ lower\ case.=Changes all letters to lower case.
Changes\ all\ letters\ to\ upper\ case.=Changes all letters to upper case.
Changes\ the\ first\ letter\ of\ all\ words\ to\ capital\ case\ and\ the\ remaining\ letters\ to\ lower\ case.=Changes the first letter of all words to capital case and the remaining letters to lower case.
Cleans\ up\ LaTeX\ code.=Cleans up LaTeX code.
Converts\ HTML\ code\ to\ LaTeX\ code.=Converts HTML code to LaTeX code.
HTML\ to\ Unicode=HTML to Unicode
Converts\ HTML\ code\ to\ Unicode.=Converts HTML code to Unicode.
Converts\ LaTeX\ encoding\ to\ Unicode\ characters.=Converts LaTeX encoding to Unicode characters.
Converts\ Unicode\ characters\ to\ LaTeX\ encoding.=Converts Unicode characters to LaTeX encoding.
Converts\ ordinals\ to\ LaTeX\ superscripts.=Converts ordinals to LaTeX superscripts.
Converts\ units\ to\ LaTeX\ formatting.=Converts units to LaTeX formatting.
HTML\ to\ LaTeX=HTML to LaTeX
LaTeX\ cleanup=LaTeX cleanup
LaTeX\ to\ Unicode=LaTeX to Unicode
Lower\ case=Lower case
Minify\ list\ of\ person\ names=Minify list of person names
Normalize\ date=Normalize date
Normalize\ en\ dashes=Normalize en dashes
Normalize\ month=Normalize month
Normalize\ month\ to\ BibTeX\ standard\ abbreviation.=Normalize month to BibTeX standard abbreviation.
Normalize\ names\ of\ persons=Normalize names of persons
Normalize\ page\ numbers=Normalize page numbers
Normalize\ pages\ to\ BibTeX\ standard.=Normalize pages to BibTeX standard.
Normalizes\ lists\ of\ persons\ to\ the\ BibTeX\ standard.=Normalizes lists of persons to the BibTeX standard.
Normalizes\ the\ date\ to\ ISO\ date\ format.=Normalizes the date to ISO date format.
Normalizes\ the\ en\ dashes.=Normalizes the en dashes.
Ordinals\ to\ LaTeX\ superscript=Ordinals to LaTeX superscript
Protect\ terms=Protect terms
Add\ enclosing\ braces=Add enclosing braces
Add\ braces\ encapsulating\ the\ complete\ field\ content.=Add braces encapsulating the complete field content.
Remove\ enclosing\ braces=Remove enclosing braces
Removes\ braces\ encapsulating\ the\ complete\ field\ content.=Removes braces encapsulating the complete field content.
Shorten\ DOI=Shorten DOI
Shortens\ DOI\ to\ more\ human\ readable\ form.=Shortens DOI to more human readable form.
Sentence\ case=Sentence case
Shortens\ lists\ of\ persons\ if\ there\ are\ more\ than\ 2\ persons\ to\ "et\ al.".=Shortens lists of persons if there are more than 2 persons to "et al.".
Title\ case=Title case
Unicode\ to\ LaTeX=Unicode to LaTeX
Units\ to\ LaTeX=Units to LaTeX
Upper\ case=Upper case
Does\ nothing.=Does nothing.
Identity=Identity
Clears\ the\ field\ completely.=Clears the field completely.
Directory\ not\ found=Directory not found
Main\ file\ directory\ not\ set\!=Main file directory not set!
This\ operation\ requires\ exactly\ one\ item\ to\ be\ selected.=This operation requires exactly one item to be selected.
Importing\ in\ %0\ format=Importing in %0 format
Female\ name=Female name
Female\ names=Female names
Male\ name=Male name
Male\ names=Male names
Mixed\ names=Mixed names
Neuter\ name=Neuter name
Neuter\ names=Neuter names

Determined\ %0\ for\ %1\ entries=Determined %0 for %1 entries
Look\ up\ %0=Look up %0
Looking\ up\ %0...\ -\ entry\ %1\ out\ of\ %2\ -\ found\ %3=Looking up %0... - entry %1 out of %2 - found %3

Audio\ CD=Audio CD
British\ patent=British patent
British\ patent\ request=British patent request
Candidate\ thesis=Candidate thesis
Collaborator=Collaborator
Column=Column
Compiler=Compiler
Continuator=Continuator
Data\ CD=Data CD
Editor=Editor
European\ patent=European patent
European\ patent\ request=European patent request
Founder=Founder
French\ patent=French patent
French\ patent\ request=French patent request
German\ patent=German patent
German\ patent\ request=German patent request
Line=Line
Master's\ thesis=Master's thesis
Page=Page
Paragraph=Paragraph
Patent=Patent
Patent\ request=Patent request
PhD\ thesis=PhD thesis
Redactor=Redactor
Research\ report=Research report
Reviser=Reviser
Section=Section
Software=Software
Technical\ report=Technical report
U.S.\ patent=U.S. patent
U.S.\ patent\ request=U.S. patent request
Verse=Verse

change\ entries\ of\ group=change entries of group
odd\ number\ of\ unescaped\ '\#'=odd number of unescaped '#'

Plain\ text=Plain text
Show\ diff=Show diff
character=character
word=word
Show\ symmetric\ diff=Show symmetric diff
Copy\ Version=Copy Version
Developers=Developers
Authors=Authors
License=License

HTML\ encoded\ character\ found=HTML encoded character found
booktitle\ ends\ with\ 'conference\ on'=booktitle ends with 'conference on'

incorrect\ control\ digit=incorrect control digit
incorrect\ format=incorrect format
Copied\ version\ to\ clipboard=Copied version to clipboard

BibTeX\ key=BibTeX key
Message=Message


MathSciNet\ Review=MathSciNet Review
Reset\ Bindings=Reset Bindings

Decryption\ not\ supported.=Decryption not supported.

Cleared\ '%0'\ for\ %1\ entries=Cleared '%0' for %1 entries
Set\ '%0'\ to\ '%1'\ for\ %2\ entries=Set '%0' to '%1' for %2 entries
Toggled\ '%0'\ for\ %1\ entries=Toggled '%0' for %1 entries

Check\ for\ updates=Check for updates
Download\ update=Download update
New\ version\ available=New version available
Installed\ version=Installed version
Remind\ me\ later=Remind me later
Ignore\ this\ update=Ignore this update
Could\ not\ connect\ to\ the\ update\ server.=Could not connect to the update server.
Please\ try\ again\ later\ and/or\ check\ your\ network\ connection.=Please try again later and/or check your network connection.
To\ see\ what\ is\ new\ view\ the\ changelog.=To see what is new view the changelog.
A\ new\ version\ of\ JabRef\ has\ been\ released.=A new version of JabRef has been released.
JabRef\ is\ up-to-date.=JabRef is up-to-date.
Latest\ version=Latest version
Online\ help\ forum=Online help forum
Custom=Custom

Export\ cited=Export cited
Unable\ to\ generate\ new\ library=Unable to generate new library

Open\ console=Open console
Use\ default\ terminal\ emulator=Use default terminal emulator
Note\:\ Use\ the\ placeholder\ %DIR%\ for\ the\ location\ of\ the\ opened\ library\ file.=Note: Use the placeholder %DIR% for the location of the opened library file.
Error\ occured\ while\ executing\ the\ command\ \"%0\".=Error occured while executing the command \"%0\".
Reformat\ ISSN=Reformat ISSN

Countries\ and\ territories\ in\ English=Countries and territories in English
Electrical\ engineering\ terms=Electrical engineering terms
Enabled=Enabled
Internal\ list=Internal list
Manage\ protected\ terms\ files=Manage protected terms files
Months\ and\ weekdays\ in\ English=Months and weekdays in English
The\ text\ after\ the\ last\ line\ starting\ with\ \#\ will\ be\ used=The text after the last line starting with # will be used
Add\ protected\ terms\ file=Add protected terms file
Are\ you\ sure\ you\ want\ to\ remove\ the\ protected\ terms\ file?=Are you sure you want to remove the protected terms file?
Remove\ protected\ terms\ file=Remove protected terms file
Add\ selected\ text\ to\ list=Add selected text to list
Add\ {}\ around\ selected\ text=Add {} around selected text
Format\ field=Format field
New\ protected\ terms\ file=New protected terms file
change\ field\ %0\ of\ entry\ %1\ from\ %2\ to\ %3=change field %0 of entry %1 from %2 to %3
change\ key\ from\ %0\ to\ %1=change key from %0 to %1
change\ string\ content\ %0\ to\ %1=change string content %0 to %1
change\ string\ name\ %0\ to\ %1=change string name %0 to %1
change\ type\ of\ entry\ %0\ from\ %1\ to\ %2=change type of entry %0 from %1 to %2
insert\ entry\ %0=insert entry %0
insert\ string\ %0=insert string %0
remove\ entries=remove entries
remove\ entry\ %0=remove entry %0
remove\ string\ %0=remove string %0
undefined=undefined
Cannot\ get\ info\ based\ on\ given\ %0\:\ %1=Cannot get info based on given %0: %1
Get\ BibTeX\ data\ from\ %0=Get BibTeX data from %0
No\ %0\ found=No %0 found
Entry\ from\ %0=Entry from %0
Merge\ entry\ with\ %0\ information=Merge entry with %0 information
Updated\ entry\ with\ info\ from\ %0=Updated entry with info from %0

Add\ new\ list=Add new list
Open\ existing\ list=Open existing list
Remove\ list=Remove list
Add\ abbreviation=Add abbreviation
Remove\ abbreviation=Remove abbreviation
Full\ journal\ name=Full journal name
Abbreviation\ name=Abbreviation name
Shortest\ unique\ abbreviation=Shortest unique abbreviation

No\ abbreviation\ files\ loaded=No abbreviation files loaded

Loading\ built\ in\ lists=Loading built in lists

JabRef\ built\ in\ list=JabRef built in list

Event\ log=Event log
We\ now\ give\ you\ insight\ into\ the\ inner\ workings\ of\ JabRef\'s\ internals.\ This\ information\ might\ be\ helpful\ to\ diagnose\ the\ root\ cause\ of\ a\ problem.\ Please\ feel\ free\ to\ inform\ the\ developers\ about\ an\ issue.=We now give you insight into the inner workings of JabRef\'s internals. This information might be helpful to diagnose the root cause of a problem. Please feel free to inform the developers about an issue.
Log\ copied\ to\ clipboard.=Log copied to clipboard.
Copy\ Log=Copy Log
Clear\ Log=Clear Log
Report\ Issue=Report Issue
Issue\ on\ GitHub\ successfully\ reported.=Issue on GitHub successfully reported.
Issue\ report\ successful=Issue report successful
Your\ issue\ was\ reported\ in\ your\ browser.=Your issue was reported in your browser.
The\ log\ and\ exception\ information\ was\ copied\ to\ your\ clipboard.=The log and exception information was copied to your clipboard.
Please\ paste\ this\ information\ (with\ Ctrl+V)\ in\ the\ issue\ description.=Please paste this information (with Ctrl+V) in the issue description.

Host=Host
Port=Port
Library=Library
User=User
Connect=Connect
Connection\ error=Connection error
Connection\ to\ %0\ server\ established.=Connection to %0 server established.
Required\ field\ "%0"\ is\ empty.=Required field "%0" is empty.
%0\ driver\ not\ available.=%0 driver not available.
The\ connection\ to\ the\ server\ has\ been\ terminated.=The connection to the server has been terminated.
Reconnect=Reconnect
Work\ offline=Work offline
Working\ offline.=Working offline.
Update\ refused.=Update refused.
Update\ refused=Update refused
Update\ could\ not\ be\ performed\ due\ to\ existing\ change\ conflicts.=Update could not be performed due to existing change conflicts.
You\ are\ not\ working\ on\ the\ newest\ version\ of\ BibEntry.=You are not working on the newest version of BibEntry.
Local\ version\:\ %0=Local version: %0
Shared\ version\:\ %0=Shared version: %0
Press\ "Merge\ entries"\ to\ merge\ the\ changes\ and\ resolve\ this\ problem.=Press "Merge entries" to merge the changes and resolve this problem.
Canceling\ this\ operation\ will\ leave\ your\ changes\ unsynchronized.=Canceling this operation will leave your changes unsynchronized.
Shared\ entry\ is\ no\ longer\ present=Shared entry is no longer present
The\ entry\ you\ currently\ work\ on\ has\ been\ deleted\ on\ the\ shared\ side.=The entry you currently work on has been deleted on the shared side.
You\ can\ restore\ the\ entry\ using\ the\ "Undo"\ operation.=You can restore the entry using the "Undo" operation.
You\ are\ already\ connected\ to\ a\ database\ using\ entered\ connection\ details.=You are already connected to a database using entered connection details.

Cannot\ cite\ entries\ without\ BibTeX\ keys.\ Generate\ keys\ now?=Cannot cite entries without BibTeX keys. Generate keys now?
New\ technical\ report=New technical report

%0\ file=%0 file
Custom\ layout\ file=Custom layout file
Protected\ terms\ file=Protected terms file
Style\ file=Style file

Open\ OpenOffice/LibreOffice\ connection=Open OpenOffice/LibreOffice connection
You\ must\ enter\ at\ least\ one\ field\ name=You must enter at least one field name
Non-ASCII\ encoded\ character\ found=Non-ASCII encoded character found
Toggle\ web\ search\ interface=Toggle web search interface
%0\ files\ found=%0 files found
One\ file\ found=One file found

Migration\ help\ information=Migration help information
Entered\ database\ has\ obsolete\ structure\ and\ is\ no\ longer\ supported.=Entered database has obsolete structure and is no longer supported.
However,\ a\ new\ database\ was\ created\ alongside\ the\ pre-3.6\ one.=However, a new database was created alongside the pre-3.6 one.
Opens\ a\ link\ where\ the\ current\ development\ version\ can\ be\ downloaded=Opens a link where the current development version can be downloaded
See\ what\ has\ been\ changed\ in\ the\ JabRef\ versions=See what has been changed in the JabRef versions
Referenced\ BibTeX\ key\ does\ not\ exist=Referenced BibTeX key does not exist
Full\ text\ document\ for\ entry\ %0\ already\ linked.=Full text document for entry %0 already linked.
Finished\ downloading\ full\ text\ document\ for\ entry\ %0.=Finished downloading full text document for entry %0.
Download\ full\ text\ documents=Download full text documents
You\ are\ about\ to\ download\ full\ text\ documents\ for\ %0\ entries.=You are about to download full text documents for %0 entries.
last\ four\ nonpunctuation\ characters\ should\ be\ numerals=last four nonpunctuation characters should be numerals

Author=Author
Date=Date
File\ annotations=File annotations
Show\ file\ annotations=Show file annotations
shared=shared
should\ contain\ an\ integer\ or\ a\ literal=should contain an integer or a literal
should\ have\ the\ first\ letter\ capitalized=should have the first letter capitalized
edition\ of\ book\ reported\ as\ just\ 1=edition of book reported as just 1
no\ integer\ as\ values\ for\ edition\ allowed=no integer as values for edition allowed
Tools=Tools
What\'s\ new\ in\ this\ version?=What\'s new in this version?
Want\ to\ help?=Want to help?
Make\ a\ donation=Make a donation
get\ involved=get involved
Used\ libraries=Used libraries
Existing\ file=Existing file

ID=ID
ID\ type=ID type
Fetcher\ '%0'\ did\ not\ find\ an\ entry\ for\ id\ '%1'.=Fetcher '%0' did not find an entry for id '%1'.

Select\ first\ entry=Select first entry
Select\ last\ entry=Select last entry

Invalid\ ISBN\:\ '%0'.=Invalid ISBN: '%0'.
should\ be\ an\ integer\ or\ normalized=should be an integer or normalized
should\ be\ normalized=should be normalized

Empty\ search\ ID=Empty search ID
The\ given\ search\ ID\ was\ empty.=The given search ID was empty.
Copy\ BibTeX\ key\ and\ link=Copy BibTeX key and link
biblatex\ field\ only=biblatex field only

Error\ while\ generating\ fetch\ URL=Error while generating fetch URL
Error\ while\ parsing\ ID\ list=Error while parsing ID list
Unable\ to\ get\ PubMed\ IDs=Unable to get PubMed IDs
Backup\ found=Backup found
A\ backup\ file\ for\ '%0'\ was\ found.=A backup file for '%0' was found.
This\ could\ indicate\ that\ JabRef\ did\ not\ shut\ down\ cleanly\ last\ time\ the\ file\ was\ used.=This could indicate that JabRef did not shut down cleanly last time the file was used.
Do\ you\ want\ to\ recover\ the\ library\ from\ the\ backup\ file?=Do you want to recover the library from the backup file?

Show\ 'Related\ Articles'\ tab=Show 'Related Articles' tab
This\ might\ be\ caused\ by\ reaching\ the\ traffic\ limitation\ of\ Google\ Scholar\ (see\ 'Help'\ for\ details).=This might be caused by reaching the traffic limitation of Google Scholar (see 'Help' for details).

Could\ not\ open\ website.=Could not open website.
Problem\ downloading\ from\ %1=Problem downloading from %1

File\ directory\ pattern=File directory pattern
Update\ with\ bibliographic\ information\ from\ the\ web=Update with bibliographic information from the web

Could\ not\ find\ any\ bibliographic\ information.=Could not find any bibliographic information.
BibTeX\ key\ deviates\ from\ generated\ key=BibTeX key deviates from generated key
DOI\ %0\ is\ invalid=DOI %0 is invalid

Select\ all\ customized\ types\ to\ be\ stored\ in\ local\ preferences\:=Select all customized types to be stored in local preferences\:
Different\ customization,\ current\ settings\ will\ be\ overwritten=Different customization, current settings will be overwritten

Entry\ type\ %0\ is\ only\ defined\ for\ Biblatex\ but\ not\ for\ BibTeX=Entry type %0 is only defined for Biblatex but not for BibTeX

Copied\ %0\ citations.=Copied %0 citations.

journal\ not\ found\ in\ abbreviation\ list=journal not found in abbreviation list
Unhandled\ exception\ occurred.=Unhandled exception occurred.

strings\ included=strings included
Escape\ underscores=Escape underscores
Color=Color
Please\ also\ add\ all\ steps\ to\ reproduce\ this\ issue,\ if\ possible.=Please also add all steps to reproduce this issue, if possible.
Fit\ width=Fit width
Fit\ a\ single\ page=Fit a single page
Zoom\ in=Zoom in
Zoom\ out=Zoom out
Previous\ page=Previous page
Next\ page=Next page
Document\ viewer=Document viewer
Live=Live
Locked=Locked
Show\ the\ document\ of\ the\ currently\ selected\ entry.=Show the document of the currently selected entry.
Show\ this\ document\ until\ unlocked.=Show this document until unlocked.
Set\ current\ user\ name\ as\ owner.=Set current user name as owner.

Sort\ all\ subgroups\ (recursively)=Sort all subgroups (recursively)
Collect\ and\ share\ telemetry\ data\ to\ help\ improve\ JabRef=Collect and share telemetry data to help improve JabRef
Don't\ share=Don't share
Share\ anonymous\ statistics=Share anonymous statistics
Telemetry\:\ Help\ make\ JabRef\ better=Telemetry: Help make JabRef better
To\ improve\ the\ user\ experience,\ we\ would\ like\ to\ collect\ anonymous\ statistics\ on\ the\ features\ you\ use.\ We\ will\ only\ record\ what\ features\ you\ access\ and\ how\ often\ you\ do\ it.\ We\ will\ neither\ collect\ any\ personal\ data\ nor\ the\ content\ of\ bibliographic\ items.\ If\ you\ choose\ to\ allow\ data\ collection,\ you\ can\ later\ disable\ it\ via\ Options\ ->\ Preferences\ ->\ General.=To improve the user experience, we would like to collect anonymous statistics on the features you use. We will only record what features you access and how often you do it. We will neither collect any personal data nor the content of bibliographic items. If you choose to allow data collection, you can later disable it via Options -> Preferences -> General.
This\ file\ was\ found\ automatically.\ Do\ you\ want\ to\ link\ it\ to\ this\ entry?=This file was found automatically. Do you want to link it to this entry?
Names\ are\ not\ in\ the\ standard\ %0\ format.=Names are not in the standard %0 format.

Delete\ the\ selected\ file\ permanently\ from\ disk,\ or\ just\ remove\ the\ file\ from\ the\ entry?\ Pressing\ Delete\ will\ delete\ the\ file\ permanently\ from\ disk.=Delete the selected file permanently from disk, or just remove the file from the entry? Pressing Delete will delete the file permanently from disk.
Delete\ '%0'=Delete '%0'
Delete\ from\ disk=Delete from disk
Remove\ from\ entry=Remove from entry
There\ exists\ already\ a\ group\ with\ the\ same\ name.=There exists already a group with the same name.

Copy\ linked\ file=Copy linked file
Copy\ linked\ file\ to\ folder...=Copy linked file to folder...
Could\ not\ copy\ file\ to\ %0,\ maybe\ the\ file\ is\ already\ existing?=Could not copy file to %0, maybe the file is already existing?
Sucessfully\ copied\ file\ to\ %0=Sucessfully copied file to %0
Could\ not\ resolve\ the\ file\ %0=Could not resolve the file %0

Copy\ linked\ files\ to\ folder...=Copy linked files to folder...
Copied\ file\ successfully=Copied file successfully
Copying\ files...=Copying files...
Copying\ file\ %0\ of\ entry\ %1=Copying file %0 of entry %1
Finished\ copying=Finished copying
Could\ not\ copy\ file=Could not copy file
Copied\ %0\ files\ of\ %1\ sucessfully\ to\ %2=Copied %0 files of %1 sucessfully to %2
Rename\ failed=Rename failed
JabRef\ cannot\ access\ the\ file\ because\ it\ is\ being\ used\ by\ another\ process.=JabRef cannot access the file because it is being used by another process.
Show\ console\ output\ (only\ when\ the\ launcher\ is\ used)=Show console output (only when the launcher is used)

Remove\ line\ breaks=Remove line breaks
Removes\ all\ line\ breaks\ in\ the\ field\ content.=Removes all line breaks in the field content.
Checking\ integrity...=Checking integrity...

Remove\ hyphenated\ line\ breaks=Remove hyphenated line breaks
Removes\ all\ hyphenated\ line\ breaks\ in\ the\ field\ content.=Removes all hyphenated line breaks in the field content.
Note\ that\ currently,\ JabRef\ does\ not\ run\ with\ Java\ 9.=Note that currently, JabRef does not run with Java 9.
Your\ current\ Java\ version\ (%0)\ is\ not\ supported.\ Please\ install\ version\ %1\ or\ higher.=Your current Java version (%0) is not supported. Please install version %1 or higher.

Could\ not\ retrieve\ entry\ data\ from\ '%0'.=Could not retrieve entry data from '%0'.
Entry\ from\ %0\ could\ not\ be\ parsed.=Entry from %0 could not be parsed.
Invalid\ identifier\:\ '%0'.=Invalid identifier: '%0'.
This\ paper\ has\ been\ withdrawn.=This paper has been withdrawn.
Finished\ writing\ XMP\ metadata.=Finished writing XMP metadata.
empty\ BibTeX\ key=empty BibTeX key
Your\ Java\ Runtime\ Environment\ is\ located\ at\ %0.=Your Java Runtime Environment is located at %0.
Aux\ file=Aux file
Group\ containing\ entries\ cited\ in\ a\ given\ TeX\ file=Group containing entries cited in a given TeX file

Any\ file=Any file

No\ linked\ files\ found\ for\ export.=No linked files found for export.

No\ full\ text\ document\ found\ for\ entry\ %0.=No full text document found for entry %0.

Delete\ Entry=Delete Entry
Next\ library=Next library
Previous\ library=Previous library
add\ group=add group
Entry\ is\ contained\ in\ the\ following\ groups\:=Entry is contained in the following groups\:
Delete\ entries=Delete entries
Keep\ entries=Keep entries
Keep\ entry=Keep entry
Ignore\ backup=Ignore backup
Restore\ from\ backup=Restore from backup

Overwrite\ file=Overwrite file
Shared\ database\ connection=Shared database connection

Could\ not\ connect\ to\ Vim\ server.\ Make\ sure\ that\ Vim\ is\ running\ with\ correct\ server\ name.=Could not connect to Vim server. Make sure that Vim is running with correct server name.
Could\ not\ connect\ to\ a\ running\ gnuserv\ process.\ Make\ sure\ that\ Emacs\ or\ XEmacs\ is\ running,\ and\ that\ the\ server\ has\ been\ started\ (by\ running\ the\ command\ 'server-start'/'gnuserv-start').=Could not connect to a running gnuserv process. Make sure that Emacs or XEmacs is running, and that the server has been started (by running the command 'server-start'/'gnuserv-start').
Error\ pushing\ entries=Error pushing entries

Undefined\ character\ format=Undefined character format
Undefined\ paragraph\ format=Undefined paragraph format

Edit\ Preamble=Edit Preamble
Markings=Markings
Use\ selected\ instance=Use selected instance

Hide\ panel=Hide panel
Move\ panel\ up=Move panel up
Move\ panel\ down=Move panel down
Linked\ files=Linked files
Group\ view\ mode\ set\ to\ intersection=Group view mode set to intersection
Group\ view\ mode\ set\ to\ union=Group view mode set to union
Open\ file\ %0=Open file %0
Toggle\ intersection=Toggle intersection
Toggle\ union=Toggle union
Jump\ to\ entry=Jump to entry
The\ group\ name\ contains\ the\ keyword\ separator\ "%0"\ and\ thus\ probably\ does\ not\ work\ as\ expected.=The group name contains the keyword separator "%0" and thus probably does not work as expected.
Blog=Blog
Check\ integrity=Check integrity
Cleanup\ URL\ link=Cleanup URL link
Cleanup\ URL\ link\ by\ removing\ special\ symbols\ and\ extracting\ simple\ link=Cleanup URL link by removing special symbols and extracting simple link
Copy\ DOI\ url=Copy DOI url
Copy\ citation=Copy citation
Development\ version=Development version
Export\ selected\ entries=Export selected entries
Export\ selected\ entries\ to\ clipboard=Export selected entries to clipboard
Find\ duplicates=Find duplicates
JabRef\ resources=JabRef resources
Manage\ journal\ abbreviations=Manage journal abbreviations
Manage\ protected\ terms=Manage protected terms
New\ %0\ library=New %0 library
New\ entry\ from\ plain\ text=New entry from plain text
New\ sublibrary\ based\ on\ AUX\ file=New sublibrary based on AUX file
Push\ entries\ to\ external\ application\ (%0)=Push entries to external application (%0)
Quit=Quit
Recent\ libraries=Recent libraries
Set\ up\ general\ fields=Set up general fields
View\ change\ log=View change log
View\ event\ log=View event log
Website=Website
Write\ XMP\ metadata\ to\ PDFs=Write XMP metadata to PDFs

Override\ default\ font\ settings=Override default font settings
Clear\ search=Clear search

Click\ help\ to\ learn\ about\ the\ migration\ of\ pre-3.6\ databases.=Click help to learn about the migration of pre-3.6 databases.
Database\ Type\:=Database Type\:
Database\:=Database\:
Host/Port\:=Host/Port\:
User\:=User\:
Keystore\ password\:=Keystore password\:
Keystore\:=Keystore\:
Password\:=Password\:
Server\ Timezone\:=Server Timezone\:
Remember\ Password=Remember Password
Use\ SSL=Use SSL
Move\ preprint\ information\ from\ 'URL'\ and\ 'journal'\ field\ to\ the\ 'eprint'\ field=Move preprint information from 'URL' and 'journal' field to the 'eprint' field
Customize\ Export\ Formats=Customize Export Formats
Export\ name=Export name
Main\ layout\ file\:=Main layout file\:
Main\ layout\ file=Main layout file
Save\ exporter=Save exporter
File\ extension\:=File extension\:
Export\ format\ name\:=Export format name\:
Cleared\ connection\ settings=Cleared connection settings
Error\ adding\ discovered\ CitationStyles=Error adding discovered CitationStyles
(more)=(more)
Cancel\ import=Cancel import
Continue\ with\ import=Continue with import
Import\ canceled=Import canceled
Select\ all\ new\ entries=Select all new entries
Total\ items\ found\:=Total items found:
Selected\ items\:=Selected items:
Download\ linked\ online\ files=Download linked online files
Select\ the\ entries\ to\ be\ imported\:=Select the entries to be imported\:
Add\ new\ String=Add new String
Must\ not\ be\ empty\!=Must not be empty\!
Open\ Help\ page=Open Help page
Add\ new\ field\ name=Add new field name
Field\ name\:=Field name:
Field\ name\ \"%0\"\ already\ exists=Field name "%0" already exists
No\ field\ name\ selected\!=No field name selected!
Remove\ field\ name=Remove field name
Are\ you\ sure\ you\ want\ to\ remove\ field\ name\:\ \"%0\"?=Are you sure you want to remove field name: "%0"?
Add\ new\ keyword=Add new keyword
Keyword\:=Keyword:
Keyword\ \"%0\"\ already\ exists=Keyword "%0" already exists
Keyword\ seperator=Keyword seperator
Remove\ keyword=Remove keyword
Are\ you\ sure\ you\ want\ to\ remove\ keyword\:\ \"%0\"?=Are you sure you want to remove keyword: "%0"?
Reset\ to\ default=Reset to default
Edit\ string\ constants=Edit string constants
Export\ all\ entries=Export all entries
Generate\ BibTeX\ keys=Generate BibTeX keys
Groups\ interface=Groups interface
Manage\ field\ names\ &\ content=Manage field names & content
New\ library=New library
Next\ citation\ style=Next citation style
OpenOffice/LibreOffice=OpenOffice/LibreOffice
Open\ document\ viewer=Open document viewer
Open\ entry\ editor=Open entry editor
Previous\ citation\ style=Previous citation style
Search\ document\ identifier\ online=Search document identifier online
Search\ for\ unlinked\ local\ files=Search for unlinked local files
Search\ full\ text\ documents\ online=Search full text documents online
Find\ and\ replace=Find and replace

Found\ documents\:=Found documents\:
Use\ selected\ document=Use selected document
Accept\ changes=Accept changes
Dismiss\ changes=Dismiss changes
The\ library\ has\ been\ modified\ by\ another\ program.=The library has been modified by another program.

Execute\ command=Execute command
Open\ File\ Browser=Open File Browser
Use\ default\ file\ browser=Use default file browser

Set\ rank\ to\ one=Set rank to one
Set\ rank\ to\ two=Set rank to two
Set\ rank\ to\ three=Set rank to three
Set\ rank\ to\ four=Set rank to four
Set\ rank\ to\ five=Set rank to five

A\ string\ with\ the\ label\ '%0'\ already\ exists.=A string with the label '%0' already exists.

Executing\ command\ "%0"...=Executing command "%0"...

Rename\ file\ to\ a\ given\ name=Rename file to a given name
New\ Filename=New Filename
Rename\ file\ to\ defined\ pattern=Rename file to defined pattern

Application\ settings=Application settings

Export\ an\ input\ to\ a\ file=Export an input to a file
Export\ preferences\ to\ a\ file=Export preferences to a file
Import\ BibTeX=Import BibTeX
Import\ preferences\ from\ a\ file=Import preferences from a file
Matching=Matching
Same\ as\ --import,\ but\ will\ be\ imported\ to\ the\ opened\ tab=Same as --import, but will be imported to the opened tab
Allow\ integers\ in\ 'edition'\ field\ in\ BibTeX\ mode=Allow integers in 'edition' field in BibTeX mode

Search\ for\ citations\ in\ LaTeX\ files...=Search for citations in LaTeX files...
LaTeX\ Citations\ Search\ Results=LaTeX Citations Search Results
LaTeX\ files\ directory\:=LaTeX files directory:
LaTeX\ files\ found\:=LaTeX files found:
files=files
Show\ 'LaTeX\ Citations'\ tab=Show 'LaTeX Citations' tab
LaTeX\ Citations=LaTeX Citations
Search\ citations\ for\ this\ entry\ in\ LaTeX\ files=Search citations for this entry in LaTeX files
No\ citations\ found=No citations found
No\ LaTeX\ files\ containing\ this\ entry\ were\ found.=No LaTeX files containing this entry were found.
Selected\ entry\ does\ not\ have\ an\ associated\ BibTeX\ key.=Selected entry does not have an associated BibTeX key.
Current\ search\ directory\:=Current search directory:
Set\ LaTeX\ file\ directory=Set LaTeX file directory
Import\ entries\ from\ LaTeX\ files=Import entries from LaTeX files
Import\ new\ entries=Import new entries
Group\ color=Group color

Columns=Columns
File\ type=File type
IEEE=IEEE
Internal=Internal
Special=Special
Remove\ column=Remove column
Add\ custom\ column=Add custom column
Update\ to\ current\ column\ order=Update to current column order
Sort\ column\ one\ step\ upwards=Sort column one step upwards
Sort\ column\ one\ step\ downwards=Sort column one step downwards
Synchronize\ special\ fields\ to\ keywords=Synchronize special fields to keywords
Serialize\ special\ fields=Serialize special fields
List\ must\ not\ be\ empty.=List must not be empty.

Add\ field\ to\ filter\ list=Add field to filter list
Add\ formatter\ to\ list=Add formatter to list
Filter\ List=Filter List
Open\ files...=Open files...

Affected\ fields\:=Affected fields:
Show\ preview\ as\ a\ tab\ in\ entry\ editor=Show preview as a tab in entry editor
Font=Font
Visual\ theme=Visual theme
Light\ theme=Light theme
Dark\ theme=Dark theme
Overwrite\ existing\ keys=Overwrite existing keys
Key\ patterns=Key patterns
Font\ settings=Font settings
Override\ font\ settings=Override font settings
Override\ font\ size=Override font size
Theme\ changed\ to\ dark\ theme.=Theme changed to dark theme.
Theme\ changed\ to\ light\ theme.=Theme changed to light theme.
You\ must\ enter\ an\ integer\ value\ higher\ than\ 8.=You must enter an integer value higher than 8.
Letters\ after\ duplicate\ generated\ keys=Letters after duplicate generated keys
Start\ on\ second\ duplicate\ key\ with\ letter\ A\ (a,\ b,\ ...)=Start on second duplicate key with letter A (a, b, ...)
Start\ on\ second\ duplicate\ key\ with\ letter\ B\ (b,\ c,\ ...)=Start on second duplicate key with letter B (b, c, ...)
Always\ add\ letter\ (a,\ b,\ ...)\ to\ generated\ keys=Always add letter (a, b, ...) to generated keys
Default\ pattern=Default pattern
Reset\ %s\ to\ default\ value=Reset %s to default value
Library\ mode=Library mode
Reset\ to\ recommended=Reset to recommended
Remove\ all=Remove all
Reset\ All=Reset All
Column\ type\ %0\ is\ unknown.=Column type %0 is unknown.
Linked\ identifiers=Linked identifiers
Special\ field\ type\ %0\ is\ unknown.\ Using\ normal\ column\ type.=Special field type %0 is unknown. Using normal column type.

insert\ entries=insert entries
In\ JabRef=In JabRef
On\ disk=On disk
Select\ all\ changes\ on\ the\ left=Select all changes on the left
Select\ all\ changes\ on\ the\ right=Select all changes on the right
Dismiss=Dismiss
Mark\ all\ changes\ as\ accepted=Mark all changes as accepted
Unmark\ all\ changes=Unmark all changes

Normalize\ newline\ characters=Normalize newline characters
Normalizes\ all\ newline\ characters\ in\ the\ field\ content.=Normalizes all newline characters in the field content.

Independent=Independent
Intersection=Intersection
Union=Union
Collect\ by=Collect by
Explicit\ selection=Explicit selection
Searching\ for\ keywords=Searching for keywords
Free\ search\ expression=Free search expression
Specified\ keywords=Specified keywords
Cited\ entries=Cited entries
Search\ term\ is\ empty.=Search term is empty.
Invalid\ regular\ expression.=Invalid regular expression.
Keyword\ delimiter=Keyword delimiter
Hierarchical\ keyword\ delimiter=Hierarchical keyword delimiter
Escape\ ampersands=Escape ampersands

Copied\ '%0'\ to\ clipboard.=Copied '%0' to clipboard.
This\ operation\ requires\ an\ open\ library.=This operation requires an open library.

Plain\ References\ Parser=Plain References Parser
Please\ enter\ the\ plain\ references\ to\ extract\ from\ separated\ by\ double\ empty\ lines.=Please enter the plain references to extract from separated by double empty lines.
Add\ to\ current\ library=Add to current library
%0\ entries\ were\ parsed\ from\ your\ query.=%0 entries were parsed from your query.
Starts\ the\ extraction\ and\ adds\ the\ resulting\ entries\ to\ the\ currently\ opened\ database=Starts the extraction and adds the resulting entries to the currently opened database
Your\ text\ is\ being\ parsed...=Your text is being parsed...

BibTeX\ key\ filters=BibTeX key filters
Field\ filters=Field filters
Message\ filters=Message filters
Clear\ filters=Clear filters

Add\ new\ Field=Add new Field
Add\ new\ entry\ type=Add new entry type
Field\ type=Field type
Required\ and\ optional\ fields=Required and optional fields
Index=Index
Remove\ entry\ type=Remove entry type
Remove\ field\ %0\ from\ currently\ selected\ entry\ type=Remove field %0 from currently selected entry type
Optional=Optional
Required=Required
Entry\ type\ cannot\ be\ empty.\ Please\ enter\ a\ name.=Entry type cannot be empty. Please enter a name.
Field\ cannot\ be\ empty.\ Please\ enter\ a\ name.=Field cannot be empty. Please enter a name.

Search\ ShortScience=Search ShortScience
Unable\ to\ open\ ShortScience.=Unable to open ShortScience.

Shared\ database=Shared database
Lookup=Lookup

Please\ enter\ a\ field\ name\ to\ search\ for\ keywords.=Please enter a field name to search for keywords.
Access\ date\ of\ the\ address\ specified\ in\ the\ url\ field.=Access date of the address specified in the url field.
Additional\ information\ related\ to\ the\ resource\ indicated\ by\ the\ eprint\ field.=Additional information related to the resource indicated by the eprint field.
Annex\ to\ the\ eventtitle\ field.=Annex to the eventtitle field.
Author(s)\ of\ a\ commentary\ to\ the\ work.=Author(s) of a commentary to the work.
Author(s)\ of\ an\ afterword\ to\ the\ work.=Author(s) of an afterword to the work.
Author(s)\ of\ an\ introduction\ to\ the\ work.=Author(s) of an introduction to the work.
Author(s)\ of\ annotations\ to\ the\ work.=Author(s) of annotations to the work.
Author(s)\ of\ the\ work.=Author(s) of the work.
Can\ be\ used\ for\ known\ event\ acronyms.=Can be used for known event acronyms.
Chapter\ or\ section\ or\ any\ other\ unit\ of\ a\ work.=Chapter or section or any other unit of a work.
Date\ of\ a\ conference,\ a\ symposium,\ or\ some\ other\ event.=Date of a conference, a symposium, or some other event.
Designation\ to\ be\ used\ by\ the\ citation\ style\ as\ a\ substitute\ for\ the\ regular\ label\ if\ any\ data\ required\ to\ generate\ the\ regular\ label\ is\ missing.=Designation to be used by the citation style as a substitute for the regular label if any data required to generate the regular label is missing.
Digital\ Object\ Identifier\ of\ the\ work.=Digital Object Identifier of the work.
Edition\ of\ a\ printed\ publication.=Edition of a printed publication.
Editor(s)\ of\ the\ work\ or\ the\ main\ publication,\ depending\ on\ the\ type\ of\ the\ entry.=Editor(s) of the work or the main publication, depending on the type of the entry.
Electronic\ identifier\ of\ a\ work.=Electronic identifier of a work.
Electronic\ identifier\ of\ an\ online\ publication.=Electronic identifier of an online publication.
If\ the\ work\ is\ published\ as\ part\ of\ another\ one,\ such\ as\ an\ article\ in\ a\ journal\ or\ a\ collection,\ this\ field\ holds\ the\ relevant\ page\ range\ in\ that\ other\ work.\ It\ may\ also\ be\ used\ to\ limit\ the\ reference\ to\ a\ specific\ part\ of\ a\ work\ (a\ chapter\ in\ a\ book,\ for\ example).\ For\ papers\ in\ electronic\ journals\ with\ anon-classical\ pagination\ setup\ the\ eid\ field\ may\ be\ more\ suitable.=If the work is published as part of another one, such as an article in a journal or a collection, this field holds the relevant page range in that other work. It may also be used to limit the reference to a specific part of a work (a chapter in a book, for example). For papers in electronic journals with anon-classical pagination setup the eid field may be more suitable.
Information\ such\ as\ a\ library\ name\ and\ a\ call\ number.=Information such as a library name and a call number.
International\ Standard\ Book\ Number\ of\ a\ book.=International Standard Book Number of a book.
Issue\ of\ a\ journal.=Issue of a journal.
Key\ by\ which\ the\ work\ may\ be\ cited.=Key by which the work may be cited.
Link(s)\ to\ a\ local\ PDF\ or\ other\ document\ of\ the\ work.=Link(s) to a local PDF or other document of the work.
Location\ of\ a\ conference,\ a\ symposium,\ or\ some\ other\ event.=Location of a conference, a symposium, or some other event.
Main\ title\ of\ a\ multi-volume\ book,\ such\ as\ "Collected\ Works".=Main title of a multi-volume book, such as "Collected Works".
Miscellaneous\ bibliographic\ data\ usually\ printed\ at\ the\ end\ of\ the\ entry.=Miscellaneous bibliographic data usually printed at the end of the entry.
Miscellaneous\ bibliographic\ data\ which\ does\ not\ fit\ into\ any\ other\ field.=Miscellaneous bibliographic data which does not fit into any other field.
Name(s)\ of\ the\ (manual)\ groups\ the\ entry\ belongs\ to.=Name(s) of the (manual) groups the entry belongs to.
Name(s)\ of\ the\ publisher(s).=Name(s) of the publisher(s).
Name\ of\ a\ journal,\ a\ newspaper,\ or\ some\ other\ periodical.=Name of a journal, a newspaper, or some other periodical.
Name\ of\ a\ publication\ series,\ such\ as\ "Studies\ in...",\ or\ the\ number\ of\ a\ journal\ series.=Name of a publication series, such as "Studies in...", or the number of a journal series.
Name\ of\ a\ university\ or\ some\ other\ institution.=Name of a university or some other institution.
Note\ that\ this\ field\ holds\ the\ plain\ title\ of\ the\ event.\ Things\ like\ "Proceedings\ of\ the\ Fifth\ XYZ\ Conference"\ go\ into\ the\ titleaddon\ or\ booktitleaddon\ field.=Note that this field holds the plain title of the event. Things like "Proceedings of the Fifth XYZ Conference" go into the titleaddon or booktitleaddon field.
Note\ that\ this\ field\ is\ intended\ for\ commented\ editions\ which\ have\ a\ commentator\ in\ addition\ to\ the\ author.\ If\ the\ work\ is\ a\ stand-alone\ commentary,\ the\ commentator\ should\ be\ given\ in\ the\ author\ field.=Note that this field is intended for commented editions which have a commentator in addition to the author. If the work is a stand-alone commentary, the commentator should be given in the author field.
Number\ of\ a\ journal\ or\ the\ volume/number\ of\ a\ book\ in\ a\ series.=Number of a journal or the volume/number of a book in a series.
One\ or\ more\ page\ numbers\ or\ page\ ranges.=One or more page numbers or page ranges.
Organization(s)\ that\ published\ a\ manual\ or\ an\ online\ resource,\ or\ sponsored\ a\ conference.=Organization(s) that published a manual or an online resource, or sponsored a conference.
Publication\ date\ of\ the\ work.=Publication date of the work.
Publication\ month.=Publication month.
Publication\ notice\ for\ unusual\ publications\ which\ do\ not\ fit\ into\ any\ of\ the\ common\ categories.=Publication notice for unusual publications which do not fit into any of the common categories.
Publication\ state\ of\ the\ work,\ e.\ g.,\ "in\ press".=Publication state of the work, e. g., "in press".
Revision\ number\ of\ a\ piece\ of\ software,\ a\ manual,\ etc.=Revision number of a piece of software, a manual, etc.
Separated\ list\ of\ keywords.=Separated list of keywords.
Subtitle\ of\ a\ specific\ issue\ of\ a\ journal\ or\ other\ periodical.=Subtitle of a specific issue of a journal or other periodical.
Subtitle\ of\ the\ work.=Subtitle of the work.
Place(s)\ of\ publication,\ i.\ e.,\ the\ location\ of\ the\ publisher\ or\ institution,\ depending\ on\ the\ entry\ type.=Place(s) of publication, i. e., the location of the publisher or institution, depending on the entry type.
This\ could\ be\ a\ section\ of\ an\ archive,\ a\ path\ indicating\ a\ service,\ a\ classification\ of\ some\ sort.=This could be a section of an archive, a path indicating a service, a classification of some sort.
This\ field\ is\ intended\ for\ journals\ whose\ individual\ issues\ are\ identified\ by\ a\ designation\ such\ as\ "Spring"\ or\ "Summer"\ rather\ than\ the\ month\ or\ a\ number.\ Integer\ ranges\ and\ short\ designators\ are\ better\ written\ to\ the\ number\ field.=This field is intended for journals whose individual issues are identified by a designation such as "Spring" or "Summer" rather than the month or a number. Integer ranges and short designators are better written to the number field.
This\ field\ may\ replace\ the\ pages\ field\ for\ journals\ deviating\ from\ the\ classic\ pagination\ scheme\ of\ printed\ journals\ by\ only\ enumerating\ articles\ or\ papers\ and\ not\ pages.=This field may replace the pages field for journals deviating from the classic pagination scheme of printed journals by only enumerating articles or papers and not pages.
This\ is\ roughly\ comparable\ to\ a\ DOI\ but\ specific\ to\ a\ certain\ archive,\ repository,\ service,\ or\ system.=This is roughly comparable to a DOI but specific to a certain archive, repository, service, or system.
Title\ of\ a\ conference,\ a\ symposium,\ or\ some\ other\ event.=Title of a conference, a symposium, or some other event.
Title\ of\ a\ specific\ issue\ of\ a\ journal\ or\ other\ periodical.=Title of a specific issue of a journal or other periodical.
Title\ of\ the\ main\ publication\ this\ work\ is\ part\ of.=Title of the main publication this work is part of.
Title\ of\ the\ work.=Title of the work.
Total\ number\ of\ pages\ of\ the\ work.=Total number of pages of the work.
Total\ number\ of\ volumes\ of\ a\ multi-volume\ work.=Total number of volumes of a multi-volume work.
Type\ of\ the\ eprint\ identifier,\ e.\ g.,\ the\ name\ of\ the\ archive,\ repository,\ service,\ or\ system\ the\ eprint\ field\ refers\ to.=Type of the eprint identifier, e. g., the name of the archive, repository, service, or system the eprint field refers to.
URL\ of\ an\ online\ publication.=URL of an online publication.
Volume\ of\ a\ multi-volume\ book\ or\ a\ periodical.=Volume of a multi-volume book or a periodical.
Year\ of\ publication.=Year of publication.
This\ field\ is\ intended\ for\ recording\ abstracts,\ to\ be\ printed\ by\ a\ special\ bibliography\ style.=This field is intended for recording abstracts, to be printed by a special bibliography style.
This\ field\ may\ be\ useful\ when\ implementing\ a\ style\ for\ annotated\ bibliographies.=This field may be useful when implementing a style for annotated bibliographies.
Subtitle\ related\ to\ the\ "Booktitle".=Subtitle related to the "Booktitle".
Annex\ to\ the\ "Booktitle",\ to\ be\ printed\ in\ a\ different\ font.=Annex to the "Booktitle", to be printed in a different font.
Comment\ to\ this\ entry.=Comment to this entry.
Secondary\ editor\ performing\ a\ different\ editorial\ role,\ such\ as\ compiling,\ redacting,\ etc.=Secondary editor performing a different editorial role, such as compiling, redacting, etc.
Another\ secondary\ editor\ performing\ a\ different\ role.=Another secondary editor performing a different role.
Type\ of\ editorial\ role\ performed\ by\ the\ "Editor".=Type of editorial role performed by the "Editor".
Type\ of\ editorial\ role\ performed\ by\ the\ "Editora".=Type of editorial role performed by the "Editora".
Type\ of\ editorial\ role\ performed\ by\ the\ "Editorb".=Type of editorial role performed by the "Editorb".
Type\ of\ editorial\ role\ performed\ by\ the\ "Editorc".=Type of editorial role performed by the "Editorc".
Author(s)\ of\ a\ foreword\ to\ the\ work.=Author(s) of a foreword to the work.
International\ Standard\ Technical\ Report\ Number\ of\ a\ technical\ report.=International Standard Technical Report Number of a technical report.
International\ Standard\ Serial\ Number\ of\ a\ periodical.=International Standard Serial Number of a periodical.
Subtitle\ of\ a\ journal,\ a\ newspaper,\ or\ some\ other\ periodical.=Subtitle of a journal, a newspaper, or some other periodical.
Language(s)\ of\ the\ work.\ Languages\ may\ be\ specified\ literally\ or\ as\ localisation\ keys.=Language(s) of the work. Languages may be specified literally or as localisation keys.
Subtitle\ related\ to\ the\ "Maintitle".=Subtitle related to the "Maintitle".
Annex\ to\ the\ "Maintitle",\ to\ be\ printed\ in\ a\ different\ font.=Annex to the "Maintitle", to be printed in a different font.
Addon\ to\ be\ printed\ immediately\ after\ the\ author\ name\ in\ the\ bibliography.=Addon to be printed immediately after the author name in the bibliography.
If\ the\ work\ is\ a\ translation,\ a\ reprint,\ or\ something\ similar,\ the\ publication\ date\ of\ the\ original\ edition.=If the work is a translation, a reprint, or something similar, the publication date of the original edition.
If\ the\ work\ is\ a\ translation,\ the\ language(s)\ of\ the\ original\ work.=If the work is a translation, the language(s) of the original work.
Pagination\ of\ the\ work.\ The\ key\ should\ be\ given\ in\ the\ singular\ form.=Pagination of the work. The key should be given in the singular form.
Number\ of\ a\ partial\ volume.\ This\ field\ applies\ to\ books\ only,\ not\ to\ journals.\ It\ may\ be\ used\ when\ a\ logical\ volume\ consists\ of\ two\ or\ more\ physical\ ones.=Number of a partial volume. This field applies to books only, not to journals. It may be used when a logical volume consists of two or more physical ones.
Title\ in\ an\ abridged\ form.=Title in an abridged form.
Annex\ to\ the\ "Title",\ to\ be\ printed\ in\ a\ different\ font.=Annex to the "Title", to be printed in a different font.
Translator(s)\ of\ the\ "Title"\ or\ "Booktitle",\ depending\ on\ the\ entry\ type.\ If\ the\ translator\ is\ identical\ to\ the\ "Editor",\ the\ standard\ styles\ will\ automatically\ concatenate\ these\ fields\ in\ the\ bibliography.=Translator(s) of the "Title" or "Booktitle", depending on the entry type. If the translator is identical to the "Editor", the standard styles will automatically concatenate these fields in the bibliography.
Type\ of\ a\ "Manual",\ "Patent",\ "Report",\ or\ "Thesis".=Type of a "Manual", "Patent", "Report", or "Thesis".
This\ field\ holds\ an\ entry\ key\ for\ the\ cross-referencing\ feature.\ Child\ entries\ with\ a\ "Crossref"\ field\ inherit\ data\ from\ the\ parent\ entry\ specified\ in\ the\ "Crossref"\ field.=This field holds an entry key for the cross-referencing feature. Child entries with a "Crossref" field inherit data from the parent entry specified in the "Crossref" field.
Gender\ of\ the\ author\ or\ gender\ of\ the\ editor,\ if\ there\ is\ no\ author.=Gender of the author or gender of the editor, if there is no author.
Citation\ keys\ of\ other\ entries\ which\ have\ a\ relationship\ to\ this\ entry.=Citation keys of other entries which have a relationship to this entry.
This\ field\ is\ an\ alternative\ cross-referencing\ mechanism.\ It\ differs\ from\ "Crossref"\ in\ that\ the\ child\ entry\ will\ not\ inherit\ any\ data\ from\ the\ parent\ entry\ specified\ in\ the\ "Xref"\ field.=This field is an alternative cross-referencing mechanism. It differs from "Crossref" in that the child entry will not inherit any data from the parent entry specified in the "Xref" field.
Owner/creator\ of\ this\ entry.=Owner/creator of this entry.
Timestamp\ of\ this\ entry,\ when\ it\ has\ been\ created\ or\ last\ modified.=Timestamp of this entry, when it has been created or last modified.
User-specific\ printed\ flag,\ in\ case\ the\ entry\ has\ been\ printed.=User-specific printed flag, in case the entry has been printed.
User-specific\ priority.=User-specific priority.
User-specific\ quality\ flag,\ in\ case\ its\ quality\ is\ assured.=User-specific quality flag, in case its quality is assured.
User-specific\ ranking.=User-specific ranking.
User-specific\ read\ status.=User-specific read status.
User-specific\ relevance\ flag,\ in\ case\ the\ entry\ is\ relevant.=User-specific relevance flag, in case the entry is relevant.

Remove\ formatter\ for\ %0=Remove formatter for %0
Remove\ formatter\ '%0'=Remove formatter '%0'

An\ article\ in\ a\ journal,\ magazine,\ newspaper,\ or\ other\ periodical\ which\ forms\ a\ self-contained\ unit\ with\ its\ own\ title.=An article in a journal, magazine, newspaper, or other periodical which forms a self-contained unit with its own title.
A\ single-volume\ book\ with\ one\ or\ more\ authors\ where\ the\ authors\ share\ credit\ for\ the\ work\ as\ a\ whole.=A single-volume book with one or more authors where the authors share credit for the work as a whole.
A\ book-like\ work\ without\ a\ formal\ publisher\ or\ sponsoring\ institution.=A book-like work without a formal publisher or sponsoring institution.
A\ single-volume\ collection\ with\ multiple,\ self-contained\ contributions\ by\ distinct\ authors\ which\ have\ their\ own\ title.\ The\ work\ as\ a\ whole\ has\ no\ overall\ author\ but\ it\ will\ usually\ have\ an\ editor.=A single-volume collection with multiple, self-contained contributions by distinct authors which have their own title. The work as a whole has no overall author but it will usually have an editor.
A\ legacy\ alias\ for\ "InProceedings".=A legacy alias for "InProceedings".
A\ part\ of\ a\ book\ which\ forms\ a\ self-contained\ unit\ with\ its\ own\ title.=A part of a book which forms a self-contained unit with its own title.
A\ contribution\ to\ a\ collection\ which\ forms\ a\ self-contained\ unit\ with\ a\ distinct\ author\ and\ title.=A contribution to a collection which forms a self-contained unit with a distinct author and title.
An\ article\ in\ a\ conference\ proceedings.=An article in a conference proceedings.
Technical\ or\ other\ documentation,\ not\ necessarily\ in\ printed\ form.=Technical or other documentation, not necessarily in printed form.
A\ fallback\ type\ for\ entries\ which\ do\ not\ fit\ into\ any\ other\ category.=A fallback type for entries which do not fit into any other category.
Similar\ to\ "Thesis"\ except\ that\ the\ type\ field\ is\ optional\ and\ defaults\ to\ the\ localised\ term\ \ Master's\ thesis.=Similar to "Thesis" except that the type field is optional and defaults to the localised term  Master's thesis.
Similar\ to\ "Thesis"\ except\ that\ the\ type\ field\ is\ optional\ and\ defaults\ to\ the\ localised\ term\ PhD\ thesis.=Similar to "Thesis" except that the type field is optional and defaults to the localised term PhD thesis.
A\ single-volume\ conference\ proceedings.\ This\ type\ is\ very\ similar\ to\ "Collection".=A single-volume conference proceedings. This type is very similar to "Collection".
Similar\ to\ "Report"\ except\ that\ the\ type\ field\ is\ optional\ and\ defaults\ to\ the\ localised\ term\ technical\ report.=Similar to "Report" except that the type field is optional and defaults to the localised term technical report.
A\ work\ with\ an\ author\ and\ a\ title\ which\ has\ not\ been\ formally\ published,\ such\ as\ a\ manuscript\ or\ the\ script\ of\ a\ talk.=A work with an author and a title which has not been formally published, such as a manuscript or the script of a talk.
This\ type\ is\ similar\ to\ "InBook"\ but\ intended\ for\ works\ originally\ published\ as\ a\ stand-alone\ book.=This type is similar to "InBook" but intended for works originally published as a stand-alone book.
An\ article\ in\ a\ work\ of\ reference.\ This\ is\ a\ more\ specific\ variant\ of\ the\ generic\ "InCollection"\ entry\ type.=An article in a work of reference. This is a more specific variant of the generic "InCollection" entry type.
A\ multi-volume\ "Book".=A multi-volume "Book".
A\ multi-volume\ "Collection".=A multi-volume "Collection".
A\ multi-volume\ "Proceedings"\ entry.=A multi-volume "Proceedings" entry.
A\ multi-volume\ "Reference"\ entry.\ The\ standard\ styles\ will\ treat\ this\ entry\ type\ as\ an\ alias\ for\ "MvCollection".=A multi-volume "Reference" entry. The standard styles will treat this entry type as an alias for "MvCollection".
This\ entry\ type\ is\ intended\ for\ sources\ such\ as\ web\ sites\ which\ are\ intrinsically\ online\ resources.=This entry type is intended for sources such as web sites which are intrinsically online resources.
A\ single-volume\ work\ of\ reference\ such\ as\ an\ encyclopedia\ or\ a\ dictionary.=A single-volume work of reference such as an encyclopedia or a dictionary.
A\ technical\ report,\ research\ report,\ or\ white\ paper\ published\ by\ a\ university\ or\ some\ other\ institution.=A technical report, research report, or white paper published by a university or some other institution.
An\ entry\ set\ is\ a\ group\ of\ entries\ which\ are\ cited\ as\ a\ single\ reference\ and\ listed\ as\ a\ single\ item\ in\ the\ bibliography.=An entry set is a group of entries which are cited as a single reference and listed as a single item in the bibliography.
Supplemental\ material\ in\ a\ "Book".\ This\ type\ is\ provided\ for\ elements\ such\ as\ prefaces,\ introductions,\ forewords,\ afterwords,\ etc.\ which\ often\ have\ a\ generic\ title\ only.=Supplemental material in a "Book". This type is provided for elements such as prefaces, introductions, forewords, afterwords, etc. which often have a generic title only.
Supplemental\ material\ in\ a\ "Collection".=Supplemental material in a "Collection".
Supplemental\ material\ in\ a\ "Periodical".\ This\ type\ may\ be\ useful\ when\ referring\ to\ items\ such\ as\ regular\ columns,\ obituaries,\ letters\ to\ the\ editor,\ etc.\ which\ only\ have\ a\ generic\ title.=Supplemental material in a "Periodical". This type may be useful when referring to items such as regular columns, obituaries, letters to the editor, etc. which only have a generic title.
A\ thesis\ written\ for\ an\ educational\ institution\ to\ satisfy\ the\ requirements\ for\ a\ degree.=A thesis written for an educational institution to satisfy the requirements for a degree.
An\ alias\ for\ "Online",\ provided\ for\ jurabib\ compatibility.=An alias for "Online", provided for jurabib compatibility.
Computer\ software.\ The\ standard\ styles\ will\ treat\ this\ entry\ type\ as\ an\ alias\ for\ "Misc".=Computer software. The standard styles will treat this entry type as an alias for "Misc".
A\ data\ set\ or\ a\ similar\ collection\ of\ (mostly)\ raw\ data.=A data set or a similar collection of (mostly) raw data.

Display\ count\ of\ items\ in\ group=Display count of items in group
<<<<<<< HEAD
Truncate=Truncate
Truncates\ a\ string\ after\ a\ given\ index.=Truncates a string after a given index.
=======

Remove\ the\ following\ characters\:=Remove the following characters:
>>>>>>> d18ce55f
<|MERGE_RESOLUTION|>--- conflicted
+++ resolved
@@ -2230,10 +2230,6 @@
 A\ data\ set\ or\ a\ similar\ collection\ of\ (mostly)\ raw\ data.=A data set or a similar collection of (mostly) raw data.
 
 Display\ count\ of\ items\ in\ group=Display count of items in group
-<<<<<<< HEAD
+Remove\ the\ following\ characters\:=Remove the following characters:
 Truncate=Truncate
-Truncates\ a\ string\ after\ a\ given\ index.=Truncates a string after a given index.
-=======
-
-Remove\ the\ following\ characters\:=Remove the following characters:
->>>>>>> d18ce55f
+Truncates\ a\ string\ after\ a\ given\ index.=Truncates a string after a given index.