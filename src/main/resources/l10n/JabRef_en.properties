--- conflicted
+++ resolved
@@ -2326,10 +2326,6 @@
 File\ '%1'\ is\ a\ duplicate\ of\ '%0'.\ Keeping\ '%0'=File '%1' is a duplicate of '%0'. Keeping '%0'
 File\ '%1'\ is\ a\ duplicate\ of\ '%0'.\ Keeping\ both\ due\ to\ deletion\ error=File '%1' is a duplicate of '%0'. Keeping both due to deletion error
 
-<<<<<<< HEAD
-Custom\ API\ key=Custom API key
-Check\ %0\ API\ Key\ Setting=Check %0 API Key Setting
-=======
 Enable\ field\ formatters=Enable field formatters
 Entry\ Type=Entry Type
 Entry\ types=Entry types
@@ -2371,4 +2367,6 @@
 Rebuilding\ fulltext\ search\ index...=Rebuilding fulltext search index...
 Failed\ to\ access\ fulltext\ search\ index=Failed to access fulltext search index
 Found\ match\ in\ %0=Found match in %0
->>>>>>> 5d67695e
+
+Custom\ API\ key=Custom API key
+Check\ %0\ API\ Key\ Setting=Check %0 API Key Setting