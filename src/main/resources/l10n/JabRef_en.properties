--- conflicted
+++ resolved
@@ -2125,7 +2125,6 @@
 Required=Required
 Entry\ type\ cannot\ be\ empty.\ Please\ enter\ a\ name.=Entry type cannot be empty. Please enter a name.
 Field\ cannot\ be\ empty.\ Please\ enter\ a\ name.=Field cannot be empty. Please enter a name.
-<<<<<<< HEAD
 
 Delete\ text=Delete text
 Move\ caret\ left=Move caret left
@@ -2142,7 +2141,6 @@
 Remove\ all\ the\ words\ in\ the\ line=Remove all the words in the line
 Remove\ the\ next\ word\ in\ the\ line=Remove the next word in the line
 Remove\ the\ previous\ word\ in\ the\ line=Remove the previous word in the line
-=======
+
 Shared\ database=Shared database
-Lookup=Lookup
->>>>>>> fbd52b88
+Lookup=Lookup