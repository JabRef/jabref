--- conflicted
+++ resolved
@@ -2640,17 +2640,14 @@
 RAG\ minimum\ score\ must\ be\ greater\ than\ 0\ and\ less\ than\ 1=RAG minimum score must be greater than 0 and less than 1
 Temperature\ must\ be\ a\ number=Temperature must be a number
 If\ you\ have\ chosen\ %0\ as\ an\ AI\ provider,\ the\ privacy\ policy\ of\ %0\ applies.\ You\ find\ it\ at\ %1.=If you have chosen %0 as an AI provider, the privacy policy of %0 applies. You find it at %1.
-<<<<<<< HEAD
+Automatically\ generate\ embeddings\ for\ new\ entries=Automatically generate embeddings for new entries
+Automatically\ generate\ summaries\ for\ new\ entries=Automatically generate summaries for new entries
+Connection=Connection
 Generate\ embeddings\ for\ linked\ files\ in\ the\ group=Generate embeddings for linked files in the group
 Generate\ summaries\ for\ entries\ in\ the\ group=Generate summaries for entries in the group
 Generating\ summaries\ for\ %0=Generating summaries for %0
 Ingestion\ started\ for\ group\ "%0".=Ingestion started for group "%0".
 Summarization\ started\ for\ group\ "%0".=Summarization started for group "%0".
-=======
-Automatically\ generate\ embeddings\ for\ new\ entries=Automatically generate embeddings for new entries
-Automatically\ generate\ summaries\ for\ new\ entries=Automatically generate summaries for new entries
-Connection=Connection
->>>>>>> daf6736e
 
 Link=Link
 Source\ URL=Source URL
