%0\ contains\ the\ regular\ expression\ <b>%1</b>=%0 contains the regular expression <b>%1</b>

%0\ contains\ the\ term\ <b>%1</b>=%0 contains the term <b>%1</b>

%0\ doesn't\ contain\ the\ regular\ expression\ <b>%1</b>=%0 doesn't contain the regular expression <b>%1</b>

%0\ doesn't\ contain\ the\ term\ <b>%1</b>=%0 doesn't contain the term <b>%1</b>

%0\ export\ successful=%0 export successful

%0\ matches\ the\ regular\ expression\ <b>%1</b>=%0 matches the regular expression <b>%1</b>

%0\ matches\ the\ term\ <b>%1</b>=%0 matches the term <b>%1</b>

Abbreviate\ journal\ names\ of\ the\ selected\ entries\ (ISO\ abbreviation)=Abbreviate journal names of the selected entries (ISO abbreviation)
Abbreviate\ journal\ names\ of\ the\ selected\ entries\ (MEDLINE\ abbreviation)=Abbreviate journal names of the selected entries (MEDLINE abbreviation)

Abbreviate\ names=Abbreviate names
Abbreviated\ %0\ journal\ names.=Abbreviated %0 journal names.

Abbreviation=Abbreviation

About\ JabRef=About JabRef

Abstract=Abstract

Accept=Accept

Accept\ change=Accept change

Accept\ recommendations\ from\ Mr.\ DLib=Accept recommendations from Mr. DLib

Action=Action

Add=Add

Add\ a\ (compiled)\ custom\ Importer\ class\ from\ a\ class\ path.=Add a (compiled) custom Importer class from a class path.
The\ path\ need\ not\ be\ on\ the\ classpath\ of\ JabRef.=The path need not be on the classpath of JabRef.

Add\ a\ regular\ expression\ for\ the\ key\ pattern.=Add a regular expression for the key pattern.

Add\ selected\ entries\ to\ this\ group=Add selected entries to this group

Add\ subgroup=Add subgroup

Added\ group\ "%0".=Added group "%0".

Added\ string=Added string

Additionally,\ entries\ whose\ <b>%0</b>\ field\ does\ not\ contain\ <b>%1</b>\ can\ be\ assigned\ manually\ to\ this\ group\ by\ selecting\ them\ then\ using\ either\ drag\ and\ drop\ or\ the\ context\ menu.\ This\ process\ adds\ the\ term\ <b>%1</b>\ to\ each\ entry's\ <b>%0</b>\ field.\ Entries\ can\ be\ removed\ manually\ from\ this\ group\ by\ selecting\ them\ then\ using\ the\ context\ menu.\ This\ process\ removes\ the\ term\ <b>%1</b>\ from\ each\ entry's\ <b>%0</b>\ field.=Additionally, entries whose <b>%0</b> field does not contain <b>%1</b> can be assigned manually to this group by selecting them then using either drag and drop or the context menu. This process adds the term <b>%1</b> to each entry's <b>%0</b> field. Entries can be removed manually from this group by selecting them then using the context menu. This process removes the term <b>%1</b> from each entry's <b>%0</b> field.

Advanced=Advanced
All\ entries=All entries
All\ entries\ of\ this\ type\ will\ be\ declared\ typeless.\ Continue?=All entries of this type will be declared typeless. Continue?

Always\ reformat\ BIB\ file\ on\ save\ and\ export=Always reformat BIB file on save and export

and=and

any\ field\ that\ matches\ the\ regular\ expression\ <b>%0</b>=any field that matches the regular expression <b>%0</b>

Appearance=Appearance

Append\ contents\ from\ a\ BibTeX\ library\ into\ the\ currently\ viewed\ library=Append contents from a BibTeX library into the currently viewed library

Append\ library=Append library

Application=Application

Application\ to\ push\ entries\ to=Application to push entries to

Apply=Apply

Arguments\ passed\ on\ to\ running\ JabRef\ instance.\ Shutting\ down.=Arguments passed on to running JabRef instance. Shutting down.

Assign\ the\ original\ group's\ entries\ to\ this\ group?=Assign the original group's entries to this group?

Assigned\ %0\ entries\ to\ group\ "%1".=Assigned %0 entries to group "%1".

Assigned\ 1\ entry\ to\ group\ "%0".=Assigned 1 entry to group "%0".

Autogenerate\ BibTeX\ keys=Autogenerate BibTeX keys

Autolink\ files\ with\ names\ starting\ with\ the\ BibTeX\ key=Autolink files with names starting with the BibTeX key

Autolink\ only\ files\ that\ match\ the\ BibTeX\ key=Autolink only files that match the BibTeX key

Automatically\ create\ groups=Automatically create groups

Automatically\ remove\ exact\ duplicates=Automatically remove exact duplicates

AUX\ file\ import=AUX file import

Available\ export\ formats=Available export formats

Available\ import\ formats=Available import formats

Backup\ old\ file\ when\ saving=Backup old file when saving

%0\ source=%0 source

Browse=Browse

by=by
The\ conflicting\ fields\ of\ these\ entries\ will\ be\ merged\ into\ the\ 'Comment'\ field.=The conflicting fields of these entries will be merged into the 'Comment' field.

Cancel=Cancel
Cannot\ create\ group=Cannot create group

Cannot\ create\ group.\ Please\ create\ a\ library\ first.=Cannot create group. Please create a library first.

Cannot\ merge\ this\ change=Cannot merge this change

case\ insensitive=case insensitive

case\ sensitive=case sensitive

Case\ sensitive=Case sensitive

change\ assignment\ of\ entries=change assignment of entries

Change\ case=Change case

Change\ entry\ type=Change entry type


Change\ of\ Grouping\ Method=Change of Grouping Method

change\ preamble=change preamble

Changed\ language=Changed language

Changed\ preamble=Changed preamble

Cite\ command=Cite command

Clear=Clear

Clear\ fields=Clear fields

Close\ entry=Close entry

Close\ dialog=Close dialog

Close\ the\ current\ library=Close the current library

Close\ window=Close window

Closed\ library=Closed library

Comments=Comments

Contained\ in=Contained in

Content=Content

Copied=Copied


Copy=Copy

Copy\ BibTeX\ key=Copy BibTeX key

Copy\ to\ clipboard=Copy to clipboard

Could\ not\ call\ executable=Could not call executable

Could\ not\ export\ file=Could not export file

Could\ not\ export\ preferences=Could not export preferences

Could\ not\ find\ a\ suitable\ import\ format.=Could not find a suitable import format.
Could\ not\ import\ preferences=Could not import preferences

Could\ not\ instantiate\ %0=Could not instantiate %0
Could\ not\ instantiate\ %0\ %1=Could not instantiate %0 %1
Could\ not\ instantiate\ %0.\ Have\ you\ chosen\ the\ correct\ package\ path?=Could not instantiate %0. Have you chosen the correct package path?
Could\ not\ open\ link=Could not open link

Could\ not\ print\ preview=Could not print preview

Could\ not\ run\ the\ 'vim'\ program.=Could not run the 'vim' program.

Could\ not\ save\ file.=Could not save file.
Character\ encoding\ '%0'\ is\ not\ supported.=Character encoding '%0' is not supported.

Create\ custom\ fields\ for\ each\ BibTeX\ entry=Create custom fields for each BibTeX entry

crossreferenced\ entries\ included=crossreferenced entries included

Current\ content=Current content

Current\ value=Current value

Custom\ entry\ types=Custom entry types

Custom\ entry\ types\ found\ in\ file=Custom entry types found in file

Customize\ entry\ types=Customize entry types

Customize\ key\ bindings=Customize key bindings

Cut=Cut

cut\ entries=cut entries

cut\ entry=cut entry


Library\ encoding=Library encoding

Library\ properties=Library properties

Date\ format=Date format

Default=Default

Default\ encoding=Default encoding

Default\ grouping\ field=Default grouping field

Default\ pattern=Default pattern
Execute\ default\ action\ in\ dialog=Execute default action in dialog

Delete=Delete

Delete\ custom\ format=Delete custom format

delete\ entries=delete entries

Delete\ entry=Delete entry

delete\ entry=delete entry

Delete\ multiple\ entries=Delete multiple entries

Delete\ rows=Delete rows

Deleted=Deleted

Permanently\ delete\ local\ file=Permanently delete local file

Descending=Descending

Description=Description

Disable\ this\ confirmation\ dialog=Disable this confirmation dialog

Display\ all\ entries\ belonging\ to\ one\ or\ more\ of\ the\ selected\ groups=Display all entries belonging to one or more of the selected groups

Display\ all\ error\ messages=Display all error messages

Display\ help\ on\ command\ line\ options=Display help on command line options

Display\ only\ entries\ belonging\ to\ all\ selected\ groups=Display only entries belonging to all selected groups
Display\ version=Display version

Do\ not\ abbreviate\ names=Do not abbreviate names

Do\ not\ import\ entry=Do not import entry

Do\ not\ open\ any\ files\ at\ startup=Do not open any files at startup

Do\ not\ overwrite\ existing\ keys=Do not overwrite existing keys

Do\ not\ wrap\ the\ following\ fields\ when\ saving=Do not wrap the following fields when saving
Do\ not\ write\ the\ following\ fields\ to\ XMP\ Metadata\:=Do not write the following fields to XMP Metadata:

Donate\ to\ JabRef=Donate to JabRef

Down=Down

Download\ file=Download file
duplicate\ removal=duplicate removal

Duplicate\ string\ name=Duplicate string name

Duplicates\ found=Duplicates found

Dynamic\ groups=Dynamic groups

Dynamically\ group\ entries\ by\ a\ free-form\ search\ expression=Dynamically group entries by a free-form search expression

Dynamically\ group\ entries\ by\ searching\ a\ field\ for\ a\ keyword=Dynamically group entries by searching a field for a keyword

Each\ line\ must\ be\ of\ the\ following\ form=Each line must be of the following form

Edit=Edit

Edit\ entry=Edit entry
Edit\ file\ type=Edit file type

Edit\ group=Edit group


Edit\ preamble=Edit preamble
Edit\ strings=Edit strings
Editor\ options=Editor options

empty\ library=empty library
Enable\ word/name\ autocompletion=Enable word/name autocompletion

Enter\ URL\ to\ download=Enter URL to download

entries=entries

Entries\ cannot\ be\ manually\ assigned\ to\ or\ removed\ from\ this\ group.=Entries cannot be manually assigned to or removed from this group.

Entries\ exported\ to\ clipboard=Entries exported to clipboard


entry=entry

Entry\ editor=Entry editor

Entry\ owner=Entry owner

Entry\ preview=Entry preview

Entry\ table=Entry table

Entry\ table\ columns=Entry table columns
Entry\ Title\ (Required\ to\ deliver\ recommendations.)=Entry Title (Required to deliver recommendations.)

Entry\ type=Entry type

Error=Error

Error\ occurred\ when\ parsing\ entry=Error occurred when parsing entry

Error\ opening\ file=Error opening file

Error\ while\ writing=Error while writing

'%0'\ exists.\ Overwrite\ file?='%0' exists. Overwrite file?

Export=Export

Export\ preferences=Export preferences

Export\ preferences\ to\ file=Export preferences to file

Export\ to\ clipboard=Export to clipboard

Export\ to\ text\ file.=Export to text file.

Exporting=Exporting
Extension=Extension

External\ changes=External changes

External\ file\ links=External file links

External\ programs=External programs

External\ viewer\ called=External viewer called

Field=Field

field=field

Field\ name=Field name
Field\ names\ are\ not\ allowed\ to\ contain\ white\ space\ or\ the\ following\ characters=Field names are not allowed to contain white space or the following characters

Field\ to\ group\ by=Field to group by

File=File

file=file
File\ '%0'\ is\ already\ open.=File '%0' is already open.
File\ directory\ is\ not\ set\ or\ does\ not\ exist\!=File directory is not set or does not exist!

File\ exists=File exists

File\ not\ found=File not found

Files\ opened=Files opened

Filter=Filter

Finished\ automatically\ setting\ external\ links.=Finished automatically setting external links.

Finished\ writing\ XMP\ for\ %0\ file\ (%1\ skipped,\ %2\ errors).=Finished writing XMP for %0 file (%1 skipped, %2 errors).

First\ select\ the\ entries\ you\ want\ keys\ to\ be\ generated\ for.=First select the entries you want keys to be generated for.

Fit\ table\ horizontally\ on\ screen=Fit table horizontally on screen

Float=Float
Format\:\ Tab\:field;field;...\ (e.g.\ General\:url;pdf;note...)=Format\: Tab\:field;field;... (e.g. General\:url;pdf;note...)

Format\ of\ author\ and\ editor\ names=Format of author and editor names
Format\ string=Format string

Format\ used=Format used
Formatter\ name=Formatter name

found\ in\ AUX\ file=found in AUX file

Further\ information\ about\ Mr\ DLib.\ for\ JabRef\ users.=Further information about Mr DLib. for JabRef users.

General=General

General\ Fields=General Fields

Generate=Generate

Generate\ BibTeX\ key=Generate BibTeX key

Generate\ keys=Generate keys

Generate\ keys\ before\ saving\ (for\ entries\ without\ a\ key)=Generate keys before saving (for entries without a key)

Generated\ BibTeX\ key\ for=Generated BibTeX key for

Generating\ BibTeX\ key\ for=Generating BibTeX key for
Get\ fulltext=Get fulltext

Gray\ out\ non-hits=Gray out non-hits

Groups=Groups
has/have\ both\ a\ 'Comment'\ and\ a\ 'Review'\ field.=has/have both a 'Comment' and a 'Review' field.

Have\ you\ chosen\ the\ correct\ package\ path?=Have you chosen the correct package path?

Help=Help

Help\ on\ key\ patterns=Help on key patterns
Help\ on\ regular\ expression\ search=Help on regular expression search

Hide\ non-hits=Hide non-hits

Hierarchical\ context=Hierarchical context

Highlight=Highlight
Marking=Marking
Underline=Underline
Empty\ Highlight=Empty Highlight
Empty\ Marking=Empty Marking
Empty\ Underline=Empty Underline
The\ marked\ area\ does\ not\ contain\ any\ legible\ text!=The marked area does not contain any legible text!

Hint\:\ To\ search\ specific\ fields\ only,\ enter\ for\ example\:<p><tt>author\=smith\ and\ title\=electrical</tt>=Hint: To search specific fields only, enter for example:<p><tt>author=smith and title=electrical</tt>

HTML\ table=HTML table
HTML\ table\ (with\ Abstract\ &\ BibTeX)=HTML table (with Abstract & BibTeX)
Icon=Icon

Ignore=Ignore

Import=Import

Import\ and\ keep\ old\ entry=Import and keep old entry

Import\ and\ remove\ old\ entry=Import and remove old entry

Import\ entries=Import entries
Import\ file=Import file

Import\ group\ definitions=Import group definitions

Import\ name=Import name

Import\ preferences=Import preferences

Import\ preferences\ from\ file=Import preferences from file

Import\ strings=Import strings

Import\ word\ selector\ definitions=Import word selector definitions

Imported\ entries=Imported entries

Imported\ from\ library=Imported from library

Importer\ class=Importer class

Importing=Importing

Importing\ in\ unknown\ format=Importing in unknown format

Include\ subgroups\:\ When\ selected,\ view\ entries\ contained\ in\ this\ group\ or\ its\ subgroups=Include subgroups: When selected, view entries contained in this group or its subgroups

Independent\ group\:\ When\ selected,\ view\ only\ this\ group's\ entries=Independent group: When selected, view only this group's entries
I\ Agree=I Agree
Insert\ rows=Insert rows

Invalid\ BibTeX\ key=Invalid BibTeX key

Invalid\ date\ format=Invalid date format

Invalid\ URL=Invalid URL

Online\ help=Online help
JabRef\ Language\ (Provides\ for\ better\ recommendations\ by\ giving\ an\ indication\ of\ user's\ preferred\ language.)=JabRef Language (Provides for better recommendations by giving an indication of user's preferred language.)

JabRef\ preferences=JabRef preferences
JabRef\ requests\ recommendations\ from\ Mr.\ DLib,\ which\ is\ an\ external\ service.\ To\ enable\ Mr.\ DLib\ to\ calculate\ recommendations,\ some\ of\ your\ data\ must\ be\ shared\ with\ Mr.\ DLib.\ Generally,\ the\ more\ data\ is\ shared\ the\ better\ recommendations\ can\ be\ calculated.\ However,\ we\ understand\ that\ some\ of\ your\ data\ in\ JabRef\ is\ sensitive,\ and\ you\ may\ not\ want\ to\ share\ it.\ Therefore,\ Mr.\ DLib\ offers\ a\ choice\ of\ which\ data\ you\ would\ like\ to\ share.=JabRef requests recommendations from Mr. DLib, which is an external service. To enable Mr. DLib to calculate recommendations, some of your data must be shared with Mr. DLib. Generally, the more data is shared the better recommendations can be calculated. However, we understand that some of your data in JabRef is sensitive, and you may not want to share it. Therefore, Mr. DLib offers a choice of which data you would like to share.
JabRef\ Version\ (Required\ to\ ensure\ backwards\ compatibility\ with\ Mr.\ DLib's\ Web\ Service)=JabRef Version (Required to ensure backwards compatibility with Mr. DLib's Web Service)

Journal\ abbreviations=Journal abbreviations
Keep\ both=Keep both

Key\ bindings=Key bindings

Key\ bindings\ changed=Key bindings changed

Key\ generator\ settings=Key generator settings

Key\ pattern=Key pattern

keys\ in\ library=keys in library

Keyword=Keyword

Label=Label

Language=Language

Last\ modified=Last modified
LaTeX\ AUX\ file\:=LaTeX AUX file\:

Left=Left

Link=Link
Listen\ for\ remote\ operation\ on\ port=Listen for remote operation on port
Load\ and\ Save\ preferences\ from/to\ jabref.xml\ on\ start-up\ (memory\ stick\ mode)=Load and Save preferences from/to jabref.xml on start-up (memory stick mode)

Show\ advanced\ hints\ (i.e.\ helpful\ tooltips,\ suggestions\ and\ explanation)=Show advanced hints (i.e. helpful tooltips, suggestions and explanation)

Main\ file\ directory=Main file directory

Manage\ custom\ exports=Manage custom exports

Manage\ custom\ imports=Manage custom imports
Manage\ external\ file\ types=Manage external file types

Mark\ new\ entries\ with\ addition\ date=Mark new entries with addition date

Mark\ new\ entries\ with\ owner\ name=Mark new entries with owner name

Memory\ stick\ mode=Memory stick mode

Merged\ external\ changes=Merged external changes
Merge\ fields=Merge fields

Modification\ of\ field=Modification of field

Modified\ group\ "%0".=Modified group "%0".

Modified\ groups=Modified groups

Modified\ string=Modified string

Modify=Modify

move\ group=move group

Moved\ group\ "%0".=Moved group "%0".

No\ recommendations\ received\ from\ Mr.\ DLib\ for\ this\ entry.=No recommendations received from Mr. DLib for this entry.

Error\ while\ fetching\ recommendations\ from\ Mr.DLib.=Error while fetching recommendations from Mr.DLib.

Name=Name
Name\ formatter=Name formatter

Natbib\ style=Natbib style

nested\ AUX\ files=nested AUX files

New\ BibTeX\ sublibrary=New BibTeX sublibrary
New\ library\ created.=New library created.

New\ group=New group

New\ string=New string

Next\ entry=Next entry
no\ base-BibTeX-file\ specified=no base-BibTeX-file specified

no\ library\ generated=no library generated

No\ entries\ found.\ Please\ make\ sure\ you\ are\ using\ the\ correct\ import\ filter.=No entries found. Please make sure you are using the correct import filter.
No\ files\ found.=No files found.

No\ GUI.\ Only\ process\ command\ line\ options=No GUI. Only process command line options

No\ journal\ names\ could\ be\ abbreviated.=No journal names could be abbreviated.

No\ journal\ names\ could\ be\ unabbreviated.=No journal names could be unabbreviated.

Open\ PDF=Open PDF

No\ URL\ defined=No URL defined
not=not

not\ found=not found

Nothing\ to\ redo=Nothing to redo

Nothing\ to\ undo=Nothing to undo

OK=OK

One\ or\ more\ keys\ will\ be\ overwritten.\ Continue?=One or more keys will be overwritten. Continue?


Open=Open

Open\ library=Open library

Open\ editor\ when\ a\ new\ entry\ is\ created=Open editor when a new entry is created

Open\ file=Open file

Open\ last\ edited\ libraries\ at\ startup=Open last edited libraries at startup

Connect\ to\ shared\ database=Connect to shared database

Open\ terminal\ here=Open terminal here

Open\ URL\ or\ DOI=Open URL or DOI

Opened\ library=Opened library

Opening=Opening

Operation\ canceled.=Operation canceled.
Operating\ System\ (Provides\ for\ better\ recommendations\ by\ giving\ an\ indication\ of\ user's\ system\ set-up.)=Operating System (Provides for better recommendations by giving an indication of user's system set-up.)

Optional\ fields=Optional fields

Options=Options

or=or

Override\ default\ file\ directories=Override default file directories
Overwrite=Overwrite

Overwrite\ keys=Overwrite keys

pairs\ processed=pairs processed
Password=Password

Paste=Paste

paste\ entries=paste entries

paste\ entry=paste entry

Pasted=Pasted

Path\ to\ %0\ not\ defined=Path to %0 not defined

Path\ to\ LyX\ pipe=Path to LyX pipe

PDF\ does\ not\ exist=PDF does not exist

File\ has\ no\ attached\ annotations=File has no attached annotations

Please\ enter\ a\ name\ for\ the\ group.=Please enter a name for the group.

Please\ enter\ a\ search\ term.\ For\ example,\ to\ search\ all\ fields\ for\ <b>Smith</b>,\ enter\:<p><tt>smith</tt><p>To\ search\ the\ field\ <b>Author</b>\ for\ <b>Smith</b>\ and\ the\ field\ <b>Title</b>\ for\ <b>electrical</b>,\ enter\:<p><tt>author\=smith\ and\ title\=electrical</tt>=Please enter a search term. For example, to search all fields for <b>Smith</b>, enter:<p><tt>smith</tt><p>To search the field <b>Author</b> for <b>Smith</b> and the field <b>Title</b> for <b>electrical</b>, enter:<p><tt>author=smith and title=electrical</tt>

Please\ enter\ the\ field\ to\ search\ (e.g.\ <b>keywords</b>)\ and\ the\ keyword\ to\ search\ it\ for\ (e.g.\ <b>electrical</b>).=Please enter the field to search (e.g. <b>keywords</b>) and the keyword to search it for (e.g. <b>electrical</b>).

Please\ enter\ the\ string's\ label=Please enter the string's label

Please\ restart\ JabRef\ for\ preferences\ to\ take\ effect.=Please restart JabRef for preferences to take effect.

Possible\ duplicate\ entries=Possible duplicate entries

Possible\ duplicate\ of\ existing\ entry.\ Click\ to\ resolve.=Possible duplicate of existing entry. Click to resolve.

Preferences=Preferences

Preferences\ recorded.=Preferences recorded.

Preview=Preview
Citation\ Style=Citation Style
Current\ Preview=Current Preview
Cannot\ generate\ preview\ based\ on\ selected\ citation\ style.=Cannot generate preview based on selected citation style.
Bad\ character\ inside\ entry=Bad character inside entry
Error\ while\ generating\ citation\ style=Error while generating citation style
Preview\ style\ changed\ to\:\ %0=Preview style changed to: %0
Next\ preview\ layout=Next preview layout
Previous\ preview\ layout=Previous preview layout
Available=Available
Selected=Selected
Selected\ Layouts\ can\ not\ be\ empty=Selected Layouts can not be empty

Reset\ default\ preview\ style=Reset default preview style

Previous\ entry=Previous entry

Primary\ sort\ criterion=Primary sort criterion
Problem\ with\ parsing\ entry=Problem with parsing entry
Processing\ %0=Processing %0
Pull\ changes\ from\ shared\ database=Pull changes from shared database

Pushed\ citations\ to\ %0=Pushed citations to %0

Push\ applications=Push applications

Quit\ JabRef=Quit JabRef

Read\ only=Read only

Redo=Redo

Refine\ supergroup\:\ When\ selected,\ view\ entries\ contained\ in\ both\ this\ group\ and\ its\ supergroup=Refine supergroup: When selected, view entries contained in both this group and its supergroup

regular\ expression=regular expression

Related\ articles=Related articles

Remote\ operation=Remote operation

Remote\ server\ port=Remote server port

Remove=Remove

Remove\ subgroups=Remove subgroups

Remove\ all\ subgroups\ of\ "%0"?=Remove all subgroups of "%0"?

Remove\ entry\ from\ import=Remove entry from import

Remove\ selected\ entries\ from\ this\ group=Remove selected entries from this group

Remove\ group=Remove group

Remove\ group,\ keep\ subgroups=Remove group, keep subgroups

Remove\ group\ "%0"?=Remove group "%0"?

Remove\ group\ "%0"\ and\ its\ subgroups?=Remove group "%0" and its subgroups?

remove\ group\ (keep\ subgroups)=remove group (keep subgroups)

remove\ group\ and\ subgroups=remove group and subgroups

Remove\ group\ and\ subgroups=Remove group and subgroups

Remove\ link=Remove link

Remove\ old\ entry=Remove old entry

Remove\ selected\ strings=Remove selected strings

Removed\ group\ "%0".=Removed group "%0".

Removed\ group\ "%0"\ and\ its\ subgroups.=Removed group "%0" and its subgroups.

Removed\ string=Removed string

Renamed\ string=Renamed string

Replace=Replace
Replace\ With\:=Replace With:
Limit\ to\ Selected\ Entries=Limit to Selected Entries
Limit\ to\ Fields=Limit to Fields
All\ Field\ Replace=All Field Replace
Find\:=Find:
Find\ and\ Replace=Find and Replace

Replace\ (regular\ expression)=Replace (regular expression)

Replace\ String=Replace String
Replace\ string=Replace string

Replace\ Unicode\ ligatures=Replace Unicode ligatures
Replaces\ Unicode\ ligatures\ with\ their\ expanded\ form=Replaces Unicode ligatures with their expanded form

Required\ fields=Required fields

Reset\ all=Reset all

Resolve\ strings\ for\ all\ fields\ except=Resolve strings for all fields except
Resolve\ strings\ for\ standard\ BibTeX\ fields\ only=Resolve strings for standard BibTeX fields only

resolved=resolved

Restart=Restart

Restart\ required=Restart required

Review=Review
Review\ changes=Review changes
Review\ Field\ Migration=Review Field Migration

Right=Right

Save=Save
Save\ all\ finished.=Save all finished.

Save\ all\ open\ libraries=Save all open libraries

Save\ before\ closing=Save before closing

Save\ library=Save library
Save\ library\ as...=Save library as...

Save\ entries\ in\ their\ original\ order=Save entries in their original order

Saved\ library=Saved library

Saved\ selected\ to\ '%0'.=Saved selected to '%0'.

Saving=Saving
Saving\ all\ libraries...=Saving all libraries...

Saving\ library=Saving library

Search=Search

Search\ expression=Search expression

Searching\ for\ duplicates...=Searching for duplicates...

Searching\ for\ files=Searching for files

Secondary\ sort\ criterion=Secondary sort criterion

Select\ all=Select all
Select\ new\ encoding=Select new encoding

Select\ entry\ type=Select entry type

Select\ file\ from\ ZIP-archive=Select file from ZIP-archive

Select\ the\ tree\ nodes\ to\ view\ and\ accept\ or\ reject\ changes=Select the tree nodes to view and accept or reject changes

Set\ field=Set field
Set\ fields=Set fields

Set\ General\ Fields=Set General Fields

Settings=Settings

Shortcut=Shortcut

Show/edit\ %0\ source=Show/edit %0 source

Show\ 'Firstname\ Lastname'=Show 'Firstname Lastname'

Show\ 'Lastname,\ Firstname'=Show 'Lastname, Firstname'

Show\ BibTeX\ source\ by\ default=Show BibTeX source by default

Show\ confirmation\ dialog\ when\ deleting\ entries=Show confirmation dialog when deleting entries

Show\ file\ column=Show file column

Show\ last\ names\ only=Show last names only

Show\ names\ unchanged=Show names unchanged

Show\ optional\ fields=Show optional fields

Show\ required\ fields=Show required fields

Show\ URL/DOI\ column=Show URL/DOI column

Show\ validation\ messages=Show validation messages

Simple\ HTML=Simple HTML
Since\ the\ 'Review'\ field\ was\ deprecated\ in\ JabRef\ 4.2,\ these\ two\ fields\ are\ about\ to\ be\ merged\ into\ the\ 'Comment'\ field.=Since the 'Review' field was deprecated in JabRef 4.2, these two fields are about to be merged into the 'Comment' field.

Size=Size

Skipped\ -\ No\ PDF\ linked=Skipped - No PDF linked
Skipped\ -\ PDF\ does\ not\ exist=Skipped - PDF does not exist

Skipped\ entry.=Skipped entry.

Some\ appearance\ settings\ you\ changed\ require\ to\ restart\ JabRef\ to\ come\ into\ effect.=Some appearance settings you changed require to restart JabRef to come into effect.

source\ edit=source edit
Special\ name\ formatters=Special name formatters

Statically\ group\ entries\ by\ manual\ assignment=Statically group entries by manual assignment

Status=Status
Strings\ for\ library=Strings for library

Sublibrary\ from\ AUX\ to\ BibTeX=Sublibrary from AUX to BibTeX

Switches\ between\ full\ and\ abbreviated\ journal\ name\ if\ the\ journal\ name\ is\ known.=Switches between full and abbreviated journal name if the journal name is known.

Tabname=Tabname
Tertiary\ sort\ criterion=Tertiary sort criterion

The\ chosen\ encoding\ '%0'\ could\ not\ encode\ the\ following\ characters\:=The chosen encoding '%0' could not encode the following characters:


the\ field\ <b>%0</b>=the field <b>%0</b>
The\ group\ "%0"\ already\ contains\ the\ selection.=The group "%0" already contains the selection.

The\ label\ of\ the\ string\ cannot\ be\ a\ number.=The label of the string cannot be a number.

The\ label\ of\ the\ string\ cannot\ contain\ spaces.=The label of the string cannot contain spaces.

The\ label\ of\ the\ string\ cannot\ contain\ the\ '\#'\ character.=The label of the string cannot contain the '#' character.

The\ output\ option\ depends\ on\ a\ valid\ import\ option.=The output option depends on a valid import option.

The\ regular\ expression\ <b>%0</b>\ is\ invalid\:=The regular expression <b>%0</b> is invalid:

The\ search\ is\ case\ insensitive.=The search is case insensitive.

The\ search\ is\ case\ sensitive.=The search is case sensitive.

The\ string\ has\ been\ removed\ locally=The string has been removed locally

There\ are\ possible\ duplicates\ (marked\ with\ an\ icon)\ that\ haven't\ been\ resolved.\ Continue?=There are possible duplicates (marked with an icon) that haven't been resolved. Continue?

This\ group\ contains\ entries\ based\ on\ manual\ assignment.\ Entries\ can\ be\ assigned\ to\ this\ group\ by\ selecting\ them\ then\ using\ either\ drag\ and\ drop\ or\ the\ context\ menu.\ Entries\ can\ be\ removed\ from\ this\ group\ by\ selecting\ them\ then\ using\ the\ context\ menu.=This group contains entries based on manual assignment. Entries can be assigned to this group by selecting them then using either drag and drop or the context menu. Entries can be removed from this group by selecting them then using the context menu.

This\ group\ contains\ entries\ whose\ <b>%0</b>\ field\ contains\ the\ keyword\ <b>%1</b>=This group contains entries whose <b>%0</b> field contains the keyword <b>%1</b>

This\ group\ contains\ entries\ whose\ <b>%0</b>\ field\ contains\ the\ regular\ expression\ <b>%1</b>=This group contains entries whose <b>%0</b> field contains the regular expression <b>%1</b>

This\ operation\ requires\ all\ selected\ entries\ to\ have\ BibTeX\ keys\ defined.=This operation requires all selected entries to have BibTeX keys defined.

This\ operation\ requires\ one\ or\ more\ entries\ to\ be\ selected.=This operation requires one or more entries to be selected.

This\ setting\ may\ be\ changed\ in\ preferences\ at\ any\ time.=This setting may be changed in preferences at any time.
Timezone\ (Provides\ for\ better\ recommendations\ by\ indicating\ the\ time\ of\ day\ the\ request\ is\ being\ made.)=Timezone (Provides for better recommendations by indicating the time of day the request is being made.)
Time\ stamp=Time stamp
Toggle\ groups\ interface=Toggle groups interface

Trim\ all\ whitespace\ characters\ in\ the\ field\ content.=Trim all whitespace characters in the field content.

Trim\ whitespace\ characters=Trim whitespace characters

Try\ different\ encoding=Try different encoding

Unabbreviate\ journal\ names\ of\ the\ selected\ entries=Unabbreviate journal names of the selected entries
Unabbreviated\ %0\ journal\ names.=Unabbreviated %0 journal names.

unable\ to\ write\ to=unable to write to

Undo=Undo

Unknown\ BibTeX\ entries\:=Unknown BibTeX entries\:

unknown\ edit=unknown edit

Unknown\ export\ format=Unknown export format

untitled=untitled

Up=Up

Upgrade\ external\ PDF/PS\ links\ to\ use\ the\ '%0'\ field.=Upgrade external PDF/PS links to use the '%0' field.

usage=usage
Use\ autocompletion\ for\ the\ following\ fields=Use autocompletion for the following fields

Tweak\ font\ rendering\ for\ entry\ editor\ on\ Linux=Tweak font rendering for entry editor on Linux
Use\ regular\ expression\ search=Use regular expression search

Username=Username

Value\ cleared\ externally=Value cleared externally

Value\ set\ externally=Value set externally

verify\ that\ LyX\ is\ running\ and\ that\ the\ lyxpipe\ is\ valid=verify that LyX is running and that the lyxpipe is valid

View=View
Vim\ server\ name=Vim server name

Warn\ about\ unresolved\ duplicates\ when\ closing\ inspection\ window=Warn about unresolved duplicates when closing inspection window

Warn\ before\ overwriting\ existing\ keys=Warn before overwriting existing keys

Warning=Warning

Warnings=Warnings

web\ link=web link

What\ do\ you\ want\ to\ do?=What do you want to do?
Whatever\ option\ you\ choose,\ Mr.\ DLib\ may\ share\ its\ data\ with\ research\ partners\ to\ further\ improve\ recommendation\ quality\ as\ part\ of\ a\ 'living\ lab'.\ Mr.\ DLib\ may\ also\ release\ public\ datasets\ that\ may\ contain\ anonymized\ information\ about\ you\ and\ the\ recommendations\ (sensitive\ information\ such\ as\ metadata\ of\ your\ articles\ will\ be\ anonymised\ through\ e.g.\ hashing).\ Research\ partners\ are\ obliged\ to\ adhere\ to\ the\ same\ strict\ data\ protection\ policy\ as\ Mr.\ DLib.=Whatever option you choose, Mr. DLib may share its data with research partners to further improve recommendation quality as part of a 'living lab'. Mr. DLib may also release public datasets that may contain anonymized information about you and the recommendations (sensitive information such as metadata of your articles will be anonymised through e.g. hashing). Research partners are obliged to adhere to the same strict data protection policy as Mr. DLib.

Will\ write\ XMP-metadata\ to\ the\ PDFs\ linked\ from\ selected\ entries.=Will write XMP-metadata to the PDFs linked from selected entries.

with=with

Write\ BibTeXEntry\ as\ XMP-metadata\ to\ PDF.=Write BibTeXEntry as XMP-metadata to PDF.

Write\ XMP=Write XMP
Write\ XMP-metadata=Write XMP-metadata
Write\ XMP-metadata\ for\ all\ PDFs\ in\ current\ library?=Write XMP-metadata for all PDFs in current library?
Writing\ XMP-metadata...=Writing XMP-metadata...
Writing\ XMP-metadata\ for\ selected\ entries...=Writing XMP-metadata for selected entries...

XMP-annotated\ PDF=XMP-annotated PDF
XMP\ export\ privacy\ settings=XMP export privacy settings
XMP-metadata=XMP-metadata
You\ must\ restart\ JabRef\ for\ this\ to\ come\ into\ effect.=You must restart JabRef for this to come into effect.

You\ must\ restart\ JabRef\ for\ the\ new\ key\ bindings\ to\ work\ properly.=You must restart JabRef for the new key bindings to work properly.

Your\ new\ key\ bindings\ have\ been\ stored.=Your new key bindings have been stored.

The\ following\ fetchers\ are\ available\:=The following fetchers are available:
Could\ not\ find\ fetcher\ '%0'=Could not find fetcher '%0'
Running\ query\ '%0'\ with\ fetcher\ '%1'.=Running query '%0' with fetcher '%1'.

Move\ file=Move file
Rename\ file=Rename file

Move\ file\ to\ file\ directory\ and\ rename\ file=Move file to file directory and rename file

Could\ not\ move\ file\ '%0'.=Could not move file '%0'.
Could\ not\ find\ file\ '%0'.=Could not find file '%0'.
Number\ of\ entries\ successfully\ imported=Number of entries successfully imported
Error\ while\ fetching\ from\ %0=Error while fetching from %0

Refuse\ to\ save\ the\ library\ before\ external\ changes\ have\ been\ reviewed.=Refuse to save the library before external changes have been reviewed.
Library\ protection=Library protection
Unable\ to\ save\ library=Unable to save library

BibTeX\ key\ generator=BibTeX key generator
Unable\ to\ open\ link.=Unable to open link.
MIME\ type=MIME type

This\ feature\ lets\ new\ files\ be\ opened\ or\ imported\ into\ an\ already\ running\ instance\ of\ JabRef\ instead\ of\ opening\ a\ new\ instance.\ For\ instance,\ this\ is\ useful\ when\ you\ open\ a\ file\ in\ JabRef\ from\ your\ web\ browser.\ Note\ that\ this\ will\ prevent\ you\ from\ running\ more\ than\ one\ instance\ of\ JabRef\ at\ a\ time.=This feature lets new files be opened or imported into an already running instance of JabRef instead of opening a new instance. For instance, this is useful when you open a file in JabRef from your web browser. Note that this will prevent you from running more than one instance of JabRef at a time.
Run\ fetcher=Run fetcher

Reset=Reset

Use\ IEEE\ LaTeX\ abbreviations=Use IEEE LaTeX abbreviations

When\ opening\ file\ link,\ search\ for\ matching\ file\ if\ no\ link\ is\ defined=When opening file link, search for matching file if no link is defined
Line\ %0\:\ Found\ corrupted\ BibTeX\ key\ %1.=Line %0: Found corrupted BibTeX key %1.
Line\ %0\:\ Found\ corrupted\ BibTeX\ key\ %1\ (contains\ whitespaces).=Line %0: Found corrupted BibTeX key %1 (contains whitespaces).
Line\ %0\:\ Found\ corrupted\ BibTeX\ key\ %1\ (comma\ missing).=Line %0: Found corrupted BibTeX key %1 (comma missing).
No\ full\ text\ document\ found=No full text document found
Download\ from\ URL=Download from URL
Rename\ field=Rename field
Append\ field=Append field
Append\ to\ fields=Append to fields
Rename\ field\ to=Rename field to
Move\ contents\ of\ a\ field\ into\ a\ field\ with\ a\ different\ name=Move contents of a field into a field with a different name

Cannot\ use\ port\ %0\ for\ remote\ operation;\ another\ application\ may\ be\ using\ it.\ Try\ specifying\ another\ port.=Cannot use port %0 for remote operation; another application may be using it. Try specifying another port.

Looking\ for\ full\ text\ document...=Looking for full text document...
Autosave=Autosave
A\ local\ copy\ will\ be\ opened.=A local copy will be opened.
Autosave\ local\ libraries=Autosave local libraries
Automatically\ save\ the\ library\ to=Automatically save the library to
Please\ enter\ a\ valid\ file\ path.=Please enter a valid file path.


Export\ in\ current\ table\ sort\ order=Export in current table sort order
Export\ entries\ in\ their\ original\ order=Export entries in their original order
Error\ opening\ file\ '%0'.=Error opening file '%0'.

Formatter\ not\ found\:\ %0=Formatter not found: %0

Could\ not\ save,\ file\ locked\ by\ another\ JabRef\ instance.=Could not save, file locked by another JabRef instance.
Current\ tmp\ value=Current tmp value
Metadata\ change=Metadata change
Changes\ have\ been\ made\ to\ the\ following\ metadata\ elements=Changes have been made to the following metadata elements

Generate\ groups\ for\ author\ last\ names=Generate groups for author last names
Generate\ groups\ from\ keywords\ in\ a\ BibTeX\ field=Generate groups from keywords in a BibTeX field
Enforce\ legal\ characters\ in\ BibTeX\ keys=Enforce legal characters in BibTeX keys

Unable\ to\ create\ backup=Unable to create backup
Move\ file\ to\ file\ directory=Move file to file directory
<b>All\ Entries</b>\ (this\ group\ cannot\ be\ edited\ or\ removed)=<b>All Entries</b> (this group cannot be edited or removed)
static\ group=static group
dynamic\ group=dynamic group
refines\ supergroup=refines supergroup
includes\ subgroups=includes subgroups
contains=contains
search\ expression=search expression

Optional\ fields\ 2=Optional fields 2
Waiting\ for\ save\ operation\ to\ finish=Waiting for save operation to finish

Find\ and\ remove\ duplicate\ BibTeX\ keys=Find and remove duplicate BibTeX keys
Expected\ syntax\ for\ --fetch\='<name\ of\ fetcher>\:<query>'=Expected syntax for --fetch='<name of fetcher>:<query>'
Duplicate\ BibTeX\ key=Duplicate BibTeX key
Always\ add\ letter\ (a,\ b,\ ...)\ to\ generated\ keys=Always add letter (a, b, ...) to generated keys

Ensure\ unique\ keys\ using\ letters\ (a,\ b,\ ...)=Ensure unique keys using letters (a, b, ...)
Ensure\ unique\ keys\ using\ letters\ (b,\ c,\ ...)=Ensure unique keys using letters (b, c, ...)

General\ file\ directory=General file directory
User-specific\ file\ directory=User-specific file directory
LaTex\ file\ directory=LaTex file directory
Search\ failed\:\ illegal\ search\ expression=Search failed: illegal search expression
Show\ ArXiv\ column=Show ArXiv column

You\ must\ enter\ an\ integer\ value\ in\ the\ interval\ 1025-65535=You must enter an integer value in the interval 1025-65535
Automatically\ open\ browse\ dialog\ when\ creating\ new\ file\ link=Automatically open browse dialog when creating new file link
Autocomplete\ names\ in\ 'Firstname\ Lastname'\ format\ only=Autocomplete names in 'Firstname Lastname' format only
Autocomplete\ names\ in\ 'Lastname,\ Firstname'\ format\ only=Autocomplete names in 'Lastname, Firstname' format only
Autocomplete\ names\ in\ both\ formats=Autocomplete names in both formats
Send\ as\ email=Send as email
References=References
Sending\ of\ emails=Sending of emails
Subject\ for\ sending\ an\ email\ with\ references=Subject for sending an email with references
Automatically\ open\ folders\ of\ attached\ files=Automatically open folders of attached files
Error\ creating\ email=Error creating email
Entries\ added\ to\ an\ email=Entries added to an email
exportFormat=exportFormat
Output\ file\ missing=Output file missing
No\ search\ matches.=No search matches.
The\ output\ option\ depends\ on\ a\ valid\ input\ option.=The output option depends on a valid input option.
Default\ import\ style\ for\ drag\ and\ drop\ of\ PDFs=Default import style for drag and drop of PDFs
Default\ PDF\ file\ link\ action=Default PDF file link action
Filename\ format\ pattern=Filename format pattern
Additional\ parameters=Additional parameters
Cite\ selected\ entries\ between\ parenthesis=Cite selected entries between parenthesis
Cite\ selected\ entries\ with\ in-text\ citation=Cite selected entries with in-text citation
Cite\ special=Cite special
Extra\ information\ (e.g.\ page\ number)=Extra information (e.g. page number)
Manage\ citations=Manage citations
Problem\ modifying\ citation=Problem modifying citation
Citation=Citation
Connecting...=Connecting...
Could\ not\ resolve\ BibTeX\ entry\ for\ citation\ marker\ '%0'.=Could not resolve BibTeX entry for citation marker '%0'.
Select\ style=Select style
Journals=Journals
Cite=Cite
Cite\ in-text=Cite in-text
Insert\ empty\ citation=Insert empty citation
Merge\ citations=Merge citations
Manual\ connect=Manual connect
Select\ Writer\ document=Select Writer document
Sync\ OpenOffice/LibreOffice\ bibliography=Sync OpenOffice/LibreOffice bibliography
Select\ which\ open\ Writer\ document\ to\ work\ on=Select which open Writer document to work on
Connected\ to\ document=Connected to document
Insert\ a\ citation\ without\ text\ (the\ entry\ will\ appear\ in\ the\ reference\ list)=Insert a citation without text (the entry will appear in the reference list)
Cite\ selected\ entries\ with\ extra\ information=Cite selected entries with extra information
Ensure\ that\ the\ bibliography\ is\ up-to-date=Ensure that the bibliography is up-to-date
Your\ OpenOffice/LibreOffice\ document\ references\ the\ BibTeX\ key\ '%0',\ which\ could\ not\ be\ found\ in\ your\ current\ library.=Your OpenOffice/LibreOffice document references the BibTeX key '%0', which could not be found in your current library.
Unable\ to\ synchronize\ bibliography=Unable to synchronize bibliography
Combine\ pairs\ of\ citations\ that\ are\ separated\ by\ spaces\ only=Combine pairs of citations that are separated by spaces only
Autodetection\ failed=Autodetection failed
Please\ wait...=Please wait...
Set\ connection\ parameters=Set connection parameters
Path\ to\ OpenOffice/LibreOffice\ directory=Path to OpenOffice/LibreOffice directory
Path\ to\ OpenOffice/LibreOffice\ executable=Path to OpenOffice/LibreOffice executable
Path\ to\ OpenOffice/LibreOffice\ library\ dir=Path to OpenOffice/LibreOffice library dir
Connection\ lost=Connection lost
The\ paragraph\ format\ is\ controlled\ by\ the\ property\ 'ReferenceParagraphFormat'\ or\ 'ReferenceHeaderParagraphFormat'\ in\ the\ style\ file.=The paragraph format is controlled by the property 'ReferenceParagraphFormat' or 'ReferenceHeaderParagraphFormat' in the style file.
The\ character\ format\ is\ controlled\ by\ the\ citation\ property\ 'CitationCharacterFormat'\ in\ the\ style\ file.=The character format is controlled by the citation property 'CitationCharacterFormat' in the style file.
Automatically\ sync\ bibliography\ when\ inserting\ citations=Automatically sync bibliography when inserting citations
Look\ up\ BibTeX\ entries\ in\ the\ active\ tab\ only=Look up BibTeX entries in the active tab only
Look\ up\ BibTeX\ entries\ in\ all\ open\ libraries=Look up BibTeX entries in all open libraries
Autodetecting\ paths...=Autodetecting paths...
Could\ not\ find\ OpenOffice/LibreOffice\ installation=Could not find OpenOffice/LibreOffice installation
Found\ more\ than\ one\ OpenOffice/LibreOffice\ executable.=Found more than one OpenOffice/LibreOffice executable.
Please\ choose\ which\ one\ to\ connect\ to\:=Please choose which one to connect to:
Choose\ OpenOffice/LibreOffice\ executable=Choose OpenOffice/LibreOffice executable
Select\ document=Select document
HTML\ list=HTML list
If\ possible,\ normalize\ this\ list\ of\ names\ to\ conform\ to\ standard\ BibTeX\ name\ formatting=If possible, normalize this list of names to conform to standard BibTeX name formatting
Could\ not\ open\ %0=Could not open %0
Unknown\ import\ format=Unknown import format
Web\ search=Web search
Style\ selection=Style selection
No\ valid\ style\ file\ defined=No valid style file defined
Choose\ pattern=Choose pattern
Use\ the\ BIB\ file\ location\ as\ primary\ file\ directory=Use the BIB file location as primary file directory
Could\ not\ run\ the\ gnuclient/emacsclient\ program.\ Make\ sure\ you\ have\ the\ emacsclient/gnuclient\ program\ installed\ and\ available\ in\ the\ PATH.=Could not run the gnuclient/emacsclient program. Make sure you have the emacsclient/gnuclient program installed and available in the PATH.
You\ must\ select\ either\ a\ valid\ style\ file,\ or\ use\ one\ of\ the\ default\ styles.=You must select either a valid style file, or use one of the default styles.

This\ feature\ generates\ a\ new\ library\ based\ on\ which\ entries\ are\ needed\ in\ an\ existing\ LaTeX\ document.=This feature generates a new library based on which entries are needed in an existing LaTeX document.

First\ select\ entries\ to\ clean\ up.=First select entries to clean up.
Cleanup\ entry=Cleanup entry
Autogenerate\ PDF\ Names=Autogenerate PDF Names
Auto-generating\ PDF-Names\ does\ not\ support\ undo.\ Continue?=Auto-generating PDF-Names does not support undo. Continue?

Use\ full\ firstname\ whenever\ possible=Use full firstname whenever possible
Use\ abbreviated\ firstname\ whenever\ possible=Use abbreviated firstname whenever possible
Use\ abbreviated\ and\ full\ firstname=Use abbreviated and full firstname
Autocompletion\ options=Autocompletion options
Name\ format\ used\ for\ autocompletion=Name format used for autocompletion
Treatment\ of\ first\ names=Treatment of first names
Cleanup\ entries=Cleanup entries
Automatically\ assign\ new\ entry\ to\ selected\ groups=Automatically assign new entry to selected groups
%0\ mode=%0 mode
Move\ DOIs\ from\ note\ and\ URL\ field\ to\ DOI\ field\ and\ remove\ http\ prefix=Move DOIs from note and URL field to DOI field and remove http prefix
Make\ paths\ of\ linked\ files\ relative\ (if\ possible)=Make paths of linked files relative (if possible)
Rename\ PDFs\ to\ given\ filename\ format\ pattern=Rename PDFs to given filename format pattern
Rename\ only\ PDFs\ having\ a\ relative\ path=Rename only PDFs having a relative path
Doing\ a\ cleanup\ for\ %0\ entries...=Doing a cleanup for %0 entries...
No\ entry\ needed\ a\ clean\ up=No entry needed a clean up
One\ entry\ needed\ a\ clean\ up=One entry needed a clean up
%0\ entries\ needed\ a\ clean\ up=%0 entries needed a clean up

Remove\ selected=Remove selected

Group\ tree\ could\ not\ be\ parsed.\ If\ you\ save\ the\ BibTeX\ library,\ all\ groups\ will\ be\ lost.=Group tree could not be parsed. If you save the BibTeX library, all groups will be lost.
Attach\ file=Attach file
Setting\ all\ preferences\ to\ default\ values.=Setting all preferences to default values.
Resetting\ preference\ key\ '%0'=Resetting preference key '%0'
Unknown\ preference\ key\ '%0'=Unknown preference key '%0'
Unable\ to\ clear\ preferences.=Unable to clear preferences.

Find\ unlinked\ files=Find unlinked files
Unselect\ all=Unselect all
Expand\ all=Expand all
Collapse\ all=Collapse all
Opens\ the\ file\ browser.=Opens the file browser.
Scan\ directory=Scan directory
Searches\ the\ selected\ directory\ for\ unlinked\ files.=Searches the selected directory for unlinked files.
Starts\ the\ import\ of\ BibTeX\ entries.=Starts the import of BibTeX entries.
Select\ a\ directory\ where\ the\ search\ shall\ start.=Select a directory where the search shall start.
Select\ file\ type\:=Select file type:
These\ files\ are\ not\ linked\ in\ the\ active\ library.=These files are not linked in the active library.
Searching\ file\ system...=Searching file system...
Select\ directory=Select directory
Select\ files=Select files
BibTeX\ entry\ creation=BibTeX entry creation
Unable\ to\ connect\ to\ FreeCite\ online\ service.=Unable to connect to FreeCite online service.
BibTeX\ key\ patterns=BibTeX key patterns
Clear\ priority=Clear priority
Clear\ rank=Clear rank
Enable\ special\ fields=Enable special fields
One\ star=One star
Two\ stars=Two stars
Three\ stars=Three stars
Four\ stars=Four stars
Five\ stars=Five stars
Help\ on\ special\ fields=Help on special fields
Keywords\ of\ selected\ entries=Keywords of selected entries
Manage\ content\ selectors=Manage content selectors
Manage\ keywords=Manage keywords
No\ priority\ information=No priority information
No\ rank\ information=No rank information
Priority=Priority
Priority\ high=Priority high
Priority\ low=Priority low
Priority\ medium=Priority medium
Quality=Quality
Rank=Rank
Relevance=Relevance
Set\ priority\ to\ high=Set priority to high
Set\ priority\ to\ low=Set priority to low
Set\ priority\ to\ medium=Set priority to medium
Synchronize\ with\ keywords=Synchronize with keywords
Synchronized\ special\ fields\ based\ on\ keywords=Synchronized special fields based on keywords
Toggle\ relevance=Toggle relevance
Toggle\ quality\ assured=Toggle quality assured
Toggle\ print\ status=Toggle print status
Update\ keywords=Update keywords
Write\ values\ of\ special\ fields\ as\ separate\ fields\ to\ BibTeX=Write values of special fields as separate fields to BibTeX
Connection\ to\ OpenOffice/LibreOffice\ has\ been\ lost.\ Please\ make\ sure\ OpenOffice/LibreOffice\ is\ running,\ and\ try\ to\ reconnect.=Connection to OpenOffice/LibreOffice has been lost. Please make sure OpenOffice/LibreOffice is running, and try to reconnect.
JabRef\ will\ send\ at\ least\ one\ request\ per\ entry\ to\ a\ publisher.=JabRef will send at least one request per entry to a publisher.
Correct\ the\ entry,\ and\ reopen\ editor\ to\ display/edit\ source.=Correct the entry, and reopen editor to display/edit source.
Could\ not\ connect\ to\ running\ OpenOffice/LibreOffice.=Could not connect to running OpenOffice/LibreOffice.
Make\ sure\ you\ have\ installed\ OpenOffice/LibreOffice\ with\ Java\ support.=Make sure you have installed OpenOffice/LibreOffice with Java support.
If\ connecting\ manually,\ please\ verify\ program\ and\ library\ paths.=If connecting manually, please verify program and library paths.
Error\ message\:=Error message:
If\ a\ pasted\ or\ imported\ entry\ already\ has\ the\ field\ set,\ overwrite.=If a pasted or imported entry already has the field set, overwrite.
Not\ connected\ to\ any\ Writer\ document.\ Please\ make\ sure\ a\ document\ is\ open,\ and\ use\ the\ 'Select\ Writer\ document'\ button\ to\ connect\ to\ it.=Not connected to any Writer document. Please make sure a document is open, and use the 'Select Writer document' button to connect to it.
Removed\ all\ subgroups\ of\ group\ "%0".=Removed all subgroups of group "%0".
To\ disable\ the\ memory\ stick\ mode\ rename\ or\ remove\ the\ jabref.xml\ file\ in\ the\ same\ folder\ as\ JabRef.=To disable the memory stick mode rename or remove the jabref.xml file in the same folder as JabRef.
Unable\ to\ connect.\ One\ possible\ reason\ is\ that\ JabRef\ and\ OpenOffice/LibreOffice\ are\ not\ both\ running\ in\ either\ 32\ bit\ mode\ or\ 64\ bit\ mode.=Unable to connect. One possible reason is that JabRef and OpenOffice/LibreOffice are not both running in either 32 bit mode or 64 bit mode.
Use\ the\ following\ delimiter\ character(s)\:=Use the following delimiter character(s):
When\ downloading\ files,\ or\ moving\ linked\ files\ to\ the\ file\ directory,\ prefer\ the\ BIB\ file\ location\ rather\ than\ the\ file\ directory\ set\ above=When downloading files, or moving linked files to the file directory, prefer the BIB file location rather than the file directory set above
Your\ style\ file\ specifies\ the\ character\ format\ '%0',\ which\ is\ undefined\ in\ your\ current\ OpenOffice/LibreOffice\ document.=Your style file specifies the character format '%0', which is undefined in your current OpenOffice/LibreOffice document.
Your\ style\ file\ specifies\ the\ paragraph\ format\ '%0',\ which\ is\ undefined\ in\ your\ current\ OpenOffice/LibreOffice\ document.=Your style file specifies the paragraph format '%0', which is undefined in your current OpenOffice/LibreOffice document.

Searching...=Searching...
Add\ {}\ to\ specified\ title\ words\ on\ search\ to\ keep\ the\ correct\ case=Add {} to specified title words on search to keep the correct case
Import\ conversions=Import conversions
Please\ enter\ a\ search\ string=Please enter a search string
Please\ open\ or\ start\ a\ new\ library\ before\ searching=Please open or start a new library before searching

Canceled\ merging\ entries=Canceled merging entries

Format\ units\ by\ adding\ non-breaking\ separators\ and\ keeping\ the\ correct\ case\ on\ search=Format units by adding non-breaking separators and keeping the correct case on search
Merge\ entries=Merge entries
Merged\ entries=Merged entries
None=None
Parse=Parse
Result=Result
Show\ DOI\ first=Show DOI first
Show\ URL\ first=Show URL first
Use\ Emacs\ key\ bindings=Use Emacs key bindings
You\ have\ to\ choose\ exactly\ two\ entries\ to\ merge.=You have to choose exactly two entries to merge.

Update\ timestamp\ on\ modification=Update timestamp on modification
All\ key\ bindings\ will\ be\ reset\ to\ their\ defaults.=All key bindings will be reset to their defaults.

Automatically\ set\ file\ links=Automatically set file links
Resetting\ all\ key\ bindings=Resetting all key bindings

Network=Network
Search\ IEEEXplore=Search IEEEXplore
Hostname=Hostname
Please\ specify\ a\ hostname=Please specify a hostname
Please\ specify\ a\ port=Please specify a port
Please\ specify\ a\ username=Please specify a username
Please\ specify\ a\ password=Please specify a password

Use\ custom\ proxy\ configuration=Use custom proxy configuration
Proxy\ requires\ authentication=Proxy requires authentication
Attention\:\ Password\ is\ stored\ in\ plain\ text\!=Attention: Password is stored in plain text!
Clear\ connection\ settings=Clear connection settings

Rebind\ C-a,\ too=Rebind C-a, too
Rebind\ C-f,\ too=Rebind C-f, too

Open\ folder=Open folder
Export\ entries\ ordered\ as\ specified=Export entries ordered as specified
Export\ sort\ order=Export sort order
Export\ sorting=Export sorting
Newline\ separator=Newline separator

Save\ in\ current\ table\ sort\ order=Save in current table sort order
Save\ entries\ ordered\ as\ specified=Save entries ordered as specified
Show\ extra\ columns=Show extra columns
Parsing\ error=Parsing error
illegal\ backslash\ expression=illegal backslash expression

Clear\ read\ status=Clear read status
Convert\ to\ biblatex\ format\ (for\ example,\ move\ the\ value\ of\ the\ 'journal'\ field\ to\ 'journaltitle')=Convert to biblatex format (for example, move the value of the 'journal' field to 'journaltitle')
Deprecated\ fields=Deprecated fields
No\ read\ status\ information=No read status information
Printed=Printed
Read\ status=Read status
Read\ status\ read=Read status read
Read\ status\ skimmed=Read status skimmed
Save\ selected\ as\ plain\ BibTeX...=Save selected as plain BibTeX...
Set\ read\ status\ to\ read=Set read status to read
Set\ read\ status\ to\ skimmed=Set read status to skimmed
Show\ deprecated\ BibTeX\ fields=Show deprecated BibTeX fields

Opens\ JabRef's\ GitHub\ page=Opens JabRef's GitHub page
Opens\ JabRef's\ Twitter\ page=Opens JabRef's Twitter page
Opens\ JabRef's\ Facebook\ page=Opens JabRef's Facebook page
Opens\ JabRef's\ blog=Opens JabRef's blog
Opens\ JabRef's\ website=Opens JabRef's website

Could\ not\ open\ browser.=Could not open browser.
Please\ open\ %0\ manually.=Please open %0 manually.
The\ link\ has\ been\ copied\ to\ the\ clipboard.=The link has been copied to the clipboard.

Open\ %0\ file=Open %0 file

Cannot\ delete\ file=Cannot delete file
File\ permission\ error=File permission error
JabRef\ does\ not\ have\ permission\ to\ access\ %s=JabRef does not have permission to access %s
Push\ to\ %0=Push to %0
Path\ to\ %0=Path to %0
Convert=Convert
Normalize\ to\ BibTeX\ name\ format=Normalize to BibTeX name format
Help\ on\ Name\ Formatting=Help on Name Formatting

Add\ new\ file\ type=Add new file type

Left\ entry=Left entry
Right\ entry=Right entry
Original\ entry=Original entry
No\ information\ added=No information added
Select\ at\ least\ one\ entry\ to\ manage\ keywords.=Select at least one entry to manage keywords.
OpenDocument\ text=OpenDocument text
OpenDocument\ spreadsheet=OpenDocument spreadsheet
OpenDocument\ presentation=OpenDocument presentation
%0\ image=%0 image
Added\ entry=Added entry
Modified\ entry=Modified entry
Deleted\ entry=Deleted entry
Modified\ groups\ tree=Modified groups tree
Removed\ all\ groups=Removed all groups
Accepting\ the\ change\ replaces\ the\ complete\ groups\ tree\ with\ the\ externally\ modified\ groups\ tree.=Accepting the change replaces the complete groups tree with the externally modified groups tree.
Select\ export\ format=Select export format
Return\ to\ JabRef=Return to JabRef
Could\ not\ connect\ to\ %0=Could not connect to %0
Warning\:\ %0\ out\ of\ %1\ entries\ have\ undefined\ title.=Warning: %0 out of %1 entries have undefined title.
Warning\:\ %0\ out\ of\ %1\ entries\ have\ undefined\ BibTeX\ key.=Warning: %0 out of %1 entries have undefined BibTeX key.
Added\ new\ '%0'\ entry.=Added new '%0' entry.
Really\ delete\ the\ selected\ entry?=Really delete the selected entry?
Really\ delete\ the\ %0\ selected\ entries?=Really delete the %0 selected entries?
Keep\ merged\ entry\ only=Keep merged entry only
Keep\ left=Keep left
Keep\ right=Keep right
Old\ entry=Old entry
From\ import=From import
No\ problems\ found.=No problems found.
Save\ changes=Save changes
Discard\ changes=Discard changes
Library\ '%0'\ has\ changed.=Library '%0' has changed.
Print\ entry\ preview=Print entry preview
Copy\ title=Copy title
Copy\ \\cite{BibTeX\ key}=Copy \\cite{BibTeX key}
Copy\ BibTeX\ key\ and\ title=Copy BibTeX key and title
Invalid\ DOI\:\ '%0'.=Invalid DOI: '%0'.
should\ start\ with\ a\ name=should start with a name
should\ end\ with\ a\ name=should end with a name
unexpected\ closing\ curly\ bracket=unexpected closing curly bracket
unexpected\ opening\ curly\ bracket=unexpected opening curly bracket
capital\ letters\ are\ not\ masked\ using\ curly\ brackets\ {}=capital letters are not masked using curly brackets {}
should\ contain\ a\ four\ digit\ number=should contain a four digit number
should\ contain\ a\ valid\ page\ number\ range=should contain a valid page number range
No\ results\ found.=No results found.
Found\ %0\ results.=Found %0 results.
plain\ text=plain text
This\ search\ contains\ entries\ in\ which\ any\ field\ contains\ the\ regular\ expression\ <b>%0</b>=This search contains entries in which any field contains the regular expression <b>%0</b>
This\ search\ contains\ entries\ in\ which\ any\ field\ contains\ the\ term\ <b>%0</b>=This search contains entries in which any field contains the term <b>%0</b>
This\ search\ contains\ entries\ in\ which=This search contains entries in which

Unable\ to\ autodetect\ OpenOffice/LibreOffice\ installation.\ Please\ choose\ the\ installation\ directory\ manually.=Unable to autodetect OpenOffice/LibreOffice installation. Please choose the installation directory manually.

Close\ library=Close library
Decrease\ table\ font\ size=Decrease table font size
Entry\ editor,\ next\ entry=Entry editor, next entry
Entry\ editor,\ next\ panel=Entry editor, next panel
Entry\ editor,\ next\ panel\ 2=Entry editor, next panel 2
Entry\ editor,\ previous\ entry=Entry editor, previous entry
Entry\ editor,\ previous\ panel=Entry editor, previous panel
Entry\ editor,\ previous\ panel\ 2=Entry editor, previous panel 2
File\ list\ editor,\ move\ entry\ down=File list editor, move entry down
File\ list\ editor,\ move\ entry\ up=File list editor, move entry up
Focus\ entry\ table=Focus entry table
Import\ into\ current\ library=Import into current library
Import\ into\ new\ library=Import into new library
Increase\ table\ font\ size=Increase table font size
New\ article=New article
New\ book=New book
New\ entry=New entry
New\ from\ plain\ text=New from plain text
New\ inbook=New inbook
New\ mastersthesis=New mastersthesis
New\ phdthesis=New phdthesis
New\ proceedings=New proceedings
New\ unpublished=New unpublished
Preamble\ editor,\ store\ changes=Preamble editor, store changes
Push\ to\ application=Push to application
Refresh\ OpenOffice/LibreOffice=Refresh OpenOffice/LibreOffice
Resolve\ duplicate\ BibTeX\ keys=Resolve duplicate BibTeX keys
Save\ all=Save all
String\ dialog,\ add\ string=String dialog, add string
String\ dialog,\ remove\ string=String dialog, remove string
Synchronize\ files=Synchronize files
Unabbreviate=Unabbreviate
should\ contain\ a\ protocol=should contain a protocol
Copy\ preview=Copy preview
Automatically\ setting\ file\ links=Automatically setting file links
Regenerating\ BibTeX\ keys\ according\ to\ metadata=Regenerating BibTeX keys according to metadata
Regenerate\ all\ keys\ for\ the\ entries\ in\ a\ BibTeX\ file=Regenerate all keys for the entries in a BibTeX file
Show\ debug\ level\ messages=Show debug level messages
Default\ bibliography\ mode=Default bibliography mode
New\ %0\ library\ created.=New %0 library created.
Show\ only\ preferences\ deviating\ from\ their\ default\ value=Show only preferences deviating from their default value
default=default
key=key
type=type
value=value
Show\ preferences=Show preferences
Save\ actions=Save actions
Enable\ save\ actions=Enable save actions
Convert\ to\ BibTeX\ format\ (for\ example,\ move\ the\ value\ of\ the\ 'journaltitle'\ field\ to\ 'journal')=Convert to BibTeX format (for example, move the value of the 'journaltitle' field to 'journal')

Other\ fields=Other fields
Show\ remaining\ fields=Show remaining fields

link\ should\ refer\ to\ a\ correct\ file\ path=link should refer to a correct file path
abbreviation\ detected=abbreviation detected
wrong\ entry\ type\ as\ proceedings\ has\ page\ numbers=wrong entry type as proceedings has page numbers
Abbreviate\ journal\ names=Abbreviate journal names
Abbreviating...=Abbreviating...
Abbreviation\ %s\ for\ journal\ %s\ already\ defined.=Abbreviation %s for journal %s already defined.
Abbreviation\ cannot\ be\ empty=Abbreviation cannot be empty
Duplicated\ Journal\ Abbreviation=Duplicated Journal Abbreviation
Duplicated\ Journal\ File=Duplicated Journal File
Error\ Occurred=Error Occurred
Journal\ file\ %s\ already\ added=Journal file %s already added
Name\ cannot\ be\ empty=Name cannot be empty

Display\ keywords\ appearing\ in\ ALL\ entries=Display keywords appearing in ALL entries
Display\ keywords\ appearing\ in\ ANY\ entry=Display keywords appearing in ANY entry
None\ of\ the\ selected\ entries\ have\ titles.=None of the selected entries have titles.
None\ of\ the\ selected\ entries\ have\ BibTeX\ keys.=None of the selected entries have BibTeX keys.
Unabbreviate\ journal\ names=Unabbreviate journal names
Unabbreviating...=Unabbreviating...
Usage=Usage


Adds\ {}\ brackets\ around\ acronyms,\ month\ names\ and\ countries\ to\ preserve\ their\ case.=Adds {} brackets around acronyms, month names and countries to preserve their case.
Are\ you\ sure\ you\ want\ to\ reset\ all\ settings\ to\ default\ values?=Are you sure you want to reset all settings to default values?
Reset\ preferences=Reset preferences
Ill-formed\ entrytype\ comment\ in\ BIB\ file=Ill-formed entrytype comment in BIB file

Move\ linked\ files\ to\ default\ file\ directory\ %0=Move linked files to default file directory %0

Do\ you\ still\ want\ to\ continue?=Do you still want to continue?
Run\ field\ formatter\:=Run field formatter:
Table\ font\ size\ is\ %0=Table font size is %0
Internal\ style=Internal style
Add\ style\ file=Add style file
Current\ style\ is\ '%0'=Current style is '%0'
Remove\ style=Remove style
You\ must\ select\ a\ valid\ style\ file.=You must select a valid style file.
Invalid\ style\ selected=Invalid style selected

Reload=Reload

Capitalize=Capitalize
Capitalize\ all\ words,\ but\ converts\ articles,\ prepositions,\ and\ conjunctions\ to\ lower\ case.=Capitalize all words, but converts articles, prepositions, and conjunctions to lower case.
Capitalize\ the\ first\ word,\ changes\ other\ words\ to\ lower\ case.=Capitalize the first word, changes other words to lower case.
Changes\ all\ letters\ to\ lower\ case.=Changes all letters to lower case.
Changes\ all\ letters\ to\ upper\ case.=Changes all letters to upper case.
Changes\ the\ first\ letter\ of\ all\ words\ to\ capital\ case\ and\ the\ remaining\ letters\ to\ lower\ case.=Changes the first letter of all words to capital case and the remaining letters to lower case.
Cleans\ up\ LaTeX\ code.=Cleans up LaTeX code.
Converts\ HTML\ code\ to\ LaTeX\ code.=Converts HTML code to LaTeX code.
HTML\ to\ Unicode=HTML to Unicode
Converts\ HTML\ code\ to\ Unicode.=Converts HTML code to Unicode.
Converts\ LaTeX\ encoding\ to\ Unicode\ characters.=Converts LaTeX encoding to Unicode characters.
Converts\ Unicode\ characters\ to\ LaTeX\ encoding.=Converts Unicode characters to LaTeX encoding.
Converts\ ordinals\ to\ LaTeX\ superscripts.=Converts ordinals to LaTeX superscripts.
Converts\ units\ to\ LaTeX\ formatting.=Converts units to LaTeX formatting.
HTML\ to\ LaTeX=HTML to LaTeX
LaTeX\ cleanup=LaTeX cleanup
LaTeX\ to\ Unicode=LaTeX to Unicode
Lower\ case=Lower case
Minify\ list\ of\ person\ names=Minify list of person names
Normalize\ date=Normalize date
Normalize\ en\ dashes=Normalize en dashes
Normalize\ month=Normalize month
Normalize\ month\ to\ BibTeX\ standard\ abbreviation.=Normalize month to BibTeX standard abbreviation.
Normalize\ names\ of\ persons=Normalize names of persons
Normalize\ page\ numbers=Normalize page numbers
Normalize\ pages\ to\ BibTeX\ standard.=Normalize pages to BibTeX standard.
Normalizes\ lists\ of\ persons\ to\ the\ BibTeX\ standard.=Normalizes lists of persons to the BibTeX standard.
Normalizes\ the\ date\ to\ ISO\ date\ format.=Normalizes the date to ISO date format.
Normalizes\ the\ en\ dashes.=Normalizes the en dashes.
Ordinals\ to\ LaTeX\ superscript=Ordinals to LaTeX superscript
Protect\ terms=Protect terms
Add\ enclosing\ braces=Add enclosing braces
Add\ braces\ encapsulating\ the\ complete\ field\ content.=Add braces encapsulating the complete field content.
Remove\ enclosing\ braces=Remove enclosing braces
Removes\ braces\ encapsulating\ the\ complete\ field\ content.=Removes braces encapsulating the complete field content.
Sentence\ case=Sentence case
Shortens\ lists\ of\ persons\ if\ there\ are\ more\ than\ 2\ persons\ to\ "et\ al.".=Shortens lists of persons if there are more than 2 persons to "et al.".
Title\ case=Title case
Unicode\ to\ LaTeX=Unicode to LaTeX
Units\ to\ LaTeX=Units to LaTeX
Upper\ case=Upper case
Does\ nothing.=Does nothing.
Identity=Identity
Clears\ the\ field\ completely.=Clears the field completely.
Directory\ not\ found=Directory not found
Main\ file\ directory\ not\ set\!=Main file directory not set!
This\ operation\ requires\ exactly\ one\ item\ to\ be\ selected.=This operation requires exactly one item to be selected.
Importing\ in\ %0\ format=Importing in %0 format
Female\ name=Female name
Female\ names=Female names
Male\ name=Male name
Male\ names=Male names
Mixed\ names=Mixed names
Neuter\ name=Neuter name
Neuter\ names=Neuter names

Determined\ %0\ for\ %1\ entries=Determined %0 for %1 entries
Look\ up\ %0=Look up %0
Looking\ up\ %0...\ -\ entry\ %1\ out\ of\ %2\ -\ found\ %3=Looking up %0... - entry %1 out of %2 - found %3

Audio\ CD=Audio CD
British\ patent=British patent
British\ patent\ request=British patent request
Candidate\ thesis=Candidate thesis
Collaborator=Collaborator
Column=Column
Compiler=Compiler
Continuator=Continuator
Data\ CD=Data CD
Editor=Editor
European\ patent=European patent
European\ patent\ request=European patent request
Founder=Founder
French\ patent=French patent
French\ patent\ request=French patent request
German\ patent=German patent
German\ patent\ request=German patent request
Line=Line
Master's\ thesis=Master's thesis
Page=Page
Paragraph=Paragraph
Patent=Patent
Patent\ request=Patent request
PhD\ thesis=PhD thesis
Redactor=Redactor
Research\ report=Research report
Reviser=Reviser
Section=Section
Software=Software
Technical\ report=Technical report
U.S.\ patent=U.S. patent
U.S.\ patent\ request=U.S. patent request
Verse=Verse

change\ entries\ of\ group=change entries of group
odd\ number\ of\ unescaped\ '\#'=odd number of unescaped '#'

Plain\ text=Plain text
Show\ diff=Show diff
character=character
word=word
Show\ symmetric\ diff=Show symmetric diff
Copy\ Version=Copy Version
Developers=Developers
Authors=Authors
License=License

HTML\ encoded\ character\ found=HTML encoded character found
booktitle\ ends\ with\ 'conference\ on'=booktitle ends with 'conference on'

incorrect\ control\ digit=incorrect control digit
incorrect\ format=incorrect format
Copied\ version\ to\ clipboard=Copied version to clipboard

BibTeX\ key=BibTeX key
Message=Message


MathSciNet\ Review=MathSciNet Review
Reset\ Bindings=Reset Bindings

Decryption\ not\ supported.=Decryption not supported.

Cleared\ '%0'\ for\ %1\ entries=Cleared '%0' for %1 entries
Set\ '%0'\ to\ '%1'\ for\ %2\ entries=Set '%0' to '%1' for %2 entries
Toggled\ '%0'\ for\ %1\ entries=Toggled '%0' for %1 entries

Check\ for\ updates=Check for updates
Download\ update=Download update
New\ version\ available=New version available
Installed\ version=Installed version
Remind\ me\ later=Remind me later
Ignore\ this\ update=Ignore this update
Could\ not\ connect\ to\ the\ update\ server.=Could not connect to the update server.
Please\ try\ again\ later\ and/or\ check\ your\ network\ connection.=Please try again later and/or check your network connection.
To\ see\ what\ is\ new\ view\ the\ changelog.=To see what is new view the changelog.
A\ new\ version\ of\ JabRef\ has\ been\ released.=A new version of JabRef has been released.
JabRef\ is\ up-to-date.=JabRef is up-to-date.
Latest\ version=Latest version
Online\ help\ forum=Online help forum
Custom=Custom

Export\ cited=Export cited
Unable\ to\ generate\ new\ library=Unable to generate new library

Open\ console=Open console
Use\ default\ terminal\ emulator=Use default terminal emulator
Note\:\ Use\ the\ placeholder\ %DIR%\ for\ the\ location\ of\ the\ opened\ library\ file.=Note: Use the placeholder %DIR% for the location of the opened library file.
Error\ occured\ while\ executing\ the\ command\ \"%0\".=Error occured while executing the command \"%0\".
Reformat\ ISSN=Reformat ISSN

Countries\ and\ territories\ in\ English=Countries and territories in English
Electrical\ engineering\ terms=Electrical engineering terms
Enabled=Enabled
Internal\ list=Internal list
Manage\ protected\ terms\ files=Manage protected terms files
Months\ and\ weekdays\ in\ English=Months and weekdays in English
The\ text\ after\ the\ last\ line\ starting\ with\ \#\ will\ be\ used=The text after the last line starting with # will be used
Add\ protected\ terms\ file=Add protected terms file
Are\ you\ sure\ you\ want\ to\ remove\ the\ protected\ terms\ file?=Are you sure you want to remove the protected terms file?
Remove\ protected\ terms\ file=Remove protected terms file
Add\ selected\ text\ to\ list=Add selected text to list
Add\ {}\ around\ selected\ text=Add {} around selected text
Format\ field=Format field
New\ protected\ terms\ file=New protected terms file
change\ field\ %0\ of\ entry\ %1\ from\ %2\ to\ %3=change field %0 of entry %1 from %2 to %3
change\ key\ from\ %0\ to\ %1=change key from %0 to %1
change\ string\ content\ %0\ to\ %1=change string content %0 to %1
change\ string\ name\ %0\ to\ %1=change string name %0 to %1
change\ type\ of\ entry\ %0\ from\ %1\ to\ %2=change type of entry %0 from %1 to %2
insert\ entry\ %0=insert entry %0
insert\ string\ %0=insert string %0
remove\ entry\ %0=remove entry %0
remove\ string\ %0=remove string %0
undefined=undefined
Cannot\ get\ info\ based\ on\ given\ %0\:\ %1=Cannot get info based on given %0: %1
Get\ BibTeX\ data\ from\ %0=Get BibTeX data from %0
No\ %0\ found=No %0 found
Entry\ from\ %0=Entry from %0
Merge\ entry\ with\ %0\ information=Merge entry with %0 information
Updated\ entry\ with\ info\ from\ %0=Updated entry with info from %0

Add\ existing\ file=Add existing file
Create\ new\ list=Create new list
Remove\ list=Remove list
Full\ journal\ name=Full journal name
Abbreviation\ name=Abbreviation name

No\ abbreviation\ files\ loaded=No abbreviation files loaded

Loading\ built\ in\ lists=Loading built in lists

JabRef\ built\ in\ list=JabRef built in list
IEEE\ built\ in\ list=IEEE built in list

Event\ log=Event log
We\ now\ give\ you\ insight\ into\ the\ inner\ workings\ of\ JabRef\'s\ internals.\ This\ information\ might\ be\ helpful\ to\ diagnose\ the\ root\ cause\ of\ a\ problem.\ Please\ feel\ free\ to\ inform\ the\ developers\ about\ an\ issue.=We now give you insight into the inner workings of JabRef\'s internals. This information might be helpful to diagnose the root cause of a problem. Please feel free to inform the developers about an issue.
Log\ copied\ to\ clipboard.=Log copied to clipboard.
Copy\ Log=Copy Log
Clear\ Log=Clear Log
Report\ Issue=Report Issue
Issue\ on\ GitHub\ successfully\ reported.=Issue on GitHub successfully reported.
Issue\ report\ successful=Issue report successful
Your\ issue\ was\ reported\ in\ your\ browser.=Your issue was reported in your browser.
The\ log\ and\ exception\ information\ was\ copied\ to\ your\ clipboard.=The log and exception information was copied to your clipboard.
Please\ paste\ this\ information\ (with\ Ctrl+V)\ in\ the\ issue\ description.=Please paste this information (with Ctrl+V) in the issue description.

Host=Host
Port=Port
Library=Library
User=User
Connect=Connect
Connection\ error=Connection error
Connection\ to\ %0\ server\ established.=Connection to %0 server established.
Required\ field\ "%0"\ is\ empty.=Required field "%0" is empty.
%0\ driver\ not\ available.=%0 driver not available.
The\ connection\ to\ the\ server\ has\ been\ terminated.=The connection to the server has been terminated.
Connection\ lost.=Connection lost.
Reconnect=Reconnect
Work\ offline=Work offline
Working\ offline.=Working offline.
Update\ refused.=Update refused.
Update\ refused=Update refused
Update\ could\ not\ be\ performed\ due\ to\ existing\ change\ conflicts.=Update could not be performed due to existing change conflicts.
You\ are\ not\ working\ on\ the\ newest\ version\ of\ BibEntry.=You are not working on the newest version of BibEntry.
Local\ version\:\ %0=Local version: %0
Shared\ version\:\ %0=Shared version: %0
Press\ "Merge\ entries"\ to\ merge\ the\ changes\ and\ resolve\ this\ problem.=Press "Merge entries" to merge the changes and resolve this problem.
Canceling\ this\ operation\ will\ leave\ your\ changes\ unsynchronized.=Canceling this operation will leave your changes unsynchronized.
Shared\ entry\ is\ no\ longer\ present=Shared entry is no longer present
The\ entry\ you\ currently\ work\ on\ has\ been\ deleted\ on\ the\ shared\ side.=The entry you currently work on has been deleted on the shared side.
You\ can\ restore\ the\ entry\ using\ the\ "Undo"\ operation.=You can restore the entry using the "Undo" operation.
You\ are\ already\ connected\ to\ a\ database\ using\ entered\ connection\ details.=You are already connected to a database using entered connection details.

Cannot\ cite\ entries\ without\ BibTeX\ keys.\ Generate\ keys\ now?=Cannot cite entries without BibTeX keys. Generate keys now?
New\ technical\ report=New technical report

%0\ file=%0 file
Custom\ layout\ file=Custom layout file
Protected\ terms\ file=Protected terms file
Style\ file=Style file

Open\ OpenOffice/LibreOffice\ connection=Open OpenOffice/LibreOffice connection
You\ must\ enter\ at\ least\ one\ field\ name=You must enter at least one field name
Non-ASCII\ encoded\ character\ found=Non-ASCII encoded character found
Toggle\ web\ search\ interface=Toggle web search interface
%0\ files\ found=%0 files found
One\ file\ found=One file found

Migration\ help\ information=Migration help information
Entered\ database\ has\ obsolete\ structure\ and\ is\ no\ longer\ supported.=Entered database has obsolete structure and is no longer supported.
However,\ a\ new\ database\ was\ created\ alongside\ the\ pre-3.6\ one.=However, a new database was created alongside the pre-3.6 one.
Opens\ a\ link\ where\ the\ current\ development\ version\ can\ be\ downloaded=Opens a link where the current development version can be downloaded
See\ what\ has\ been\ changed\ in\ the\ JabRef\ versions=See what has been changed in the JabRef versions
Referenced\ BibTeX\ key\ does\ not\ exist=Referenced BibTeX key does not exist
Full\ text\ document\ for\ entry\ %0\ already\ linked.=Full text document for entry %0 already linked.
Finished\ downloading\ full\ text\ document\ for\ entry\ %0.=Finished downloading full text document for entry %0.
Look\ up\ full\ text\ documents=Look up full text documents
You\ are\ about\ to\ look\ up\ full\ text\ documents\ for\ %0\ entries.=You are about to look up full text documents for %0 entries.
last\ four\ nonpunctuation\ characters\ should\ be\ numerals=last four nonpunctuation characters should be numerals

Author=Author
Date=Date
File\ annotations=File annotations
Show\ file\ annotations=Show file annotations
Adobe\ Acrobat\ Reader=Adobe Acrobat Reader
Sumatra\ Reader=Sumatra Reader
shared=shared
should\ contain\ an\ integer\ or\ a\ literal=should contain an integer or a literal
should\ have\ the\ first\ letter\ capitalized=should have the first letter capitalized
edition\ of\ book\ reported\ as\ just\ 1=edition of book reported as just 1
Tools=Tools
What\'s\ new\ in\ this\ version?=What\'s new in this version?
Want\ to\ help?=Want to help?
Make\ a\ donation=Make a donation
get\ involved=get involved
Used\ libraries=Used libraries
Existing\ file=Existing file

ID=ID
ID\ type=ID type
Fetcher\ '%0'\ did\ not\ find\ an\ entry\ for\ id\ '%1'.=Fetcher '%0' did not find an entry for id '%1'.

Select\ first\ entry=Select first entry
Select\ last\ entry=Select last entry

Invalid\ ISBN\:\ '%0'.=Invalid ISBN: '%0'.
should\ be\ an\ integer\ or\ normalized=should be an integer or normalized
should\ be\ normalized=should be normalized

Empty\ search\ ID=Empty search ID
The\ given\ search\ ID\ was\ empty.=The given search ID was empty.
Copy\ BibTeX\ key\ and\ link=Copy BibTeX key and link
biblatex\ field\ only=biblatex field only

Error\ while\ generating\ fetch\ URL=Error while generating fetch URL
Error\ while\ parsing\ ID\ list=Error while parsing ID list
Unable\ to\ get\ PubMed\ IDs=Unable to get PubMed IDs
Backup\ found=Backup found
A\ backup\ file\ for\ '%0'\ was\ found.=A backup file for '%0' was found.
This\ could\ indicate\ that\ JabRef\ did\ not\ shut\ down\ cleanly\ last\ time\ the\ file\ was\ used.=This could indicate that JabRef did not shut down cleanly last time the file was used.
Do\ you\ want\ to\ recover\ the\ library\ from\ the\ backup\ file?=Do you want to recover the library from the backup file?

Recommended\ for\ %0=Recommended for %0
Show\ 'Related\ Articles'\ tab=Show 'Related Articles' tab
This\ might\ be\ caused\ by\ reaching\ the\ traffic\ limitation\ of\ Google\ Scholar\ (see\ 'Help'\ for\ details).=This might be caused by reaching the traffic limitation of Google Scholar (see 'Help' for details).

Could\ not\ open\ website.=Could not open website.
Problem\ downloading\ from\ %1=Problem downloading from %1

File\ directory\ pattern=File directory pattern
Update\ with\ bibliographic\ information\ from\ the\ web=Update with bibliographic information from the web

Could\ not\ find\ any\ bibliographic\ information.=Could not find any bibliographic information.
BibTeX\ key\ deviates\ from\ generated\ key=BibTeX key deviates from generated key
DOI\ %0\ is\ invalid=DOI %0 is invalid

Select\ all\ customized\ types\ to\ be\ stored\ in\ local\ preferences\:=Select all customized types to be stored in local preferences\:
Currently\ unknown\:=Currently unknown\:
Different\ customization,\ current\ settings\ will\ be\ overwritten=Different customization, current settings will be overwritten

Entry\ type\ %0\ is\ only\ defined\ for\ Biblatex\ but\ not\ for\ BibTeX=Entry type %0 is only defined for Biblatex but not for BibTeX

Copied\ %0\ citations.=Copied %0 citations.

journal\ not\ found\ in\ abbreviation\ list=journal not found in abbreviation list
Unhandled\ exception\ occurred.=Unhandled exception occurred.

strings\ included=strings included
Default\ table\ font\ size=Default table font size
Escape\ underscores=Escape underscores
Color=Color
Please\ also\ add\ all\ steps\ to\ reproduce\ this\ issue,\ if\ possible.=Please also add all steps to reproduce this issue, if possible.
Fit\ width=Fit width
Fit\ a\ single\ page=Fit a single page
Zoom\ in=Zoom in
Zoom\ out=Zoom out
Previous\ page=Previous page
Next\ page=Next page
Document\ viewer=Document viewer
Live=Live
Locked=Locked
Show\ the\ document\ of\ the\ currently\ selected\ entry.=Show the document of the currently selected entry.
Show\ this\ document\ until\ unlocked.=Show this document until unlocked.
Set\ current\ user\ name\ as\ owner.=Set current user name as owner.

Sort\ all\ subgroups\ (recursively)=Sort all subgroups (recursively)
Collect\ and\ share\ telemetry\ data\ to\ help\ improve\ JabRef.=Collect and share telemetry data to help improve JabRef.
Don't\ share=Don't share
Share\ anonymous\ statistics=Share anonymous statistics
Telemetry\:\ Help\ make\ JabRef\ better=Telemetry: Help make JabRef better
To\ improve\ the\ user\ experience,\ we\ would\ like\ to\ collect\ anonymous\ statistics\ on\ the\ features\ you\ use.\ We\ will\ only\ record\ what\ features\ you\ access\ and\ how\ often\ you\ do\ it.\ We\ will\ neither\ collect\ any\ personal\ data\ nor\ the\ content\ of\ bibliographic\ items.\ If\ you\ choose\ to\ allow\ data\ collection,\ you\ can\ later\ disable\ it\ via\ Options\ ->\ Preferences\ ->\ General.=To improve the user experience, we would like to collect anonymous statistics on the features you use. We will only record what features you access and how often you do it. We will neither collect any personal data nor the content of bibliographic items. If you choose to allow data collection, you can later disable it via Options -> Preferences -> General.
This\ file\ was\ found\ automatically.\ Do\ you\ want\ to\ link\ it\ to\ this\ entry?=This file was found automatically. Do you want to link it to this entry?
Names\ are\ not\ in\ the\ standard\ %0\ format.=Names are not in the standard %0 format.

Delete\ the\ selected\ file\ permanently\ from\ disk,\ or\ just\ remove\ the\ file\ from\ the\ entry?\ Pressing\ Delete\ will\ delete\ the\ file\ permanently\ from\ disk.=Delete the selected file permanently from disk, or just remove the file from the entry? Pressing Delete will delete the file permanently from disk.
Delete\ '%0'=Delete '%0'
Delete\ from\ disk=Delete from disk
Remove\ from\ entry=Remove from entry
There\ exists\ already\ a\ group\ with\ the\ same\ name.=There exists already a group with the same name.

Copy\ linked\ file=Copy linked file
Copy\ linked\ file\ to\ folder...=Copy linked file to folder...
Could\ not\ copy\ file\ to\ %0,\ maybe\ the\ file\ is\ already\ existing?=Could not copy file to %0, maybe the file is already existing?
Sucessfully\ copied\ file\ to\ %0=Sucessfully copied file to %0
Could\ not\ resolve\ the\ file\ %0=Could not resolve the file %0


Copy\ linked\ files\ to\ folder...=Copy linked files to folder...
Copied\ file\ successfully=Copied file successfully
Copying\ files...=Copying files...
Copying\ file\ %0\ of\ entry\ %1=Copying file %0 of entry %1
Finished\ copying=Finished copying
Could\ not\ copy\ file=Could not copy file
Copied\ %0\ files\ of\ %1\ sucessfully\ to\ %2=Copied %0 files of %1 sucessfully to %2
Rename\ failed=Rename failed
JabRef\ cannot\ access\ the\ file\ because\ it\ is\ being\ used\ by\ another\ process.=JabRef cannot access the file because it is being used by another process.
Show\ console\ output\ (only\ when\ the\ launcher\ is\ used)=Show console output (only when the launcher is used)

Remove\ line\ breaks=Remove line breaks
Removes\ all\ line\ breaks\ in\ the\ field\ content.=Removes all line breaks in the field content.
Checking\ integrity...=Checking integrity...

Remove\ hyphenated\ line\ breaks=Remove hyphenated line breaks
Removes\ all\ hyphenated\ line\ breaks\ in\ the\ field\ content.=Removes all hyphenated line breaks in the field content.
Note\ that\ currently,\ JabRef\ does\ not\ run\ with\ Java\ 9.=Note that currently, JabRef does not run with Java 9.
Your\ current\ Java\ version\ (%0)\ is\ not\ supported.\ Please\ install\ version\ %1\ or\ higher.=Your current Java version (%0) is not supported. Please install version %1 or higher.

Could\ not\ retrieve\ entry\ data\ from\ '%0'.=Could not retrieve entry data from '%0'.
Entry\ from\ %0\ could\ not\ be\ parsed.=Entry from %0 could not be parsed.
Invalid\ identifier\:\ '%0'.=Invalid identifier: '%0'.
This\ paper\ has\ been\ withdrawn.=This paper has been withdrawn.
Finished\ writing\ XMP-metadata.=Finished writing XMP-metadata.
empty\ BibTeX\ key=empty BibTeX key
Your\ Java\ Runtime\ Environment\ is\ located\ at\ %0.=Your Java Runtime Environment is located at %0.
Aux\ file=Aux file
Group\ containing\ entries\ cited\ in\ a\ given\ TeX\ file=Group containing entries cited in a given TeX file

Any\ file=Any file

No\ linked\ files\ found\ for\ export.=No linked files found for export.

No\ full\ text\ document\ found\ for\ entry\ %0.=No full text document found for entry %0.

Delete\ Entry=Delete Entry
Next\ library=Next library
Previous\ library=Previous library
add\ group=add group
Entry\ is\ contained\ in\ the\ following\ groups\:=Entry is contained in the following groups\:
Delete\ entries=Delete entries
Keep\ entries=Keep entries
Keep\ entry=Keep entry
Ignore\ backup=Ignore backup
Restore\ from\ backup=Restore from backup

Overwrite\ file=Overwrite file
Shared\ database\ connection=Shared database connection

Could\ not\ connect\ to\ Vim\ server.\ Make\ sure\ that\ Vim\ is\ running\ with\ correct\ server\ name.=Could not connect to Vim server. Make sure that Vim is running with correct server name.
Could\ not\ connect\ to\ a\ running\ gnuserv\ process.\ Make\ sure\ that\ Emacs\ or\ XEmacs\ is\ running,\ and\ that\ the\ server\ has\ been\ started\ (by\ running\ the\ command\ 'server-start'/'gnuserv-start').=Could not connect to a running gnuserv process. Make sure that Emacs or XEmacs is running, and that the server has been started (by running the command 'server-start'/'gnuserv-start').
Error\ pushing\ entries=Error pushing entries

Undefined\ character\ format=Undefined character format
Undefined\ paragraph\ format=Undefined paragraph format

Edit\ Preamble=Edit Preamble
Markings=Markings
Use\ selected\ instance=Use selected instance

Hide\ panel=Hide panel
Move\ panel\ up=Move panel up
Move\ panel\ down=Move panel down
Linked\ files=Linked files
Group\ view\ mode\ set\ to\ intersection=Group view mode set to intersection
Group\ view\ mode\ set\ to\ union=Group view mode set to union
Open\ %0\ URL\ (%1)=Open %0 URL (%1)
Open\ URL\ (%0)=Open URL (%0)
Open\ file\ %0=Open file %0
Toggle\ intersection=Toggle intersection
Toggle\ union=Toggle union
Jump\ to\ entry=Jump to entry
The\ group\ name\ contains\ the\ keyword\ separator\ "%0"\ and\ thus\ probably\ does\ not\ work\ as\ expected.=The group name contains the keyword separator "%0" and thus probably does not work as expected.
Blog=Blog
Check\ integrity=Check integrity
Cleanup\ URL\ link=Cleanup URL link
Cleanup\ URL\ link\ by\ removing\ special\ symbols\ and\ extracting\ simple\ link=Cleanup URL link by removing special symbols and extracting simple link
Copy\ DOI\ url=Copy DOI url
Copy\ citation=Copy citation
Development\ version=Development version
Export\ selected\ entries=Export selected entries
Export\ selected\ entries\ to\ clipboard=Export selected entries to clipboard
Find\ duplicates=Find duplicates
Fork\ me\ on\ GitHub=Fork me on GitHub
JabRef\ resources=JabRef resources
Manage\ journal\ abbreviations=Manage journal abbreviations
Manage\ protected\ terms=Manage protected terms
New\ %0\ library=New %0 library
New\ entry\ from\ plain\ text=New entry from plain text
New\ sublibrary\ based\ on\ AUX\ file=New sublibrary based on AUX file
Push\ entries\ to\ external\ application\ (%0)=Push entries to external application (%0)
Quit=Quit
Recent\ libraries=Recent libraries
Set\ up\ general\ fields=Set up general fields
View\ change\ log=View change log
View\ event\ log=View event log
Website=Website
Write\ XMP-metadata\ to\ PDFs=Write XMP-metadata to PDFs

Font\ size\:=Font size\:
Override\ default\ font\ settings=Override default font settings
Clear\ search=Clear search

Click\ help\ to\ learn\ about\ the\ migration\ of\ pre-3.6\ databases.=Click help to learn about the migration of pre-3.6 databases.
Database\ Type\:=Database Type\:
Database\:=Database\:
Host/Port\:=Host/Port\:
User\:=User\:
Keystore\ password\:=Keystore password\:
Keystore\:=Keystore\:
Password\:=Password\:
Server\ Timezone\:=Server Timezone\:
Remember\ Password=Remember Password
Use\ SSL=Use SSL
Move\ preprint\ information\ from\ 'URL'\ and\ 'journal'\ field\ to\ the\ 'eprint'\ field=Move preprint information from 'URL' and 'journal' field to the 'eprint' field
Default\ drag\ &\ drop\ action=Default drag & drop action
Copy\ file\ to\ default\ file\ folder=Copy file to default file folder
Link\ file\ (without\ copying)=Link file (without copying)
Copy,\ rename\ and\ link\ file=Copy, rename and link file
Type=Type
Customize\ Export\ Formats=Customize Export Formats
Export\ name=Export name
Main\ layout\ file\:=Main layout file\:
Main\ layout\ file=Main layout file
Save\ exporter=Save exporter
File\ extension\:=File extension\:
Export\ format\ name\:=Export format name\:
Cleared\ connection\ settings=Cleared connection settings
Error\ adding\ discovered\ CitationStyles=Error adding discovered CitationStyles
(more)=(more)
Cancel\ import=Cancel import
Continue\ with\ import=Continue with import
Import\ canceled=Import canceled
Select\ all\ new\ entries=Select all new entries
Select\ the\ entries\ to\ be\ imported\:=Select the entries to be imported\:
Add\ new\ String=Add new String
Remove\ selected\ Strings=Remove selected Strings
Must\ not\ be\ empty\!=Must not be empty\!
Open\ Help\ page=Open Help page
Add\ new\ field\ name=Add new field name
Field\ name\:=Field name:
Field\ name\ \"%0\"\ already\ exists=Field name "%0" already exists
No\ field\ name\ selected\!=No field name selected!
Remove\ field\ name=Remove field name
Are\ you\ sure\ you\ want\ to\ remove\ field\ name\:\ \"%0\"?=Are you sure you want to remove field name: "%0"?
Add\ new\ keyword=Add new keyword
Keyword\:=Keyword:
Keyword\ \"%0\"\ already\ exists=Keyword "%0" already exists
Keyword\ seperator=Keyword seperator
Remove\ keyword=Remove keyword
Are\ you\ sure\ you\ want\ to\ remove\ keyword\:\ \"%0\"?=Are you sure you want to remove keyword: "%0"?
Reset\ to\ default=Reset to default
Edit\ string\ constants=Edit string constants
Export\ all\ entries=Export all entries
Generate\ BibTeX\ keys=Generate BibTeX keys
Groups\ interface=Groups interface
Manage\ field\ names\ &\ content=Manage field names & content
New\ library=New library
Next\ citation\ style=Next citation style
OpenOffice/LibreOffice=OpenOffice/LibreOffice
Open\ document\ viewer=Open document viewer
Open\ entry\ editor=Open entry editor
Previous\ citation\ style=Previous citation style
Search\ document\ identifier\ online=Search document identifier online
Search\ for\ unlinked\ local\ files=Search for unlinked local files
Search\ full\ text\ documents\ online=Search full text documents online
Find\ and\ replace=Find and replace

Found\ documents\:=Found documents\:
Use\ selected\ document=Use selected document
Accept\ changes=Accept changes
Dismiss\ changes=Dismiss changes
The\ library\ has\ been\ modified\ by\ another\ program.=The library has been modified by another program.

Extract=Extract
Extract\ BibTeX\ from\ plain\ text= Extract BibTeX from plain text
Input\ text\ to\ parse=Input text to parse
Starts\ the\ extraction\ of\ the\ BibTeX\ entry=Starts the extraction of the BibTeX entry

Execute\ command=Execute command
Open\ File\ Browser=Open File Browser
Use\ default\ file\ browser=Use default file browser

Set\ rank\ to\ one=Set rank to one
Set\ rank\ to\ two=Set rank to two
Set\ rank\ to\ three=Set rank to three
Set\ rank\ to\ four=Set rank to four
Set\ rank\ to\ five=Set rank to five

A\ string\ with\ the\ label\ '%0'\ already\ exists.=A string with the label '%0' already exists.

Executing\ command\ "%0"...=Executing command "%0"...

Rename\ file\ to\ a\ given\ name=Rename file to a given name
New\ Filename=New Filename
Rename\ file\ to\ defined\ pattern=Rename file to defined pattern

Application\ settings=Application settings

Export\ an\ input\ to\ a\ file=Export an input to a file
Export\ preferences\ to\ a\ file=Export preferences to a file
Import\ BibTeX=Import BibTeX
Import\ preferences\ from\ a\ file=Import preferences from a file
Matching=Matching
Same\ as\ --import,\ but\ will\ be\ imported\ to\ the\ opened\ tab=Same as --import, but will be imported to the opened tab
Allow\ integers\ in\ 'edition'\ field\ in\ BibTeX\ mode=Allow integers in 'edition' field in BibTeX mode

Search\ for\ Citations\ in\ LaTeX\ Files=Search for Citations in LaTeX Files
LaTeX\ Citations\ Search\ Results=LaTeX Citations Search Results
LaTeX\ files\ directory\:=LaTeX files directory:
LaTeX\ files\ found\:=LaTeX files found:
files=files
Show\ 'LaTeX\ Citations'\ tab=Show 'LaTeX Citations' tab
LaTeX\ Citations=LaTeX Citations
Search\ citations\ for\ this\ entry\ in\ LaTeX\ files=Search citations for this entry in LaTeX files
No\ citations\ found=No citations found
No\ LaTeX\ files\ containing\ this\ entry\ were\ found.=No LaTeX files containing this entry were found.
Selected\ entry\ does\ not\ have\ an\ associated\ BibTeX\ key.=Selected entry does not have an associated BibTeX key.
Current\ search\ directory\:=Current search directory:
Set\ LaTeX\ file\ directory=Set LaTeX file directory
Import\ entries\ from\ LaTeX\ files=Import entries from LaTeX files
Import\ new\ entries=Import new entries
Group\ color=Group color

<<<<<<< HEAD
Add\ custom\ column=Add custom column
=======
>>>>>>> 043858ab
Columns=Columns
File\ type=File type
IEEE=IEEE
Internal=Internal
<<<<<<< HEAD
Remove\ selected\ custom\ column=Remove selected custom column
Serialize\ special\ fields=Serialize special fields
Sort\ down=Sort down
Sort\ up=Sort up
Sort\ column\ one\ step\ downwards=Sort column one step downwards
Sort\ column\ one\ step\ upwards=Sort column one step upwards
Special=Special
Special\ field\ column=Special field column
Synchronize\ special\ fields\ to\ keywords=Synchronize special fields to keywords
Update=Update
Update\ to\ current\ column\ order=Update to current column order
New\ column=New column
New\ custom\ column=New custom column
=======
Special=Special
Remove\ this\ column=Remove this column
Add\ custom\ column=Add custom column
New\ column=New column
Update=Update
Update\ to\ current\ column\ order=Update to current column order
Sort\ up=Sort up
Sort\ column\ one\ step\ upwards=Sort column one step upwards
Sort\ down=Sort down
Sort\ column\ one\ step\ downwards=Sort column one step downwards
Synchronize\ special\ fields\ to\ keywords=Synchronize special fields to keywords
Serialize\ special\ fields=Serialize special fields
>>>>>>> 043858ab
<|MERGE_RESOLUTION|>--- conflicted
+++ resolved
@@ -2104,29 +2104,10 @@
 Import\ new\ entries=Import new entries
 Group\ color=Group color
 
-<<<<<<< HEAD
-Add\ custom\ column=Add custom column
-=======
->>>>>>> 043858ab
 Columns=Columns
 File\ type=File type
 IEEE=IEEE
 Internal=Internal
-<<<<<<< HEAD
-Remove\ selected\ custom\ column=Remove selected custom column
-Serialize\ special\ fields=Serialize special fields
-Sort\ down=Sort down
-Sort\ up=Sort up
-Sort\ column\ one\ step\ downwards=Sort column one step downwards
-Sort\ column\ one\ step\ upwards=Sort column one step upwards
-Special=Special
-Special\ field\ column=Special field column
-Synchronize\ special\ fields\ to\ keywords=Synchronize special fields to keywords
-Update=Update
-Update\ to\ current\ column\ order=Update to current column order
-New\ column=New column
-New\ custom\ column=New custom column
-=======
 Special=Special
 Remove\ this\ column=Remove this column
 Add\ custom\ column=Add custom column
@@ -2138,5 +2119,4 @@
 Sort\ down=Sort down
 Sort\ column\ one\ step\ downwards=Sort column one step downwards
 Synchronize\ special\ fields\ to\ keywords=Synchronize special fields to keywords
-Serialize\ special\ fields=Serialize special fields
->>>>>>> 043858ab
+Serialize\ special\ fields=Serialize special fields