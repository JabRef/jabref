Unable\ to\ monitor\ file\ changes.\ Please\ close\ files\ and\ processes\ and\ restart.\ You\ may\ encounter\ errors\ if\ you\ continue\ with\ this\ session.=Unable to monitor file changes. Please close files and processes and restart. You may encounter errors if you continue with this session.

%0/%1\ entries=%0/%1 entries

Export\ operation\ finished\ successfully.=Export operation finished successfully.

Reveal\ in\ File\ Explorer=Reveal in File Explorer

Abbreviate\ journal\ names\ of\ the\ selected\ entries\ (DEFAULT\ abbreviation)=Abbreviate journal names of the selected entries (DEFAULT abbreviation)
Abbreviate\ journal\ names\ of\ the\ selected\ entries\ (DOTLESS\ abbreviation)=Abbreviate journal names of the selected entries (DOTLESS abbreviation)
Abbreviate\ journal\ names\ of\ the\ selected\ entries\ (SHORTEST\ UNIQUE\ abbreviation)=Abbreviate journal names of the selected entries (SHORTEST UNIQUE abbreviation)

Abbreviate\ names=Abbreviate names
Abbreviated\ %0\ journal\ names.=Abbreviated %0 journal names.

Abbreviation=Abbreviation
Abbreviations=Abbreviations

Unabbreviate\ journal\ names\ of\ the\ selected\ entries=Unabbreviate journal names of the selected entries
Unabbreviated\ %0\ journal\ names.=Unabbreviated %0 journal names.

dotless=dotless
shortest\ unique=shortest unique

About\ JabRef=About JabRef

Abstract=Abstract

Accept=Accept

Accept\ recommendations\ from\ Mr.\ DLib=Accept recommendations from Mr. DLib

Action=Action

Add=Add

Add\ a\ (compiled)\ custom\ Importer\ class\ from\ a\ class\ path.=Add a (compiled) custom Importer class from a class path.
The\ path\ need\ not\ be\ on\ the\ classpath\ of\ JabRef.=The path need not be on the classpath of JabRef.

Add\ a\ regular\ expression\ for\ the\ key\ pattern.=Add a regular expression for the key pattern.

Add\ entry\ manually=Add entry manually

Add\ selected\ entries\ to\ this\ group=Add selected entries to this group

Add\ subgroup=Add subgroup

Added\ group\ "%0".=Added group "%0".

Added\ string\:\ '%0'=Added string: '%0'
Added\ string=Added string
Edit\ strings=Edit strings
Duplicate\ string\ name\:\ '%0'=Duplicate string name: '%0'
Modified\ string=Modified string
Modified\ string\:\ '%0' =Modified string: '%0'
New\ string=New string
Remove\ string\ %0=Remove string %0
Deleted\ string=Deleted string
Deleted\ string\:\ '%0'=Deleted string: '%0'
Renamed\ string\:\ '%0'=Renamed string: '%0'
Please\ enter\ the\ string's\ label=Please enter the string's label
Resolve\ BibTeX\ strings=Resolve BibTeX strings
The\ label\ of\ the\ string\ cannot\ be\ a\ number.=The label of the string cannot be a number.
The\ label\ of\ the\ string\ cannot\ contain\ spaces.=The label of the string cannot contain spaces.
The\ label\ of\ the\ string\ cannot\ contain\ the\ '\#'\ character.=The label of the string cannot contain the '#' character.
String\ dialog,\ add\ string=String dialog, add string
String\ dialog,\ remove\ string=String dialog, remove string
Add\ new\ String=Add new String
String\ constants=String constants
Must\ not\ be\ empty\!=Must not be empty\!
A\ string\ with\ the\ label\ '%0'\ already\ exists.=A string with the label '%0' already exists.
String\ constant\ "%0"\ was\ not\ imported\ because\ it\ is\ not\ a\ valid\ string\ constant=String constant "%0" was not imported because it is not a valid string constant
String\ constant\ %0\ was\ not\ imported\ because\ it\ already\ exists\ in\ this\ library=String constant %0 was not imported because it already exists in this library
Could\ not\ import\ the\ following\ string\ constants\:\n\ %0=Could not import the following string constants:\n %0
Importing\ String\ constants=Importing String constants

All\ entries=All entries

Also\ remove\ subgroups=Also remove subgroups

Appearance=Appearance

Application=Application

Application\ to\ push\ entries\ to=Application to push entries to

Apply=Apply

Assign\ the\ original\ group's\ entries\ to\ this\ group?=Assign the original group's entries to this group?

Assigned\ %0\ entries\ to\ group\ "%1".=Assigned %0 entries to group "%1".

Assigned\ 1\ entry\ to\ group\ "%0".=Assigned 1 entry to group "%0".

Automatically\ create\ groups=Automatically create groups

Automatically\ remove\ exact\ duplicates=Automatically remove exact duplicates

Available\ export\ formats=Available export formats
Available\ import\ formats=Available import formats

%0\ source=%0 source
Show\ BibTeX\ source=Show BibTeX source
Show/edit\ %0\ source=Show/edit %0 source

Background\ tasks=Background tasks

Background\ tasks\ are\ running=Background tasks are running

Background\ tasks\ are\ finished=Background tasks are finished

Browse=Browse

by=by
The\ conflicting\ fields\ of\ these\ entries\ will\ be\ merged\ into\ the\ 'Comment'\ field.=The conflicting fields of these entries will be merged into the 'Comment' field.

Cancel=Cancel
Cannot\ create\ group=Cannot create group

Cannot\ create\ group.\ Please\ create\ a\ library\ first.=Cannot create group. Please create a library first.

Cannot\ open\ folder\ as\ the\ file\ is\ an\ online\ link.=Cannot open folder as the file is an online link.

Case\ sensitive=Case sensitive

change\ assignment\ of\ entries=change assignment of entries

Catalogues\ used\ for\ 'Search\ pre-configured'=Catalogues used for 'Search pre-configured'

Change\ case=Change case

Change\ entry\ type=Change entry type


Change\ of\ Grouping\ Method=Change of Grouping Method

change\ preamble=change preamble

Changed\ language=Changed language

Changed\ preamble=Changed preamble

Cite\ command=Cite command

Clear=Clear

Open\ /\ close\ entry\ editor=Open / close entry editor

Close\ dialog=Close dialog

Close\ the\ current\ library=Close the current library

Close\ window=Close window

Comments=Comments

Contained\ in=Contained in

Content=Content

Copy=Copy

Copy\ title=Copy title
Copy\ citation\ (html)=Copy citation (html)
Copy\ citation\ (text)=Copy citation (text)
Copy\ citation\ key=Copy citation key
Copy\ citation\ key\ and\ link=Copy citation key and link
Copy\ citation\ key\ and\ title=Copy citation key and title
Copy\ citation\ key\ with\ configured\ cite\ command=Copy citation key with configured cite command

Copy\ to\ clipboard=Copy to clipboard

Could\ not\ call\ executable=Could not call executable

Could\ not\ export\ preferences=Could not export preferences

Could\ not\ find\ a\ suitable\ import\ format.=Could not find a suitable import format.
Could\ not\ import\ preferences=Could not import preferences

Could\ not\ instantiate\ %0=Could not instantiate %0
Could\ not\ instantiate\ %0\ %1=Could not instantiate %0 %1
Could\ not\ instantiate\ %0.\ Have\ you\ chosen\ the\ correct\ package\ path?=Could not instantiate %0. Have you chosen the correct package path?

Could\ not\ print\ preview=Could not print preview

Create\ custom\ fields\ for\ each\ BibTeX\ entry=Create custom fields for each BibTeX entry

crossreferenced\ entries\ included=crossreferenced entries included

Current\ content\:\ %0=Current content: %0

Current\ value\:\ %0=Current value: %0

Custom\ entry\ types=Custom entry types

Custom\ entry\ types\ found\ in\ file=Custom entry types found in file

Customize\ entry\ types=Customize entry types

Customize\ keyboard\ shortcuts=Customize keyboard shortcuts

Cut=Cut

cut\ entries=cut entries

cut\ entry\ %0=cut entry %0

Library\ encoding=Library encoding

Library\ properties=Library properties
%0\ -\ Library\ properties=%0 - Library properties

Default=Default

Character\ encoding\ UTF-8\ is\ not\ supported.=Character encoding UTF-8 is not supported.
UTF-8\ could\ not\ be\ used\ to\ encode\ the\ following\ characters\:\ %0=UTF-8 could not be used to encode the following characters: %0
The\ chosen\ encoding\ '%0'\ could\ not\ encode\ the\ following\ characters\:=The chosen encoding '%0' could not encode the following characters:

Downloading=Downloading

Execute\ default\ action\ in\ dialog=Execute default action in dialog

Delete=Delete

Delete\ entry=Delete entry

Delete\ multiple\ entries=Delete multiple entries

Descending=Descending

Description=Description

Do\ not\ ask\ again=Do not ask again

Display\ all\ entries\ belonging\ to\ one\ or\ more\ of\ the\ selected\ groups=Display all entries belonging to one or more of the selected groups

Display\ all\ error\ messages=Display all error messages

Display\ help\ on\ command\ line\ options=Display help on command line options

Display\ only\ entries\ belonging\ to\ all\ selected\ groups=Display only entries belonging to all selected groups
Display\ version=Display version

Do\ not\ abbreviate\ names=Do not abbreviate names


Do\ not\ open\ any\ files\ at\ startup=Do not open any files at startup

Do\ not\ wrap\ when\ saving=Do not wrap when saving

Donate\ to\ JabRef=Donate to JabRef

Download\ file=Download file

Download\ '%0'\ was\ a\ HTML\ file.\ Removed.=Download '%0' was a HTML file. Removed.
Download\ '%0'\ was\ a\ HTML\ file.\ Keeping\ URL.=Download '%0' was a HTML file. Keeping URL.

duplicate\ removal=duplicate removal

Duplicate\ fields=Duplicate fields

Unable\ to\ change\ field\ name\.\ "%0"\ already\ in\ use.=Unable to change field name. "%0" already in use.

Duplicates\ found=Duplicates found

Dynamically\ group\ entries\ by\ a\ free-form\ search\ expression=Dynamically group entries by a free-form search expression

Dynamically\ group\ entries\ by\ searching\ a\ field\ for\ a\ keyword=Dynamically group entries by searching a field for a keyword

Each\ line\ must\ be\ of\ the\ following\ form\:\ \'tab\:field1;field2;...;fieldN\'.=Each line must be of the following form\: 'tab\:field1;field2;...;fieldN'.

Search\ groups\ migration\ of\ %0=Search groups migration of %0
The\ search\ groups\ syntax\ is\ outdated.\ Do\ you\ want\ to\ migrate\ to\ the\ new\ syntax?=The search groups syntax is outdated. Do you want to migrate to the new syntax?
Migrate=Migrate
Keep\ as\ is=Keep as is
Search\ group\ migration\ failed=Search group migration failed
The\ search\ group\ '%0'\ could\ not\ be\ migrated.\ Please\ enter\ the\ new\ search\ expression.=The search group '%0' could not be migrated. Please enter the new search expression.
Edit=Edit

Edit\ file\ type=Edit file type

Edit\ group=Edit group

empty\ library=empty library
Autocompletion=Autocompletion

Enter\ URL\ to\ download=Enter URL to download

entries=entries

Entries\ exported\ to\ clipboard=Entries exported to clipboard

entry=entry

Entry\ editor=Entry editor

Entry\ owner=Entry owner

Entry\ preview=Entry preview

Entry\ table=Entry table
Entry\ table\ columns=Entry table columns
Entry\ Title\ (Required\ to\ deliver\ recommendations.)=Entry Title (Required to deliver recommendations.)
Error=Error
Error\ occurred\ when\ parsing\ entry=Error occurred when parsing entry
Error\ during\ persistence\ of\ crawling\ results.=Error during persistence of crawling results.
'%0'\ exists.\ Overwrite\ file?='%0' exists. Overwrite file?
Export=Export
Export\ preferences=Export preferences
Export\ preferences\ to\ file=Export preferences to file
Export\ to\ clipboard=Export to clipboard
Export\ to\ text\ file.=Export to text file.

Extract\ references\ from\ file\ (offline)=Extract references from file (offline)
Extract\ references\ from\ file\ (online)=Extract references from file (online)
Extract\ References\ (offline)=Extract References (offline)
Extract\ References\ (online)=Extract References (online)

Processing...=Processing...
Processing\ "%0"...=Processing "%0"...
Processing\ PDF(s)=Processing PDF(s)
Processing\ %0=Processing %0
Importing\ files\ into\ %1\ |\ %2\ of\ %0\ file(s)\ processed.=Importing files into %1 | %2 of %0 file(s) processed.
Processing\ a\ large\ number\ of\ files=Processing a large number of files

You\ are\ about\ to\ process\ %0\ files.\ Continue?=You are about to process %0 files. Continue?

Will\ write\ metadata\ to\ the\ PDFs\ linked\ from\ selected\ entries.=Will write metadata to the PDFs linked from selected entries.

Write\ metadata\ for\ all\ PDFs\ in\ current\ library?=Write metadata for all PDFs in current library?
Writing\ metadata...=Writing metadata...

Embed\ BibTeX\ as\ attached\ file\ in\ PDF.=Embed BibTeX as attached file in PDF.
Write\ BibTeX\ as\ XMP\ metadata\ to\ PDF.=Write BibTeX as XMP metadata to PDF.
Write\ BibTeX\ to\ PDF\ (XMP\ and\ embedded)=Write BibTeX to PDF (XMP and embedded)
Write\ metadata\ to\ PDF\ files=Write metadata to PDF files
XMP-annotated\ PDF=XMP-annotated PDF
XMP\ export\ privacy\ settings=XMP export privacy settings
XMP\ metadata=XMP metadata
Do\ not\ write\ the\ following\ fields\ to\ XMP\ Metadata=Do not write the following fields to XMP Metadata

Could\ not\ extract\ Metadata\ from\:\ %0=Could not extract Metadata from: %0
Parse\ Metadata\ from\ PDF.=Parse Metadata from PDF.
Merge\ PDF\ metadata=Merge PDF metadata
Embedded\ BIB-file\ in\ PDF=Embedded BIB-file in PDF
PDF\ content=PDF content
PDF\ meta\ data\ merger=PDF meta data merger
Verbatim\ BibTeX\ in\ PDF=Verbatim BibTeX in PDF

Importer\ for\ COPAC\ format.=Importer for COPAC format.
Importer\ for\ the\ CFF\ format,\ which\ is\ intended\ to\ make\ software\ and\ datasets\ citable.=Importer for the CFF format, which is intended to make software and datasets citable.
Importer\ for\ the\ Citavi\ XML\ format.=Importer for the Citavi XML format.
Importer\ for\ the\ EndNote\ XML\ format.=Importer for the EndNote XML format.
Importer\ for\ the\ INSPEC\ format.=Importer for the INSPEC format.
Importer\ for\ the\ ISI\ Web\ of\ Science,\ INSPEC\ and\ Medline\ format.=Importer for the ISI Web of Science, INSPEC and Medline format.
Importer\ for\ the\ MODS\ format.=Importer for the MODS format.
Importer\ for\ the\ MS\ Office\ 2007\ XML\ bibliography\ format.=Importer for the MS Office 2007 XML bibliography format.
Importer\ for\ the\ Medline\ format.=Importer for the Medline format.
Importer\ for\ the\ MedlinePlain\ format.=Importer for the MedlinePlain format.
Importer\ for\ the\ Ovid\ format.=Importer for the Ovid format.
Importer\ for\ the\ Refer/Endnote\ format.\ Modified\ to\ use\ article\ number\ for\ pages\ if\ pages\ are\ missing.=Importer for the Refer/Endnote format. Modified to use article number for pages if pages are missing.
Imports\ BibTeX\ data\ from\ a\ PDF\ using\ multiple\ strategies\ (e.g.,\ XMP,\ embedded\ BibTeX,\ text\ parsing,\ Grobid,\ and\ DOI\ lookup)\ and\ merges\ the\ result.=Imports BibTeX data from a PDF using multiple strategies (e.g., XMP, embedded BibTeX, text parsing, Grobid, and DOI lookup) and merges the result.
Imports\ BibTeX\ data\ of\ a\ PDF\ using\ Grobid.=Imports BibTeX data of a PDF using Grobid.
Imports\ BibTeX\ data\ using\ XMP\ data\ of\ a\ PDF.=Imports BibTeX data using XMP data of a PDF.
Imports\ a\ BibTeX\ file\ found\ inside\ a\ PDF.=Imports a BibTeX file found inside a PDF.
Imports\ a\ Biblioscape\ Tag\ File.\nSeveral\ Biblioscape\ field\ types\ are\ ignored.\ Others\ are\ only\ included\ in\ the\ BibTeX\ field\ "comment".=Imports a Biblioscape Tag File.\nSeveral Biblioscape field types are ignored. Others are only included in the BibTeX field "comment".
Imports\ a\ Biblioscape\ tag\ file.=Imports a Biblioscape tag file.
Imports\ a\ New\ Economics\ Papers-Message\ from\ the\ REPEC-NEP\ Service.=Imports a New Economics Papers-Message from the REPEC-NEP Service.
No\ BibTeX\ was\ found.\ An\ empty\ entry\ was\ created\ with\ file\ link.=No BibTeX was found. An empty entry was created with file link.
Reads\ the\ references\ from\ the\ 'References'\ section\ of\ a\ PDF\ file.=Reads the references from the 'References' section of a PDF file.
Scrapes\ the\ first\ page\ of\ a\ PDF\ for\ BibTeX\ information.=Scrapes the first page of a PDF for BibTeX information.
This\ importer\ enables\ "--importToOpen\ someEntry.bib"=This importer enables "--importToOpen someEntry.bib"
This\ importer\ parses\ data\ of\ the\ first\ page\ of\ the\ PDF\ and\ creates\ a\ BibTeX\ entry.\ Currently,\ Springer\ and\ IEEE\ formats\ are\ supported.=This importer parses data of the first page of the PDF and creates a BibTeX entry. Currently, Springer and IEEE formats are supported.

Exporting\ %0=Exporting %0
Could\ not\ export\ file\ '%0'\ (reason\:\ %1)=Could not export file '%0' (reason: %1)
Unknown\ export\ format\ %0=Unknown export format %0

Importing\ %0=Importing %0
Importing\ file\ %0\ as\ unknown\ format=Importing file %0 as unknown format
Format\ used\:\ %0=Format used: %0

Extension=Extension

External\ Changes\ Resolver=External Changes Resolver

External\ programs=External programs

Failed\ to\ import\ by\ ID=Failed to import by ID

Field=Field
field=field

Field\ name=Field name
Field\ names=Field names
Field\ names\ are\ not\ allowed\ to\ contain\ white\ spaces\ or\ certain\ characters\ (%0).=Field names are not allowed to contain white spaces or certain characters (%0).
New\ field\ name=New field name
Add\ new\ field\ name=Add new field name
Field\ name\ \"%0\"\ already\ exists=Field name "%0" already exists
No\ field\ name\ selected\!=No field name selected!
Remove\ field\ name=Remove field name
Are\ you\ sure\ you\ want\ to\ remove\ field\ name\:\ \"%0\"?=Are you sure you want to remove field name: "%0"?
Manage\ field\ names\ &\ content=Manage field names & content

Field\ to\ group\ by=Field to group by

Filter=Filter
Filter\ groups...=Filter groups...

Success\!\ Finished\ writing\ metadata.=Success! Finished writing metadata.
Error\ while\ writing\ metadata.\ See\ the\ error\ log\ for\ details.=Error while writing metadata. See the error log for details.
Failed\ to\ write\ metadata,\ file\ %1\ not\ found.=Failed to write metadata, file %1 not found.

Generate=Generate

First\ select\ the\ entries\ you\ want\ keys\ to\ be\ generated\ for.=First select the entries you want keys to be generated for.
Autogenerate\ citation\ keys=Autogenerate citation keys
Generate\ citation\ key=Generate citation key
Generate\ keys=Generate keys
Citation\ key\ generator=Citation key generator
Generate\ keys\ before\ saving\ (for\ entries\ without\ a\ key)=Generate keys before saving (for entries without a key)
Generated\ citation\ key\ for=Generated citation key for
Generating\ citation\ key\ for=Generating citation key for
Invalid\ citation\ key=Invalid citation key
Duplicate\ citation\ key=Duplicate citation key
Citation\ key\ '%0'\ to\ select\ not\ found\ in\ open\ libraries.=Citation key '%0' to select not found in open libraries.

Jump\ to\ entry\ in\ library=Jump to entry in library
Jump\ to\ the\ entry\ of\ the\ given\ citation\ key.=Jump to the entry of the given citation key.

Autolink\ files\ with\ names\ starting\ with\ the\ citation\ key=Autolink files with names starting with the citation key
Autolink\ only\ files\ that\ match\ the\ citation\ key=Autolink only files that match the citation key

Fit\ table\ horizontally\ on\ screen=Fit table horizontally on screen

Format\:\ Tab\:field;field;...\ (e.g.\ General\:url;pdf;note...)=Format\: Tab\:field;field;... (e.g. General\:url;pdf;note...)

Format\ of\ author\ and\ editor\ names=Format of author and editor names
Format\ string=Format string

Formatter\ name=Formatter name

Fulltext\ for\ %0=Fulltext for %0
Fulltext\ for\ a\ new\ entry=Fulltext for a new entry

Further\ information\ about\ Mr.\ DLib\ for\ JabRef\ users.=Further information about Mr. DLib for JabRef users.

General=General

Get\ fulltext=Get fulltext

Groups=Groups
has/have\ both\ a\ 'Comment'\ and\ a\ 'Review'\ field.=has/have both a 'Comment' and a 'Review' field.

Have\ you\ chosen\ the\ correct\ package\ path?=Have you chosen the correct package path?

Help=Help

Help\ on\ key\ patterns=Help on key patterns

Hierarchical\ context=Hierarchical context

Highlight=Highlight
Marking=Marking
Underline=Underline
Empty\ Highlight=Empty Highlight
Empty\ Marking=Empty Marking
Empty\ Underline=Empty Underline
The\ marked\ area\ does\ not\ contain\ any\ legible\ text!=The marked area does not contain any legible text!

HTML\ table=HTML table
HTML\ table\ (with\ Abstract\ &\ BibTeX)=HTML table (with Abstract & BibTeX)
Markdown\ titles=Markdown titles

Icon=Icon

Ignore=Ignore

Import=Import

Import\ entries=Import entries
Import\ file=Import file

Import\ name=Import name

Import\ preferences=Import preferences

Import\ preferences\ from\ file=Import preferences from file

Importer\ class=Importer class

Include\ subgroups\:\ When\ selected,\ view\ entries\ contained\ in\ this\ group\ or\ its\ subgroups=Include subgroups: When selected, view entries contained in this group or its subgroups

Independent\ group\:\ When\ selected,\ view\ only\ this\ group's\ entries=Independent group: When selected, view only this group's entries
I\ Agree=I Agree

Indexing\ bib\ fields\ for\ %0=Indexing bib fields for %0
Indexing\ %0=Indexing %0
Indexing\ files\ for\ %1\ |\ %2\ of\ %0\ file(s)\ indexed.=Indexing files for %1 | %2 of %0 file(s) indexed.
%0\ of\ %1\ entries\ added\ to\ the\ index.=%0 of %1 entries added to the index.
%0\ of\ %1\ entries\ removed\ from\ the\ index.=%0 of %1 entries removed from the index.
Removing\ entries\ from\ index\ for\ %0=Removing entries from index for %0
Invalid\ URL=Invalid URL

Online\ help=Online help
JabRef\ Language\ (Provides\ for\ better\ recommendations\ by\ giving\ an\ indication\ of\ user's\ preferred\ language.)=JabRef Language (Provides for better recommendations by giving an indication of user's preferred language.)

JabRef\ preferences=JabRef preferences
JabRef\ requests\ recommendations\ from\ Mr.\ DLib,\ which\ is\ an\ external\ service.\ To\ enable\ Mr.\ DLib\ to\ calculate\ recommendations,\ some\ of\ your\ data\ must\ be\ shared\ with\ Mr.\ DLib.\ Generally,\ the\ more\ data\ is\ shared\ the\ better\ recommendations\ can\ be\ calculated.\ However,\ we\ understand\ that\ some\ of\ your\ data\ in\ JabRef\ is\ sensitive,\ and\ you\ may\ not\ want\ to\ share\ it.\ Therefore,\ Mr.\ DLib\ offers\ a\ choice\ of\ which\ data\ you\ would\ like\ to\ share.=JabRef requests recommendations from Mr. DLib, which is an external service. To enable Mr. DLib to calculate recommendations, some of your data must be shared with Mr. DLib. Generally, the more data is shared the better recommendations can be calculated. However, we understand that some of your data in JabRef is sensitive, and you may not want to share it. Therefore, Mr. DLib offers a choice of which data you would like to share.
JabRef\ Version\ (Required\ to\ ensure\ backwards\ compatibility\ with\ Mr.\ DLib's\ Web\ Service)=JabRef Version (Required to ensure backwards compatibility with Mr. DLib's Web Service)

Journal\ abbreviations=Journal abbreviations
Journal\ lists\:=Journal lists:
Remove\ journal\ '%0'=Remove journal '%0'

Journal\ Information=Journal Information
Year=Year
ISSN\ or\ journal\ name\ required\ for\ fetching\ journal\ information=ISSN or journal name required for fetching journal information
Fetch\ journal\ information\ online\ to\ show=Fetch journal information online to show
Allow\ sending\ ISSN\ to\ a\ JabRef\ online\ service\ (SCimago)\ for\ fetching\ journal\ information=Allow sending ISSN to a JabRef online service (SCimago) for fetching journal information
Categories=Categories
ISSN=ISSN
Publisher=Publisher
h-index=h-index
Error\ while\ fetching\ journal\ information\:\ %0=Error while fetching journal information: %0
ISSN\ and/or\ journal\ name\ not\ found\ in\ catalog=ISSN and/or journal name not found in catalog
Citable\ Docs\ (Previous\ 3\ Years)=Citable Docs (Previous 3 Years)
Cites\ Incoming\ by\ Recently\ Published=Cites Incoming by Recently Published
Cites\ Outgoing=Cites Outgoing
Cites\ Outgoing\ per\ Document=Cites Outgoing per Document
Docs\ (This\ Year)=Docs (This Year)
Incorrect\ ISSN\ format=Incorrect ISSN format
Error\ accessing\ catalog=Error accessing catalog

Check\ for\ updates\ on\ startup=Check for updates on startup
If\ you\ encounter\ an\ issue\ or\ a\ bug,\ please\ check\ the\ latest\ version,\ whether\ the\ issue\ is\ still\ present.=If you encounter an issue or a bug, please check the latest version, whether the issue is still present.

Keep\ both=Keep both

Keep\ subgroups=Keep subgroups

Key\ pattern=Key pattern

Keyboard\ shortcuts=Keyboard shortcuts

Keyboard\ shortcuts\ changed=Keyboard shortcuts changed

keys\ in\ library=keys in library

Keyword=Keyword

Keywords=Keywords

Label=Label
Label\:\ %0=Label: %0
Content\:\ %0=Content: %0
Language=Language

Last\ modified=Last modified

Memory\ stick\ mode\ -\ Store\ preferences\ in\ 'jabref.xml'\ in\ the\ app\ folder.=Memory stick mode - Store preferences in 'jabref.xml' in the app folder.

Show\ advanced\ hints\ (i.e.\ helpful\ tooltips,\ suggestions\ and\ explanation)=Show advanced hints (i.e. helpful tooltips, suggestions and explanation)

Manage\ custom\ exports=Manage custom exports

Manage\ custom\ imports=Manage custom imports
External\ file\ types=External file types

Mark\ new\ entries\ with\ owner\ name=Mark new entries with owner name

Merged\ external\ changes=Merged external changes
Merge\ fields=Merge fields

Modified\ group\ "%0".=Modified group "%0".

Modified\ groups=Modified groups

Modify=Modify

move\ group=move group

Moved\ group\ "%0".=Moved group "%0".

Mr.\ DLib\ Privacy\ settings=Mr. DLib Privacy settings

No\ database\ is\ open=No database is open

We\ need\ a\ database\ to\ export\ from.\ Open\ one.=We need a database to export from. Open one.

No\ recommendations\ received\ from\ Mr.\ DLib\ for\ this\ entry.=No recommendations received from Mr. DLib for this entry.

Error\ while\ fetching\ recommendations\ from\ Mr.DLib.=Error while fetching recommendations from Mr.DLib.

Name=Name

Name\ formatter=Name formatter

Natbib\ style=Natbib style

New\ group=New group

Next\ entry=Next entry
no\ base-BibTeX-file\ specified!=no base-BibTeX-file specified!

no\ library\ generated=no library generated

No\ entries\ found.\ Please\ make\ sure\ you\ are\ using\ the\ correct\ import\ filter.=No entries found. Please make sure you are using the correct import filter.
No\ files\ found.=No files found.

No\ GUI.\ Only\ process\ command\ line\ options=No GUI. Only process command line options

No\ journal\ names\ could\ be\ abbreviated.=No journal names could be abbreviated.

No\ journal\ names\ could\ be\ unabbreviated.=No journal names could be unabbreviated.

not\ found=not found

Nothing\ to\ redo=Nothing to redo

Nothing\ to\ undo=Nothing to undo

One\ or\ more\ keys\ will\ be\ overwritten.\ Continue?=One or more keys will be overwritten. Continue?


Open=Open

Open\ library=Open library

Open\ editor\ when\ a\ new\ entry\ is\ created=Open editor when a new entry is created

Open\ file=Open file

Open\ last\ edited\ libraries\ on\ startup=Open last edited libraries on startup

Connect\ to\ shared\ database=Connect to shared database

Use\ Expert\ mode=Use Expert mode
Custom\ JDBC\ Url\:=Custom JDBC Url:

Open\ terminal\ here=Open terminal here

Open\ URL\ or\ DOI=Open URL or DOI

Opening=Opening

Operation\ canceled.=Operation canceled.
Operating\ System\ (Provides\ for\ better\ recommendations\ by\ giving\ an\ indication\ of\ user's\ system\ set-up.)=Operating System (Provides for better recommendations by giving an indication of user's system set-up.)

Optional\ fields=Optional fields

or=or

Override\ default\ file\ directories=Override default file directories
Overwrite=Overwrite

Overwrite\ keys=Overwrite keys

pairs\ processed=pairs processed
Password=Password

Paste=Paste

paste\ entries=paste entries

paste\ entry\ %0=paste entry %0

Path\ to\ %0\ not\ defined=Path to %0 not defined

Path\ to\ LyX\ pipe=Path to LyX pipe

File\ has\ no\ attached\ annotations=File has no attached annotations

Please\ enter\ a\ name\ for\ the\ group.=Please enter a name for the group.

Please\ restart\ JabRef\ for\ preferences\ to\ take\ effect.=Please restart JabRef for preferences to take effect.

Possible\ duplicate\ entries=Possible duplicate entries

Possible\ duplicate\ of\ existing\ entry.\ Will\ be\ resolved\ on\ import.=Possible duplicate of existing entry. Will be resolved on import.

Import\ canceled=Import canceled


Preferences=Preferences

Preferences\ recorded.=Preferences recorded.

Preview=Preview
Current\ Preview=Current Preview
Add\ BST\ file=Add BST file

Cannot\ generate\ preview\ based\ on\ selected\ citation\ style.=Cannot generate preview based on selected citation style.
Bad\ character\ inside\ entry=Bad character inside entry
Error\ while\ generating\ citation\ style=Error while generating citation style
Preview\ style\ changed\ to\:\ %0=Preview style changed to: %0
Next\ preview\ layout=Next preview layout
Previous\ preview\ layout=Previous preview layout
Available=Available
Selected=Selected
Selected\ Layouts\ can\ not\ be\ empty=Selected Layouts can not be empty
Reset\ default\ preview\ style=Reset default preview style
Previous\ entry=Previous entry
Problem\ with\ parsing\ entry=Problem with parsing entry
Pull\ changes\ from\ shared\ database=Pull changes from shared database

Pushed\ citations\ to\ %0=Pushed citations to %0

Push\ applications=Push applications

Quit\ JabRef=Quit JabRef

Read\ only=Read only

Redo=Redo

Refine\ supergroup\:\ When\ selected,\ view\ entries\ contained\ in\ both\ this\ group\ and\ its\ supergroup=Refine supergroup: When selected, view entries contained in both this group and its supergroup

regular\ expression=regular expression

Remove=Remove

Remove\ subgroups=Remove subgroups

Remove\ all\ subgroups\ of\ "%0"?=Remove all subgroups of "%0"?

Remove\ selected\ entries\ from\ this\ group=Remove selected entries from this group

Remove\ group=Remove group

Remove\ group\ and\ subgroups=Remove group and subgroups

Remove\ groups\ and\ subgroups=Remove groups and subgroups

Remove\ all\ selected\ groups\ and\ keep\ their\ subgroups?=Remove all selected groups and keep their subgroups?

Remove\ group\ "%0"\ and\ keep\ its\ subgroups?=Remove group "%0" and keep its subgroups?

Remove\ groups=Remove groups

Removed\ all\ selected\ groups.=Removed all selected groups.

Remove\ group\ "%0"\ and\ its\ subgroups?=Remove group "%0" and its subgroups?

Removed\ group\ "%0"\ and\ its\ subgroups.=Removed group "%0" and its subgroups.

Remove\ all\ selected\ groups\ and\ their\ subgroups?=Remove all selected groups and their subgroups?

Removed\ all\ selected\ groups\ and\ their\ subgroups.=Removed all selected groups and their subgroups.

Remove\ group\ "%0"?=Remove group "%0"?

Remove\ link=Remove link

Removed\ group\ "%0".=Removed group "%0".

Replace=Replace
Replace\ With\:=Replace With:
Limit\ to\ Selected\ Entries=Limit to Selected Entries
Limit\ to\ Fields=Limit to Fields
All\ Field\ Replace=All Field Replace
Find\:=Find:
Find\ and\ Replace=Find and Replace

Replace\ (regular\ expression)=Replace (regular expression)

Replace\ String=Replace String
Replace\ string=Replace string

Replace\ Unicode\ ligatures=Replace Unicode ligatures
Replaces\ Unicode\ ligatures\ with\ their\ expanded\ form=Replaces Unicode ligatures with their expanded form

Required\ fields=Required fields

resolved=resolved

Restart=Restart

Restart\ required=Restart required

Return\ to\ dialog=Return to dialog

Review=Review
Review\ changes=Review changes
Review\ Field\ Migration=Review Field Migration

Save=Save
Save\ all\ finished.=Save all finished.
Save\ all\ open\ libraries=Save all open libraries
Save\ before\ closing=Save before closing
Save\ library=Save library
Save\ library\ as...=Save library as...
Saving=Saving
Saving\ all\ libraries...=Saving all libraries...
Saving\ library=Saving library
Library\ saved=Library saved
Could\ not\ save\ file.=Could not save file.
Could\ not\ save,\ file\ locked\ by\ another\ JabRef\ instance.=Could not save, file locked by another JabRef instance.
Saved\ selected\ to\ '%0'.=Saved selected to '%0'.
Autosave\ local\ libraries=Autosave local libraries
Automatically\ save\ the\ library\ to=Automatically save the library to
Please\ enter\ a\ valid\ file\ path.=Please enter a valid file path.
Overwrite\ file=Overwrite file
Unable\ to\ write\ to\ %0.=Unable to write to %0.

Refuse\ to\ save\ the\ library\ before\ external\ changes\ have\ been\ reviewed.=Refuse to save the library before external changes have been reviewed.
Library\ protection=Library protection
Unable\ to\ save\ library=Unable to save library

Always\ reformat\ library\ on\ save\ and\ export=Always reformat library on save and export
Character\ encoding\ '%0'\ is\ not\ supported.=Character encoding '%0' is not supported.

Filter\ search\ results=Filter search results
Filter\ by\ groups=Filter by groups
Invert\ groups=Invert groups
Scroll\ to\ previous\ match\ category=Scroll to previous match category
Scroll\ to\ next\ match\ category=Scroll to next match category
Search=Search
Search...=Search...
Searching...=Searching...
Finished\ Searching=Finished Searching
Search\ expression=Search expression
This\ only\ affects\ unfielded\ terms.\ For\ using\ RegEx\ in\ a\ fielded\ term,\ use\ \=~\ operator.=This only affects unfielded terms. For using RegEx in a fielded term, use =~ operator.
This\ only\ affects\ unfielded\ terms.\ For\ using\ case-sensitive\ in\ a\ fielded\ term,\ use\ \=!\ operator.=This only affects unfielded terms. For using case-sensitive in a fielded term, use =! operator.
Fulltext\ search=Fulltext search

Enable\ indexing=Enable indexing
Fulltext\ search\ requires\ the\ setting\ 'Automatically\ index\ all\ linked\ files\ for\ fulltext\ search'\ to\ be\ enabled.\ Do\ you\ want\ to\ enable\ indexing\ now?=Fulltext search requires the setting 'Automatically index all linked files for fulltext search' to be enabled. Do you want to enable indexing now?

Help\ on\ regular\ expression\ search=Help on regular expression search
Searching\ for\ duplicates...=Searching for duplicates...
Searching\ for\ files=Searching for files
Use\ regular\ expression\ search=Use regular expression search
search\ expression=search expression
Free\ search\ expression=Free search expression
Illegal\ search\ expression=Illegal search expression
No\ search\ matches.=No search matches.
Web\ search=Web search
Search\ results=Search results
Please\ enter\ a\ search\ string=Please enter a search string
Please\ open\ or\ start\ a\ new\ library\ before\ searching=Please open or start a new library before searching
Please\ enter\ a\ field\ name\ to\ search\ for\ a\ keyword.=Please enter a field name to search for a keyword.
No\ results\ found.=No results found.
Found\ %0\ results.=Found %0 results.
Empty\ search\ ID=Empty search ID
The\ given\ search\ ID\ was\ empty.=The given search ID was empty.
Clear\ search=Clear search
Search\ document\ identifier\ online=Search document identifier online
Search\ for\ unlinked\ local\ files=Search for unlinked local files
Search\ full\ text\ documents\ online=Search full text documents online
Hint\:\n\nTo\ search\ all\ fields\ for\ <b>Smith</b>,\ enter\:\n<tt>smith</tt>\n\nTo\ search\ the\ field\ <b>author</b>\ for\ <b>Smith</b>\ and\ the\ field\ <b>title</b>\ for\ <b>electrical</b>,\ enter\:\n<tt>author\=Smith\ AND\ title\=electrical</tt>=Hint:\n\nTo search all fields for <b>Smith</b>, enter:\n<tt>smith</tt>\n\nTo search the field <b>author</b> for <b>Smith</b> and the field <b>title</b> for <b>electrical</b>, enter:\n<tt>author=Smith AND title=electrical</tt>
Search\ term\ is\ empty.=Search term is empty.
Invalid\ regular\ expression.=Invalid regular expression.
Searching\ for\ a\ keyword=Searching for a keyword

Open\ global\ search\ window=Open global search window
Search\ across\ libraries\ in\ a\ new\ window=Search across libraries in a new window
Keep\ search\ string\ across\ libraries=Keep search string across libraries
Keep\ dialog\ always\ on\ top=Keep dialog always on top
Search\ results\ from\ open\ libraries=Search results from open libraries

Select\ all=Select all
Select\ new\ encoding=Select new encoding

Select\ library=Select library
Select\ entry\ type=Select entry type

Select\ file\ from\ ZIP-archive=Select file from ZIP-archive

Settings=Settings

Shortcut=Shortcut


Show\ 'Firstname\ Lastname'=Show 'Firstname Lastname'

Show\ 'Lastname,\ Firstname'=Show 'Lastname, Firstname'

Show\ BibTeX\ source\ by\ default=Show BibTeX source by default

Attached\ files=Attached files
Show\ confirmation\ dialog\ when\ deleting\ entries=Show confirmation dialog when deleting entries
Show\ confirmation\ dialog\ when\ deleting\ attached\ files=Show confirmation dialog when deleting attached files

Persist\ password\ between\ sessions=Persist password between sessions

Persist\ api\ keys\ between\ sessions=Persist api keys between sessions

Credential\ store\ not\ available.=Credential store not available.

Show\ last\ names\ only=Show last names only

Show\ names\ unchanged=Show names unchanged

Show\ optional\ fields=Show optional fields

Show\ required\ fields=Show required fields

Show\ validation\ messages=Show validation messages

Simple\ HTML=Simple HTML
Since\ the\ 'Review'\ field\ was\ deprecated\ in\ JabRef\ 4.2,\ these\ two\ fields\ are\ about\ to\ be\ merged\ into\ the\ 'Comment'\ field.=Since the 'Review' field was deprecated in JabRef 4.2, these two fields are about to be merged into the 'Comment' field.

Size=Size

JabRef\ skipped\ the\ entry.=JabRef skipped the entry.
Import\ error=Import error
Open\ library\ error=Open library error
Please\ check\ your\ library\ file\ for\ wrong\ syntax.=Please check your library file for wrong syntax.
SourceTab\ error=SourceTab error
User\ input\ via\ entry-editor\ in\ `{}bibtex\ source`\ tab\ led\ to\ failure.=User input via entry-editor in `{}bibtex source` tab led to failure.

Sort\ subgroups\ A-Z=Sort subgroups A-Z
Sort\ subgroups\ Z-A=Sort subgroups Z-A
Sort\ subgroups\ by\ #\ of\ entries\ (Descending)=Sort subgroups by # of entries (Descending)
Sort\ subgroups\ by\ #\ of\ entries\ (Ascending)=Sort subgroups by # of entries (Ascending)

source\ edit=source edit
Special\ name\ formatters=Special name formatters

Statically\ group\ entries\ by\ manual\ assignment=Statically group entries by manual assignment

Status=Status

AUX\ file\ import=AUX file import
LaTeX\ AUX\ file\:=LaTeX AUX file\:
found\ in\ AUX\ file=found in AUX file
nested\ AUX\ files=nested AUX files
New\ library\ based\ on\ references\ in\ PDF\ file...\ (offline)=New library based on references in PDF file... (offline)
New\ library\ based\ on\ references\ in\ PDF\ file...\ (online)=New library based on references in PDF file... (online)
This\ feature\ generates\ a\ new\ library\ based\ on\ the\ list\ of\ references\ in\ a\ PDF\ file.\ Thereby,\ it\ uses\ Grobid's\ functionality.=This feature generates a new library based on the list of references in a PDF file. Thereby, it uses Grobid's functionality.
This\ feature\ generates\ a\ new\ library\ based\ on\ the\ list\ of\ references\ in\ a\ PDF\ file.\ Thereby,\ it\ uses\ JabRef's\ built-in\ functionality.=This feature generates a new library based on the list of references in a PDF file. Thereby, it uses JabRef's built-in functionality.
Sublibrary\ from\ AUX\ to\ BibTeX=Sublibrary from AUX to BibTeX
New\ BibTeX\ sublibrary=New BibTeX sublibrary

Switches\ between\ full\ and\ abbreviated\ journal\ name\ if\ the\ journal\ name\ is\ known.=Switches between full and abbreviated journal name if the journal name is known.

The\ group\ "%0"\ already\ contains\ the\ selection.=The group "%0" already contains the selection.

The\ output\ option\ depends\ on\ a\ valid\ import\ option.=The output option depends on a valid import option.

This\ operation\ requires\ all\ selected\ entries\ to\ have\ citation\ keys\ defined.=This operation requires all selected entries to have citation keys defined.

This\ operation\ requires\ one\ or\ more\ entries\ to\ be\ selected.=This operation requires one or more entries to be selected.

This\ setting\ may\ be\ changed\ in\ preferences\ at\ any\ time.=This setting may be changed in preferences at any time.
Timezone\ (Provides\ for\ better\ recommendations\ by\ indicating\ the\ time\ of\ day\ the\ request\ is\ being\ made.)=Timezone (Provides for better recommendations by indicating the time of day the request is being made.)
Time\ stamp=Time stamp
Toggle\ groups\ interface=Toggle groups interface

Trim\ all\ whitespace\ characters\ in\ the\ field\ content.=Trim all whitespace characters in the field content.

Trim\ whitespace\ characters=Trim whitespace characters

Try\ different\ encoding=Try different encoding

Undo=Undo

Unknown\ BibTeX\ entries\:=Unknown BibTeX entries\:

unknown\ edit=unknown edit

untitled=untitled

Upgrade\ external\ PDF/PS\ links\ to\ use\ the\ '%0'\ field.=Upgrade external PDF/PS links to use the '%0' field.

usage=usage
Use\ autocompletion=Use autocompletion

User\ interface=User interface

Value\ cleared\ externally=Value cleared externally

Value\ set\ externally\:\ %0=Value set externally: %0

Verify\ that\ LyX\ is\ running\ and\ that\ the\ lyxpipe\ is\ valid.=Verify that LyX is running and that the lyxpipe is valid.

View=View

View\ journal\ info=View journal info

Warning=Warning
Warnings=Warnings
Warn\ about\ unresolved\ duplicates\ when\ closing\ inspection\ window=Warn about unresolved duplicates when closing inspection window
Warn\ before\ overwriting\ existing\ keys=Warn before overwriting existing keys
Warning\:\ You\ added\ field\ "%0"\ twice.\ Only\ one\ will\ be\ kept.=Warning: You added field "%0" twice. Only one will be kept.

web\ link=web link

What\ do\ you\ want\ to\ do?=What do you want to do?
Whatever\ option\ you\ choose,\ Mr.\ DLib\ may\ share\ its\ data\ with\ research\ partners\ to\ further\ improve\ recommendation\ quality\ as\ part\ of\ a\ 'living\ lab'.\ Mr.\ DLib\ may\ also\ release\ public\ datasets\ that\ may\ contain\ anonymized\ information\ about\ you\ and\ the\ recommendations\ (sensitive\ information\ such\ as\ metadata\ of\ your\ articles\ will\ be\ anonymised\ through\ e.g.\ hashing).\ Research\ partners\ are\ obliged\ to\ adhere\ to\ the\ same\ strict\ data\ protection\ policy\ as\ Mr.\ DLib.=Whatever option you choose, Mr. DLib may share its data with research partners to further improve recommendation quality as part of a 'living lab'. Mr. DLib may also release public datasets that may contain anonymized information about you and the recommendations (sensitive information such as metadata of your articles will be anonymised through e.g. hashing). Research partners are obliged to adhere to the same strict data protection policy as Mr. DLib.


You\ must\ restart\ JabRef\ for\ this\ to\ come\ into\ effect.=You must restart JabRef for this to come into effect.

The\ following\ fetchers\ are\ available\:=The following fetchers are available:
Could\ not\ find\ fetcher\ '%0'=Could not find fetcher '%0'
Running\ query\ '%0'\ with\ fetcher\ '%1'.=Running query '%0' with fetcher '%1'.
Invalid\ query.\ Check\ position\ %0.=Invalid query. Check position %0.
Invalid\ query\ element\ '%0'\ at\ position\ %1=Invalid query element '%0' at position %1

Move\ file=Move file
Rename\ file=Rename file

Move\ file\ to\ file\ directory\ and\ rename\ file=Move file to file directory and rename file

File\ '%0'\ is\ write\ protected.=File '%0' is write protected.
Could\ not\ move\ file\ '%0'.=Could not move file '%0'.
Could\ not\ find\ file\ '%0'.=Could not find file '%0'.
Error\ opening\ file=Error opening file
Error\ opening\ file\ '%0'=Error opening file '%0'
File\ '%0'\ already\ linked=File '%0' already linked

%0\ entry(s)\ imported=%0 entry(s) imported

Error\ while\ fetching\ from\ %0=Error while fetching from %0

Unable\ to\ open\ link.=Unable to open link.
MIME\ type=MIME type

Run\ fetcher=Run fetcher

Line\ %0\:\ Found\ corrupted\ citation\ key\ %1.=Line %0: Found corrupted citation key %1.
Line\ %0\:\ Found\ corrupted\ citation\ key\ %1\ (contains\ whitespaces).=Line %0: Found corrupted citation key %1 (contains whitespaces).
Line\ %0\:\ Found\ corrupted\ citation\ key\ %1\ (comma\ missing).=Line %0: Found corrupted citation key %1 (comma missing).

Check\ integrity=Check integrity
Checking\ integrity...=Checking integrity...

Field\ Presence\ Consistency\ Check\ Result=Field Presence Consistency Check Result
required\ field\ is\ present=required field is present
optional\ field\ is\ present=optional field is present
unknown\ field\ is\ present=unknown field is present
field\ is\ absent=field is absent

No\ full\ text\ document\ found=No full text document found
Download\ from\ URL=Download from URL
Rename\ field=Rename field

Looking\ for\ full\ text\ document...=Looking for full text document...
A\ local\ copy\ will\ be\ opened.=A local copy will be opened.

Formatter\ not\ found\:\ %0=Formatter not found: %0

Metadata\ change=Metadata change
The\ following\ metadata\ changed\:=The following metadata changed:

Unable\ to\ create\ backup=Unable to create backup
Move\ file\ to\ file\ directory=Move file to file directory
<b>All\ Entries</b>\ (this\ group\ cannot\ be\ edited\ or\ removed)=<b>All Entries</b> (this group cannot be edited or removed)
static\ group=static group
dynamic\ group=dynamic group
refines\ supergroup=refines supergroup
includes\ subgroups=includes subgroups
contains=contains

Optional\ fields\ 2=Optional fields 2

Waiting\ for\ save\ operation\ to\ finish...=Waiting for save operation to finish...
Waiting\ for\ background\ tasks\ to\ finish.\ Quit\ anyway?=Waiting for background tasks to finish. Quit anyway?

Find\ and\ remove\ duplicate\ citation\ keys=Find and remove duplicate citation keys
Expected\ syntax\ for\ --fetch\='<name\ of\ fetcher>\:<query>'=Expected syntax for --fetch='<name of fetcher>:<query>'

Library-specific\ file\ directory=Library-specific file directory
User-specific\ file\ directory=User-specific file directory
LaTeX\ file\ directory=LaTeX file directory
Path\ %0\ could\ not\ be\ resolved.\ Using\ working\ dir.=Path %0 could not be resolved. Using working dir.


You\ must\ enter\ an\ integer\ value\ in\ the\ interval\ 1025-65535=You must enter an integer value in the interval 1025-65535
Autocomplete\ names\ in\ 'Firstname\ Lastname'\ format\ only=Autocomplete names in 'Firstname Lastname' format only
Autocomplete\ names\ in\ 'Lastname,\ Firstname'\ format\ only=Autocomplete names in 'Lastname, Firstname' format only
Autocomplete\ names\ in\ both\ formats=Autocomplete names in both formats
Send=Send
As\ Email=As Email
To\ Kindle=To Kindle
Send\ to\ Kindle=Send to Kindle
Email\ address\ for\ sending\ to\ Kindle=Email address for sending to Kindle
References=References
Bibliography=Bibliography
Sending\ of\ emails=Sending of emails
Subject\ for\ sending\ an\ email\ with\ references=Subject for sending an email with references
Automatically\ open\ folders\ of\ attached\ files=Automatically open folders of attached files
Error\ creating\ email=Error creating email
Entries\ added\ to\ an\ email=Entries added to an email
Custom\ applications=Custom applications
Please\ specify\ a\ file\ browser.=Please specify a file browser.
Please\ specify\ a\ terminal\ application.=Please specify a terminal application.
Use\ custom\ file\ browser=Use custom file browser
Use\ custom\ terminal\ emulator=Use custom terminal emulator
exportFormat=exportFormat
Output\ file\ missing=Output file missing
The\ output\ option\ depends\ on\ a\ valid\ input\ option.=The output option depends on a valid input option.
Linked\ file\ name\ conventions=Linked file name conventions
Filename\ format\ pattern=Filename format pattern
Additional\ parameters=Additional parameters
Cite\ selected\ entries\ between\ parenthesis=Cite selected entries between parenthesis
Cite\ selected\ entries\ with\ in-text\ citation=Cite selected entries with in-text citation
Cite\ special=Cite special
Extra\ information\ (e.g.\ page\ number)=Extra information (e.g. page number)
Manage\ citations=Manage citations
Problem\ modifying\ citation=Problem modifying citation
Problem\ collecting\ citations=Problem collecting citations
Citation=Citation
Connecting...=Connecting...
Select\ style=Select style
Journals=Journals
Cite=Cite
Cite\ in-text=Cite in-text
Insert\ empty\ citation=Insert empty citation
Merge\ citations=Merge citations
Manual\ connect=Manual connect
Select\ Writer\ document=Select Writer document
Sync\ OpenOffice/LibreOffice\ bibliography=Sync OpenOffice/LibreOffice bibliography
Select\ which\ open\ Writer\ document\ to\ work\ on=Select which open Writer document to work on
Connected\ to\ document=Connected to document

Could\ not\ connect\ to\ any\ Writer\ document.\ Please\ make\ sure\ a\ document\ is\ open\ before\ using\ the\ 'Select\ Writer\ document'\ button\ to\ connect\ to\ it.=Could not connect to any Writer document. Please make sure a document is open before using the 'Select Writer document' button to connect to it.

No\ Writer\ documents\ found=No Writer documents found

Insert\ a\ citation\ without\ text\ (the\ entry\ will\ appear\ in\ the\ reference\ list)=Insert a citation without text (the entry will appear in the reference list)
Cite\ selected\ entries\ with\ extra\ information=Cite selected entries with extra information

Your\ OpenOffice/LibreOffice\ document\ references\ the\ citation\ key\ '%0',\ which\ could\ not\ be\ found\ in\ your\ current\ library.=Your OpenOffice/LibreOffice document references the citation key '%0', which could not be found in your current library.

This\ operation\ requires\ a\ bibliography\ database.=This operation requires a bibliography database.

Your\ OpenOffice/LibreOffice\ document\ references\ at\ least\ %0\ citation\ keys\ which\ could\ not\ be\ found\ in\ your\ current\ library.\ Some\ of\ these\ are\ %1.=Your OpenOffice/LibreOffice document references at least %0 citation keys which could not be found in your current library. Some of these are %1.

Your\ OpenOffice/LibreOffice\ document\ references\ no\ citation\ keys\ which\ could\ also\ be\ found\ in\ your\ current\ library.=Your OpenOffice/LibreOffice document references no citation keys which could also be found in your current library.

Make/Sync\ bibliography=Make/Sync bibliography
No\ cited\ entries\ found\ in\ the\ document.=No cited entries found in the document.

Unable\ to\ synchronize\ bibliography=Unable to synchronize bibliography
Combine\ pairs\ of\ citations\ that\ are\ separated\ by\ spaces\ only=Combine pairs of citations that are separated by spaces only
Autodetection\ failed=Autodetection failed
Please\ wait...=Please wait...
Connection\ lost=Connection lost

Could\ not\ update\ bibliography=Could not update bibliography
Not\ connected\ to\ document=Not connected to document
Problem\ combining\ cite\ markers=Problem combining cite markers
Unable\ to\ reload\ style\ file=Unable to reload style file

Problem\ during\ separating\ cite\ markers=Problem during separating cite markers

Automatically\ add\ "Cited\ on\ pages..."\ at\ the\ end\ of\ bibliographic\ entries=Automatically add "Cited on pages..." at the end of bibliographic entries
Automatically\ sync\ bibliography\ when\ inserting\ citations=Automatically sync bibliography when inserting citations
Look\ up\ BibTeX\ entries\ in\ the\ active\ tab\ only=Look up BibTeX entries in the active tab only
Look\ up\ BibTeX\ entries\ in\ all\ open\ libraries=Look up BibTeX entries in all open libraries
Autodetecting\ paths...=Autodetecting paths...
Could\ not\ find\ OpenOffice/LibreOffice\ installation=Could not find OpenOffice/LibreOffice installation
Found\ more\ than\ one\ OpenOffice/LibreOffice\ executable.=Found more than one OpenOffice/LibreOffice executable.
Please\ choose\ which\ one\ to\ connect\ to\:=Please choose which one to connect to:
Choose\ OpenOffice/LibreOffice\ executable=Choose OpenOffice/LibreOffice executable
Select\ document=Select document
HTML\ list=HTML list
Could\ not\ open\ %0=Could not open %0
Unknown\ import\ format=Unknown import format
Style\ selection=Style selection
No\ valid\ style\ file\ defined=No valid style file defined
Choose\ pattern=Choose pattern
Search\ and\ store\ files\ relative\ to\ library\ file\ location=Search and store files relative to library file location
File\ directory=File directory

Error\ pushing\ entries=Error pushing entries
Could\ not\ push\ to\ a\ running\ Vim\ server.=Could not push to a running Vim server.
Vim\ server\ name=Vim server name
Could\ not\ run\ the\ 'vim'\ program.=Could not run the 'vim' program.
Could\ not\ push\ to\ a\ running\ emacs\ daemon.=Could not push to a running emacs daemon.
Could\ not\ run\ the\ emacs\ client.=Could not run the emacs client.

You\ must\ select\ either\ a\ valid\ style\ file,\ or\ use\ one\ of\ the\ default\ styles.=You must select either a valid style file, or use one of the default styles.

This\ feature\ generates\ a\ new\ library\ based\ on\ which\ entries\ are\ needed\ in\ an\ existing\ LaTeX\ document.=This feature generates a new library based on which entries are needed in an existing LaTeX document.

First\ select\ entries\ to\ clean\ up.=First select entries to clean up.
Cleanup\ entry=Cleanup entry
Autogenerate\ PDF\ Names=Autogenerate PDF Names
Auto-generating\ PDF-Names\ does\ not\ support\ undo.\ Continue?=Auto-generating PDF-Names does not support undo. Continue?

Use\ full\ firstname\ whenever\ possible=Use full firstname whenever possible
Use\ abbreviated\ firstname\ whenever\ possible=Use abbreviated firstname whenever possible
Use\ abbreviated\ and\ full\ firstname=Use abbreviated and full firstname
Name\ format=Name format
First\ names=First names
Cleanup\ entries=Cleanup entries
Automatically\ assign\ new\ entry\ to\ selected\ groups=Automatically assign new entry to selected groups
%0\ mode=%0 mode
Move\ DOIs\ from\ note\ and\ URL\ field\ to\ DOI\ field\ and\ remove\ http\ prefix=Move DOIs from note and URL field to DOI field and remove http prefix
Move\ URL\ in\ note\ field\ to\ url\ field=Move URL in note field to url field
Make\ paths\ of\ linked\ files\ relative\ (if\ possible)=Make paths of linked files relative (if possible)
Rename\ PDFs\ to\ given\ filename\ format\ pattern=Rename PDFs to given filename format pattern
Rename\ only\ PDFs\ having\ a\ relative\ path=Rename only PDFs having a relative path
No\ entry\ needed\ a\ clean\ up=No entry needed a clean up
One\ entry\ needed\ a\ clean\ up=One entry needed a clean up
%0\ entries\ needed\ a\ clean\ up=%0 entries needed a clean up

Group\ tree\ could\ not\ be\ parsed.\ If\ you\ save\ the\ BibTeX\ library,\ all\ groups\ will\ be\ lost.=Group tree could not be parsed. If you save the BibTeX library, all groups will be lost.
Attach\ file=Attach file
Attach\ file\ from\ URL=Attach file from URL
Setting\ all\ preferences\ to\ default\ values.=Setting all preferences to default values.
Resetting\ preference\ key\ '%0'=Resetting preference key '%0'
Unable\ to\ clear\ preferences.=Unable to clear preferences.

Unselect\ all=Unselect all
Expand\ all=Expand all
Collapse\ all=Collapse all
Searches\ the\ selected\ directory\ for\ unlinked\ files.=Searches the selected directory for unlinked files.
Starts\ the\ import\ of\ BibTeX\ entries.=Starts the import of BibTeX entries.
Last\ edited\:=Last edited:
All\ time=All time
last\ edited=last edited
Last\ day=Last day
Last\ week=Last week
Last\ month=Last month
Last\ year=Last year
Sort\ by\:=Sort by:
Newest\ first=Newest first
Oldest\ first=Oldest first
Directory=Directory
Import\ result=Import result
Searching\ file\ system...=Searching file system...
Citation\ key\ patterns=Citation key patterns
Clear\ priority=Clear priority
Clear\ rank=Clear rank
Enable\ special\ fields=Enable special fields
One\ star=One star
Two\ stars=Two stars
Three\ stars=Three stars
Four\ stars=Four stars
Five\ stars=Five stars
Help\ on\ special\ fields=Help on special fields
Keywords\ of\ selected\ entries=Keywords of selected entries
Content\ selectors=Content selectors
Manage\ keywords=Manage keywords
No\ priority\ information=No priority information
No\ rank\ information=No rank information
Priority=Priority
Priority\ high=Priority high
Priority\ low=Priority low
Priority\ medium=Priority medium
Quality=Quality
Rank=Rank
Relevance=Relevance
Set\ priority\ to\ high=Set priority to high
Set\ priority\ to\ low=Set priority to low
Set\ priority\ to\ medium=Set priority to medium
Toggle\ relevance=Toggle relevance
Toggle\ quality\ assured=Toggle quality assured
Toggle\ print\ status=Toggle print status
Update\ keywords=Update keywords
Problem\ connecting=Problem connecting
Connection\ to\ OpenOffice/LibreOffice\ has\ been\ lost.\ Please\ make\ sure\ OpenOffice/LibreOffice\ is\ running,\ and\ try\ to\ reconnect.=Connection to OpenOffice/LibreOffice has been lost. Please make sure OpenOffice/LibreOffice is running, and try to reconnect.

Correct\ the\ entry,\ and\ reopen\ editor\ to\ display/edit\ source.=Correct the entry, and reopen editor to display/edit source.
Could\ not\ connect\ to\ running\ OpenOffice/LibreOffice.=Could not connect to running OpenOffice/LibreOffice.
Make\ sure\ you\ have\ installed\ OpenOffice/LibreOffice\ with\ Java\ support.=Make sure you have installed OpenOffice/LibreOffice with Java support.
If\ connecting\ manually,\ please\ verify\ program\ and\ library\ paths.=If connecting manually, please verify program and library paths.
Error\ message\:=Error message:
If\ a\ pasted\ or\ imported\ entry\ already\ has\ the\ field\ set,\ overwrite.=If a pasted or imported entry already has the field set, overwrite.
Not\ connected\ to\ any\ Writer\ document.\ Please\ make\ sure\ a\ document\ is\ open,\ and\ use\ the\ 'Select\ Writer\ document'\ button\ to\ connect\ to\ it.=Not connected to any Writer document. Please make sure a document is open, and use the 'Select Writer document' button to connect to it.
Removed\ all\ subgroups\ of\ group\ "%0".=Removed all subgroups of group "%0".
Unable\ to\ connect.\ One\ possible\ reason\ is\ that\ JabRef\ and\ OpenOffice/LibreOffice\ are\ not\ both\ running\ in\ either\ 32\ bit\ mode\ or\ 64\ bit\ mode.=Unable to connect. One possible reason is that JabRef and OpenOffice/LibreOffice are not both running in either 32 bit mode or 64 bit mode.
Delimiter(s)=Delimiter(s)
When\ downloading\ files,\ or\ moving\ linked\ files\ to\ the\ file\ directory,\ use\ the\ bib\ file\ location.=When downloading files, or moving linked files to the file directory, use the bib file location.

Canceled\ merging\ entries=Canceled merging entries

Merge\ entries=Merge entries
Merged\ entry=Merged entry
Merged\ entries=Merged entries
None=None
Parse=Parse
Result=Result
You\ have\ to\ choose\ exactly\ two\ entries\ to\ merge.=You have to choose exactly two entries to merge.

Add\ timestamp\ to\ modified\ entries\ (field\ "modificationdate")=Add timestamp to modified entries (field "modificationdate")
Add\ timestamp\ to\ new\ entries\ (field\ "creationdate")=Add timestamp to new entries (field "creationdate")
All\ keyboard\ shortcuts\ will\ be\ reset\ to\ their\ defaults.=All keyboard shortcuts will be reset to their defaults.

Automatically\ set\ file\ links=Automatically set file links
Finished\ automatically\ setting\ external\ links.=Finished automatically setting external links.
Changed\ %0\ entries.=Changed %0 entries.

Resetting\ all\ keyboard\ shortcuts=Resetting all keyboard shortcuts

Open\ folder=Open folder
Export\ sort\ order=Export sort order
Save\ sort\ order=Save sort order

Keep\ original\ order\ and\ add\ new\ entries\ at\ the\ end=Keep original order and add new entries at the end
Use\ current\ table\ sort\ order=Use current table sort order
Use\ specified\ order=Use specified order
Show\ extra\ columns=Show extra columns
Parsing\ error=Parsing error
illegal\ backslash\ expression=illegal backslash expression

Clear\ read\ status=Clear read status

Convert\ to\ biblatex\ format\ (e.g.,\ store\ publication\ date\ in\ date\ field)=Convert to biblatex format (e.g., store publication date in date field)
Convert\ to\ BibTeX\ format\ (e.g.,\ store\ publication\ date\ in\ year\ and\ month\ fields)=Convert to BibTeX format (e.g., store publication date in year and month fields)

Deprecated\ fields=Deprecated fields

Shows\ fields\ having\ a\ successor\ in\ biblatex.=Shows fields having a successor in biblatex.
Shows\ fields\ having\ a\ successor\ in\ biblatex.\nFor\ instance,\ the\ publication\ month\ should\ be\ part\ of\ the\ date\ field.\nUse\ the\ Cleanup\ Entries\ functionality\ to\ convert\ the\ entry\ to\ biblatex.=Shows fields having a successor in biblatex.\nFor instance, the publication month should be part of the date field.\nUse the Cleanup Entries functionality to convert the entry to biblatex.


No\ read\ status\ information=No read status information
Printed=Printed
Read\ status=Read status
Read\ status\ read=Read status read
Read\ status\ skimmed=Read status skimmed
Save\ selected\ as\ plain\ BibTeX...=Save selected as plain BibTeX...
Set\ read\ status\ to\ read=Set read status to read
Set\ read\ status\ to\ skimmed=Set read status to skimmed

Opens\ JabRef's\ GitHub\ page=Opens JabRef's GitHub page
Opens\ JabRef's\ Twitter\ page=Opens JabRef's Twitter page
Opens\ JabRef's\ Facebook\ page=Opens JabRef's Facebook page
Opens\ JabRef's\ blog=Opens JabRef's blog
Opens\ JabRef's\ website=Opens JabRef's website

Could\ not\ open\ browser.=Could not open browser.
Please\ open\ %0\ manually.=Please open %0 manually.
The\ link\ has\ been\ copied\ to\ the\ clipboard.=The link has been copied to the clipboard.

Open\ %0\ file=Open %0 file
Could\ not\ detect\ terminal\ automatically\ using\ '%0'.\ Please\ define\ a\ custom\ terminal\ in\ the\ preferences.=Could not detect terminal automatically using '%0'. Please define a custom terminal in the preferences.

Convert=Convert
Normalize\ to\ BibTeX\ name\ format=Normalize to BibTeX name format
Help\ on\ Name\ Formatting=Help on Name Formatting

Add\ new\ file\ type=Add new file type

Original\ entry=Original entry
No\ information\ added=No information added
Select\ at\ least\ one\ entry\ to\ manage\ keywords.=Select at least one entry to manage keywords.
OpenDocument\ text=OpenDocument text
OpenDocument\ spreadsheet=OpenDocument spreadsheet
OpenDocument\ presentation=OpenDocument presentation
%0\ image=%0 image
Added\ entry\ '%0'=Added entry '%0'
Added\ entry=Added entry
Modified\ entry\ '%0'=Modified entry '%0'
Modified\ entry=Modified entry
Deleted\ entry\ '%0'=Deleted entry '%0'
Deleted\ entry=Deleted entry
Modified\ groups\ tree=Modified groups tree
Removed\ all\ groups=Removed all groups
%0.\ Accepting\ the\ change\ replaces\ the\ complete\ groups\ tree\ with\ the\ externally\ modified\ groups\ tree.=%0. Accepting the change replaces the complete groups tree with the externally modified groups tree.
Select\ export\ format=Select export format
Return\ to\ library=Return to library

Could\ not\ connect\ to\ %0=Could not connect to %0
Warning\:\ %0\ out\ of\ %1\ entries\ have\ undefined\ title.=Warning: %0 out of %1 entries have undefined title.
Warning\:\ %0\ out\ of\ %1\ entries\ have\ undefined\ citation\ key.=Warning: %0 out of %1 entries have undefined citation key.
Warning\:\ %0\ out\ of\ %1\ entries\ have\ undefined\ DOIs.=Warning: %0 out of %1 entries have undefined DOIs.
Really\ delete\ the\ selected\ entry?=Really delete the selected entry?
Really\ delete\ the\ %0\ selected\ entries?=Really delete the %0 selected entries?

On\ disk=On disk
In\ JabRef=In JabRef
Entry\ Preview=Entry Preview

Keep\ left=Keep left
Keep\ right=Keep right
Existing\ entry=Existing entry
From\ import=From import
From\ DOI=From DOI
No\ problems\ found.=No problems found.
Save\ changes=Save changes
Discard\ changes=Discard changes
Library\ '%0'\ has\ changed.=Library '%0' has changed.
Print\ entry\ preview=Print entry preview

Invalid\ DOI\:\ '%0'.=Invalid DOI: '%0'.
Same\ DOI\ used\ in\ multiple\ entries=Same DOI used in multiple entries
should\ start\ with\ a\ name=should start with a name
should\ end\ with\ a\ name=should end with a name
unexpected\ closing\ curly\ bracket=unexpected closing curly bracket
unexpected\ opening\ curly\ bracket=unexpected opening curly bracket
capital\ letters\ are\ not\ masked\ using\ curly\ brackets\ {}=capital letters are not masked using curly brackets {}
should\ contain\ a\ four\ digit\ number=should contain a four digit number
should\ contain\ a\ valid\ page\ number\ range=should contain a valid page number range

Unable\ to\ autodetect\ OpenOffice/LibreOffice\ installation.\ Please\ choose\ the\ installation\ directory\ manually.=Unable to autodetect OpenOffice/LibreOffice installation. Please choose the installation directory manually.

Close\ library=Close library
Entry\ editor,\ next\ entry=Entry editor, next entry
Entry\ editor,\ next\ panel=Entry editor, next panel
Entry\ editor,\ next\ panel\ 2=Entry editor, next panel 2
Entry\ editor,\ previous\ entry=Entry editor, previous entry
Entry\ editor,\ previous\ panel=Entry editor, previous panel
Entry\ editor,\ previous\ panel\ 2=Entry editor, previous panel 2
File\ list\ editor,\ move\ entry\ down=File list editor, move entry down
File\ list\ editor,\ move\ entry\ up=File list editor, move entry up
Focus\ entry\ table=Focus entry table
Focus\ group\ list=Focus group list
Import\ into\ current\ library=Import into current library
Import\ into\ new\ library=Import into new library
New\ article=New article
New\ book=New book
New\ entry=New entry
New\ inbook=New inbook
New\ mastersthesis=New mastersthesis
New\ phdthesis=New phdthesis
New\ proceedings=New proceedings
New\ unpublished=New unpublished
Push\ to\ application=Push to application
Refresh\ OpenOffice/LibreOffice=Refresh OpenOffice/LibreOffice
Resolve\ duplicate\ citation\ keys=Resolve duplicate citation keys
Save\ all=Save all
Synchronize\ files=Synchronize files
Unabbreviate=Unabbreviate
should\ contain\ a\ protocol=should contain a protocol
Copy\ preview=Copy preview
Copy\ selection=Copy selection
Automatically\ setting\ file\ links=Automatically setting file links
Regenerating\ citation\ keys\ according\ to\ metadata=Regenerating citation keys according to metadata
Regenerate\ all\ keys\ for\ the\ entries\ in\ a\ BibTeX\ file=Regenerate all keys for the entries in a BibTeX file
Show\ debug\ level\ messages=Show debug level messages
Default\ library\ mode=Default library mode
Show\ only\ preferences\ deviating\ from\ their\ default\ value=Show only preferences deviating from their default value
default=default
key=key
type=type
value=value
Show\ preferences=Show preferences
Save\ actions=Save actions
Other\ fields=Other fields
Show\ remaining\ fields=Show remaining fields

link\ should\ refer\ to\ a\ correct\ file\ path=link should refer to a correct file path
abbreviation\ detected=abbreviation detected
wrong\ entry\ type\ as\ proceedings\ has\ page\ numbers=wrong entry type as proceedings has page numbers
Abbreviate\ journal\ names=Abbreviate journal names
Abbreviating...=Abbreviating...
Abbreviation\ '%0'\ for\ journal\ '%1'\ already\ defined.=Abbreviation '%0' for journal '%1' already defined.
Abbreviation\ cannot\ be\ empty=Abbreviation cannot be empty
Duplicated\ Journal\ Abbreviation=Duplicated Journal Abbreviation
Duplicated\ Journal\ File=Duplicated Journal File
Error\ Occurred=Error Occurred
Journal\ file\ %s\ already\ added=Journal file %s already added
Name\ cannot\ be\ empty=Name cannot be empty

Display\ keywords\ appearing\ in\ ALL\ entries=Display keywords appearing in ALL entries
Display\ keywords\ appearing\ in\ ANY\ entry=Display keywords appearing in ANY entry
None\ of\ the\ selected\ entries\ have\ titles.=None of the selected entries have titles.
None\ of\ the\ selected\ entries\ have\ citation\ keys.=None of the selected entries have citation keys.
None\ of\ the\ selected\ entries\ have\ DOIs.=None of the selected entries have DOIs.
Unabbreviate\ journal\ names=Unabbreviate journal names
Unabbreviating...=Unabbreviating...
Usage=Usage


Adds\ {}\ brackets\ around\ acronyms,\ month\ names\ and\ countries\ to\ preserve\ their\ case.=Adds {} brackets around acronyms, month names and countries to preserve their case.
Are\ you\ sure\ you\ want\ to\ reset\ all\ settings\ to\ default\ values?=Are you sure you want to reset all settings to default values?
Reset\ preferences=Reset preferences
Ill-formed\ entrytype\ comment\ in\ BIB\ file=Ill-formed entrytype comment in BIB file

Move\ linked\ files\ to\ default\ file\ directory\ %0=Move linked files to default file directory %0

Internal\ style=Internal style
Add\ style\ file=Add style file
Remove\ style=Remove style
You\ must\ select\ a\ valid\ style\ file.\ Your\ style\ is\ probably\ missing\ a\ line\ for\ the\ type\ "default".=You must select a valid style file. Your style is probably missing a line for the type "default".
Invalid\ style\ selected=Invalid style selected

Reload=Reload

Capitalize=Capitalize
Capitalize\ all\ Words,\ but\ Converts\ Articles,\ Prepositions,\ and\ Conjunctions\ to\ Lower\ Case.=Capitalize all Words, but Converts Articles, Prepositions, and Conjunctions to Lower Case.
Capitalize\ the\ first\ word,\ changes\ other\ words\ to\ lower\ case.=Capitalize the first word, changes other words to lower case.
changes\ all\ letters\ to\ lower\ case.=changes all letters to lower case.
CHANGES\ ALL\ LETTERS\ TO\ UPPER\ CASE.=CHANGES ALL LETTERS TO UPPER CASE.
Changes\ The\ First\ Letter\ Of\ All\ Words\ To\ Capital\ Case\ And\ The\ Remaining\ Letters\ To\ Lower\ Case.=Changes The First Letter Of All Words To Capital Case And The Remaining Letters To Lower Case.
Cleans\ up\ LaTeX\ code.=Cleans up LaTeX code.
LaTeX\ Warning\:\ %0=LaTeX Warning: %0
Converts\ HTML\ code\ to\ LaTeX\ code.=Converts HTML code to LaTeX code.
HTML\ to\ Unicode=HTML to Unicode
Converts\ HTML\ code\ to\ Unicode.=Converts HTML code to Unicode.
Converts\ LaTeX\ encoding\ to\ Unicode\ characters.=Converts LaTeX encoding to Unicode characters.
Converts\ Unicode\ characters\ to\ LaTeX\ encoding.=Converts Unicode characters to LaTeX encoding.
Converts\ ordinals\ to\ LaTeX\ superscripts.=Converts ordinals to LaTeX superscripts.
Converts\ units\ to\ LaTeX\ formatting.=Converts units to LaTeX formatting.
HTML\ to\ LaTeX=HTML to LaTeX
LaTeX\ cleanup=LaTeX cleanup
LaTeX\ to\ Unicode=LaTeX to Unicode
lower\ case=lower case
Camel\ case=Camel case
Camel\ case\ -\ n\ letters\ max= Camel case - n letters max
Very\ short\ title=Very short title
Short\ title=Short title
Returns\ first\ word\ of\ the\ title\ ignoring\ any\ function\ words.=Returns first word of the title ignoring any function words.
Returns\ first\ 3\ words\ of\ the\ title\ ignoring\ any\ function\ words.=Returns first 3 words of the title ignoring any function words.
Returns\ capitalized\ and\ concatenated\ title\ to\ N\ length.=Returns capitalized and concatenated title to N length.
Returns\ capitalized\ and\ concatenated\ title.=Returns capitalized and concatenated title.
Minify\ list\ of\ person\ names=Minify list of person names
Normalize\ date=Normalize date
Normalize\ en\ dashes=Normalize en dashes
Normalize\ month=Normalize month
Normalize\ month\ to\ BibTeX\ standard\ abbreviation.=Normalize month to BibTeX standard abbreviation.
Normalize\ names\ of\ persons=Normalize names of persons
Normalize\ page\ numbers=Normalize page numbers
Normalize\ pages\ to\ BibTeX\ standard.=Normalize pages to BibTeX standard.
Normalizes\ lists\ of\ persons\ to\ the\ BibTeX\ standard.=Normalizes lists of persons to the BibTeX standard.
Normalizes\ the\ date\ to\ ISO\ date\ format.=Normalizes the date to ISO date format.
Normalizes\ the\ en\ dashes.=Normalizes the en dashes.
Ordinals\ to\ LaTeX\ superscript=Ordinals to LaTeX superscript
Protect\ terms=Protect terms
Add\ enclosing\ braces=Add enclosing braces
Add\ braces\ encapsulating\ the\ complete\ field\ content.=Add braces encapsulating the complete field content.
Remove\ enclosing\ braces=Remove enclosing braces
Remove\ word\ enclosing\ braces=Remove word enclosing braces
Removes\ braces\ encapsulating\ a\ complete\ word\ and\ the\ complete\ field\ content.=Removes braces encapsulating a complete word and the complete field content.
Removes\ braces\ encapsulating\ the\ complete\ field\ content.=Removes braces encapsulating the complete field content.
Removes\ all\ balanced\ {}\ braces\ around\ words.=Removes all balanced {} braces around words.
Shorten\ DOI=Shorten DOI
Shortens\ DOI\ to\ more\ human\ readable\ form.=Shortens DOI to more human readable form.
Sentence\ case=Sentence case
Shortens\ lists\ of\ persons\ if\ there\ are\ more\ than\ 2\ persons\ to\ "et\ al.".=Shortens lists of persons if there are more than 2 persons to "et al.".
Title\ Case=Title Case
Unicode\ to\ LaTeX=Unicode to LaTeX
Units\ to\ LaTeX=Units to LaTeX
UPPER\ CASE=UPPER CASE
Does\ nothing.=Does nothing.
Identity=Identity
Clears\ the\ field\ completely.=Clears the field completely.

Main\ file\ directory=Main file directory
Main\ file\ directory\ '%0'\ not\ found.\nCheck\ the\ tab\ "Linked\ files".=Main file directory '%0' not found.\nCheck the tab "Linked files".
No\ library\ selected=No library selected

This\ operation\ requires\ exactly\ one\ item\ to\ be\ selected.=This operation requires exactly one item to be selected.
Opening\ large\ number\ of\ files=Opening large number of files
You\ are\ about\ to\ open\ %0\ files.\ Continue?=You are about to open %0 files. Continue?
Continue=Continue
Importing\ in\ %0\ format=Importing in %0 format
Female\ name=Female name
Female\ names=Female names
Male\ name=Male name
Male\ names=Male names
Mixed\ names=Mixed names
Neuter\ name=Neuter name
Neuter\ names=Neuter names

Determined\ %0\ for\ %1\ entries=Determined %0 for %1 entries
Look\ up\ %0=Look up %0
Looking\ up\ %0...\ -\ entry\ %1\ out\ of\ %2\ -\ found\ %3=Looking up %0... - entry %1 out of %2 - found %3

Audio\ CD=Audio CD
British\ patent=British patent
British\ patent\ request=British patent request
Bachelor's\ thesis=Bachelor's thesis
Candidate\ thesis=Candidate thesis
Collaborator=Collaborator
Column=Column
Compiler=Compiler
Continuator=Continuator
Data\ CD=Data CD
Editor=Editor
European\ patent=European patent
European\ patent\ request=European patent request
Founder=Founder
French\ patent=French patent
French\ patent\ request=French patent request
German\ patent=German patent
German\ patent\ request=German patent request
Line=Line
Master's\ thesis=Master's thesis
Page=Page
Paragraph=Paragraph
Patent=Patent
Patent\ request=Patent request
PhD\ thesis=PhD thesis
Redactor=Redactor
Research\ report=Research report
Reviser=Reviser
Section=Section
Software=Software
Technical\ report=Technical report
U.S.\ patent=U.S. patent
U.S.\ patent\ request=U.S. patent request
Verse=Verse

change\ entries\ of\ group=change entries of group
odd\ number\ of\ unescaped\ '\#'=odd number of unescaped '#'

Found\ %0\ unescaped\ '\&'=Found %0 unescaped '&'

Show\ diff=Show diff
Copy\ Version=Copy Version
Maintainers=Maintainers
Contributors=Contributors
License=License
JabRef\ would\ not\ have\ been\ possible\ without\ the\ help\ of\ our\ contributors.=JabRef would not have been possible without the help of our contributors.

HTML\ encoded\ character\ found=HTML encoded character found
booktitle\ ends\ with\ 'conference\ on'=booktitle ends with 'conference on'

incorrect\ control\ digit=incorrect control digit
incorrect\ format=incorrect format
Copied\ version\ to\ clipboard=Copied version to clipboard

Citation\ key=Citation key
Message=Message


MathSciNet\ Review=MathSciNet Review
Reset\ all=Reset all

Decryption\ not\ supported.=Decryption not supported.

Cleared\ '%0'\ for\ %1\ entries=Cleared '%0' for %1 entries
Set\ '%0'\ to\ '%1'\ for\ %2\ entries=Set '%0' to '%1' for %2 entries
Toggled\ '%0'\ for\ %1\ entries=Toggled '%0' for %1 entries

Check\ for\ updates=Check for updates
Download\ update=Download update
New\ version\ available=New version available
Installed\ version=Installed version
Remind\ me\ later=Remind me later
Ignore\ this\ update=Ignore this update
Could\ not\ connect\ to\ the\ update\ server.=Could not connect to the update server.
Please\ try\ again\ later\ and/or\ check\ your\ network\ connection.=Please try again later and/or check your network connection.
To\ see\ what\ is\ new\ view\ the\ changelog.=To see what is new view the changelog.
A\ new\ version\ of\ JabRef\ has\ been\ released.=A new version of JabRef has been released.
JabRef\ is\ up-to-date.=JabRef is up-to-date.
Latest\ version=Latest version
Online\ help\ forum=Online help forum
Custom=Custom

Export\ cited=Export cited
Unable\ to\ generate\ new\ library=Unable to generate new library

The\ cursor\ is\ in\ a\ protected\ area.=The cursor is in a protected area.
JabRefException=JabRefException
No\ bibliography\ database\ is\ open\ for\ citation.=No bibliography database is open for citation.

No\ database\ is\ open\ for\ updating\ citation\ markers\ after\ citing.=No database is open for updating citation markers after citing.

No\ bibliography\ entries\ are\ selected\ for\ citation.=No bibliography entries are selected for citation.
No\ bibliography\ style\ is\ selected\ for\ citation.=No bibliography style is selected for citation.
No\ database=No database

No\ entries\ selected\ for\ citation=No entries selected for citation
Open\ one\ before\ citing.=Open one before citing.

Select\ one\ before\ citing.=Select one before citing.
Select\ some\ before\ citing.=Select some before citing.

Found\ identical\ ranges=Found identical ranges
Found\ overlapping\ ranges=Found overlapping ranges
Found\ touching\ ranges=Found touching ranges

Note\:\ Use\ the\ placeholder\ %DIR%\ for\ the\ location\ of\ the\ opened\ library\ file.=Note: Use the placeholder %DIR% for the location of the opened library file.
Error\ occurred\ while\ executing\ the\ command\ \"%0\".=Error occurred while executing the command \"%0\".
Reformat\ ISSN=Reformat ISSN

Computer\ science=Computer science
Countries\ and\ territories\ in\ English=Countries and territories in English
Electrical\ engineering\ terms=Electrical engineering terms
Enabled=Enabled
Internal\ list=Internal list
Protected\ terms\ files=Protected terms files
Months\ and\ weekdays\ in\ English=Months and weekdays in English
The\ text\ after\ the\ last\ line\ starting\ with\ \#\ will\ be\ used=The text after the last line starting with # will be used
Add\ protected\ terms\ file=Add protected terms file
Are\ you\ sure\ you\ want\ to\ remove\ the\ protected\ terms\ file?=Are you sure you want to remove the protected terms file?
Remove\ protected\ terms\ file=Remove protected terms file
Add\ selected\ text\ to\ list=Add selected text to list
Add\ {}\ around\ selected\ text=Add {} around selected text
Remove\ all\ {}\ in\ selected\ text=Remove all {} in selected text
Format\ field=Format field
New\ protected\ terms\ file=New protected terms file
change\ field\ %0\ of\ entry\ %1\ from\ %2\ to\ %3=change field %0 of entry %1 from %2 to %3
change\ key\ from\ %0\ to\ %1=change key from %0 to %1
change\ string\ content\ %0\ to\ %1=change string content %0 to %1
change\ string\ name\ %0\ to\ %1=change string name %0 to %1
change\ type\ of\ entry\ %0\ from\ %1\ to\ %2=change type of entry %0 from %1 to %2
insert\ entry\ %0=insert entry %0
insert\ string\ %0=insert string %0
remove\ entries=remove entries
remove\ entry\ %0=remove entry %0
remove\ string\ %0=remove string %0
undefined=undefined
Cannot\ get\ info\ based\ on\ given\ %0\:\ %1=Cannot get info based on given %0: %1
Get\ bibliographic\ data\ from\ %0=Get bibliographic data from %0
No\ %0\ found=No %0 found
Entry\ from\ %0=Entry from %0
Merge\ entry\ with\ %0\ information=Merge entry with %0 information
Updated\ entry\ with\ info\ from\ %0=Updated entry with info from %0

Add\ new\ list=Add new list
Open\ existing\ list=Open existing list
Remove\ list=Remove list
Add\ abbreviation=Add abbreviation
Full\ journal\ name=Full journal name
Abbreviation\ name=Abbreviation name
Shortest\ unique\ abbreviation=Shortest unique abbreviation

No\ abbreviation\ files\ loaded=No abbreviation files loaded

Loading\ built\ in\ lists=Loading built in lists

JabRef\ built\ in\ list=JabRef built in list

Event\ log=Event log
We\ now\ give\ you\ insight\ into\ the\ inner\ workings\ of\ JabRef\'s\ internals.\ This\ information\ might\ be\ helpful\ to\ diagnose\ the\ root\ cause\ of\ a\ problem.\ Please\ feel\ free\ to\ inform\ the\ developers\ about\ an\ issue.=We now give you insight into the inner workings of JabRef\'s internals. This information might be helpful to diagnose the root cause of a problem. Please feel free to inform the developers about an issue.
Log\ copied\ to\ clipboard.=Log copied to clipboard.
Copy\ Log=Copy Log
Clear\ Log=Clear Log
Report\ Issue=Report Issue
Issue\ on\ GitHub\ successfully\ reported.=Issue on GitHub successfully reported.
Issue\ report\ successful=Issue report successful
Your\ issue\ was\ reported\ in\ your\ browser.=Your issue was reported in your browser.
The\ log\ and\ exception\ information\ was\ copied\ to\ your\ clipboard.=The log and exception information was copied to your clipboard.
Please\ paste\ this\ information\ (with\ Ctrl+V)\ in\ the\ issue\ description.=Please paste this information (with Ctrl+V) in the issue description.
Last\ notification=Last notification
Check\ the\ event\ log\ to\ see\ all\ notifications=Check the event log to see all notifications

Library=Library
Libraries=Libraries

Host=Host
Hostname=Hostname
Port=Port
Host/Port\:=Host/Port\:
User\:=User\:
User=User
Username=Username
Please\ specify\ a\ hostname=Please specify a hostname
Please\ specify\ a\ port=Please specify a port
Please\ specify\ a\ username=Please specify a username
Please\ specify\ a\ password=Please specify a password
Network=Network
Connect=Connect
Connection\ error=Connection error
Connection\ to\ %0\ server\ established.=Connection to %0 server established.
Required\ field\ "%0"\ is\ empty.=Required field "%0" is empty.
%0\ driver\ not\ available.=%0 driver not available.
The\ connection\ to\ the\ server\ has\ been\ terminated.=The connection to the server has been terminated.
Reconnect=Reconnect
Work\ offline=Work offline
Working\ offline.=Working offline.
Update\ refused.=Update refused.
Update\ refused=Update refused
Update\ could\ not\ be\ performed\ due\ to\ existing\ change\ conflicts.=Update could not be performed due to existing change conflicts.
You\ are\ not\ working\ on\ the\ newest\ version\ of\ BibEntry.=You are not working on the newest version of BibEntry.
Local\ version\:\ %0=Local version: %0
Shared\ version\:\ %0=Shared version: %0
Press\ "Merge\ entries"\ to\ merge\ the\ changes\ and\ resolve\ this\ problem.=Press "Merge entries" to merge the changes and resolve this problem.
Canceling\ this\ operation\ will\ leave\ your\ changes\ unsynchronized.=Canceling this operation will leave your changes unsynchronized.
Shared\ entry\ is\ no\ longer\ present=Shared entry is no longer present
The\ entry\ you\ currently\ work\ on\ has\ been\ deleted\ on\ the\ shared\ side.=The entry you currently work on has been deleted on the shared side.
You\ can\ restore\ the\ entry\ using\ the\ "Undo"\ operation.=You can restore the entry using the "Undo" operation.
You\ are\ already\ connected\ to\ a\ database\ using\ entered\ connection\ details.=You are already connected to a database using entered connection details.

Database\ Type\:=Database Type\:
Database\:=Database\:
Keystore\:=Keystore\:
Password\:=Password\:
Keystore\ password\:=Keystore password\:
Server\ Timezone\:=Server Timezone\:
Remember\ Password=Remember Password

Enforce\ single\ JabRef\ instance\ (and\ allow\ remote\ operations)\ using\ port=Enforce single JabRef instance (and allow remote operations) using port
Remote\ operation=Remote operation
Remote\ services=Remote services
Cannot\ use\ port\ %0\ for\ remote\ operation;\ another\ application\ may\ be\ using\ it.\ Try\ specifying\ another\ port.=Cannot use port %0 for remote operation; another application may be using it. Try specifying another port.
Grobid\ URL=Grobid URL
Allow\ sending\ PDF\ files\ and\ raw\ citation\ strings\ to\ a\ JabRef\ online\ service\ (Grobid)\ to\ determine\ Metadata.\ This\ produces\ better\ results.=Allow sending PDF files and raw citation strings to a JabRef online service (Grobid) to determine Metadata. This produces better results.
Send\ to\ Grobid=Send to Grobid
Do\ not\ send=Do not send

Proxy\ requires\ password=Proxy requires password
Proxy\ configuration=Proxy configuration
Use\ custom\ proxy\ configuration=Use custom proxy configuration
Proxy\ requires\ authentication=Proxy requires authentication
Check\ Proxy\ Setting=Check Proxy Setting

Clear\ connection\ settings=Clear connection settings
Check\ connection=Check connection
Connection\ failed\!=Connection failed\!
Connection\ successful\!=Connection successful\!

Use\ SSL=Use SSL
SSL\ Configuration=SSL Configuration
SSL\ configuration\ changed=SSL configuration changed
SSL\ certificate\ file=SSL certificate file
Duplicate\ Certificates=Duplicate Certificates
You\ already\ added\ this\ certificate=You already added this certificate

Cannot\ cite\ entries\ without\ citation\ keys.\ Generate\ keys\ now?=Cannot cite entries without citation keys. Generate keys now?
New\ technical\ report=New technical report

%0\ file=%0 file
%0\ file\ (%1)=%0 file (%1)
Custom\ layout\ file=Custom layout file
Protected\ terms\ file=Protected terms file
Style\ file=Style file

Open\ OpenOffice/LibreOffice\ connection=Open OpenOffice/LibreOffice connection
Non-ASCII\ encoded\ character\ found=Non-ASCII encoded character found
Non-UTF-8\ encoded\ field\ found=Non-UTF-8 encoded field found
Toggle\ web\ search\ interface=Toggle web search interface

Migration\ help\ information=Migration help information
Entered\ database\ has\ obsolete\ structure\ and\ is\ no\ longer\ supported.=Entered database has obsolete structure and is no longer supported.
However,\ a\ new\ database\ was\ created\ alongside\ the\ pre-3.6\ one.=However, a new database was created alongside the pre-3.6 one.
Opens\ a\ link\ where\ the\ current\ development\ version\ can\ be\ downloaded=Opens a link where the current development version can be downloaded
See\ what\ has\ been\ changed\ in\ the\ JabRef\ versions=See what has been changed in the JabRef versions
Referenced\ citation\ key\ '%0'\ does\ not\ exist=Referenced citation key '%0' does not exist
Full\ text\ document\ for\ entry\ %0\ already\ linked.=Full text document for entry %0 already linked.
Download\ full\ text\ documents=Download full text documents
You\ are\ attempting\ to\ download\ full\ text\ documents\ for\ %0\ entries.\nJabRef\ will\ send\ at\ least\ one\ request\ per\ entry\ to\ a\ publisher.=You are attempting to download full text documents for %0 entries.\nJabRef will send at least one request per entry to a publisher.
last\ four\ nonpunctuation\ characters\ should\ be\ numerals=last four nonpunctuation characters should be numerals

Author=Author
Date=Date
File\ annotations=File annotations
Show\ file\ annotations=Show file annotations
shared=shared
should\ contain\ an\ integer\ or\ a\ literal=should contain an integer or a literal
should\ have\ the\ first\ letter\ capitalized=should have the first letter capitalized
edition\ of\ book\ reported\ as\ just\ 1=edition of book reported as just 1
no\ integer\ as\ values\ for\ edition\ allowed=no integer as values for edition allowed
Tools=Tools
What\'s\ new\ in\ this\ version?=What\'s new in this version?
Want\ to\ help?=Want to help?
Make\ a\ donation=Make a donation
get\ involved=get involved
Used\ libraries=Used libraries
Existing\ file=Existing file

ID=ID
ID\ type=ID type
Fetcher\ '%0'\ did\ not\ find\ an\ entry\ for\ id\ '%1'.=Fetcher '%0' did not find an entry for id '%1'.

Select\ first\ entry=Select first entry
Select\ last\ entry=Select last entry

should\ be\ an\ integer\ or\ normalized=should be an integer or normalized
should\ be\ normalized=should be normalized

biblatex\ field\ only=biblatex field only

Error\ while\ generating\ fetch\ URL=Error while generating fetch URL
Error\ while\ parsing\ ID\ list=Error while parsing ID list
Unable\ to\ get\ PubMed\ IDs=Unable to get PubMed IDs
Backup\ found=Backup found

This\ might\ be\ caused\ by\ reaching\ the\ traffic\ limitation\ of\ Google\ Scholar\ (see\ 'Help'\ for\ details).=This might be caused by reaching the traffic limitation of Google Scholar (see 'Help' for details).

Could\ not\ open\ website.=Could not open website.
Problem\ downloading\ from\ %1=Problem downloading from %1

File\ directory\ pattern=File directory pattern
Update\ with\ bibliographic\ information\ from\ the\ web=Update with bibliographic information from the web

Could\ not\ find\ any\ bibliographic\ information.=Could not find any bibliographic information.
Citation\ key\ deviates\ from\ generated\ key=Citation key deviates from generated key
DOI\ %0\ is\ invalid=DOI %0 is invalid

Select\ all\ customized\ types\ to\ be\ stored\ in\ local\ preferences\:=Select all customized types to be stored in local preferences\:
Different\ customization,\ current\ settings\ will\ be\ overwritten=Different customization, current settings will be overwritten
%0\ (from\ file)\n%1\ (current\ setting)=%0 (from file)\n%1 (current setting)

Entry\ type\ %0\ is\ only\ defined\ for\ Biblatex\ but\ not\ for\ BibTeX=Entry type %0 is only defined for Biblatex but not for BibTeX

Copied\ %0\ citations.=Copied %0 citations.

journal\ not\ found\ in\ abbreviation\ list=journal not found in abbreviation list
Unhandled\ exception\ occurred.=Unhandled exception occurred.

strings\ included=strings included
Escape\ underscores=Escape underscores
Color=Color
Please\ also\ add\ all\ steps\ to\ reproduce\ this\ issue,\ if\ possible.=Please also add all steps to reproduce this issue, if possible.
Fit\ width=Fit width
Fit\ a\ single\ page=Fit a single page
Zoom\ in=Zoom in
Zoom\ out=Zoom out
Previous\ page=Previous page
Next\ page=Next page
Document\ viewer=Document viewer
Live=Live
Locked=Locked
Show\ the\ document\ of\ the\ currently\ selected\ entry.=Show the document of the currently selected entry.
Show\ this\ document\ until\ unlocked.=Show this document until unlocked.
Set\ current\ user\ name\ as\ owner.=Set current user name as owner.

This\ file\ was\ found\ automatically.\ Do\ you\ want\ to\ link\ it\ to\ this\ entry?=This file was found automatically. Do you want to link it to this entry?
Names\ are\ not\ in\ the\ standard\ %0\ format.=Names are not in the standard %0 format.

Copy\ linked\ file=Copy linked file
Copy\ linked\ file\ to\ folder...=Copy linked file to folder...
Could\ not\ copy\ file\ to\ %0,\ maybe\ the\ file\ is\ already\ existing?=Could not copy file to %0, maybe the file is already existing?
Successfully\ copied\ file\ to\ %0.=Successfully copied file to %0.
Could\ not\ resolve\ the\ file\ %0=Could not resolve the file %0

Copy\ linked\ files\ to\ folder...=Copy linked files to folder...
Copied\ file\ successfully=Copied file successfully
Copying\ files...=Copying files...
Copying\ file\ %0\ of\ entry\ %1=Copying file %0 of entry %1
Finished\ copying=Finished copying
Could\ not\ copy\ file=Could not copy file
Copied\ %0\ files\ of\ %1\ successfully\ to\ %2=Copied %0 files of %1 successfully to %2
Rename\ failed=Rename failed
JabRef\ cannot\ access\ the\ file\ because\ it\ is\ being\ used\ by\ another\ process.=JabRef cannot access the file because it is being used by another process.

Remove\ line\ breaks=Remove line breaks
Removes\ all\ line\ breaks\ in\ the\ field\ content.=Removes all line breaks in the field content.

Remove\ hyphenated\ line\ breaks=Remove hyphenated line breaks
Removes\ all\ hyphenated\ line\ breaks\ in\ the\ field\ content.=Removes all hyphenated line breaks in the field content.

Entry\ from\ %0\ could\ not\ be\ parsed.=Entry from %0 could not be parsed.
Invalid\ identifier\:\ '%0'.=Invalid identifier: '%0'.
empty\ citation\ key=empty citation key
Aux\ file=Aux file
Group\ containing\ entries\ cited\ in\ a\ given\ TeX\ file=Group containing entries cited in a given TeX file
There\ already\ exists\ a\ group\ with\ the\ same\ name.\nIf\ you\ use\ it,\ it\ will\ inherit\ all\ entries\ from\ this\ other\ group.=There already exists a group with the same name.\nIf you use it, it will inherit all entries from this other group.

Any\ file=Any file

No\ linked\ files\ found\ for\ export.=No linked files found for export.

No\ full\ text\ document\ found\ for\ entry\ %0.=No full text document found for entry %0.

Next\ library=Next library
Previous\ library=Previous library
Add\ group=Add group
Entry\ is\ contained\ in\ the\ following\ groups\:=Entry is contained in the following groups\:
Delete\ entries=Delete entries
Keep\ entries=Keep entries
Keep\ entry=Keep entry
Ignore\ backup=Ignore backup
Restore\ from\ backup=Restore from backup

Shared\ database\ connection=Shared database connection

Preamble=Preamble
Markings=Markings
Use\ selected\ instance=Use selected instance

Hide\ panel=Hide panel
Move\ panel\ up=Move panel up
Move\ panel\ down=Move panel down
Linked\ files=Linked files
Group\ view\ mode\ set\ to\ intersection=Group view mode set to intersection
Group\ view\ mode\ set\ to\ union=Group view mode set to union
Open\ file\ %0=Open file %0
Toggle\ intersection=Toggle intersection
Toggle\ union=Toggle union
The\ group\ name\ contains\ the\ keyword\ separator\ "%0"\ and\ thus\ probably\ does\ not\ work\ as\ expected.=The group name contains the keyword separator "%0" and thus probably does not work as expected.
Blog=Blog

Cleanup\ URL\ link=Cleanup URL link
Cleanup\ URL\ link\ by\ removing\ special\ symbols\ and\ extracting\ simple\ link=Cleanup URL link by removing special symbols and extracting simple link
Copy\ DOI=Copy DOI
Copy\ DOI\ url=Copy DOI url
Development\ version=Development version
Export\ selected\ entries=Export selected entries
Export\ selected\ entries\ to\ clipboard=Export selected entries to clipboard
Find\ duplicates=Find duplicates
JabRef\ resources=JabRef resources
Manage\ journal\ abbreviations=Manage journal abbreviations
Manage\ protected\ terms=Manage protected terms
New\ entry\ from\ plain\ text=New entry from plain text
Import\ by\ ID=Import by ID
Enter\ a\ valid\ ID=Enter a valid ID
New\ sublibrary\ based\ on\ AUX\ file=New sublibrary based on AUX file
Push\ entries\ to\ external\ application\ (%0)=Push entries to external application (%0)
Quit=Quit
Recent\ libraries=Recent libraries
Clear\ recent\ libraries=Clear recent libraries
Set\ up\ general\ fields=Set up general fields
View\ change\ log=View change log
View\ event\ log=View event log
Website=Website

Override\ default\ font\ settings=Override default font settings

Click\ help\ to\ learn\ about\ the\ migration\ of\ pre-3.6\ databases.=Click help to learn about the migration of pre-3.6 databases.

Move\ preprint\ information\ from\ 'URL'\ and\ 'journal'\ field\ to\ the\ 'eprint'\ field=Move preprint information from 'URL' and 'journal' field to the 'eprint' field
Customize\ Export\ Formats=Customize Export Formats
Export\ name=Export name
Main\ layout\ file\:=Main layout file\:
Main\ layout\ file=Main layout file
Save\ exporter=Save exporter
File\ extension\:=File extension\:
Export\ format\ name\:=Export format name\:
Cleared\ connection\ settings=Cleared connection settings
Error\ adding\ discovered\ CitationStyles=Error adding discovered CitationStyles
(more)=(more)
Select\ all\ new\ entries=Select all new entries
Select\ all\ entries=Select all entries
Total\ items\ found\:=Total items found:
Selected\ items\:=Selected items:
Download\ linked\ online\ files=Download linked online files
Select\ the\ entries\ to\ be\ imported\:=Select the entries to be imported\:
Open\ Help\ page=Open Help page
Add\ new\ keyword=Add new keyword
Keyword\:=Keyword:
Keyword\ \"%0\"\ already\ exists=Keyword "%0" already exists
Keyword\ separator=Keyword separator
Remove\ keyword=Remove keyword
Are\ you\ sure\ you\ want\ to\ remove\ keyword\:\ \"%0\"?=Are you sure you want to remove keyword: "%0"?
Reset\ to\ default=Reset to default
Export\ all\ entries=Export all entries
Generate\ citation\ keys=Generate citation keys
New\ library=New library
OpenOffice/LibreOffice=OpenOffice/LibreOffice
Open\ document\ viewer=Open document viewer
Open\ entry\ editor=Open entry editor
Find\ and\ replace=Find and replace

Found\ documents\:=Found documents\:
Use\ selected\ document=Use selected document
Dismiss\ changes=Dismiss changes
The\ library\ has\ been\ modified\ by\ another\ program.=The library has been modified by another program.

Set\ rank\ to\ one=Set rank to one
Set\ rank\ to\ two=Set rank to two
Set\ rank\ to\ three=Set rank to three
Set\ rank\ to\ four=Set rank to four
Set\ rank\ to\ five=Set rank to five

Executing\ command\ "%0"...=Executing command "%0"...

Rename\ file\ to\ a\ given\ name=Rename file to a given name
New\ Filename=New Filename
Rename\ file\ to\ defined\ pattern=Rename file to defined pattern

Application\ settings=Application settings

Export\ an\ input\ to\ a\ file=Export an input to a file
Export\ preferences\ to\ a\ file=Export preferences to a file
Import\ BibTeX=Import BibTeX
Import\ preferences\ from\ a\ file=Import preferences from a file
Matching=Matching
Same\ as\ --import,\ but\ will\ be\ imported\ to\ the\ opened\ tab=Same as --import, but will be imported to the opened tab
Allow\ integers\ in\ 'edition'\ field\ in\ BibTeX\ mode=Allow integers in 'edition' field in BibTeX mode

Please\ enter\ a\ name\ for\ the\ MIME\ type.=Please enter a name for the MIME type.
Please\ enter\ a\ name\ for\ the\ extension.=Please enter a name for the extension.
Please\ enter\ a\ name.=Please enter a name.

There\ already\ exists\ an\ external\ file\ type\ with\ the\ same\ MIME\ type=There already exists an external file type with the same MIME type
There\ already\ exists\ an\ external\ file\ type\ with\ the\ same\ extension=There already exists an external file type with the same extension
There\ already\ exists\ an\ external\ file\ type\ with\ the\ same\ name=There already exists an external file type with the same name


Show\ tab\ 'LaTeX\ citations'=Show tab 'LaTeX citations'
Show\ tab\ 'Citation\ information'=Show tab 'Citation information'
Search\ scite.ai\ for\ Smart\ Citations=Search scite.ai for Smart Citations
See\ full\ report\ at\ [%0]=See full report at [%0]
No\ active\ entry=No active entry
This\ entry\ does\ not\ have\ a\ DOI=This entry does not have a DOI
Tallies\ for\ %0=Tallies for %0

LaTeX\ citations=LaTeX citations
Search\ for\ citations\ in\ LaTeX\ files...=Search for citations in LaTeX files...
LaTeX\ Citations\ Search\ Results=LaTeX Citations Search Results
LaTeX\ files\ directory\:=LaTeX files directory:
LaTeX\ files\ found\:=LaTeX files found:
%0\ file(s)=%0 file(s)
Search\ citations\ for\ this\ entry\ in\ LaTeX\ files=Search citations for this entry in LaTeX files
No\ citations\ found=No citations found
No\ LaTeX\ files\ containing\ this\ entry\ were\ found.=No LaTeX files containing this entry were found.
Current\ search\ directory\ does\ not\ exist\:\ %0= Current search directory does not exist: %0
Selected\ entry\ does\ not\ have\ an\ associated\ citation\ key.=Selected entry does not have an associated citation key.
Current\ search\ directory\:=Current search directory:
Set\ LaTeX\ file\ directory=Set LaTeX file directory

Import\ entries\ from\ LaTeX\ files=Import entries from LaTeX files
Import\ new\ entries=Import new entries

Group\ color=Group color

Columns=Columns
File\ type=File type
IEEE=IEEE
Internal=Internal
Special=Special
Remove\ column=Remove column
Add\ custom\ column=Add custom column
Update\ to\ current\ column\ order=Update to current column order
Sort\ column\ one\ step\ upwards=Sort column one step upwards
Sort\ column\ one\ step\ downwards=Sort column one step downwards
List\ must\ not\ be\ empty.=List must not be empty.

Order=Order

Add\ field\ to\ filter\ list=Add field to filter list
Add\ formatter\ to\ list=Add formatter to list
Filter\ List=Filter List
Open\ files...=Open files...

Affected\ fields=Affected fields
Show\ preview\ as\ a\ tab\ in\ entry\ editor=Show preview as a tab in entry editor
Visual\ theme=Visual theme
Overwrite\ existing\ keys=Overwrite existing keys
Key\ patterns=Key patterns
Font\ settings=Font settings
Custom...=Custom...
Dark=Dark
Light=Light
Use\ System\ Preference=Use System Preference
Please\ specify\ a\ css\ theme\ file.=Please specify a css theme file.
You\ must\ enter\ an\ integer\ value\ higher\ than\ 8.=You must enter an integer value higher than 8.
Letters\ after\ duplicate\ generated\ keys=Letters after duplicate generated keys
Start\ on\ second\ duplicate\ key\ with\ letter\ A\ (a,\ b,\ ...)=Start on second duplicate key with letter A (a, b, ...)
Start\ on\ second\ duplicate\ key\ with\ letter\ B\ (b,\ c,\ ...)=Start on second duplicate key with letter B (b, c, ...)
Always\ add\ letter\ (a,\ b,\ ...)\ to\ generated\ keys=Always add letter (a, b, ...) to generated keys
Default\ pattern=Default pattern
Reset\ %s\ to\ default\ value=Reset %s to default value
Library\ mode=Library mode
Reset\ to\ recommended=Reset to recommended
Remove\ all=Remove all
Reset\ All=Reset All
Linked\ identifiers=Linked identifiers

insert\ entries=insert entries

Independent=Independent
Intersection=Intersection
Union=Union
Collect\ by=Collect by
Explicit\ selection=Explicit selection
Specified\ keywords=Specified keywords
Cited\ entries=Cited entries
Please\ provide\ a\ valid\ aux\ file.=Please provide a valid aux file.
Keyword\ delimiter=Keyword delimiter
Hierarchical\ keyword\ delimiter=Hierarchical keyword delimiter
Escape\ ampersands=Escape ampersands
Escape\ dollar\ sign=Escape dollar sign

Copied\ '%0'\ to\ clipboard.=Copied '%0' to clipboard.
This\ operation\ requires\ an\ open\ library.=This operation requires an open library.

Add\ to\ current\ library=Add to current library
%0\ entries\ were\ parsed\ from\ your\ query.=%0 entries were parsed from your query.
Your\ text\ is\ being\ parsed...=Your text is being parsed...
LLM=LLM
Please\ verify\ any\ information\ provided.=Please verify any information provided.
Warning\:\ plain\ citation\ parsing\ may\ generate\ inaccurate\ or\ inappropriate\ responses.=Warning: plain citation parsing may generate inaccurate or inappropriate responses.
New\ entry\ from\ plain\ text\ (online)=New entry from plain text (online)
Parser\ choice=Parser choice
Plain\ Citations\ Parser=Plain Citations Parser
Please\ enter\ the\ plain\ citations\ to\ parse\ from\ separated\ by\ double\ empty\ lines.=Please enter the plain citations to parse from separated by double empty lines.
Rule-based=Rule-based
Starts\ the\ parsing\ and\ adds\ the\ resulting\ entries\ to\ the\ currently\ opened\ database=Starts the parsing and adds the resulting entries to the currently opened database
Unable\ to\ parse\ plain\ citations.\ Detailed\ information\:\ %0=Unable to parse plain citations. Detailed information: %0
Default\ plain\ citation\ parser=Default plain citation parser
Grobid=Grobid

Citation\ key\ filters=Citation key filters
Field\ filters=Field filters
Message\ filters=Message filters
Clear\ filters=Clear filters

Add\ new\ Field=Add new Field
Add\ new\ entry\ type=Add new entry type
Required\ and\ optional\ fields=Required and optional fields
Index=Index
Remove\ entry\ type=Remove entry type
Remove\ field\ %0\ from\ currently\ selected\ entry\ type=Remove field %0 from currently selected entry type
Optional=Optional
Required=Required
Entry\ type\ cannot\ be\ empty.\ Please\ enter\ a\ name.=Entry type cannot be empty. Please enter a name.
Field\ cannot\ be\ empty.\ Please\ enter\ a\ name.=Field cannot be empty. Please enter a name.

Capitalize\ current\ word=Capitalize current word
Delete\ text=Delete text
Make\ current\ word\ lowercase=Make current word lowercase
Make\ current\ word\ uppercase=Make current word uppercase
Move\ caret\ left=Move caret left
Move\ caret\ right=Move caret right
Move\ caret\ to\ previous\ word=Move caret to previous word
Move\ caret\ to\ next\ word=Move caret to next word
Move\ caret\ to\ beginning\ of\ line=Move caret to beginning of line
Move\ caret\ to\ end\ of\ line=Move caret to end of line
Move\ the\ caret\ down=Move the caret down
Move\ the\ caret\ to\ the\ beginning\ of\ text=Move the caret to the beginning of text
Move\ the\ caret\ to\ the\ end\ of\ text=Move the caret to the end of text
Move\ the\ caret\ up=Move the caret up
Remove\ line\ after\ caret=Remove line after caret
Remove\ characters\ until\ next\ word=Remove characters until next word
Remove\ the\ current\ word\ backwards=Remove the current word backwards

Text\ editor=Text editor

Search\ ShortScience=Search ShortScience
Unable\ to\ open\ ShortScience.=Unable to open ShortScience.

Shared\ database=Shared database
Lookup=Lookup

Access\ date\ of\ the\ address\ specified\ in\ the\ url\ field.=Access date of the address specified in the url field.
Additional\ information\ related\ to\ the\ resource\ indicated\ by\ the\ eprint\ field.=Additional information related to the resource indicated by the eprint field.
Annex\ to\ the\ eventtitle\ field.=Annex to the eventtitle field.
Author(s)\ of\ a\ commentary\ to\ the\ work.=Author(s) of a commentary to the work.
Author(s)\ of\ an\ afterword\ to\ the\ work.=Author(s) of an afterword to the work.
Author(s)\ of\ an\ introduction\ to\ the\ work.=Author(s) of an introduction to the work.
Author(s)\ of\ annotations\ to\ the\ work.=Author(s) of annotations to the work.
Author(s)\ of\ the\ work.=Author(s) of the work.
Can\ be\ used\ for\ known\ event\ acronyms.=Can be used for known event acronyms.
Chapter\ or\ section\ or\ any\ other\ unit\ of\ a\ work.=Chapter or section or any other unit of a work.
Date\ of\ a\ conference,\ a\ symposium,\ or\ some\ other\ event.=Date of a conference, a symposium, or some other event.
Designation\ to\ be\ used\ by\ the\ citation\ style\ as\ a\ substitute\ for\ the\ regular\ label\ if\ any\ data\ required\ to\ generate\ the\ regular\ label\ is\ missing.=Designation to be used by the citation style as a substitute for the regular label if any data required to generate the regular label is missing.
Digital\ Object\ Identifier\ of\ the\ work.=Digital Object Identifier of the work.
Edition\ of\ a\ printed\ publication.=Edition of a printed publication.
Editor(s)\ of\ the\ work\ or\ the\ main\ publication,\ depending\ on\ the\ type\ of\ the\ entry.=Editor(s) of the work or the main publication, depending on the type of the entry.
Electronic\ identifier\ of\ a\ work.=Electronic identifier of a work.
Electronic\ identifier\ of\ an\ online\ publication.=Electronic identifier of an online publication.
If\ the\ work\ is\ published\ as\ part\ of\ another\ one,\ such\ as\ an\ article\ in\ a\ journal\ or\ a\ collection,\ this\ field\ holds\ the\ relevant\ page\ range\ in\ that\ other\ work.\ It\ may\ also\ be\ used\ to\ limit\ the\ reference\ to\ a\ specific\ part\ of\ a\ work\ (a\ chapter\ in\ a\ book,\ for\ example).\ For\ papers\ in\ electronic\ journals\ with\ anon-classical\ pagination\ setup\ the\ eid\ field\ may\ be\ more\ suitable.=If the work is published as part of another one, such as an article in a journal or a collection, this field holds the relevant page range in that other work. It may also be used to limit the reference to a specific part of a work (a chapter in a book, for example). For papers in electronic journals with anon-classical pagination setup the eid field may be more suitable.
Information\ such\ as\ a\ library\ name\ and\ a\ call\ number.=Information such as a library name and a call number.
International\ Standard\ Book\ Number\ of\ a\ book.=International Standard Book Number of a book.
Issue\ of\ a\ journal.=Issue of a journal.
Key\ by\ which\ the\ work\ may\ be\ cited.=Key by which the work may be cited.
Link(s)\ to\ a\ local\ PDF\ or\ other\ document\ of\ the\ work.=Link(s) to a local PDF or other document of the work.
Location\ of\ a\ conference,\ a\ symposium,\ or\ some\ other\ event.=Location of a conference, a symposium, or some other event.
Main\ title\ of\ a\ multi-volume\ book,\ such\ as\ "Collected\ Works".=Main title of a multi-volume book, such as "Collected Works".
Miscellaneous\ bibliographic\ data\ usually\ printed\ at\ the\ end\ of\ the\ entry.=Miscellaneous bibliographic data usually printed at the end of the entry.
Miscellaneous\ bibliographic\ data\ which\ does\ not\ fit\ into\ any\ other\ field.=Miscellaneous bibliographic data which does not fit into any other field.
Name(s)\ of\ the\ (manual)\ groups\ the\ entry\ belongs\ to.=Name(s) of the (manual) groups the entry belongs to.
Name(s)\ of\ the\ publisher(s).=Name(s) of the publisher(s).
Name\ of\ a\ journal,\ a\ newspaper,\ or\ some\ other\ periodical.=Name of a journal, a newspaper, or some other periodical.
Name\ of\ a\ publication\ series,\ such\ as\ "Studies\ in...",\ or\ the\ number\ of\ a\ journal\ series.=Name of a publication series, such as "Studies in...", or the number of a journal series.
Name\ of\ a\ university\ or\ some\ other\ institution.=Name of a university or some other institution.
Note\ that\ this\ field\ holds\ the\ plain\ title\ of\ the\ event.\ Things\ like\ "Proceedings\ of\ the\ Fifth\ XYZ\ Conference"\ go\ into\ the\ titleaddon\ or\ booktitleaddon\ field.=Note that this field holds the plain title of the event. Things like "Proceedings of the Fifth XYZ Conference" go into the titleaddon or booktitleaddon field.
Note\ that\ this\ field\ is\ intended\ for\ commented\ editions\ which\ have\ a\ commentator\ in\ addition\ to\ the\ author.\ If\ the\ work\ is\ a\ stand-alone\ commentary,\ the\ commentator\ should\ be\ given\ in\ the\ author\ field.=Note that this field is intended for commented editions which have a commentator in addition to the author. If the work is a stand-alone commentary, the commentator should be given in the author field.
Number\ of\ a\ journal\ or\ the\ volume/number\ of\ a\ book\ in\ a\ series.=Number of a journal or the volume/number of a book in a series.
One\ or\ more\ page\ numbers\ or\ page\ ranges.=One or more page numbers or page ranges.
Organization(s)\ that\ published\ a\ manual\ or\ an\ online\ resource,\ or\ sponsored\ a\ conference.=Organization(s) that published a manual or an online resource, or sponsored a conference.
Publication\ date\ of\ the\ work.=Publication date of the work.
Publication\ month.=Publication month.
Publication\ notice\ for\ unusual\ publications\ which\ do\ not\ fit\ into\ any\ of\ the\ common\ categories.=Publication notice for unusual publications which do not fit into any of the common categories.
Publication\ state\ of\ the\ work,\ e.\ g.,\ "in\ press".=Publication state of the work, e. g., "in press".
Revision\ number\ of\ a\ piece\ of\ software,\ a\ manual,\ etc.=Revision number of a piece of software, a manual, etc.
Separated\ list\ of\ keywords.=Separated list of keywords.
Subtitle\ of\ a\ specific\ issue\ of\ a\ journal\ or\ other\ periodical.=Subtitle of a specific issue of a journal or other periodical.
Subtitle\ of\ the\ work.=Subtitle of the work.
Place(s)\ of\ publication,\ i.\ e.,\ the\ location\ of\ the\ publisher\ or\ institution,\ depending\ on\ the\ entry\ type.=Place(s) of publication, i. e., the location of the publisher or institution, depending on the entry type.
This\ could\ be\ a\ section\ of\ an\ archive,\ a\ path\ indicating\ a\ service,\ a\ classification\ of\ some\ sort.=This could be a section of an archive, a path indicating a service, a classification of some sort.
This\ field\ is\ intended\ for\ journals\ whose\ individual\ issues\ are\ identified\ by\ a\ designation\ such\ as\ "Spring"\ or\ "Summer"\ rather\ than\ the\ month\ or\ a\ number.\ Integer\ ranges\ and\ short\ designators\ are\ better\ written\ to\ the\ number\ field.=This field is intended for journals whose individual issues are identified by a designation such as "Spring" or "Summer" rather than the month or a number. Integer ranges and short designators are better written to the number field.
This\ field\ may\ replace\ the\ pages\ field\ for\ journals\ deviating\ from\ the\ classic\ pagination\ scheme\ of\ printed\ journals\ by\ only\ enumerating\ articles\ or\ papers\ and\ not\ pages.=This field may replace the pages field for journals deviating from the classic pagination scheme of printed journals by only enumerating articles or papers and not pages.
This\ is\ roughly\ comparable\ to\ a\ DOI\ but\ specific\ to\ a\ certain\ archive,\ repository,\ service,\ or\ system.=This is roughly comparable to a DOI but specific to a certain archive, repository, service, or system.
Title\ of\ a\ conference,\ a\ symposium,\ or\ some\ other\ event.=Title of a conference, a symposium, or some other event.
Title\ of\ a\ specific\ issue\ of\ a\ journal\ or\ other\ periodical.=Title of a specific issue of a journal or other periodical.
Title\ of\ the\ main\ publication\ this\ work\ is\ part\ of.=Title of the main publication this work is part of.
Title\ of\ the\ work.=Title of the work.
Total\ number\ of\ pages\ of\ the\ work.=Total number of pages of the work.
Total\ number\ of\ volumes\ of\ a\ multi-volume\ work.=Total number of volumes of a multi-volume work.
Type\ of\ the\ eprint\ identifier,\ e.\ g.,\ the\ name\ of\ the\ archive,\ repository,\ service,\ or\ system\ the\ eprint\ field\ refers\ to.=Type of the eprint identifier, e. g., the name of the archive, repository, service, or system the eprint field refers to.
URL\ of\ an\ online\ publication.=URL of an online publication.
Volume\ of\ a\ multi-volume\ book\ or\ a\ periodical.=Volume of a multi-volume book or a periodical.
Year\ of\ publication.=Year of publication.
This\ field\ is\ intended\ for\ recording\ abstracts,\ to\ be\ printed\ by\ a\ special\ bibliography\ style.=This field is intended for recording abstracts, to be printed by a special bibliography style.
This\ field\ may\ be\ useful\ when\ implementing\ a\ style\ for\ annotated\ bibliographies.=This field may be useful when implementing a style for annotated bibliographies.
Subtitle\ related\ to\ the\ "Booktitle".=Subtitle related to the "Booktitle".
Subtitle\ related\ to\ the\ "Maintitle".=Subtitle related to the "Maintitle".
Annex\ to\ the\ "Booktitle",\ to\ be\ printed\ in\ a\ different\ font.=Annex to the "Booktitle", to be printed in a different font.
Comment\ to\ this\ entry.=Comment to this entry.
Secondary\ editor\ performing\ a\ different\ editorial\ role,\ such\ as\ compiling,\ redacting,\ etc.=Secondary editor performing a different editorial role, such as compiling, redacting, etc.
Another\ secondary\ editor\ performing\ a\ different\ role.=Another secondary editor performing a different role.
Type\ of\ editorial\ role\ performed\ by\ the\ "Editor".=Type of editorial role performed by the "Editor".
Type\ of\ editorial\ role\ performed\ by\ the\ "Editora".=Type of editorial role performed by the "Editora".
Type\ of\ editorial\ role\ performed\ by\ the\ "Editorb".=Type of editorial role performed by the "Editorb".
Type\ of\ editorial\ role\ performed\ by\ the\ "Editorc".=Type of editorial role performed by the "Editorc".
Author(s)\ of\ a\ foreword\ to\ the\ work.=Author(s) of a foreword to the work.
International\ Standard\ Technical\ Report\ Number\ of\ a\ technical\ report.=International Standard Technical Report Number of a technical report.
International\ Standard\ Serial\ Number\ of\ a\ periodical.=International Standard Serial Number of a periodical.
Subtitle\ of\ a\ journal,\ a\ newspaper,\ or\ some\ other\ periodical.=Subtitle of a journal, a newspaper, or some other periodical.
Language(s)\ of\ the\ work.\ Languages\ may\ be\ specified\ literally\ or\ as\ localisation\ keys.=Language(s) of the work. Languages may be specified literally or as localisation keys.
Annex\ to\ the\ "Maintitle",\ to\ be\ printed\ in\ a\ different\ font.=Annex to the "Maintitle", to be printed in a different font.
Addon\ to\ be\ printed\ immediately\ after\ the\ author\ name\ in\ the\ bibliography.=Addon to be printed immediately after the author name in the bibliography.
If\ the\ work\ is\ a\ translation,\ a\ reprint,\ or\ something\ similar,\ the\ publication\ date\ of\ the\ original\ edition.=If the work is a translation, a reprint, or something similar, the publication date of the original edition.
If\ the\ work\ is\ a\ translation,\ the\ language(s)\ of\ the\ original\ work.=If the work is a translation, the language(s) of the original work.
Pagination\ of\ the\ work.\ The\ key\ should\ be\ given\ in\ the\ singular\ form.=Pagination of the work. The key should be given in the singular form.
Number\ of\ a\ partial\ volume.\ This\ field\ applies\ to\ books\ only,\ not\ to\ journals.\ It\ may\ be\ used\ when\ a\ logical\ volume\ consists\ of\ two\ or\ more\ physical\ ones.=Number of a partial volume. This field applies to books only, not to journals. It may be used when a logical volume consists of two or more physical ones.
Title\ in\ an\ abridged\ form.=Title in an abridged form.
Annex\ to\ the\ "Title",\ to\ be\ printed\ in\ a\ different\ font.=Annex to the "Title", to be printed in a different font.
Translator(s)\ of\ the\ "Title"\ or\ "Booktitle",\ depending\ on\ the\ entry\ type.\ If\ the\ translator\ is\ identical\ to\ the\ "Editor",\ the\ standard\ styles\ will\ automatically\ concatenate\ these\ fields\ in\ the\ bibliography.=Translator(s) of the "Title" or "Booktitle", depending on the entry type. If the translator is identical to the "Editor", the standard styles will automatically concatenate these fields in the bibliography.
Type\ of\ a\ "Manual",\ "Patent",\ "Report",\ or\ "Thesis".=Type of a "Manual", "Patent", "Report", or "Thesis".
This\ field\ holds\ an\ entry\ key\ for\ the\ cross-referencing\ feature.\ Child\ entries\ with\ a\ "Crossref"\ field\ inherit\ data\ from\ the\ parent\ entry\ specified\ in\ the\ "Crossref"\ field.=This field holds an entry key for the cross-referencing feature. Child entries with a "Crossref" field inherit data from the parent entry specified in the "Crossref" field.
Gender\ of\ the\ author\ or\ gender\ of\ the\ editor,\ if\ there\ is\ no\ author.=Gender of the author or gender of the editor, if there is no author.
Citation\ keys\ of\ other\ entries\ which\ have\ a\ relationship\ to\ this\ entry.=Citation keys of other entries which have a relationship to this entry.
This\ field\ is\ an\ alternative\ cross-referencing\ mechanism.\ It\ differs\ from\ "Crossref"\ in\ that\ the\ child\ entry\ will\ not\ inherit\ any\ data\ from\ the\ parent\ entry\ specified\ in\ the\ "Xref"\ field.=This field is an alternative cross-referencing mechanism. It differs from "Crossref" in that the child entry will not inherit any data from the parent entry specified in the "Xref" field.
Owner/creator\ of\ this\ entry.=Owner/creator of this entry.
Timestamp\ of\ this\ entry,\ when\ it\ has\ been\ created\ or\ last\ modified.=Timestamp of this entry, when it has been created or last modified.
User-specific\ printed\ flag,\ in\ case\ the\ entry\ has\ been\ printed.=User-specific printed flag, in case the entry has been printed.
User-specific\ priority.=User-specific priority.
User-specific\ quality\ flag,\ in\ case\ its\ quality\ is\ assured.=User-specific quality flag, in case its quality is assured.
User-specific\ ranking.=User-specific ranking.
User-specific\ read\ status.=User-specific read status.
User-specific\ relevance\ flag,\ in\ case\ the\ entry\ is\ relevant.=User-specific relevance flag, in case the entry is relevant.

Auto\ complete\ disabled.=Auto complete disabled.
Auto\ complete\ enabled.=Auto complete enabled.

Remove\ formatter\ for\ %0=Remove formatter for %0
Remove\ formatter\ '%0'=Remove formatter '%0'

An\ article\ in\ a\ journal,\ magazine,\ newspaper,\ or\ other\ periodical\ which\ forms\ a\ self-contained\ unit\ with\ its\ own\ title.=An article in a journal, magazine, newspaper, or other periodical which forms a self-contained unit with its own title.
A\ single-volume\ book\ with\ one\ or\ more\ authors\ where\ the\ authors\ share\ credit\ for\ the\ work\ as\ a\ whole.=A single-volume book with one or more authors where the authors share credit for the work as a whole.
A\ book-like\ work\ without\ a\ formal\ publisher\ or\ sponsoring\ institution.=A book-like work without a formal publisher or sponsoring institution.
A\ single-volume\ collection\ with\ multiple,\ self-contained\ contributions\ by\ distinct\ authors\ which\ have\ their\ own\ title.\ The\ work\ as\ a\ whole\ has\ no\ overall\ author\ but\ it\ will\ usually\ have\ an\ editor.=A single-volume collection with multiple, self-contained contributions by distinct authors which have their own title. The work as a whole has no overall author but it will usually have an editor.
A\ legacy\ alias\ for\ "InProceedings".=A legacy alias for "InProceedings".
A\ part\ of\ a\ book\ which\ forms\ a\ self-contained\ unit\ with\ its\ own\ title.=A part of a book which forms a self-contained unit with its own title.
A\ contribution\ to\ a\ collection\ which\ forms\ a\ self-contained\ unit\ with\ a\ distinct\ author\ and\ title.=A contribution to a collection which forms a self-contained unit with a distinct author and title.
An\ article\ in\ a\ conference\ proceedings.=An article in a conference proceedings.
Technical\ or\ other\ documentation,\ not\ necessarily\ in\ printed\ form.=Technical or other documentation, not necessarily in printed form.
A\ fallback\ type\ for\ entries\ which\ do\ not\ fit\ into\ any\ other\ category.=A fallback type for entries which do not fit into any other category.
Similar\ to\ "Thesis"\ except\ that\ the\ type\ field\ is\ optional\ and\ defaults\ to\ the\ localised\ term\ \ Master's\ thesis.=Similar to "Thesis" except that the type field is optional and defaults to the localised term  Master's thesis.
Similar\ to\ "Thesis"\ except\ that\ the\ type\ field\ is\ optional\ and\ defaults\ to\ the\ localised\ term\ PhD\ thesis.=Similar to "Thesis" except that the type field is optional and defaults to the localised term PhD thesis.
A\ single-volume\ conference\ proceedings.\ This\ type\ is\ very\ similar\ to\ "Collection".=A single-volume conference proceedings. This type is very similar to "Collection".
Similar\ to\ "Report"\ except\ that\ the\ type\ field\ is\ optional\ and\ defaults\ to\ the\ localised\ term\ technical\ report.=Similar to "Report" except that the type field is optional and defaults to the localised term technical report.
A\ work\ with\ an\ author\ and\ a\ title\ which\ has\ not\ been\ formally\ published,\ such\ as\ a\ manuscript\ or\ the\ script\ of\ a\ talk.=A work with an author and a title which has not been formally published, such as a manuscript or the script of a talk.
This\ type\ is\ similar\ to\ "InBook"\ but\ intended\ for\ works\ originally\ published\ as\ a\ stand-alone\ book.=This type is similar to "InBook" but intended for works originally published as a stand-alone book.
An\ article\ in\ a\ work\ of\ reference.\ This\ is\ a\ more\ specific\ variant\ of\ the\ generic\ "InCollection"\ entry\ type.=An article in a work of reference. This is a more specific variant of the generic "InCollection" entry type.
A\ multi-volume\ "Book".=A multi-volume "Book".
A\ multi-volume\ "Collection".=A multi-volume "Collection".
A\ multi-volume\ "Proceedings"\ entry.=A multi-volume "Proceedings" entry.
A\ multi-volume\ "Reference"\ entry.\ The\ standard\ styles\ will\ treat\ this\ entry\ type\ as\ an\ alias\ for\ "MvCollection".=A multi-volume "Reference" entry. The standard styles will treat this entry type as an alias for "MvCollection".
This\ entry\ type\ is\ intended\ for\ sources\ such\ as\ web\ sites\ which\ are\ intrinsically\ online\ resources.=This entry type is intended for sources such as web sites which are intrinsically online resources.
A\ single-volume\ work\ of\ reference\ such\ as\ an\ encyclopedia\ or\ a\ dictionary.=A single-volume work of reference such as an encyclopedia or a dictionary.
A\ technical\ report,\ research\ report,\ or\ white\ paper\ published\ by\ a\ university\ or\ some\ other\ institution.=A technical report, research report, or white paper published by a university or some other institution.
An\ entry\ set\ is\ a\ group\ of\ entries\ which\ are\ cited\ as\ a\ single\ reference\ and\ listed\ as\ a\ single\ item\ in\ the\ bibliography.=An entry set is a group of entries which are cited as a single reference and listed as a single item in the bibliography.
Supplemental\ material\ in\ a\ "Book".\ This\ type\ is\ provided\ for\ elements\ such\ as\ prefaces,\ introductions,\ forewords,\ afterwords,\ etc.\ which\ often\ have\ a\ generic\ title\ only.=Supplemental material in a "Book". This type is provided for elements such as prefaces, introductions, forewords, afterwords, etc. which often have a generic title only.
Supplemental\ material\ in\ a\ "Collection".=Supplemental material in a "Collection".
Supplemental\ material\ in\ a\ "Periodical".\ This\ type\ may\ be\ useful\ when\ referring\ to\ items\ such\ as\ regular\ columns,\ obituaries,\ letters\ to\ the\ editor,\ etc.\ which\ only\ have\ a\ generic\ title.=Supplemental material in a "Periodical". This type may be useful when referring to items such as regular columns, obituaries, letters to the editor, etc. which only have a generic title.
A\ thesis\ written\ for\ an\ educational\ institution\ to\ satisfy\ the\ requirements\ for\ a\ degree.=A thesis written for an educational institution to satisfy the requirements for a degree.
An\ alias\ for\ "Online",\ provided\ for\ jurabib\ compatibility.=An alias for "Online", provided for jurabib compatibility.
Computer\ software.\ The\ standard\ styles\ will\ treat\ this\ entry\ type\ as\ an\ alias\ for\ "Misc".=Computer software. The standard styles will treat this entry type as an alias for "Misc".
A\ data\ set\ or\ a\ similar\ collection\ of\ (mostly)\ raw\ data.=A data set or a similar collection of (mostly) raw data.

Display\ count\ of\ items\ in\ group=Display count of items in group
Remove\ the\ following\ characters\:=Remove the following characters:
Truncate=Truncate
Truncates\ a\ string\ after\ a\ given\ index.=Truncates a string after a given index.
Close\ all=Close all
Close\ all\ libraries=Close all libraries
Close\ other\ libraries=Close other libraries
Close\ others=Close others
Reveal\ in\ file\ explorer=Reveal in file explorer

Autolink\ files=Autolink files

Custom\ editor\ tabs=Custom editor tabs
Custom\ export\ formats=Custom export formats
Custom\ import\ formats=Custom import formats

No\ list\ enabled=No list enabled
Protect\ selection=Protect selection
Unprotect\ selection=Unprotect selection

Customized\ preview\ style=Customized preview style
Next\ preview\ style=Next preview style
Previous\ preview\ style=Previous preview style

(\ Note\:\ Press\ return\ to\ commit\ changes\ in\ the\ table\!\ )=( Note\: Press return to commit changes in the table\! )
New\ inproceedings=New inproceedings
Reset\ entry\ types\ and\ fields\ to\ defaults=Reset entry types and fields to defaults
This\ will\ reset\ all\ entry\ types\ to\ their\ default\ values\ and\ remove\ all\ custom\ entry\ types=This will reset all entry types to their default values and remove all custom entry types
Replace\ tabs\ with\ space=Replace tabs with space
Replace\ tabs\ with\ space\ in\ the\ field\ content.=Replace tabs with space in the field content.
Remove\ redundant\ spaces=Remove redundant spaces
Replaces\ consecutive\ spaces\ with\ a\ single\ space\ in\ the\ field\ content.=Replaces consecutive spaces with a single space in the field content.
Remove\ digits=Remove digits
Removes\ digits.=Removes digits.

Presets=Presets

Generate\ groups\ from\ keywords\ in\ the\ following\ field=Generate groups from keywords in the following field
Generate\ groups\ for\ author\ last\ names=Generate groups for author last names
Regular\ expression=Regular expression

Error\ importing.\ See\ the\ error\ log\ for\ details.=Error importing. See the error log for details.

Error\ from\ import\:\ %0=Error from import\: %0
Error\ reading\ PDF\ content\:\ %0=Error reading PDF content\: %0
Bib\ entry\ was\ successfully\ imported=Bib entry was successfully imported
File\ was\ successfully\ imported\ as\ a\ new\ entry=File was successfully imported as a new entry
No\ BibTeX\ data\ was\ found.\ An\ empty\ entry\ was\ created\ with\ file\ link.=No BibTeX data was found. An empty entry was created with file link.
Export\ selected=Export selected

Separate\ merged\ citations=Separate merged citations
Separate\ citations=Separate citations

Unprotect\ terms=Unprotect terms

Generate\ a\ new\ key\ for\ imported\ entries\ (overwriting\ their\ default)=Generate a new key for imported entries (overwriting their default)
Warn\ about\ duplicates\ on\ import=Warn about duplicates on import

Custom\ DOI\ URI=Custom DOI URI
Use\ custom\ DOI\ base\ URI\ for\ article\ access=Use custom DOI base URI for article access

Cited\ on\ pages=Cited on pages
Please\ move\ the\ cursor\ into\ the\ document\ text.=Please\ move\ the\ cursor\ into\ the\ document\ text.
To\ get\ the\ visual\ positions\ of\ your\ citations\ I\ need\ to\ move\ the\ cursor\ around,\ but\ could\ not\ get\ it.=To\ get\ the\ visual\ positions\ of\ your\ citations\ I\ need\ to\ move\ the\ cursor\ around,\ but\ could\ not\ get\ it.

I\ cannot\ insert\ to\ the\ cursor's\ current\ location.=I\ cannot\ insert\ to\ the\ cursor's\ current\ location.

Please\ move\ the\ cursor\ to\ the\ location\ for\ the\ new\ citation.=Please\ move\ the\ cursor\ to\ the\ location\ for\ the\ new\ citation.

Please\ create\ it\ in\ the\ document\ or\ change\ in\ the\ file\:=Please create it in the document or change in the file:

Please\ use\ the\ latter\ in\ the\ style\ file\ below\ to\ avoid\ localization\ problems.=Please use the latter in the style file below to avoid localization problems.

The\ %0\ character\ style\ '%1'\ is\ a\ display\ name\ for\ '%2'.=The %0 character style '%1' is a display name for '%2'.

The\ %0\ character\ style\ '%1'\ is\ missing\ from\ the\ document=The %0 character style '%1' is missing from the document

The\ %0\ paragraph\ style\ '%1'\ is\ a\ display\ name\ for\ '%2'.=The %0 paragraph style '%1' is a display name for '%2'.

The\ %0\ paragraph\ style\ '%1'\ is\ missing\ from\ the\ document=The %0 paragraph style '%1' is missing from the document

Error\ while\ checking\ if\ Writer\ is\ recording\ changes\ or\ has\ recorded\ changes.=Error while checking if Writer is recording changes or has recorded changes.

Cannot\ work\ with\ [Edit]/[Track\ Changes]/[Record]\ turned\ on.=Cannot work with [Edit]/[Track Changes]/[Record] turned on.

Changes\ by\ JabRef\ could\ result\ in\ unexpected\ interactions\ with\ recorded\ changes.=Changes by JabRef could result in unexpected interactions with recorded changes.

Recording\ and/or\ Recorded\ changes=Recording and/or Recorded changes

Use\ [Edit]/[Track\ Changes]/[Manage]\ to\ resolve\ them\ first.=Use [Edit]/[Track Changes]/[Manage] to resolve them first.

Unable\ to\ find\ valid\ certification\ path\ to\ requested\ target(%0),\ download\ anyway?=Unable to find valid certification path to requested target(%0), download anyway?
Download\ operation\ canceled.=Download operation canceled.

Convert\ timestamp\ field\ to\ field\ 'creationdate'=Convert timestamp field to field 'creationdate'
Convert\ timestamp\ field\ to\ field\ 'modificationdate'=Convert timestamp field to field 'modificationdate'

New\ entry\ by\ type=New entry by type

File\ '%1'\ is\ a\ duplicate\ of\ '%0'.\ Keeping\ '%0'=File '%1' is a duplicate of '%0'. Keeping '%0'

Enable\ field\ formatters=Enable field formatters
Entry\ Type=Entry Type
Entry\ types=Entry types
Others=Others
Recommended=Recommended

Define\ study\ parameters=Define study parameters
Authors\ and\ Title=Authors and Title
Catalog=Catalog
Catalogs=Catalogs
Select\ Catalogs\:=Select Catalogs:
Add\ Author\:=Add Author\:
Add\ Query\:=Add Query\:
Add\ Research\ Question\:=Add Research Question\:
Queries=Queries
Research\ Questions=Research Questions
Study\ Title\:=Study Title\:
Start\ new\ systematic\ literature\ review=Start new systematic literature review
Manage\ study\ definition=Manage study definition
Error\ during\ reading\ of\ study\ definition\ file.=Error during reading of study definition file.
Update\ study\ search\ results=Update study search results
Study\ repository\ could\ not\ be\ created=Study repository could not be created

All\ query\ terms\ are\ joined\ using\ the\ logical\ AND,\ and\ OR\ operators=All query terms are joined using the logical AND, and OR operators
Finalize=Finalize
If\ the\ sequence\ of\ terms\ is\ relevant\ wrap\ them\ in\ double\ quotes =If the sequence of terms is relevant wrap them in double quotes
Query\ terms\ are\ separated\ by\ spaces.=Query terms are separated by spaces.
Select\ the\ study\ directory\:=Select the study directory\:
An\ example\:=An example\:
Start\ survey=Start survey
Query=Query
Question=Question
Select\ directory=Select directory

Fulltext\ Index=Fulltext Index
Automatically\ index\ all\ linked\ files\ for\ fulltext\ search=Automatically index all linked files for fulltext search
Rebuild\ fulltext\ search\ index=Rebuild fulltext search index
Rebuild\ fulltext\ search\ index\ for\ current\ library?=Rebuild fulltext search index for current library?
Rebuilding\ fulltext\ search\ index...=Rebuilding fulltext search index...
Found\ match\ in\ %0=Found match in %0
On\ page\ %0=On page %0
Found\ matches\ in\ annotations\:=Found matches in annotations:

Fetcher\ cannot\ be\ tested\!=Fetcher cannot be tested!
Fetcher\ unknown\!=Fetcher unknown!

Character\ by\ character=Character by character
Embedded=Embedded
Entry=Entry
Symmetric\ character\ by\ character=Symmetric character by character
Symmetric\ word\ by\ word=Symmetric word by word
Verbatim=Verbatim
Word\ by\ word=Word by word

Add\ certificate=Add certificate
Serial\ number=Serial number
Issuer=Issuer
Valid\ from=Valid from
Valid\ to=Valid to
Signature\ algorithm=Signature algorithm
Version=Version

Error\ downloading=Error downloading

No\ data\ was\ found\ for\ the\ identifier=No data was found for the identifier
Server\ not\ available=Server not available
Fetching\ information\ using\ %0=Fetching information using %0
Look\ up\ identifier=Look up identifier
Bibliographic\ data\ not\ found.\ Cause\ is\ likely\ the\ client\ side.\ Please\ check\ connection\ and\ identifier\ for\ correctness.=Bibliographic data not found. Cause is likely the client side. Please check connection and identifier for correctness.
Bibliographic\ data\ not\ found.\ Cause\ is\ likely\ the\ server\ side.\ Please\ try\ again\ later.=Bibliographic data not found. Cause is likely the server side. Please try again later.
Error\ message\ %0=Error message %0
Identifier\ not\ found=Identifier not found

Custom\ API\ key=Custom API key
Check\ %0\ API\ Key\ Setting=Check %0 API Key Setting

Edit\ content=Edit content
Copy\ or\ Move\ content=Copy or Move content
Overwrite\ field\ content=Overwrite field content
Set=Set
Append=Append
Clear\ field\ content=Clear field content
Set\ or\ append\ content=Set or append content
Edit\ field\ content\ for\ selected\ entries=Edit field content for selected entries
Rename=Rename
Copy\ content=Copy content
Move\ content=Move content
Swap\ content=Swap content
Copy\ or\ move\ the\ content\ of\ one\ field\ to\ another=Copy or move the content of one field to another
Automatic\ field\ editor=Automatic field editor
From=From
Keep\ Modifications=Keep Modifications
To=To
Open\ Link=Open Link
Highlight\ words=Highlight words
Highlight\ characters=Highlight characters
Unified\ View=Unified View
Split\ View=Split View
Plain\ Text=Plain Text
Show\ Diff=Show Diff
Only\ show\ changed\ fields=Only show changed fields


# AI
AI=AI
AI\ chat=AI chat
I\ agree=I agree
Privacy\ notice=Privacy notice
Show\ tab\ 'AI\ Chat'=Show tab 'AI Chat'
Show\ tab\ 'AI\ Summary'=Show tab 'AI Summary'
Submit=Submit
Unable\ to\ chat=Unable to chat
Clear\ chat\ history=Clear chat history
Document\ splitter\ -\ chunk\ size=Document splitter - chunk size
Document\ splitter\ -\ overlap\ size=Document splitter - overlap size
Document\ splitter\ chunk\ size\ must\ be\ greater\ than\ 0=Document splitter chunk size must be greater than 0
Document\ splitter\ overlap\ size\ must\ be\ greater\ than\ 0\ and\ less\ than\ chunk\ size=Document splitter overlap size must be greater than 0 and less than chunk size
Embedding\ model=Embedding model
Expert\ settings=Expert settings
Reset\ expert\ settings\ to\ default=Reset expert settings to default
Leave\ these\ fields\ as\ is,\ if\ you\ are\ not\ sure\ of\ their\ purpose.=Leave these fields as is, if you are not sure of their purpose.
Only\ PDF\ files\ are\ supported.=Only PDF files are supported.
Please\ provide\ a\ non-empty\ and\ unique\ citation\ key\ for\ this\ entry.=Please provide a non-empty and unique citation key for this entry.
RAG\ -\ maximum\ results\ count=RAG - maximum results count
RAG\ -\ minimum\ score=RAG - minimum score
RAG\ max\ results\ count\ must\ be\ greater\ than\ 0=RAG max results count must be greater than 0
Clear\ embeddings\ cache=Clear embeddings cache
Clear\ embeddings\ cache\ for\ current\ library?=Clear embeddings cache for current library?
Clearing\ embeddings\ cache...=Clearing embeddings cache...
Temperature=Temperature
Temperature\ must\ be\ between\ 0\ and\ 2=Temperature must be between 0 and 2
Are\ you\ sure\ you\ want\ to\ clear\ the\ chat\ history\ of\ this\ entry?=Are you sure you want to clear the chat history of this entry?
Context\ window\ size=Context window size
Context\ window\ size\ must\ be\ greater\ than\ 0=Context window size must be greater than 0
Instruction\ for\ AI\ (also\ known\ as\ prompt\ or\ system\ message)=Instruction for AI (also known as prompt or system message)
An\ I/O\ error\ occurred\ while\ opening\ the\ embedding\ model\ by\ URL\ %0=An I/O error occurred while opening the embedding model by URL %0
Got\ error\ while\ processing\ the\ file\:=Got error while processing the file:
The\ model\ by\ URL\ %0\ is\ malformed=The model by URL %0 is malformed
Unable\ to\ find\ the\ embedding\ model\ by\ the\ URL\ %0=Unable to find the embedding model by the URL %0
API\ base\ URL\ has\ to\ be\ provided=API base URL has to be provided
Chat\ model=Chat model
Chat\ model\ has\ to\ be\ provided=Chat model has to be provided
AI\ provider=AI provider
API\ base\ URL\ (used\ only\ for\ LLM)=API base URL (used only for LLM)
An\ error\ occurred\ while\ building\ the\ embedding\ model=An error occurred while building the embedding model
Embedding\ model\ is\ not\ set\ up=Embedding model is not set up
AI\ summary=AI summary
Regenerate=Regenerate
The\ path\ of\ the\ current\ library\ is\ not\ set,\ but\ it\ is\ required\ for\ summarization=The path of the current library is not set, but it is required for summarization
Enable\ AI\ functionality\ (summary\ generation\ and\ chatting)\ in\ JabRef=Enable AI functionality (summary generation and chatting) in JabRef
Customize\ expert\ settings=Customize expert settings
These\ parameters\ affect\ how\ the\ AI\ will\ answer\ your\ questions.=These parameters affect how the AI will answer your questions.
Chat\ with\ AI\ about\ content\ of\ attached\ file(s)=Chat with AI about content of attached file(s)
In\ order\ to\ use\ AI\ chat,\ you\ need\ to\ enable\ chatting\ with\ attached\ PDF\ files\ in\ JabRef\ preferences\ (AI\ tab).=In order to use AI chat, you need to enable chatting with attached PDF files in JabRef preferences (AI tab).
In\ order\ to\ use\ AI\ chat,\ set\ an\ API\ key\ inside\ JabRef\ preferences\ (AI\ tab).=In order to use AI chat, set an API key inside JabRef preferences (AI tab).
Unable\ to\ chat\ with\ AI.=Unable to chat with AI.
API\ key=API key
Downloading...=Downloading...
No\ summary\ can\ be\ generated\ for\ entry\ '%0'.\ Could\ not\ find\ attached\ linked\ files.=No summary can be generated for entry '%0'. Could not find attached linked files.
Rebuild=Rebuild
API\ base\ URL\ setting\ appears\ to\ be\ incorrect.\ Please\ check\ it\ in\ AI\ expert\ settings.=API base URL setting appears to be incorrect. Please check it in AI expert settings.
AI-generated\ summary\ of\ attached\ file(s)=AI-generated summary of attached file(s)
Downloading\ embedding\ model...\ Afterward,\ you\ will\ be\ able\ to\ chat\ with\ your\ files.=Downloading embedding model... Afterward, you will be able to chat with your files.
JabRef\ uses\ AI\ providers\ to\ enable\ AI\ functionality\ (chatting\ with\ attached\ file(s)\ and\ summarization).\ AI\ provider\ is\ an\ external\ service.\ To\ enable\ processing\ of\ attached\ file(s),\ their\ contents\ need\ to\ be\ shared\ with\ the\ currently\ selected\ AI\ provider.\ As\ soon\ as\ you\ ask\ a\ question,\ the\ text\ content\ of\ all\ PDFs\ attached\ to\ the\ entry\ are\ sent\ to\ external\ service.\ By\ using\ this\ service\ you\ agree\ to\ the\ privacy\ police\ of\ the\ selected\ AI\ provider.=JabRef uses AI providers to enable AI functionality (chatting with attached file(s) and summarization). AI provider is an external service. To enable processing of attached file(s), their contents need to be shared with the currently selected AI provider. As soon as you ask a question, the text content of all PDFs attached to the entry are sent to external service. By using this service you agree to the privacy police of the selected AI provider.
Please\ attach\ at\ least\ one\ PDF\ file\ to\ enable\ chatting\ with\ PDF\ file(s).=Please attach at least one PDF file to enable chatting with PDF file(s).
The\ attached\ file(s)\ are\ currently\ being\ processed\ by\ %0.\ Once\ completed,\ you\ will\ be\ able\ to\ see\ the\ summary.=The attached file(s) are currently being processed by %0. Once completed, you will be able to see the summary.
Waiting\ summary\ for\ %0...=Waiting summary for %0...
Additionally,\ we\ use\ Deep\ Java\ Library\ (DJL)\ embedding\ models\ for\ both\ chatting\ and\ summarization.\ The\ embedding\ model\ will\ be\ downloaded\ in\ background\ (size\ %0)\ from\ Deep\ Java\ Library\ servers\ anonymously.=Additionally, we use Deep Java Library (DJL) embedding models for both chatting and summarization. The embedding model will be downloaded in background (size %0) from Deep Java Library servers anonymously.
An\ API\ key\ has\ to\ be\ provided=An API key has to be provided
Current\ AI\ model\:\ %0.\ The\ AI\ may\ generate\ inaccurate\ or\ inappropriate\ responses.\ Please\ verify\ any\ information\ provided.=Current AI model: %0. The AI may generate inaccurate or inappropriate responses. Please verify any information provided.
Delete\ message\ from\ chat\ history=Delete message from chat history
Generated\ at\ %0\ by\ %1=Generated at %0 by %1
Retry=Retry
Updating\ local\ embedding\ model...=Updating local embedding model...
Estimated\ time\ left\:\ 15\ seconds.=Estimated time left: 15 seconds.
Estimated\ time\ left\:\ 30\ seconds.=Estimated time left: 30 seconds.
Estimated\ time\ left\:\ 5\ seconds.=Estimated time left: 5 seconds.
Estimated\ time\ left\:\ approx.\ 1\ minute.=Estimated time left: approx. 1 minute.
Estimated\ time\ left\:\ approx.\ 2\ minutes.=Estimated time left: approx. 2 minutes.
Estimated\ time\ left\:\ more\ than\ 2\ minutes.=Estimated time left: more than 2 minutes.
You\ can\ find\ information\ about\ DJL\ privacy\ policy\ here.=You can find information about DJL privacy policy here.
The\ size\ of\ the\ embedding\ model\ could\ be\ smaller\ than\ written\ in\ the\ list.=The size of the embedding model could be smaller than written in the list.
Embedding\ model\ has\ to\ be\ provided=Embedding model has to be provided
After\ the\ file\ will\ be\ ingested,\ you\ will\ be\ able\ to\ chat\ with\ it.=After the file will be ingested, you will be able to chat with it.
Could\ not\ find\ path\ for\ a\ linked\ file\ '%0'\ while\ generating\ embeddings.=Could not find path for a linked file '%0' while generating embeddings.
File\ %0\ could\ not\ be\ ingested=File %0 could not be ingested
File\ %0\ is\ currently\ being\ processed=File %0 is currently being processed
File\ %0\ is\ not\ a\ PDF\ file=File %0 is not a PDF file
Generating\ embeddings\ for\ file\ '%0'=Generating embeddings for file '%0'
Notifications=Notifications
Only\ PDF\ files\ can\ be\ used\ for\ chatting=Only PDF files can be used for chatting
The\ chat\ history\ will\ not\ be\ stored\ in\ next\ sessions=The chat history will not be stored in next sessions
Unable\ to\ generate\ embeddings\ for\ file\ '%0',\ because\ JabRef\ was\ unable\ to\ extract\ text\ from\ the\ file=Unable to generate embeddings for file '%0', because JabRef was unable to extract text from the file
Chat\ with\ group=Chat with group
Waiting\ for\ AI\ reply...=Waiting for AI reply...
An\ error\ occurred\ while\ opening\ chat\ history\ storage.\ Chat\ history\ of\ entries\ and\ groups\ will\ not\ be\ stored\ in\ the\ next\ session.=An error occurred while opening chat history storage. Chat history of entries and groups will not be stored in the next session.
An\ error\ occurred\ while\ opening\ summary\ storage.\ Summaries\ of\ entries\ will\ not\ be\ stored\ in\ the\ next\ session.=An error occurred while opening summary storage. Summaries of entries will not be stored in the next session.
An\ error\ occurred\ while\ opening\ the\ embeddings\ cache\ file.\ Embeddings\ will\ not\ be\ stored\ in\ the\ next\ session.=An error occurred while opening the embeddings cache file. Embeddings will not be stored in the next session.
An\ error\ occurred\ while\ opening\ the\ fully\ ingested\ documents\ cache\ file.\ Fully\ ingested\ documents\ will\ not\ be\ stored\ in\ the\ next\ session.=An error occurred while opening the fully ingested documents cache file. Fully ingested documents will not be stored in the next session.
Invalid\ citation\ key\ for\ %0\ (%1)=Invalid citation key for %0 (%1)
No\ citation\ key\ for\ %0=No citation key for %0
Please\ attach\ at\ least\ one\ PDF\ file\ to\ enable\ summarization\ of\ PDF\ file(s).=Please attach at least one PDF file to enable summarization of PDF file(s).
Unable\ to\ generate\ summary=Unable to generate summary
Group\ %0=Group %0
AI\ chat\ with\ %0=AI chat with %0
Generating\ embeddings\ for\ %0=Generating embeddings for %0
RAG\ minimum\ score\ must\ be\ a\ number=RAG minimum score must be a number
RAG\ minimum\ score\ must\ be\ greater\ than\ 0\ and\ less\ than\ 1=RAG minimum score must be greater than 0 and less than 1
Temperature\ must\ be\ a\ number=Temperature must be a number
Automatically\ generate\ embeddings\ for\ new\ entries=Automatically generate embeddings for new entries
Automatically\ generate\ summaries\ for\ new\ entries=Automatically generate summaries for new entries
Connection=Connection
Generate\ embeddings\ for\ linked\ files\ in\ the\ group=Generate embeddings for linked files in the group
Generate\ summaries\ for\ entries\ in\ the\ group=Generate summaries for entries in the group
Generating\ summaries\ for\ %0=Generating summaries for %0
Ingestion\ started\ for\ group\ "%0".=Ingestion started for group "%0".
Summarization\ started\ for\ group\ "%0".=Summarization started for group "%0".
Reset\ templates\ to\ default=Reset templates to default
Templates=Templates
System\ message\ for\ chatting=System message for chatting
User\ message\ for\ chatting=User message for chatting
Completion\ text\ for\ summarization\ of\ a\ chunk=Completion text for summarization of a chunk
Completion\ text\ for\ summarization\ of\ several\ chunks=Completion text for summarization of several chunks

Link=Link
Source\ URL=Source URL
Edit\ file\ link=Edit file link
Add\ file\ link=Add file link

(Note\:\ If\ original\ entries\ lack\ keywords\ to\ qualify\ for\ the\ new\ group\ configuration,\ confirming\ here\ will\ add\ them)=(Note: If original entries lack keywords to qualify for the new group configuration, confirming here will add them)
Assign=Assign
Do\ not\ assign=Do not assign

Error\ occurred\ %0=Error occurred %0
Left\ Entry=Left Entry
Merge\ %0=Merge %0
Right\ Entry=Right Entry
Unmerge\ %0=Unmerge %0

The\ %0s\ are\ the\ same.\ However,\ the\ order\ of\ field\ content\ differs=The %0s are the same. However, the order of field content differs

Keep\ from\ import=Keep from import
Keep\ merged=Keep merged
Keep\ existing\ entry=Keep existing entry

No\ entries\ corresponding\ to\ given\ query=No entries corresponding to given query

Review\ backup=Review\ backup
A\ backup\ file\ for\ '%0'\ was\ found\ at\ [%1]=A backup file for '%0' was found at [%1]
Do\ you\ want\ to\ recover\ the\ library\ from\ the\ backup\ file?=Do you want to recover the library from the backup file?
This\ could\ indicate\ that\ JabRef\ did\ not\ shut\ down\ cleanly\ last\ time\ the\ file\ was\ used.=This could indicate that JabRef did not shut down cleanly last time the file was used.

Use\ the\ field\ FJournal\ to\ store\ the\ full\ journal\ name\ for\ (un)abbreviations\ in\ the\ entry=Use the field FJournal to store the full journal name for (un)abbreviations in the entry

Library\ to\ import\ into=Library to import into

Enable\ web\ search=Enable web search
Web\ search\ disabled=Web search disabled

Multiline=Multiline

Unable\ to\ open\ linked\ eprint.\ Please\ set\ the\ eprinttype\ field=Unable to open linked eprint. Please set the eprinttype field
Unable\ to\ open\ linked\ eprint.\ Please\ verify\ that\ the\ eprint\ field\ has\ a\ valid\ '%0'\ id=Unable to open linked eprint. Please verify that the eprint field has a valid '%0' id

Search\ from\ history...=Search from history...
your\ search\ history\ is\ empty=your search history is empty
Clear\ history=Clear history

File=File
file=file
File\ directory\ is\ not\ set\ or\ does\ not\ exist\!=File directory is not set or does not exist!
File\ exists=File exists
File\ not\ found=File not found

Delete\ '%0'=Delete '%0'
Delete\ %0\ files=Delete %0 files
How\ should\ these\ files\ be\ handled?=How should these files be handled?
Permanently\ delete\ local\ file=Permanently delete local file
Delete\ from\ disk=Delete from disk
Move\ file(s)\ to\ trash=Move file(s) to trash
Keep\ file(s)=Keep file(s)
Error\ accessing\ file\ '%0'.=Error accessing file '%0'.
Cannot\ delete\ file\ '%0'=Cannot delete file '%0'
This\ operation\ requires\ selected\ linked\ files.=This operation requires selected linked files.
Move\ deleted\ files\ to\ trash\ (instead\ of\ deleting\ them)=Move deleted files to trash (instead of deleting them)

File\ permission\ error=File permission error
JabRef\ does\ not\ have\ permission\ to\ access\ %s=JabRef does not have permission to access %s

Problem\ finding\ files.\ See\ error\ log\ for\ details.=Problem finding files. See error log for details.
Path\ to\ %0=Path to %0

Create\ backup=Create backup
Automatically\ search\ and\ show\ unlinked\ files\ in\ the\ entry\ editor=Automatically search and show unlinked files in the entry editor

File\ "%0"\ cannot\ be\ added\!=File "%0" cannot be added!
Illegal\ characters\ in\ the\ file\ name\ detected.\nFile\ will\ be\ renamed\ to\ "%0"\ and\ added.=Illegal characters in the file name detected.\nFile will be renamed to "%0" and added.
Rename\ and\ add=Rename and add

Failed\ to\ download\ from\ URL=Failed to download from URL
Access\ denied.\ You\ are\ not\ authorized\ to\ access\ this\ resource.\ Please\ check\ your\ credentials\ and\ try\ again.\ If\ you\ believe\ you\ should\ have\ access,\ please\ contact\ the\ administrator\ for\ assistance.=Access denied. You are not authorized to access this resource. Please check your credentials and try again. If you believe you should have access, please contact the administrator for assistance.
Access\ denied.\ You\ do\ not\ have\ permission\ to\ access\ this\ resource.\ Please\ contact\ the\ administrator\ for\ assistance\ or\ try\ a\ different\ action.=Access denied. You do not have permission to access this resource. Please contact the administrator for assistance or try a different action.
The\ requested\ resource\ could\ not\ be\ found.\ It\ seems\ that\ the\ file\ you\ are\ trying\ to\ download\ is\ not\ available\ or\ has\ been\ moved.\ Please\ verify\ the\ URL\ and\ try\ again.\ If\ you\ believe\ this\ is\ an\ error,\ please\ contact\ the\ administrator\ for\ further\ assistance.=The requested resource could not be found. It seems that the file you are trying to download is not available or has been moved. Please verify the URL and try again. If you believe this is an error, please contact the administrator for further assistance.
Something\ is\ wrong\ on\ JabRef\ side.\ Please\ check\ the\ URL\ and\ try\ again.=Something is wrong on JabRef side. Please check the URL and try again.
Error\ downloading\ from\ URL.\ Cause\ is\ likely\ the\ server\ side.\nPlease\ try\ again\ later\ or\ contact\ the\ server\ administrator.=Error downloading from URL. Cause is likely the server side.\nPlease try again later or contact the server administrator.
Please\ check\ the\ URL\ and\ try\ again.\nURL\:\ %0\nDetails\:\ %1=Please check the URL and try again.\nURL: %0\nDetails: %1

Finished=Finished
Finished\ writing\ metadata\ for\ library\ %0\ (%1\ succeeded,\ %2\ skipped,\ %3\ errors).=Finished writing metadata for library %0 (%1 succeeded, %2 skipped, %3 errors).
Writing\ metadata\ to\ %0=Writing metadata to %0

Get\ more\ themes...=Get more themes...

Miscellaneous=Miscellaneous
File-related=File-related

Add\ selected\ entries\ to\ database=Add selected entries to database
The\ selected\ entry\ doesn't\ have\ a\ DOI\ linked\ to\ it.\ Lookup\ a\ DOI\ and\ try\ again.=The selected entry doesn't have a DOI linked to it. Lookup a DOI and try again.
Cited\ By=Cited By
Cites=Cites
No\ articles\ found=No articles found
Restart\ search=Restart search
Cancel\ search=Cancel search
Select\ entry=Select entry
Search\ aborted!=Search aborted!
Citation\ relations=Citation relations
Show\ articles\ related\ by\ citation=Show articles related by citation
Error\ while\ fetching\ citing\ entries\:\ %0=Error while fetching citing entries: %0
Help\ on\ external\ applications=Help on external applications
Identifier-based\ Web\ Search=Identifier-based Web Search

Related\ articles=Related articles
Show\ tab\ 'Related\ articles'=Show tab 'Related articles'

Pushing\ citations\ to\ TeXShop\ is\ only\ possible\ on\ macOS\!=Pushing citations to TeXShop is only possible on macOS!

Single\ instance=Single instance

Copied\ %0\ entry(s)=Copied %0 entry(s)
Cut\ %0\ entry(s)=Cut %0 entry(s)
Deleted\ %0\ entry(s)=Deleted %0 entry(s)

Enable\ Journal\ Information\ Fetching?=Enable Journal Information Fetching?
Would\ you\ like\ to\ enable\ fetching\ of\ journal\ information?\ This\ can\ be\ changed\ later\ in\ %0\ >\ %1.=Would you like to enable fetching of journal information? This can be changed later in %0 > %1.
Enable=Enable
Keep\ disabled=Keep disabled

Hide\ user\ comments=Hide user comments
Show\ user\ comments\ field=Show user comments field

More\ options...=More options...
Treat\ all\ duplicates\ entries\ the\ same\ way=Treat all duplicates entries the same way
Ask\ every\ time=Ask every time

Value\ is\ not\ in\ Unicode's\ Normalization\ Form\ "Canonical\ Composition"\ (NFC)\ format=Value is not in Unicode's Normalization Form "Canonical Composition" (NFC) format

Copy\ failed=Copy failed
Cut\ failed=Cut failed

Group\ icons=Group icons
Redownload\ file=Redownload file
Redownload\ missing\ files=Redownload missing files
Redownload\ missing\ files\ for\ current\ library?=Redownload missing files for current library?

Note\:\ The\ study\ directory\ should\ be\ empty.=Note: The study directory should be empty.
Warning\:\ The\ selected\ directory\ is\ not\ empty.=Warning: The selected directory is not empty.
Warning\:\ Failed\ to\ check\ if\ the\ directory\ is\ empty.=Warning: Failed to check if the directory is empty.
Warning\:\ The\ selected\ directory\ is\ not\ a\ valid\ directory.=Warning: The selected directory is not a valid directory.

Currently\ selected\ JStyle\:\ '%0' = Currently selected JStyle: '%0'
Currently\ selected\ CSL\ Style\:\ '%0' = Currently selected CSL Style: '%0'
Store\ url\ for\ downloaded\ file=Store url for downloaded file

Compare\ with\ existing\ entry=Compare with existing entry
Library\ Entry=Library Entry
Citation\ Entry=Citation Entry

File\ Move\ Errors=File Move Errors
Could\ not\ move\ file\ %0.\ Please\ close\ this\ file\ and\ retry.=Could not move file %0. Please close this file and retry.

<<<<<<< HEAD
Citations\ relations\ local\ storage\ time-to-live\ (in\ days)=Citations relations local storage time-to-live (in days)
=======
Copy\ to=Copy to
Include=Include
Exclude=Exclude
Include\ or\ exclude\ cross-referenced\ entries=Include or exclude cross-referenced entries
Would\ you\ like\ to\ include\ cross-reference\ entries\ in\ the\ current\ operation?=Would you like to include cross-reference entries in the current operation?
>>>>>>> 2b93f155
<|MERGE_RESOLUTION|>--- conflicted
+++ resolved
@@ -2825,12 +2825,10 @@
 File\ Move\ Errors=File Move Errors
 Could\ not\ move\ file\ %0.\ Please\ close\ this\ file\ and\ retry.=Could not move file %0. Please close this file and retry.
 
-<<<<<<< HEAD
-Citations\ relations\ local\ storage\ time-to-live\ (in\ days)=Citations relations local storage time-to-live (in days)
-=======
 Copy\ to=Copy to
 Include=Include
 Exclude=Exclude
 Include\ or\ exclude\ cross-referenced\ entries=Include or exclude cross-referenced entries
 Would\ you\ like\ to\ include\ cross-reference\ entries\ in\ the\ current\ operation?=Would you like to include cross-reference entries in the current operation?
->>>>>>> 2b93f155
+
+Citations\ relations\ local\ storage\ time-to-live\ (in\ days)=Citations relations local storage time-to-live (in days)