Could\ not\ delete\ empty\ entries.=Could not delete empty entries.

Delete\ empty\ entries=Delete empty entries

Empty\ entries=Empty entries

Keep\ empty\ entries=Keep empty entries

Library\ '%0'\ has\ empty\ entries.\ Do\ you\ want\ to\ delete\ them?=Library '%0' has empty entries. Do you want to delete them?

Unable\ to\ monitor\ file\ changes.\ Please\ close\ files\ and\ processes\ and\ restart.\ You\ may\ encounter\ errors\ if\ you\ continue\ with\ this\ session.=Unable to monitor file changes. Please close files and processes and restart. You may encounter errors if you continue with this session.
%0\ contains\ the\ regular\ expression\ <b>%1</b>=%0 contains the regular expression <b>%1</b>

%0\ contains\ the\ term\ <b>%1</b>=%0 contains the term <b>%1</b>

%0\ doesn't\ contain\ the\ regular\ expression\ <b>%1</b>=%0 doesn't contain the regular expression <b>%1</b>

%0\ doesn't\ contain\ the\ term\ <b>%1</b>=%0 doesn't contain the term <b>%1</b>

%0/%1\ entries=%0/%1 entries

Export\ operation\ finished\ successfully.=Export operation finished successfully.

Reveal\ in\ File\ Explorer=Reveal in File Explorer

%0\ matches\ the\ regular\ expression\ <b>%1</b>=%0 matches the regular expression <b>%1</b>

%0\ matches\ the\ term\ <b>%1</b>=%0 matches the term <b>%1</b>

Abbreviate\ journal\ names\ of\ the\ selected\ entries\ (DEFAULT\ abbreviation)=Abbreviate journal names of the selected entries (DEFAULT abbreviation)
Abbreviate\ journal\ names\ of\ the\ selected\ entries\ (MEDLINE\ abbreviation)=Abbreviate journal names of the selected entries (MEDLINE abbreviation)
Abbreviate\ journal\ names\ of\ the\ selected\ entries\ (SHORTEST\ UNIQUE\ abbreviation)=Abbreviate journal names of the selected entries (SHORTEST UNIQUE abbreviation)

Abbreviate\ names=Abbreviate names
Abbreviated\ %0\ journal\ names.=Abbreviated %0 journal names.

Abbreviation=Abbreviation
Abbreviations=Abbreviations

About\ JabRef=About JabRef

Abstract=Abstract

Accept=Accept

Accept\ change=Accept change

Accept\ recommendations\ from\ Mr.\ DLib=Accept recommendations from Mr. DLib

Action=Action

Add=Add

Add\ a\ (compiled)\ custom\ Importer\ class\ from\ a\ class\ path.=Add a (compiled) custom Importer class from a class path.
The\ path\ need\ not\ be\ on\ the\ classpath\ of\ JabRef.=The path need not be on the classpath of JabRef.

Add\ a\ regular\ expression\ for\ the\ key\ pattern.=Add a regular expression for the key pattern.

Add\ entry\ manually=Add entry manually

Add\ selected\ entries\ to\ this\ group=Add selected entries to this group

Add\ subgroup=Add subgroup

Added\ group\ "%0".=Added group "%0".

Added\ string=Added string

All\ entries=All entries

Also\ remove\ subgroups=Also remove subgroups

Always\ reformat\ BIB\ file\ on\ save\ and\ export=Always reformat BIB file on save and export

and=and

any\ field\ that\ matches\ the\ regular\ expression\ <b>%0</b>=any field that matches the regular expression <b>%0</b>

Appearance=Appearance

Application=Application

Application\ to\ push\ entries\ to=Application to push entries to

Apply=Apply

Arguments\ passed\ on\ to\ running\ JabRef\ instance.\ Shutting\ down.=Arguments passed on to running JabRef instance. Shutting down.

Assign\ the\ original\ group's\ entries\ to\ this\ group?=Assign the original group's entries to this group?

Assigned\ %0\ entries\ to\ group\ "%1".=Assigned %0 entries to group "%1".

Assigned\ 1\ entry\ to\ group\ "%0".=Assigned 1 entry to group "%0".

Autogenerate\ citation\ keys=Autogenerate citation keys

Autolink\ files\ with\ names\ starting\ with\ the\ citation\ key=Autolink files with names starting with the citation key

Autolink\ only\ files\ that\ match\ the\ citation\ key=Autolink only files that match the citation key

Automatically\ create\ groups=Automatically create groups

Automatically\ remove\ exact\ duplicates=Automatically remove exact duplicates

AUX\ file\ import=AUX file import

Available\ export\ formats=Available export formats

Available\ import\ formats=Available import formats

%0\ source=%0 source

Background\ Tasks=Background Tasks

Background\ Tasks\ are\ running=Background Tasks are running

Background\ Tasks\ are\ done=Background Tasks are done

Browse=Browse

by=by
The\ conflicting\ fields\ of\ these\ entries\ will\ be\ merged\ into\ the\ 'Comment'\ field.=The conflicting fields of these entries will be merged into the 'Comment' field.

Cancel=Cancel
Cannot\ create\ group=Cannot create group

Cannot\ create\ group.\ Please\ create\ a\ library\ first.=Cannot create group. Please create a library first.

Cannot\ open\ folder\ as\ the\ file\ is\ an\ online\ link.=Cannot open folder as the file is an online link.

case\ insensitive=case insensitive

case\ sensitive=case sensitive

Case\ sensitive=Case sensitive

change\ assignment\ of\ entries=change assignment of entries

Change\ case=Change case

Change\ entry\ type=Change entry type


Change\ of\ Grouping\ Method=Change of Grouping Method

change\ preamble=change preamble

Changed\ language=Changed language

Changed\ preamble=Changed preamble

Cite\ command=Cite command

Clear=Clear

Open\ /\ close\ entry\ editor=Open / close entry editor

Close\ dialog=Close dialog

Close\ the\ current\ library=Close the current library

Close\ window=Close window

Comments=Comments

Contained\ in=Contained in

Content=Content

Copied=Copied


Copy=Copy

Copy\ title=Copy title
Copy\ \\cite{citation\ key}=Copy \\cite{citation key}
Copy\ citation\ (html)=Copy citation (html)
Copy\ citation\ (text)=Copy citation (text)
Copy\ citation\ key=Copy citation key
Copy\ citation\ key\ and\ link=Copy citation key and link
Copy\ citation\ key\ and\ title=Copy citation key and title

Copy\ to\ clipboard=Copy to clipboard

Could\ not\ call\ executable=Could not call executable

Could\ not\ export\ file=Could not export file

Could\ not\ export\ preferences=Could not export preferences

Could\ not\ find\ a\ suitable\ import\ format.=Could not find a suitable import format.
Could\ not\ import\ preferences=Could not import preferences

Could\ not\ instantiate\ %0=Could not instantiate %0
Could\ not\ instantiate\ %0\ %1=Could not instantiate %0 %1
Could\ not\ instantiate\ %0.\ Have\ you\ chosen\ the\ correct\ package\ path?=Could not instantiate %0. Have you chosen the correct package path?

Could\ not\ print\ preview=Could not print preview

Could\ not\ run\ the\ 'vim'\ program.=Could not run the 'vim' program.

Could\ not\ save\ file.=Could not save file.
Character\ encoding\ '%0'\ is\ not\ supported.=Character encoding '%0' is not supported.

Create\ custom\ fields\ for\ each\ BibTeX\ entry=Create custom fields for each BibTeX entry

crossreferenced\ entries\ included=crossreferenced entries included

Current\ content=Current content

Current\ value=Current value

Custom\ entry\ types=Custom entry types

Custom\ entry\ types\ found\ in\ file=Custom entry types found in file

Customize\ entry\ types=Customize entry types

Customize\ key\ bindings=Customize key bindings

Cut=Cut

cut\ entries=cut entries

cut\ entry\ %0=cut entry %0

Library\ encoding=Library encoding

Library\ properties=Library properties
%0\ -\ Library\ properties=%0 - Library properties

Default=Default

Character\ encoding\ UTF-8\ is\ not\ supported.=Character encoding UTF-8 is not supported.
UTF-8\ could\ not\ be\ used\ to\ encode\ the\ following\ characters\:\ %0=UTF-8 could not be used to encode the following characters: %0
The\ chosen\ encoding\ '%0'\ could\ not\ encode\ the\ following\ characters\:=The chosen encoding '%0' could not encode the following characters:

Downloading=Downloading

Execute\ default\ action\ in\ dialog=Execute default action in dialog

Delete=Delete

Delete\ entry=Delete entry

Delete\ multiple\ entries=Delete multiple entries

Deleted=Deleted

Permanently\ delete\ local\ file=Permanently delete local file

Descending=Descending

Description=Description

Do\ not\ ask\ again=Do not ask again

Display\ all\ entries\ belonging\ to\ one\ or\ more\ of\ the\ selected\ groups=Display all entries belonging to one or more of the selected groups

Display\ all\ error\ messages=Display all error messages

Display\ help\ on\ command\ line\ options=Display help on command line options

Display\ only\ entries\ belonging\ to\ all\ selected\ groups=Display only entries belonging to all selected groups
Display\ version=Display version

Do\ not\ abbreviate\ names=Do not abbreviate names

Do\ not\ import\ entry=Do not import entry

Do\ not\ open\ any\ files\ at\ startup=Do not open any files at startup

Do\ not\ wrap\ the\ following\ fields\ when\ saving=Do not wrap the following fields when saving
Do\ not\ write\ the\ following\ fields\ to\ XMP\ Metadata=Do not write the following fields to XMP Metadata

Donate\ to\ JabRef=Donate to JabRef

Download\ file=Download file

Downloaded\ website\ as\ an\ HTML\ file.=Downloaded website as an HTML file.

duplicate\ removal=duplicate removal

Duplicate\ fields=Duplicate fields

Duplicate\ string\ name=Duplicate string name

Duplicates\ found=Duplicates found

Dynamically\ group\ entries\ by\ a\ free-form\ search\ expression=Dynamically group entries by a free-form search expression

Dynamically\ group\ entries\ by\ searching\ a\ field\ for\ a\ keyword=Dynamically group entries by searching a field for a keyword

Each\ line\ must\ be\ of\ the\ following\ form\:\ \'tab\:field1;field2;...;fieldN\'.=Each line must be of the following form\: 'tab\:field1;field2;...;fieldN'.

Edit=Edit

Edit\ file\ type=Edit file type

Edit\ group=Edit group

Edit\ strings=Edit strings

empty\ library=empty library
Autocompletion=Autocompletion

Enter\ URL\ to\ download=Enter URL to download

entries=entries

Entries\ exported\ to\ clipboard=Entries exported to clipboard

entry=entry

Entry\ editor=Entry editor

Entry\ owner=Entry owner

Entry\ preview=Entry preview

Entry\ table=Entry table
Entry\ table\ columns=Entry table columns
Entry\ Title\ (Required\ to\ deliver\ recommendations.)=Entry Title (Required to deliver recommendations.)
Error=Error
Error\ occurred\ when\ parsing\ entry=Error occurred when parsing entry
Error\ opening\ file=Error opening file
Error\ while\ writing=Error while writing
Error\ during\ persistence\ of\ crawling\ results.=Error during persistence of crawling results.
Error\ during\ reading\ of\ study\ definition\ file.=Error during reading of study definition file.
'%0'\ exists.\ Overwrite\ file?='%0' exists. Overwrite file?
Export=Export
Export\ preferences=Export preferences
Export\ preferences\ to\ file=Export preferences to file
Export\ to\ clipboard=Export to clipboard
Export\ to\ text\ file.=Export to text file.
Exporting=Exporting
Extension=Extension

External\ changes=External changes

External\ file\ links=External file links

External\ programs=External programs

Failed\ to\ import\ by\ ID=Failed to import by ID

Field=Field

field=field

Field\ name=Field name

Field\ names\ are\ not\ allowed\ to\ contain\ white\ spaces\ or\ certain\ characters\ (%0).=Field names are not allowed to contain white spaces or certain characters (%0).

Field\ to\ group\ by=Field to group by

File=File

file=file
File\ directory\ is\ not\ set\ or\ does\ not\ exist\!=File directory is not set or does not exist!

File\ exists=File exists

File\ not\ found=File not found

Filter=Filter

Filter\ groups=Filter groups

Finished\ writing\ metadata\ for\ %0\ file\ (%1\ skipped,\ %2\ errors).=Finished writing metadata for %0 file (%1 skipped, %2 errors).

First\ select\ the\ entries\ you\ want\ keys\ to\ be\ generated\ for.=First select the entries you want keys to be generated for.

Fit\ table\ horizontally\ on\ screen=Fit table horizontally on screen

Float=Float
Format\:\ Tab\:field;field;...\ (e.g.\ General\:url;pdf;note...)=Format\: Tab\:field;field;... (e.g. General\:url;pdf;note...)

Format\ of\ author\ and\ editor\ names=Format of author and editor names
Format\ string=Format string

Format\ used=Format used
Formatter\ name=Formatter name

found\ in\ AUX\ file=found in AUX file

Fulltext\ search=Fulltext search

Fulltext\ for=Fulltext for

Further\ information\ about\ Mr.\ DLib\ for\ JabRef\ users.=Further information about Mr. DLib for JabRef users.

General=General

Generate=Generate

Generate\ citation\ key=Generate citation key

Generate\ keys=Generate keys

Generate\ keys\ before\ saving\ (for\ entries\ without\ a\ key)=Generate keys before saving (for entries without a key)

Generated\ citation\ key\ for=Generated citation key for

Generating\ citation\ key\ for=Generating citation key for
Get\ fulltext=Get fulltext

Gray\ out\ non-hits=Gray out non-hits

Groups=Groups
has/have\ both\ a\ 'Comment'\ and\ a\ 'Review'\ field.=has/have both a 'Comment' and a 'Review' field.

Have\ you\ chosen\ the\ correct\ package\ path?=Have you chosen the correct package path?

Help=Help

Help\ on\ key\ patterns=Help on key patterns
Help\ on\ regular\ expression\ search=Help on regular expression search

Hide\ non-hits=Hide non-hits

Hierarchical\ context=Hierarchical context

Highlight=Highlight
Marking=Marking
Underline=Underline
Empty\ Highlight=Empty Highlight
Empty\ Marking=Empty Marking
Empty\ Underline=Empty Underline
The\ marked\ area\ does\ not\ contain\ any\ legible\ text!=The marked area does not contain any legible text!

HTML\ table=HTML table
HTML\ table\ (with\ Abstract\ &\ BibTeX)=HTML table (with Abstract & BibTeX)
Icon=Icon

Ignore=Ignore

Import=Import

Import\ and\ keep\ old\ entry=Import and keep old entry

Import\ and\ remove\ old\ entry=Import and remove old entry

Import\ entries=Import entries
Import\ file=Import file

Import\ name=Import name

Import\ preferences=Import preferences

Import\ preferences\ from\ file=Import preferences from file

Imported\ entries=Imported entries

Importer\ class=Importer class

Importing=Importing

Importing\ in\ unknown\ format=Importing in unknown format

Include\ subgroups\:\ When\ selected,\ view\ entries\ contained\ in\ this\ group\ or\ its\ subgroups=Include subgroups: When selected, view entries contained in this group or its subgroups

Independent\ group\:\ When\ selected,\ view\ only\ this\ group's\ entries=Independent group: When selected, view only this group's entries
I\ Agree=I Agree

Indexing\ pdf\ files=Indexing pdf files
Indexing\ for\ %0=Indexing for %0
%0\ of\ %1\ linked\ files\ added\ to\ the\ index=%0 of %1 linked files added to the index

Invalid\ citation\ key=Invalid citation key

Invalid\ URL=Invalid URL

Online\ help=Online help
JabRef\ Language\ (Provides\ for\ better\ recommendations\ by\ giving\ an\ indication\ of\ user's\ preferred\ language.)=JabRef Language (Provides for better recommendations by giving an indication of user's preferred language.)

JabRef\ preferences=JabRef preferences
JabRef\ requests\ recommendations\ from\ Mr.\ DLib,\ which\ is\ an\ external\ service.\ To\ enable\ Mr.\ DLib\ to\ calculate\ recommendations,\ some\ of\ your\ data\ must\ be\ shared\ with\ Mr.\ DLib.\ Generally,\ the\ more\ data\ is\ shared\ the\ better\ recommendations\ can\ be\ calculated.\ However,\ we\ understand\ that\ some\ of\ your\ data\ in\ JabRef\ is\ sensitive,\ and\ you\ may\ not\ want\ to\ share\ it.\ Therefore,\ Mr.\ DLib\ offers\ a\ choice\ of\ which\ data\ you\ would\ like\ to\ share.=JabRef requests recommendations from Mr. DLib, which is an external service. To enable Mr. DLib to calculate recommendations, some of your data must be shared with Mr. DLib. Generally, the more data is shared the better recommendations can be calculated. However, we understand that some of your data in JabRef is sensitive, and you may not want to share it. Therefore, Mr. DLib offers a choice of which data you would like to share.
JabRef\ Version\ (Required\ to\ ensure\ backwards\ compatibility\ with\ Mr.\ DLib's\ Web\ Service)=JabRef Version (Required to ensure backwards compatibility with Mr. DLib's Web Service)

Journal\ abbreviations=Journal abbreviations
Journal\ lists\:=Journal lists:
Remove\ journal\ '%0'=Remove journal '%0'

Keep\ both=Keep both

Keep\ subgroups=Keep subgroups

Key\ bindings=Key bindings

Key\ bindings\ changed=Key bindings changed

Key\ pattern=Key pattern

keys\ in\ library=keys in library

Keyword=Keyword

Keywords=Keywords

Label=Label

Language=Language

Last\ modified=Last modified
LaTeX\ AUX\ file\:=LaTeX AUX file\:

Link=Link
Listen\ for\ remote\ operation\ on\ port=Listen for remote operation on port
Load\ and\ Save\ preferences\ from/to\ jabref.xml\ on\ start-up\ (memory\ stick\ mode)=Load and Save preferences from/to jabref.xml on start-up (memory stick mode)

Show\ advanced\ hints\ (i.e.\ helpful\ tooltips,\ suggestions\ and\ explanation)=Show advanced hints (i.e. helpful tooltips, suggestions and explanation)

Main\ file\ directory=Main file directory

Manage\ custom\ exports=Manage custom exports

Manage\ custom\ imports=Manage custom imports
External\ file\ types=External file types

Mark\ new\ entries\ with\ owner\ name=Mark new entries with owner name

Memory\ stick\ mode=Memory stick mode

Merged\ external\ changes=Merged external changes
Merge\ fields=Merge fields

Modified\ group\ "%0".=Modified group "%0".

Modified\ groups=Modified groups

Modified\ string=Modified string

Modify=Modify

move\ group=move group

Moved\ group\ "%0".=Moved group "%0".

Mr.\ DLib\ Privacy\ settings=Mr. DLib Privacy settings

No\ database\ is\ open=No database is open

We\ need\ a\ database\ to\ export\ from.\ Open\ one.=We need a database to export from. Open one.

No\ recommendations\ received\ from\ Mr.\ DLib\ for\ this\ entry.=No recommendations received from Mr. DLib for this entry.

Error\ while\ fetching\ recommendations\ from\ Mr.DLib.=Error while fetching recommendations from Mr.DLib.

Name=Name

Name\ formatter=Name formatter

Natbib\ style=Natbib style

nested\ AUX\ files=nested AUX files

New\ BibTeX\ sublibrary=New BibTeX sublibrary

New\ group=New group

New\ string=New string

Next\ entry=Next entry
no\ base-BibTeX-file\ specified=no base-BibTeX-file specified

no\ library\ generated=no library generated

No\ entries\ found.\ Please\ make\ sure\ you\ are\ using\ the\ correct\ import\ filter.=No entries found. Please make sure you are using the correct import filter.
No\ files\ found.=No files found.

No\ GUI.\ Only\ process\ command\ line\ options=No GUI. Only process command line options

No\ journal\ names\ could\ be\ abbreviated.=No journal names could be abbreviated.

No\ journal\ names\ could\ be\ unabbreviated.=No journal names could be unabbreviated.

not=not

not\ found=not found

Nothing\ to\ redo=Nothing to redo

Nothing\ to\ undo=Nothing to undo

OK=OK

One\ or\ more\ keys\ will\ be\ overwritten.\ Continue?=One or more keys will be overwritten. Continue?


Open=Open

Open\ library=Open library

Open\ editor\ when\ a\ new\ entry\ is\ created=Open editor when a new entry is created

Open\ file=Open file

Open\ last\ edited\ libraries\ at\ startup=Open last edited libraries at startup

Connect\ to\ shared\ database=Connect to shared database

Open\ terminal\ here=Open terminal here

Open\ URL\ or\ DOI=Open URL or DOI

Opening=Opening

Operation\ canceled.=Operation canceled.
Operating\ System\ (Provides\ for\ better\ recommendations\ by\ giving\ an\ indication\ of\ user's\ system\ set-up.)=Operating System (Provides for better recommendations by giving an indication of user's system set-up.)

Optional\ fields=Optional fields

Options=Options

or=or

Override\ default\ file\ directories=Override default file directories
Overwrite=Overwrite

Overwrite\ keys=Overwrite keys

pairs\ processed=pairs processed
Password=Password

Paste=Paste

paste\ entries=paste entries

paste\ entry\ %0=paste entry %0

Path\ to\ %0\ not\ defined=Path to %0 not defined

Path\ to\ LyX\ pipe=Path to LyX pipe

File\ has\ no\ attached\ annotations=File has no attached annotations

Please\ enter\ a\ name\ for\ the\ group.=Please enter a name for the group.

Please\ enter\ the\ string's\ label=Please enter the string's label

Please\ restart\ JabRef\ for\ preferences\ to\ take\ effect.=Please restart JabRef for preferences to take effect.

Possible\ duplicate\ entries=Possible duplicate entries

Possible\ duplicate\ of\ existing\ entry.\ Click\ to\ resolve.=Possible duplicate of existing entry. Click to resolve.

Preferences=Preferences

Preferences\ recorded.=Preferences recorded.

Preview=Preview
Citation\ Style=Citation Style
Current\ Preview=Current Preview
Cannot\ generate\ preview\ based\ on\ selected\ citation\ style.=Cannot generate preview based on selected citation style.
Bad\ character\ inside\ entry=Bad character inside entry
Error\ while\ generating\ citation\ style=Error while generating citation style
Preview\ style\ changed\ to\:\ %0=Preview style changed to: %0
Next\ preview\ layout=Next preview layout
Previous\ preview\ layout=Previous preview layout
Available=Available
Selected=Selected
Selected\ Layouts\ can\ not\ be\ empty=Selected Layouts can not be empty
Reset\ default\ preview\ style=Reset default preview style
Previous\ entry=Previous entry
Problem\ with\ parsing\ entry=Problem with parsing entry
Processing\ %0=Processing %0
Pull\ changes\ from\ shared\ database=Pull changes from shared database
Problem\ finding\ files.\ See\ error\ log\ for\ details.=Problem finding files. See error log for details.

Pushed\ citations\ to\ %0=Pushed citations to %0

Push\ applications=Push applications

Quit\ JabRef=Quit JabRef

Read\ only=Read only

Redo=Redo

Refine\ supergroup\:\ When\ selected,\ view\ entries\ contained\ in\ both\ this\ group\ and\ its\ supergroup=Refine supergroup: When selected, view entries contained in both this group and its supergroup

regular\ expression=regular expression

Related\ articles=Related articles

Remote\ operation=Remote operation

Remove=Remove

Remove\ subgroups=Remove subgroups

Remove\ all\ subgroups\ of\ "%0"?=Remove all subgroups of "%0"?

Remove\ entry\ from\ import=Remove entry from import

Remove\ selected\ entries\ from\ this\ group=Remove selected entries from this group

Remove\ group=Remove group

Remove\ group\ and\ subgroups=Remove group and subgroups

Remove\ groups\ and\ subgroups=Remove groups and subgroups

Remove\ all\ selected\ groups\ and\ keep\ their\ subgroups?=Remove all selected groups and keep their subgroups?

Remove\ group\ "%0"\ and\ keep\ its\ subgroups?=Remove group "%0" and keep its subgroups?

Remove\ groups=Remove groups

Removed\ all\ selected\ groups.=Removed all selected groups.

Remove\ group\ "%0"\ and\ its\ subgroups?=Remove group "%0" and its subgroups?

Removed\ group\ "%0"\ and\ its\ subgroups.=Removed group "%0" and its subgroups.

Remove\ all\ selected\ groups\ and\ their\ subgroups?=Remove all selected groups and their subgroups?

Removed\ all\ selected\ groups\ and\ their\ subgroups.=Removed all selected groups and their subgroups.

Remove\ link=Remove link

Remove\ old\ entry=Remove old entry

Remove\ string\ %0=Remove string %0

Removed\ group\ "%0".=Removed group "%0".

Removed\ string=Removed string

Renamed\ string=Renamed string

Replace=Replace
Replace\ With\:=Replace With:
Limit\ to\ Selected\ Entries=Limit to Selected Entries
Limit\ to\ Fields=Limit to Fields
All\ Field\ Replace=All Field Replace
Find\:=Find:
Find\ and\ Replace=Find and Replace

Replace\ (regular\ expression)=Replace (regular expression)

Replace\ String=Replace String
Replace\ string=Replace string

Replace\ Unicode\ ligatures=Replace Unicode ligatures
Replaces\ Unicode\ ligatures\ with\ their\ expanded\ form=Replaces Unicode ligatures with their expanded form

Required\ fields=Required fields

Do\ not\ resolve\ BibTeX\ strings=Do not resolve BibTeX strings
Resolve\ BibTeX\ strings\ for\ the\ following\ fields=Resolve BibTeX strings for the following fields

resolved=resolved

Restart=Restart

Restart\ required=Restart required

Return\ to\ dialog=Return to dialog

Review=Review
Review\ changes=Review changes
Review\ Field\ Migration=Review Field Migration

Loading=Loading

Save=Save
Save\ all\ finished.=Save all finished.

Save\ all\ open\ libraries=Save all open libraries

Save\ before\ closing=Save before closing

Save\ library=Save library
Save\ library\ as...=Save library as...
Saving=Saving
Saving\ all\ libraries...=Saving all libraries...
Saving\ library=Saving library
Library\ saved=Library saved
Saved\ selected\ to\ '%0'.=Saved selected to '%0'.

Search=Search

Search\ expression=Search expression

Searching\ for\ duplicates...=Searching for duplicates...

Searching\ for\ files=Searching for files

Select\ all=Select all
Select\ new\ encoding=Select new encoding

Select\ entry\ type=Select entry type

Select\ file\ from\ ZIP-archive=Select file from ZIP-archive

Select\ the\ tree\ nodes\ to\ view\ and\ accept\ or\ reject\ changes=Select the tree nodes to view and accept or reject changes

Settings=Settings

Shortcut=Shortcut

Show/edit\ %0\ source=Show/edit %0 source

Show\ 'Firstname\ Lastname'=Show 'Firstname Lastname'

Show\ 'Lastname,\ Firstname'=Show 'Lastname, Firstname'

Show\ BibTeX\ source\ by\ default=Show BibTeX source by default

Show\ confirmation\ dialog\ when\ deleting\ entries=Show confirmation dialog when deleting entries

Show\ last\ names\ only=Show last names only

Show\ names\ unchanged=Show names unchanged

Show\ optional\ fields=Show optional fields

Show\ required\ fields=Show required fields

Show\ validation\ messages=Show validation messages

Simple\ HTML=Simple HTML
Since\ the\ 'Review'\ field\ was\ deprecated\ in\ JabRef\ 4.2,\ these\ two\ fields\ are\ about\ to\ be\ merged\ into\ the\ 'Comment'\ field.=Since the 'Review' field was deprecated in JabRef 4.2, these two fields are about to be merged into the 'Comment' field.

Size=Size

Skipped\ -\ No\ PDF\ linked=Skipped - No PDF linked
Skipped\ -\ PDF\ does\ not\ exist=Skipped - PDF does not exist

JabRef\ skipped\ the\ entry.=JabRef skipped the entry.
Import\ error=Import error
Open\ library\ error=Open library error
Please\ check\ your\ library\ file\ for\ wrong\ syntax.=Please check your library file for wrong syntax.
SourceTab\ error=SourceTab error
User\ input\ via\ entry-editor\ in\ `{}bibtex\ source`\ tab\ led\ to\ failure.=User input via entry-editor in `{}bibtex source` tab led to failure.

Sort\ subgroups=Sort subgroups

source\ edit=source edit
Special\ name\ formatters=Special name formatters

Statically\ group\ entries\ by\ manual\ assignment=Statically group entries by manual assignment

Status=Status

Sublibrary\ from\ AUX\ to\ BibTeX=Sublibrary from AUX to BibTeX

Switches\ between\ full\ and\ abbreviated\ journal\ name\ if\ the\ journal\ name\ is\ known.=Switches between full and abbreviated journal name if the journal name is known.


the\ field\ <b>%0</b>=the field <b>%0</b>
The\ group\ "%0"\ already\ contains\ the\ selection.=The group "%0" already contains the selection.

The\ label\ of\ the\ string\ cannot\ be\ a\ number.=The label of the string cannot be a number.

The\ label\ of\ the\ string\ cannot\ contain\ spaces.=The label of the string cannot contain spaces.

The\ label\ of\ the\ string\ cannot\ contain\ the\ '\#'\ character.=The label of the string cannot contain the '#' character.

The\ output\ option\ depends\ on\ a\ valid\ import\ option.=The output option depends on a valid import option.

The\ search\ is\ case\ insensitive.=The search is case insensitive.

The\ search\ is\ case\ sensitive.=The search is case sensitive.

There\ are\ possible\ duplicates\ that\ haven't\ been\ resolved.\ Continue?=There are possible duplicates that haven't been resolved. Continue?

This\ operation\ requires\ all\ selected\ entries\ to\ have\ citation\ keys\ defined.=This operation requires all selected entries to have citation keys defined.

This\ operation\ requires\ one\ or\ more\ entries\ to\ be\ selected.=This operation requires one or more entries to be selected.

This\ setting\ may\ be\ changed\ in\ preferences\ at\ any\ time.=This setting may be changed in preferences at any time.
Timezone\ (Provides\ for\ better\ recommendations\ by\ indicating\ the\ time\ of\ day\ the\ request\ is\ being\ made.)=Timezone (Provides for better recommendations by indicating the time of day the request is being made.)
Time\ stamp=Time stamp
Toggle\ groups\ interface=Toggle groups interface

Trim\ all\ whitespace\ characters\ in\ the\ field\ content.=Trim all whitespace characters in the field content.

Trim\ whitespace\ characters=Trim whitespace characters

Try\ different\ encoding=Try different encoding

Unabbreviate\ journal\ names\ of\ the\ selected\ entries=Unabbreviate journal names of the selected entries
Unabbreviated\ %0\ journal\ names.=Unabbreviated %0 journal names.

unable\ to\ write\ to=unable to write to

Undo=Undo

Unknown\ BibTeX\ entries\:=Unknown BibTeX entries\:

unknown\ edit=unknown edit

Unknown\ export\ format=Unknown export format

untitled=untitled

Upgrade\ external\ PDF/PS\ links\ to\ use\ the\ '%0'\ field.=Upgrade external PDF/PS links to use the '%0' field.

usage=usage
Use\ autocompletion=Use autocompletion

Use\ regular\ expression\ search=Use regular expression search

Username=Username

Value\ cleared\ externally=Value cleared externally

Value\ set\ externally=Value set externally

verify\ that\ LyX\ is\ running\ and\ that\ the\ lyxpipe\ is\ valid=verify that LyX is running and that the lyxpipe is valid

View=View
Vim\ server\ name=Vim server name

Warn\ about\ unresolved\ duplicates\ when\ closing\ inspection\ window=Warn about unresolved duplicates when closing inspection window

Warn\ before\ overwriting\ existing\ keys=Warn before overwriting existing keys

Warning=Warning

Warnings=Warnings

Warning\:\ You\ added\ field\ "%0"\ twice.\ Only\ one\ will\ be\ kept.=Warning: You added field "%0" twice. Only one will be kept.

web\ link=web link

What\ do\ you\ want\ to\ do?=What do you want to do?
Whatever\ option\ you\ choose,\ Mr.\ DLib\ may\ share\ its\ data\ with\ research\ partners\ to\ further\ improve\ recommendation\ quality\ as\ part\ of\ a\ 'living\ lab'.\ Mr.\ DLib\ may\ also\ release\ public\ datasets\ that\ may\ contain\ anonymized\ information\ about\ you\ and\ the\ recommendations\ (sensitive\ information\ such\ as\ metadata\ of\ your\ articles\ will\ be\ anonymised\ through\ e.g.\ hashing).\ Research\ partners\ are\ obliged\ to\ adhere\ to\ the\ same\ strict\ data\ protection\ policy\ as\ Mr.\ DLib.=Whatever option you choose, Mr. DLib may share its data with research partners to further improve recommendation quality as part of a 'living lab'. Mr. DLib may also release public datasets that may contain anonymized information about you and the recommendations (sensitive information such as metadata of your articles will be anonymised through e.g. hashing). Research partners are obliged to adhere to the same strict data protection policy as Mr. DLib.

Will\ write\ metadata\ to\ the\ PDFs\ linked\ from\ selected\ entries.=Will write metadata to the PDFs linked from selected entries.

Write\ BibTeXEntry\ as\ metadata\ to\ PDF.=Write BibTeXEntry as metadata to PDF.
Write\ metadata\ for\ all\ PDFs\ in\ current\ library?=Write metadata for all PDFs in current library?
Writing\ metadata\ for\ selected\ entries...=Writing metadata for selected entries...
Writing\ metadata...=Writing metadata...

Embed\ BibTeXEntry\ in\ PDF.=Embed BibTeXEntry in PDF.
File\ '%0'\ is\ write\ protected.=File '%0' is write protected.
Write\ BibTeXEntry\ as\ XMP\ metadata\ to\ PDF.=Write BibTeXEntry as XMP metadata to PDF.
Write\ BibTeXEntry\ metadata\ to\ PDF.=Write BibTeXEntry metadata to PDF.
Write\ metadata\ to\ PDF\ files=Write metadata to PDF files

XMP-annotated\ PDF=XMP-annotated PDF
XMP\ export\ privacy\ settings=XMP export privacy settings
XMP\ metadata=XMP metadata
You\ must\ restart\ JabRef\ for\ this\ to\ come\ into\ effect.=You must restart JabRef for this to come into effect.

The\ following\ fetchers\ are\ available\:=The following fetchers are available:
Could\ not\ find\ fetcher\ '%0'=Could not find fetcher '%0'
Running\ query\ '%0'\ with\ fetcher\ '%1'.=Running query '%0' with fetcher '%1'.
Invalid\ query.\ Check\ position\ %0.=Invalid query. Check position %0.
Invalid\ query\ element\ '%0'\ at\ position\ %1=Invalid query element '%0' at position %1

Move\ file=Move file
Rename\ file=Rename file

Move\ file\ to\ file\ directory\ and\ rename\ file=Move file to file directory and rename file

Could\ not\ move\ file\ '%0'.=Could not move file '%0'.
Could\ not\ find\ file\ '%0'.=Could not find file '%0'.
Number\ of\ entries\ successfully\ imported=Number of entries successfully imported
Error\ while\ fetching\ from\ %0=Error while fetching from %0

Refuse\ to\ save\ the\ library\ before\ external\ changes\ have\ been\ reviewed.=Refuse to save the library before external changes have been reviewed.
Library\ protection=Library protection
Unable\ to\ save\ library=Unable to save library

Citation\ key\ generator=Citation key generator
Unable\ to\ open\ link.=Unable to open link.
MIME\ type=MIME type

This\ feature\ lets\ new\ files\ be\ opened\ or\ imported\ into\ an\ already\ running\ instance\ of\ JabRef\ instead\ of\ opening\ a\ new\ instance.\ For\ instance,\ this\ is\ useful\ when\ you\ open\ a\ file\ in\ JabRef\ from\ your\ web\ browser.\ Note\ that\ this\ will\ prevent\ you\ from\ running\ more\ than\ one\ instance\ of\ JabRef\ at\ a\ time.=This feature lets new files be opened or imported into an already running instance of JabRef instead of opening a new instance. For instance, this is useful when you open a file in JabRef from your web browser. Note that this will prevent you from running more than one instance of JabRef at a time.
Run\ fetcher=Run fetcher

Line\ %0\:\ Found\ corrupted\ citation\ key\ %1.=Line %0: Found corrupted citation key %1.
Line\ %0\:\ Found\ corrupted\ citation\ key\ %1\ (contains\ whitespaces).=Line %0: Found corrupted citation key %1 (contains whitespaces).
Line\ %0\:\ Found\ corrupted\ citation\ key\ %1\ (comma\ missing).=Line %0: Found corrupted citation key %1 (comma missing).
No\ full\ text\ document\ found=No full text document found
Download\ from\ URL=Download from URL
Rename\ field=Rename field

Cannot\ use\ port\ %0\ for\ remote\ operation;\ another\ application\ may\ be\ using\ it.\ Try\ specifying\ another\ port.=Cannot use port %0 for remote operation; another application may be using it. Try specifying another port.

Looking\ for\ full\ text\ document...=Looking for full text document...
A\ local\ copy\ will\ be\ opened.=A local copy will be opened.
Autosave\ local\ libraries=Autosave local libraries
Automatically\ save\ the\ library\ to=Automatically save the library to
Please\ enter\ a\ valid\ file\ path.=Please enter a valid file path.
Error\ opening\ file\ '%0'.=Error opening file '%0'.

Formatter\ not\ found\:\ %0=Formatter not found: %0

Could\ not\ save,\ file\ locked\ by\ another\ JabRef\ instance.=Could not save, file locked by another JabRef instance.
Metadata\ change=Metadata change
The\ following\ metadata\ changed\:=The following metadata changed:

Unable\ to\ create\ backup=Unable to create backup
Move\ file\ to\ file\ directory=Move file to file directory
<b>All\ Entries</b>\ (this\ group\ cannot\ be\ edited\ or\ removed)=<b>All Entries</b> (this group cannot be edited or removed)
static\ group=static group
dynamic\ group=dynamic group
refines\ supergroup=refines supergroup
includes\ subgroups=includes subgroups
contains=contains
search\ expression=search expression

Optional\ fields\ 2=Optional fields 2
Waiting\ for\ save\ operation\ to\ finish=Waiting for save operation to finish
Waiting\ for\ background\ tasks\ to\ finish.\ Quit\ anyway?=Waiting for background tasks to finish. Quit anyway?

Find\ and\ remove\ duplicate\ citation\ keys=Find and remove duplicate citation keys
Expected\ syntax\ for\ --fetch\='<name\ of\ fetcher>\:<query>'=Expected syntax for --fetch='<name of fetcher>:<query>'
Duplicate\ citation\ key=Duplicate citation key


General\ file\ directory=General file directory
User-specific\ file\ directory=User-specific file directory
LaTeX\ file\ directory=LaTeX file directory
Search\ failed\:\ illegal\ search\ expression=Search failed: illegal search expression

You\ must\ enter\ an\ integer\ value\ in\ the\ interval\ 1025-65535=You must enter an integer value in the interval 1025-65535
Autocomplete\ names\ in\ 'Firstname\ Lastname'\ format\ only=Autocomplete names in 'Firstname Lastname' format only
Autocomplete\ names\ in\ 'Lastname,\ Firstname'\ format\ only=Autocomplete names in 'Lastname, Firstname' format only
Autocomplete\ names\ in\ both\ formats=Autocomplete names in both formats
Send\ as\ email=Send as email
References=References
Sending\ of\ emails=Sending of emails
Subject\ for\ sending\ an\ email\ with\ references=Subject for sending an email with references
Automatically\ open\ folders\ of\ attached\ files=Automatically open folders of attached files
Error\ creating\ email=Error creating email
Entries\ added\ to\ an\ email=Entries added to an email
Custom\ applications=Custom applications
Please\ specify\ a\ file\ browser.=Please specify a file browser.
Please\ specify\ a\ terminal\ application.=Please specify a terminal application.
Use\ custom\ file\ browser=Use custom file browser
Use\ custom\ terminal\ emulator=Use custom terminal emulator
exportFormat=exportFormat
Output\ file\ missing=Output file missing
No\ search\ matches.=No search matches.
The\ output\ option\ depends\ on\ a\ valid\ input\ option.=The output option depends on a valid input option.
Linked\ file\ name\ conventions=Linked file name conventions
Filename\ format\ pattern=Filename format pattern
Additional\ parameters=Additional parameters
Cite\ selected\ entries\ between\ parenthesis=Cite selected entries between parenthesis
Cite\ selected\ entries\ with\ in-text\ citation=Cite selected entries with in-text citation
Cite\ special=Cite special
Extra\ information\ (e.g.\ page\ number)=Extra information (e.g. page number)
Manage\ citations=Manage citations
Problem\ modifying\ citation=Problem modifying citation
Problem\ collecting\ citations=Problem collecting citations
Citation=Citation
Connecting...=Connecting...
Select\ style=Select style
Journals=Journals
Cite=Cite
Cite\ in-text=Cite in-text
Insert\ empty\ citation=Insert empty citation
Merge\ citations=Merge citations
Manual\ connect=Manual connect
Select\ Writer\ document=Select Writer document
Sync\ OpenOffice/LibreOffice\ bibliography=Sync OpenOffice/LibreOffice bibliography
Select\ which\ open\ Writer\ document\ to\ work\ on=Select which open Writer document to work on
Connected\ to\ document=Connected to document

Could\ not\ connect\ to\ any\ Writer\ document.\ Please\ make\ sure\ a\ document\ is\ open\ before\ using\ the\ 'Select\ Writer\ document'\ button\ to\ connect\ to\ it.=Could not connect to any Writer document. Please make sure a document is open before using the 'Select Writer document' button to connect to it.

No\ Writer\ documents\ found=No Writer documents found

Insert\ a\ citation\ without\ text\ (the\ entry\ will\ appear\ in\ the\ reference\ list)=Insert a citation without text (the entry will appear in the reference list)
Cite\ selected\ entries\ with\ extra\ information=Cite selected entries with extra information
Ensure\ that\ the\ bibliography\ is\ up-to-date=Ensure that the bibliography is up-to-date

Your\ OpenOffice/LibreOffice\ document\ references\ the\ citation\ key\ '%0',\ which\ could\ not\ be\ found\ in\ your\ current\ library.=Your OpenOffice/LibreOffice document references the citation key '%0', which could not be found in your current library.

This\ operation\ requires\ a\ bibliography\ database.=This operation requires a bibliography database.

Your\ OpenOffice/LibreOffice\ document\ references\ at\ least\ %0\ citation\ keys\ which\ could\ not\ be\ found\ in\ your\ current\ library.\ Some\ of\ these\ are\ %1.=Your OpenOffice/LibreOffice document references at least %0 citation keys which could not be found in your current library. Some of these are %1.

Your\ OpenOffice/LibreOffice\ document\ references\ no\ citation\ keys\ which\ could\ also\ be\ found\ in\ your\ current\ library.=Your OpenOffice/LibreOffice document references no citation keys which could also be found in your current library.

Unable\ to\ synchronize\ bibliography=Unable to synchronize bibliography
Combine\ pairs\ of\ citations\ that\ are\ separated\ by\ spaces\ only=Combine pairs of citations that are separated by spaces only
Autodetection\ failed=Autodetection failed
Please\ wait...=Please wait...
Connection\ lost=Connection lost

Could\ not\ update\ bibliography=Could not update bibliography
Not\ connected\ to\ document=Not connected to document
Problem\ combining\ cite\ markers=Problem combining cite markers
Unable\ to\ reload\ style\ file=Unable to reload style file

Problem\ during\ separating\ cite\ markers=Problem during separating cite markers

Automatically\ sync\ bibliography\ when\ inserting\ citations=Automatically sync bibliography when inserting citations
Look\ up\ BibTeX\ entries\ in\ the\ active\ tab\ only=Look up BibTeX entries in the active tab only
Look\ up\ BibTeX\ entries\ in\ all\ open\ libraries=Look up BibTeX entries in all open libraries
Autodetecting\ paths...=Autodetecting paths...
Could\ not\ find\ OpenOffice/LibreOffice\ installation=Could not find OpenOffice/LibreOffice installation
Found\ more\ than\ one\ OpenOffice/LibreOffice\ executable.=Found more than one OpenOffice/LibreOffice executable.
Please\ choose\ which\ one\ to\ connect\ to\:=Please choose which one to connect to:
Choose\ OpenOffice/LibreOffice\ executable=Choose OpenOffice/LibreOffice executable
Select\ document=Select document
HTML\ list=HTML list
If\ possible,\ normalize\ this\ list\ of\ names\ to\ conform\ to\ standard\ BibTeX\ name\ formatting=If possible, normalize this list of names to conform to standard BibTeX name formatting
Could\ not\ open\ %0=Could not open %0
Unknown\ import\ format=Unknown import format
Web\ search=Web search
Style\ selection=Style selection
No\ valid\ style\ file\ defined=No valid style file defined
Choose\ pattern=Choose pattern
Search\ and\ store\ files\ relative\ to\ library\ file\ location=Search and store files relative to library file location
File\ directory=File directory
Could\ not\ run\ the\ gnuclient/emacsclient\ program.\ Make\ sure\ you\ have\ the\ emacsclient/gnuclient\ program\ installed\ and\ available\ in\ the\ PATH.=Could not run the gnuclient/emacsclient program. Make sure you have the emacsclient/gnuclient program installed and available in the PATH.
You\ must\ select\ either\ a\ valid\ style\ file,\ or\ use\ one\ of\ the\ default\ styles.=You must select either a valid style file, or use one of the default styles.

This\ feature\ generates\ a\ new\ library\ based\ on\ which\ entries\ are\ needed\ in\ an\ existing\ LaTeX\ document.=This feature generates a new library based on which entries are needed in an existing LaTeX document.

First\ select\ entries\ to\ clean\ up.=First select entries to clean up.
Cleanup\ entry=Cleanup entry
Autogenerate\ PDF\ Names=Autogenerate PDF Names
Auto-generating\ PDF-Names\ does\ not\ support\ undo.\ Continue?=Auto-generating PDF-Names does not support undo. Continue?

Use\ full\ firstname\ whenever\ possible=Use full firstname whenever possible
Use\ abbreviated\ firstname\ whenever\ possible=Use abbreviated firstname whenever possible
Use\ abbreviated\ and\ full\ firstname=Use abbreviated and full firstname
Name\ format=Name format
First\ names=First names
Cleanup\ entries=Cleanup entries
Automatically\ assign\ new\ entry\ to\ selected\ groups=Automatically assign new entry to selected groups
%0\ mode=%0 mode
Move\ DOIs\ from\ note\ and\ URL\ field\ to\ DOI\ field\ and\ remove\ http\ prefix=Move DOIs from note and URL field to DOI field and remove http prefix
Make\ paths\ of\ linked\ files\ relative\ (if\ possible)=Make paths of linked files relative (if possible)
Rename\ PDFs\ to\ given\ filename\ format\ pattern=Rename PDFs to given filename format pattern
Rename\ only\ PDFs\ having\ a\ relative\ path=Rename only PDFs having a relative path
Doing\ a\ cleanup\ for\ %0\ entries...=Doing a cleanup for %0 entries...
No\ entry\ needed\ a\ clean\ up=No entry needed a clean up
One\ entry\ needed\ a\ clean\ up=One entry needed a clean up
%0\ entries\ needed\ a\ clean\ up=%0 entries needed a clean up

Group\ tree\ could\ not\ be\ parsed.\ If\ you\ save\ the\ BibTeX\ library,\ all\ groups\ will\ be\ lost.=Group tree could not be parsed. If you save the BibTeX library, all groups will be lost.
Attach\ file=Attach file
Setting\ all\ preferences\ to\ default\ values.=Setting all preferences to default values.
Resetting\ preference\ key\ '%0'=Resetting preference key '%0'
Unable\ to\ clear\ preferences.=Unable to clear preferences.

Unselect\ all=Unselect all
Expand\ all=Expand all
Collapse\ all=Collapse all
Searches\ the\ selected\ directory\ for\ unlinked\ files.=Searches the selected directory for unlinked files.
Starts\ the\ import\ of\ BibTeX\ entries.=Starts the import of BibTeX entries.
Last\ edited\:=Last edited:
All\ time=All time
last\ edited=last edited
Last\ day=Last day
Last\ week=Last week
Last\ month=Last month
Last\ year=Last year
Sort\ by\:=Sort by:
Newest\ first=Newest first
Oldest\ first=Oldest first
Directory=Directory
Search\ results=Search results
Import\ result=Import result
Searching\ file\ system...=Searching file system...
Citation\ key\ patterns=Citation key patterns
Clear\ priority=Clear priority
Clear\ rank=Clear rank
Enable\ special\ fields=Enable special fields
One\ star=One star
Two\ stars=Two stars
Three\ stars=Three stars
Four\ stars=Four stars
Five\ stars=Five stars
Help\ on\ special\ fields=Help on special fields
Keywords\ of\ selected\ entries=Keywords of selected entries
Manage\ content\ selectors=Manage content selectors
Content\ selectors=Content selectors
Manage\ keywords=Manage keywords
No\ priority\ information=No priority information
No\ rank\ information=No rank information
Priority=Priority
Priority\ high=Priority high
Priority\ low=Priority low
Priority\ medium=Priority medium
Quality=Quality
Rank=Rank
Relevance=Relevance
Set\ priority\ to\ high=Set priority to high
Set\ priority\ to\ low=Set priority to low
Set\ priority\ to\ medium=Set priority to medium
Toggle\ relevance=Toggle relevance
Toggle\ quality\ assured=Toggle quality assured
Toggle\ print\ status=Toggle print status
Update\ keywords=Update keywords
Problem\ connecting=Problem connecting
Connection\ to\ OpenOffice/LibreOffice\ has\ been\ lost.\ Please\ make\ sure\ OpenOffice/LibreOffice\ is\ running,\ and\ try\ to\ reconnect.=Connection to OpenOffice/LibreOffice has been lost. Please make sure OpenOffice/LibreOffice is running, and try to reconnect.

JabRef\ will\ send\ at\ least\ one\ request\ per\ entry\ to\ a\ publisher.=JabRef will send at least one request per entry to a publisher.
Correct\ the\ entry,\ and\ reopen\ editor\ to\ display/edit\ source.=Correct the entry, and reopen editor to display/edit source.
Could\ not\ connect\ to\ running\ OpenOffice/LibreOffice.=Could not connect to running OpenOffice/LibreOffice.
Make\ sure\ you\ have\ installed\ OpenOffice/LibreOffice\ with\ Java\ support.=Make sure you have installed OpenOffice/LibreOffice with Java support.
If\ connecting\ manually,\ please\ verify\ program\ and\ library\ paths.=If connecting manually, please verify program and library paths.
Error\ message\:=Error message:
If\ a\ pasted\ or\ imported\ entry\ already\ has\ the\ field\ set,\ overwrite.=If a pasted or imported entry already has the field set, overwrite.
Not\ connected\ to\ any\ Writer\ document.\ Please\ make\ sure\ a\ document\ is\ open,\ and\ use\ the\ 'Select\ Writer\ document'\ button\ to\ connect\ to\ it.=Not connected to any Writer document. Please make sure a document is open, and use the 'Select Writer document' button to connect to it.
Removed\ all\ subgroups\ of\ group\ "%0".=Removed all subgroups of group "%0".
To\ disable\ the\ memory\ stick\ mode\ rename\ or\ remove\ the\ jabref.xml\ file\ in\ the\ same\ folder\ as\ JabRef.=To disable the memory stick mode rename or remove the jabref.xml file in the same folder as JabRef.
Unable\ to\ connect.\ One\ possible\ reason\ is\ that\ JabRef\ and\ OpenOffice/LibreOffice\ are\ not\ both\ running\ in\ either\ 32\ bit\ mode\ or\ 64\ bit\ mode.=Unable to connect. One possible reason is that JabRef and OpenOffice/LibreOffice are not both running in either 32 bit mode or 64 bit mode.
Delimiter(s)=Delimiter(s)
When\ downloading\ files,\ or\ moving\ linked\ files\ to\ the\ file\ directory,\ use\ the\ bib\ file\ location.=When downloading files, or moving linked files to the file directory, use the bib file location.

Searching...=Searching...
Please\ enter\ a\ search\ string=Please enter a search string
Please\ open\ or\ start\ a\ new\ library\ before\ searching=Please open or start a new library before searching

Canceled\ merging\ entries=Canceled merging entries

Merge\ entries=Merge entries
Merged\ entry=Merged entry
Merged\ entries=Merged entries
None=None
Parse=Parse
Result=Result
You\ have\ to\ choose\ exactly\ two\ entries\ to\ merge.=You have to choose exactly two entries to merge.

Add\ timestamp\ to\ modified\ entries\ (field\ "modificationdate")=Add timestamp to modified entries (field "modificationdate")
Add\ timestamp\ to\ new\ entries\ (field\ "creationdate")=Add timestamp to new entries (field "creationdate")
All\ key\ bindings\ will\ be\ reset\ to\ their\ defaults.=All key bindings will be reset to their defaults.

Automatically\ set\ file\ links=Automatically set file links
Finished\ automatically\ setting\ external\ links.=Finished automatically setting external links.
Changed\ %0\ entries.=Changed %0 entries.

Resetting\ all\ key\ bindings=Resetting all key bindings

Network=Network
Hostname=Hostname
Please\ specify\ a\ hostname=Please specify a hostname
Please\ specify\ a\ port=Please specify a port
Please\ specify\ a\ username=Please specify a username
Please\ specify\ a\ password=Please specify a password

Proxy\ configuration=Proxy configuration
Use\ custom\ proxy\ configuration=Use custom proxy configuration
Proxy\ requires\ authentication=Proxy requires authentication
Attention\:\ Password\ is\ stored\ in\ plain\ text\!=Attention: Password is stored in plain text!
Clear\ connection\ settings=Clear connection settings
Check\ Proxy\ Setting=Check Proxy Setting
Check\ connection=Check connection
Connection\ failed\!=Connection failed\!
Connection\ successful\!=Connection successful\!

SSL\ Configuration=SSL Configuration
SSL\ configuration\ changed=SSL configuration changed
SSL\ certificate\ file=SSL certificate file
Duplicate\ Certificates=Duplicate Certificates
You\ already\ added\ this\ certificate=You already added this certificate

Open\ folder=Open folder
Export\ sort\ order=Export sort order
Save\ sort\ order=Save sort order

Keep\ original\ order=Keep original order
Use\ current\ table\ sort\ order=Use current table sort order
Use\ specified\ order=Use specified order
Show\ extra\ columns=Show extra columns
Parsing\ error=Parsing error
illegal\ backslash\ expression=illegal backslash expression

Clear\ read\ status=Clear read status
Convert\ to\ biblatex\ format\ (for\ example,\ move\ the\ value\ of\ the\ 'journal'\ field\ to\ 'journaltitle')=Convert to biblatex format (for example, move the value of the 'journal' field to 'journaltitle')
Deprecated\ fields=Deprecated fields
No\ read\ status\ information=No read status information
Printed=Printed
Read\ status=Read status
Read\ status\ read=Read status read
Read\ status\ skimmed=Read status skimmed
Save\ selected\ as\ plain\ BibTeX...=Save selected as plain BibTeX...
Set\ read\ status\ to\ read=Set read status to read
Set\ read\ status\ to\ skimmed=Set read status to skimmed
Show\ deprecated\ BibTeX\ fields=Show deprecated BibTeX fields

Opens\ JabRef's\ GitHub\ page=Opens JabRef's GitHub page
Opens\ JabRef's\ Twitter\ page=Opens JabRef's Twitter page
Opens\ JabRef's\ Facebook\ page=Opens JabRef's Facebook page
Opens\ JabRef's\ blog=Opens JabRef's blog
Opens\ JabRef's\ website=Opens JabRef's website

Could\ not\ open\ browser.=Could not open browser.
Please\ open\ %0\ manually.=Please open %0 manually.
The\ link\ has\ been\ copied\ to\ the\ clipboard.=The link has been copied to the clipboard.

Open\ %0\ file=Open %0 file
Could\ not\ detect\ terminal\ automatically.\ Please\ define\ a\ custom\ terminal\ in\ the\ preferences.=Could not detect terminal automatically. Please define a custom terminal in the preferences.

Cannot\ delete\ file=Cannot delete file
File\ permission\ error=File permission error
JabRef\ does\ not\ have\ permission\ to\ access\ %s=JabRef does not have permission to access %s
Path\ to\ %0=Path to %0
Convert=Convert
Normalize\ to\ BibTeX\ name\ format=Normalize to BibTeX name format
Help\ on\ Name\ Formatting=Help on Name Formatting

Add\ new\ file\ type=Add new file type

Left\ Entry=Left Entry
Right\ Entry=Right Entry
Original\ entry=Original entry
No\ information\ added=No information added
Select\ at\ least\ one\ entry\ to\ manage\ keywords.=Select at least one entry to manage keywords.
OpenDocument\ text=OpenDocument text
OpenDocument\ spreadsheet=OpenDocument spreadsheet
OpenDocument\ presentation=OpenDocument presentation
%0\ image=%0 image
Added\ entry=Added entry
Modified\ entry=Modified entry
Deleted\ entry=Deleted entry
Modified\ groups\ tree=Modified groups tree
Removed\ all\ groups=Removed all groups
Accepting\ the\ change\ replaces\ the\ complete\ groups\ tree\ with\ the\ externally\ modified\ groups\ tree.=Accepting the change replaces the complete groups tree with the externally modified groups tree.
Select\ export\ format=Select export format
Return\ to\ library=Return to library
Could\ not\ connect\ to\ %0=Could not connect to %0
Warning\:\ %0\ out\ of\ %1\ entries\ have\ undefined\ title.=Warning: %0 out of %1 entries have undefined title.
Warning\:\ %0\ out\ of\ %1\ entries\ have\ undefined\ citation\ key.=Warning: %0 out of %1 entries have undefined citation key.
Warning\:\ %0\ out\ of\ %1\ entries\ have\ undefined\ DOIs.=Warning: %0 out of %1 entries have undefined DOIs.
Really\ delete\ the\ selected\ entry?=Really delete the selected entry?
Really\ delete\ the\ %0\ selected\ entries?=Really delete the %0 selected entries?
Keep\ merged\ entry\ only=Keep merged entry only
Keep\ left=Keep left
Keep\ right=Keep right
Old\ entry=Old entry
From\ import=From import
From\ DOI=From DOI
No\ problems\ found.=No problems found.
Save\ changes=Save changes
Discard\ changes=Discard changes
Library\ '%0'\ has\ changed.=Library '%0' has changed.
Print\ entry\ preview=Print entry preview

Invalid\ DOI\:\ '%0'.=Invalid DOI: '%0'.
Same\ DOI\ used\ in\ multiple\ entries=Same DOI used in multiple entries
should\ start\ with\ a\ name=should start with a name
should\ end\ with\ a\ name=should end with a name
unexpected\ closing\ curly\ bracket=unexpected closing curly bracket
unexpected\ opening\ curly\ bracket=unexpected opening curly bracket
capital\ letters\ are\ not\ masked\ using\ curly\ brackets\ {}=capital letters are not masked using curly brackets {}
should\ contain\ a\ four\ digit\ number=should contain a four digit number
should\ contain\ a\ valid\ page\ number\ range=should contain a valid page number range
No\ results\ found.=No results found.
Found\ %0\ results.=Found %0 results.
Invalid\ regular\ expression=Invalid regular expression
plain\ text=plain text
This\ search\ contains\ entries\ in\ which\ any\ field\ contains\ the\ regular\ expression\ <b>%0</b>=This search contains entries in which any field contains the regular expression <b>%0</b>
This\ search\ contains\ entries\ in\ which\ any\ field\ contains\ the\ term\ <b>%0</b>=This search contains entries in which any field contains the term <b>%0</b>
This\ search\ contains\ entries\ in\ which=This search contains entries in which

Unable\ to\ autodetect\ OpenOffice/LibreOffice\ installation.\ Please\ choose\ the\ installation\ directory\ manually.=Unable to autodetect OpenOffice/LibreOffice installation. Please choose the installation directory manually.

Close\ library=Close library
Entry\ editor,\ next\ entry=Entry editor, next entry
Entry\ editor,\ next\ panel=Entry editor, next panel
Entry\ editor,\ next\ panel\ 2=Entry editor, next panel 2
Entry\ editor,\ previous\ entry=Entry editor, previous entry
Entry\ editor,\ previous\ panel=Entry editor, previous panel
Entry\ editor,\ previous\ panel\ 2=Entry editor, previous panel 2
File\ list\ editor,\ move\ entry\ down=File list editor, move entry down
File\ list\ editor,\ move\ entry\ up=File list editor, move entry up
Focus\ entry\ table=Focus entry table
Import\ into\ current\ library=Import into current library
Import\ into\ new\ library=Import into new library
New\ article=New article
New\ book=New book
New\ entry=New entry
New\ inbook=New inbook
New\ mastersthesis=New mastersthesis
New\ phdthesis=New phdthesis
New\ proceedings=New proceedings
New\ unpublished=New unpublished
Preamble\ editor,\ store\ changes=Preamble editor, store changes
Push\ to\ application=Push to application
Refresh\ OpenOffice/LibreOffice=Refresh OpenOffice/LibreOffice
Resolve\ duplicate\ citation\ keys=Resolve duplicate citation keys
Save\ all=Save all
String\ dialog,\ add\ string=String dialog, add string
String\ dialog,\ remove\ string=String dialog, remove string
Synchronize\ files=Synchronize files
Unabbreviate=Unabbreviate
should\ contain\ a\ protocol=should contain a protocol
Copy\ preview=Copy preview
Copy\ selection=Copy selection
Automatically\ setting\ file\ links=Automatically setting file links
Regenerating\ citation\ keys\ according\ to\ metadata=Regenerating citation keys according to metadata
Regenerate\ all\ keys\ for\ the\ entries\ in\ a\ BibTeX\ file=Regenerate all keys for the entries in a BibTeX file
Show\ debug\ level\ messages=Show debug level messages
Default\ library\ mode=Default library mode
Show\ only\ preferences\ deviating\ from\ their\ default\ value=Show only preferences deviating from their default value
default=default
key=key
type=type
value=value
Show\ preferences=Show preferences
Save\ actions=Save actions
Convert\ to\ BibTeX\ format\ (for\ example,\ move\ the\ value\ of\ the\ 'journaltitle'\ field\ to\ 'journal')=Convert to BibTeX format (for example, move the value of the 'journaltitle' field to 'journal')

Other\ fields=Other fields
Show\ remaining\ fields=Show remaining fields

link\ should\ refer\ to\ a\ correct\ file\ path=link should refer to a correct file path
abbreviation\ detected=abbreviation detected
wrong\ entry\ type\ as\ proceedings\ has\ page\ numbers=wrong entry type as proceedings has page numbers
Abbreviate\ journal\ names=Abbreviate journal names
Abbreviating...=Abbreviating...
Abbreviation\ '%0'\ for\ journal\ '%1'\ already\ defined.=Abbreviation '%0' for journal '%1' already defined.
Abbreviation\ cannot\ be\ empty=Abbreviation cannot be empty
Duplicated\ Journal\ Abbreviation=Duplicated Journal Abbreviation
Duplicated\ Journal\ File=Duplicated Journal File
Error\ Occurred=Error Occurred
Journal\ file\ %s\ already\ added=Journal file %s already added
Name\ cannot\ be\ empty=Name cannot be empty

Display\ keywords\ appearing\ in\ ALL\ entries=Display keywords appearing in ALL entries
Display\ keywords\ appearing\ in\ ANY\ entry=Display keywords appearing in ANY entry
None\ of\ the\ selected\ entries\ have\ titles.=None of the selected entries have titles.
None\ of\ the\ selected\ entries\ have\ citation\ keys.=None of the selected entries have citation keys.
None\ of\ the\ selected\ entries\ have\ DOIs.=None of the selected entries have DOIs.
Unabbreviate\ journal\ names=Unabbreviate journal names
Unabbreviating...=Unabbreviating...
Usage=Usage


Adds\ {}\ brackets\ around\ acronyms,\ month\ names\ and\ countries\ to\ preserve\ their\ case.=Adds {} brackets around acronyms, month names and countries to preserve their case.
Are\ you\ sure\ you\ want\ to\ reset\ all\ settings\ to\ default\ values?=Are you sure you want to reset all settings to default values?
Reset\ preferences=Reset preferences
Ill-formed\ entrytype\ comment\ in\ BIB\ file=Ill-formed entrytype comment in BIB file

Move\ linked\ files\ to\ default\ file\ directory\ %0=Move linked files to default file directory %0

Do\ you\ still\ want\ to\ continue?=Do you still want to continue?
Internal\ style=Internal style
Add\ style\ file=Add style file
Current\ style\ is\ '%0'=Current style is '%0'
Remove\ style=Remove style
You\ must\ select\ a\ valid\ style\ file.\ Your\ style\ is\ probably\ missing\ a\ line\ for\ the\ type\ "default".=You must select a valid style file. Your style is probably missing a line for the type "default".
Invalid\ style\ selected=Invalid style selected

Reload=Reload

Capitalize=Capitalize
Capitalize\ all\ words,\ but\ converts\ articles,\ prepositions,\ and\ conjunctions\ to\ lower\ case.=Capitalize all words, but converts articles, prepositions, and conjunctions to lower case.
Capitalize\ the\ first\ word,\ changes\ other\ words\ to\ lower\ case.=Capitalize the first word, changes other words to lower case.
Changes\ all\ letters\ to\ lower\ case.=Changes all letters to lower case.
Changes\ all\ letters\ to\ upper\ case.=Changes all letters to upper case.
Changes\ the\ first\ letter\ of\ all\ words\ to\ capital\ case\ and\ the\ remaining\ letters\ to\ lower\ case.=Changes the first letter of all words to capital case and the remaining letters to lower case.
Cleans\ up\ LaTeX\ code.=Cleans up LaTeX code.
Converts\ HTML\ code\ to\ LaTeX\ code.=Converts HTML code to LaTeX code.
HTML\ to\ Unicode=HTML to Unicode
Converts\ HTML\ code\ to\ Unicode.=Converts HTML code to Unicode.
Converts\ LaTeX\ encoding\ to\ Unicode\ characters.=Converts LaTeX encoding to Unicode characters.
Converts\ Unicode\ characters\ to\ LaTeX\ encoding.=Converts Unicode characters to LaTeX encoding.
Converts\ ordinals\ to\ LaTeX\ superscripts.=Converts ordinals to LaTeX superscripts.
Converts\ units\ to\ LaTeX\ formatting.=Converts units to LaTeX formatting.
HTML\ to\ LaTeX=HTML to LaTeX
LaTeX\ cleanup=LaTeX cleanup
LaTeX\ to\ Unicode=LaTeX to Unicode
Lower\ case=Lower case
Minify\ list\ of\ person\ names=Minify list of person names
Normalize\ date=Normalize date
Normalize\ en\ dashes=Normalize en dashes
Normalize\ month=Normalize month
Normalize\ month\ to\ BibTeX\ standard\ abbreviation.=Normalize month to BibTeX standard abbreviation.
Normalize\ names\ of\ persons=Normalize names of persons
Normalize\ page\ numbers=Normalize page numbers
Normalize\ pages\ to\ BibTeX\ standard.=Normalize pages to BibTeX standard.
Normalizes\ lists\ of\ persons\ to\ the\ BibTeX\ standard.=Normalizes lists of persons to the BibTeX standard.
Normalizes\ the\ date\ to\ ISO\ date\ format.=Normalizes the date to ISO date format.
Normalizes\ the\ en\ dashes.=Normalizes the en dashes.
Ordinals\ to\ LaTeX\ superscript=Ordinals to LaTeX superscript
Protect\ terms=Protect terms
Add\ enclosing\ braces=Add enclosing braces
Add\ braces\ encapsulating\ the\ complete\ field\ content.=Add braces encapsulating the complete field content.
Remove\ enclosing\ braces=Remove enclosing braces
Removes\ braces\ encapsulating\ the\ complete\ field\ content.=Removes braces encapsulating the complete field content.
Removes\ all\ balanced\ {}\ braces\ around\ words.=Removes all balanced {} braces around words.
Shorten\ DOI=Shorten DOI
Shortens\ DOI\ to\ more\ human\ readable\ form.=Shortens DOI to more human readable form.
Sentence\ case=Sentence case
Shortens\ lists\ of\ persons\ if\ there\ are\ more\ than\ 2\ persons\ to\ "et\ al.".=Shortens lists of persons if there are more than 2 persons to "et al.".
Title\ case=Title case
Unicode\ to\ LaTeX=Unicode to LaTeX
Units\ to\ LaTeX=Units to LaTeX
Upper\ case=Upper case
Does\ nothing.=Does nothing.
Identity=Identity
Clears\ the\ field\ completely.=Clears the field completely.
Directory\ not\ found=Directory not found
Main\ file\ directory\ not\ set.\ Check\ the\ preferences\ (linked\ files)\ or\ the\ library\ properties.=Main file directory not set. Check the preferences (linked files) or the library properties.
This\ operation\ requires\ exactly\ one\ item\ to\ be\ selected.=This operation requires exactly one item to be selected.
Opening\ large\ number\ of\ files=Opening large number of files
You\ are\ about\ to\ open\ %0\ files.\ Continue?=You are about to open %0 files. Continue?
Continue=Continue
Importing\ in\ %0\ format=Importing in %0 format
Female\ name=Female name
Female\ names=Female names
Male\ name=Male name
Male\ names=Male names
Mixed\ names=Mixed names
Neuter\ name=Neuter name
Neuter\ names=Neuter names

Determined\ %0\ for\ %1\ entries=Determined %0 for %1 entries
Look\ up\ %0=Look up %0
Looking\ up\ %0...\ -\ entry\ %1\ out\ of\ %2\ -\ found\ %3=Looking up %0... - entry %1 out of %2 - found %3

Audio\ CD=Audio CD
British\ patent=British patent
British\ patent\ request=British patent request
Candidate\ thesis=Candidate thesis
Collaborator=Collaborator
Column=Column
Compiler=Compiler
Continuator=Continuator
Data\ CD=Data CD
Editor=Editor
European\ patent=European patent
European\ patent\ request=European patent request
Founder=Founder
French\ patent=French patent
French\ patent\ request=French patent request
German\ patent=German patent
German\ patent\ request=German patent request
Line=Line
Master's\ thesis=Master's thesis
Page=Page
Paragraph=Paragraph
Patent=Patent
Patent\ request=Patent request
PhD\ thesis=PhD thesis
Redactor=Redactor
Research\ report=Research report
Reviser=Reviser
Section=Section
Software=Software
Technical\ report=Technical report
U.S.\ patent=U.S. patent
U.S.\ patent\ request=U.S. patent request
Verse=Verse

change\ entries\ of\ group=change entries of group
odd\ number\ of\ unescaped\ '\#'=odd number of unescaped '#'

Show\ diff=Show diff
Copy\ Version=Copy Version
Maintainers=Maintainers
Contributors=Contributors
License=License
JabRef\ would\ not\ have\ been\ possible\ without\ the\ help\ of\ our\ contributors.=JabRef would not have been possible without the help of our contributors.

HTML\ encoded\ character\ found=HTML encoded character found
booktitle\ ends\ with\ 'conference\ on'=booktitle ends with 'conference on'

incorrect\ control\ digit=incorrect control digit
incorrect\ format=incorrect format
Copied\ version\ to\ clipboard=Copied version to clipboard

Citation\ key=Citation key
Message=Message


MathSciNet\ Review=MathSciNet Review
Reset\ Bindings=Reset Bindings

Decryption\ not\ supported.=Decryption not supported.

Cleared\ '%0'\ for\ %1\ entries=Cleared '%0' for %1 entries
Set\ '%0'\ to\ '%1'\ for\ %2\ entries=Set '%0' to '%1' for %2 entries
Toggled\ '%0'\ for\ %1\ entries=Toggled '%0' for %1 entries

Check\ for\ updates=Check for updates
Download\ update=Download update
New\ version\ available=New version available
Installed\ version=Installed version
Remind\ me\ later=Remind me later
Ignore\ this\ update=Ignore this update
Could\ not\ connect\ to\ the\ update\ server.=Could not connect to the update server.
Please\ try\ again\ later\ and/or\ check\ your\ network\ connection.=Please try again later and/or check your network connection.
To\ see\ what\ is\ new\ view\ the\ changelog.=To see what is new view the changelog.
A\ new\ version\ of\ JabRef\ has\ been\ released.=A new version of JabRef has been released.
JabRef\ is\ up-to-date.=JabRef is up-to-date.
Latest\ version=Latest version
Online\ help\ forum=Online help forum
Custom=Custom

Export\ cited=Export cited
Unable\ to\ generate\ new\ library=Unable to generate new library

The\ cursor\ is\ in\ a\ protected\ area.=The cursor is in a protected area.
JabRefException=JabRefException
No\ bibliography\ database\ is\ open\ for\ citation.=No bibliography database is open for citation.

No\ database\ is\ open\ for\ updating\ citation\ markers\ after\ citing.=No database is open for updating citation markers after citing.

No\ bibliography\ entries\ are\ selected\ for\ citation.=No bibliography entries are selected for citation.
No\ bibliography\ style\ is\ selected\ for\ citation.=No bibliography style is selected for citation.
No\ database=No database

No\ entries\ selected\ for\ citation=No entries selected for citation
Open\ one\ before\ citing.=Open one before citing.

Select\ one\ before\ citing.=Select one before citing.
Select\ some\ before\ citing.=Select some before citing.

Found\ identical\ ranges=Found identical ranges
Found\ overlapping\ ranges=Found overlapping ranges
Found\ touching\ ranges=Found touching ranges

Note\:\ Use\ the\ placeholder\ %DIR%\ for\ the\ location\ of\ the\ opened\ library\ file.=Note: Use the placeholder %DIR% for the location of the opened library file.
Error\ occured\ while\ executing\ the\ command\ \"%0\".=Error occured while executing the command \"%0\".
Reformat\ ISSN=Reformat ISSN

Countries\ and\ territories\ in\ English=Countries and territories in English
Electrical\ engineering\ terms=Electrical engineering terms
Enabled=Enabled
Internal\ list=Internal list
Protected\ terms\ files=Protected terms files
Months\ and\ weekdays\ in\ English=Months and weekdays in English
The\ text\ after\ the\ last\ line\ starting\ with\ \#\ will\ be\ used=The text after the last line starting with # will be used
Add\ protected\ terms\ file=Add protected terms file
Are\ you\ sure\ you\ want\ to\ remove\ the\ protected\ terms\ file?=Are you sure you want to remove the protected terms file?
Remove\ protected\ terms\ file=Remove protected terms file
Add\ selected\ text\ to\ list=Add selected text to list
Add\ {}\ around\ selected\ text=Add {} around selected text
Format\ field=Format field
New\ protected\ terms\ file=New protected terms file
change\ field\ %0\ of\ entry\ %1\ from\ %2\ to\ %3=change field %0 of entry %1 from %2 to %3
change\ key\ from\ %0\ to\ %1=change key from %0 to %1
change\ string\ content\ %0\ to\ %1=change string content %0 to %1
change\ string\ name\ %0\ to\ %1=change string name %0 to %1
change\ type\ of\ entry\ %0\ from\ %1\ to\ %2=change type of entry %0 from %1 to %2
insert\ entry\ %0=insert entry %0
insert\ string\ %0=insert string %0
remove\ entries=remove entries
remove\ entry\ %0=remove entry %0
remove\ string\ %0=remove string %0
undefined=undefined
Cannot\ get\ info\ based\ on\ given\ %0\:\ %1=Cannot get info based on given %0: %1
Get\ bibliographic\ data\ from\ %0=Get bibliographic data from %0
No\ %0\ found=No %0 found
Entry\ from\ %0=Entry from %0
Merge\ entry\ with\ %0\ information=Merge entry with %0 information
Updated\ entry\ with\ info\ from\ %0=Updated entry with info from %0

Add\ new\ list=Add new list
Open\ existing\ list=Open existing list
Remove\ list=Remove list
Add\ abbreviation=Add abbreviation
Full\ journal\ name=Full journal name
Abbreviation\ name=Abbreviation name
Shortest\ unique\ abbreviation=Shortest unique abbreviation

No\ abbreviation\ files\ loaded=No abbreviation files loaded

Loading\ built\ in\ lists=Loading built in lists

JabRef\ built\ in\ list=JabRef built in list

Event\ log=Event log
We\ now\ give\ you\ insight\ into\ the\ inner\ workings\ of\ JabRef\'s\ internals.\ This\ information\ might\ be\ helpful\ to\ diagnose\ the\ root\ cause\ of\ a\ problem.\ Please\ feel\ free\ to\ inform\ the\ developers\ about\ an\ issue.=We now give you insight into the inner workings of JabRef\'s internals. This information might be helpful to diagnose the root cause of a problem. Please feel free to inform the developers about an issue.
Log\ copied\ to\ clipboard.=Log copied to clipboard.
Copy\ Log=Copy Log
Clear\ Log=Clear Log
Report\ Issue=Report Issue
Issue\ on\ GitHub\ successfully\ reported.=Issue on GitHub successfully reported.
Issue\ report\ successful=Issue report successful
Your\ issue\ was\ reported\ in\ your\ browser.=Your issue was reported in your browser.
The\ log\ and\ exception\ information\ was\ copied\ to\ your\ clipboard.=The log and exception information was copied to your clipboard.
Please\ paste\ this\ information\ (with\ Ctrl+V)\ in\ the\ issue\ description.=Please paste this information (with Ctrl+V) in the issue description.
Last\ notification=Last notification
Check\ the\ event\ log\ to\ see\ all\ notifications=Check the event log to see all notifications

Host=Host
Port=Port
Library=Library
User=User
Connect=Connect
Connection\ error=Connection error
Connection\ to\ %0\ server\ established.=Connection to %0 server established.
There\ are\ connection\ issues\ with\ a\ JabRef\ server.\ Detailed\ information\:\ %0.=There are connection issues with a JabRef server. Detailed information: %0.
Required\ field\ "%0"\ is\ empty.=Required field "%0" is empty.
%0\ driver\ not\ available.=%0 driver not available.
The\ connection\ to\ the\ server\ has\ been\ terminated.=The connection to the server has been terminated.
Reconnect=Reconnect
Work\ offline=Work offline
Working\ offline.=Working offline.
Update\ refused.=Update refused.
Update\ refused=Update refused
Update\ could\ not\ be\ performed\ due\ to\ existing\ change\ conflicts.=Update could not be performed due to existing change conflicts.
You\ are\ not\ working\ on\ the\ newest\ version\ of\ BibEntry.=You are not working on the newest version of BibEntry.
Local\ version\:\ %0=Local version: %0
Shared\ version\:\ %0=Shared version: %0
Press\ "Merge\ entries"\ to\ merge\ the\ changes\ and\ resolve\ this\ problem.=Press "Merge entries" to merge the changes and resolve this problem.
Canceling\ this\ operation\ will\ leave\ your\ changes\ unsynchronized.=Canceling this operation will leave your changes unsynchronized.
Shared\ entry\ is\ no\ longer\ present=Shared entry is no longer present
The\ entry\ you\ currently\ work\ on\ has\ been\ deleted\ on\ the\ shared\ side.=The entry you currently work on has been deleted on the shared side.
You\ can\ restore\ the\ entry\ using\ the\ "Undo"\ operation.=You can restore the entry using the "Undo" operation.
You\ are\ already\ connected\ to\ a\ database\ using\ entered\ connection\ details.=You are already connected to a database using entered connection details.

Cannot\ cite\ entries\ without\ citation\ keys.\ Generate\ keys\ now?=Cannot cite entries without citation keys. Generate keys now?
New\ technical\ report=New technical report

%0\ file=%0 file
Custom\ layout\ file=Custom layout file
Protected\ terms\ file=Protected terms file
Style\ file=Style file

Open\ OpenOffice/LibreOffice\ connection=Open OpenOffice/LibreOffice connection
Non-ASCII\ encoded\ character\ found=Non-ASCII encoded character found
Non-UTF-8\ encoded\ field\ found=Non-UTF-8 encoded field found
Toggle\ web\ search\ interface=Toggle web search interface

Migration\ help\ information=Migration help information
Entered\ database\ has\ obsolete\ structure\ and\ is\ no\ longer\ supported.=Entered database has obsolete structure and is no longer supported.
However,\ a\ new\ database\ was\ created\ alongside\ the\ pre-3.6\ one.=However, a new database was created alongside the pre-3.6 one.
Opens\ a\ link\ where\ the\ current\ development\ version\ can\ be\ downloaded=Opens a link where the current development version can be downloaded
See\ what\ has\ been\ changed\ in\ the\ JabRef\ versions=See what has been changed in the JabRef versions
Referenced\ citation\ key\ does\ not\ exist=Referenced citation key does not exist
Full\ text\ document\ for\ entry\ %0\ already\ linked.=Full text document for entry %0 already linked.
Download\ full\ text\ documents=Download full text documents
You\ are\ about\ to\ download\ full\ text\ documents\ for\ %0\ entries.=You are about to download full text documents for %0 entries.
last\ four\ nonpunctuation\ characters\ should\ be\ numerals=last four nonpunctuation characters should be numerals

Author=Author
Date=Date
File\ annotations=File annotations
Show\ file\ annotations=Show file annotations
shared=shared
should\ contain\ an\ integer\ or\ a\ literal=should contain an integer or a literal
should\ have\ the\ first\ letter\ capitalized=should have the first letter capitalized
edition\ of\ book\ reported\ as\ just\ 1=edition of book reported as just 1
no\ integer\ as\ values\ for\ edition\ allowed=no integer as values for edition allowed
Tools=Tools
What\'s\ new\ in\ this\ version?=What\'s new in this version?
Want\ to\ help?=Want to help?
Make\ a\ donation=Make a donation
get\ involved=get involved
Used\ libraries=Used libraries
Existing\ file=Existing file

ID=ID
ID\ type=ID type
Fetcher\ '%0'\ did\ not\ find\ an\ entry\ for\ id\ '%1'.=Fetcher '%0' did not find an entry for id '%1'.

Select\ first\ entry=Select first entry
Select\ last\ entry=Select last entry

Invalid\ ISBN\:\ '%0'.=Invalid ISBN: '%0'.
should\ be\ an\ integer\ or\ normalized=should be an integer or normalized
should\ be\ normalized=should be normalized

Empty\ search\ ID=Empty search ID
The\ given\ search\ ID\ was\ empty.=The given search ID was empty.
biblatex\ field\ only=biblatex field only

Error\ while\ generating\ fetch\ URL=Error while generating fetch URL
Error\ while\ parsing\ ID\ list=Error while parsing ID list
Unable\ to\ get\ PubMed\ IDs=Unable to get PubMed IDs
Backup\ found=Backup found
A\ backup\ file\ for\ '%0'\ was\ found.=A backup file for '%0' was found.
This\ could\ indicate\ that\ JabRef\ did\ not\ shut\ down\ cleanly\ last\ time\ the\ file\ was\ used.=This could indicate that JabRef did not shut down cleanly last time the file was used.
Do\ you\ want\ to\ recover\ the\ library\ from\ the\ backup\ file?=Do you want to recover the library from the backup file?

Show\ 'Related\ Articles'\ tab=Show 'Related Articles' tab
This\ might\ be\ caused\ by\ reaching\ the\ traffic\ limitation\ of\ Google\ Scholar\ (see\ 'Help'\ for\ details).=This might be caused by reaching the traffic limitation of Google Scholar (see 'Help' for details).

Could\ not\ open\ website.=Could not open website.
Problem\ downloading\ from\ %1=Problem downloading from %1

File\ directory\ pattern=File directory pattern
Update\ with\ bibliographic\ information\ from\ the\ web=Update with bibliographic information from the web

Could\ not\ find\ any\ bibliographic\ information.=Could not find any bibliographic information.
Citation\ key\ deviates\ from\ generated\ key=Citation key deviates from generated key
DOI\ %0\ is\ invalid=DOI %0 is invalid

Select\ all\ customized\ types\ to\ be\ stored\ in\ local\ preferences\:=Select all customized types to be stored in local preferences\:
Different\ customization,\ current\ settings\ will\ be\ overwritten=Different customization, current settings will be overwritten

Entry\ type\ %0\ is\ only\ defined\ for\ Biblatex\ but\ not\ for\ BibTeX=Entry type %0 is only defined for Biblatex but not for BibTeX

Copied\ %0\ citations.=Copied %0 citations.

journal\ not\ found\ in\ abbreviation\ list=journal not found in abbreviation list
Unhandled\ exception\ occurred.=Unhandled exception occurred.

strings\ included=strings included
Escape\ underscores=Escape underscores
Color=Color
Please\ also\ add\ all\ steps\ to\ reproduce\ this\ issue,\ if\ possible.=Please also add all steps to reproduce this issue, if possible.
Fit\ width=Fit width
Fit\ a\ single\ page=Fit a single page
Zoom\ in=Zoom in
Zoom\ out=Zoom out
Previous\ page=Previous page
Next\ page=Next page
Document\ viewer=Document viewer
Live=Live
Locked=Locked
Show\ the\ document\ of\ the\ currently\ selected\ entry.=Show the document of the currently selected entry.
Show\ this\ document\ until\ unlocked.=Show this document until unlocked.
Set\ current\ user\ name\ as\ owner.=Set current user name as owner.

Collect\ and\ share\ telemetry\ data\ to\ help\ improve\ JabRef=Collect and share telemetry data to help improve JabRef
Don't\ share=Don't share
Share\ anonymous\ statistics=Share anonymous statistics
Telemetry\:\ Help\ make\ JabRef\ better=Telemetry: Help make JabRef better
To\ improve\ the\ user\ experience,\ we\ would\ like\ to\ collect\ anonymous\ statistics\ on\ the\ features\ you\ use.\ We\ will\ only\ record\ what\ features\ you\ access\ and\ how\ often\ you\ do\ it.\ We\ will\ neither\ collect\ any\ personal\ data\ nor\ the\ content\ of\ bibliographic\ items.\ If\ you\ choose\ to\ allow\ data\ collection,\ you\ can\ later\ disable\ it\ via\ Options\ ->\ Preferences\ ->\ General.=To improve the user experience, we would like to collect anonymous statistics on the features you use. We will only record what features you access and how often you do it. We will neither collect any personal data nor the content of bibliographic items. If you choose to allow data collection, you can later disable it via Options -> Preferences -> General.
This\ file\ was\ found\ automatically.\ Do\ you\ want\ to\ link\ it\ to\ this\ entry?=This file was found automatically. Do you want to link it to this entry?
Names\ are\ not\ in\ the\ standard\ %0\ format.=Names are not in the standard %0 format.

Delete\ the\ selected\ file\ permanently\ from\ disk,\ or\ just\ remove\ the\ file\ from\ the\ entry?\ Pressing\ Delete\ will\ delete\ the\ file\ permanently\ from\ disk.=Delete the selected file permanently from disk, or just remove the file from the entry? Pressing Delete will delete the file permanently from disk.
Delete\ '%0'=Delete '%0'
Delete\ from\ disk=Delete from disk
Remove\ from\ entry=Remove from entry
There\ exists\ already\ a\ group\ with\ the\ same\ name.=There exists already a group with the same name.
If\ you\ use\ it,\ it\ will\ inherit\ all\ entries\ from\ this\ other\ group.=If you use it, it will inherit all entries from this other group.

Copy\ linked\ file=Copy linked file
Copy\ linked\ file\ to\ folder...=Copy linked file to folder...
Could\ not\ copy\ file\ to\ %0,\ maybe\ the\ file\ is\ already\ existing?=Could not copy file to %0, maybe the file is already existing?
Successfully\ copied\ file\ to\ %0.=Successfully copied file to %0.
Could\ not\ resolve\ the\ file\ %0=Could not resolve the file %0

Copy\ linked\ files\ to\ folder...=Copy linked files to folder...
Copied\ file\ successfully=Copied file successfully
Copying\ files...=Copying files...
Copying\ file\ %0\ of\ entry\ %1=Copying file %0 of entry %1
Finished\ copying=Finished copying
Could\ not\ copy\ file=Could not copy file
Copied\ %0\ files\ of\ %1\ sucessfully\ to\ %2=Copied %0 files of %1 sucessfully to %2
Rename\ failed=Rename failed
JabRef\ cannot\ access\ the\ file\ because\ it\ is\ being\ used\ by\ another\ process.=JabRef cannot access the file because it is being used by another process.
Show\ console\ output\ (only\ when\ the\ launcher\ is\ used)=Show console output (only when the launcher is used)

Remove\ line\ breaks=Remove line breaks
Removes\ all\ line\ breaks\ in\ the\ field\ content.=Removes all line breaks in the field content.
Checking\ integrity...=Checking integrity...

Remove\ hyphenated\ line\ breaks=Remove hyphenated line breaks
Removes\ all\ hyphenated\ line\ breaks\ in\ the\ field\ content.=Removes all hyphenated line breaks in the field content.

Could\ not\ retrieve\ entry\ data\ from\ '%0'.=Could not retrieve entry data from '%0'.
Entry\ from\ %0\ could\ not\ be\ parsed.=Entry from %0 could not be parsed.
Invalid\ identifier\:\ '%0'.=Invalid identifier: '%0'.
empty\ citation\ key=empty citation key
Aux\ file=Aux file
Group\ containing\ entries\ cited\ in\ a\ given\ TeX\ file=Group containing entries cited in a given TeX file

Any\ file=Any file

No\ linked\ files\ found\ for\ export.=No linked files found for export.

No\ full\ text\ document\ found\ for\ entry\ %0.=No full text document found for entry %0.

Next\ library=Next library
Previous\ library=Previous library
Add\ group=Add group
Entry\ is\ contained\ in\ the\ following\ groups\:=Entry is contained in the following groups\:
Delete\ entries=Delete entries
Keep\ entries=Keep entries
Keep\ entry=Keep entry
Ignore\ backup=Ignore backup
Restore\ from\ backup=Restore from backup

Overwrite\ file=Overwrite file
Shared\ database\ connection=Shared database connection

Could\ not\ connect\ to\ Vim\ server.\ Make\ sure\ that\ Vim\ is\ running\ with\ correct\ server\ name.=Could not connect to Vim server. Make sure that Vim is running with correct server name.
Could\ not\ connect\ to\ a\ running\ gnuserv\ process.\ Make\ sure\ that\ Emacs\ or\ XEmacs\ is\ running,\ and\ that\ the\ server\ has\ been\ started\ (by\ running\ the\ command\ 'server-start'/'gnuserv-start').=Could not connect to a running gnuserv process. Make sure that Emacs or XEmacs is running, and that the server has been started (by running the command 'server-start'/'gnuserv-start').
Error\ pushing\ entries=Error pushing entries

Preamble=Preamble
Markings=Markings
Use\ selected\ instance=Use selected instance

Hide\ panel=Hide panel
Move\ panel\ up=Move panel up
Move\ panel\ down=Move panel down
Linked\ files=Linked files
Group\ view\ mode\ set\ to\ intersection=Group view mode set to intersection
Group\ view\ mode\ set\ to\ union=Group view mode set to union
Open\ file\ %0=Open file %0
Toggle\ intersection=Toggle intersection
Toggle\ union=Toggle union
Jump\ to\ entry=Jump to entry
The\ group\ name\ contains\ the\ keyword\ separator\ "%0"\ and\ thus\ probably\ does\ not\ work\ as\ expected.=The group name contains the keyword separator "%0" and thus probably does not work as expected.
Blog=Blog
Check\ integrity=Check integrity
Cleanup\ URL\ link=Cleanup URL link
Cleanup\ URL\ link\ by\ removing\ special\ symbols\ and\ extracting\ simple\ link=Cleanup URL link by removing special symbols and extracting simple link
Copy\ DOI=Copy DOI
Copy\ DOI\ url=Copy DOI url
Development\ version=Development version
Export\ selected\ entries=Export selected entries
Export\ selected\ entries\ to\ clipboard=Export selected entries to clipboard
Find\ duplicates=Find duplicates
JabRef\ resources=JabRef resources
Manage\ journal\ abbreviations=Manage journal abbreviations
Manage\ protected\ terms=Manage protected terms
New\ entry\ from\ plain\ text=New entry from plain text
Import\ by\ ID=Import by ID
Enter\ a\ valid\ ID=Enter a valid ID
New\ sublibrary\ based\ on\ AUX\ file=New sublibrary based on AUX file
Push\ entries\ to\ external\ application\ (%0)=Push entries to external application (%0)
Quit=Quit
Recent\ libraries=Recent libraries
Set\ up\ general\ fields=Set up general fields
View\ change\ log=View change log
View\ event\ log=View event log
Website=Website

Override\ default\ font\ settings=Override default font settings
Clear\ search=Clear search

Click\ help\ to\ learn\ about\ the\ migration\ of\ pre-3.6\ databases.=Click help to learn about the migration of pre-3.6 databases.
Database\ Type\:=Database Type\:
Database\:=Database\:
Host/Port\:=Host/Port\:
User\:=User\:
Keystore\ password\:=Keystore password\:
Keystore\:=Keystore\:
Password\:=Password\:
Server\ Timezone\:=Server Timezone\:
Remember\ Password=Remember Password
Use\ SSL=Use SSL
Move\ preprint\ information\ from\ 'URL'\ and\ 'journal'\ field\ to\ the\ 'eprint'\ field=Move preprint information from 'URL' and 'journal' field to the 'eprint' field
Customize\ Export\ Formats=Customize Export Formats
Export\ name=Export name
Main\ layout\ file\:=Main layout file\:
Main\ layout\ file=Main layout file
Save\ exporter=Save exporter
File\ extension\:=File extension\:
Export\ format\ name\:=Export format name\:
Cleared\ connection\ settings=Cleared connection settings
Error\ adding\ discovered\ CitationStyles=Error adding discovered CitationStyles
(more)=(more)
Cancel\ import=Cancel import
Continue\ with\ import=Continue with import
Import\ canceled=Import canceled
Select\ all\ new\ entries=Select all new entries
Select\ all\ entries=Select all entries
Total\ items\ found\:=Total items found:
Selected\ items\:=Selected items:
Download\ linked\ online\ files=Download linked online files
Select\ the\ entries\ to\ be\ imported\:=Select the entries to be imported\:
Add\ new\ String=Add new String
Must\ not\ be\ empty\!=Must not be empty\!
Open\ Help\ page=Open Help page
Add\ new\ field\ name=Add new field name
Field\ name\:=Field name:
Field\ name\ \"%0\"\ already\ exists=Field name "%0" already exists
No\ field\ name\ selected\!=No field name selected!
Remove\ field\ name=Remove field name
Are\ you\ sure\ you\ want\ to\ remove\ field\ name\:\ \"%0\"?=Are you sure you want to remove field name: "%0"?
Add\ new\ keyword=Add new keyword
Keyword\:=Keyword:
Keyword\ \"%0\"\ already\ exists=Keyword "%0" already exists
Keyword\ separator=Keyword separator
Remove\ keyword=Remove keyword
Are\ you\ sure\ you\ want\ to\ remove\ keyword\:\ \"%0\"?=Are you sure you want to remove keyword: "%0"?
Reset\ to\ default=Reset to default
String\ constants=String constants
Export\ all\ entries=Export all entries
Generate\ citation\ keys=Generate citation keys
Manage\ field\ names\ &\ content=Manage field names & content
New\ library=New library
OpenOffice/LibreOffice=OpenOffice/LibreOffice
Open\ document\ viewer=Open document viewer
Open\ entry\ editor=Open entry editor
Search\ document\ identifier\ online=Search document identifier online
Search\ for\ unlinked\ local\ files=Search for unlinked local files
Search\ full\ text\ documents\ online=Search full text documents online
Find\ and\ replace=Find and replace

Found\ documents\:=Found documents\:
Use\ selected\ document=Use selected document
Accept\ changes=Accept changes
Dismiss\ changes=Dismiss changes
The\ library\ has\ been\ modified\ by\ another\ program.=The library has been modified by another program.

Set\ rank\ to\ one=Set rank to one
Set\ rank\ to\ two=Set rank to two
Set\ rank\ to\ three=Set rank to three
Set\ rank\ to\ four=Set rank to four
Set\ rank\ to\ five=Set rank to five

A\ string\ with\ the\ label\ '%0'\ already\ exists.=A string with the label '%0' already exists.

Executing\ command\ "%0"...=Executing command "%0"...

Rename\ file\ to\ a\ given\ name=Rename file to a given name
New\ Filename=New Filename
Rename\ file\ to\ defined\ pattern=Rename file to defined pattern

Application\ settings=Application settings

Export\ an\ input\ to\ a\ file=Export an input to a file
Export\ preferences\ to\ a\ file=Export preferences to a file
Import\ BibTeX=Import BibTeX
Import\ preferences\ from\ a\ file=Import preferences from a file
Matching=Matching
Same\ as\ --import,\ but\ will\ be\ imported\ to\ the\ opened\ tab=Same as --import, but will be imported to the opened tab
Allow\ integers\ in\ 'edition'\ field\ in\ BibTeX\ mode=Allow integers in 'edition' field in BibTeX mode

Search\ for\ citations\ in\ LaTeX\ files...=Search for citations in LaTeX files...
LaTeX\ Citations\ Search\ Results=LaTeX Citations Search Results
LaTeX\ files\ directory\:=LaTeX files directory:
LaTeX\ files\ found\:=LaTeX files found:
files=files
Show\ 'LaTeX\ Citations'\ tab=Show 'LaTeX Citations' tab
LaTeX\ Citations=LaTeX Citations
Search\ citations\ for\ this\ entry\ in\ LaTeX\ files=Search citations for this entry in LaTeX files
No\ citations\ found=No citations found
No\ LaTeX\ files\ containing\ this\ entry\ were\ found.=No LaTeX files containing this entry were found.
Selected\ entry\ does\ not\ have\ an\ associated\ citation\ key.=Selected entry does not have an associated citation key.
Current\ search\ directory\:=Current search directory:
Set\ LaTeX\ file\ directory=Set LaTeX file directory
Import\ entries\ from\ LaTeX\ files=Import entries from LaTeX files
Import\ new\ entries=Import new entries
Group\ color=Group color

Columns=Columns
File\ type=File type
IEEE=IEEE
Internal=Internal
Special=Special
Remove\ column=Remove column
Add\ custom\ column=Add custom column
Update\ to\ current\ column\ order=Update to current column order
Sort\ column\ one\ step\ upwards=Sort column one step upwards
Sort\ column\ one\ step\ downwards=Sort column one step downwards
List\ must\ not\ be\ empty.=List must not be empty.

Order=Order

Add\ field\ to\ filter\ list=Add field to filter list
Add\ formatter\ to\ list=Add formatter to list
Filter\ List=Filter List
Open\ files...=Open files...

Affected\ fields\:=Affected fields:
Show\ preview\ as\ a\ tab\ in\ entry\ editor=Show preview as a tab in entry editor
Font=Font
Visual\ theme=Visual theme
Light\ theme=Light theme
Dark\ theme=Dark theme
Custom\ theme=Custom theme
Overwrite\ existing\ keys=Overwrite existing keys
Key\ patterns=Key patterns
Font\ settings=Font settings
Please\ specify\ a\ css\ theme\ file.=Please specify a css theme file.
You\ must\ enter\ an\ integer\ value\ higher\ than\ 8.=You must enter an integer value higher than 8.
Letters\ after\ duplicate\ generated\ keys=Letters after duplicate generated keys
Start\ on\ second\ duplicate\ key\ with\ letter\ A\ (a,\ b,\ ...)=Start on second duplicate key with letter A (a, b, ...)
Start\ on\ second\ duplicate\ key\ with\ letter\ B\ (b,\ c,\ ...)=Start on second duplicate key with letter B (b, c, ...)
Always\ add\ letter\ (a,\ b,\ ...)\ to\ generated\ keys=Always add letter (a, b, ...) to generated keys
Default\ pattern=Default pattern
Reset\ %s\ to\ default\ value=Reset %s to default value
Library\ mode=Library mode
Reset\ to\ recommended=Reset to recommended
Remove\ all=Remove all
Reset\ All=Reset All
Linked\ identifiers=Linked identifiers

insert\ entries=insert entries
In\ JabRef=In JabRef
On\ disk=On disk
Dismiss=Dismiss
Mark\ all\ changes\ as\ accepted=Mark all changes as accepted
Unmark\ all\ changes=Unmark all changes

Normalize\ newline\ characters=Normalize newline characters
Normalizes\ all\ newline\ characters\ in\ the\ field\ content.=Normalizes all newline characters in the field content.

Independent=Independent
Intersection=Intersection
Union=Union
Collect\ by=Collect by
Explicit\ selection=Explicit selection
Searching\ for\ a\ keyword=Searching for a keyword
Free\ search\ expression=Free search expression
Specified\ keywords=Specified keywords
Cited\ entries=Cited entries
Search\ term\ is\ empty.=Search term is empty.
Invalid\ regular\ expression.=Invalid regular expression.
Please\ provide\ a\ valid\ aux\ file.=Please provide a valid aux file.
Keyword\ delimiter=Keyword delimiter
Hierarchical\ keyword\ delimiter=Hierarchical keyword delimiter
Escape\ ampersands=Escape ampersands
Escape\ dollar\ sign=Escape dollar sign

Hint\:\n\nTo\ search\ all\ fields\ for\ <b>Smith</b>,\ enter\:\n<tt>smith</tt>\n\nTo\ search\ the\ field\ <b>author</b>\ for\ <b>Smith</b>\ and\ the\ field\ <b>title</b>\ for\ <b>electrical</b>,\ enter\:\n<tt>author\=Smith\ and\ title\=electrical</tt>=Hint:\n\nTo search all fields for <b>Smith</b>, enter:\n<tt>smith</tt>\n\nTo search the field <b>author</b> for <b>Smith</b> and the field <b>title</b> for <b>electrical</b>, enter:\n<tt>author=Smith and title=electrical</tt>

Copied\ '%0'\ to\ clipboard.=Copied '%0' to clipboard.
This\ operation\ requires\ an\ open\ library.=This operation requires an open library.

Plain\ References\ Parser=Plain References Parser
Please\ enter\ the\ plain\ references\ to\ extract\ from\ separated\ by\ double\ empty\ lines.=Please enter the plain references to extract from separated by double empty lines.
Add\ to\ current\ library=Add to current library
%0\ entries\ were\ parsed\ from\ your\ query.=%0 entries were parsed from your query.
Starts\ the\ extraction\ and\ adds\ the\ resulting\ entries\ to\ the\ currently\ opened\ database=Starts the extraction and adds the resulting entries to the currently opened database
Your\ text\ is\ being\ parsed...=Your text is being parsed...

Citation\ key\ filters=Citation key filters
Field\ filters=Field filters
Message\ filters=Message filters
Clear\ filters=Clear filters

Add\ new\ Field=Add new Field
Add\ new\ entry\ type=Add new entry type
Field\ type=Field type
Required\ and\ optional\ fields=Required and optional fields
Index=Index
Remove\ entry\ type=Remove entry type
Remove\ field\ %0\ from\ currently\ selected\ entry\ type=Remove field %0 from currently selected entry type
Optional=Optional
Required=Required
Entry\ type\ cannot\ be\ empty.\ Please\ enter\ a\ name.=Entry type cannot be empty. Please enter a name.
Field\ cannot\ be\ empty.\ Please\ enter\ a\ name.=Field cannot be empty. Please enter a name.

Capitalize\ current\ word=Capitalize current word
Delete\ text=Delete text
Make\ current\ word\ lowercase=Make current word lowercase
Make\ current\ word\ uppercase=Make current word uppercase
Move\ caret\ left=Move caret left
Move\ caret\ right=Move caret right
Move\ caret\ to\ previous\ word=Move caret to previous word
Move\ caret\ to\ next\ word=Move caret to next word
Move\ caret\ to\ beginning\ of\ line=Move caret to beginning of line
Move\ caret\ to\ end\ of\ line=Move caret to end of line
Move\ the\ caret\ down=Move the caret down
Move\ the\ caret\ to\ the\ beginning\ of\ text=Move the caret to the beginning of text
Move\ the\ caret\ to\ the\ end\ of\ text=Move the caret to the end of text
Move\ the\ caret\ up=Move the caret up
Remove\ line\ after\ caret=Remove line after caret
Remove\ characters\ until\ next\ word=Remove characters until next word
Remove\ the\ current\ word\ backwards=Remove the current word backwards

Text\ editor=Text editor

Search\ ShortScience=Search ShortScience
Unable\ to\ open\ ShortScience.=Unable to open ShortScience.

Shared\ database=Shared database
Lookup=Lookup

Please\ enter\ a\ field\ name\ to\ search\ for\ a\ keyword.=Please enter a field name to search for a keyword.
Access\ date\ of\ the\ address\ specified\ in\ the\ url\ field.=Access date of the address specified in the url field.
Additional\ information\ related\ to\ the\ resource\ indicated\ by\ the\ eprint\ field.=Additional information related to the resource indicated by the eprint field.
Annex\ to\ the\ eventtitle\ field.=Annex to the eventtitle field.
Author(s)\ of\ a\ commentary\ to\ the\ work.=Author(s) of a commentary to the work.
Author(s)\ of\ an\ afterword\ to\ the\ work.=Author(s) of an afterword to the work.
Author(s)\ of\ an\ introduction\ to\ the\ work.=Author(s) of an introduction to the work.
Author(s)\ of\ annotations\ to\ the\ work.=Author(s) of annotations to the work.
Author(s)\ of\ the\ work.=Author(s) of the work.
Can\ be\ used\ for\ known\ event\ acronyms.=Can be used for known event acronyms.
Chapter\ or\ section\ or\ any\ other\ unit\ of\ a\ work.=Chapter or section or any other unit of a work.
Date\ of\ a\ conference,\ a\ symposium,\ or\ some\ other\ event.=Date of a conference, a symposium, or some other event.
Designation\ to\ be\ used\ by\ the\ citation\ style\ as\ a\ substitute\ for\ the\ regular\ label\ if\ any\ data\ required\ to\ generate\ the\ regular\ label\ is\ missing.=Designation to be used by the citation style as a substitute for the regular label if any data required to generate the regular label is missing.
Digital\ Object\ Identifier\ of\ the\ work.=Digital Object Identifier of the work.
Edition\ of\ a\ printed\ publication.=Edition of a printed publication.
Editor(s)\ of\ the\ work\ or\ the\ main\ publication,\ depending\ on\ the\ type\ of\ the\ entry.=Editor(s) of the work or the main publication, depending on the type of the entry.
Electronic\ identifier\ of\ a\ work.=Electronic identifier of a work.
Electronic\ identifier\ of\ an\ online\ publication.=Electronic identifier of an online publication.
If\ the\ work\ is\ published\ as\ part\ of\ another\ one,\ such\ as\ an\ article\ in\ a\ journal\ or\ a\ collection,\ this\ field\ holds\ the\ relevant\ page\ range\ in\ that\ other\ work.\ It\ may\ also\ be\ used\ to\ limit\ the\ reference\ to\ a\ specific\ part\ of\ a\ work\ (a\ chapter\ in\ a\ book,\ for\ example).\ For\ papers\ in\ electronic\ journals\ with\ anon-classical\ pagination\ setup\ the\ eid\ field\ may\ be\ more\ suitable.=If the work is published as part of another one, such as an article in a journal or a collection, this field holds the relevant page range in that other work. It may also be used to limit the reference to a specific part of a work (a chapter in a book, for example). For papers in electronic journals with anon-classical pagination setup the eid field may be more suitable.
Information\ such\ as\ a\ library\ name\ and\ a\ call\ number.=Information such as a library name and a call number.
International\ Standard\ Book\ Number\ of\ a\ book.=International Standard Book Number of a book.
Issue\ of\ a\ journal.=Issue of a journal.
Key\ by\ which\ the\ work\ may\ be\ cited.=Key by which the work may be cited.
Link(s)\ to\ a\ local\ PDF\ or\ other\ document\ of\ the\ work.=Link(s) to a local PDF or other document of the work.
Location\ of\ a\ conference,\ a\ symposium,\ or\ some\ other\ event.=Location of a conference, a symposium, or some other event.
Main\ title\ of\ a\ multi-volume\ book,\ such\ as\ "Collected\ Works".=Main title of a multi-volume book, such as "Collected Works".
Miscellaneous\ bibliographic\ data\ usually\ printed\ at\ the\ end\ of\ the\ entry.=Miscellaneous bibliographic data usually printed at the end of the entry.
Miscellaneous\ bibliographic\ data\ which\ does\ not\ fit\ into\ any\ other\ field.=Miscellaneous bibliographic data which does not fit into any other field.
Name(s)\ of\ the\ (manual)\ groups\ the\ entry\ belongs\ to.=Name(s) of the (manual) groups the entry belongs to.
Name(s)\ of\ the\ publisher(s).=Name(s) of the publisher(s).
Name\ of\ a\ journal,\ a\ newspaper,\ or\ some\ other\ periodical.=Name of a journal, a newspaper, or some other periodical.
Name\ of\ a\ publication\ series,\ such\ as\ "Studies\ in...",\ or\ the\ number\ of\ a\ journal\ series.=Name of a publication series, such as "Studies in...", or the number of a journal series.
Name\ of\ a\ university\ or\ some\ other\ institution.=Name of a university or some other institution.
Note\ that\ this\ field\ holds\ the\ plain\ title\ of\ the\ event.\ Things\ like\ "Proceedings\ of\ the\ Fifth\ XYZ\ Conference"\ go\ into\ the\ titleaddon\ or\ booktitleaddon\ field.=Note that this field holds the plain title of the event. Things like "Proceedings of the Fifth XYZ Conference" go into the titleaddon or booktitleaddon field.
Note\ that\ this\ field\ is\ intended\ for\ commented\ editions\ which\ have\ a\ commentator\ in\ addition\ to\ the\ author.\ If\ the\ work\ is\ a\ stand-alone\ commentary,\ the\ commentator\ should\ be\ given\ in\ the\ author\ field.=Note that this field is intended for commented editions which have a commentator in addition to the author. If the work is a stand-alone commentary, the commentator should be given in the author field.
Number\ of\ a\ journal\ or\ the\ volume/number\ of\ a\ book\ in\ a\ series.=Number of a journal or the volume/number of a book in a series.
One\ or\ more\ page\ numbers\ or\ page\ ranges.=One or more page numbers or page ranges.
Organization(s)\ that\ published\ a\ manual\ or\ an\ online\ resource,\ or\ sponsored\ a\ conference.=Organization(s) that published a manual or an online resource, or sponsored a conference.
Publication\ date\ of\ the\ work.=Publication date of the work.
Publication\ month.=Publication month.
Publication\ notice\ for\ unusual\ publications\ which\ do\ not\ fit\ into\ any\ of\ the\ common\ categories.=Publication notice for unusual publications which do not fit into any of the common categories.
Publication\ state\ of\ the\ work,\ e.\ g.,\ "in\ press".=Publication state of the work, e. g., "in press".
Revision\ number\ of\ a\ piece\ of\ software,\ a\ manual,\ etc.=Revision number of a piece of software, a manual, etc.
Separated\ list\ of\ keywords.=Separated list of keywords.
Subtitle\ of\ a\ specific\ issue\ of\ a\ journal\ or\ other\ periodical.=Subtitle of a specific issue of a journal or other periodical.
Subtitle\ of\ the\ work.=Subtitle of the work.
Place(s)\ of\ publication,\ i.\ e.,\ the\ location\ of\ the\ publisher\ or\ institution,\ depending\ on\ the\ entry\ type.=Place(s) of publication, i. e., the location of the publisher or institution, depending on the entry type.
This\ could\ be\ a\ section\ of\ an\ archive,\ a\ path\ indicating\ a\ service,\ a\ classification\ of\ some\ sort.=This could be a section of an archive, a path indicating a service, a classification of some sort.
This\ field\ is\ intended\ for\ journals\ whose\ individual\ issues\ are\ identified\ by\ a\ designation\ such\ as\ "Spring"\ or\ "Summer"\ rather\ than\ the\ month\ or\ a\ number.\ Integer\ ranges\ and\ short\ designators\ are\ better\ written\ to\ the\ number\ field.=This field is intended for journals whose individual issues are identified by a designation such as "Spring" or "Summer" rather than the month or a number. Integer ranges and short designators are better written to the number field.
This\ field\ may\ replace\ the\ pages\ field\ for\ journals\ deviating\ from\ the\ classic\ pagination\ scheme\ of\ printed\ journals\ by\ only\ enumerating\ articles\ or\ papers\ and\ not\ pages.=This field may replace the pages field for journals deviating from the classic pagination scheme of printed journals by only enumerating articles or papers and not pages.
This\ is\ roughly\ comparable\ to\ a\ DOI\ but\ specific\ to\ a\ certain\ archive,\ repository,\ service,\ or\ system.=This is roughly comparable to a DOI but specific to a certain archive, repository, service, or system.
Title\ of\ a\ conference,\ a\ symposium,\ or\ some\ other\ event.=Title of a conference, a symposium, or some other event.
Title\ of\ a\ specific\ issue\ of\ a\ journal\ or\ other\ periodical.=Title of a specific issue of a journal or other periodical.
Title\ of\ the\ main\ publication\ this\ work\ is\ part\ of.=Title of the main publication this work is part of.
Title\ of\ the\ work.=Title of the work.
Total\ number\ of\ pages\ of\ the\ work.=Total number of pages of the work.
Total\ number\ of\ volumes\ of\ a\ multi-volume\ work.=Total number of volumes of a multi-volume work.
Type\ of\ the\ eprint\ identifier,\ e.\ g.,\ the\ name\ of\ the\ archive,\ repository,\ service,\ or\ system\ the\ eprint\ field\ refers\ to.=Type of the eprint identifier, e. g., the name of the archive, repository, service, or system the eprint field refers to.
URL\ of\ an\ online\ publication.=URL of an online publication.
Volume\ of\ a\ multi-volume\ book\ or\ a\ periodical.=Volume of a multi-volume book or a periodical.
Year\ of\ publication.=Year of publication.
This\ field\ is\ intended\ for\ recording\ abstracts,\ to\ be\ printed\ by\ a\ special\ bibliography\ style.=This field is intended for recording abstracts, to be printed by a special bibliography style.
This\ field\ may\ be\ useful\ when\ implementing\ a\ style\ for\ annotated\ bibliographies.=This field may be useful when implementing a style for annotated bibliographies.
Subtitle\ related\ to\ the\ "Booktitle".=Subtitle related to the "Booktitle".
Annex\ to\ the\ "Booktitle",\ to\ be\ printed\ in\ a\ different\ font.=Annex to the "Booktitle", to be printed in a different font.
Comment\ to\ this\ entry.=Comment to this entry.
Secondary\ editor\ performing\ a\ different\ editorial\ role,\ such\ as\ compiling,\ redacting,\ etc.=Secondary editor performing a different editorial role, such as compiling, redacting, etc.
Another\ secondary\ editor\ performing\ a\ different\ role.=Another secondary editor performing a different role.
Type\ of\ editorial\ role\ performed\ by\ the\ "Editor".=Type of editorial role performed by the "Editor".
Type\ of\ editorial\ role\ performed\ by\ the\ "Editora".=Type of editorial role performed by the "Editora".
Type\ of\ editorial\ role\ performed\ by\ the\ "Editorb".=Type of editorial role performed by the "Editorb".
Type\ of\ editorial\ role\ performed\ by\ the\ "Editorc".=Type of editorial role performed by the "Editorc".
Author(s)\ of\ a\ foreword\ to\ the\ work.=Author(s) of a foreword to the work.
International\ Standard\ Technical\ Report\ Number\ of\ a\ technical\ report.=International Standard Technical Report Number of a technical report.
International\ Standard\ Serial\ Number\ of\ a\ periodical.=International Standard Serial Number of a periodical.
Subtitle\ of\ a\ journal,\ a\ newspaper,\ or\ some\ other\ periodical.=Subtitle of a journal, a newspaper, or some other periodical.
Language(s)\ of\ the\ work.\ Languages\ may\ be\ specified\ literally\ or\ as\ localisation\ keys.=Language(s) of the work. Languages may be specified literally or as localisation keys.
Subtitle\ related\ to\ the\ "Maintitle".=Subtitle related to the "Maintitle".
Annex\ to\ the\ "Maintitle",\ to\ be\ printed\ in\ a\ different\ font.=Annex to the "Maintitle", to be printed in a different font.
Addon\ to\ be\ printed\ immediately\ after\ the\ author\ name\ in\ the\ bibliography.=Addon to be printed immediately after the author name in the bibliography.
If\ the\ work\ is\ a\ translation,\ a\ reprint,\ or\ something\ similar,\ the\ publication\ date\ of\ the\ original\ edition.=If the work is a translation, a reprint, or something similar, the publication date of the original edition.
If\ the\ work\ is\ a\ translation,\ the\ language(s)\ of\ the\ original\ work.=If the work is a translation, the language(s) of the original work.
Pagination\ of\ the\ work.\ The\ key\ should\ be\ given\ in\ the\ singular\ form.=Pagination of the work. The key should be given in the singular form.
Number\ of\ a\ partial\ volume.\ This\ field\ applies\ to\ books\ only,\ not\ to\ journals.\ It\ may\ be\ used\ when\ a\ logical\ volume\ consists\ of\ two\ or\ more\ physical\ ones.=Number of a partial volume. This field applies to books only, not to journals. It may be used when a logical volume consists of two or more physical ones.
Title\ in\ an\ abridged\ form.=Title in an abridged form.
Annex\ to\ the\ "Title",\ to\ be\ printed\ in\ a\ different\ font.=Annex to the "Title", to be printed in a different font.
Translator(s)\ of\ the\ "Title"\ or\ "Booktitle",\ depending\ on\ the\ entry\ type.\ If\ the\ translator\ is\ identical\ to\ the\ "Editor",\ the\ standard\ styles\ will\ automatically\ concatenate\ these\ fields\ in\ the\ bibliography.=Translator(s) of the "Title" or "Booktitle", depending on the entry type. If the translator is identical to the "Editor", the standard styles will automatically concatenate these fields in the bibliography.
Type\ of\ a\ "Manual",\ "Patent",\ "Report",\ or\ "Thesis".=Type of a "Manual", "Patent", "Report", or "Thesis".
This\ field\ holds\ an\ entry\ key\ for\ the\ cross-referencing\ feature.\ Child\ entries\ with\ a\ "Crossref"\ field\ inherit\ data\ from\ the\ parent\ entry\ specified\ in\ the\ "Crossref"\ field.=This field holds an entry key for the cross-referencing feature. Child entries with a "Crossref" field inherit data from the parent entry specified in the "Crossref" field.
Gender\ of\ the\ author\ or\ gender\ of\ the\ editor,\ if\ there\ is\ no\ author.=Gender of the author or gender of the editor, if there is no author.
Citation\ keys\ of\ other\ entries\ which\ have\ a\ relationship\ to\ this\ entry.=Citation keys of other entries which have a relationship to this entry.
This\ field\ is\ an\ alternative\ cross-referencing\ mechanism.\ It\ differs\ from\ "Crossref"\ in\ that\ the\ child\ entry\ will\ not\ inherit\ any\ data\ from\ the\ parent\ entry\ specified\ in\ the\ "Xref"\ field.=This field is an alternative cross-referencing mechanism. It differs from "Crossref" in that the child entry will not inherit any data from the parent entry specified in the "Xref" field.
Owner/creator\ of\ this\ entry.=Owner/creator of this entry.
Timestamp\ of\ this\ entry,\ when\ it\ has\ been\ created\ or\ last\ modified.=Timestamp of this entry, when it has been created or last modified.
User-specific\ printed\ flag,\ in\ case\ the\ entry\ has\ been\ printed.=User-specific printed flag, in case the entry has been printed.
User-specific\ priority.=User-specific priority.
User-specific\ quality\ flag,\ in\ case\ its\ quality\ is\ assured.=User-specific quality flag, in case its quality is assured.
User-specific\ ranking.=User-specific ranking.
User-specific\ read\ status.=User-specific read status.
User-specific\ relevance\ flag,\ in\ case\ the\ entry\ is\ relevant.=User-specific relevance flag, in case the entry is relevant.

Auto\ complete\ disabled.=Auto complete disabled.
Auto\ complete\ enabled.=Auto complete enabled.

Remove\ formatter\ for\ %0=Remove formatter for %0
Remove\ formatter\ '%0'=Remove formatter '%0'

An\ article\ in\ a\ journal,\ magazine,\ newspaper,\ or\ other\ periodical\ which\ forms\ a\ self-contained\ unit\ with\ its\ own\ title.=An article in a journal, magazine, newspaper, or other periodical which forms a self-contained unit with its own title.
A\ single-volume\ book\ with\ one\ or\ more\ authors\ where\ the\ authors\ share\ credit\ for\ the\ work\ as\ a\ whole.=A single-volume book with one or more authors where the authors share credit for the work as a whole.
A\ book-like\ work\ without\ a\ formal\ publisher\ or\ sponsoring\ institution.=A book-like work without a formal publisher or sponsoring institution.
A\ single-volume\ collection\ with\ multiple,\ self-contained\ contributions\ by\ distinct\ authors\ which\ have\ their\ own\ title.\ The\ work\ as\ a\ whole\ has\ no\ overall\ author\ but\ it\ will\ usually\ have\ an\ editor.=A single-volume collection with multiple, self-contained contributions by distinct authors which have their own title. The work as a whole has no overall author but it will usually have an editor.
A\ legacy\ alias\ for\ "InProceedings".=A legacy alias for "InProceedings".
A\ part\ of\ a\ book\ which\ forms\ a\ self-contained\ unit\ with\ its\ own\ title.=A part of a book which forms a self-contained unit with its own title.
A\ contribution\ to\ a\ collection\ which\ forms\ a\ self-contained\ unit\ with\ a\ distinct\ author\ and\ title.=A contribution to a collection which forms a self-contained unit with a distinct author and title.
An\ article\ in\ a\ conference\ proceedings.=An article in a conference proceedings.
Technical\ or\ other\ documentation,\ not\ necessarily\ in\ printed\ form.=Technical or other documentation, not necessarily in printed form.
A\ fallback\ type\ for\ entries\ which\ do\ not\ fit\ into\ any\ other\ category.=A fallback type for entries which do not fit into any other category.
Similar\ to\ "Thesis"\ except\ that\ the\ type\ field\ is\ optional\ and\ defaults\ to\ the\ localised\ term\ \ Master's\ thesis.=Similar to "Thesis" except that the type field is optional and defaults to the localised term  Master's thesis.
Similar\ to\ "Thesis"\ except\ that\ the\ type\ field\ is\ optional\ and\ defaults\ to\ the\ localised\ term\ PhD\ thesis.=Similar to "Thesis" except that the type field is optional and defaults to the localised term PhD thesis.
A\ single-volume\ conference\ proceedings.\ This\ type\ is\ very\ similar\ to\ "Collection".=A single-volume conference proceedings. This type is very similar to "Collection".
Similar\ to\ "Report"\ except\ that\ the\ type\ field\ is\ optional\ and\ defaults\ to\ the\ localised\ term\ technical\ report.=Similar to "Report" except that the type field is optional and defaults to the localised term technical report.
A\ work\ with\ an\ author\ and\ a\ title\ which\ has\ not\ been\ formally\ published,\ such\ as\ a\ manuscript\ or\ the\ script\ of\ a\ talk.=A work with an author and a title which has not been formally published, such as a manuscript or the script of a talk.
This\ type\ is\ similar\ to\ "InBook"\ but\ intended\ for\ works\ originally\ published\ as\ a\ stand-alone\ book.=This type is similar to "InBook" but intended for works originally published as a stand-alone book.
An\ article\ in\ a\ work\ of\ reference.\ This\ is\ a\ more\ specific\ variant\ of\ the\ generic\ "InCollection"\ entry\ type.=An article in a work of reference. This is a more specific variant of the generic "InCollection" entry type.
A\ multi-volume\ "Book".=A multi-volume "Book".
A\ multi-volume\ "Collection".=A multi-volume "Collection".
A\ multi-volume\ "Proceedings"\ entry.=A multi-volume "Proceedings" entry.
A\ multi-volume\ "Reference"\ entry.\ The\ standard\ styles\ will\ treat\ this\ entry\ type\ as\ an\ alias\ for\ "MvCollection".=A multi-volume "Reference" entry. The standard styles will treat this entry type as an alias for "MvCollection".
This\ entry\ type\ is\ intended\ for\ sources\ such\ as\ web\ sites\ which\ are\ intrinsically\ online\ resources.=This entry type is intended for sources such as web sites which are intrinsically online resources.
A\ single-volume\ work\ of\ reference\ such\ as\ an\ encyclopedia\ or\ a\ dictionary.=A single-volume work of reference such as an encyclopedia or a dictionary.
A\ technical\ report,\ research\ report,\ or\ white\ paper\ published\ by\ a\ university\ or\ some\ other\ institution.=A technical report, research report, or white paper published by a university or some other institution.
An\ entry\ set\ is\ a\ group\ of\ entries\ which\ are\ cited\ as\ a\ single\ reference\ and\ listed\ as\ a\ single\ item\ in\ the\ bibliography.=An entry set is a group of entries which are cited as a single reference and listed as a single item in the bibliography.
Supplemental\ material\ in\ a\ "Book".\ This\ type\ is\ provided\ for\ elements\ such\ as\ prefaces,\ introductions,\ forewords,\ afterwords,\ etc.\ which\ often\ have\ a\ generic\ title\ only.=Supplemental material in a "Book". This type is provided for elements such as prefaces, introductions, forewords, afterwords, etc. which often have a generic title only.
Supplemental\ material\ in\ a\ "Collection".=Supplemental material in a "Collection".
Supplemental\ material\ in\ a\ "Periodical".\ This\ type\ may\ be\ useful\ when\ referring\ to\ items\ such\ as\ regular\ columns,\ obituaries,\ letters\ to\ the\ editor,\ etc.\ which\ only\ have\ a\ generic\ title.=Supplemental material in a "Periodical". This type may be useful when referring to items such as regular columns, obituaries, letters to the editor, etc. which only have a generic title.
A\ thesis\ written\ for\ an\ educational\ institution\ to\ satisfy\ the\ requirements\ for\ a\ degree.=A thesis written for an educational institution to satisfy the requirements for a degree.
An\ alias\ for\ "Online",\ provided\ for\ jurabib\ compatibility.=An alias for "Online", provided for jurabib compatibility.
Computer\ software.\ The\ standard\ styles\ will\ treat\ this\ entry\ type\ as\ an\ alias\ for\ "Misc".=Computer software. The standard styles will treat this entry type as an alias for "Misc".
A\ data\ set\ or\ a\ similar\ collection\ of\ (mostly)\ raw\ data.=A data set or a similar collection of (mostly) raw data.

Display\ count\ of\ items\ in\ group=Display count of items in group
Remove\ the\ following\ characters\:=Remove the following characters:
Truncate=Truncate
Truncates\ a\ string\ after\ a\ given\ index.=Truncates a string after a given index.
Close=Close
Close\ all=Close all
Close\ all\ libraries=Close all libraries
Close\ other\ libraries=Close other libraries
Close\ others=Close others
Reveal\ in\ file\ explorer=Reveal in file explorer

Autolink\ files=Autolink files

Custom\ editor\ tabs=Custom editor tabs
Custom\ export\ formats=Custom export formats
Custom\ import\ formats=Custom import formats

No\ list\ enabled=No list enabled
Protect\ selection=Protect selection

Customized\ preview\ style=Customized preview style
Next\ preview\ style=Next preview style
Previous\ preview\ style=Previous preview style

(\ Note\:\ Press\ return\ to\ commit\ changes\ in\ the\ table\!\ )=( Note\: Press return to commit changes in the table\! )
Reset=Reset
New\ inproceedings=New inproceedings
Reset\ entry\ types\ and\ fields\ to\ defaults=Reset entry types and fields to defaults
This\ will\ reset\ all\ entry\ types\ to\ their\ default\ values\ and\ remove\ all\ custom\ entry\ types=This will reset all entry types to their default values and remove all custom entry types
Replace\ tabs\ with\ space=Replace tabs with space
Replace\ tabs\ with\ space\ in\ the\ field\ content.=Replace tabs with space in the field content.
Remove\ redundant\ spaces=Remove redundant spaces
Replaces\ consecutive\ spaces\ with\ a\ single\ space\ in\ the\ field\ content.=Replaces consecutive spaces with a single space in the field content.
Remove\ digits=Remove digits
Removes\ digits.=Removes digits.

Presets=Presets

Generate\ groups\ from\ keywords\ in\ the\ following\ field=Generate groups from keywords in the following field
Generate\ groups\ for\ author\ last\ names=Generate groups for author last names
Regular\ expression=Regular expression

Error\ importing.\ See\ the\ error\ log\ for\ details.=Error importing. See the error log for details.

Error\ from\ import\:\ %0=Error from import\: %0
Error\ reading\ PDF\ content\:\ %0=Error reading PDF content\: %0
Importing\ bib\ entry=Importing bib entry
Importing\ using\ extracted\ PDF\ data=Importing using extracted PDF data
No\ BibTeX\ data\ found.\ Creating\ empty\ entry\ with\ file\ link=No BibTeX data found. Creating empty entry with file link
No\ metadata\ found.\ Creating\ empty\ entry\ with\ file\ link=No metadata found. Creating empty entry with file link
Processing\ file\ %0=Processing file %0
Export\ selected=Export selected

Separate\ merged\ citations=Separate merged citations
Separate\ citations=Separate citations

Unprotect\ terms=Unprotect terms

Generate\ a\ new\ key\ for\ imported\ entries\ (overwriting\ their\ default)=Generate a new key for imported entries (overwriting their default)
Warn\ about\ duplicates\ on\ import=Warn about duplicates on import
Import\ and\ Export=Import and Export
Custom\ DOI\ URI=Custom DOI URI
Use\ custom\ DOI\ base\ URI\ for\ article\ access=Use custom DOI base URI for article access

Cited\ on\ pages=Cited on pages
Please\ move\ the\ cursor\ into\ the\ document\ text.=Please\ move\ the\ cursor\ into\ the\ document\ text.
To\ get\ the\ visual\ positions\ of\ your\ citations\ I\ need\ to\ move\ the\ cursor\ around,\ but\ could\ not\ get\ it.=To\ get\ the\ visual\ positions\ of\ your\ citations\ I\ need\ to\ move\ the\ cursor\ around,\ but\ could\ not\ get\ it.

I\ cannot\ insert\ to\ the\ cursors\ current\ location.=I\ cannot\ insert\ to\ the\ cursors\ current\ location.

Please\ move\ the\ cursor\ to\ the\ location\ for\ the\ new\ citation.=Please\ move\ the\ cursor\ to\ the\ location\ for\ the\ new\ citation.

Please\ create\ it\ in\ the\ document\ or\ change\ in\ the\ file\:=Please create it in the document or change in the file:

Please\ use\ the\ latter\ in\ the\ style\ file\ below\ to\ avoid\ localization\ problems.=Please use the latter in the style file below to avoid localization problems.

The\ %0\ character\ style\ '%1'\ is\ a\ display\ name\ for\ '%2'.=The %0 character style '%1' is a display name for '%2'.

The\ %0\ character\ style\ '%1'\ is\ missing\ from\ the\ document=The %0 character style '%1' is missing from the document

The\ %0\ paragraph\ style\ '%1'\ is\ a\ display\ name\ for\ '%2'.=The %0 paragraph style '%1' is a display name for '%2'.

The\ %0\ paragraph\ style\ '%1'\ is\ missing\ from\ the\ document=The %0 paragraph style '%1' is missing from the document

Error\ while\ checking\ if\ Writer\ is\ recording\ changes\ or\ has\ recorded\ changes.=Error while checking if Writer is recording changes or has recorded changes.

Cannot\ work\ with\ [Edit]/[Track\ Changes]/[Record]\ turned\ on.=Cannot work with [Edit]/[Track Changes]/[Record] turned on.

Changes\ by\ JabRef\ could\ result\ in\ unexpected\ interactions\ with\ recorded\ changes.=Changes by JabRef could result in unexpected interactions with recorded changes.

Recording\ and/or\ Recorded\ changes=Recording and/or Recorded changes

Use\ [Edit]/[Track\ Changes]/[Manage]\ to\ resolve\ them\ first.=Use [Edit]/[Track Changes]/[Manage] to resolve them first.

Unable\ to\ find\ valid\ certification\ path\ to\ requested\ target(%0),\ download\ anyway?=Unable to find valid certification path to requested target(%0), download anyway?
Download\ operation\ canceled.=Download operation canceled.

Convert\ timestamp\ field\ to\ field\ 'creationdate'=Convert timestamp field to field 'creationdate'
Convert\ timestamp\ field\ to\ field\ 'modificationdate'=Convert timestamp field to field 'modificationdate'

New\ entry\ by\ type=New entry by type

File\ '%1'\ is\ a\ duplicate\ of\ '%0'.\ Keeping\ '%0'=File '%1' is a duplicate of '%0'. Keeping '%0'
File\ '%1'\ is\ a\ duplicate\ of\ '%0'.\ Keeping\ both\ due\ to\ deletion\ error=File '%1' is a duplicate of '%0'. Keeping both due to deletion error

Enable\ field\ formatters=Enable field formatters
Entry\ Type=Entry Type
Entry\ types=Entry types
Field\ names=Field names
Others=Others
Recommended=Recommended

Authors\ and\ Title=Authors and Title
Database=Database
Databases=Databases
Manage\ study\ definition=Manage study definition
Add\ Author\:=Add Author\:
Add\ Database\:=Add Database\:
Add\ Query\:=Add Query\:
Add\ Research\ Question\:=Add Research Question\:
Perform\ search\ for\ existing\ systematic\ literature\ review=Perform search for existing systematic literature review
Queries=Queries
Research\ Questions=Research Questions
Searching=Searching
Start\ new\ systematic\ literature\ review=Start new systematic literature review
Study\ Title\:=Study Title\:
Study\ repository\ could\ not\ be\ created=Study repository could not be created

All\ query\ terms\ are\ joined\ using\ the\ logical\ AND,\ and\ OR\ operators=All query terms are joined using the logical AND, and OR operators
Finalize=Finalize
If\ the\ sequence\ of\ terms\ is\ relevant\ wrap\ them\ in\ double\ quotes =If the sequence of terms is relevant wrap them in double quotes
Query\ terms\ are\ separated\ by\ spaces.=Query terms are separated by spaces.
Select\ the\ study\ directory\:=Select the study directory\:
An\ example\:=An example\:
Define\ study\ parameters=Define study parameters
Start\ survey=Start survey
Query=Query
Question=Question
Select\ directory=Select directory

Fulltext\ Index=Fulltext Index
Automatically\ index\ all\ linked\ files\ for\ fulltext\ search=Automatically index all linked files for fulltext search
Rebuild\ fulltext\ search\ index=Rebuild fulltext search index
Rebuild\ fulltext\ search\ index\ for\ current\ library?=Rebuild fulltext search index for current library?
Rebuilding\ fulltext\ search\ index...=Rebuilding fulltext search index...
Failed\ to\ access\ fulltext\ search\ index=Failed to access fulltext search index
Found\ match\ in\ %0=Found match in %0
On\ page\ %0=On page %0
Found\ matches\ in\ Annotations\:=Found matches in Annotations:

Grobid\ URL=Grobid URL
Remote\ services=Remote services
Allow\ sending\ PDF\ files\ and\ raw\ citation\ strings\ to\ a\ JabRef\ online\ service\ (Grobid)\ to\ determine\ Metadata.\ This\ produces\ better\ results.=Allow sending PDF files and raw citation strings to a JabRef online service (Grobid) to determine Metadata. This produces better results.

Fetcher\ cannot\ be\ tested\!=Fetcher cannot be tested!
Fetcher\ unknown\!=Fetcher unknown!

Character\ by\ character=Character by character
Embedded=Embedded
Entry=Entry
Parse\ Metadata\ from\ PDF.=Parse Metadata from PDF.
Symmetric\ character\ by\ character=Symmetric character by character
Symmetric\ word\ by\ word=Symmetric word by word
Verbatim=Verbatim
Word\ by\ word=Word by word
Could\ not\ extract\ Metadata\ from\:\ %0=Could not extract Metadata from: %0

Search\ across\ libraries\ in\ a\ new\ window=Search across libraries in a new window
Keep\ search\ string\ across\ libraries=Keep search string across libraries
Keep\ dialog\ always\ on\ top=Keep dialog always on top
Search\ results\ from\ open\ libraries=Search results from open libraries

Add\ certificate=Add certificate
Serial\ number=Serial number
Issuer=Issuer
Valid\ from=Valid from
Valid\ to=Valid to
Signature\ algorithm=Signature algorithm
Version=Version

Error\ downloading=Error downloading

No\ data\ was\ found\ for\ the\ identifier=No data was found for the identifier
Server\ not\ available=Server not available
Fetching\ information\ using\ %0=Fetching information using %0
Look\ up\ identifier=Look up identifier

Bibliographic\ data\ not\ found.\ Cause\ is\ likely\ the\ client\ side.\ Please\ check\ connection\ and\ identifier\ for\ correctness.=Bibliographic data not found. Cause is likely the client side. Please check connection and identifier for correctness.
Bibliographic\ data\ not\ found.\ Cause\ is\ likely\ the\ server\ side.\ Please\ try\ agan\ later.=Bibliographic data not found. Cause is likely the server side. Please try agan later.
Error\ message\ %0=Error message %0
Identifier\ not\ found=Identifier not found


Error\ while\ writing\ metadata.\ See\ the\ error\ log\ for\ details.=Error while writing metadata. See the error log for details.
Failed\ to\ write\ metadata,\ file\ %1\ not\ found.=Failed to write metadata, file %1 not found.
Success\!\ Finished\ writing\ metadata.=Success! Finished writing metadata.

Custom\ API\ key=Custom API key
Check\ %0\ API\ Key\ Setting=Check %0 API Key Setting

Edit\ content=Edit content
Copy\ or\ Move\ content=Copy or Move content
Overwrite\ field\ content=Overwrite field content
Set=Set
Append=Append
Clear\ field\ content=Clear field content
Set\ or\ append\ content=Set or append content
Edit\ field\ content\ for\ selected\ entries=Edit field content for selected entries
Rename=Rename
New\ field\ name=New field name
Copy\ content=Copy content
Move\ content=Move content
Swap\ content=Swap content
Copy\ or\ move\ the\ content\ of\ one\ field\ to\ another=Copy or move the content of one field to another
Automatic\ field\ editor=Automatic field editor
From=From
Keep\ Modifications=Keep Modifications
To=To

Open\ Link=Open Link
Highlight\ words=Highlight words
Highlight\ characters=Highlight characters
Unified\ View=Unified View
Split\ View=Split View
Plain\ Text=Plain Text
Show\ Diff=Show Diff
Merged\ Entry=Merged Entry

Open\ Link=Open Link
Highlight\ words=Highlight words
Highlight\ characters=Highlight characters
Unified\ View=Unified View
Split\ View=Split View
Plain\ Text=Plain Text
Show\ Diff=Show Diff
Merged\ Entry=Merged Entry

(Note\:\ If\ original\ entries\ lack\ keywords\ to\ qualify\ for\ the\ new\ group\ configuration,\ confirming\ here\ will\ add\ them)=(Note: If original entries lack keywords to qualify for the new group configuration, confirming here will add them)
Assign=Assign
Do\ not\ assign=Do not assign

<<<<<<< HEAD
Merge\ %0=Merge %0
Unmerge\ %0=Unmerge %0
=======
Error\ occured\ %0=Error occured %0
>>>>>>> a90b8685
<|MERGE_RESOLUTION|>--- conflicted
+++ resolved
@@ -321,6 +321,7 @@
 Entry\ table=Entry table
 Entry\ table\ columns=Entry table columns
 Entry\ Title\ (Required\ to\ deliver\ recommendations.)=Entry Title (Required to deliver recommendations.)
+Entry\ type=Entry type
 Error=Error
 Error\ occurred\ when\ parsing\ entry=Error occurred when parsing entry
 Error\ opening\ file=Error opening file
@@ -574,6 +575,8 @@
 No\ journal\ names\ could\ be\ abbreviated.=No journal names could be abbreviated.
 
 No\ journal\ names\ could\ be\ unabbreviated.=No journal names could be unabbreviated.
+
+No\ DOI\ data\ exists=No DOI data exists
 
 not=not
 
@@ -1306,8 +1309,8 @@
 
 Add\ new\ file\ type=Add new file type
 
-Left\ Entry=Left Entry
-Right\ Entry=Right Entry
+Left\ entry=Left entry
+Right\ entry=Right entry
 Original\ entry=Original entry
 No\ information\ added=No information added
 Select\ at\ least\ one\ entry\ to\ manage\ keywords.=Select at least one entry to manage keywords.
@@ -1322,7 +1325,7 @@
 Removed\ all\ groups=Removed all groups
 Accepting\ the\ change\ replaces\ the\ complete\ groups\ tree\ with\ the\ externally\ modified\ groups\ tree.=Accepting the change replaces the complete groups tree with the externally modified groups tree.
 Select\ export\ format=Select export format
-Return\ to\ library=Return to library
+Return\ to\ JabRef=Return to JabRef
 Could\ not\ connect\ to\ %0=Could not connect to %0
 Warning\:\ %0\ out\ of\ %1\ entries\ have\ undefined\ title.=Warning: %0 out of %1 entries have undefined title.
 Warning\:\ %0\ out\ of\ %1\ entries\ have\ undefined\ citation\ key.=Warning: %0 out of %1 entries have undefined citation key.
@@ -1552,7 +1555,11 @@
 change\ entries\ of\ group=change entries of group
 odd\ number\ of\ unescaped\ '\#'=odd number of unescaped '#'
 
+Plain\ text=Plain text
 Show\ diff=Show diff
+character=character
+word=word
+Show\ symmetric\ diff=Show symmetric diff
 Copy\ Version=Copy Version
 Maintainers=Maintainers
 Contributors=Contributors
@@ -2077,6 +2084,8 @@
 insert\ entries=insert entries
 In\ JabRef=In JabRef
 On\ disk=On disk
+Select\ all\ changes\ on\ the\ left=Select all changes on the left
+Select\ all\ changes\ on\ the\ right=Select all changes on the right
 Dismiss=Dismiss
 Mark\ all\ changes\ as\ accepted=Mark all changes as accepted
 Unmark\ all\ changes=Unmark all changes
@@ -2478,17 +2487,6 @@
 
 Error\ downloading=Error downloading
 
-No\ data\ was\ found\ for\ the\ identifier=No data was found for the identifier
-Server\ not\ available=Server not available
-Fetching\ information\ using\ %0=Fetching information using %0
-Look\ up\ identifier=Look up identifier
-
-Bibliographic\ data\ not\ found.\ Cause\ is\ likely\ the\ client\ side.\ Please\ check\ connection\ and\ identifier\ for\ correctness.=Bibliographic data not found. Cause is likely the client side. Please check connection and identifier for correctness.
-Bibliographic\ data\ not\ found.\ Cause\ is\ likely\ the\ server\ side.\ Please\ try\ agan\ later.=Bibliographic data not found. Cause is likely the server side. Please try agan later.
-Error\ message\ %0=Error message %0
-Identifier\ not\ found=Identifier not found
-
-
 Error\ while\ writing\ metadata.\ See\ the\ error\ log\ for\ details.=Error while writing metadata. See the error log for details.
 Failed\ to\ write\ metadata,\ file\ %1\ not\ found.=Failed to write metadata, file %1 not found.
 Success\!\ Finished\ writing\ metadata.=Success! Finished writing metadata.
@@ -2511,35 +2509,7 @@
 Swap\ content=Swap content
 Copy\ or\ move\ the\ content\ of\ one\ field\ to\ another=Copy or move the content of one field to another
 Automatic\ field\ editor=Automatic field editor
-From=From
-Keep\ Modifications=Keep Modifications
-To=To
-
-Open\ Link=Open Link
-Highlight\ words=Highlight words
-Highlight\ characters=Highlight characters
-Unified\ View=Unified View
-Split\ View=Split View
-Plain\ Text=Plain Text
-Show\ Diff=Show Diff
-Merged\ Entry=Merged Entry
-
-Open\ Link=Open Link
-Highlight\ words=Highlight words
-Highlight\ characters=Highlight characters
-Unified\ View=Unified View
-Split\ View=Split View
-Plain\ Text=Plain Text
-Show\ Diff=Show Diff
-Merged\ Entry=Merged Entry
 
 (Note\:\ If\ original\ entries\ lack\ keywords\ to\ qualify\ for\ the\ new\ group\ configuration,\ confirming\ here\ will\ add\ them)=(Note: If original entries lack keywords to qualify for the new group configuration, confirming here will add them)
 Assign=Assign
-Do\ not\ assign=Do not assign
-
-<<<<<<< HEAD
-Merge\ %0=Merge %0
-Unmerge\ %0=Unmerge %0
-=======
-Error\ occured\ %0=Error occured %0
->>>>>>> a90b8685
+Do\ not\ assign=Do not assign