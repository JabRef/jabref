Unable\ to\ monitor\ file\ changes.\ Please\ close\ files\ and\ processes\ and\ restart.\ You\ may\ encounter\ errors\ if\ you\ continue\ with\ this\ session.=Unable to monitor file changes. Please close files and processes and restart. You may encounter errors if you continue with this session.
%0\ contains\ the\ regular\ expression\ <b>%1</b>=%0 contains the regular expression <b>%1</b>

%0\ contains\ the\ term\ <b>%1</b>=%0 contains the term <b>%1</b>

%0\ doesn't\ contain\ the\ regular\ expression\ <b>%1</b>=%0 doesn't contain the regular expression <b>%1</b>

%0\ doesn't\ contain\ the\ term\ <b>%1</b>=%0 doesn't contain the term <b>%1</b>

%0/%1\ entries=%0/%1 entries

Export\ operation\ finished\ successfully.=Export operation finished successfully.

Reveal\ in\ File\ Explorer=Reveal in File Explorer

%0\ matches\ the\ regular\ expression\ <b>%1</b>=%0 matches the regular expression <b>%1</b>

%0\ matches\ the\ term\ <b>%1</b>=%0 matches the term <b>%1</b>

Abbreviate\ journal\ names\ of\ the\ selected\ entries\ (DEFAULT\ abbreviation)=Abbreviate journal names of the selected entries (DEFAULT abbreviation)
Abbreviate\ journal\ names\ of\ the\ selected\ entries\ (DOTLESS\ abbreviation)=Abbreviate journal names of the selected entries (DOTLESS abbreviation)
Abbreviate\ journal\ names\ of\ the\ selected\ entries\ (SHORTEST\ UNIQUE\ abbreviation)=Abbreviate journal names of the selected entries (SHORTEST UNIQUE abbreviation)

Abbreviate\ names=Abbreviate names
Abbreviated\ %0\ journal\ names.=Abbreviated %0 journal names.

Abbreviation=Abbreviation
Abbreviations=Abbreviations

Unabbreviate\ journal\ names\ of\ the\ selected\ entries=Unabbreviate journal names of the selected entries
Unabbreviated\ %0\ journal\ names.=Unabbreviated %0 journal names.

dotless=dotless
shortest\ unique=shortest unique

About\ JabRef=About JabRef

Abstract=Abstract

Accept=Accept

Accept\ recommendations\ from\ Mr.\ DLib=Accept recommendations from Mr. DLib

Action=Action

Add=Add

Add\ a\ (compiled)\ custom\ Importer\ class\ from\ a\ class\ path.=Add a (compiled) custom Importer class from a class path.
The\ path\ need\ not\ be\ on\ the\ classpath\ of\ JabRef.=The path need not be on the classpath of JabRef.

Add\ a\ regular\ expression\ for\ the\ key\ pattern.=Add a regular expression for the key pattern.

Add\ entry\ manually=Add entry manually

Add\ selected\ entries\ to\ this\ group=Add selected entries to this group

Add\ subgroup=Add subgroup

Added\ group\ "%0".=Added group "%0".

Added\ string\:\ '%0'=Added string: '%0'
Added\ string=Added string
Edit\ strings=Edit strings
Duplicate\ string\ name\:\ '%0'=Duplicate string name: '%0'
Modified\ string=Modified string
Modified\ string\:\ '%0' =Modified string: '%0'
New\ string=New string
Remove\ string\ %0=Remove string %0
Deleted\ string=Deleted string
Deleted\ string\:\ '%0'=Deleted string: '%0'
Renamed\ string\:\ '%0'=Renamed string: '%0'
Please\ enter\ the\ string's\ label=Please enter the string's label
Resolve\ BibTeX\ strings=Resolve BibTeX strings
The\ label\ of\ the\ string\ cannot\ be\ a\ number.=The label of the string cannot be a number.
The\ label\ of\ the\ string\ cannot\ contain\ spaces.=The label of the string cannot contain spaces.
The\ label\ of\ the\ string\ cannot\ contain\ the\ '\#'\ character.=The label of the string cannot contain the '#' character.
String\ dialog,\ add\ string=String dialog, add string
String\ dialog,\ remove\ string=String dialog, remove string
Add\ new\ String=Add new String
String\ constants=String constants
Must\ not\ be\ empty\!=Must not be empty\!
A\ string\ with\ the\ label\ '%0'\ already\ exists.=A string with the label '%0' already exists.
String\ constant\ "%0"\ was\ not\ imported\ because\ it\ is\ not\ a\ valid\ string\ constant=String constant "%0" was not imported because it is not a valid string constant
String\ constant\ %0\ was\ not\ imported\ because\ it\ already\ exists\ in\ this\ library=String constant %0 was not imported because it already exists in this library
Could\ not\ import\ the\ following\ string\ constants\:\n\ %0=Could not import the following string constants:\n %0
Importing\ String\ constants=Importing String constants

All\ entries=All entries

Also\ remove\ subgroups=Also remove subgroups

and=and

any\ field\ that\ matches\ the\ regular\ expression\ <b>%0</b>=any field that matches the regular expression <b>%0</b>

Appearance=Appearance

Application=Application

Application\ to\ push\ entries\ to=Application to push entries to

Apply=Apply

Assign\ the\ original\ group's\ entries\ to\ this\ group?=Assign the original group's entries to this group?

Assigned\ %0\ entries\ to\ group\ "%1".=Assigned %0 entries to group "%1".

Assigned\ 1\ entry\ to\ group\ "%0".=Assigned 1 entry to group "%0".

Automatically\ create\ groups=Automatically create groups

Automatically\ remove\ exact\ duplicates=Automatically remove exact duplicates

AUX\ file\ import=AUX file import

Available\ export\ formats=Available export formats

Available\ import\ formats=Available import formats

%0\ source=%0 source
Show\ BibTeX\ source=Show BibTeX source
Show/edit\ %0\ source=Show/edit %0 source

Background\ Tasks=Background Tasks

Background\ Tasks\ are\ running=Background Tasks are running

Background\ Tasks\ are\ done=Background Tasks are done

Browse=Browse

by=by
The\ conflicting\ fields\ of\ these\ entries\ will\ be\ merged\ into\ the\ 'Comment'\ field.=The conflicting fields of these entries will be merged into the 'Comment' field.

Cancel=Cancel
Cannot\ create\ group=Cannot create group

Cannot\ create\ group.\ Please\ create\ a\ library\ first.=Cannot create group. Please create a library first.

Cannot\ open\ folder\ as\ the\ file\ is\ an\ online\ link.=Cannot open folder as the file is an online link.

case\ insensitive=case insensitive

case\ sensitive=case sensitive

Case\ sensitive=Case sensitive

change\ assignment\ of\ entries=change assignment of entries

Catalogues\ used\ for\ 'Search\ Selected'=Catalogues used for 'Search Selected'

Change\ case=Change case

Change\ entry\ type=Change entry type


Change\ of\ Grouping\ Method=Change of Grouping Method

change\ preamble=change preamble

Changed\ language=Changed language

Changed\ preamble=Changed preamble

Cite\ command=Cite command

Clear=Clear

Open\ /\ close\ entry\ editor=Open / close entry editor

Close\ dialog=Close dialog

Close\ the\ current\ library=Close the current library

Close\ window=Close window

Comments=Comments

Contained\ in=Contained in

Content=Content

Copy=Copy

Copy\ title=Copy title
Copy\ citation\ (html)=Copy citation (html)
Copy\ citation\ (text)=Copy citation (text)
Copy\ citation\ key=Copy citation key
Copy\ citation\ key\ and\ link=Copy citation key and link
Copy\ citation\ key\ and\ title=Copy citation key and title
Copy\ citation\ key\ with\ configured\ cite\ command=Copy citation key with configured cite command

Copy\ to\ clipboard=Copy to clipboard

Could\ not\ call\ executable=Could not call executable

Could\ not\ export\ preferences=Could not export preferences

Could\ not\ find\ a\ suitable\ import\ format.=Could not find a suitable import format.
Could\ not\ import\ preferences=Could not import preferences

Could\ not\ instantiate\ %0=Could not instantiate %0
Could\ not\ instantiate\ %0\ %1=Could not instantiate %0 %1
Could\ not\ instantiate\ %0.\ Have\ you\ chosen\ the\ correct\ package\ path?=Could not instantiate %0. Have you chosen the correct package path?

Could\ not\ print\ preview=Could not print preview

Create\ custom\ fields\ for\ each\ BibTeX\ entry=Create custom fields for each BibTeX entry

crossreferenced\ entries\ included=crossreferenced entries included

Current\ content\:\ %0=Current content: %0

Current\ value\:\ %0=Current value: %0

Custom\ entry\ types=Custom entry types

Custom\ entry\ types\ found\ in\ file=Custom entry types found in file

Customize\ entry\ types=Customize entry types

Customize\ keyboard\ shortcuts=Customize keyboard shortcuts

Cut=Cut

cut\ entries=cut entries

cut\ entry\ %0=cut entry %0

Library\ encoding=Library encoding

Library\ properties=Library properties
%0\ -\ Library\ properties=%0 - Library properties

Default=Default

Character\ encoding\ UTF-8\ is\ not\ supported.=Character encoding UTF-8 is not supported.
UTF-8\ could\ not\ be\ used\ to\ encode\ the\ following\ characters\:\ %0=UTF-8 could not be used to encode the following characters: %0
The\ chosen\ encoding\ '%0'\ could\ not\ encode\ the\ following\ characters\:=The chosen encoding '%0' could not encode the following characters:

Downloading=Downloading

Execute\ default\ action\ in\ dialog=Execute default action in dialog

Delete=Delete

Delete\ entry=Delete entry

Delete\ multiple\ entries=Delete multiple entries

Descending=Descending

Description=Description

Do\ not\ ask\ again=Do not ask again

Display\ all\ entries\ belonging\ to\ one\ or\ more\ of\ the\ selected\ groups=Display all entries belonging to one or more of the selected groups

Display\ all\ error\ messages=Display all error messages

Display\ help\ on\ command\ line\ options=Display help on command line options

Display\ only\ entries\ belonging\ to\ all\ selected\ groups=Display only entries belonging to all selected groups
Display\ version=Display version

Do\ not\ abbreviate\ names=Do not abbreviate names


Do\ not\ open\ any\ files\ at\ startup=Do not open any files at startup

Do\ not\ wrap\ when\ saving=Do not wrap when saving

Do\ not\ write\ the\ following\ fields\ to\ XMP\ Metadata=Do not write the following fields to XMP Metadata

Donate\ to\ JabRef=Donate to JabRef

Download\ file=Download file

Download\ '%0'\ was\ a\ HTML\ file.\ Removed.=Download '%0' was a HTML file. Removed.
Download\ '%0'\ was\ a\ HTML\ file.\ Keeping\ URL.=Download '%0' was a HTML file. Keeping URL.

duplicate\ removal=duplicate removal

Duplicate\ fields=Duplicate fields

Unable\ to\ change\ field\ name\.\ "%0"\ already\ in\ use.=Unable to change field name. "%0" already in use.

Duplicates\ found=Duplicates found

Dynamically\ group\ entries\ by\ a\ free-form\ search\ expression=Dynamically group entries by a free-form search expression

Dynamically\ group\ entries\ by\ searching\ a\ field\ for\ a\ keyword=Dynamically group entries by searching a field for a keyword

Each\ line\ must\ be\ of\ the\ following\ form\:\ \'tab\:field1;field2;...;fieldN\'.=Each line must be of the following form\: 'tab\:field1;field2;...;fieldN'.

Edit=Edit

Edit\ file\ type=Edit file type

Edit\ group=Edit group

empty\ library=empty library
Autocompletion=Autocompletion

Enter\ URL\ to\ download=Enter URL to download

entries=entries

Entries\ exported\ to\ clipboard=Entries exported to clipboard

entry=entry

Entry\ editor=Entry editor

Entry\ owner=Entry owner

Entry\ preview=Entry preview

Entry\ table=Entry table
Entry\ table\ columns=Entry table columns
Entry\ Title\ (Required\ to\ deliver\ recommendations.)=Entry Title (Required to deliver recommendations.)
Error=Error
Error\ occurred\ when\ parsing\ entry=Error occurred when parsing entry
Error\ during\ persistence\ of\ crawling\ results.=Error during persistence of crawling results.
Error\ during\ reading\ of\ study\ definition\ file.=Error during reading of study definition file.
'%0'\ exists.\ Overwrite\ file?='%0' exists. Overwrite file?
Export=Export
Export\ preferences=Export preferences
Export\ preferences\ to\ file=Export preferences to file
Export\ to\ clipboard=Export to clipboard
Export\ to\ text\ file.=Export to text file.

Extract\ references\ from\ file\ (online)=Extract references from file (online)
Extract\ references\ from\ file\ (offline)=Extract references from file (offline)
Extract\ References\ (online)=Extract References (online)
Extract\ References\ (offline)=Extract References (offline)
Processing\ PDF(s)=Processing PDF(s)
Processing\ a\ large\ number\ of\ files=Processing a large number of files
You\ are\ about\ to\ process\ %0\ files.\ Continue?=You are about to process %0 files. Continue?

Exporting\ %0=Exporting %0
Could\ not\ export\ file\ '%0'\ (reason\:\ %1)=Could not export file '%0' (reason: %1)
Unknown\ export\ format\ %0=Unknown export format %0

Importing\ %0=Importing %0
Importing\ file\ %0\ as\ unknown\ format=Importing file %0 as unknown format
Format\ used\:\ %0=Format used: %0

Extension=Extension

External\ Changes\ Resolver=External Changes Resolver

External\ programs=External programs

Failed\ to\ import\ by\ ID=Failed to import by ID

Field=Field
field=field

Field\ name=Field name
Field\ names=Field names
Field\ names\ are\ not\ allowed\ to\ contain\ white\ spaces\ or\ certain\ characters\ (%0).=Field names are not allowed to contain white spaces or certain characters (%0).
New\ field\ name=New field name
Add\ new\ field\ name=Add new field name
Field\ name\ \"%0\"\ already\ exists=Field name "%0" already exists
No\ field\ name\ selected\!=No field name selected!
Remove\ field\ name=Remove field name
Are\ you\ sure\ you\ want\ to\ remove\ field\ name\:\ \"%0\"?=Are you sure you want to remove field name: "%0"?
Manage\ field\ names\ &\ content=Manage field names & content

Field\ to\ group\ by=Field to group by

Filter=Filter
Filter\ groups...=Filter groups...

Success\!\ Finished\ writing\ metadata.=Success! Finished writing metadata.
Error\ while\ writing\ metadata.\ See\ the\ error\ log\ for\ details.=Error while writing metadata. See the error log for details.
Failed\ to\ write\ metadata,\ file\ %1\ not\ found.=Failed to write metadata, file %1 not found.

Generate=Generate

First\ select\ the\ entries\ you\ want\ keys\ to\ be\ generated\ for.=First select the entries you want keys to be generated for.
Autogenerate\ citation\ keys=Autogenerate citation keys
Generate\ citation\ key=Generate citation key
Generate\ keys=Generate keys
Citation\ key\ generator=Citation key generator
Generate\ keys\ before\ saving\ (for\ entries\ without\ a\ key)=Generate keys before saving (for entries without a key)
Generated\ citation\ key\ for=Generated citation key for
Generating\ citation\ key\ for=Generating citation key for
Invalid\ citation\ key=Invalid citation key
Duplicate\ citation\ key=Duplicate citation key
Citation\ key\ '%0'\ to\ select\ not\ found\ in\ open\ libraries.=Citation key '%0' to select not found in open libraries.

Jump\ to\ entry\ in\ library=Jump to entry in library
Jump\ to\ the\ entry\ of\ the\ given\ citation\ key.=Jump to the entry of the given citation key.

Autolink\ files\ with\ names\ starting\ with\ the\ citation\ key=Autolink files with names starting with the citation key
Autolink\ only\ files\ that\ match\ the\ citation\ key=Autolink only files that match the citation key

Fit\ table\ horizontally\ on\ screen=Fit table horizontally on screen

Float=Float
Format\:\ Tab\:field;field;...\ (e.g.\ General\:url;pdf;note...)=Format\: Tab\:field;field;... (e.g. General\:url;pdf;note...)

Format\ of\ author\ and\ editor\ names=Format of author and editor names
Format\ string=Format string

Formatter\ name=Formatter name

found\ in\ AUX\ file=found in AUX file

Fulltext\ for\ %0=Fulltext for %0
Fulltext\ for\ a\ new\ entry=Fulltext for a new entry

Further\ information\ about\ Mr.\ DLib\ for\ JabRef\ users.=Further information about Mr. DLib for JabRef users.

General=General

Get\ fulltext=Get fulltext

Gray\ out\ non-hits=Gray out non-hits

Groups=Groups
has/have\ both\ a\ 'Comment'\ and\ a\ 'Review'\ field.=has/have both a 'Comment' and a 'Review' field.

Have\ you\ chosen\ the\ correct\ package\ path?=Have you chosen the correct package path?

Help=Help

Help\ on\ key\ patterns=Help on key patterns

Hide\ non-hits=Hide non-hits

Hierarchical\ context=Hierarchical context

Highlight=Highlight
Marking=Marking
Underline=Underline
Empty\ Highlight=Empty Highlight
Empty\ Marking=Empty Marking
Empty\ Underline=Empty Underline
The\ marked\ area\ does\ not\ contain\ any\ legible\ text!=The marked area does not contain any legible text!

HTML\ table=HTML table
HTML\ table\ (with\ Abstract\ &\ BibTeX)=HTML table (with Abstract & BibTeX)
Icon=Icon

Ignore=Ignore

Import=Import

Import\ entries=Import entries
Import\ file=Import file

Import\ name=Import name

Import\ preferences=Import preferences

Import\ preferences\ from\ file=Import preferences from file

Imported\ entries=Imported entries

Importer\ class=Importer class

Include\ subgroups\:\ When\ selected,\ view\ entries\ contained\ in\ this\ group\ or\ its\ subgroups=Include subgroups: When selected, view entries contained in this group or its subgroups

Independent\ group\:\ When\ selected,\ view\ only\ this\ group's\ entries=Independent group: When selected, view only this group's entries
I\ Agree=I Agree

Indexing\ pdf\ files=Indexing pdf files
Indexing\ for\ %0=Indexing for %0
%0\ of\ %1\ linked\ files\ added\ to\ the\ index=%0 of %1 linked files added to the index

Invalid\ URL=Invalid URL

Online\ help=Online help
JabRef\ Language\ (Provides\ for\ better\ recommendations\ by\ giving\ an\ indication\ of\ user's\ preferred\ language.)=JabRef Language (Provides for better recommendations by giving an indication of user's preferred language.)

JabRef\ preferences=JabRef preferences
JabRef\ requests\ recommendations\ from\ Mr.\ DLib,\ which\ is\ an\ external\ service.\ To\ enable\ Mr.\ DLib\ to\ calculate\ recommendations,\ some\ of\ your\ data\ must\ be\ shared\ with\ Mr.\ DLib.\ Generally,\ the\ more\ data\ is\ shared\ the\ better\ recommendations\ can\ be\ calculated.\ However,\ we\ understand\ that\ some\ of\ your\ data\ in\ JabRef\ is\ sensitive,\ and\ you\ may\ not\ want\ to\ share\ it.\ Therefore,\ Mr.\ DLib\ offers\ a\ choice\ of\ which\ data\ you\ would\ like\ to\ share.=JabRef requests recommendations from Mr. DLib, which is an external service. To enable Mr. DLib to calculate recommendations, some of your data must be shared with Mr. DLib. Generally, the more data is shared the better recommendations can be calculated. However, we understand that some of your data in JabRef is sensitive, and you may not want to share it. Therefore, Mr. DLib offers a choice of which data you would like to share.
JabRef\ Version\ (Required\ to\ ensure\ backwards\ compatibility\ with\ Mr.\ DLib's\ Web\ Service)=JabRef Version (Required to ensure backwards compatibility with Mr. DLib's Web Service)

Journal\ abbreviations=Journal abbreviations
Journal\ lists\:=Journal lists:
Remove\ journal\ '%0'=Remove journal '%0'

Journal\ Information=Journal Information
Year=Year
ISSN\ or\ journal\ name\ required\ for\ fetching\ journal\ information=ISSN or journal name required for fetching journal information
Fetch\ journal\ information\ online\ to\ show=Fetch journal information online to show
Allow\ sending\ ISSN\ to\ a\ JabRef\ online\ service\ (SCimago)\ for\ fetching\ journal\ information=Allow sending ISSN to a JabRef online service (SCimago) for fetching journal information
Categories=Categories
ISSN=ISSN
Publisher=Publisher
h-index=h-index
Error\ while\ fetching\ journal\ information\:\ %0=Error while fetching journal information: %0
ISSN\ and/or\ journal\ name\ not\ found\ in\ catalog=ISSN and/or journal name not found in catalog
Citable\ Docs\ (Previous\ 3\ Years)=Citable Docs (Previous 3 Years)
Cites\ Incoming\ by\ Recently\ Published=Cites Incoming by Recently Published
Cites\ Outgoing=Cites Outgoing
Cites\ Outgoing\ per\ Document=Cites Outgoing per Document
Docs\ (This\ Year)=Docs (This Year)
Incorrect\ ISSN\ format=Incorrect ISSN format
Error\ accessing\ catalog=Error accessing catalog

Check\ for\ updates\ on\ startup=Check for updates on startup
If\ you\ encounter\ an\ issue\ or\ a\ bug,\ please\ check\ the\ latest\ version,\ whether\ the\ issue\ is\ still\ present.=If you encounter an issue or a bug, please check the latest version, whether the issue is still present.

Keep\ both=Keep both

Keep\ subgroups=Keep subgroups

Key\ pattern=Key pattern

Keyboard\ shortcuts=Keyboard shortcuts

Keyboard\ shortcuts\ changed=Keyboard shortcuts changed

keys\ in\ library=keys in library

Keyword=Keyword

Keywords=Keywords

Label=Label
Label\:\ %0=Label: %0
Content\:\ %0=Content: %0
Language=Language

Last\ modified=Last modified
LaTeX\ AUX\ file\:=LaTeX AUX file\:

Link=Link
Memory\ stick\ mode\ -\ Store\ preferences\ in\ 'jabref.xml'\ in\ the\ app\ folder.=Memory stick mode - Store preferences in 'jabref.xml' in the app folder.

Show\ advanced\ hints\ (i.e.\ helpful\ tooltips,\ suggestions\ and\ explanation)=Show advanced hints (i.e. helpful tooltips, suggestions and explanation)

Manage\ custom\ exports=Manage custom exports

Manage\ custom\ imports=Manage custom imports
External\ file\ types=External file types

Mark\ new\ entries\ with\ owner\ name=Mark new entries with owner name

Merged\ external\ changes=Merged external changes
Merge\ fields=Merge fields

Modified\ group\ "%0".=Modified group "%0".

Modified\ groups=Modified groups

Modify=Modify

move\ group=move group

Moved\ group\ "%0".=Moved group "%0".

Mr.\ DLib\ Privacy\ settings=Mr. DLib Privacy settings

No\ database\ is\ open=No database is open

We\ need\ a\ database\ to\ export\ from.\ Open\ one.=We need a database to export from. Open one.

No\ recommendations\ received\ from\ Mr.\ DLib\ for\ this\ entry.=No recommendations received from Mr. DLib for this entry.

Error\ while\ fetching\ recommendations\ from\ Mr.DLib.=Error while fetching recommendations from Mr.DLib.

Name=Name

Name\ formatter=Name formatter

Natbib\ style=Natbib style

nested\ AUX\ files=nested AUX files

New\ BibTeX\ sublibrary=New BibTeX sublibrary

New\ group=New group

Next\ entry=Next entry
no\ base-BibTeX-file\ specified!=no base-BibTeX-file specified!

no\ library\ generated=no library generated

No\ entries\ found.\ Please\ make\ sure\ you\ are\ using\ the\ correct\ import\ filter.=No entries found. Please make sure you are using the correct import filter.
No\ files\ found.=No files found.

No\ GUI.\ Only\ process\ command\ line\ options=No GUI. Only process command line options

No\ journal\ names\ could\ be\ abbreviated.=No journal names could be abbreviated.

No\ journal\ names\ could\ be\ unabbreviated.=No journal names could be unabbreviated.

not=not

not\ found=not found

Nothing\ to\ redo=Nothing to redo

Nothing\ to\ undo=Nothing to undo

One\ or\ more\ keys\ will\ be\ overwritten.\ Continue?=One or more keys will be overwritten. Continue?


Open=Open

Open\ library=Open library

Open\ editor\ when\ a\ new\ entry\ is\ created=Open editor when a new entry is created

Open\ file=Open file

Open\ last\ edited\ libraries\ on\ startup=Open last edited libraries on startup

Connect\ to\ shared\ database=Connect to shared database

Use\ Expert\ mode=Use Expert mode
Custom\ JDBC\ Url\:=Custom JDBC Url:

Open\ terminal\ here=Open terminal here

Open\ URL\ or\ DOI=Open URL or DOI

Opening=Opening

Operation\ canceled.=Operation canceled.
Operating\ System\ (Provides\ for\ better\ recommendations\ by\ giving\ an\ indication\ of\ user's\ system\ set-up.)=Operating System (Provides for better recommendations by giving an indication of user's system set-up.)

Optional\ fields=Optional fields

or=or

Override\ default\ file\ directories=Override default file directories
Overwrite=Overwrite

Overwrite\ keys=Overwrite keys

pairs\ processed=pairs processed
Password=Password

Paste=Paste

paste\ entries=paste entries

paste\ entry\ %0=paste entry %0

Path\ to\ %0\ not\ defined=Path to %0 not defined

Path\ to\ LyX\ pipe=Path to LyX pipe

File\ has\ no\ attached\ annotations=File has no attached annotations

Please\ enter\ a\ name\ for\ the\ group.=Please enter a name for the group.

Please\ restart\ JabRef\ for\ preferences\ to\ take\ effect.=Please restart JabRef for preferences to take effect.

Possible\ duplicate\ entries=Possible duplicate entries

Possible\ duplicate\ of\ existing\ entry.\ Will\ be\ resolved\ on\ import.=Possible duplicate of existing entry. Will be resolved on import.

Import\ canceled=Import canceled


Preferences=Preferences

Preferences\ recorded.=Preferences recorded.

Preview=Preview
Citation\ Style=Citation Style
Current\ Preview=Current Preview
Add\ BST\ file=Add BST file

Cannot\ generate\ preview\ based\ on\ selected\ citation\ style.=Cannot generate preview based on selected citation style.
Bad\ character\ inside\ entry=Bad character inside entry
Error\ while\ generating\ citation\ style=Error while generating citation style
Preview\ style\ changed\ to\:\ %0=Preview style changed to: %0
Next\ preview\ layout=Next preview layout
Previous\ preview\ layout=Previous preview layout
Available=Available
Selected=Selected
Selected\ Layouts\ can\ not\ be\ empty=Selected Layouts can not be empty
Reset\ default\ preview\ style=Reset default preview style
Previous\ entry=Previous entry
Problem\ with\ parsing\ entry=Problem with parsing entry
Processing\ %0=Processing %0
Pull\ changes\ from\ shared\ database=Pull changes from shared database

Pushed\ citations\ to\ %0=Pushed citations to %0

Push\ applications=Push applications

Quit\ JabRef=Quit JabRef

Read\ only=Read only

Redo=Redo

Refine\ supergroup\:\ When\ selected,\ view\ entries\ contained\ in\ both\ this\ group\ and\ its\ supergroup=Refine supergroup: When selected, view entries contained in both this group and its supergroup

regular\ expression=regular expression

Remove=Remove

Remove\ subgroups=Remove subgroups

Remove\ all\ subgroups\ of\ "%0"?=Remove all subgroups of "%0"?

Remove\ selected\ entries\ from\ this\ group=Remove selected entries from this group

Remove\ group=Remove group

Remove\ group\ and\ subgroups=Remove group and subgroups

Remove\ groups\ and\ subgroups=Remove groups and subgroups

Remove\ all\ selected\ groups\ and\ keep\ their\ subgroups?=Remove all selected groups and keep their subgroups?

Remove\ group\ "%0"\ and\ keep\ its\ subgroups?=Remove group "%0" and keep its subgroups?

Remove\ groups=Remove groups

Removed\ all\ selected\ groups.=Removed all selected groups.

Remove\ group\ "%0"\ and\ its\ subgroups?=Remove group "%0" and its subgroups?

Removed\ group\ "%0"\ and\ its\ subgroups.=Removed group "%0" and its subgroups.

Remove\ all\ selected\ groups\ and\ their\ subgroups?=Remove all selected groups and their subgroups?

Removed\ all\ selected\ groups\ and\ their\ subgroups.=Removed all selected groups and their subgroups.

Remove\ group\ "%0"?=Remove group "%0"?

Remove\ link=Remove link

Removed\ group\ "%0".=Removed group "%0".

Replace=Replace
Replace\ With\:=Replace With:
Limit\ to\ Selected\ Entries=Limit to Selected Entries
Limit\ to\ Fields=Limit to Fields
All\ Field\ Replace=All Field Replace
Find\:=Find:
Find\ and\ Replace=Find and Replace

Replace\ (regular\ expression)=Replace (regular expression)

Replace\ String=Replace String
Replace\ string=Replace string

Replace\ Unicode\ ligatures=Replace Unicode ligatures
Replaces\ Unicode\ ligatures\ with\ their\ expanded\ form=Replaces Unicode ligatures with their expanded form

Required\ fields=Required fields

resolved=resolved

Restart=Restart

Restart\ required=Restart required

Return\ to\ dialog=Return to dialog

Review=Review
Review\ changes=Review changes
Review\ Field\ Migration=Review Field Migration

Save=Save
Save\ all\ finished.=Save all finished.
Save\ all\ open\ libraries=Save all open libraries
Save\ before\ closing=Save before closing
Save\ library=Save library
Save\ library\ as...=Save library as...
Saving=Saving
Saving\ all\ libraries...=Saving all libraries...
Saving\ library=Saving library
Library\ saved=Library saved
Could\ not\ save\ file.=Could not save file.
Could\ not\ save,\ file\ locked\ by\ another\ JabRef\ instance.=Could not save, file locked by another JabRef instance.
Saved\ selected\ to\ '%0'.=Saved selected to '%0'.
Autosave\ local\ libraries=Autosave local libraries
Automatically\ save\ the\ library\ to=Automatically save the library to
Please\ enter\ a\ valid\ file\ path.=Please enter a valid file path.
Overwrite\ file=Overwrite file
Unable\ to\ write\ to\ %0.=Unable to write to %0.

Refuse\ to\ save\ the\ library\ before\ external\ changes\ have\ been\ reviewed.=Refuse to save the library before external changes have been reviewed.
Library\ protection=Library protection
Unable\ to\ save\ library=Unable to save library

Always\ reformat\ library\ on\ save\ and\ export=Always reformat library on save and export
Character\ encoding\ '%0'\ is\ not\ supported.=Character encoding '%0' is not supported.

Search=Search
Search...=Search...
Searching...=Searching...
Finished\ Searching=Finished Searching
Search\ expression=Search expression
Fulltext\ search=Fulltext search
Help\ on\ regular\ expression\ search=Help on regular expression search
Searching\ for\ duplicates...=Searching for duplicates...
Searching\ for\ files=Searching for files
The\ search\ is\ case-insensitive.=The search is case-insensitive.
The\ search\ is\ case-sensitive.=The search is case-sensitive.
Use\ regular\ expression\ search=Use regular expression search
search\ expression=search expression
Free\ search\ expression=Free search expression
Search\ failed\:\ illegal\ search\ expression=Search failed: illegal search expression
No\ search\ matches.=No search matches.
Web\ search=Web search
Search\ results=Search results
Please\ enter\ a\ search\ string=Please enter a search string
Please\ open\ or\ start\ a\ new\ library\ before\ searching=Please open or start a new library before searching
Please\ enter\ a\ field\ name\ to\ search\ for\ a\ keyword.=Please enter a field name to search for a keyword.
No\ results\ found.=No results found.
Found\ %0\ results.=Found %0 results.
Invalid\ regular\ expression=Invalid regular expression
This\ search\ contains\ entries\ in\ which\ any\ field\ contains\ the\ regular\ expression\ <b>%0</b>=This search contains entries in which any field contains the regular expression <b>%0</b>
This\ search\ contains\ entries\ in\ which\ any\ field\ contains\ the\ term\ <b>%0</b>=This search contains entries in which any field contains the term <b>%0</b>
This\ search\ contains\ entries\ in\ which=This search contains entries in which
Empty\ search\ ID=Empty search ID
The\ given\ search\ ID\ was\ empty.=The given search ID was empty.
Clear\ search=Clear search
Search\ document\ identifier\ online=Search document identifier online
Search\ for\ unlinked\ local\ files=Search for unlinked local files
Search\ full\ text\ documents\ online=Search full text documents online
Hint\:\n\nTo\ search\ all\ fields\ for\ <b>Smith</b>,\ enter\:\n<tt>smith</tt>\n\nTo\ search\ the\ field\ <b>author</b>\ for\ <b>Smith</b>\ and\ the\ field\ <b>title</b>\ for\ <b>electrical</b>,\ enter\:\n<tt>author\=Smith\ and\ title\=electrical</tt>=Hint:\n\nTo search all fields for <b>Smith</b>, enter:\n<tt>smith</tt>\n\nTo search the field <b>author</b> for <b>Smith</b> and the field <b>title</b> for <b>electrical</b>, enter:\n<tt>author=Smith and title=electrical</tt>
Search\ term\ is\ empty.=Search term is empty.
Invalid\ regular\ expression.=Invalid regular expression.
Searching\ for\ a\ keyword=Searching for a keyword

Search\ across\ libraries\ in\ a\ new\ window=Search across libraries in a new window
Keep\ search\ string\ across\ libraries=Keep search string across libraries
Keep\ dialog\ always\ on\ top=Keep dialog always on top
Search\ results\ from\ open\ libraries=Search results from open libraries

Select\ all=Select all
Select\ new\ encoding=Select new encoding

Select\ library=Select library
Select\ entry\ type=Select entry type

Select\ file\ from\ ZIP-archive=Select file from ZIP-archive

Settings=Settings

Shortcut=Shortcut


Show\ 'Firstname\ Lastname'=Show 'Firstname Lastname'

Show\ 'Lastname,\ Firstname'=Show 'Lastname, Firstname'

Show\ BibTeX\ source\ by\ default=Show BibTeX source by default

Attached\ files=Attached files
Show\ confirmation\ dialog\ when\ deleting\ entries=Show confirmation dialog when deleting entries
Show\ confirmation\ dialog\ when\ deleting\ attached\ files=Show confirmation dialog when deleting attached files

Persist\ password\ between\ sessions=Persist password between sessions

Persist\ api\ keys\ between\ sessions=Persist api keys between sessions

Credential\ store\ not\ available.=Credential store not available.

Show\ last\ names\ only=Show last names only

Show\ names\ unchanged=Show names unchanged

Show\ optional\ fields=Show optional fields

Show\ required\ fields=Show required fields

Show\ validation\ messages=Show validation messages

Simple\ HTML=Simple HTML
Since\ the\ 'Review'\ field\ was\ deprecated\ in\ JabRef\ 4.2,\ these\ two\ fields\ are\ about\ to\ be\ merged\ into\ the\ 'Comment'\ field.=Since the 'Review' field was deprecated in JabRef 4.2, these two fields are about to be merged into the 'Comment' field.

Size=Size

JabRef\ skipped\ the\ entry.=JabRef skipped the entry.
Import\ error=Import error
Open\ library\ error=Open library error
Please\ check\ your\ library\ file\ for\ wrong\ syntax.=Please check your library file for wrong syntax.
SourceTab\ error=SourceTab error
User\ input\ via\ entry-editor\ in\ `{}bibtex\ source`\ tab\ led\ to\ failure.=User input via entry-editor in `{}bibtex source` tab led to failure.

Sort\ subgroups\ A-Z=Sort subgroups A-Z
Sort\ subgroups\ Z-A=Sort subgroups Z-A
Sort\ subgroups\ by\ #\ of\ entries\ (Descending)=Sort subgroups by # of entries (Descending)
Sort\ subgroups\ by\ #\ of\ entries\ (Ascending)=Sort subgroups by # of entries (Ascending)

source\ edit=source edit
Special\ name\ formatters=Special name formatters

Statically\ group\ entries\ by\ manual\ assignment=Statically group entries by manual assignment

Status=Status

Sublibrary\ from\ AUX\ to\ BibTeX=Sublibrary from AUX to BibTeX

Switches\ between\ full\ and\ abbreviated\ journal\ name\ if\ the\ journal\ name\ is\ known.=Switches between full and abbreviated journal name if the journal name is known.

the\ field\ <b>%0</b>=the field <b>%0</b>
The\ group\ "%0"\ already\ contains\ the\ selection.=The group "%0" already contains the selection.

The\ output\ option\ depends\ on\ a\ valid\ import\ option.=The output option depends on a valid import option.

This\ operation\ requires\ all\ selected\ entries\ to\ have\ citation\ keys\ defined.=This operation requires all selected entries to have citation keys defined.

This\ operation\ requires\ one\ or\ more\ entries\ to\ be\ selected.=This operation requires one or more entries to be selected.

This\ setting\ may\ be\ changed\ in\ preferences\ at\ any\ time.=This setting may be changed in preferences at any time.
Timezone\ (Provides\ for\ better\ recommendations\ by\ indicating\ the\ time\ of\ day\ the\ request\ is\ being\ made.)=Timezone (Provides for better recommendations by indicating the time of day the request is being made.)
Time\ stamp=Time stamp
Toggle\ groups\ interface=Toggle groups interface

Trim\ all\ whitespace\ characters\ in\ the\ field\ content.=Trim all whitespace characters in the field content.

Trim\ whitespace\ characters=Trim whitespace characters

Try\ different\ encoding=Try different encoding

Undo=Undo

Unknown\ BibTeX\ entries\:=Unknown BibTeX entries\:

unknown\ edit=unknown edit

untitled=untitled

Upgrade\ external\ PDF/PS\ links\ to\ use\ the\ '%0'\ field.=Upgrade external PDF/PS links to use the '%0' field.

usage=usage
Use\ autocompletion=Use autocompletion

User\ interface=User interface

Value\ cleared\ externally=Value cleared externally

Value\ set\ externally\:\ %0=Value set externally: %0

Verify\ that\ LyX\ is\ running\ and\ that\ the\ lyxpipe\ is\ valid.=Verify that LyX is running and that the lyxpipe is valid.

View=View

View\ journal\ info=View journal info

Warning=Warning
Warnings=Warnings
Warn\ about\ unresolved\ duplicates\ when\ closing\ inspection\ window=Warn about unresolved duplicates when closing inspection window
Warn\ before\ overwriting\ existing\ keys=Warn before overwriting existing keys
Warning\:\ You\ added\ field\ "%0"\ twice.\ Only\ one\ will\ be\ kept.=Warning: You added field "%0" twice. Only one will be kept.

web\ link=web link

What\ do\ you\ want\ to\ do?=What do you want to do?
Whatever\ option\ you\ choose,\ Mr.\ DLib\ may\ share\ its\ data\ with\ research\ partners\ to\ further\ improve\ recommendation\ quality\ as\ part\ of\ a\ 'living\ lab'.\ Mr.\ DLib\ may\ also\ release\ public\ datasets\ that\ may\ contain\ anonymized\ information\ about\ you\ and\ the\ recommendations\ (sensitive\ information\ such\ as\ metadata\ of\ your\ articles\ will\ be\ anonymised\ through\ e.g.\ hashing).\ Research\ partners\ are\ obliged\ to\ adhere\ to\ the\ same\ strict\ data\ protection\ policy\ as\ Mr.\ DLib.=Whatever option you choose, Mr. DLib may share its data with research partners to further improve recommendation quality as part of a 'living lab'. Mr. DLib may also release public datasets that may contain anonymized information about you and the recommendations (sensitive information such as metadata of your articles will be anonymised through e.g. hashing). Research partners are obliged to adhere to the same strict data protection policy as Mr. DLib.

Will\ write\ metadata\ to\ the\ PDFs\ linked\ from\ selected\ entries.=Will write metadata to the PDFs linked from selected entries.

Write\ BibTeXEntry\ as\ metadata\ to\ PDF.=Write BibTeXEntry as metadata to PDF.
Write\ metadata\ for\ all\ PDFs\ in\ current\ library?=Write metadata for all PDFs in current library?
Writing\ metadata...=Writing metadata...

Embed\ BibTeX\ as\ attached\ file\ in\ PDF.=Embed BibTeX as attached file in PDF.
File\ '%0'\ is\ write\ protected.=File '%0' is write protected.
Write\ BibTeXEntry\ as\ XMP\ metadata\ to\ PDF.=Write BibTeXEntry as XMP metadata to PDF.
Write\ BibTeXEntry\ metadata\ to\ PDF.=Write BibTeXEntry metadata to PDF.
Write\ metadata\ to\ PDF\ files=Write metadata to PDF files

XMP-annotated\ PDF=XMP-annotated PDF
XMP\ export\ privacy\ settings=XMP export privacy settings
XMP\ metadata=XMP metadata

You\ must\ restart\ JabRef\ for\ this\ to\ come\ into\ effect.=You must restart JabRef for this to come into effect.

The\ following\ fetchers\ are\ available\:=The following fetchers are available:
Could\ not\ find\ fetcher\ '%0'=Could not find fetcher '%0'
Running\ query\ '%0'\ with\ fetcher\ '%1'.=Running query '%0' with fetcher '%1'.
Invalid\ query.\ Check\ position\ %0.=Invalid query. Check position %0.
Invalid\ query\ element\ '%0'\ at\ position\ %1=Invalid query element '%0' at position %1

Move\ file=Move file
Rename\ file=Rename file

Move\ file\ to\ file\ directory\ and\ rename\ file=Move file to file directory and rename file

Could\ not\ move\ file\ '%0'.=Could not move file '%0'.
Could\ not\ find\ file\ '%0'.=Could not find file '%0'.
Number\ of\ entries\ successfully\ imported=Number of entries successfully imported
Error\ while\ fetching\ from\ %0=Error while fetching from %0

Unable\ to\ open\ link.=Unable to open link.
MIME\ type=MIME type

Run\ fetcher=Run fetcher

Line\ %0\:\ Found\ corrupted\ citation\ key\ %1.=Line %0: Found corrupted citation key %1.
Line\ %0\:\ Found\ corrupted\ citation\ key\ %1\ (contains\ whitespaces).=Line %0: Found corrupted citation key %1 (contains whitespaces).
Line\ %0\:\ Found\ corrupted\ citation\ key\ %1\ (comma\ missing).=Line %0: Found corrupted citation key %1 (comma missing).

Check\ integrity=Check integrity
Checking\ integrity...=Checking integrity...

Field\ Presence\ Consistency\ Check\ Result=Field Presence Consistency Check Result
required\ field\ is\ present=required field is present
optional\ field\ is\ present=optional field is present
unknown\ field\ is\ present=unknown field is present
field\ is\ absent=field is absent

No\ full\ text\ document\ found=No full text document found
Download\ from\ URL=Download from URL
Rename\ field=Rename field

Looking\ for\ full\ text\ document...=Looking for full text document...
A\ local\ copy\ will\ be\ opened.=A local copy will be opened.
Error\ opening\ file=Error opening file
Error\ opening\ file\ '%0'=Error opening file '%0'

Formatter\ not\ found\:\ %0=Formatter not found: %0

Metadata\ change=Metadata change
The\ following\ metadata\ changed\:=The following metadata changed:

Unable\ to\ create\ backup=Unable to create backup
Move\ file\ to\ file\ directory=Move file to file directory
<b>All\ Entries</b>\ (this\ group\ cannot\ be\ edited\ or\ removed)=<b>All Entries</b> (this group cannot be edited or removed)
static\ group=static group
dynamic\ group=dynamic group
refines\ supergroup=refines supergroup
includes\ subgroups=includes subgroups
contains=contains

Optional\ fields\ 2=Optional fields 2

Waiting\ for\ save\ operation\ to\ finish...=Waiting for save operation to finish...
Waiting\ for\ background\ tasks\ to\ finish.\ Quit\ anyway?=Waiting for background tasks to finish. Quit anyway?

Find\ and\ remove\ duplicate\ citation\ keys=Find and remove duplicate citation keys
Expected\ syntax\ for\ --fetch\='<name\ of\ fetcher>\:<query>'=Expected syntax for --fetch='<name of fetcher>:<query>'

General\ file\ directory=General file directory
User-specific\ file\ directory=User-specific file directory
LaTeX\ file\ directory=LaTeX file directory

You\ must\ enter\ an\ integer\ value\ in\ the\ interval\ 1025-65535=You must enter an integer value in the interval 1025-65535
Autocomplete\ names\ in\ 'Firstname\ Lastname'\ format\ only=Autocomplete names in 'Firstname Lastname' format only
Autocomplete\ names\ in\ 'Lastname,\ Firstname'\ format\ only=Autocomplete names in 'Lastname, Firstname' format only
Autocomplete\ names\ in\ both\ formats=Autocomplete names in both formats
Send=Send
As\ Email=As Email
To\ Kindle=To Kindle
Send\ to\ Kindle=Send to Kindle
Email\ address\ for\ sending\ to\ Kindle=Email address for sending to Kindle
References=References
Sending\ of\ emails=Sending of emails
Subject\ for\ sending\ an\ email\ with\ references=Subject for sending an email with references
Automatically\ open\ folders\ of\ attached\ files=Automatically open folders of attached files
Error\ creating\ email=Error creating email
Entries\ added\ to\ an\ email=Entries added to an email
Custom\ applications=Custom applications
Please\ specify\ a\ file\ browser.=Please specify a file browser.
Please\ specify\ a\ terminal\ application.=Please specify a terminal application.
Use\ custom\ file\ browser=Use custom file browser
Use\ custom\ terminal\ emulator=Use custom terminal emulator
exportFormat=exportFormat
Output\ file\ missing=Output file missing
The\ output\ option\ depends\ on\ a\ valid\ input\ option.=The output option depends on a valid input option.
Linked\ file\ name\ conventions=Linked file name conventions
Filename\ format\ pattern=Filename format pattern
Additional\ parameters=Additional parameters
Cite\ selected\ entries\ between\ parenthesis=Cite selected entries between parenthesis
Cite\ selected\ entries\ with\ in-text\ citation=Cite selected entries with in-text citation
Cite\ special=Cite special
Extra\ information\ (e.g.\ page\ number)=Extra information (e.g. page number)
Manage\ citations=Manage citations
Problem\ modifying\ citation=Problem modifying citation
Problem\ collecting\ citations=Problem collecting citations
Citation=Citation
Connecting...=Connecting...
Select\ style=Select style
Journals=Journals
Cite=Cite
Cite\ in-text=Cite in-text
Insert\ empty\ citation=Insert empty citation
Merge\ citations=Merge citations
Manual\ connect=Manual connect
Select\ Writer\ document=Select Writer document
Sync\ OpenOffice/LibreOffice\ bibliography=Sync OpenOffice/LibreOffice bibliography
Select\ which\ open\ Writer\ document\ to\ work\ on=Select which open Writer document to work on
Connected\ to\ document=Connected to document

Could\ not\ connect\ to\ any\ Writer\ document.\ Please\ make\ sure\ a\ document\ is\ open\ before\ using\ the\ 'Select\ Writer\ document'\ button\ to\ connect\ to\ it.=Could not connect to any Writer document. Please make sure a document is open before using the 'Select Writer document' button to connect to it.

No\ Writer\ documents\ found=No Writer documents found

Insert\ a\ citation\ without\ text\ (the\ entry\ will\ appear\ in\ the\ reference\ list)=Insert a citation without text (the entry will appear in the reference list)
Cite\ selected\ entries\ with\ extra\ information=Cite selected entries with extra information
Ensure\ that\ the\ bibliography\ is\ up-to-date=Ensure that the bibliography is up-to-date

Your\ OpenOffice/LibreOffice\ document\ references\ the\ citation\ key\ '%0',\ which\ could\ not\ be\ found\ in\ your\ current\ library.=Your OpenOffice/LibreOffice document references the citation key '%0', which could not be found in your current library.

This\ operation\ requires\ a\ bibliography\ database.=This operation requires a bibliography database.

Your\ OpenOffice/LibreOffice\ document\ references\ at\ least\ %0\ citation\ keys\ which\ could\ not\ be\ found\ in\ your\ current\ library.\ Some\ of\ these\ are\ %1.=Your OpenOffice/LibreOffice document references at least %0 citation keys which could not be found in your current library. Some of these are %1.

Your\ OpenOffice/LibreOffice\ document\ references\ no\ citation\ keys\ which\ could\ also\ be\ found\ in\ your\ current\ library.=Your OpenOffice/LibreOffice document references no citation keys which could also be found in your current library.

Unable\ to\ synchronize\ bibliography=Unable to synchronize bibliography
Combine\ pairs\ of\ citations\ that\ are\ separated\ by\ spaces\ only=Combine pairs of citations that are separated by spaces only
Autodetection\ failed=Autodetection failed
Please\ wait...=Please wait...
Connection\ lost=Connection lost

Could\ not\ update\ bibliography=Could not update bibliography
Not\ connected\ to\ document=Not connected to document
Problem\ combining\ cite\ markers=Problem combining cite markers
Unable\ to\ reload\ style\ file=Unable to reload style file

Problem\ during\ separating\ cite\ markers=Problem during separating cite markers

Automatically\ sync\ bibliography\ when\ inserting\ citations=Automatically sync bibliography when inserting citations
Look\ up\ BibTeX\ entries\ in\ the\ active\ tab\ only=Look up BibTeX entries in the active tab only
Look\ up\ BibTeX\ entries\ in\ all\ open\ libraries=Look up BibTeX entries in all open libraries
Autodetecting\ paths...=Autodetecting paths...
Could\ not\ find\ OpenOffice/LibreOffice\ installation=Could not find OpenOffice/LibreOffice installation
Found\ more\ than\ one\ OpenOffice/LibreOffice\ executable.=Found more than one OpenOffice/LibreOffice executable.
Please\ choose\ which\ one\ to\ connect\ to\:=Please choose which one to connect to:
Choose\ OpenOffice/LibreOffice\ executable=Choose OpenOffice/LibreOffice executable
Select\ document=Select document
HTML\ list=HTML list
Could\ not\ open\ %0=Could not open %0
Unknown\ import\ format=Unknown import format
Style\ selection=Style selection
No\ valid\ style\ file\ defined=No valid style file defined
Choose\ pattern=Choose pattern
Search\ and\ store\ files\ relative\ to\ library\ file\ location=Search and store files relative to library file location
File\ directory=File directory

Error\ pushing\ entries=Error pushing entries
Could\ not\ push\ to\ a\ running\ Vim\ server.=Could not push to a running Vim server.
Vim\ server\ name=Vim server name
Could\ not\ run\ the\ 'vim'\ program.=Could not run the 'vim' program.
Could\ not\ push\ to\ a\ running\ emacs\ daemon.=Could not push to a running emacs daemon.
Could\ not\ run\ the\ emacs\ client.=Could not run the emacs client.

You\ must\ select\ either\ a\ valid\ style\ file,\ or\ use\ one\ of\ the\ default\ styles.=You must select either a valid style file, or use one of the default styles.

This\ feature\ generates\ a\ new\ library\ based\ on\ which\ entries\ are\ needed\ in\ an\ existing\ LaTeX\ document.=This feature generates a new library based on which entries are needed in an existing LaTeX document.

First\ select\ entries\ to\ clean\ up.=First select entries to clean up.
Cleanup\ entry=Cleanup entry
Autogenerate\ PDF\ Names=Autogenerate PDF Names
Auto-generating\ PDF-Names\ does\ not\ support\ undo.\ Continue?=Auto-generating PDF-Names does not support undo. Continue?

Use\ full\ firstname\ whenever\ possible=Use full firstname whenever possible
Use\ abbreviated\ firstname\ whenever\ possible=Use abbreviated firstname whenever possible
Use\ abbreviated\ and\ full\ firstname=Use abbreviated and full firstname
Name\ format=Name format
First\ names=First names
Cleanup\ entries=Cleanup entries
Automatically\ assign\ new\ entry\ to\ selected\ groups=Automatically assign new entry to selected groups
%0\ mode=%0 mode
Move\ DOIs\ from\ note\ and\ URL\ field\ to\ DOI\ field\ and\ remove\ http\ prefix=Move DOIs from note and URL field to DOI field and remove http prefix
Move\ URL\ in\ note\ field\ to\ url\ field=Move URL in note field to url field
Make\ paths\ of\ linked\ files\ relative\ (if\ possible)=Make paths of linked files relative (if possible)
Rename\ PDFs\ to\ given\ filename\ format\ pattern=Rename PDFs to given filename format pattern
Rename\ only\ PDFs\ having\ a\ relative\ path=Rename only PDFs having a relative path
No\ entry\ needed\ a\ clean\ up=No entry needed a clean up
One\ entry\ needed\ a\ clean\ up=One entry needed a clean up
%0\ entries\ needed\ a\ clean\ up=%0 entries needed a clean up

Group\ tree\ could\ not\ be\ parsed.\ If\ you\ save\ the\ BibTeX\ library,\ all\ groups\ will\ be\ lost.=Group tree could not be parsed. If you save the BibTeX library, all groups will be lost.
Attach\ file=Attach file
Attach\ file\ from\ URL=Attach file from URL
Setting\ all\ preferences\ to\ default\ values.=Setting all preferences to default values.
Resetting\ preference\ key\ '%0'=Resetting preference key '%0'
Unable\ to\ clear\ preferences.=Unable to clear preferences.

Unselect\ all=Unselect all
Expand\ all=Expand all
Collapse\ all=Collapse all
Searches\ the\ selected\ directory\ for\ unlinked\ files.=Searches the selected directory for unlinked files.
Starts\ the\ import\ of\ BibTeX\ entries.=Starts the import of BibTeX entries.
Last\ edited\:=Last edited:
All\ time=All time
last\ edited=last edited
Last\ day=Last day
Last\ week=Last week
Last\ month=Last month
Last\ year=Last year
Sort\ by\:=Sort by:
Newest\ first=Newest first
Oldest\ first=Oldest first
Directory=Directory
Import\ result=Import result
Searching\ file\ system...=Searching file system...
Citation\ key\ patterns=Citation key patterns
Clear\ priority=Clear priority
Clear\ rank=Clear rank
Enable\ special\ fields=Enable special fields
One\ star=One star
Two\ stars=Two stars
Three\ stars=Three stars
Four\ stars=Four stars
Five\ stars=Five stars
Help\ on\ special\ fields=Help on special fields
Keywords\ of\ selected\ entries=Keywords of selected entries
Content\ selectors=Content selectors
Manage\ keywords=Manage keywords
No\ priority\ information=No priority information
No\ rank\ information=No rank information
Priority=Priority
Priority\ high=Priority high
Priority\ low=Priority low
Priority\ medium=Priority medium
Quality=Quality
Rank=Rank
Relevance=Relevance
Set\ priority\ to\ high=Set priority to high
Set\ priority\ to\ low=Set priority to low
Set\ priority\ to\ medium=Set priority to medium
Toggle\ relevance=Toggle relevance
Toggle\ quality\ assured=Toggle quality assured
Toggle\ print\ status=Toggle print status
Update\ keywords=Update keywords
Problem\ connecting=Problem connecting
Connection\ to\ OpenOffice/LibreOffice\ has\ been\ lost.\ Please\ make\ sure\ OpenOffice/LibreOffice\ is\ running,\ and\ try\ to\ reconnect.=Connection to OpenOffice/LibreOffice has been lost. Please make sure OpenOffice/LibreOffice is running, and try to reconnect.

JabRef\ will\ send\ at\ least\ one\ request\ per\ entry\ to\ a\ publisher.=JabRef will send at least one request per entry to a publisher.
Correct\ the\ entry,\ and\ reopen\ editor\ to\ display/edit\ source.=Correct the entry, and reopen editor to display/edit source.
Could\ not\ connect\ to\ running\ OpenOffice/LibreOffice.=Could not connect to running OpenOffice/LibreOffice.
Make\ sure\ you\ have\ installed\ OpenOffice/LibreOffice\ with\ Java\ support.=Make sure you have installed OpenOffice/LibreOffice with Java support.
If\ connecting\ manually,\ please\ verify\ program\ and\ library\ paths.=If connecting manually, please verify program and library paths.
Error\ message\:=Error message:
If\ a\ pasted\ or\ imported\ entry\ already\ has\ the\ field\ set,\ overwrite.=If a pasted or imported entry already has the field set, overwrite.
Not\ connected\ to\ any\ Writer\ document.\ Please\ make\ sure\ a\ document\ is\ open,\ and\ use\ the\ 'Select\ Writer\ document'\ button\ to\ connect\ to\ it.=Not connected to any Writer document. Please make sure a document is open, and use the 'Select Writer document' button to connect to it.
Removed\ all\ subgroups\ of\ group\ "%0".=Removed all subgroups of group "%0".
Unable\ to\ connect.\ One\ possible\ reason\ is\ that\ JabRef\ and\ OpenOffice/LibreOffice\ are\ not\ both\ running\ in\ either\ 32\ bit\ mode\ or\ 64\ bit\ mode.=Unable to connect. One possible reason is that JabRef and OpenOffice/LibreOffice are not both running in either 32 bit mode or 64 bit mode.
Delimiter(s)=Delimiter(s)
When\ downloading\ files,\ or\ moving\ linked\ files\ to\ the\ file\ directory,\ use\ the\ bib\ file\ location.=When downloading files, or moving linked files to the file directory, use the bib file location.

Canceled\ merging\ entries=Canceled merging entries

Merge\ entries=Merge entries
Merged\ entry=Merged entry
Merged\ entries=Merged entries
None=None
Parse=Parse
Result=Result
You\ have\ to\ choose\ exactly\ two\ entries\ to\ merge.=You have to choose exactly two entries to merge.

Add\ timestamp\ to\ modified\ entries\ (field\ "modificationdate")=Add timestamp to modified entries (field "modificationdate")
Add\ timestamp\ to\ new\ entries\ (field\ "creationdate")=Add timestamp to new entries (field "creationdate")
All\ keyboard\ shortcuts\ will\ be\ reset\ to\ their\ defaults.=All keyboard shortcuts will be reset to their defaults.

Automatically\ set\ file\ links=Automatically set file links
Finished\ automatically\ setting\ external\ links.=Finished automatically setting external links.
Changed\ %0\ entries.=Changed %0 entries.

Resetting\ all\ keyboard\ shortcuts=Resetting all keyboard shortcuts

Open\ folder=Open folder
Export\ sort\ order=Export sort order
Save\ sort\ order=Save sort order

Keep\ original\ order\ and\ add\ new\ entries\ at\ the\ end=Keep original order and add new entries at the end
Use\ current\ table\ sort\ order=Use current table sort order
Use\ specified\ order=Use specified order
Show\ extra\ columns=Show extra columns
Parsing\ error=Parsing error
illegal\ backslash\ expression=illegal backslash expression

Clear\ read\ status=Clear read status

Convert\ to\ biblatex\ format\ (e.g.,\ store\ publication\ date\ in\ date\ field)=Convert to biblatex format (e.g., store publication date in date field)
Convert\ to\ BibTeX\ format\ (e.g.,\ store\ publication\ date\ in\ year\ and\ month\ fields)=Convert to BibTeX format (e.g., store publication date in year and month fields)

Deprecated\ fields=Deprecated fields

Shows\ fields\ having\ a\ successor\ in\ biblatex.=Shows fields having a successor in biblatex.
Shows\ fields\ having\ a\ successor\ in\ biblatex.\nFor\ instance,\ the\ publication\ month\ should\ be\ part\ of\ the\ date\ field.\nUse\ the\ Cleanup\ Entries\ functionality\ to\ convert\ the\ entry\ to\ biblatex.=Shows fields having a successor in biblatex.\nFor instance, the publication month should be part of the date field.\nUse the Cleanup Entries functionality to convert the entry to biblatex.


No\ read\ status\ information=No read status information
Printed=Printed
Read\ status=Read status
Read\ status\ read=Read status read
Read\ status\ skimmed=Read status skimmed
Save\ selected\ as\ plain\ BibTeX...=Save selected as plain BibTeX...
Set\ read\ status\ to\ read=Set read status to read
Set\ read\ status\ to\ skimmed=Set read status to skimmed

Opens\ JabRef's\ GitHub\ page=Opens JabRef's GitHub page
Opens\ JabRef's\ Twitter\ page=Opens JabRef's Twitter page
Opens\ JabRef's\ Facebook\ page=Opens JabRef's Facebook page
Opens\ JabRef's\ blog=Opens JabRef's blog
Opens\ JabRef's\ website=Opens JabRef's website

Could\ not\ open\ browser.=Could not open browser.
Please\ open\ %0\ manually.=Please open %0 manually.
The\ link\ has\ been\ copied\ to\ the\ clipboard.=The link has been copied to the clipboard.

Open\ %0\ file=Open %0 file
Could\ not\ detect\ terminal\ automatically\ using\ '%0'.\ Please\ define\ a\ custom\ terminal\ in\ the\ preferences.=Could not detect terminal automatically using '%0'. Please define a custom terminal in the preferences.

Convert=Convert
Normalize\ to\ BibTeX\ name\ format=Normalize to BibTeX name format
Help\ on\ Name\ Formatting=Help on Name Formatting

Add\ new\ file\ type=Add new file type

Original\ entry=Original entry
No\ information\ added=No information added
Select\ at\ least\ one\ entry\ to\ manage\ keywords.=Select at least one entry to manage keywords.
OpenDocument\ text=OpenDocument text
OpenDocument\ spreadsheet=OpenDocument spreadsheet
OpenDocument\ presentation=OpenDocument presentation
%0\ image=%0 image
Added\ entry\ '%0'=Added entry '%0'
Added\ entry=Added entry
Modified\ entry\ '%0'=Modified entry '%0'
Modified\ entry=Modified entry
Deleted\ entry\ '%0'=Deleted entry '%0'
Deleted\ entry=Deleted entry
Modified\ groups\ tree=Modified groups tree
Removed\ all\ groups=Removed all groups
%0.\ Accepting\ the\ change\ replaces\ the\ complete\ groups\ tree\ with\ the\ externally\ modified\ groups\ tree.=%0. Accepting the change replaces the complete groups tree with the externally modified groups tree.
Select\ export\ format=Select export format
Return\ to\ library=Return to library

Could\ not\ connect\ to\ %0=Could not connect to %0
Warning\:\ %0\ out\ of\ %1\ entries\ have\ undefined\ title.=Warning: %0 out of %1 entries have undefined title.
Warning\:\ %0\ out\ of\ %1\ entries\ have\ undefined\ citation\ key.=Warning: %0 out of %1 entries have undefined citation key.
Warning\:\ %0\ out\ of\ %1\ entries\ have\ undefined\ DOIs.=Warning: %0 out of %1 entries have undefined DOIs.
Really\ delete\ the\ selected\ entry?=Really delete the selected entry?
Really\ delete\ the\ %0\ selected\ entries?=Really delete the %0 selected entries?

On\ disk=On disk
In\ JabRef=In JabRef
Entry\ Preview=Entry Preview

Keep\ left=Keep left
Keep\ right=Keep right
Existing\ entry=Existing entry
From\ import=From import
From\ DOI=From DOI
No\ problems\ found.=No problems found.
Save\ changes=Save changes
Discard\ changes=Discard changes
Library\ '%0'\ has\ changed.=Library '%0' has changed.
Print\ entry\ preview=Print entry preview

Invalid\ DOI\:\ '%0'.=Invalid DOI: '%0'.
Same\ DOI\ used\ in\ multiple\ entries=Same DOI used in multiple entries
should\ start\ with\ a\ name=should start with a name
should\ end\ with\ a\ name=should end with a name
unexpected\ closing\ curly\ bracket=unexpected closing curly bracket
unexpected\ opening\ curly\ bracket=unexpected opening curly bracket
capital\ letters\ are\ not\ masked\ using\ curly\ brackets\ {}=capital letters are not masked using curly brackets {}
should\ contain\ a\ four\ digit\ number=should contain a four digit number
should\ contain\ a\ valid\ page\ number\ range=should contain a valid page number range

Unable\ to\ autodetect\ OpenOffice/LibreOffice\ installation.\ Please\ choose\ the\ installation\ directory\ manually.=Unable to autodetect OpenOffice/LibreOffice installation. Please choose the installation directory manually.

Close\ library=Close library
Entry\ editor,\ next\ entry=Entry editor, next entry
Entry\ editor,\ next\ panel=Entry editor, next panel
Entry\ editor,\ next\ panel\ 2=Entry editor, next panel 2
Entry\ editor,\ previous\ entry=Entry editor, previous entry
Entry\ editor,\ previous\ panel=Entry editor, previous panel
Entry\ editor,\ previous\ panel\ 2=Entry editor, previous panel 2
File\ list\ editor,\ move\ entry\ down=File list editor, move entry down
File\ list\ editor,\ move\ entry\ up=File list editor, move entry up
Focus\ entry\ table=Focus entry table
Focus\ group\ list=Focus group list
Import\ into\ current\ library=Import into current library
Import\ into\ new\ library=Import into new library
New\ article=New article
New\ book=New book
New\ entry=New entry
New\ inbook=New inbook
New\ mastersthesis=New mastersthesis
New\ phdthesis=New phdthesis
New\ proceedings=New proceedings
New\ unpublished=New unpublished
Push\ to\ application=Push to application
Refresh\ OpenOffice/LibreOffice=Refresh OpenOffice/LibreOffice
Resolve\ duplicate\ citation\ keys=Resolve duplicate citation keys
Save\ all=Save all
Synchronize\ files=Synchronize files
Unabbreviate=Unabbreviate
should\ contain\ a\ protocol=should contain a protocol
Copy\ preview=Copy preview
Copy\ selection=Copy selection
Automatically\ setting\ file\ links=Automatically setting file links
Regenerating\ citation\ keys\ according\ to\ metadata=Regenerating citation keys according to metadata
Regenerate\ all\ keys\ for\ the\ entries\ in\ a\ BibTeX\ file=Regenerate all keys for the entries in a BibTeX file
Show\ debug\ level\ messages=Show debug level messages
Default\ library\ mode=Default library mode
Show\ only\ preferences\ deviating\ from\ their\ default\ value=Show only preferences deviating from their default value
default=default
key=key
type=type
value=value
Show\ preferences=Show preferences
Save\ actions=Save actions
Other\ fields=Other fields
Show\ remaining\ fields=Show remaining fields

link\ should\ refer\ to\ a\ correct\ file\ path=link should refer to a correct file path
abbreviation\ detected=abbreviation detected
wrong\ entry\ type\ as\ proceedings\ has\ page\ numbers=wrong entry type as proceedings has page numbers
Abbreviate\ journal\ names=Abbreviate journal names
Abbreviating...=Abbreviating...
Abbreviation\ '%0'\ for\ journal\ '%1'\ already\ defined.=Abbreviation '%0' for journal '%1' already defined.
Abbreviation\ cannot\ be\ empty=Abbreviation cannot be empty
Duplicated\ Journal\ Abbreviation=Duplicated Journal Abbreviation
Duplicated\ Journal\ File=Duplicated Journal File
Error\ Occurred=Error Occurred
Journal\ file\ %s\ already\ added=Journal file %s already added
Name\ cannot\ be\ empty=Name cannot be empty

Display\ keywords\ appearing\ in\ ALL\ entries=Display keywords appearing in ALL entries
Display\ keywords\ appearing\ in\ ANY\ entry=Display keywords appearing in ANY entry
None\ of\ the\ selected\ entries\ have\ titles.=None of the selected entries have titles.
None\ of\ the\ selected\ entries\ have\ citation\ keys.=None of the selected entries have citation keys.
None\ of\ the\ selected\ entries\ have\ DOIs.=None of the selected entries have DOIs.
Unabbreviate\ journal\ names=Unabbreviate journal names
Unabbreviating...=Unabbreviating...
Usage=Usage


Adds\ {}\ brackets\ around\ acronyms,\ month\ names\ and\ countries\ to\ preserve\ their\ case.=Adds {} brackets around acronyms, month names and countries to preserve their case.
Are\ you\ sure\ you\ want\ to\ reset\ all\ settings\ to\ default\ values?=Are you sure you want to reset all settings to default values?
Reset\ preferences=Reset preferences
Ill-formed\ entrytype\ comment\ in\ BIB\ file=Ill-formed entrytype comment in BIB file

Move\ linked\ files\ to\ default\ file\ directory\ %0=Move linked files to default file directory %0

Do\ you\ still\ want\ to\ continue?=Do you still want to continue?
Internal\ style=Internal style
Add\ style\ file=Add style file
Remove\ style=Remove style
You\ must\ select\ a\ valid\ style\ file.\ Your\ style\ is\ probably\ missing\ a\ line\ for\ the\ type\ "default".=You must select a valid style file. Your style is probably missing a line for the type "default".
Invalid\ style\ selected=Invalid style selected

Reload=Reload

Capitalize=Capitalize
Capitalize\ all\ Words,\ but\ Converts\ Articles,\ Prepositions,\ and\ Conjunctions\ to\ Lower\ Case.=Capitalize all Words, but Converts Articles, Prepositions, and Conjunctions to Lower Case.
Capitalize\ the\ first\ word,\ changes\ other\ words\ to\ lower\ case.=Capitalize the first word, changes other words to lower case.
changes\ all\ letters\ to\ lower\ case.=changes all letters to lower case.
CHANGES\ ALL\ LETTERS\ TO\ UPPER\ CASE.=CHANGES ALL LETTERS TO UPPER CASE.
Changes\ The\ First\ Letter\ Of\ All\ Words\ To\ Capital\ Case\ And\ The\ Remaining\ Letters\ To\ Lower\ Case.=Changes The First Letter Of All Words To Capital Case And The Remaining Letters To Lower Case.
Cleans\ up\ LaTeX\ code.=Cleans up LaTeX code.
LaTeX\ Warning\:\ %0=LaTeX Warning: %0
Converts\ HTML\ code\ to\ LaTeX\ code.=Converts HTML code to LaTeX code.
HTML\ to\ Unicode=HTML to Unicode
Converts\ HTML\ code\ to\ Unicode.=Converts HTML code to Unicode.
Converts\ LaTeX\ encoding\ to\ Unicode\ characters.=Converts LaTeX encoding to Unicode characters.
Converts\ Unicode\ characters\ to\ LaTeX\ encoding.=Converts Unicode characters to LaTeX encoding.
Converts\ ordinals\ to\ LaTeX\ superscripts.=Converts ordinals to LaTeX superscripts.
Converts\ units\ to\ LaTeX\ formatting.=Converts units to LaTeX formatting.
HTML\ to\ LaTeX=HTML to LaTeX
LaTeX\ cleanup=LaTeX cleanup
LaTeX\ to\ Unicode=LaTeX to Unicode
lower\ case=lower case
Minify\ list\ of\ person\ names=Minify list of person names
Normalize\ date=Normalize date
Normalize\ en\ dashes=Normalize en dashes
Normalize\ month=Normalize month
Normalize\ month\ to\ BibTeX\ standard\ abbreviation.=Normalize month to BibTeX standard abbreviation.
Normalize\ names\ of\ persons=Normalize names of persons
Normalize\ page\ numbers=Normalize page numbers
Normalize\ pages\ to\ BibTeX\ standard.=Normalize pages to BibTeX standard.
Normalizes\ lists\ of\ persons\ to\ the\ BibTeX\ standard.=Normalizes lists of persons to the BibTeX standard.
Normalizes\ the\ date\ to\ ISO\ date\ format.=Normalizes the date to ISO date format.
Normalizes\ the\ en\ dashes.=Normalizes the en dashes.
Ordinals\ to\ LaTeX\ superscript=Ordinals to LaTeX superscript
Protect\ terms=Protect terms
Add\ enclosing\ braces=Add enclosing braces
Add\ braces\ encapsulating\ the\ complete\ field\ content.=Add braces encapsulating the complete field content.
Remove\ enclosing\ braces=Remove enclosing braces
Remove\ word\ enclosing\ braces=Remove word enclosing braces
Removes\ braces\ encapsulating\ a\ complete\ word\ and\ the\ complete\ field\ content.=Removes braces encapsulating a complete word and the complete field content.
Removes\ braces\ encapsulating\ the\ complete\ field\ content.=Removes braces encapsulating the complete field content.
Removes\ all\ balanced\ {}\ braces\ around\ words.=Removes all balanced {} braces around words.
Shorten\ DOI=Shorten DOI
Shortens\ DOI\ to\ more\ human\ readable\ form.=Shortens DOI to more human readable form.
Sentence\ case=Sentence case
Shortens\ lists\ of\ persons\ if\ there\ are\ more\ than\ 2\ persons\ to\ "et\ al.".=Shortens lists of persons if there are more than 2 persons to "et al.".
Title\ Case=Title Case
Unicode\ to\ LaTeX=Unicode to LaTeX
Units\ to\ LaTeX=Units to LaTeX
UPPER\ CASE=UPPER CASE
Does\ nothing.=Does nothing.
Identity=Identity
Clears\ the\ field\ completely.=Clears the field completely.

Main\ file\ directory=Main file directory
Main\ file\ directory\ '%0'\ not\ found.\nCheck\ the\ tab\ "Linked\ files".=Main file directory '%0' not found.\nCheck the tab "Linked files".
No\ library\ selected=No library selected

This\ operation\ requires\ exactly\ one\ item\ to\ be\ selected.=This operation requires exactly one item to be selected.
Opening\ large\ number\ of\ files=Opening large number of files
You\ are\ about\ to\ open\ %0\ files.\ Continue?=You are about to open %0 files. Continue?
Continue=Continue
Importing\ in\ %0\ format=Importing in %0 format
Female\ name=Female name
Female\ names=Female names
Male\ name=Male name
Male\ names=Male names
Mixed\ names=Mixed names
Neuter\ name=Neuter name
Neuter\ names=Neuter names

Determined\ %0\ for\ %1\ entries=Determined %0 for %1 entries
Look\ up\ %0=Look up %0
Looking\ up\ %0...\ -\ entry\ %1\ out\ of\ %2\ -\ found\ %3=Looking up %0... - entry %1 out of %2 - found %3

Audio\ CD=Audio CD
British\ patent=British patent
British\ patent\ request=British patent request
Bachelor's\ thesis=Bachelor's thesis
Candidate\ thesis=Candidate thesis
Collaborator=Collaborator
Column=Column
Compiler=Compiler
Continuator=Continuator
Data\ CD=Data CD
Editor=Editor
European\ patent=European patent
European\ patent\ request=European patent request
Founder=Founder
French\ patent=French patent
French\ patent\ request=French patent request
German\ patent=German patent
German\ patent\ request=German patent request
Line=Line
Master's\ thesis=Master's thesis
Page=Page
Paragraph=Paragraph
Patent=Patent
Patent\ request=Patent request
PhD\ thesis=PhD thesis
Redactor=Redactor
Research\ report=Research report
Reviser=Reviser
Section=Section
Software=Software
Technical\ report=Technical report
U.S.\ patent=U.S. patent
U.S.\ patent\ request=U.S. patent request
Verse=Verse

change\ entries\ of\ group=change entries of group
odd\ number\ of\ unescaped\ '\#'=odd number of unescaped '#'

Found\ %0\ unescaped\ '\&'=Found %0 unescaped '&'

Show\ diff=Show diff
Copy\ Version=Copy Version
Maintainers=Maintainers
Contributors=Contributors
License=License
JabRef\ would\ not\ have\ been\ possible\ without\ the\ help\ of\ our\ contributors.=JabRef would not have been possible without the help of our contributors.

HTML\ encoded\ character\ found=HTML encoded character found
booktitle\ ends\ with\ 'conference\ on'=booktitle ends with 'conference on'

incorrect\ control\ digit=incorrect control digit
incorrect\ format=incorrect format
Copied\ version\ to\ clipboard=Copied version to clipboard

Citation\ key=Citation key
Message=Message


MathSciNet\ Review=MathSciNet Review
Reset\ all=Reset all

Decryption\ not\ supported.=Decryption not supported.

Cleared\ '%0'\ for\ %1\ entries=Cleared '%0' for %1 entries
Set\ '%0'\ to\ '%1'\ for\ %2\ entries=Set '%0' to '%1' for %2 entries
Toggled\ '%0'\ for\ %1\ entries=Toggled '%0' for %1 entries

Check\ for\ updates=Check for updates
Download\ update=Download update
New\ version\ available=New version available
Installed\ version=Installed version
Remind\ me\ later=Remind me later
Ignore\ this\ update=Ignore this update
Could\ not\ connect\ to\ the\ update\ server.=Could not connect to the update server.
Please\ try\ again\ later\ and/or\ check\ your\ network\ connection.=Please try again later and/or check your network connection.
To\ see\ what\ is\ new\ view\ the\ changelog.=To see what is new view the changelog.
A\ new\ version\ of\ JabRef\ has\ been\ released.=A new version of JabRef has been released.
JabRef\ is\ up-to-date.=JabRef is up-to-date.
Latest\ version=Latest version
Online\ help\ forum=Online help forum
Custom=Custom

Export\ cited=Export cited
Unable\ to\ generate\ new\ library=Unable to generate new library

The\ cursor\ is\ in\ a\ protected\ area.=The cursor is in a protected area.
JabRefException=JabRefException
No\ bibliography\ database\ is\ open\ for\ citation.=No bibliography database is open for citation.

No\ database\ is\ open\ for\ updating\ citation\ markers\ after\ citing.=No database is open for updating citation markers after citing.

No\ bibliography\ entries\ are\ selected\ for\ citation.=No bibliography entries are selected for citation.
No\ bibliography\ style\ is\ selected\ for\ citation.=No bibliography style is selected for citation.
No\ database=No database

No\ entries\ selected\ for\ citation=No entries selected for citation
Open\ one\ before\ citing.=Open one before citing.

Select\ one\ before\ citing.=Select one before citing.
Select\ some\ before\ citing.=Select some before citing.

Found\ identical\ ranges=Found identical ranges
Found\ overlapping\ ranges=Found overlapping ranges
Found\ touching\ ranges=Found touching ranges

Note\:\ Use\ the\ placeholder\ %DIR%\ for\ the\ location\ of\ the\ opened\ library\ file.=Note: Use the placeholder %DIR% for the location of the opened library file.
Error\ occurred\ while\ executing\ the\ command\ \"%0\".=Error occurred while executing the command \"%0\".
Reformat\ ISSN=Reformat ISSN

Computer\ science=Computer science
Countries\ and\ territories\ in\ English=Countries and territories in English
Electrical\ engineering\ terms=Electrical engineering terms
Enabled=Enabled
Internal\ list=Internal list
Protected\ terms\ files=Protected terms files
Months\ and\ weekdays\ in\ English=Months and weekdays in English
The\ text\ after\ the\ last\ line\ starting\ with\ \#\ will\ be\ used=The text after the last line starting with # will be used
Add\ protected\ terms\ file=Add protected terms file
Are\ you\ sure\ you\ want\ to\ remove\ the\ protected\ terms\ file?=Are you sure you want to remove the protected terms file?
Remove\ protected\ terms\ file=Remove protected terms file
Add\ selected\ text\ to\ list=Add selected text to list
Add\ {}\ around\ selected\ text=Add {} around selected text
Remove\ all\ {}\ in\ selected\ text=Remove all {} in selected text
Format\ field=Format field
New\ protected\ terms\ file=New protected terms file
change\ field\ %0\ of\ entry\ %1\ from\ %2\ to\ %3=change field %0 of entry %1 from %2 to %3
change\ key\ from\ %0\ to\ %1=change key from %0 to %1
change\ string\ content\ %0\ to\ %1=change string content %0 to %1
change\ string\ name\ %0\ to\ %1=change string name %0 to %1
change\ type\ of\ entry\ %0\ from\ %1\ to\ %2=change type of entry %0 from %1 to %2
insert\ entry\ %0=insert entry %0
insert\ string\ %0=insert string %0
remove\ entries=remove entries
remove\ entry\ %0=remove entry %0
remove\ string\ %0=remove string %0
undefined=undefined
Cannot\ get\ info\ based\ on\ given\ %0\:\ %1=Cannot get info based on given %0: %1
Get\ bibliographic\ data\ from\ %0=Get bibliographic data from %0
No\ %0\ found=No %0 found
Entry\ from\ %0=Entry from %0
Merge\ entry\ with\ %0\ information=Merge entry with %0 information
Updated\ entry\ with\ info\ from\ %0=Updated entry with info from %0

Add\ new\ list=Add new list
Open\ existing\ list=Open existing list
Remove\ list=Remove list
Add\ abbreviation=Add abbreviation
Full\ journal\ name=Full journal name
Abbreviation\ name=Abbreviation name
Shortest\ unique\ abbreviation=Shortest unique abbreviation

No\ abbreviation\ files\ loaded=No abbreviation files loaded

Loading\ built\ in\ lists=Loading built in lists

JabRef\ built\ in\ list=JabRef built in list

Event\ log=Event log
We\ now\ give\ you\ insight\ into\ the\ inner\ workings\ of\ JabRef\'s\ internals.\ This\ information\ might\ be\ helpful\ to\ diagnose\ the\ root\ cause\ of\ a\ problem.\ Please\ feel\ free\ to\ inform\ the\ developers\ about\ an\ issue.=We now give you insight into the inner workings of JabRef\'s internals. This information might be helpful to diagnose the root cause of a problem. Please feel free to inform the developers about an issue.
Log\ copied\ to\ clipboard.=Log copied to clipboard.
Copy\ Log=Copy Log
Clear\ Log=Clear Log
Report\ Issue=Report Issue
Issue\ on\ GitHub\ successfully\ reported.=Issue on GitHub successfully reported.
Issue\ report\ successful=Issue report successful
Your\ issue\ was\ reported\ in\ your\ browser.=Your issue was reported in your browser.
The\ log\ and\ exception\ information\ was\ copied\ to\ your\ clipboard.=The log and exception information was copied to your clipboard.
Please\ paste\ this\ information\ (with\ Ctrl+V)\ in\ the\ issue\ description.=Please paste this information (with Ctrl+V) in the issue description.
Last\ notification=Last notification
Check\ the\ event\ log\ to\ see\ all\ notifications=Check the event log to see all notifications

Library=Library
Libraries=Libraries

Host=Host
Hostname=Hostname
Port=Port
Host/Port\:=Host/Port\:
User\:=User\:
User=User
Username=Username
Please\ specify\ a\ hostname=Please specify a hostname
Please\ specify\ a\ port=Please specify a port
Please\ specify\ a\ username=Please specify a username
Please\ specify\ a\ password=Please specify a password
Network=Network
Connect=Connect
Connection\ error=Connection error
Connection\ to\ %0\ server\ established.=Connection to %0 server established.
There\ are\ connection\ issues\ with\ a\ JabRef\ server.\ Detailed\ information\:\ %0=There are connection issues with a JabRef server. Detailed information: %0
Required\ field\ "%0"\ is\ empty.=Required field "%0" is empty.
%0\ driver\ not\ available.=%0 driver not available.
The\ connection\ to\ the\ server\ has\ been\ terminated.=The connection to the server has been terminated.
Reconnect=Reconnect
Work\ offline=Work offline
Working\ offline.=Working offline.
Update\ refused.=Update refused.
Update\ refused=Update refused
Update\ could\ not\ be\ performed\ due\ to\ existing\ change\ conflicts.=Update could not be performed due to existing change conflicts.
You\ are\ not\ working\ on\ the\ newest\ version\ of\ BibEntry.=You are not working on the newest version of BibEntry.
Local\ version\:\ %0=Local version: %0
Shared\ version\:\ %0=Shared version: %0
Press\ "Merge\ entries"\ to\ merge\ the\ changes\ and\ resolve\ this\ problem.=Press "Merge entries" to merge the changes and resolve this problem.
Canceling\ this\ operation\ will\ leave\ your\ changes\ unsynchronized.=Canceling this operation will leave your changes unsynchronized.
Shared\ entry\ is\ no\ longer\ present=Shared entry is no longer present
The\ entry\ you\ currently\ work\ on\ has\ been\ deleted\ on\ the\ shared\ side.=The entry you currently work on has been deleted on the shared side.
You\ can\ restore\ the\ entry\ using\ the\ "Undo"\ operation.=You can restore the entry using the "Undo" operation.
You\ are\ already\ connected\ to\ a\ database\ using\ entered\ connection\ details.=You are already connected to a database using entered connection details.

Database\ Type\:=Database Type\:
Database\:=Database\:
Keystore\:=Keystore\:
Password\:=Password\:
Keystore\ password\:=Keystore password\:
Server\ Timezone\:=Server Timezone\:
Remember\ Password=Remember Password

Enforce\ single\ JabRef\ instance\ (and\ allow\ remote\ operations)\ using\ port=Enforce single JabRef instance (and allow remote operations) using port
Remote\ operation=Remote operation
Remote\ services=Remote services
Cannot\ use\ port\ %0\ for\ remote\ operation;\ another\ application\ may\ be\ using\ it.\ Try\ specifying\ another\ port.=Cannot use port %0 for remote operation; another application may be using it. Try specifying another port.
Grobid\ URL=Grobid URL
Allow\ sending\ PDF\ files\ and\ raw\ citation\ strings\ to\ a\ JabRef\ online\ service\ (Grobid)\ to\ determine\ Metadata.\ This\ produces\ better\ results.=Allow sending PDF files and raw citation strings to a JabRef online service (Grobid) to determine Metadata. This produces better results.

Proxy\ requires\ password=Proxy requires password
Proxy\ configuration=Proxy configuration
Use\ custom\ proxy\ configuration=Use custom proxy configuration
Proxy\ requires\ authentication=Proxy requires authentication
Check\ Proxy\ Setting=Check Proxy Setting

Clear\ connection\ settings=Clear connection settings
Check\ connection=Check connection
Connection\ failed\!=Connection failed\!
Connection\ successful\!=Connection successful\!

Use\ SSL=Use SSL
SSL\ Configuration=SSL Configuration
SSL\ configuration\ changed=SSL configuration changed
SSL\ certificate\ file=SSL certificate file
Duplicate\ Certificates=Duplicate Certificates
You\ already\ added\ this\ certificate=You already added this certificate

Cannot\ cite\ entries\ without\ citation\ keys.\ Generate\ keys\ now?=Cannot cite entries without citation keys. Generate keys now?
New\ technical\ report=New technical report

%0\ file=%0 file
%0\ file\ (%1)=%0 file (%1)
Custom\ layout\ file=Custom layout file
Protected\ terms\ file=Protected terms file
Style\ file=Style file

Open\ OpenOffice/LibreOffice\ connection=Open OpenOffice/LibreOffice connection
Non-ASCII\ encoded\ character\ found=Non-ASCII encoded character found
Non-UTF-8\ encoded\ field\ found=Non-UTF-8 encoded field found
Toggle\ web\ search\ interface=Toggle web search interface

Migration\ help\ information=Migration help information
Entered\ database\ has\ obsolete\ structure\ and\ is\ no\ longer\ supported.=Entered database has obsolete structure and is no longer supported.
However,\ a\ new\ database\ was\ created\ alongside\ the\ pre-3.6\ one.=However, a new database was created alongside the pre-3.6 one.
Opens\ a\ link\ where\ the\ current\ development\ version\ can\ be\ downloaded=Opens a link where the current development version can be downloaded
See\ what\ has\ been\ changed\ in\ the\ JabRef\ versions=See what has been changed in the JabRef versions
Referenced\ citation\ key\ '%0'\ does\ not\ exist=Referenced citation key '%0' does not exist
Full\ text\ document\ for\ entry\ %0\ already\ linked.=Full text document for entry %0 already linked.
Download\ full\ text\ documents=Download full text documents
You\ are\ about\ to\ download\ full\ text\ documents\ for\ %0\ entries.=You are about to download full text documents for %0 entries.
last\ four\ nonpunctuation\ characters\ should\ be\ numerals=last four nonpunctuation characters should be numerals

Author=Author
Date=Date
File\ annotations=File annotations
Show\ file\ annotations=Show file annotations
shared=shared
should\ contain\ an\ integer\ or\ a\ literal=should contain an integer or a literal
should\ have\ the\ first\ letter\ capitalized=should have the first letter capitalized
edition\ of\ book\ reported\ as\ just\ 1=edition of book reported as just 1
no\ integer\ as\ values\ for\ edition\ allowed=no integer as values for edition allowed
Tools=Tools
What\'s\ new\ in\ this\ version?=What\'s new in this version?
Want\ to\ help?=Want to help?
Make\ a\ donation=Make a donation
get\ involved=get involved
Used\ libraries=Used libraries
Existing\ file=Existing file

ID=ID
ID\ type=ID type
Fetcher\ '%0'\ did\ not\ find\ an\ entry\ for\ id\ '%1'.=Fetcher '%0' did not find an entry for id '%1'.

Select\ first\ entry=Select first entry
Select\ last\ entry=Select last entry

Invalid\ ISBN\:\ '%0'.=Invalid ISBN: '%0'.
should\ be\ an\ integer\ or\ normalized=should be an integer or normalized
should\ be\ normalized=should be normalized

biblatex\ field\ only=biblatex field only

Error\ while\ generating\ fetch\ URL=Error while generating fetch URL
Error\ while\ parsing\ ID\ list=Error while parsing ID list
Unable\ to\ get\ PubMed\ IDs=Unable to get PubMed IDs
Backup\ found=Backup found

This\ might\ be\ caused\ by\ reaching\ the\ traffic\ limitation\ of\ Google\ Scholar\ (see\ 'Help'\ for\ details).=This might be caused by reaching the traffic limitation of Google Scholar (see 'Help' for details).

Could\ not\ open\ website.=Could not open website.
Problem\ downloading\ from\ %1=Problem downloading from %1

File\ directory\ pattern=File directory pattern
Update\ with\ bibliographic\ information\ from\ the\ web=Update with bibliographic information from the web

Could\ not\ find\ any\ bibliographic\ information.=Could not find any bibliographic information.
Citation\ key\ deviates\ from\ generated\ key=Citation key deviates from generated key
DOI\ %0\ is\ invalid=DOI %0 is invalid

Select\ all\ customized\ types\ to\ be\ stored\ in\ local\ preferences\:=Select all customized types to be stored in local preferences\:
Different\ customization,\ current\ settings\ will\ be\ overwritten=Different customization, current settings will be overwritten
%0\ (from\ file)\n%1\ (current\ setting)=%0 (from file)\n%1 (current setting)

Entry\ type\ %0\ is\ only\ defined\ for\ Biblatex\ but\ not\ for\ BibTeX=Entry type %0 is only defined for Biblatex but not for BibTeX

Copied\ %0\ citations.=Copied %0 citations.

journal\ not\ found\ in\ abbreviation\ list=journal not found in abbreviation list
Unhandled\ exception\ occurred.=Unhandled exception occurred.

strings\ included=strings included
Escape\ underscores=Escape underscores
Color=Color
Please\ also\ add\ all\ steps\ to\ reproduce\ this\ issue,\ if\ possible.=Please also add all steps to reproduce this issue, if possible.
Fit\ width=Fit width
Fit\ a\ single\ page=Fit a single page
Zoom\ in=Zoom in
Zoom\ out=Zoom out
Previous\ page=Previous page
Next\ page=Next page
Document\ viewer=Document viewer
Live=Live
Locked=Locked
Show\ the\ document\ of\ the\ currently\ selected\ entry.=Show the document of the currently selected entry.
Show\ this\ document\ until\ unlocked.=Show this document until unlocked.
Set\ current\ user\ name\ as\ owner.=Set current user name as owner.

This\ file\ was\ found\ automatically.\ Do\ you\ want\ to\ link\ it\ to\ this\ entry?=This file was found automatically. Do you want to link it to this entry?
Names\ are\ not\ in\ the\ standard\ %0\ format.=Names are not in the standard %0 format.

Copy\ linked\ file=Copy linked file
Copy\ linked\ file\ to\ folder...=Copy linked file to folder...
Could\ not\ copy\ file\ to\ %0,\ maybe\ the\ file\ is\ already\ existing?=Could not copy file to %0, maybe the file is already existing?
Successfully\ copied\ file\ to\ %0.=Successfully copied file to %0.
Could\ not\ resolve\ the\ file\ %0=Could not resolve the file %0

Copy\ linked\ files\ to\ folder...=Copy linked files to folder...
Copied\ file\ successfully=Copied file successfully
Copying\ files...=Copying files...
Copying\ file\ %0\ of\ entry\ %1=Copying file %0 of entry %1
Finished\ copying=Finished copying
Could\ not\ copy\ file=Could not copy file
Copied\ %0\ files\ of\ %1\ successfully\ to\ %2=Copied %0 files of %1 successfully to %2
Rename\ failed=Rename failed
JabRef\ cannot\ access\ the\ file\ because\ it\ is\ being\ used\ by\ another\ process.=JabRef cannot access the file because it is being used by another process.

Remove\ line\ breaks=Remove line breaks
Removes\ all\ line\ breaks\ in\ the\ field\ content.=Removes all line breaks in the field content.

Remove\ hyphenated\ line\ breaks=Remove hyphenated line breaks
Removes\ all\ hyphenated\ line\ breaks\ in\ the\ field\ content.=Removes all hyphenated line breaks in the field content.

Could\ not\ retrieve\ entry\ data\ from\ '%0'.=Could not retrieve entry data from '%0'.
Entry\ from\ %0\ could\ not\ be\ parsed.=Entry from %0 could not be parsed.
Invalid\ identifier\:\ '%0'.=Invalid identifier: '%0'.
empty\ citation\ key=empty citation key
Aux\ file=Aux file
Group\ containing\ entries\ cited\ in\ a\ given\ TeX\ file=Group containing entries cited in a given TeX file
There\ already\ exists\ a\ group\ with\ the\ same\ name.\nIf\ you\ use\ it,\ it\ will\ inherit\ all\ entries\ from\ this\ other\ group.=There already exists a group with the same name.\nIf you use it, it will inherit all entries from this other group.

Any\ file=Any file

No\ linked\ files\ found\ for\ export.=No linked files found for export.

No\ full\ text\ document\ found\ for\ entry\ %0.=No full text document found for entry %0.

Next\ library=Next library
Previous\ library=Previous library
Add\ group=Add group
Entry\ is\ contained\ in\ the\ following\ groups\:=Entry is contained in the following groups\:
Delete\ entries=Delete entries
Keep\ entries=Keep entries
Keep\ entry=Keep entry
Ignore\ backup=Ignore backup
Restore\ from\ backup=Restore from backup

Shared\ database\ connection=Shared database connection

Preamble=Preamble
Markings=Markings
Use\ selected\ instance=Use selected instance

Hide\ panel=Hide panel
Move\ panel\ up=Move panel up
Move\ panel\ down=Move panel down
Linked\ files=Linked files
Group\ view\ mode\ set\ to\ intersection=Group view mode set to intersection
Group\ view\ mode\ set\ to\ union=Group view mode set to union
Open\ file\ %0=Open file %0
Toggle\ intersection=Toggle intersection
Toggle\ union=Toggle union
The\ group\ name\ contains\ the\ keyword\ separator\ "%0"\ and\ thus\ probably\ does\ not\ work\ as\ expected.=The group name contains the keyword separator "%0" and thus probably does not work as expected.
Blog=Blog

Cleanup\ URL\ link=Cleanup URL link
Cleanup\ URL\ link\ by\ removing\ special\ symbols\ and\ extracting\ simple\ link=Cleanup URL link by removing special symbols and extracting simple link
Copy\ DOI=Copy DOI
Copy\ DOI\ url=Copy DOI url
Development\ version=Development version
Export\ selected\ entries=Export selected entries
Export\ selected\ entries\ to\ clipboard=Export selected entries to clipboard
Find\ duplicates=Find duplicates
JabRef\ resources=JabRef resources
Manage\ journal\ abbreviations=Manage journal abbreviations
Manage\ protected\ terms=Manage protected terms
New\ entry\ from\ plain\ text=New entry from plain text
Import\ by\ ID=Import by ID
Enter\ a\ valid\ ID=Enter a valid ID
New\ sublibrary\ based\ on\ AUX\ file=New sublibrary based on AUX file
Push\ entries\ to\ external\ application\ (%0)=Push entries to external application (%0)
Quit=Quit
Recent\ libraries=Recent libraries
Clear\ recent\ libraries=Clear recent libraries
Set\ up\ general\ fields=Set up general fields
View\ change\ log=View change log
View\ event\ log=View event log
Website=Website

Override\ default\ font\ settings=Override default font settings

Click\ help\ to\ learn\ about\ the\ migration\ of\ pre-3.6\ databases.=Click help to learn about the migration of pre-3.6 databases.

Move\ preprint\ information\ from\ 'URL'\ and\ 'journal'\ field\ to\ the\ 'eprint'\ field=Move preprint information from 'URL' and 'journal' field to the 'eprint' field
Customize\ Export\ Formats=Customize Export Formats
Export\ name=Export name
Main\ layout\ file\:=Main layout file\:
Main\ layout\ file=Main layout file
Save\ exporter=Save exporter
File\ extension\:=File extension\:
Export\ format\ name\:=Export format name\:
Cleared\ connection\ settings=Cleared connection settings
Error\ adding\ discovered\ CitationStyles=Error adding discovered CitationStyles
(more)=(more)
Select\ all\ new\ entries=Select all new entries
Select\ all\ entries=Select all entries
Total\ items\ found\:=Total items found:
Selected\ items\:=Selected items:
Download\ linked\ online\ files=Download linked online files
Select\ the\ entries\ to\ be\ imported\:=Select the entries to be imported\:
Open\ Help\ page=Open Help page
Add\ new\ keyword=Add new keyword
Keyword\:=Keyword:
Keyword\ \"%0\"\ already\ exists=Keyword "%0" already exists
Keyword\ separator=Keyword separator
Remove\ keyword=Remove keyword
Are\ you\ sure\ you\ want\ to\ remove\ keyword\:\ \"%0\"?=Are you sure you want to remove keyword: "%0"?
Reset\ to\ default=Reset to default
Export\ all\ entries=Export all entries
Generate\ citation\ keys=Generate citation keys
New\ library=New library
OpenOffice/LibreOffice=OpenOffice/LibreOffice
Open\ document\ viewer=Open document viewer
Open\ entry\ editor=Open entry editor
Find\ and\ replace=Find and replace

Found\ documents\:=Found documents\:
Use\ selected\ document=Use selected document
Dismiss\ changes=Dismiss changes
The\ library\ has\ been\ modified\ by\ another\ program.=The library has been modified by another program.

Set\ rank\ to\ one=Set rank to one
Set\ rank\ to\ two=Set rank to two
Set\ rank\ to\ three=Set rank to three
Set\ rank\ to\ four=Set rank to four
Set\ rank\ to\ five=Set rank to five

Executing\ command\ "%0"...=Executing command "%0"...

Rename\ file\ to\ a\ given\ name=Rename file to a given name
New\ Filename=New Filename
Rename\ file\ to\ defined\ pattern=Rename file to defined pattern

Application\ settings=Application settings

Export\ an\ input\ to\ a\ file=Export an input to a file
Export\ preferences\ to\ a\ file=Export preferences to a file
Import\ BibTeX=Import BibTeX
Import\ preferences\ from\ a\ file=Import preferences from a file
Matching=Matching
Same\ as\ --import,\ but\ will\ be\ imported\ to\ the\ opened\ tab=Same as --import, but will be imported to the opened tab
Allow\ integers\ in\ 'edition'\ field\ in\ BibTeX\ mode=Allow integers in 'edition' field in BibTeX mode

Please\ enter\ a\ name\ for\ the\ MIME\ type.=Please enter a name for the MIME type.
Please\ enter\ a\ name\ for\ the\ extension.=Please enter a name for the extension.
Please\ enter\ a\ name.=Please enter a name.

There\ already\ exists\ an\ external\ file\ type\ with\ the\ same\ MIME\ type=There already exists an external file type with the same MIME type
There\ already\ exists\ an\ external\ file\ type\ with\ the\ same\ extension=There already exists an external file type with the same extension
There\ already\ exists\ an\ external\ file\ type\ with\ the\ same\ name=There already exists an external file type with the same name


Search\ for\ citations\ in\ LaTeX\ files...=Search for citations in LaTeX files...
LaTeX\ Citations\ Search\ Results=LaTeX Citations Search Results
LaTeX\ files\ directory\:=LaTeX files directory:
LaTeX\ files\ found\:=LaTeX files found:
files=files
Show\ 'LaTeX\ Citations'\ tab=Show 'LaTeX Citations' tab
Show\ 'Citation\ information'\ tab=Show 'Citation information' tab
Search\ scite.ai\ for\ Smart\ Citations=Search scite.ai for Smart Citations
See\ full\ report\ at\ [%0]=See full report at [%0]
No\ active\ entry=No active entry
This\ entry\ does\ not\ have\ a\ DOI=This entry does not have a DOI
Tallies\ for\ %0=Tallies for %0

LaTeX\ Citations=LaTeX Citations
Search\ citations\ for\ this\ entry\ in\ LaTeX\ files=Search citations for this entry in LaTeX files
No\ citations\ found=No citations found
No\ LaTeX\ files\ containing\ this\ entry\ were\ found.=No LaTeX files containing this entry were found.
Current\ search\ directory\ does\ not\ exist\:\ %0= Current search directory does not exist: %0
Selected\ entry\ does\ not\ have\ an\ associated\ citation\ key.=Selected entry does not have an associated citation key.
Current\ search\ directory\:=Current search directory:
Set\ LaTeX\ file\ directory=Set LaTeX file directory
Import\ entries\ from\ LaTeX\ files=Import entries from LaTeX files
Import\ new\ entries=Import new entries
Group\ color=Group color

Columns=Columns
File\ type=File type
IEEE=IEEE
Internal=Internal
Special=Special
Remove\ column=Remove column
Add\ custom\ column=Add custom column
Update\ to\ current\ column\ order=Update to current column order
Sort\ column\ one\ step\ upwards=Sort column one step upwards
Sort\ column\ one\ step\ downwards=Sort column one step downwards
List\ must\ not\ be\ empty.=List must not be empty.

Order=Order

Add\ field\ to\ filter\ list=Add field to filter list
Add\ formatter\ to\ list=Add formatter to list
Filter\ List=Filter List
Open\ files...=Open files...

Affected\ fields=Affected fields
Show\ preview\ as\ a\ tab\ in\ entry\ editor=Show preview as a tab in entry editor
Visual\ theme=Visual theme
Overwrite\ existing\ keys=Overwrite existing keys
Key\ patterns=Key patterns
Font\ settings=Font settings
Custom...=Custom...
Dark=Dark
Light=Light
Use\ System\ Preference=Use System Preference
Please\ specify\ a\ css\ theme\ file.=Please specify a css theme file.
You\ must\ enter\ an\ integer\ value\ higher\ than\ 8.=You must enter an integer value higher than 8.
Letters\ after\ duplicate\ generated\ keys=Letters after duplicate generated keys
Start\ on\ second\ duplicate\ key\ with\ letter\ A\ (a,\ b,\ ...)=Start on second duplicate key with letter A (a, b, ...)
Start\ on\ second\ duplicate\ key\ with\ letter\ B\ (b,\ c,\ ...)=Start on second duplicate key with letter B (b, c, ...)
Always\ add\ letter\ (a,\ b,\ ...)\ to\ generated\ keys=Always add letter (a, b, ...) to generated keys
Default\ pattern=Default pattern
Reset\ %s\ to\ default\ value=Reset %s to default value
Library\ mode=Library mode
Reset\ to\ recommended=Reset to recommended
Remove\ all=Remove all
Reset\ All=Reset All
Linked\ identifiers=Linked identifiers

insert\ entries=insert entries

Independent=Independent
Intersection=Intersection
Union=Union
Collect\ by=Collect by
Explicit\ selection=Explicit selection
Specified\ keywords=Specified keywords
Cited\ entries=Cited entries
Please\ provide\ a\ valid\ aux\ file.=Please provide a valid aux file.
Keyword\ delimiter=Keyword delimiter
Hierarchical\ keyword\ delimiter=Hierarchical keyword delimiter
Escape\ ampersands=Escape ampersands
Escape\ dollar\ sign=Escape dollar sign

Copied\ '%0'\ to\ clipboard.=Copied '%0' to clipboard.
This\ operation\ requires\ an\ open\ library.=This operation requires an open library.

Plain\ References\ Parser=Plain References Parser
Please\ enter\ the\ plain\ references\ to\ extract\ from\ separated\ by\ double\ empty\ lines.=Please enter the plain references to extract from separated by double empty lines.
Add\ to\ current\ library=Add to current library
%0\ entries\ were\ parsed\ from\ your\ query.=%0 entries were parsed from your query.
Starts\ the\ extraction\ and\ adds\ the\ resulting\ entries\ to\ the\ currently\ opened\ database=Starts the extraction and adds the resulting entries to the currently opened database
Your\ text\ is\ being\ parsed...=Your text is being parsed...

Citation\ key\ filters=Citation key filters
Field\ filters=Field filters
Message\ filters=Message filters
Clear\ filters=Clear filters

Add\ new\ Field=Add new Field
Add\ new\ entry\ type=Add new entry type
Required\ and\ optional\ fields=Required and optional fields
Index=Index
Remove\ entry\ type=Remove entry type
Remove\ field\ %0\ from\ currently\ selected\ entry\ type=Remove field %0 from currently selected entry type
Optional=Optional
Required=Required
Entry\ type\ cannot\ be\ empty.\ Please\ enter\ a\ name.=Entry type cannot be empty. Please enter a name.
Field\ cannot\ be\ empty.\ Please\ enter\ a\ name.=Field cannot be empty. Please enter a name.

Capitalize\ current\ word=Capitalize current word
Delete\ text=Delete text
Make\ current\ word\ lowercase=Make current word lowercase
Make\ current\ word\ uppercase=Make current word uppercase
Move\ caret\ left=Move caret left
Move\ caret\ right=Move caret right
Move\ caret\ to\ previous\ word=Move caret to previous word
Move\ caret\ to\ next\ word=Move caret to next word
Move\ caret\ to\ beginning\ of\ line=Move caret to beginning of line
Move\ caret\ to\ end\ of\ line=Move caret to end of line
Move\ the\ caret\ down=Move the caret down
Move\ the\ caret\ to\ the\ beginning\ of\ text=Move the caret to the beginning of text
Move\ the\ caret\ to\ the\ end\ of\ text=Move the caret to the end of text
Move\ the\ caret\ up=Move the caret up
Remove\ line\ after\ caret=Remove line after caret
Remove\ characters\ until\ next\ word=Remove characters until next word
Remove\ the\ current\ word\ backwards=Remove the current word backwards

Text\ editor=Text editor

Search\ ShortScience=Search ShortScience
Unable\ to\ open\ ShortScience.=Unable to open ShortScience.

Shared\ database=Shared database
Lookup=Lookup

Access\ date\ of\ the\ address\ specified\ in\ the\ url\ field.=Access date of the address specified in the url field.
Additional\ information\ related\ to\ the\ resource\ indicated\ by\ the\ eprint\ field.=Additional information related to the resource indicated by the eprint field.
Annex\ to\ the\ eventtitle\ field.=Annex to the eventtitle field.
Author(s)\ of\ a\ commentary\ to\ the\ work.=Author(s) of a commentary to the work.
Author(s)\ of\ an\ afterword\ to\ the\ work.=Author(s) of an afterword to the work.
Author(s)\ of\ an\ introduction\ to\ the\ work.=Author(s) of an introduction to the work.
Author(s)\ of\ annotations\ to\ the\ work.=Author(s) of annotations to the work.
Author(s)\ of\ the\ work.=Author(s) of the work.
Can\ be\ used\ for\ known\ event\ acronyms.=Can be used for known event acronyms.
Chapter\ or\ section\ or\ any\ other\ unit\ of\ a\ work.=Chapter or section or any other unit of a work.
Date\ of\ a\ conference,\ a\ symposium,\ or\ some\ other\ event.=Date of a conference, a symposium, or some other event.
Designation\ to\ be\ used\ by\ the\ citation\ style\ as\ a\ substitute\ for\ the\ regular\ label\ if\ any\ data\ required\ to\ generate\ the\ regular\ label\ is\ missing.=Designation to be used by the citation style as a substitute for the regular label if any data required to generate the regular label is missing.
Digital\ Object\ Identifier\ of\ the\ work.=Digital Object Identifier of the work.
Edition\ of\ a\ printed\ publication.=Edition of a printed publication.
Editor(s)\ of\ the\ work\ or\ the\ main\ publication,\ depending\ on\ the\ type\ of\ the\ entry.=Editor(s) of the work or the main publication, depending on the type of the entry.
Electronic\ identifier\ of\ a\ work.=Electronic identifier of a work.
Electronic\ identifier\ of\ an\ online\ publication.=Electronic identifier of an online publication.
If\ the\ work\ is\ published\ as\ part\ of\ another\ one,\ such\ as\ an\ article\ in\ a\ journal\ or\ a\ collection,\ this\ field\ holds\ the\ relevant\ page\ range\ in\ that\ other\ work.\ It\ may\ also\ be\ used\ to\ limit\ the\ reference\ to\ a\ specific\ part\ of\ a\ work\ (a\ chapter\ in\ a\ book,\ for\ example).\ For\ papers\ in\ electronic\ journals\ with\ anon-classical\ pagination\ setup\ the\ eid\ field\ may\ be\ more\ suitable.=If the work is published as part of another one, such as an article in a journal or a collection, this field holds the relevant page range in that other work. It may also be used to limit the reference to a specific part of a work (a chapter in a book, for example). For papers in electronic journals with anon-classical pagination setup the eid field may be more suitable.
Information\ such\ as\ a\ library\ name\ and\ a\ call\ number.=Information such as a library name and a call number.
International\ Standard\ Book\ Number\ of\ a\ book.=International Standard Book Number of a book.
Issue\ of\ a\ journal.=Issue of a journal.
Key\ by\ which\ the\ work\ may\ be\ cited.=Key by which the work may be cited.
Link(s)\ to\ a\ local\ PDF\ or\ other\ document\ of\ the\ work.=Link(s) to a local PDF or other document of the work.
Location\ of\ a\ conference,\ a\ symposium,\ or\ some\ other\ event.=Location of a conference, a symposium, or some other event.
Main\ title\ of\ a\ multi-volume\ book,\ such\ as\ "Collected\ Works".=Main title of a multi-volume book, such as "Collected Works".
Miscellaneous\ bibliographic\ data\ usually\ printed\ at\ the\ end\ of\ the\ entry.=Miscellaneous bibliographic data usually printed at the end of the entry.
Miscellaneous\ bibliographic\ data\ which\ does\ not\ fit\ into\ any\ other\ field.=Miscellaneous bibliographic data which does not fit into any other field.
Name(s)\ of\ the\ (manual)\ groups\ the\ entry\ belongs\ to.=Name(s) of the (manual) groups the entry belongs to.
Name(s)\ of\ the\ publisher(s).=Name(s) of the publisher(s).
Name\ of\ a\ journal,\ a\ newspaper,\ or\ some\ other\ periodical.=Name of a journal, a newspaper, or some other periodical.
Name\ of\ a\ publication\ series,\ such\ as\ "Studies\ in...",\ or\ the\ number\ of\ a\ journal\ series.=Name of a publication series, such as "Studies in...", or the number of a journal series.
Name\ of\ a\ university\ or\ some\ other\ institution.=Name of a university or some other institution.
Note\ that\ this\ field\ holds\ the\ plain\ title\ of\ the\ event.\ Things\ like\ "Proceedings\ of\ the\ Fifth\ XYZ\ Conference"\ go\ into\ the\ titleaddon\ or\ booktitleaddon\ field.=Note that this field holds the plain title of the event. Things like "Proceedings of the Fifth XYZ Conference" go into the titleaddon or booktitleaddon field.
Note\ that\ this\ field\ is\ intended\ for\ commented\ editions\ which\ have\ a\ commentator\ in\ addition\ to\ the\ author.\ If\ the\ work\ is\ a\ stand-alone\ commentary,\ the\ commentator\ should\ be\ given\ in\ the\ author\ field.=Note that this field is intended for commented editions which have a commentator in addition to the author. If the work is a stand-alone commentary, the commentator should be given in the author field.
Number\ of\ a\ journal\ or\ the\ volume/number\ of\ a\ book\ in\ a\ series.=Number of a journal or the volume/number of a book in a series.
One\ or\ more\ page\ numbers\ or\ page\ ranges.=One or more page numbers or page ranges.
Organization(s)\ that\ published\ a\ manual\ or\ an\ online\ resource,\ or\ sponsored\ a\ conference.=Organization(s) that published a manual or an online resource, or sponsored a conference.
Publication\ date\ of\ the\ work.=Publication date of the work.
Publication\ month.=Publication month.
Publication\ notice\ for\ unusual\ publications\ which\ do\ not\ fit\ into\ any\ of\ the\ common\ categories.=Publication notice for unusual publications which do not fit into any of the common categories.
Publication\ state\ of\ the\ work,\ e.\ g.,\ "in\ press".=Publication state of the work, e. g., "in press".
Revision\ number\ of\ a\ piece\ of\ software,\ a\ manual,\ etc.=Revision number of a piece of software, a manual, etc.
Separated\ list\ of\ keywords.=Separated list of keywords.
Subtitle\ of\ a\ specific\ issue\ of\ a\ journal\ or\ other\ periodical.=Subtitle of a specific issue of a journal or other periodical.
Subtitle\ of\ the\ work.=Subtitle of the work.
Place(s)\ of\ publication,\ i.\ e.,\ the\ location\ of\ the\ publisher\ or\ institution,\ depending\ on\ the\ entry\ type.=Place(s) of publication, i. e., the location of the publisher or institution, depending on the entry type.
This\ could\ be\ a\ section\ of\ an\ archive,\ a\ path\ indicating\ a\ service,\ a\ classification\ of\ some\ sort.=This could be a section of an archive, a path indicating a service, a classification of some sort.
This\ field\ is\ intended\ for\ journals\ whose\ individual\ issues\ are\ identified\ by\ a\ designation\ such\ as\ "Spring"\ or\ "Summer"\ rather\ than\ the\ month\ or\ a\ number.\ Integer\ ranges\ and\ short\ designators\ are\ better\ written\ to\ the\ number\ field.=This field is intended for journals whose individual issues are identified by a designation such as "Spring" or "Summer" rather than the month or a number. Integer ranges and short designators are better written to the number field.
This\ field\ may\ replace\ the\ pages\ field\ for\ journals\ deviating\ from\ the\ classic\ pagination\ scheme\ of\ printed\ journals\ by\ only\ enumerating\ articles\ or\ papers\ and\ not\ pages.=This field may replace the pages field for journals deviating from the classic pagination scheme of printed journals by only enumerating articles or papers and not pages.
This\ is\ roughly\ comparable\ to\ a\ DOI\ but\ specific\ to\ a\ certain\ archive,\ repository,\ service,\ or\ system.=This is roughly comparable to a DOI but specific to a certain archive, repository, service, or system.
Title\ of\ a\ conference,\ a\ symposium,\ or\ some\ other\ event.=Title of a conference, a symposium, or some other event.
Title\ of\ a\ specific\ issue\ of\ a\ journal\ or\ other\ periodical.=Title of a specific issue of a journal or other periodical.
Title\ of\ the\ main\ publication\ this\ work\ is\ part\ of.=Title of the main publication this work is part of.
Title\ of\ the\ work.=Title of the work.
Total\ number\ of\ pages\ of\ the\ work.=Total number of pages of the work.
Total\ number\ of\ volumes\ of\ a\ multi-volume\ work.=Total number of volumes of a multi-volume work.
Type\ of\ the\ eprint\ identifier,\ e.\ g.,\ the\ name\ of\ the\ archive,\ repository,\ service,\ or\ system\ the\ eprint\ field\ refers\ to.=Type of the eprint identifier, e. g., the name of the archive, repository, service, or system the eprint field refers to.
URL\ of\ an\ online\ publication.=URL of an online publication.
Volume\ of\ a\ multi-volume\ book\ or\ a\ periodical.=Volume of a multi-volume book or a periodical.
Year\ of\ publication.=Year of publication.
This\ field\ is\ intended\ for\ recording\ abstracts,\ to\ be\ printed\ by\ a\ special\ bibliography\ style.=This field is intended for recording abstracts, to be printed by a special bibliography style.
This\ field\ may\ be\ useful\ when\ implementing\ a\ style\ for\ annotated\ bibliographies.=This field may be useful when implementing a style for annotated bibliographies.
Subtitle\ related\ to\ the\ "Booktitle".=Subtitle related to the "Booktitle".
Subtitle\ related\ to\ the\ "Maintitle".=Subtitle related to the "Maintitle".
Annex\ to\ the\ "Booktitle",\ to\ be\ printed\ in\ a\ different\ font.=Annex to the "Booktitle", to be printed in a different font.
Comment\ to\ this\ entry.=Comment to this entry.
Secondary\ editor\ performing\ a\ different\ editorial\ role,\ such\ as\ compiling,\ redacting,\ etc.=Secondary editor performing a different editorial role, such as compiling, redacting, etc.
Another\ secondary\ editor\ performing\ a\ different\ role.=Another secondary editor performing a different role.
Type\ of\ editorial\ role\ performed\ by\ the\ "Editor".=Type of editorial role performed by the "Editor".
Type\ of\ editorial\ role\ performed\ by\ the\ "Editora".=Type of editorial role performed by the "Editora".
Type\ of\ editorial\ role\ performed\ by\ the\ "Editorb".=Type of editorial role performed by the "Editorb".
Type\ of\ editorial\ role\ performed\ by\ the\ "Editorc".=Type of editorial role performed by the "Editorc".
Author(s)\ of\ a\ foreword\ to\ the\ work.=Author(s) of a foreword to the work.
International\ Standard\ Technical\ Report\ Number\ of\ a\ technical\ report.=International Standard Technical Report Number of a technical report.
International\ Standard\ Serial\ Number\ of\ a\ periodical.=International Standard Serial Number of a periodical.
Subtitle\ of\ a\ journal,\ a\ newspaper,\ or\ some\ other\ periodical.=Subtitle of a journal, a newspaper, or some other periodical.
Language(s)\ of\ the\ work.\ Languages\ may\ be\ specified\ literally\ or\ as\ localisation\ keys.=Language(s) of the work. Languages may be specified literally or as localisation keys.
Annex\ to\ the\ "Maintitle",\ to\ be\ printed\ in\ a\ different\ font.=Annex to the "Maintitle", to be printed in a different font.
Addon\ to\ be\ printed\ immediately\ after\ the\ author\ name\ in\ the\ bibliography.=Addon to be printed immediately after the author name in the bibliography.
If\ the\ work\ is\ a\ translation,\ a\ reprint,\ or\ something\ similar,\ the\ publication\ date\ of\ the\ original\ edition.=If the work is a translation, a reprint, or something similar, the publication date of the original edition.
If\ the\ work\ is\ a\ translation,\ the\ language(s)\ of\ the\ original\ work.=If the work is a translation, the language(s) of the original work.
Pagination\ of\ the\ work.\ The\ key\ should\ be\ given\ in\ the\ singular\ form.=Pagination of the work. The key should be given in the singular form.
Number\ of\ a\ partial\ volume.\ This\ field\ applies\ to\ books\ only,\ not\ to\ journals.\ It\ may\ be\ used\ when\ a\ logical\ volume\ consists\ of\ two\ or\ more\ physical\ ones.=Number of a partial volume. This field applies to books only, not to journals. It may be used when a logical volume consists of two or more physical ones.
Title\ in\ an\ abridged\ form.=Title in an abridged form.
Annex\ to\ the\ "Title",\ to\ be\ printed\ in\ a\ different\ font.=Annex to the "Title", to be printed in a different font.
Translator(s)\ of\ the\ "Title"\ or\ "Booktitle",\ depending\ on\ the\ entry\ type.\ If\ the\ translator\ is\ identical\ to\ the\ "Editor",\ the\ standard\ styles\ will\ automatically\ concatenate\ these\ fields\ in\ the\ bibliography.=Translator(s) of the "Title" or "Booktitle", depending on the entry type. If the translator is identical to the "Editor", the standard styles will automatically concatenate these fields in the bibliography.
Type\ of\ a\ "Manual",\ "Patent",\ "Report",\ or\ "Thesis".=Type of a "Manual", "Patent", "Report", or "Thesis".
This\ field\ holds\ an\ entry\ key\ for\ the\ cross-referencing\ feature.\ Child\ entries\ with\ a\ "Crossref"\ field\ inherit\ data\ from\ the\ parent\ entry\ specified\ in\ the\ "Crossref"\ field.=This field holds an entry key for the cross-referencing feature. Child entries with a "Crossref" field inherit data from the parent entry specified in the "Crossref" field.
Gender\ of\ the\ author\ or\ gender\ of\ the\ editor,\ if\ there\ is\ no\ author.=Gender of the author or gender of the editor, if there is no author.
Citation\ keys\ of\ other\ entries\ which\ have\ a\ relationship\ to\ this\ entry.=Citation keys of other entries which have a relationship to this entry.
This\ field\ is\ an\ alternative\ cross-referencing\ mechanism.\ It\ differs\ from\ "Crossref"\ in\ that\ the\ child\ entry\ will\ not\ inherit\ any\ data\ from\ the\ parent\ entry\ specified\ in\ the\ "Xref"\ field.=This field is an alternative cross-referencing mechanism. It differs from "Crossref" in that the child entry will not inherit any data from the parent entry specified in the "Xref" field.
Owner/creator\ of\ this\ entry.=Owner/creator of this entry.
Timestamp\ of\ this\ entry,\ when\ it\ has\ been\ created\ or\ last\ modified.=Timestamp of this entry, when it has been created or last modified.
User-specific\ printed\ flag,\ in\ case\ the\ entry\ has\ been\ printed.=User-specific printed flag, in case the entry has been printed.
User-specific\ priority.=User-specific priority.
User-specific\ quality\ flag,\ in\ case\ its\ quality\ is\ assured.=User-specific quality flag, in case its quality is assured.
User-specific\ ranking.=User-specific ranking.
User-specific\ read\ status.=User-specific read status.
User-specific\ relevance\ flag,\ in\ case\ the\ entry\ is\ relevant.=User-specific relevance flag, in case the entry is relevant.

Auto\ complete\ disabled.=Auto complete disabled.
Auto\ complete\ enabled.=Auto complete enabled.

Remove\ formatter\ for\ %0=Remove formatter for %0
Remove\ formatter\ '%0'=Remove formatter '%0'

An\ article\ in\ a\ journal,\ magazine,\ newspaper,\ or\ other\ periodical\ which\ forms\ a\ self-contained\ unit\ with\ its\ own\ title.=An article in a journal, magazine, newspaper, or other periodical which forms a self-contained unit with its own title.
A\ single-volume\ book\ with\ one\ or\ more\ authors\ where\ the\ authors\ share\ credit\ for\ the\ work\ as\ a\ whole.=A single-volume book with one or more authors where the authors share credit for the work as a whole.
A\ book-like\ work\ without\ a\ formal\ publisher\ or\ sponsoring\ institution.=A book-like work without a formal publisher or sponsoring institution.
A\ single-volume\ collection\ with\ multiple,\ self-contained\ contributions\ by\ distinct\ authors\ which\ have\ their\ own\ title.\ The\ work\ as\ a\ whole\ has\ no\ overall\ author\ but\ it\ will\ usually\ have\ an\ editor.=A single-volume collection with multiple, self-contained contributions by distinct authors which have their own title. The work as a whole has no overall author but it will usually have an editor.
A\ legacy\ alias\ for\ "InProceedings".=A legacy alias for "InProceedings".
A\ part\ of\ a\ book\ which\ forms\ a\ self-contained\ unit\ with\ its\ own\ title.=A part of a book which forms a self-contained unit with its own title.
A\ contribution\ to\ a\ collection\ which\ forms\ a\ self-contained\ unit\ with\ a\ distinct\ author\ and\ title.=A contribution to a collection which forms a self-contained unit with a distinct author and title.
An\ article\ in\ a\ conference\ proceedings.=An article in a conference proceedings.
Technical\ or\ other\ documentation,\ not\ necessarily\ in\ printed\ form.=Technical or other documentation, not necessarily in printed form.
A\ fallback\ type\ for\ entries\ which\ do\ not\ fit\ into\ any\ other\ category.=A fallback type for entries which do not fit into any other category.
Similar\ to\ "Thesis"\ except\ that\ the\ type\ field\ is\ optional\ and\ defaults\ to\ the\ localised\ term\ \ Master's\ thesis.=Similar to "Thesis" except that the type field is optional and defaults to the localised term  Master's thesis.
Similar\ to\ "Thesis"\ except\ that\ the\ type\ field\ is\ optional\ and\ defaults\ to\ the\ localised\ term\ PhD\ thesis.=Similar to "Thesis" except that the type field is optional and defaults to the localised term PhD thesis.
A\ single-volume\ conference\ proceedings.\ This\ type\ is\ very\ similar\ to\ "Collection".=A single-volume conference proceedings. This type is very similar to "Collection".
Similar\ to\ "Report"\ except\ that\ the\ type\ field\ is\ optional\ and\ defaults\ to\ the\ localised\ term\ technical\ report.=Similar to "Report" except that the type field is optional and defaults to the localised term technical report.
A\ work\ with\ an\ author\ and\ a\ title\ which\ has\ not\ been\ formally\ published,\ such\ as\ a\ manuscript\ or\ the\ script\ of\ a\ talk.=A work with an author and a title which has not been formally published, such as a manuscript or the script of a talk.
This\ type\ is\ similar\ to\ "InBook"\ but\ intended\ for\ works\ originally\ published\ as\ a\ stand-alone\ book.=This type is similar to "InBook" but intended for works originally published as a stand-alone book.
An\ article\ in\ a\ work\ of\ reference.\ This\ is\ a\ more\ specific\ variant\ of\ the\ generic\ "InCollection"\ entry\ type.=An article in a work of reference. This is a more specific variant of the generic "InCollection" entry type.
A\ multi-volume\ "Book".=A multi-volume "Book".
A\ multi-volume\ "Collection".=A multi-volume "Collection".
A\ multi-volume\ "Proceedings"\ entry.=A multi-volume "Proceedings" entry.
A\ multi-volume\ "Reference"\ entry.\ The\ standard\ styles\ will\ treat\ this\ entry\ type\ as\ an\ alias\ for\ "MvCollection".=A multi-volume "Reference" entry. The standard styles will treat this entry type as an alias for "MvCollection".
This\ entry\ type\ is\ intended\ for\ sources\ such\ as\ web\ sites\ which\ are\ intrinsically\ online\ resources.=This entry type is intended for sources such as web sites which are intrinsically online resources.
A\ single-volume\ work\ of\ reference\ such\ as\ an\ encyclopedia\ or\ a\ dictionary.=A single-volume work of reference such as an encyclopedia or a dictionary.
A\ technical\ report,\ research\ report,\ or\ white\ paper\ published\ by\ a\ university\ or\ some\ other\ institution.=A technical report, research report, or white paper published by a university or some other institution.
An\ entry\ set\ is\ a\ group\ of\ entries\ which\ are\ cited\ as\ a\ single\ reference\ and\ listed\ as\ a\ single\ item\ in\ the\ bibliography.=An entry set is a group of entries which are cited as a single reference and listed as a single item in the bibliography.
Supplemental\ material\ in\ a\ "Book".\ This\ type\ is\ provided\ for\ elements\ such\ as\ prefaces,\ introductions,\ forewords,\ afterwords,\ etc.\ which\ often\ have\ a\ generic\ title\ only.=Supplemental material in a "Book". This type is provided for elements such as prefaces, introductions, forewords, afterwords, etc. which often have a generic title only.
Supplemental\ material\ in\ a\ "Collection".=Supplemental material in a "Collection".
Supplemental\ material\ in\ a\ "Periodical".\ This\ type\ may\ be\ useful\ when\ referring\ to\ items\ such\ as\ regular\ columns,\ obituaries,\ letters\ to\ the\ editor,\ etc.\ which\ only\ have\ a\ generic\ title.=Supplemental material in a "Periodical". This type may be useful when referring to items such as regular columns, obituaries, letters to the editor, etc. which only have a generic title.
A\ thesis\ written\ for\ an\ educational\ institution\ to\ satisfy\ the\ requirements\ for\ a\ degree.=A thesis written for an educational institution to satisfy the requirements for a degree.
An\ alias\ for\ "Online",\ provided\ for\ jurabib\ compatibility.=An alias for "Online", provided for jurabib compatibility.
Computer\ software.\ The\ standard\ styles\ will\ treat\ this\ entry\ type\ as\ an\ alias\ for\ "Misc".=Computer software. The standard styles will treat this entry type as an alias for "Misc".
A\ data\ set\ or\ a\ similar\ collection\ of\ (mostly)\ raw\ data.=A data set or a similar collection of (mostly) raw data.

Display\ count\ of\ items\ in\ group=Display count of items in group
Remove\ the\ following\ characters\:=Remove the following characters:
Truncate=Truncate
Truncates\ a\ string\ after\ a\ given\ index.=Truncates a string after a given index.
Close\ all=Close all
Close\ all\ libraries=Close all libraries
Close\ other\ libraries=Close other libraries
Close\ others=Close others
Reveal\ in\ file\ explorer=Reveal in file explorer

Autolink\ files=Autolink files

Custom\ editor\ tabs=Custom editor tabs
Custom\ export\ formats=Custom export formats
Custom\ import\ formats=Custom import formats

No\ list\ enabled=No list enabled
Protect\ selection=Protect selection
Unprotect\ selection=Unprotect selection

Customized\ preview\ style=Customized preview style
Next\ preview\ style=Next preview style
Previous\ preview\ style=Previous preview style

(\ Note\:\ Press\ return\ to\ commit\ changes\ in\ the\ table\!\ )=( Note\: Press return to commit changes in the table\! )
New\ inproceedings=New inproceedings
Reset\ entry\ types\ and\ fields\ to\ defaults=Reset entry types and fields to defaults
This\ will\ reset\ all\ entry\ types\ to\ their\ default\ values\ and\ remove\ all\ custom\ entry\ types=This will reset all entry types to their default values and remove all custom entry types
Replace\ tabs\ with\ space=Replace tabs with space
Replace\ tabs\ with\ space\ in\ the\ field\ content.=Replace tabs with space in the field content.
Remove\ redundant\ spaces=Remove redundant spaces
Replaces\ consecutive\ spaces\ with\ a\ single\ space\ in\ the\ field\ content.=Replaces consecutive spaces with a single space in the field content.
Remove\ digits=Remove digits
Removes\ digits.=Removes digits.

Presets=Presets

Generate\ groups\ from\ keywords\ in\ the\ following\ field=Generate groups from keywords in the following field
Generate\ groups\ for\ author\ last\ names=Generate groups for author last names
Regular\ expression=Regular expression

Error\ importing.\ See\ the\ error\ log\ for\ details.=Error importing. See the error log for details.

Error\ from\ import\:\ %0=Error from import\: %0
Error\ reading\ PDF\ content\:\ %0=Error reading PDF content\: %0
Bib\ entry\ was\ successfully\ imported=Bib entry was successfully imported
File\ was\ successfully\ imported\ as\ a\ new\ entry=File was successfully imported as a new entry
No\ BibTeX\ data\ was\ found.\ An\ empty\ entry\ was\ created\ with\ file\ link=No BibTeX data was found. An empty entry was created with file link
No\ metadata\ was\ found.\ An\ empty\ entry\ was\ created\ with\ file\ link=No metadata was found. An empty entry was created with file link
Processing\ file\ %0=Processing file %0
Export\ selected=Export selected

Separate\ merged\ citations=Separate merged citations
Separate\ citations=Separate citations

Unprotect\ terms=Unprotect terms

Generate\ a\ new\ key\ for\ imported\ entries\ (overwriting\ their\ default)=Generate a new key for imported entries (overwriting their default)
Warn\ about\ duplicates\ on\ import=Warn about duplicates on import

Custom\ DOI\ URI=Custom DOI URI
Use\ custom\ DOI\ base\ URI\ for\ article\ access=Use custom DOI base URI for article access

Cited\ on\ pages=Cited on pages
Please\ move\ the\ cursor\ into\ the\ document\ text.=Please\ move\ the\ cursor\ into\ the\ document\ text.
To\ get\ the\ visual\ positions\ of\ your\ citations\ I\ need\ to\ move\ the\ cursor\ around,\ but\ could\ not\ get\ it.=To\ get\ the\ visual\ positions\ of\ your\ citations\ I\ need\ to\ move\ the\ cursor\ around,\ but\ could\ not\ get\ it.

I\ cannot\ insert\ to\ the\ cursor's\ current\ location.=I\ cannot\ insert\ to\ the\ cursor's\ current\ location.

Please\ move\ the\ cursor\ to\ the\ location\ for\ the\ new\ citation.=Please\ move\ the\ cursor\ to\ the\ location\ for\ the\ new\ citation.

Please\ create\ it\ in\ the\ document\ or\ change\ in\ the\ file\:=Please create it in the document or change in the file:

Please\ use\ the\ latter\ in\ the\ style\ file\ below\ to\ avoid\ localization\ problems.=Please use the latter in the style file below to avoid localization problems.

The\ %0\ character\ style\ '%1'\ is\ a\ display\ name\ for\ '%2'.=The %0 character style '%1' is a display name for '%2'.

The\ %0\ character\ style\ '%1'\ is\ missing\ from\ the\ document=The %0 character style '%1' is missing from the document

The\ %0\ paragraph\ style\ '%1'\ is\ a\ display\ name\ for\ '%2'.=The %0 paragraph style '%1' is a display name for '%2'.

The\ %0\ paragraph\ style\ '%1'\ is\ missing\ from\ the\ document=The %0 paragraph style '%1' is missing from the document

Error\ while\ checking\ if\ Writer\ is\ recording\ changes\ or\ has\ recorded\ changes.=Error while checking if Writer is recording changes or has recorded changes.

Cannot\ work\ with\ [Edit]/[Track\ Changes]/[Record]\ turned\ on.=Cannot work with [Edit]/[Track Changes]/[Record] turned on.

Changes\ by\ JabRef\ could\ result\ in\ unexpected\ interactions\ with\ recorded\ changes.=Changes by JabRef could result in unexpected interactions with recorded changes.

Recording\ and/or\ Recorded\ changes=Recording and/or Recorded changes

Use\ [Edit]/[Track\ Changes]/[Manage]\ to\ resolve\ them\ first.=Use [Edit]/[Track Changes]/[Manage] to resolve them first.

Unable\ to\ find\ valid\ certification\ path\ to\ requested\ target(%0),\ download\ anyway?=Unable to find valid certification path to requested target(%0), download anyway?
Download\ operation\ canceled.=Download operation canceled.

Convert\ timestamp\ field\ to\ field\ 'creationdate'=Convert timestamp field to field 'creationdate'
Convert\ timestamp\ field\ to\ field\ 'modificationdate'=Convert timestamp field to field 'modificationdate'

New\ entry\ by\ type=New entry by type

File\ '%1'\ is\ a\ duplicate\ of\ '%0'.\ Keeping\ '%0'=File '%1' is a duplicate of '%0'. Keeping '%0'

Enable\ field\ formatters=Enable field formatters
Entry\ Type=Entry Type
Entry\ types=Entry types
Others=Others
Recommended=Recommended

Authors\ and\ Title=Authors and Title
Catalog=Catalog
Catalogs=Catalogs
Select\ Catalogs\:=Select Catalogs:
Add\ Author\:=Add Author\:
Add\ Query\:=Add Query\:
Add\ Research\ Question\:=Add Research Question\:
Queries=Queries
Research\ Questions=Research Questions
Study\ Title\:=Study Title\:
Start\ new\ systematic\ literature\ review=Start new systematic literature review
Manage\ study\ definition=Manage study definition
Update\ study\ search\ results=Update study search results
Study\ repository\ could\ not\ be\ created=Study repository could not be created

All\ query\ terms\ are\ joined\ using\ the\ logical\ AND,\ and\ OR\ operators=All query terms are joined using the logical AND, and OR operators
Finalize=Finalize
If\ the\ sequence\ of\ terms\ is\ relevant\ wrap\ them\ in\ double\ quotes =If the sequence of terms is relevant wrap them in double quotes
Query\ terms\ are\ separated\ by\ spaces.=Query terms are separated by spaces.
Select\ the\ study\ directory\:=Select the study directory\:
An\ example\:=An example\:
Start\ survey=Start survey
Query=Query
Question=Question
Select\ directory=Select directory

Fulltext\ Index=Fulltext Index
Automatically\ index\ all\ linked\ files\ for\ fulltext\ search=Automatically index all linked files for fulltext search
Rebuild\ fulltext\ search\ index=Rebuild fulltext search index
Rebuild\ fulltext\ search\ index\ for\ current\ library?=Rebuild fulltext search index for current library?
Rebuilding\ fulltext\ search\ index...=Rebuilding fulltext search index...
Failed\ to\ access\ fulltext\ search\ index=Failed to access fulltext search index
Found\ match\ in\ %0=Found match in %0
On\ page\ %0=On page %0
Found\ matches\ in\ Annotations\:=Found matches in Annotations:

Fetcher\ cannot\ be\ tested\!=Fetcher cannot be tested!
Fetcher\ unknown\!=Fetcher unknown!

Character\ by\ character=Character by character
Embedded=Embedded
Entry=Entry
Parse\ Metadata\ from\ PDF.=Parse Metadata from PDF.
Symmetric\ character\ by\ character=Symmetric character by character
Symmetric\ word\ by\ word=Symmetric word by word
Verbatim=Verbatim
Word\ by\ word=Word by word
Could\ not\ extract\ Metadata\ from\:\ %0=Could not extract Metadata from: %0
Merge\ PDF\ metadata=Merge PDF metadata

Add\ certificate=Add certificate
Serial\ number=Serial number
Issuer=Issuer
Valid\ from=Valid from
Valid\ to=Valid to
Signature\ algorithm=Signature algorithm
Version=Version

Error\ downloading=Error downloading

No\ data\ was\ found\ for\ the\ identifier=No data was found for the identifier
Server\ not\ available=Server not available
Fetching\ information\ using\ %0=Fetching information using %0
Look\ up\ identifier=Look up identifier
Bibliographic\ data\ not\ found.\ Cause\ is\ likely\ the\ client\ side.\ Please\ check\ connection\ and\ identifier\ for\ correctness.=Bibliographic data not found. Cause is likely the client side. Please check connection and identifier for correctness.
Bibliographic\ data\ not\ found.\ Cause\ is\ likely\ the\ server\ side.\ Please\ try\ again\ later.=Bibliographic data not found. Cause is likely the server side. Please try again later.
Error\ message\ %0=Error message %0
Identifier\ not\ found=Identifier not found

Custom\ API\ key=Custom API key
Check\ %0\ API\ Key\ Setting=Check %0 API Key Setting

Edit\ content=Edit content
Copy\ or\ Move\ content=Copy or Move content
Overwrite\ field\ content=Overwrite field content
Set=Set
Append=Append
Clear\ field\ content=Clear field content
Set\ or\ append\ content=Set or append content
Edit\ field\ content\ for\ selected\ entries=Edit field content for selected entries
Rename=Rename
Copy\ content=Copy content
Move\ content=Move content
Swap\ content=Swap content
Copy\ or\ move\ the\ content\ of\ one\ field\ to\ another=Copy or move the content of one field to another
Automatic\ field\ editor=Automatic field editor
From=From
Keep\ Modifications=Keep Modifications
To=To
Open\ Link=Open Link
Highlight\ words=Highlight words
Highlight\ characters=Highlight characters
Unified\ View=Unified View
Split\ View=Split View
Plain\ Text=Plain Text
Show\ Diff=Show Diff
Only\ show\ changed\ fields=Only show changed fields

Edit\ file\ link=Edit file link

(Note\:\ If\ original\ entries\ lack\ keywords\ to\ qualify\ for\ the\ new\ group\ configuration,\ confirming\ here\ will\ add\ them)=(Note: If original entries lack keywords to qualify for the new group configuration, confirming here will add them)
Assign=Assign
Do\ not\ assign=Do not assign

Error\ occurred\ %0=Error occurred %0
Left\ Entry=Left Entry
Merge\ %0=Merge %0
Right\ Entry=Right Entry
Unmerge\ %0=Unmerge %0
plain\ text=plain text

The\ %0s\ are\ the\ same.\ However,\ the\ order\ of\ field\ content\ differs=The %0s are the same. However, the order of field content differs

Keep\ from\ import=Keep from import
Keep\ merged=Keep merged
Keep\ existing\ entry=Keep existing entry

No\ entries\ corresponding\ to\ given\ query=No entries corresponding to given query

Review\ backup=Review\ backup
A\ backup\ file\ for\ '%0'\ was\ found\ at\ [%1]=A backup file for '%0' was found at [%1]
Do\ you\ want\ to\ recover\ the\ library\ from\ the\ backup\ file?=Do you want to recover the library from the backup file?
This\ could\ indicate\ that\ JabRef\ did\ not\ shut\ down\ cleanly\ last\ time\ the\ file\ was\ used.=This could indicate that JabRef did not shut down cleanly last time the file was used.

Use\ the\ field\ FJournal\ to\ store\ the\ full\ journal\ name\ for\ (un)abbreviations\ in\ the\ entry=Use the field FJournal to store the full journal name for (un)abbreviations in the entry

Library\ to\ import\ into=Library to import into

Enable\ web\ search=Enable web search
Web\ search\ disabled=Web search disabled

Multiline=Multiline

Unable\ to\ open\ linked\ eprint.\ Please\ set\ the\ eprinttype\ field=Unable to open linked eprint. Please set the eprinttype field
Unable\ to\ open\ linked\ eprint.\ Please\ verify\ that\ the\ eprint\ field\ has\ a\ valid\ '%0'\ id=Unable to open linked eprint. Please verify that the eprint field has a valid '%0' id

Search\ from\ history...=Search from history...
your\ search\ history\ is\ empty=your search history is empty
Clear\ history=Clear history

File=File
file=file
File\ directory\ is\ not\ set\ or\ does\ not\ exist\!=File directory is not set or does not exist!
File\ exists=File exists
File\ not\ found=File not found

Delete\ '%0'=Delete '%0'
Delete\ %0\ files=Delete %0 files
How\ should\ these\ files\ be\ handled?=How should these files be handled?
Permanently\ delete\ local\ file=Permanently delete local file
Delete\ from\ disk=Delete from disk
Move\ file(s)\ to\ trash=Move file(s) to trash
Keep\ file(s)=Keep file(s)
Error\ accessing\ file\ '%0'.=Error accessing file '%0'.
Cannot\ delete\ file\ '%0'=Cannot delete file '%0'
This\ operation\ requires\ selected\ linked\ files.=This operation requires selected linked files.
Move\ deleted\ files\ to\ trash\ (instead\ of\ deleting\ them)=Move deleted files to trash (instead of deleting them)

File\ permission\ error=File permission error
JabRef\ does\ not\ have\ permission\ to\ access\ %s=JabRef does not have permission to access %s

Problem\ finding\ files.\ See\ error\ log\ for\ details.=Problem finding files. See error log for details.
Path\ to\ %0=Path to %0

Create\ backup=Create backup
Automatically\ search\ and\ show\ unlinked\ files\ in\ the\ entry\ editor=Automatically search and show unlinked files in the entry editor

File\ "%0"\ cannot\ be\ added\!=File "%0" cannot be added!
Illegal\ characters\ in\ the\ file\ name\ detected.\nFile\ will\ be\ renamed\ to\ "%0"\ and\ added.=Illegal characters in the file name detected.\nFile will be renamed to "%0" and added.
Rename\ and\ add=Rename and add

401\ Unauthorized\:\ Access\ Denied.\ You\ are\ not\ authorized\ to\ access\ this\ resource.\ Please\ check\ your\ credentials\ and\ try\ again.\ If\ you\ believe\ you\ should\ have\ access,\ please\ contact\ the\ administrator\ for\ assistance.\nURL\:\ %0\ \n\ %1=401 Unauthorized: Access Denied. You are not authorized to access this resource. Please check your credentials and try again. If you believe you should have access, please contact the administrator for assistance.\nURL: %0 \n %1
403\ Forbidden\:\ Access\ Denied.\ You\ do\ not\ have\ permission\ to\ access\ this\ resource.\ Please\ contact\ the\ administrator\ for\ assistance\ or\ try\ a\ different\ action.\nURL\:\ %0\ \n\ %1=403 Forbidden: Access Denied. You do not have permission to access this resource. Please contact the administrator for assistance or try a different action.\nURL: %0 \n %1
404\ Not\ Found\ Error\:\ The\ requested\ resource\ could\ not\ be\ found.\ It\ seems\ that\ the\ file\ you\ are\ trying\ to\ download\ is\ not\ available\ or\ has\ been\ moved.\ Please\ verify\ the\ URL\ and\ try\ again.\ If\ you\ believe\ this\ is\ an\ error,\ please\ contact\ the\ administrator\ for\ further\ assistance.\nURL\:\ %0\ \n\ %1=404 Not Found Error: The requested resource could not be found. It seems that the file you are trying to download is not available or has been moved. Please verify the URL and try again. If you believe this is an error, please contact the administrator for further assistance.\nURL: %0 \n %1
Error\ downloading\ from\ URL.\ Cause\ is\ likely\ the\ server\ side.\ HTTP\ Error\ %0\ \n\ %1\ \nURL\:\ %2\ \nPlease\ try\ again\ later\ or\ contact\ the\ server\ administrator.=Error downloading from URL. Cause is likely the server side. HTTP Error %0 \n %1 \nURL: %2 \nPlease try again later or contact the server administrator.
Error\ message\:\ %0\ \nURL\:\ %1\ \nPlease\ check\ the\ URL\ and\ try\ again.=Error message: %0 \nURL: %1 \nPlease check the URL and try again.
Failed\ to\ download\ from\ URL=Failed to download from URL

Finished=Finished
Finished\ writing\ metadata\ for\ library\ %0\ (%1\ succeeded,\ %2\ skipped,\ %3\ errors).=Finished writing metadata for library %0 (%1 succeeded, %2 skipped, %3 errors).
Processing...=Processing...
Writing\ metadata\ to\ %0=Writing metadata to %0

Get\ more\ themes...=Get more themes...

Miscellaneous=Miscellaneous
File-related=File-related

Add\ selected\ entries\ to\ database=Add selected entries to database
The\ selected\ entry\ doesn't\ have\ a\ DOI\ linked\ to\ it.\ Lookup\ a\ DOI\ and\ try\ again.=The selected entry doesn't have a DOI linked to it. Lookup a DOI and try again.
Cited\ By=Cited By
Cites=Cites
No\ articles\ found=No articles found
Restart\ search=Restart search
Cancel\ search=Cancel search
Select\ entry=Select entry
Search\ aborted!=Search aborted!
Citation\ relations=Citation relations
Show\ articles\ related\ by\ citation=Show articles related by citation
Error\ while\ fetching\ citing\ entries\:\ %0=Error while fetching citing entries: %0
Help\ on\ external\ applications=Help on external applications
Identifier-based\ Web\ Search=Identifier-based Web Search

Related\ articles=Related articles
Show\ 'Related\ Articles'\ tab=Show 'Related Articles' tab

Pushing\ citations\ to\ TeXShop\ is\ only\ possible\ on\ macOS\!=Pushing citations to TeXShop is only possible on macOS!

Single\ instance=Single instance

Copied\ %0\ entry(ies)=Copied %0 entry(ies)
Cut\ %0\ entry(ies)=Cut %0 entry(ies)
Deleted\ %0\ entry(ies)=Deleted %0 entry(ies)

Enable\ Journal\ Information\ Fetching?=Enable Journal Information Fetching?
Would\ you\ like\ to\ enable\ fetching\ of\ journal\ information?\ This\ can\ be\ changed\ later\ in\ %0\ >\ %1.=Would you like to enable fetching of journal information? This can be changed later in %0 > %1.
Enable=Enable
Keep\ disabled=Keep disabled

Hide\ user\ comments=Hide user comments
Show\ user\ comments\ field=Show user comments field

More\ options...=More options...
Treat\ all\ duplicates\ entries\ the\ same\ way=Treat all duplicates entries the same way
Ask\ every\ time=Ask every time

Value\ is\ not\ in\ Unicode's\ Normalization\ Form\ "Canonical\ Composition"\ (NFC)\ format=Value is not in Unicode's Normalization Form "Canonical Composition" (NFC) format

Group\ icons=Group icons
Source\ URL=Source URL
Redownload\ file=Redownload file
Redownload\ missing\ files=Redownload missing files
Redownload\ missing\ files\ for\ current\ library?=Redownload missing files for current library?

Note\:\ The\ study\ directory\ should\ be\ empty.=Note: The study directory should be empty.
Warning\:\ The\ selected\ directory\ is\ not\ empty.=Warning: The selected directory is not empty.
Warning\:\ Failed\ to\ check\ if\ the\ directory\ is\ empty.=Warning: Failed to check if the directory is empty.
Warning\:\ The\ selected\ directory\ is\ not\ a\ valid\ directory.=Warning: The selected directory is not a valid directory.
<<<<<<< HEAD
Add\ subgroup\ from\ selection=Add subgroup from selection
Automatically\ include\ selected\ entries\ when\ a\ new\ group\ is\ created=Automatically include selected entries when a new group is created
Include\ selected\ entries\ in\ created\ subgroup=Include selected entries in created subgroup
=======

Currently\ selected\ JStyle\:\ '%0' = Currently selected JStyle: '%0'
Currently\ selected\ CSL\ Style\:\ '%0' = Currently selected CSL Style: '%0'
>>>>>>> fed6bde8
<|MERGE_RESOLUTION|>--- conflicted
+++ resolved
@@ -2647,12 +2647,9 @@
 Warning\:\ The\ selected\ directory\ is\ not\ empty.=Warning: The selected directory is not empty.
 Warning\:\ Failed\ to\ check\ if\ the\ directory\ is\ empty.=Warning: Failed to check if the directory is empty.
 Warning\:\ The\ selected\ directory\ is\ not\ a\ valid\ directory.=Warning: The selected directory is not a valid directory.
-<<<<<<< HEAD
 Add\ subgroup\ from\ selection=Add subgroup from selection
 Automatically\ include\ selected\ entries\ when\ a\ new\ group\ is\ created=Automatically include selected entries when a new group is created
 Include\ selected\ entries\ in\ created\ subgroup=Include selected entries in created subgroup
-=======
 
 Currently\ selected\ JStyle\:\ '%0' = Currently selected JStyle: '%0'
-Currently\ selected\ CSL\ Style\:\ '%0' = Currently selected CSL Style: '%0'
->>>>>>> fed6bde8
+Currently\ selected\ CSL\ Style\:\ '%0' = Currently selected CSL Style: '%0'