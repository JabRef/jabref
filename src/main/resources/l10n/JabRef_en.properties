Unable\ to\ monitor\ file\ changes.\ Please\ close\ files\ and\ processes\ and\ restart.\ You\ may\ encounter\ errors\ if\ you\ continue\ with\ this\ session.=Unable to monitor file changes. Please close files and processes and restart. You may encounter errors if you continue with this session.
%0\ contains\ the\ regular\ expression\ <b>%1</b>=%0 contains the regular expression <b>%1</b>

%0\ contains\ the\ term\ <b>%1</b>=%0 contains the term <b>%1</b>

%0\ doesn't\ contain\ the\ regular\ expression\ <b>%1</b>=%0 doesn't contain the regular expression <b>%1</b>

%0\ doesn't\ contain\ the\ term\ <b>%1</b>=%0 doesn't contain the term <b>%1</b>

%0/%1\ entries=%0/%1 entries

%0\ export\ successful=%0 export successful

%0\ matches\ the\ regular\ expression\ <b>%1</b>=%0 matches the regular expression <b>%1</b>

%0\ matches\ the\ term\ <b>%1</b>=%0 matches the term <b>%1</b>

Abbreviate\ journal\ names\ of\ the\ selected\ entries\ (DEFAULT\ abbreviation)=Abbreviate journal names of the selected entries (DEFAULT abbreviation)
Abbreviate\ journal\ names\ of\ the\ selected\ entries\ (MEDLINE\ abbreviation)=Abbreviate journal names of the selected entries (MEDLINE abbreviation)
Abbreviate\ journal\ names\ of\ the\ selected\ entries\ (SHORTEST\ UNIQUE\ abbreviation)=Abbreviate journal names of the selected entries (SHORTEST UNIQUE abbreviation)

Abbreviate\ names=Abbreviate names
Abbreviated\ %0\ journal\ names.=Abbreviated %0 journal names.

Abbreviation=Abbreviation
Abbreviations=Abbreviations

About\ JabRef=About JabRef

Abstract=Abstract

Accept=Accept

Accept\ change=Accept change

Accept\ recommendations\ from\ Mr.\ DLib=Accept recommendations from Mr. DLib

Action=Action

Activate=Activate

Activate\ Citation\ relations\ search=Activate Citation relations search

Add=Add

Add\ a\ (compiled)\ custom\ Importer\ class\ from\ a\ class\ path.=Add a (compiled) custom Importer class from a class path.
The\ path\ need\ not\ be\ on\ the\ classpath\ of\ JabRef.=The path need not be on the classpath of JabRef.

Add\ a\ regular\ expression\ for\ the\ key\ pattern.=Add a regular expression for the key pattern.

Add\ selected\ entries\ to\ this\ group=Add selected entries to this group

Add\ selected\ entries\ to\ database=Add selected entries to database

Add\ subgroup=Add subgroup

Added\ group\ "%0".=Added group "%0".

Added\ string=Added string

All\ entries=All entries

Also\ remove\ subgroups=Also remove subgroups

Always\ reformat\ BIB\ file\ on\ save\ and\ export=Always reformat BIB file on save and export

and=and

any\ field\ that\ matches\ the\ regular\ expression\ <b>%0</b>=any field that matches the regular expression <b>%0</b>

Appearance=Appearance

Application=Application

Application\ to\ push\ entries\ to=Application to push entries to

Apply=Apply

Arguments\ passed\ on\ to\ running\ JabRef\ instance.\ Shutting\ down.=Arguments passed on to running JabRef instance. Shutting down.

Assign\ the\ original\ group's\ entries\ to\ this\ group?=Assign the original group's entries to this group?

Assigned\ %0\ entries\ to\ group\ "%1".=Assigned %0 entries to group "%1".

Assigned\ 1\ entry\ to\ group\ "%0".=Assigned 1 entry to group "%0".

Autogenerate\ citation\ keys=Autogenerate citation keys

Autolink\ files\ with\ names\ starting\ with\ the\ citation\ key=Autolink files with names starting with the citation key

Autolink\ only\ files\ that\ match\ the\ citation\ key=Autolink only files that match the citation key

Automatically\ create\ groups=Automatically create groups

Automatically\ remove\ exact\ duplicates=Automatically remove exact duplicates

AUX\ file\ import=AUX file import

Available\ export\ formats=Available export formats

Available\ import\ formats=Available import formats

%0\ source=%0 source

Background\ Tasks=Background Tasks

Background\ Tasks\ are\ running=Background Tasks are running

Background\ Tasks\ are\ done=Background Tasks are done

Browse=Browse

by=by
The\ conflicting\ fields\ of\ these\ entries\ will\ be\ merged\ into\ the\ 'Comment'\ field.=The conflicting fields of these entries will be merged into the 'Comment' field.

Cancel=Cancel

Cancel\ search=Cancel search

Cannot\ create\ group=Cannot create group

Cannot\ create\ group.\ Please\ create\ a\ library\ first.=Cannot create group. Please create a library first.

Cannot\ open\ folder\ as\ the\ file\ is\ an\ online\ link.=Cannot open folder as the file is an online link.

case\ insensitive=case insensitive

case\ sensitive=case sensitive

Case\ sensitive=Case sensitive

change\ assignment\ of\ entries=change assignment of entries

Change\ case=Change case

Change\ entry\ type=Change entry type


Change\ of\ Grouping\ Method=Change of Grouping Method

change\ preamble=change preamble

Changed\ language=Changed language

Changed\ preamble=Changed preamble

Cite\ command=Cite command

Cited\ By=Cited By

Citing=Citing

Clear=Clear

Clear\ fields=Clear fields

Open\ /\ close\ entry\ editor=Open / close entry editor

Close\ dialog=Close dialog

Close\ the\ current\ library=Close the current library

Close\ window=Close window

Comments=Comments

Contained\ in=Contained in

Content=Content

Copied=Copied


Copy=Copy

Copy\ citation\ key=Copy citation key

Copy\ to\ clipboard=Copy to clipboard

Could\ not\ call\ executable=Could not call executable

Could\ not\ export\ file=Could not export file

Could\ not\ export\ preferences=Could not export preferences

Could\ not\ find\ a\ suitable\ import\ format.=Could not find a suitable import format.
Could\ not\ import\ preferences=Could not import preferences

Could\ not\ instantiate\ %0=Could not instantiate %0
Could\ not\ instantiate\ %0\ %1=Could not instantiate %0 %1
Could\ not\ instantiate\ %0.\ Have\ you\ chosen\ the\ correct\ package\ path?=Could not instantiate %0. Have you chosen the correct package path?

Could\ not\ print\ preview=Could not print preview

Could\ not\ run\ the\ 'vim'\ program.=Could not run the 'vim' program.

Could\ not\ save\ file.=Could not save file.
Character\ encoding\ '%0'\ is\ not\ supported.=Character encoding '%0' is not supported.

Create\ custom\ fields\ for\ each\ BibTeX\ entry=Create custom fields for each BibTeX entry

crossreferenced\ entries\ included=crossreferenced entries included

Current\ content=Current content

Current\ value=Current value

Custom\ entry\ types=Custom entry types

Custom\ entry\ types\ found\ in\ file=Custom entry types found in file

Customize\ entry\ types=Customize entry types

Customize\ key\ bindings=Customize key bindings

Cut=Cut

cut\ entries=cut entries

cut\ entry\ %0=cut entry %0


Library\ encoding=Library encoding

Library\ properties=Library properties

Default=Default

Default\ encoding=Default encoding

Downloading=Downloading

Execute\ default\ action\ in\ dialog=Execute default action in dialog

Delete=Delete

Delete\ entry=Delete entry

Delete\ multiple\ entries=Delete multiple entries

Deleted=Deleted

Permanently\ delete\ local\ file=Permanently delete local file

Descending=Descending

Description=Description

Do\ not\ ask\ again=Do not ask again

Display\ all\ entries\ belonging\ to\ one\ or\ more\ of\ the\ selected\ groups=Display all entries belonging to one or more of the selected groups

Display\ all\ error\ messages=Display all error messages

Display\ help\ on\ command\ line\ options=Display help on command line options

Display\ only\ entries\ belonging\ to\ all\ selected\ groups=Display only entries belonging to all selected groups
Display\ version=Display version

DOI\ required,\ Please\ add\ DOI\ to\ entry\ before\ searching.=DOI required, Please add DOI to entry before searching.

Do\ not\ abbreviate\ names=Do not abbreviate names

Do\ not\ import\ entry=Do not import entry

Do\ not\ open\ any\ files\ at\ startup=Do not open any files at startup

Do\ not\ wrap\ the\ following\ fields\ when\ saving=Do not wrap the following fields when saving
Do\ not\ write\ the\ following\ fields\ to\ XMP\ Metadata=Do not write the following fields to XMP Metadata

Donate\ to\ JabRef=Donate to JabRef

Download\ file=Download file

Downloaded\ website\ as\ an\ HTML\ file.=Downloaded website as an HTML file.

duplicate\ removal=duplicate removal

Duplicate\ string\ name=Duplicate string name

Duplicates\ found=Duplicates found

Dynamically\ group\ entries\ by\ a\ free-form\ search\ expression=Dynamically group entries by a free-form search expression

Dynamically\ group\ entries\ by\ searching\ a\ field\ for\ a\ keyword=Dynamically group entries by searching a field for a keyword

Each\ line\ must\ be\ of\ the\ following\ form\:\ \'tab\:field1;field2;...;fieldN\'.=Each line must be of the following form\: 'tab\:field1;field2;...;fieldN'.

Edit=Edit

Edit\ file\ type=Edit file type

Edit\ group=Edit group


Edit\ preamble=Edit preamble
Edit\ strings=Edit strings

empty\ library=empty library
Autocompletion=Autocompletion

Enter\ URL\ to\ download=Enter URL to download

entries=entries

Entries\ exported\ to\ clipboard=Entries exported to clipboard

entry=entry

Entry\ editor=Entry editor

Entry\ owner=Entry owner

Entry\ preview=Entry preview

Entry\ table=Entry table
Entry\ table\ columns=Entry table columns
Entry\ Title\ (Required\ to\ deliver\ recommendations.)=Entry Title (Required to deliver recommendations.)
Entry\ type=Entry type
Error=Error
Error\ occurred\ when\ parsing\ entry=Error occurred when parsing entry
Error\ opening\ file=Error opening file
Error\ while\ writing=Error while writing
Error\ during\ persistence\ of\ crawling\ results.=Error during persistence of crawling results.
Error\ during\ reading\ of\ study\ definition\ file.=Error during reading of study definition file.
'%0'\ exists.\ Overwrite\ file?='%0' exists. Overwrite file?
Export=Export
Export\ preferences=Export preferences
Export\ preferences\ to\ file=Export preferences to file
Export\ to\ clipboard=Export to clipboard
Export\ to\ text\ file.=Export to text file.
Exporting=Exporting
Extension=Extension

External\ changes=External changes

External\ file\ links=External file links

External\ programs=External programs

Field=Field

field=field

Field\ name=Field name

Field\ names\ are\ not\ allowed\ to\ contain\ white\ spaces\ or\ certain\ characters\ (%0).=Field names are not allowed to contain white spaces or certain characters (%0).

Field\ to\ group\ by=Field to group by

File=File

file=file
File\ directory\ is\ not\ set\ or\ does\ not\ exist\!=File directory is not set or does not exist!

File\ exists=File exists

File\ not\ found=File not found

Filter=Filter

Filter\ groups=Filter groups

Finished\ writing\ XMP\ for\ %0\ file\ (%1\ skipped,\ %2\ errors).=Finished writing XMP for %0 file (%1 skipped, %2 errors).

First\ select\ the\ entries\ you\ want\ keys\ to\ be\ generated\ for.=First select the entries you want keys to be generated for.

Fit\ table\ horizontally\ on\ screen=Fit table horizontally on screen

Float=Float
Format\:\ Tab\:field;field;...\ (e.g.\ General\:url;pdf;note...)=Format\: Tab\:field;field;... (e.g. General\:url;pdf;note...)

Format\ of\ author\ and\ editor\ names=Format of author and editor names
Format\ string=Format string

Format\ used=Format used
Formatter\ name=Formatter name

found\ in\ AUX\ file=found in AUX file

Fulltext\ search=Fulltext search

Fulltext\ for=Fulltext for

Further\ information\ about\ Mr.\ DLib\ for\ JabRef\ users.=Further information about Mr. DLib for JabRef users.

General=General

Generate=Generate

Generate\ citation\ key=Generate citation key

Generate\ keys=Generate keys

Generate\ keys\ before\ saving\ (for\ entries\ without\ a\ key)=Generate keys before saving (for entries without a key)

Generated\ citation\ key\ for=Generated citation key for

Generating\ citation\ key\ for=Generating citation key for
Get\ fulltext=Get fulltext

Gray\ out\ non-hits=Gray out non-hits

Groups=Groups
has/have\ both\ a\ 'Comment'\ and\ a\ 'Review'\ field.=has/have both a 'Comment' and a 'Review' field.

Have\ you\ chosen\ the\ correct\ package\ path?=Have you chosen the correct package path?

Help=Help

Help\ on\ key\ patterns=Help on key patterns
Help\ on\ regular\ expression\ search=Help on regular expression search

Hide\ non-hits=Hide non-hits

Hierarchical\ context=Hierarchical context

Highlight=Highlight
Marking=Marking
Underline=Underline
Empty\ Highlight=Empty Highlight
Empty\ Marking=Empty Marking
Empty\ Underline=Empty Underline
The\ marked\ area\ does\ not\ contain\ any\ legible\ text!=The marked area does not contain any legible text!

HTML\ table=HTML table
HTML\ table\ (with\ Abstract\ &\ BibTeX)=HTML table (with Abstract & BibTeX)
Icon=Icon

Ignore=Ignore

Import=Import

Import\ and\ keep\ old\ entry=Import and keep old entry

Import\ and\ remove\ old\ entry=Import and remove old entry

Import\ entries=Import entries
Import\ file=Import file

Import\ name=Import name

Import\ preferences=Import preferences

Import\ preferences\ from\ file=Import preferences from file

Imported\ entries=Imported entries

Importer\ class=Importer class

Importing=Importing

Importing\ in\ unknown\ format=Importing in unknown format

Include\ subgroups\:\ When\ selected,\ view\ entries\ contained\ in\ this\ group\ or\ its\ subgroups=Include subgroups: When selected, view entries contained in this group or its subgroups

Independent\ group\:\ When\ selected,\ view\ only\ this\ group's\ entries=Independent group: When selected, view only this group's entries
I\ Agree=I Agree

Indexing\ pdf\ files=Indexing pdf files

Invalid\ citation\ key=Invalid citation key

Invalid\ URL=Invalid URL

Online\ help=Online help
JabRef\ Language\ (Provides\ for\ better\ recommendations\ by\ giving\ an\ indication\ of\ user's\ preferred\ language.)=JabRef Language (Provides for better recommendations by giving an indication of user's preferred language.)

JabRef\ preferences=JabRef preferences
JabRef\ requests\ recommendations\ from\ Mr.\ DLib,\ which\ is\ an\ external\ service.\ To\ enable\ Mr.\ DLib\ to\ calculate\ recommendations,\ some\ of\ your\ data\ must\ be\ shared\ with\ Mr.\ DLib.\ Generally,\ the\ more\ data\ is\ shared\ the\ better\ recommendations\ can\ be\ calculated.\ However,\ we\ understand\ that\ some\ of\ your\ data\ in\ JabRef\ is\ sensitive,\ and\ you\ may\ not\ want\ to\ share\ it.\ Therefore,\ Mr.\ DLib\ offers\ a\ choice\ of\ which\ data\ you\ would\ like\ to\ share.=JabRef requests recommendations from Mr. DLib, which is an external service. To enable Mr. DLib to calculate recommendations, some of your data must be shared with Mr. DLib. Generally, the more data is shared the better recommendations can be calculated. However, we understand that some of your data in JabRef is sensitive, and you may not want to share it. Therefore, Mr. DLib offers a choice of which data you would like to share.
JabRef\ Version\ (Required\ to\ ensure\ backwards\ compatibility\ with\ Mr.\ DLib's\ Web\ Service)=JabRef Version (Required to ensure backwards compatibility with Mr. DLib's Web Service)

Journal\ abbreviations=Journal abbreviations

Jump\ to\ entry\ in\ database=Jump to entry in database

Keep\ both=Keep both

Keep\ subgroups=Keep subgroups

Key\ bindings=Key bindings

Key\ bindings\ changed=Key bindings changed

Key\ pattern=Key pattern

keys\ in\ library=keys in library

Keyword=Keyword

Keywords=Keywords

Label=Label

Language=Language

Last\ modified=Last modified
LaTeX\ AUX\ file\:=LaTeX AUX file\:

Link=Link
Listen\ for\ remote\ operation\ on\ port=Listen for remote operation on port
Load\ and\ Save\ preferences\ from/to\ jabref.xml\ on\ start-up\ (memory\ stick\ mode)=Load and Save preferences from/to jabref.xml on start-up (memory stick mode)

Show\ advanced\ hints\ (i.e.\ helpful\ tooltips,\ suggestions\ and\ explanation)=Show advanced hints (i.e. helpful tooltips, suggestions and explanation)

Main\ file\ directory=Main file directory

Manage\ custom\ exports=Manage custom exports

Manage\ custom\ imports=Manage custom imports
Manage\ external\ file\ types=Manage external file types

Mark\ new\ entries\ with\ owner\ name=Mark new entries with owner name

Memory\ stick\ mode=Memory stick mode

Merged\ external\ changes=Merged external changes
Merge\ fields=Merge fields

Modified\ group\ "%0".=Modified group "%0".

Modified\ groups=Modified groups

Modified\ string=Modified string

Modify=Modify

move\ group=move group

Moved\ group\ "%0".=Moved group "%0".

Mr.\ DLib\ Privacy\ settings=Mr. DLib Privacy settings

No\ recommendations\ received\ from\ Mr.\ DLib\ for\ this\ entry.=No recommendations received from Mr. DLib for this entry.

Error\ while\ fetching\ recommendations\ from\ Mr.DLib.=Error while fetching recommendations from Mr.DLib.

Name=Name

Name\ formatter=Name formatter

Natbib\ style=Natbib style

nested\ AUX\ files=nested AUX files

New\ BibTeX\ sublibrary=New BibTeX sublibrary

New\ group=New group

New\ string=New string

Next\ entry=Next entry

No\ articles\ found=No articles found

no\ base-BibTeX-file\ specified=no base-BibTeX-file specified

no\ library\ generated=no library generated

No\ entries\ found.\ Please\ make\ sure\ you\ are\ using\ the\ correct\ import\ filter.=No entries found. Please make sure you are using the correct import filter.
No\ files\ found.=No files found.

No\ GUI.\ Only\ process\ command\ line\ options=No GUI. Only process command line options

No\ journal\ names\ could\ be\ abbreviated.=No journal names could be abbreviated.

No\ journal\ names\ could\ be\ unabbreviated.=No journal names could be unabbreviated.

not=not

not\ found=not found

Nothing\ to\ redo=Nothing to redo

Nothing\ to\ undo=Nothing to undo

OK=OK

One\ or\ more\ keys\ will\ be\ overwritten.\ Continue?=One or more keys will be overwritten. Continue?


Open=Open

Open\ library=Open library

Open\ editor\ when\ a\ new\ entry\ is\ created=Open editor when a new entry is created

Open\ file=Open file

Open\ last\ edited\ libraries\ at\ startup=Open last edited libraries at startup

Connect\ to\ shared\ database=Connect to shared database

Open\ terminal\ here=Open terminal here

Open\ URL\ or\ DOI=Open URL or DOI

Opening=Opening

Operation\ canceled.=Operation canceled.
Operating\ System\ (Provides\ for\ better\ recommendations\ by\ giving\ an\ indication\ of\ user's\ system\ set-up.)=Operating System (Provides for better recommendations by giving an indication of user's system set-up.)

Optional\ fields=Optional fields

Options=Options

or=or

Override\ default\ file\ directories=Override default file directories
Overwrite=Overwrite

Overwrite\ keys=Overwrite keys

pairs\ processed=pairs processed
Password=Password

Paste=Paste

paste\ entries=paste entries

paste\ entry\ %0=paste entry %0

Path\ to\ %0\ not\ defined=Path to %0 not defined

Path\ to\ LyX\ pipe=Path to LyX pipe

PDF\ does\ not\ exist=PDF does not exist

File\ has\ no\ attached\ annotations=File has no attached annotations

Please\ enter\ a\ name\ for\ the\ group.=Please enter a name for the group.

Please\ enter\ the\ string's\ label=Please enter the string's label

Please\ restart\ JabRef\ for\ preferences\ to\ take\ effect.=Please restart JabRef for preferences to take effect.

Possible\ duplicate\ entries=Possible duplicate entries

Possible\ duplicate\ of\ existing\ entry.\ Click\ to\ resolve.=Possible duplicate of existing entry. Click to resolve.

Preferences=Preferences

Preferences\ recorded.=Preferences recorded.

Preview=Preview
Citation\ Style=Citation Style
Current\ Preview=Current Preview
Cannot\ generate\ preview\ based\ on\ selected\ citation\ style.=Cannot generate preview based on selected citation style.
Bad\ character\ inside\ entry=Bad character inside entry
Error\ while\ generating\ citation\ style=Error while generating citation style
Preview\ style\ changed\ to\:\ %0=Preview style changed to: %0
Next\ preview\ layout=Next preview layout
Previous\ preview\ layout=Previous preview layout
Available=Available
Selected=Selected
Selected\ Layouts\ can\ not\ be\ empty=Selected Layouts can not be empty
Reset\ default\ preview\ style=Reset default preview style
Previous\ entry=Previous entry
Primary\ sort\ criterion=Primary sort criterion
Problem\ with\ parsing\ entry=Problem with parsing entry
Processing\ %0=Processing %0
Pull\ changes\ from\ shared\ database=Pull changes from shared database
Problem\ finding\ files.\ See\ error\ log\ for\ details.=Problem finding files. See error log for details.

Pushed\ citations\ to\ %0=Pushed citations to %0

Push\ applications=Push applications

Quit\ JabRef=Quit JabRef

Read\ only=Read only

Redo=Redo

Refine\ supergroup\:\ When\ selected,\ view\ entries\ contained\ in\ both\ this\ group\ and\ its\ supergroup=Refine supergroup: When selected, view entries contained in both this group and its supergroup

regular\ expression=regular expression

Related\ articles=Related articles

Remote\ operation=Remote operation

Remote\ server\ port=Remote server port

Remove=Remove

Remove\ subgroups=Remove subgroups

Remove\ all\ subgroups\ of\ "%0"?=Remove all subgroups of "%0"?

Remove\ entry\ from\ import=Remove entry from import

Remove\ selected\ entries\ from\ this\ group=Remove selected entries from this group

Remove\ group=Remove group

Remove\ group\ "%0"?=Remove group "%0"?

Remove\ group\ "%0"\ and\ its\ subgroups?=Remove group "%0" and its subgroups?

Remove\ group\ and\ subgroups=Remove group and subgroups

Remove\ link=Remove link

Remove\ old\ entry=Remove old entry

Remove\ string\ %0=Remove string %0

Removed\ group\ "%0".=Removed group "%0".

Removed\ group\ "%0"\ and\ its\ subgroups.=Removed group "%0" and its subgroups.

Removed\ string=Removed string

Renamed\ string=Renamed string

Replace=Replace
Replace\ With\:=Replace With:
Limit\ to\ Selected\ Entries=Limit to Selected Entries
Limit\ to\ Fields=Limit to Fields
All\ Field\ Replace=All Field Replace
Find\:=Find:
Find\ and\ Replace=Find and Replace

Replace\ (regular\ expression)=Replace (regular expression)

Replace\ String=Replace String
Replace\ string=Replace string

Replace\ Unicode\ ligatures=Replace Unicode ligatures
Replaces\ Unicode\ ligatures\ with\ their\ expanded\ form=Replaces Unicode ligatures with their expanded form

Required\ fields=Required fields

Reset\ all=Reset all

Resolve\ strings\ for\ all\ fields\ except=Resolve strings for all fields except
Resolve\ strings\ for\ standard\ BibTeX\ fields\ only=Resolve strings for standard BibTeX fields only

resolved=resolved

Restart=Restart

Restart\ search=Restart search

Restart\ required=Restart required

Review=Review
Review\ changes=Review changes
Review\ Field\ Migration=Review Field Migration

Save=Save
Save\ all\ finished.=Save all finished.

Save\ all\ open\ libraries=Save all open libraries

Save\ before\ closing=Save before closing

Save\ library=Save library
Save\ library\ as...=Save library as...

Saved\ selected\ to\ '%0'.=Saved selected to '%0'.

Saving=Saving
Saving\ all\ libraries...=Saving all libraries...

Saving\ library=Saving library

Search=Search

Search\ aborted!=Search aborted!

Search\ expression=Search expression

Searching\ for\ duplicates...=Searching for duplicates...

Searching\ for\ files=Searching for files

Secondary\ sort\ criterion=Secondary sort criterion

Select\ all=Select all
Select\ new\ encoding=Select new encoding

Select\ entry=Select entry

Select\ entry\ type=Select entry type

Select\ file\ from\ ZIP-archive=Select file from ZIP-archive

Select\ the\ tree\ nodes\ to\ view\ and\ accept\ or\ reject\ changes=Select the tree nodes to view and accept or reject changes

Set\ field=Set field
Set\ fields=Set fields

Settings=Settings

Shortcut=Shortcut

Show/edit\ %0\ source=Show/edit %0 source

Show\ 'Firstname\ Lastname'=Show 'Firstname Lastname'

Show\ 'Lastname,\ Firstname'=Show 'Lastname, Firstname'

Show\ BibTeX\ source\ by\ default=Show BibTeX source by default

Show\ confirmation\ dialog\ when\ deleting\ entries=Show confirmation dialog when deleting entries

Show\ last\ names\ only=Show last names only

Show\ names\ unchanged=Show names unchanged

Show\ optional\ fields=Show optional fields

Show\ required\ fields=Show required fields

Show\ validation\ messages=Show validation messages

Simple\ HTML=Simple HTML
Since\ the\ 'Review'\ field\ was\ deprecated\ in\ JabRef\ 4.2,\ these\ two\ fields\ are\ about\ to\ be\ merged\ into\ the\ 'Comment'\ field.=Since the 'Review' field was deprecated in JabRef 4.2, these two fields are about to be merged into the 'Comment' field.

Size=Size

Skipped\ -\ No\ PDF\ linked=Skipped - No PDF linked
Skipped\ -\ PDF\ does\ not\ exist=Skipped - PDF does not exist

Skipped\ entry.=Skipped entry.

Sort\ subgroups=Sort subgroups

source\ edit=source edit
Special\ name\ formatters=Special name formatters

Statically\ group\ entries\ by\ manual\ assignment=Statically group entries by manual assignment

Status=Status
Strings\ for\ library=Strings for library

Sublibrary\ from\ AUX\ to\ BibTeX=Sublibrary from AUX to BibTeX

Switches\ between\ full\ and\ abbreviated\ journal\ name\ if\ the\ journal\ name\ is\ known.=Switches between full and abbreviated journal name if the journal name is known.

Tertiary\ sort\ criterion=Tertiary sort criterion

The\ chosen\ encoding\ '%0'\ could\ not\ encode\ the\ following\ characters\:=The chosen encoding '%0' could not encode the following characters:


the\ field\ <b>%0</b>=the field <b>%0</b>
The\ group\ "%0"\ already\ contains\ the\ selection.=The group "%0" already contains the selection.

The\ label\ of\ the\ string\ cannot\ be\ a\ number.=The label of the string cannot be a number.

The\ label\ of\ the\ string\ cannot\ contain\ spaces.=The label of the string cannot contain spaces.

The\ label\ of\ the\ string\ cannot\ contain\ the\ '\#'\ character.=The label of the string cannot contain the '#' character.

The\ output\ option\ depends\ on\ a\ valid\ import\ option.=The output option depends on a valid import option.

The\ search\ is\ case\ insensitive.=The search is case insensitive.

The\ search\ is\ case\ sensitive.=The search is case sensitive.

<<<<<<< HEAD
The\ search\ is\ currently\ deactivated.=The search is currently deactivated.

There\ are\ possible\ duplicates\ (marked\ with\ an\ icon)\ that\ haven't\ been\ resolved.\ Continue?=There are possible duplicates (marked with an icon) that haven't been resolved. Continue?
=======
There\ are\ possible\ duplicates\ that\ haven't\ been\ resolved.\ Continue?=There are possible duplicates that haven't been resolved. Continue?
>>>>>>> 2bec2a8f

This\ operation\ requires\ all\ selected\ entries\ to\ have\ citation\ keys\ defined.=This operation requires all selected entries to have citation keys defined.

This\ operation\ requires\ one\ or\ more\ entries\ to\ be\ selected.=This operation requires one or more entries to be selected.

This\ setting\ may\ be\ changed\ in\ preferences\ at\ any\ time.=This setting may be changed in preferences at any time.
Timezone\ (Provides\ for\ better\ recommendations\ by\ indicating\ the\ time\ of\ day\ the\ request\ is\ being\ made.)=Timezone (Provides for better recommendations by indicating the time of day the request is being made.)
Time\ stamp=Time stamp
Toggle\ groups\ interface=Toggle groups interface

Trim\ all\ whitespace\ characters\ in\ the\ field\ content.=Trim all whitespace characters in the field content.

Trim\ whitespace\ characters=Trim whitespace characters

Try\ different\ encoding=Try different encoding

Unabbreviate\ journal\ names\ of\ the\ selected\ entries=Unabbreviate journal names of the selected entries
Unabbreviated\ %0\ journal\ names.=Unabbreviated %0 journal names.

unable\ to\ write\ to=unable to write to

Undo=Undo

Unknown\ BibTeX\ entries\:=Unknown BibTeX entries\:

unknown\ edit=unknown edit

Unknown\ export\ format=Unknown export format

untitled=untitled

Upgrade\ external\ PDF/PS\ links\ to\ use\ the\ '%0'\ field.=Upgrade external PDF/PS links to use the '%0' field.

usage=usage
Use\ autocompletion=Use autocompletion

Use\ regular\ expression\ search=Use regular expression search

Username=Username

Value\ cleared\ externally=Value cleared externally

Value\ set\ externally=Value set externally

verify\ that\ LyX\ is\ running\ and\ that\ the\ lyxpipe\ is\ valid=verify that LyX is running and that the lyxpipe is valid

View=View
Vim\ server\ name=Vim server name

Warn\ about\ unresolved\ duplicates\ when\ closing\ inspection\ window=Warn about unresolved duplicates when closing inspection window

Warn\ before\ overwriting\ existing\ keys=Warn before overwriting existing keys

Warning=Warning

Warnings=Warnings

web\ link=web link

What\ do\ you\ want\ to\ do?=What do you want to do?
Whatever\ option\ you\ choose,\ Mr.\ DLib\ may\ share\ its\ data\ with\ research\ partners\ to\ further\ improve\ recommendation\ quality\ as\ part\ of\ a\ 'living\ lab'.\ Mr.\ DLib\ may\ also\ release\ public\ datasets\ that\ may\ contain\ anonymized\ information\ about\ you\ and\ the\ recommendations\ (sensitive\ information\ such\ as\ metadata\ of\ your\ articles\ will\ be\ anonymised\ through\ e.g.\ hashing).\ Research\ partners\ are\ obliged\ to\ adhere\ to\ the\ same\ strict\ data\ protection\ policy\ as\ Mr.\ DLib.=Whatever option you choose, Mr. DLib may share its data with research partners to further improve recommendation quality as part of a 'living lab'. Mr. DLib may also release public datasets that may contain anonymized information about you and the recommendations (sensitive information such as metadata of your articles will be anonymised through e.g. hashing). Research partners are obliged to adhere to the same strict data protection policy as Mr. DLib.

Will\ write\ XMP\ metadata\ to\ the\ PDFs\ linked\ from\ selected\ entries.=Will write XMP metadata to the PDFs linked from selected entries.

Write\ BibTeXEntry\ as\ XMP\ metadata\ to\ PDF.=Write BibTeXEntry as XMP metadata to PDF.

Write\ XMP=Write XMP
Write\ XMP\ metadata=Write XMP metadata
Write\ XMP\ metadata\ for\ all\ PDFs\ in\ current\ library?=Write XMP metadata for all PDFs in current library?
Writing\ XMP\ metadata...=Writing XMP metadata...
Writing\ XMP\ metadata\ for\ selected\ entries...=Writing XMP metadata for selected entries...

XMP-annotated\ PDF=XMP-annotated PDF
XMP\ export\ privacy\ settings=XMP export privacy settings
XMP\ metadata=XMP metadata
You\ must\ restart\ JabRef\ for\ this\ to\ come\ into\ effect.=You must restart JabRef for this to come into effect.

The\ following\ fetchers\ are\ available\:=The following fetchers are available:
Could\ not\ find\ fetcher\ '%0'=Could not find fetcher '%0'
Running\ query\ '%0'\ with\ fetcher\ '%1'.=Running query '%0' with fetcher '%1'.
Invalid\ query.\ Check\ position\ %0.=Invalid query. Check position %0.
Invalid\ query\ element\ '%0'\ at\ position\ %1=Invalid query element '%0' at position %1

Move\ file=Move file
Rename\ file=Rename file

Move\ file\ to\ file\ directory\ and\ rename\ file=Move file to file directory and rename file

Could\ not\ move\ file\ '%0'.=Could not move file '%0'.
Could\ not\ find\ file\ '%0'.=Could not find file '%0'.
Number\ of\ entries\ successfully\ imported=Number of entries successfully imported
Error\ while\ fetching\ from\ %0=Error while fetching from %0

Refuse\ to\ save\ the\ library\ before\ external\ changes\ have\ been\ reviewed.=Refuse to save the library before external changes have been reviewed.
Library\ protection=Library protection
Unable\ to\ save\ library=Unable to save library

Citation\ key\ generator=Citation key generator
Unable\ to\ open\ link.=Unable to open link.
MIME\ type=MIME type

This\ feature\ lets\ new\ files\ be\ opened\ or\ imported\ into\ an\ already\ running\ instance\ of\ JabRef\ instead\ of\ opening\ a\ new\ instance.\ For\ instance,\ this\ is\ useful\ when\ you\ open\ a\ file\ in\ JabRef\ from\ your\ web\ browser.\ Note\ that\ this\ will\ prevent\ you\ from\ running\ more\ than\ one\ instance\ of\ JabRef\ at\ a\ time.=This feature lets new files be opened or imported into an already running instance of JabRef instead of opening a new instance. For instance, this is useful when you open a file in JabRef from your web browser. Note that this will prevent you from running more than one instance of JabRef at a time.
Run\ fetcher=Run fetcher

When\ opening\ file\ link,\ search\ for\ matching\ file\ if\ no\ link\ is\ defined=When opening file link, search for matching file if no link is defined
Line\ %0\:\ Found\ corrupted\ citation\ key\ %1.=Line %0: Found corrupted citation key %1.
Line\ %0\:\ Found\ corrupted\ citation\ key\ %1\ (contains\ whitespaces).=Line %0: Found corrupted citation key %1 (contains whitespaces).
Line\ %0\:\ Found\ corrupted\ citation\ key\ %1\ (comma\ missing).=Line %0: Found corrupted citation key %1 (comma missing).
No\ full\ text\ document\ found=No full text document found
Download\ from\ URL=Download from URL
Rename\ field=Rename field
Append\ field=Append field
Append\ to\ fields=Append to fields
Rename\ field\ to=Rename field to
Move\ contents\ of\ a\ field\ into\ a\ field\ with\ a\ different\ name=Move contents of a field into a field with a different name

Cannot\ use\ port\ %0\ for\ remote\ operation;\ another\ application\ may\ be\ using\ it.\ Try\ specifying\ another\ port.=Cannot use port %0 for remote operation; another application may be using it. Try specifying another port.

Looking\ for\ full\ text\ document...=Looking for full text document...
Autosave=Autosave
A\ local\ copy\ will\ be\ opened.=A local copy will be opened.
Autosave\ local\ libraries=Autosave local libraries
Automatically\ save\ the\ library\ to=Automatically save the library to
Please\ enter\ a\ valid\ file\ path.=Please enter a valid file path.
Error\ opening\ file\ '%0'.=Error opening file '%0'.

Formatter\ not\ found\:\ %0=Formatter not found: %0

Could\ not\ save,\ file\ locked\ by\ another\ JabRef\ instance.=Could not save, file locked by another JabRef instance.
Metadata\ change=Metadata change
The\ following\ metadata\ changed\:=The following metadata changed:

Unable\ to\ create\ backup=Unable to create backup
Move\ file\ to\ file\ directory=Move file to file directory
<b>All\ Entries</b>\ (this\ group\ cannot\ be\ edited\ or\ removed)=<b>All Entries</b> (this group cannot be edited or removed)
static\ group=static group
dynamic\ group=dynamic group
refines\ supergroup=refines supergroup
includes\ subgroups=includes subgroups
contains=contains
search\ expression=search expression

Optional\ fields\ 2=Optional fields 2
Waiting\ for\ save\ operation\ to\ finish=Waiting for save operation to finish
Waiting\ for\ background\ tasks\ to\ finish.\ Quit\ anyway?=Waiting for background tasks to finish. Quit anyway?

Find\ and\ remove\ duplicate\ citation\ keys=Find and remove duplicate citation keys
Expected\ syntax\ for\ --fetch\='<name\ of\ fetcher>\:<query>'=Expected syntax for --fetch='<name of fetcher>:<query>'
Duplicate\ citation\ key=Duplicate citation key


General\ file\ directory=General file directory
User-specific\ file\ directory=User-specific file directory
LaTeX\ file\ directory=LaTeX file directory
Search\ failed\:\ illegal\ search\ expression=Search failed: illegal search expression

You\ must\ enter\ an\ integer\ value\ in\ the\ interval\ 1025-65535=You must enter an integer value in the interval 1025-65535
Automatically\ open\ browse\ dialog\ when\ creating\ new\ file\ link=Automatically open browse dialog when creating new file link
Autocomplete\ names\ in\ 'Firstname\ Lastname'\ format\ only=Autocomplete names in 'Firstname Lastname' format only
Autocomplete\ names\ in\ 'Lastname,\ Firstname'\ format\ only=Autocomplete names in 'Lastname, Firstname' format only
Autocomplete\ names\ in\ both\ formats=Autocomplete names in both formats
Send\ as\ email=Send as email
References=References
Sending\ of\ emails=Sending of emails
Subject\ for\ sending\ an\ email\ with\ references=Subject for sending an email with references
Automatically\ open\ folders\ of\ attached\ files=Automatically open folders of attached files
Error\ creating\ email=Error creating email
Entries\ added\ to\ an\ email=Entries added to an email
Custom\ applications=Custom applications
Please\ specify\ a\ file\ browser.=Please specify a file browser.
Please\ specify\ a\ terminal\ application.=Please specify a terminal application.
Use\ custom\ file\ browser=Use custom file browser
Use\ custom\ terminal\ emulator=Use custom terminal emulator
exportFormat=exportFormat
Output\ file\ missing=Output file missing
No\ search\ matches.=No search matches.
The\ output\ option\ depends\ on\ a\ valid\ input\ option.=The output option depends on a valid input option.
Linked\ file\ name\ conventions=Linked file name conventions
Filename\ format\ pattern=Filename format pattern
Additional\ parameters=Additional parameters
Cite\ selected\ entries\ between\ parenthesis=Cite selected entries between parenthesis
Cite\ selected\ entries\ with\ in-text\ citation=Cite selected entries with in-text citation
Cite\ special=Cite special
Extra\ information\ (e.g.\ page\ number)=Extra information (e.g. page number)
Manage\ citations=Manage citations
Problem\ modifying\ citation=Problem modifying citation
Citation=Citation
Connecting...=Connecting...
Could\ not\ resolve\ BibTeX\ entry\ for\ citation\ marker\ '%0'.=Could not resolve BibTeX entry for citation marker '%0'.
Select\ style=Select style
Journals=Journals
Cite=Cite
Cite\ in-text=Cite in-text
Insert\ empty\ citation=Insert empty citation
Merge\ citations=Merge citations
Manual\ connect=Manual connect
Select\ Writer\ document=Select Writer document
Sync\ OpenOffice/LibreOffice\ bibliography=Sync OpenOffice/LibreOffice bibliography
Select\ which\ open\ Writer\ document\ to\ work\ on=Select which open Writer document to work on
Connected\ to\ document=Connected to document
Insert\ a\ citation\ without\ text\ (the\ entry\ will\ appear\ in\ the\ reference\ list)=Insert a citation without text (the entry will appear in the reference list)
Cite\ selected\ entries\ with\ extra\ information=Cite selected entries with extra information
Ensure\ that\ the\ bibliography\ is\ up-to-date=Ensure that the bibliography is up-to-date
Your\ OpenOffice/LibreOffice\ document\ references\ the\ citation\ key\ '%0',\ which\ could\ not\ be\ found\ in\ your\ current\ library.=Your OpenOffice/LibreOffice document references the citation key '%0', which could not be found in your current library.
Unable\ to\ synchronize\ bibliography=Unable to synchronize bibliography
Combine\ pairs\ of\ citations\ that\ are\ separated\ by\ spaces\ only=Combine pairs of citations that are separated by spaces only
Autodetection\ failed=Autodetection failed
Please\ wait...=Please wait...
Connection\ lost=Connection lost
The\ paragraph\ format\ is\ controlled\ by\ the\ property\ 'ReferenceParagraphFormat'\ or\ 'ReferenceHeaderParagraphFormat'\ in\ the\ style\ file.=The paragraph format is controlled by the property 'ReferenceParagraphFormat' or 'ReferenceHeaderParagraphFormat' in the style file.
The\ character\ format\ is\ controlled\ by\ the\ citation\ property\ 'CitationCharacterFormat'\ in\ the\ style\ file.=The character format is controlled by the citation property 'CitationCharacterFormat' in the style file.
Automatically\ sync\ bibliography\ when\ inserting\ citations=Automatically sync bibliography when inserting citations
Look\ up\ BibTeX\ entries\ in\ the\ active\ tab\ only=Look up BibTeX entries in the active tab only
Look\ up\ BibTeX\ entries\ in\ all\ open\ libraries=Look up BibTeX entries in all open libraries
Autodetecting\ paths...=Autodetecting paths...
Could\ not\ find\ OpenOffice/LibreOffice\ installation=Could not find OpenOffice/LibreOffice installation
Found\ more\ than\ one\ OpenOffice/LibreOffice\ executable.=Found more than one OpenOffice/LibreOffice executable.
Please\ choose\ which\ one\ to\ connect\ to\:=Please choose which one to connect to:
Choose\ OpenOffice/LibreOffice\ executable=Choose OpenOffice/LibreOffice executable
Select\ document=Select document
HTML\ list=HTML list
If\ possible,\ normalize\ this\ list\ of\ names\ to\ conform\ to\ standard\ BibTeX\ name\ formatting=If possible, normalize this list of names to conform to standard BibTeX name formatting
Could\ not\ open\ %0=Could not open %0
Unknown\ import\ format=Unknown import format
Web\ search=Web search
Style\ selection=Style selection
No\ valid\ style\ file\ defined=No valid style file defined
Choose\ pattern=Choose pattern
Search\ and\ store\ files\ relative\ to\ library\ file\ location=Search and store files relative to library file location
Could\ not\ run\ the\ gnuclient/emacsclient\ program.\ Make\ sure\ you\ have\ the\ emacsclient/gnuclient\ program\ installed\ and\ available\ in\ the\ PATH.=Could not run the gnuclient/emacsclient program. Make sure you have the emacsclient/gnuclient program installed and available in the PATH.
You\ must\ select\ either\ a\ valid\ style\ file,\ or\ use\ one\ of\ the\ default\ styles.=You must select either a valid style file, or use one of the default styles.

This\ feature\ generates\ a\ new\ library\ based\ on\ which\ entries\ are\ needed\ in\ an\ existing\ LaTeX\ document.=This feature generates a new library based on which entries are needed in an existing LaTeX document.

First\ select\ entries\ to\ clean\ up.=First select entries to clean up.
Cleanup\ entry=Cleanup entry
Autogenerate\ PDF\ Names=Autogenerate PDF Names
Auto-generating\ PDF-Names\ does\ not\ support\ undo.\ Continue?=Auto-generating PDF-Names does not support undo. Continue?

Use\ full\ firstname\ whenever\ possible=Use full firstname whenever possible
Use\ abbreviated\ firstname\ whenever\ possible=Use abbreviated firstname whenever possible
Use\ abbreviated\ and\ full\ firstname=Use abbreviated and full firstname
Name\ format=Name format
First\ names=First names
Cleanup\ entries=Cleanup entries
Automatically\ assign\ new\ entry\ to\ selected\ groups=Automatically assign new entry to selected groups
%0\ mode=%0 mode
Move\ DOIs\ from\ note\ and\ URL\ field\ to\ DOI\ field\ and\ remove\ http\ prefix=Move DOIs from note and URL field to DOI field and remove http prefix
Make\ paths\ of\ linked\ files\ relative\ (if\ possible)=Make paths of linked files relative (if possible)
Rename\ PDFs\ to\ given\ filename\ format\ pattern=Rename PDFs to given filename format pattern
Rename\ only\ PDFs\ having\ a\ relative\ path=Rename only PDFs having a relative path
Doing\ a\ cleanup\ for\ %0\ entries...=Doing a cleanup for %0 entries...
No\ entry\ needed\ a\ clean\ up=No entry needed a clean up
One\ entry\ needed\ a\ clean\ up=One entry needed a clean up
%0\ entries\ needed\ a\ clean\ up=%0 entries needed a clean up

Group\ tree\ could\ not\ be\ parsed.\ If\ you\ save\ the\ BibTeX\ library,\ all\ groups\ will\ be\ lost.=Group tree could not be parsed. If you save the BibTeX library, all groups will be lost.
Attach\ file=Attach file
Setting\ all\ preferences\ to\ default\ values.=Setting all preferences to default values.
Resetting\ preference\ key\ '%0'=Resetting preference key '%0'
Unknown\ preference\ key\ '%0'=Unknown preference key '%0'
Unable\ to\ clear\ preferences.=Unable to clear preferences.

Unselect\ all=Unselect all
Expand\ all=Expand all
Collapse\ all=Collapse all
Searches\ the\ selected\ directory\ for\ unlinked\ files.=Searches the selected directory for unlinked files.
Starts\ the\ import\ of\ BibTeX\ entries.=Starts the import of BibTeX entries.
Last\ edited\:=Last edited:
All\ time=All time
last\ edited=last edited
Last\ day=Last day
Last\ week=Last week
Last\ month=Last month
Last\ year=Last year
Sort\ by\:=Sort by:
Newest\ first=Newest first
Oldest\ first=Oldest first
Directory=Directory
Search\ results=Search results
Import\ result=Import result
Searching\ file\ system...=Searching file system...
Citation\ key\ patterns=Citation key patterns
Clear\ priority=Clear priority
Clear\ rank=Clear rank
Enable\ special\ fields=Enable special fields
One\ star=One star
Two\ stars=Two stars
Three\ stars=Three stars
Four\ stars=Four stars
Five\ stars=Five stars
Help\ on\ special\ fields=Help on special fields
Keywords\ of\ selected\ entries=Keywords of selected entries
Manage\ content\ selectors=Manage content selectors
Content\ selectors=Content selectors
Manage\ keywords=Manage keywords
No\ priority\ information=No priority information
No\ rank\ information=No rank information
Priority=Priority
Priority\ high=Priority high
Priority\ low=Priority low
Priority\ medium=Priority medium
Quality=Quality
Rank=Rank
Relevance=Relevance
Set\ priority\ to\ high=Set priority to high
Set\ priority\ to\ low=Set priority to low
Set\ priority\ to\ medium=Set priority to medium
Synchronize\ with\ keywords=Synchronize with keywords
Synchronized\ special\ fields\ based\ on\ keywords=Synchronized special fields based on keywords
Toggle\ relevance=Toggle relevance
Toggle\ quality\ assured=Toggle quality assured
Toggle\ print\ status=Toggle print status
Update\ keywords=Update keywords
Write\ values\ of\ special\ fields\ as\ separate\ fields\ to\ BibTeX=Write values of special fields as separate fields to BibTeX
Connection\ to\ OpenOffice/LibreOffice\ has\ been\ lost.\ Please\ make\ sure\ OpenOffice/LibreOffice\ is\ running,\ and\ try\ to\ reconnect.=Connection to OpenOffice/LibreOffice has been lost. Please make sure OpenOffice/LibreOffice is running, and try to reconnect.
JabRef\ will\ send\ at\ least\ one\ request\ per\ entry\ to\ a\ publisher.=JabRef will send at least one request per entry to a publisher.
Correct\ the\ entry,\ and\ reopen\ editor\ to\ display/edit\ source.=Correct the entry, and reopen editor to display/edit source.
Could\ not\ connect\ to\ running\ OpenOffice/LibreOffice.=Could not connect to running OpenOffice/LibreOffice.
Make\ sure\ you\ have\ installed\ OpenOffice/LibreOffice\ with\ Java\ support.=Make sure you have installed OpenOffice/LibreOffice with Java support.
If\ connecting\ manually,\ please\ verify\ program\ and\ library\ paths.=If connecting manually, please verify program and library paths.
Error\ message\:=Error message:
If\ a\ pasted\ or\ imported\ entry\ already\ has\ the\ field\ set,\ overwrite.=If a pasted or imported entry already has the field set, overwrite.
Not\ connected\ to\ any\ Writer\ document.\ Please\ make\ sure\ a\ document\ is\ open,\ and\ use\ the\ 'Select\ Writer\ document'\ button\ to\ connect\ to\ it.=Not connected to any Writer document. Please make sure a document is open, and use the 'Select Writer document' button to connect to it.
Removed\ all\ subgroups\ of\ group\ "%0".=Removed all subgroups of group "%0".
To\ disable\ the\ memory\ stick\ mode\ rename\ or\ remove\ the\ jabref.xml\ file\ in\ the\ same\ folder\ as\ JabRef.=To disable the memory stick mode rename or remove the jabref.xml file in the same folder as JabRef.
Unable\ to\ connect.\ One\ possible\ reason\ is\ that\ JabRef\ and\ OpenOffice/LibreOffice\ are\ not\ both\ running\ in\ either\ 32\ bit\ mode\ or\ 64\ bit\ mode.=Unable to connect. One possible reason is that JabRef and OpenOffice/LibreOffice are not both running in either 32 bit mode or 64 bit mode.
Delimiter(s)=Delimiter(s)
When\ downloading\ files,\ or\ moving\ linked\ files\ to\ the\ file\ directory,\ prefer\ the\ BIB\ file\ location\ rather\ than\ the\ file\ directory\ set\ above=When downloading files, or moving linked files to the file directory, prefer the BIB file location rather than the file directory set above
Your\ style\ file\ specifies\ the\ character\ format\ '%0',\ which\ is\ undefined\ in\ your\ current\ OpenOffice/LibreOffice\ document.=Your style file specifies the character format '%0', which is undefined in your current OpenOffice/LibreOffice document.
Your\ style\ file\ specifies\ the\ paragraph\ format\ '%0',\ which\ is\ undefined\ in\ your\ current\ OpenOffice/LibreOffice\ document.=Your style file specifies the paragraph format '%0', which is undefined in your current OpenOffice/LibreOffice document.

Searching...=Searching...
Please\ enter\ a\ search\ string=Please enter a search string
Please\ open\ or\ start\ a\ new\ library\ before\ searching=Please open or start a new library before searching

Canceled\ merging\ entries=Canceled merging entries

Merge\ entries=Merge entries
Merged\ entries=Merged entries
None=None
Parse=Parse
Result=Result
You\ have\ to\ choose\ exactly\ two\ entries\ to\ merge.=You have to choose exactly two entries to merge.

Add\ timestamp\ to\ modified\ entries\ (field\ "modificationdate")=Add timestamp to modified entries (field "modificationdate")
Add\ timestamp\ to\ new\ entries\ (field\ "creationdate")=Add timestamp to new entries (field "creationdate")
All\ key\ bindings\ will\ be\ reset\ to\ their\ defaults.=All key bindings will be reset to their defaults.

Automatically\ set\ file\ links=Automatically set file links
Finished\ automatically\ setting\ external\ links.=Finished automatically setting external links.
Changed\ %0\ entries.=Changed %0 entries.

Resetting\ all\ key\ bindings=Resetting all key bindings

Network=Network
Hostname=Hostname
Please\ specify\ a\ hostname=Please specify a hostname
Please\ specify\ a\ port=Please specify a port
Please\ specify\ a\ username=Please specify a username
Please\ specify\ a\ password=Please specify a password

Proxy\ configuration=Proxy configuration
Use\ custom\ proxy\ configuration=Use custom proxy configuration
Proxy\ requires\ authentication=Proxy requires authentication
Attention\:\ Password\ is\ stored\ in\ plain\ text\!=Attention: Password is stored in plain text!
Clear\ connection\ settings=Clear connection settings

Open\ folder=Open folder
Export\ sort\ order=Export sort order
Save\ sort\ order=Save sort order
Newline\ separator=Newline separator

Keep\ original\ order=Keep original order
Use\ current\ table\ sort\ order=Use current table sort order
Use\ specified\ order=Use specified order
Show\ extra\ columns=Show extra columns
Parsing\ error=Parsing error
illegal\ backslash\ expression=illegal backslash expression

Clear\ read\ status=Clear read status
Convert\ to\ biblatex\ format\ (for\ example,\ move\ the\ value\ of\ the\ 'journal'\ field\ to\ 'journaltitle')=Convert to biblatex format (for example, move the value of the 'journal' field to 'journaltitle')
Deprecated\ fields=Deprecated fields
No\ read\ status\ information=No read status information
Printed=Printed
Read\ status=Read status
Read\ status\ read=Read status read
Read\ status\ skimmed=Read status skimmed
Save\ selected\ as\ plain\ BibTeX...=Save selected as plain BibTeX...
Set\ read\ status\ to\ read=Set read status to read
Set\ read\ status\ to\ skimmed=Set read status to skimmed
Show\ deprecated\ BibTeX\ fields=Show deprecated BibTeX fields

Opens\ JabRef's\ GitHub\ page=Opens JabRef's GitHub page
Opens\ JabRef's\ Twitter\ page=Opens JabRef's Twitter page
Opens\ JabRef's\ Facebook\ page=Opens JabRef's Facebook page
Opens\ JabRef's\ blog=Opens JabRef's blog
Opens\ JabRef's\ website=Opens JabRef's website

Could\ not\ open\ browser.=Could not open browser.
Please\ open\ %0\ manually.=Please open %0 manually.
The\ link\ has\ been\ copied\ to\ the\ clipboard.=The link has been copied to the clipboard.

Open\ %0\ file=Open %0 file

Cannot\ delete\ file=Cannot delete file
File\ permission\ error=File permission error
JabRef\ does\ not\ have\ permission\ to\ access\ %s=JabRef does not have permission to access %s
Path\ to\ %0=Path to %0
Convert=Convert
Normalize\ to\ BibTeX\ name\ format=Normalize to BibTeX name format
Help\ on\ Name\ Formatting=Help on Name Formatting

Add\ new\ file\ type=Add new file type

Left\ entry=Left entry
Right\ entry=Right entry
Original\ entry=Original entry
No\ information\ added=No information added
Select\ at\ least\ one\ entry\ to\ manage\ keywords.=Select at least one entry to manage keywords.
OpenDocument\ text=OpenDocument text
OpenDocument\ spreadsheet=OpenDocument spreadsheet
OpenDocument\ presentation=OpenDocument presentation
%0\ image=%0 image
Added\ entry=Added entry
Modified\ entry=Modified entry
Deleted\ entry=Deleted entry
Modified\ groups\ tree=Modified groups tree
Removed\ all\ groups=Removed all groups
Accepting\ the\ change\ replaces\ the\ complete\ groups\ tree\ with\ the\ externally\ modified\ groups\ tree.=Accepting the change replaces the complete groups tree with the externally modified groups tree.
Select\ export\ format=Select export format
Return\ to\ JabRef=Return to JabRef
Could\ not\ connect\ to\ %0=Could not connect to %0
Warning\:\ %0\ out\ of\ %1\ entries\ have\ undefined\ title.=Warning: %0 out of %1 entries have undefined title.
Warning\:\ %0\ out\ of\ %1\ entries\ have\ undefined\ citation\ key.=Warning: %0 out of %1 entries have undefined citation key.
Warning\:\ %0\ out\ of\ %1\ entries\ have\ undefined\ DOIs.=Warning: %0 out of %1 entries have undefined DOIs.
Really\ delete\ the\ selected\ entry?=Really delete the selected entry?
Really\ delete\ the\ %0\ selected\ entries?=Really delete the %0 selected entries?
Keep\ merged\ entry\ only=Keep merged entry only
Keep\ left=Keep left
Keep\ right=Keep right
Old\ entry=Old entry
From\ import=From import
No\ problems\ found.=No problems found.
Save\ changes=Save changes
Discard\ changes=Discard changes
Library\ '%0'\ has\ changed.=Library '%0' has changed.
Print\ entry\ preview=Print entry preview
Copy\ title=Copy title
Copy\ \\cite{citation\ key}=Copy \\cite{citation key}
Copy\ citation\ key\ and\ title=Copy citation key and title
Invalid\ DOI\:\ '%0'.=Invalid DOI: '%0'.
Same\ DOI\ used\ in\ multiple\ entries=Same DOI used in multiple entries
should\ start\ with\ a\ name=should start with a name
should\ end\ with\ a\ name=should end with a name
unexpected\ closing\ curly\ bracket=unexpected closing curly bracket
unexpected\ opening\ curly\ bracket=unexpected opening curly bracket
capital\ letters\ are\ not\ masked\ using\ curly\ brackets\ {}=capital letters are not masked using curly brackets {}
should\ contain\ a\ four\ digit\ number=should contain a four digit number
should\ contain\ a\ valid\ page\ number\ range=should contain a valid page number range
No\ results\ found.=No results found.
Found\ %0\ results.=Found %0 results.
Invalid\ regular\ expression=Invalid regular expression
plain\ text=plain text
This\ search\ contains\ entries\ in\ which\ any\ field\ contains\ the\ regular\ expression\ <b>%0</b>=This search contains entries in which any field contains the regular expression <b>%0</b>
This\ search\ contains\ entries\ in\ which\ any\ field\ contains\ the\ term\ <b>%0</b>=This search contains entries in which any field contains the term <b>%0</b>
This\ search\ contains\ entries\ in\ which=This search contains entries in which

Unable\ to\ autodetect\ OpenOffice/LibreOffice\ installation.\ Please\ choose\ the\ installation\ directory\ manually.=Unable to autodetect OpenOffice/LibreOffice installation. Please choose the installation directory manually.

Close\ library=Close library
Entry\ editor,\ next\ entry=Entry editor, next entry
Entry\ editor,\ next\ panel=Entry editor, next panel
Entry\ editor,\ next\ panel\ 2=Entry editor, next panel 2
Entry\ editor,\ previous\ entry=Entry editor, previous entry
Entry\ editor,\ previous\ panel=Entry editor, previous panel
Entry\ editor,\ previous\ panel\ 2=Entry editor, previous panel 2
File\ list\ editor,\ move\ entry\ down=File list editor, move entry down
File\ list\ editor,\ move\ entry\ up=File list editor, move entry up
Focus\ entry\ table=Focus entry table
Import\ into\ current\ library=Import into current library
Import\ into\ new\ library=Import into new library
New\ article=New article
New\ book=New book
New\ entry=New entry
New\ inbook=New inbook
New\ mastersthesis=New mastersthesis
New\ phdthesis=New phdthesis
New\ proceedings=New proceedings
New\ unpublished=New unpublished
Preamble\ editor,\ store\ changes=Preamble editor, store changes
Push\ to\ application=Push to application
Refresh\ OpenOffice/LibreOffice=Refresh OpenOffice/LibreOffice
Resolve\ duplicate\ citation\ keys=Resolve duplicate citation keys
Save\ all=Save all
String\ dialog,\ add\ string=String dialog, add string
String\ dialog,\ remove\ string=String dialog, remove string
Synchronize\ files=Synchronize files
Unabbreviate=Unabbreviate
should\ contain\ a\ protocol=should contain a protocol
Copy\ preview=Copy preview
Copy\ selection=Copy selection
Automatically\ setting\ file\ links=Automatically setting file links
Regenerating\ citation\ keys\ according\ to\ metadata=Regenerating citation keys according to metadata
Regenerate\ all\ keys\ for\ the\ entries\ in\ a\ BibTeX\ file=Regenerate all keys for the entries in a BibTeX file
Show\ debug\ level\ messages=Show debug level messages
Default\ library\ mode=Default library mode
Show\ only\ preferences\ deviating\ from\ their\ default\ value=Show only preferences deviating from their default value
default=default
key=key
type=type
value=value
Show\ preferences=Show preferences
Save\ actions=Save actions
Convert\ to\ BibTeX\ format\ (for\ example,\ move\ the\ value\ of\ the\ 'journaltitle'\ field\ to\ 'journal')=Convert to BibTeX format (for example, move the value of the 'journaltitle' field to 'journal')

Other\ fields=Other fields
Show\ remaining\ fields=Show remaining fields

link\ should\ refer\ to\ a\ correct\ file\ path=link should refer to a correct file path
abbreviation\ detected=abbreviation detected
wrong\ entry\ type\ as\ proceedings\ has\ page\ numbers=wrong entry type as proceedings has page numbers
Abbreviate\ journal\ names=Abbreviate journal names
Abbreviating...=Abbreviating...
Abbreviation\ '%0'\ for\ journal\ '%1'\ already\ defined.=Abbreviation '%0' for journal '%1' already defined.
Abbreviation\ cannot\ be\ empty=Abbreviation cannot be empty
Duplicated\ Journal\ Abbreviation=Duplicated Journal Abbreviation
Duplicated\ Journal\ File=Duplicated Journal File
Error\ Occurred=Error Occurred
Journal\ file\ %s\ already\ added=Journal file %s already added
Name\ cannot\ be\ empty=Name cannot be empty

Display\ keywords\ appearing\ in\ ALL\ entries=Display keywords appearing in ALL entries
Display\ keywords\ appearing\ in\ ANY\ entry=Display keywords appearing in ANY entry
None\ of\ the\ selected\ entries\ have\ titles.=None of the selected entries have titles.
None\ of\ the\ selected\ entries\ have\ citation\ keys.=None of the selected entries have citation keys.
None\ of\ the\ selected\ entries\ have\ DOIs.=None of the selected entries have DOIs.
Unabbreviate\ journal\ names=Unabbreviate journal names
Unabbreviating...=Unabbreviating...
Usage=Usage


Adds\ {}\ brackets\ around\ acronyms,\ month\ names\ and\ countries\ to\ preserve\ their\ case.=Adds {} brackets around acronyms, month names and countries to preserve their case.
Are\ you\ sure\ you\ want\ to\ reset\ all\ settings\ to\ default\ values?=Are you sure you want to reset all settings to default values?
Reset\ preferences=Reset preferences
Ill-formed\ entrytype\ comment\ in\ BIB\ file=Ill-formed entrytype comment in BIB file

Move\ linked\ files\ to\ default\ file\ directory\ %0=Move linked files to default file directory %0

Do\ you\ still\ want\ to\ continue?=Do you still want to continue?
Internal\ style=Internal style
Add\ style\ file=Add style file
Current\ style\ is\ '%0'=Current style is '%0'
Remove\ style=Remove style
You\ must\ select\ a\ valid\ style\ file.\ Your\ style\ is\ probably\ missing\ a\ line\ for\ the\ type\ "default".=You must select a valid style file. Your style is probably missing a line for the type "default".
Invalid\ style\ selected=Invalid style selected

Reload=Reload

Capitalize=Capitalize
Capitalize\ all\ words,\ but\ converts\ articles,\ prepositions,\ and\ conjunctions\ to\ lower\ case.=Capitalize all words, but converts articles, prepositions, and conjunctions to lower case.
Capitalize\ the\ first\ word,\ changes\ other\ words\ to\ lower\ case.=Capitalize the first word, changes other words to lower case.
Changes\ all\ letters\ to\ lower\ case.=Changes all letters to lower case.
Changes\ all\ letters\ to\ upper\ case.=Changes all letters to upper case.
Changes\ the\ first\ letter\ of\ all\ words\ to\ capital\ case\ and\ the\ remaining\ letters\ to\ lower\ case.=Changes the first letter of all words to capital case and the remaining letters to lower case.
Cleans\ up\ LaTeX\ code.=Cleans up LaTeX code.
Converts\ HTML\ code\ to\ LaTeX\ code.=Converts HTML code to LaTeX code.
HTML\ to\ Unicode=HTML to Unicode
Converts\ HTML\ code\ to\ Unicode.=Converts HTML code to Unicode.
Converts\ LaTeX\ encoding\ to\ Unicode\ characters.=Converts LaTeX encoding to Unicode characters.
Converts\ Unicode\ characters\ to\ LaTeX\ encoding.=Converts Unicode characters to LaTeX encoding.
Converts\ ordinals\ to\ LaTeX\ superscripts.=Converts ordinals to LaTeX superscripts.
Converts\ units\ to\ LaTeX\ formatting.=Converts units to LaTeX formatting.
HTML\ to\ LaTeX=HTML to LaTeX
LaTeX\ cleanup=LaTeX cleanup
LaTeX\ to\ Unicode=LaTeX to Unicode
Lower\ case=Lower case
Minify\ list\ of\ person\ names=Minify list of person names
Normalize\ date=Normalize date
Normalize\ en\ dashes=Normalize en dashes
Normalize\ month=Normalize month
Normalize\ month\ to\ BibTeX\ standard\ abbreviation.=Normalize month to BibTeX standard abbreviation.
Normalize\ names\ of\ persons=Normalize names of persons
Normalize\ page\ numbers=Normalize page numbers
Normalize\ pages\ to\ BibTeX\ standard.=Normalize pages to BibTeX standard.
Normalizes\ lists\ of\ persons\ to\ the\ BibTeX\ standard.=Normalizes lists of persons to the BibTeX standard.
Normalizes\ the\ date\ to\ ISO\ date\ format.=Normalizes the date to ISO date format.
Normalizes\ the\ en\ dashes.=Normalizes the en dashes.
Ordinals\ to\ LaTeX\ superscript=Ordinals to LaTeX superscript
Protect\ terms=Protect terms
Add\ enclosing\ braces=Add enclosing braces
Add\ braces\ encapsulating\ the\ complete\ field\ content.=Add braces encapsulating the complete field content.
Remove\ enclosing\ braces=Remove enclosing braces
Removes\ braces\ encapsulating\ the\ complete\ field\ content.=Removes braces encapsulating the complete field content.
Removes\ all\ balanced\ {}\ braces\ around\ words.=Removes all balanced {} braces around words.
Shorten\ DOI=Shorten DOI
Shortens\ DOI\ to\ more\ human\ readable\ form.=Shortens DOI to more human readable form.
Sentence\ case=Sentence case
Shortens\ lists\ of\ persons\ if\ there\ are\ more\ than\ 2\ persons\ to\ "et\ al.".=Shortens lists of persons if there are more than 2 persons to "et al.".
Title\ case=Title case
Unicode\ to\ LaTeX=Unicode to LaTeX
Units\ to\ LaTeX=Units to LaTeX
Upper\ case=Upper case
Does\ nothing.=Does nothing.
Identity=Identity
Clears\ the\ field\ completely.=Clears the field completely.
Directory\ not\ found=Directory not found
Main\ file\ directory\ not\ set.\ Check\ the\ preferences\ (linked\ files)\ or\ the\ library\ properties.=Main file directory not set. Check the preferences (linked files) or the library properties.
This\ operation\ requires\ exactly\ one\ item\ to\ be\ selected.=This operation requires exactly one item to be selected.
Opening\ large\ number\ of\ files=Opening large number of files
You\ are\ about\ to\ open\ %0\ files.\ Continue?=You are about to open %0 files. Continue?
Continue=Continue
Importing\ in\ %0\ format=Importing in %0 format
Female\ name=Female name
Female\ names=Female names
Male\ name=Male name
Male\ names=Male names
Mixed\ names=Mixed names
Neuter\ name=Neuter name
Neuter\ names=Neuter names

Determined\ %0\ for\ %1\ entries=Determined %0 for %1 entries
Look\ up\ %0=Look up %0
Looking\ up\ %0...\ -\ entry\ %1\ out\ of\ %2\ -\ found\ %3=Looking up %0... - entry %1 out of %2 - found %3

Audio\ CD=Audio CD
British\ patent=British patent
British\ patent\ request=British patent request
Candidate\ thesis=Candidate thesis
Collaborator=Collaborator
Column=Column
Compiler=Compiler
Continuator=Continuator
Data\ CD=Data CD
Editor=Editor
European\ patent=European patent
European\ patent\ request=European patent request
Founder=Founder
French\ patent=French patent
French\ patent\ request=French patent request
German\ patent=German patent
German\ patent\ request=German patent request
Line=Line
Master's\ thesis=Master's thesis
Page=Page
Paragraph=Paragraph
Patent=Patent
Patent\ request=Patent request
PhD\ thesis=PhD thesis
Redactor=Redactor
Research\ report=Research report
Reviser=Reviser
Section=Section
Software=Software
Technical\ report=Technical report
U.S.\ patent=U.S. patent
U.S.\ patent\ request=U.S. patent request
Verse=Verse

change\ entries\ of\ group=change entries of group
odd\ number\ of\ unescaped\ '\#'=odd number of unescaped '#'

Plain\ text=Plain text
Show\ diff=Show diff
character=character
word=word
Show\ symmetric\ diff=Show symmetric diff
Copy\ Version=Copy Version
Maintainers=Maintainers
Contributors=Contributors
License=License
JabRef\ would\ not\ have\ been\ possible\ without\ the\ help\ of\ our\ contributors.=JabRef would not have been possible without the help of our contributors.

HTML\ encoded\ character\ found=HTML encoded character found
booktitle\ ends\ with\ 'conference\ on'=booktitle ends with 'conference on'

incorrect\ control\ digit=incorrect control digit
incorrect\ format=incorrect format
Copied\ version\ to\ clipboard=Copied version to clipboard

Citation\ key=Citation key
Message=Message


MathSciNet\ Review=MathSciNet Review
Reset\ Bindings=Reset Bindings

Decryption\ not\ supported.=Decryption not supported.

Cleared\ '%0'\ for\ %1\ entries=Cleared '%0' for %1 entries
Set\ '%0'\ to\ '%1'\ for\ %2\ entries=Set '%0' to '%1' for %2 entries
Toggled\ '%0'\ for\ %1\ entries=Toggled '%0' for %1 entries

Check\ for\ updates=Check for updates
Download\ update=Download update
New\ version\ available=New version available
Installed\ version=Installed version
Remind\ me\ later=Remind me later
Ignore\ this\ update=Ignore this update
Could\ not\ connect\ to\ the\ update\ server.=Could not connect to the update server.
Please\ try\ again\ later\ and/or\ check\ your\ network\ connection.=Please try again later and/or check your network connection.
To\ see\ what\ is\ new\ view\ the\ changelog.=To see what is new view the changelog.
A\ new\ version\ of\ JabRef\ has\ been\ released.=A new version of JabRef has been released.
JabRef\ is\ up-to-date.=JabRef is up-to-date.
Latest\ version=Latest version
Online\ help\ forum=Online help forum
Custom=Custom

Export\ cited=Export cited
Unable\ to\ generate\ new\ library=Unable to generate new library

Note\:\ Use\ the\ placeholder\ %DIR%\ for\ the\ location\ of\ the\ opened\ library\ file.=Note: Use the placeholder %DIR% for the location of the opened library file.
Error\ occured\ while\ executing\ the\ command\ \"%0\".=Error occured while executing the command \"%0\".
Reformat\ ISSN=Reformat ISSN

Countries\ and\ territories\ in\ English=Countries and territories in English
Electrical\ engineering\ terms=Electrical engineering terms
Enabled=Enabled
Internal\ list=Internal list
Protected\ terms\ files=Protected terms files
Months\ and\ weekdays\ in\ English=Months and weekdays in English
The\ text\ after\ the\ last\ line\ starting\ with\ \#\ will\ be\ used=The text after the last line starting with # will be used
Add\ protected\ terms\ file=Add protected terms file
Are\ you\ sure\ you\ want\ to\ remove\ the\ protected\ terms\ file?=Are you sure you want to remove the protected terms file?
Remove\ protected\ terms\ file=Remove protected terms file
Add\ selected\ text\ to\ list=Add selected text to list
Add\ {}\ around\ selected\ text=Add {} around selected text
Format\ field=Format field
New\ protected\ terms\ file=New protected terms file
change\ field\ %0\ of\ entry\ %1\ from\ %2\ to\ %3=change field %0 of entry %1 from %2 to %3
change\ key\ from\ %0\ to\ %1=change key from %0 to %1
change\ string\ content\ %0\ to\ %1=change string content %0 to %1
change\ string\ name\ %0\ to\ %1=change string name %0 to %1
change\ type\ of\ entry\ %0\ from\ %1\ to\ %2=change type of entry %0 from %1 to %2
insert\ entry\ %0=insert entry %0
insert\ string\ %0=insert string %0
remove\ entries=remove entries
remove\ entry\ %0=remove entry %0
remove\ string\ %0=remove string %0
undefined=undefined
Cannot\ get\ info\ based\ on\ given\ %0\:\ %1=Cannot get info based on given %0: %1
Get\ bibliographic\ data\ from\ %0=Get bibliographic data from %0
No\ %0\ found=No %0 found
Entry\ from\ %0=Entry from %0
Merge\ entry\ with\ %0\ information=Merge entry with %0 information
Updated\ entry\ with\ info\ from\ %0=Updated entry with info from %0

Add\ new\ list=Add new list
Open\ existing\ list=Open existing list
Remove\ list=Remove list
Add\ abbreviation=Add abbreviation
Remove\ abbreviation=Remove abbreviation
Full\ journal\ name=Full journal name
Abbreviation\ name=Abbreviation name
Shortest\ unique\ abbreviation=Shortest unique abbreviation

No\ abbreviation\ files\ loaded=No abbreviation files loaded

Loading\ built\ in\ lists=Loading built in lists

JabRef\ built\ in\ list=JabRef built in list

Event\ log=Event log
We\ now\ give\ you\ insight\ into\ the\ inner\ workings\ of\ JabRef\'s\ internals.\ This\ information\ might\ be\ helpful\ to\ diagnose\ the\ root\ cause\ of\ a\ problem.\ Please\ feel\ free\ to\ inform\ the\ developers\ about\ an\ issue.=We now give you insight into the inner workings of JabRef\'s internals. This information might be helpful to diagnose the root cause of a problem. Please feel free to inform the developers about an issue.
Log\ copied\ to\ clipboard.=Log copied to clipboard.
Copy\ Log=Copy Log
Clear\ Log=Clear Log
Report\ Issue=Report Issue
Issue\ on\ GitHub\ successfully\ reported.=Issue on GitHub successfully reported.
Issue\ report\ successful=Issue report successful
Your\ issue\ was\ reported\ in\ your\ browser.=Your issue was reported in your browser.
The\ log\ and\ exception\ information\ was\ copied\ to\ your\ clipboard.=The log and exception information was copied to your clipboard.
Please\ paste\ this\ information\ (with\ Ctrl+V)\ in\ the\ issue\ description.=Please paste this information (with Ctrl+V) in the issue description.

Host=Host
Port=Port
Library=Library
User=User
Connect=Connect
Connection\ error=Connection error
Connection\ to\ %0\ server\ established.=Connection to %0 server established.
There\ are\ connection\ issues\ with\ a\ JabRef\ server.\ Detailed\ information\:\ %0.=There are connection issues with a JabRef server. Detailed information: %0.
Required\ field\ "%0"\ is\ empty.=Required field "%0" is empty.
%0\ driver\ not\ available.=%0 driver not available.
The\ connection\ to\ the\ server\ has\ been\ terminated.=The connection to the server has been terminated.
Reconnect=Reconnect
Work\ offline=Work offline
Working\ offline.=Working offline.
Update\ refused.=Update refused.
Update\ refused=Update refused
Update\ could\ not\ be\ performed\ due\ to\ existing\ change\ conflicts.=Update could not be performed due to existing change conflicts.
You\ are\ not\ working\ on\ the\ newest\ version\ of\ BibEntry.=You are not working on the newest version of BibEntry.
Local\ version\:\ %0=Local version: %0
Shared\ version\:\ %0=Shared version: %0
Press\ "Merge\ entries"\ to\ merge\ the\ changes\ and\ resolve\ this\ problem.=Press "Merge entries" to merge the changes and resolve this problem.
Canceling\ this\ operation\ will\ leave\ your\ changes\ unsynchronized.=Canceling this operation will leave your changes unsynchronized.
Shared\ entry\ is\ no\ longer\ present=Shared entry is no longer present
The\ entry\ you\ currently\ work\ on\ has\ been\ deleted\ on\ the\ shared\ side.=The entry you currently work on has been deleted on the shared side.
You\ can\ restore\ the\ entry\ using\ the\ "Undo"\ operation.=You can restore the entry using the "Undo" operation.
You\ are\ already\ connected\ to\ a\ database\ using\ entered\ connection\ details.=You are already connected to a database using entered connection details.

Cannot\ cite\ entries\ without\ citation\ keys.\ Generate\ keys\ now?=Cannot cite entries without citation keys. Generate keys now?
New\ technical\ report=New technical report

%0\ file=%0 file
Custom\ layout\ file=Custom layout file
Protected\ terms\ file=Protected terms file
Style\ file=Style file

Open\ OpenOffice/LibreOffice\ connection=Open OpenOffice/LibreOffice connection
You\ must\ enter\ at\ least\ one\ field\ name=You must enter at least one field name
Non-ASCII\ encoded\ character\ found=Non-ASCII encoded character found
Non-UTF-8\ encoded\ field\ found=Non-UTF-8 encoded field found
Toggle\ web\ search\ interface=Toggle web search interface

Migration\ help\ information=Migration help information
Entered\ database\ has\ obsolete\ structure\ and\ is\ no\ longer\ supported.=Entered database has obsolete structure and is no longer supported.
However,\ a\ new\ database\ was\ created\ alongside\ the\ pre-3.6\ one.=However, a new database was created alongside the pre-3.6 one.
Opens\ a\ link\ where\ the\ current\ development\ version\ can\ be\ downloaded=Opens a link where the current development version can be downloaded
See\ what\ has\ been\ changed\ in\ the\ JabRef\ versions=See what has been changed in the JabRef versions
Referenced\ citation\ key\ does\ not\ exist=Referenced citation key does not exist
Full\ text\ document\ for\ entry\ %0\ already\ linked.=Full text document for entry %0 already linked.
Download\ full\ text\ documents=Download full text documents
You\ are\ about\ to\ download\ full\ text\ documents\ for\ %0\ entries.=You are about to download full text documents for %0 entries.
last\ four\ nonpunctuation\ characters\ should\ be\ numerals=last four nonpunctuation characters should be numerals

Author=Author
Date=Date
File\ annotations=File annotations
Show\ file\ annotations=Show file annotations
shared=shared
should\ contain\ an\ integer\ or\ a\ literal=should contain an integer or a literal
should\ have\ the\ first\ letter\ capitalized=should have the first letter capitalized
edition\ of\ book\ reported\ as\ just\ 1=edition of book reported as just 1
no\ integer\ as\ values\ for\ edition\ allowed=no integer as values for edition allowed
Tools=Tools
What\'s\ new\ in\ this\ version?=What\'s new in this version?
Want\ to\ help?=Want to help?
Make\ a\ donation=Make a donation
get\ involved=get involved
Used\ libraries=Used libraries
Existing\ file=Existing file

ID=ID
ID\ type=ID type
Fetcher\ '%0'\ did\ not\ find\ an\ entry\ for\ id\ '%1'.=Fetcher '%0' did not find an entry for id '%1'.

Select\ first\ entry=Select first entry
Select\ last\ entry=Select last entry

Invalid\ ISBN\:\ '%0'.=Invalid ISBN: '%0'.
should\ be\ an\ integer\ or\ normalized=should be an integer or normalized
should\ be\ normalized=should be normalized

Empty\ search\ ID=Empty search ID
The\ given\ search\ ID\ was\ empty.=The given search ID was empty.
Copy\ citation\ key\ and\ link=Copy citation key and link
biblatex\ field\ only=biblatex field only

Error\ while\ generating\ fetch\ URL=Error while generating fetch URL
Error\ while\ parsing\ ID\ list=Error while parsing ID list
Unable\ to\ get\ PubMed\ IDs=Unable to get PubMed IDs
Backup\ found=Backup found
A\ backup\ file\ for\ '%0'\ was\ found.=A backup file for '%0' was found.
This\ could\ indicate\ that\ JabRef\ did\ not\ shut\ down\ cleanly\ last\ time\ the\ file\ was\ used.=This could indicate that JabRef did not shut down cleanly last time the file was used.
Do\ you\ want\ to\ recover\ the\ library\ from\ the\ backup\ file?=Do you want to recover the library from the backup file?

Show\ 'Related\ Articles'\ tab=Show 'Related Articles' tab
This\ might\ be\ caused\ by\ reaching\ the\ traffic\ limitation\ of\ Google\ Scholar\ (see\ 'Help'\ for\ details).=This might be caused by reaching the traffic limitation of Google Scholar (see 'Help' for details).

Could\ not\ open\ website.=Could not open website.
Problem\ downloading\ from\ %1=Problem downloading from %1

File\ directory\ pattern=File directory pattern
Update\ with\ bibliographic\ information\ from\ the\ web=Update with bibliographic information from the web

Could\ not\ find\ any\ bibliographic\ information.=Could not find any bibliographic information.
Citation\ key\ deviates\ from\ generated\ key=Citation key deviates from generated key
DOI\ %0\ is\ invalid=DOI %0 is invalid

Select\ all\ customized\ types\ to\ be\ stored\ in\ local\ preferences\:=Select all customized types to be stored in local preferences\:
Different\ customization,\ current\ settings\ will\ be\ overwritten=Different customization, current settings will be overwritten

Entry\ type\ %0\ is\ only\ defined\ for\ Biblatex\ but\ not\ for\ BibTeX=Entry type %0 is only defined for Biblatex but not for BibTeX

Copied\ %0\ citations.=Copied %0 citations.

journal\ not\ found\ in\ abbreviation\ list=journal not found in abbreviation list
Unhandled\ exception\ occurred.=Unhandled exception occurred.

strings\ included=strings included
Escape\ underscores=Escape underscores
Color=Color
Please\ also\ add\ all\ steps\ to\ reproduce\ this\ issue,\ if\ possible.=Please also add all steps to reproduce this issue, if possible.
Fit\ width=Fit width
Fit\ a\ single\ page=Fit a single page
Zoom\ in=Zoom in
Zoom\ out=Zoom out
Previous\ page=Previous page
Next\ page=Next page
Document\ viewer=Document viewer
Live=Live
Locked=Locked
Show\ the\ document\ of\ the\ currently\ selected\ entry.=Show the document of the currently selected entry.
Show\ this\ document\ until\ unlocked.=Show this document until unlocked.
Set\ current\ user\ name\ as\ owner.=Set current user name as owner.

Collect\ and\ share\ telemetry\ data\ to\ help\ improve\ JabRef=Collect and share telemetry data to help improve JabRef
Don't\ share=Don't share
Share\ anonymous\ statistics=Share anonymous statistics
Telemetry\:\ Help\ make\ JabRef\ better=Telemetry: Help make JabRef better
To\ improve\ the\ user\ experience,\ we\ would\ like\ to\ collect\ anonymous\ statistics\ on\ the\ features\ you\ use.\ We\ will\ only\ record\ what\ features\ you\ access\ and\ how\ often\ you\ do\ it.\ We\ will\ neither\ collect\ any\ personal\ data\ nor\ the\ content\ of\ bibliographic\ items.\ If\ you\ choose\ to\ allow\ data\ collection,\ you\ can\ later\ disable\ it\ via\ Options\ ->\ Preferences\ ->\ General.=To improve the user experience, we would like to collect anonymous statistics on the features you use. We will only record what features you access and how often you do it. We will neither collect any personal data nor the content of bibliographic items. If you choose to allow data collection, you can later disable it via Options -> Preferences -> General.
This\ file\ was\ found\ automatically.\ Do\ you\ want\ to\ link\ it\ to\ this\ entry?=This file was found automatically. Do you want to link it to this entry?
Names\ are\ not\ in\ the\ standard\ %0\ format.=Names are not in the standard %0 format.

Delete\ the\ selected\ file\ permanently\ from\ disk,\ or\ just\ remove\ the\ file\ from\ the\ entry?\ Pressing\ Delete\ will\ delete\ the\ file\ permanently\ from\ disk.=Delete the selected file permanently from disk, or just remove the file from the entry? Pressing Delete will delete the file permanently from disk.
Delete\ '%0'=Delete '%0'
Delete\ from\ disk=Delete from disk
Remove\ from\ entry=Remove from entry
There\ exists\ already\ a\ group\ with\ the\ same\ name.=There exists already a group with the same name.
If\ you\ use\ it,\ it\ will\ inherit\ all\ entries\ from\ this\ other\ group.=If you use it, it will inherit all entries from this other group.

Copy\ linked\ file=Copy linked file
Copy\ linked\ file\ to\ folder...=Copy linked file to folder...
Could\ not\ copy\ file\ to\ %0,\ maybe\ the\ file\ is\ already\ existing?=Could not copy file to %0, maybe the file is already existing?
Successfully\ copied\ file\ to\ %0.=Successfully copied file to %0.
Could\ not\ resolve\ the\ file\ %0=Could not resolve the file %0

Copy\ linked\ files\ to\ folder...=Copy linked files to folder...
Copied\ file\ successfully=Copied file successfully
Copying\ files...=Copying files...
Copying\ file\ %0\ of\ entry\ %1=Copying file %0 of entry %1
Finished\ copying=Finished copying
Could\ not\ copy\ file=Could not copy file
Copied\ %0\ files\ of\ %1\ sucessfully\ to\ %2=Copied %0 files of %1 sucessfully to %2
Rename\ failed=Rename failed
JabRef\ cannot\ access\ the\ file\ because\ it\ is\ being\ used\ by\ another\ process.=JabRef cannot access the file because it is being used by another process.
Show\ console\ output\ (only\ when\ the\ launcher\ is\ used)=Show console output (only when the launcher is used)

Remove\ line\ breaks=Remove line breaks
Removes\ all\ line\ breaks\ in\ the\ field\ content.=Removes all line breaks in the field content.
Checking\ integrity...=Checking integrity...

Remove\ hyphenated\ line\ breaks=Remove hyphenated line breaks
Removes\ all\ hyphenated\ line\ breaks\ in\ the\ field\ content.=Removes all hyphenated line breaks in the field content.

Could\ not\ retrieve\ entry\ data\ from\ '%0'.=Could not retrieve entry data from '%0'.
Entry\ from\ %0\ could\ not\ be\ parsed.=Entry from %0 could not be parsed.
Invalid\ identifier\:\ '%0'.=Invalid identifier: '%0'.
This\ paper\ has\ been\ withdrawn.=This paper has been withdrawn.
Finished\ writing\ XMP\ metadata.=Finished writing XMP metadata.
empty\ citation\ key=empty citation key
Aux\ file=Aux file
Group\ containing\ entries\ cited\ in\ a\ given\ TeX\ file=Group containing entries cited in a given TeX file

Any\ file=Any file

No\ linked\ files\ found\ for\ export.=No linked files found for export.

No\ full\ text\ document\ found\ for\ entry\ %0.=No full text document found for entry %0.

Delete\ Entry=Delete Entry
Next\ library=Next library
Previous\ library=Previous library
Add\ group=Add group
Entry\ is\ contained\ in\ the\ following\ groups\:=Entry is contained in the following groups\:
Delete\ entries=Delete entries
Keep\ entries=Keep entries
Keep\ entry=Keep entry
Ignore\ backup=Ignore backup
Restore\ from\ backup=Restore from backup

Overwrite\ file=Overwrite file
Shared\ database\ connection=Shared database connection

Could\ not\ connect\ to\ Vim\ server.\ Make\ sure\ that\ Vim\ is\ running\ with\ correct\ server\ name.=Could not connect to Vim server. Make sure that Vim is running with correct server name.
Could\ not\ connect\ to\ a\ running\ gnuserv\ process.\ Make\ sure\ that\ Emacs\ or\ XEmacs\ is\ running,\ and\ that\ the\ server\ has\ been\ started\ (by\ running\ the\ command\ 'server-start'/'gnuserv-start').=Could not connect to a running gnuserv process. Make sure that Emacs or XEmacs is running, and that the server has been started (by running the command 'server-start'/'gnuserv-start').
Error\ pushing\ entries=Error pushing entries

Undefined\ character\ format=Undefined character format
Undefined\ paragraph\ format=Undefined paragraph format

Edit\ Preamble=Edit Preamble
Markings=Markings
Use\ selected\ instance=Use selected instance

Hide\ panel=Hide panel
Move\ panel\ up=Move panel up
Move\ panel\ down=Move panel down
Linked\ files=Linked files
Group\ view\ mode\ set\ to\ intersection=Group view mode set to intersection
Group\ view\ mode\ set\ to\ union=Group view mode set to union
Open\ file\ %0=Open file %0
Toggle\ intersection=Toggle intersection
Toggle\ union=Toggle union
Jump\ to\ entry=Jump to entry
The\ group\ name\ contains\ the\ keyword\ separator\ "%0"\ and\ thus\ probably\ does\ not\ work\ as\ expected.=The group name contains the keyword separator "%0" and thus probably does not work as expected.
Blog=Blog
Check\ integrity=Check integrity
Cleanup\ URL\ link=Cleanup URL link
Cleanup\ URL\ link\ by\ removing\ special\ symbols\ and\ extracting\ simple\ link=Cleanup URL link by removing special symbols and extracting simple link
Copy\ DOI\ url=Copy DOI url
Copy\ citation=Copy citation
Development\ version=Development version
Export\ selected\ entries=Export selected entries
Export\ selected\ entries\ to\ clipboard=Export selected entries to clipboard
Find\ duplicates=Find duplicates
JabRef\ resources=JabRef resources
Manage\ journal\ abbreviations=Manage journal abbreviations
Manage\ protected\ terms=Manage protected terms
New\ entry\ from\ plain\ text=New entry from plain text
New\ sublibrary\ based\ on\ AUX\ file=New sublibrary based on AUX file
Push\ entries\ to\ external\ application\ (%0)=Push entries to external application (%0)
Quit=Quit
Recent\ libraries=Recent libraries
Set\ up\ general\ fields=Set up general fields
View\ change\ log=View change log
View\ event\ log=View event log
Website=Website
Write\ XMP\ metadata\ to\ PDFs=Write XMP metadata to PDFs

Override\ default\ font\ settings=Override default font settings
Clear\ search=Clear search

Click\ help\ to\ learn\ about\ the\ migration\ of\ pre-3.6\ databases.=Click help to learn about the migration of pre-3.6 databases.
Database\ Type\:=Database Type\:
Database\:=Database\:
Host/Port\:=Host/Port\:
User\:=User\:
Keystore\ password\:=Keystore password\:
Keystore\:=Keystore\:
Password\:=Password\:
Server\ Timezone\:=Server Timezone\:
Remember\ Password=Remember Password
Use\ SSL=Use SSL
Move\ preprint\ information\ from\ 'URL'\ and\ 'journal'\ field\ to\ the\ 'eprint'\ field=Move preprint information from 'URL' and 'journal' field to the 'eprint' field
Customize\ Export\ Formats=Customize Export Formats
Export\ name=Export name
Main\ layout\ file\:=Main layout file\:
Main\ layout\ file=Main layout file
Save\ exporter=Save exporter
File\ extension\:=File extension\:
Export\ format\ name\:=Export format name\:
Cleared\ connection\ settings=Cleared connection settings
Error\ adding\ discovered\ CitationStyles=Error adding discovered CitationStyles
(more)=(more)
Cancel\ import=Cancel import
Continue\ with\ import=Continue with import
Import\ canceled=Import canceled
Select\ all\ new\ entries=Select all new entries
Select\ all\ entries=Select all entries
Total\ items\ found\:=Total items found:
Selected\ items\:=Selected items:
Download\ linked\ online\ files=Download linked online files
Select\ the\ entries\ to\ be\ imported\:=Select the entries to be imported\:
Add\ new\ String=Add new String
Must\ not\ be\ empty\!=Must not be empty\!
Open\ Help\ page=Open Help page
Add\ new\ field\ name=Add new field name
Field\ name\:=Field name:
Field\ name\ \"%0\"\ already\ exists=Field name "%0" already exists
No\ field\ name\ selected\!=No field name selected!
Remove\ field\ name=Remove field name
Are\ you\ sure\ you\ want\ to\ remove\ field\ name\:\ \"%0\"?=Are you sure you want to remove field name: "%0"?
Add\ new\ keyword=Add new keyword
Keyword\:=Keyword:
Keyword\ \"%0\"\ already\ exists=Keyword "%0" already exists
Keyword\ separator=Keyword separator
Remove\ keyword=Remove keyword
Are\ you\ sure\ you\ want\ to\ remove\ keyword\:\ \"%0\"?=Are you sure you want to remove keyword: "%0"?
Reset\ to\ default=Reset to default
Edit\ string\ constants=Edit string constants
Export\ all\ entries=Export all entries
Generate\ citation\ keys=Generate citation keys
Groups\ interface=Groups interface
Manage\ field\ names\ &\ content=Manage field names & content
New\ library=New library
OpenOffice/LibreOffice=OpenOffice/LibreOffice
Open\ document\ viewer=Open document viewer
Open\ entry\ editor=Open entry editor
Search\ document\ identifier\ online=Search document identifier online
Search\ for\ unlinked\ local\ files=Search for unlinked local files
Search\ full\ text\ documents\ online=Search full text documents online
Find\ and\ replace=Find and replace

Found\ documents\:=Found documents\:
Use\ selected\ document=Use selected document
Accept\ changes=Accept changes
Dismiss\ changes=Dismiss changes
The\ library\ has\ been\ modified\ by\ another\ program.=The library has been modified by another program.

Set\ rank\ to\ one=Set rank to one
Set\ rank\ to\ two=Set rank to two
Set\ rank\ to\ three=Set rank to three
Set\ rank\ to\ four=Set rank to four
Set\ rank\ to\ five=Set rank to five

A\ string\ with\ the\ label\ '%0'\ already\ exists.=A string with the label '%0' already exists.

Executing\ command\ "%0"...=Executing command "%0"...

Rename\ file\ to\ a\ given\ name=Rename file to a given name
New\ Filename=New Filename
Rename\ file\ to\ defined\ pattern=Rename file to defined pattern

Application\ settings=Application settings

Export\ an\ input\ to\ a\ file=Export an input to a file
Export\ preferences\ to\ a\ file=Export preferences to a file
Import\ BibTeX=Import BibTeX
Import\ preferences\ from\ a\ file=Import preferences from a file
Matching=Matching
Same\ as\ --import,\ but\ will\ be\ imported\ to\ the\ opened\ tab=Same as --import, but will be imported to the opened tab
Allow\ integers\ in\ 'edition'\ field\ in\ BibTeX\ mode=Allow integers in 'edition' field in BibTeX mode

Search\ for\ citations\ in\ LaTeX\ files...=Search for citations in LaTeX files...
LaTeX\ Citations\ Search\ Results=LaTeX Citations Search Results
LaTeX\ files\ directory\:=LaTeX files directory:
LaTeX\ files\ found\:=LaTeX files found:
files=files
Show\ 'LaTeX\ Citations'\ tab=Show 'LaTeX Citations' tab
LaTeX\ Citations=LaTeX Citations
Search\ citations\ for\ this\ entry\ in\ LaTeX\ files=Search citations for this entry in LaTeX files
No\ citations\ found=No citations found
No\ LaTeX\ files\ containing\ this\ entry\ were\ found.=No LaTeX files containing this entry were found.
Selected\ entry\ does\ not\ have\ an\ associated\ citation\ key.=Selected entry does not have an associated citation key.
Current\ search\ directory\:=Current search directory:
Set\ LaTeX\ file\ directory=Set LaTeX file directory
Import\ entries\ from\ LaTeX\ files=Import entries from LaTeX files
Import\ new\ entries=Import new entries
Group\ color=Group color

Columns=Columns
File\ type=File type
IEEE=IEEE
Internal=Internal
Special=Special
Remove\ column=Remove column
Add\ custom\ column=Add custom column
Update\ to\ current\ column\ order=Update to current column order
Sort\ column\ one\ step\ upwards=Sort column one step upwards
Sort\ column\ one\ step\ downwards=Sort column one step downwards
Synchronize\ special\ fields\ to\ keywords=Synchronize special fields to keywords
Serialize\ special\ fields=Serialize special fields
List\ must\ not\ be\ empty.=List must not be empty.

Order=Order

Add\ field\ to\ filter\ list=Add field to filter list
Add\ formatter\ to\ list=Add formatter to list
Filter\ List=Filter List
Open\ files...=Open files...

Affected\ fields\:=Affected fields:
Show\ preview\ as\ a\ tab\ in\ entry\ editor=Show preview as a tab in entry editor
Font=Font
Visual\ theme=Visual theme
Light\ theme=Light theme
Dark\ theme=Dark theme
Custom\ theme=Custom theme
Overwrite\ existing\ keys=Overwrite existing keys
Key\ patterns=Key patterns
Font\ settings=Font settings
Override\ font\ settings=Override font settings
Override\ font\ size=Override font size
Theme\ changed\ to\ dark\ theme.=Theme changed to dark theme.
Theme\ changed\ to\ light\ theme.=Theme changed to light theme.
Theme\ changed\ to\ a\ custom\ theme\:=Theme changed to a custom theme:
Please\ specify\ a\ css\ theme\ file.=Please specify a css theme file.
You\ must\ enter\ an\ integer\ value\ higher\ than\ 8.=You must enter an integer value higher than 8.
Letters\ after\ duplicate\ generated\ keys=Letters after duplicate generated keys
Start\ on\ second\ duplicate\ key\ with\ letter\ A\ (a,\ b,\ ...)=Start on second duplicate key with letter A (a, b, ...)
Start\ on\ second\ duplicate\ key\ with\ letter\ B\ (b,\ c,\ ...)=Start on second duplicate key with letter B (b, c, ...)
Always\ add\ letter\ (a,\ b,\ ...)\ to\ generated\ keys=Always add letter (a, b, ...) to generated keys
Default\ pattern=Default pattern
Reset\ %s\ to\ default\ value=Reset %s to default value
Library\ mode=Library mode
Reset\ to\ recommended=Reset to recommended
Remove\ all=Remove all
Reset\ All=Reset All
Column\ type\ %0\ is\ unknown.=Column type %0 is unknown.
Linked\ identifiers=Linked identifiers
Special\ field\ type\ %0\ is\ unknown.\ Using\ normal\ column\ type.=Special field type %0 is unknown. Using normal column type.

insert\ entries=insert entries
In\ JabRef=In JabRef
On\ disk=On disk
Select\ all\ changes\ on\ the\ left=Select all changes on the left
Select\ all\ changes\ on\ the\ right=Select all changes on the right
Dismiss=Dismiss
Mark\ all\ changes\ as\ accepted=Mark all changes as accepted
Unmark\ all\ changes=Unmark all changes

Normalize\ newline\ characters=Normalize newline characters
Normalizes\ all\ newline\ characters\ in\ the\ field\ content.=Normalizes all newline characters in the field content.

Independent=Independent
Intersection=Intersection
Union=Union
Collect\ by=Collect by
Explicit\ selection=Explicit selection
Searching\ for\ a\ keyword=Searching for a keyword
Free\ search\ expression=Free search expression
Specified\ keywords=Specified keywords
Cited\ entries=Cited entries
Search\ term\ is\ empty.=Search term is empty.
Invalid\ regular\ expression.=Invalid regular expression.
Please\ provide\ a\ valid\ aux\ file.=Please provide a valid aux file.
Keyword\ delimiter=Keyword delimiter
Hierarchical\ keyword\ delimiter=Hierarchical keyword delimiter
Escape\ ampersands=Escape ampersands

Hint\:\n\nTo\ search\ all\ fields\ for\ <b>Smith</b>,\ enter\:\n<tt>smith</tt>\n\nTo\ search\ the\ field\ <b>author</b>\ for\ <b>Smith</b>\ and\ the\ field\ <b>title</b>\ for\ <b>electrical</b>,\ enter\:\n<tt>author\=Smith\ and\ title\=electrical</tt>=Hint:\n\nTo search all fields for <b>Smith</b>, enter:\n<tt>smith</tt>\n\nTo search the field <b>author</b> for <b>Smith</b> and the field <b>title</b> for <b>electrical</b>, enter:\n<tt>author=Smith and title=electrical</tt>

Copied\ '%0'\ to\ clipboard.=Copied '%0' to clipboard.
This\ operation\ requires\ an\ open\ library.=This operation requires an open library.

Plain\ References\ Parser=Plain References Parser
Please\ enter\ the\ plain\ references\ to\ extract\ from\ separated\ by\ double\ empty\ lines.=Please enter the plain references to extract from separated by double empty lines.
Add\ to\ current\ library=Add to current library
%0\ entries\ were\ parsed\ from\ your\ query.=%0 entries were parsed from your query.
Starts\ the\ extraction\ and\ adds\ the\ resulting\ entries\ to\ the\ currently\ opened\ database=Starts the extraction and adds the resulting entries to the currently opened database
Your\ text\ is\ being\ parsed...=Your text is being parsed...

Citation\ key\ filters=Citation key filters
Field\ filters=Field filters
Message\ filters=Message filters
Clear\ filters=Clear filters

Add\ new\ Field=Add new Field
Add\ new\ entry\ type=Add new entry type
Field\ type=Field type
Required\ and\ optional\ fields=Required and optional fields
Index=Index
Remove\ entry\ type=Remove entry type
Remove\ field\ %0\ from\ currently\ selected\ entry\ type=Remove field %0 from currently selected entry type
Optional=Optional
Required=Required
Entry\ type\ cannot\ be\ empty.\ Please\ enter\ a\ name.=Entry type cannot be empty. Please enter a name.
Field\ cannot\ be\ empty.\ Please\ enter\ a\ name.=Field cannot be empty. Please enter a name.

Capitalize\ current\ word=Capitalize current word
Delete\ text=Delete text
Make\ current\ word\ lowercase=Make current word lowercase
Make\ current\ word\ uppercase=Make current word uppercase
Move\ caret\ left=Move caret left
Move\ caret\ right=Move caret right
Move\ caret\ to\ previous\ word=Move caret to previous word
Move\ caret\ to\ next\ word=Move caret to next word
Move\ caret\ to\ beginning\ of\ line=Move caret to beginning of line
Move\ caret\ to\ end\ of\ line=Move caret to end of line
Move\ the\ caret\ down=Move the caret down
Move\ the\ caret\ to\ the\ beginning\ of\ text=Move the caret to the beginning of text
Move\ the\ caret\ to\ the\ end\ of\ text=Move the caret to the end of text
Move\ the\ caret\ up=Move the caret up
Remove\ line\ after\ caret=Remove line after caret
Remove\ characters\ until\ next\ word=Remove characters until next word
Remove\ the\ current\ word\ backwards=Remove the current word backwards

Text\ editor=Text editor

Search\ ShortScience=Search ShortScience
Unable\ to\ open\ ShortScience.=Unable to open ShortScience.

Shared\ database=Shared database
Lookup=Lookup

Please\ enter\ a\ field\ name\ to\ search\ for\ a\ keyword.=Please enter a field name to search for a keyword.
Access\ date\ of\ the\ address\ specified\ in\ the\ url\ field.=Access date of the address specified in the url field.
Additional\ information\ related\ to\ the\ resource\ indicated\ by\ the\ eprint\ field.=Additional information related to the resource indicated by the eprint field.
Annex\ to\ the\ eventtitle\ field.=Annex to the eventtitle field.
Author(s)\ of\ a\ commentary\ to\ the\ work.=Author(s) of a commentary to the work.
Author(s)\ of\ an\ afterword\ to\ the\ work.=Author(s) of an afterword to the work.
Author(s)\ of\ an\ introduction\ to\ the\ work.=Author(s) of an introduction to the work.
Author(s)\ of\ annotations\ to\ the\ work.=Author(s) of annotations to the work.
Author(s)\ of\ the\ work.=Author(s) of the work.
Can\ be\ used\ for\ known\ event\ acronyms.=Can be used for known event acronyms.
Chapter\ or\ section\ or\ any\ other\ unit\ of\ a\ work.=Chapter or section or any other unit of a work.
Date\ of\ a\ conference,\ a\ symposium,\ or\ some\ other\ event.=Date of a conference, a symposium, or some other event.
Designation\ to\ be\ used\ by\ the\ citation\ style\ as\ a\ substitute\ for\ the\ regular\ label\ if\ any\ data\ required\ to\ generate\ the\ regular\ label\ is\ missing.=Designation to be used by the citation style as a substitute for the regular label if any data required to generate the regular label is missing.
Digital\ Object\ Identifier\ of\ the\ work.=Digital Object Identifier of the work.
Edition\ of\ a\ printed\ publication.=Edition of a printed publication.
Editor(s)\ of\ the\ work\ or\ the\ main\ publication,\ depending\ on\ the\ type\ of\ the\ entry.=Editor(s) of the work or the main publication, depending on the type of the entry.
Electronic\ identifier\ of\ a\ work.=Electronic identifier of a work.
Electronic\ identifier\ of\ an\ online\ publication.=Electronic identifier of an online publication.
If\ the\ work\ is\ published\ as\ part\ of\ another\ one,\ such\ as\ an\ article\ in\ a\ journal\ or\ a\ collection,\ this\ field\ holds\ the\ relevant\ page\ range\ in\ that\ other\ work.\ It\ may\ also\ be\ used\ to\ limit\ the\ reference\ to\ a\ specific\ part\ of\ a\ work\ (a\ chapter\ in\ a\ book,\ for\ example).\ For\ papers\ in\ electronic\ journals\ with\ anon-classical\ pagination\ setup\ the\ eid\ field\ may\ be\ more\ suitable.=If the work is published as part of another one, such as an article in a journal or a collection, this field holds the relevant page range in that other work. It may also be used to limit the reference to a specific part of a work (a chapter in a book, for example). For papers in electronic journals with anon-classical pagination setup the eid field may be more suitable.
Information\ such\ as\ a\ library\ name\ and\ a\ call\ number.=Information such as a library name and a call number.
International\ Standard\ Book\ Number\ of\ a\ book.=International Standard Book Number of a book.
Issue\ of\ a\ journal.=Issue of a journal.
Key\ by\ which\ the\ work\ may\ be\ cited.=Key by which the work may be cited.
Link(s)\ to\ a\ local\ PDF\ or\ other\ document\ of\ the\ work.=Link(s) to a local PDF or other document of the work.
Location\ of\ a\ conference,\ a\ symposium,\ or\ some\ other\ event.=Location of a conference, a symposium, or some other event.
Main\ title\ of\ a\ multi-volume\ book,\ such\ as\ "Collected\ Works".=Main title of a multi-volume book, such as "Collected Works".
Miscellaneous\ bibliographic\ data\ usually\ printed\ at\ the\ end\ of\ the\ entry.=Miscellaneous bibliographic data usually printed at the end of the entry.
Miscellaneous\ bibliographic\ data\ which\ does\ not\ fit\ into\ any\ other\ field.=Miscellaneous bibliographic data which does not fit into any other field.
Name(s)\ of\ the\ (manual)\ groups\ the\ entry\ belongs\ to.=Name(s) of the (manual) groups the entry belongs to.
Name(s)\ of\ the\ publisher(s).=Name(s) of the publisher(s).
Name\ of\ a\ journal,\ a\ newspaper,\ or\ some\ other\ periodical.=Name of a journal, a newspaper, or some other periodical.
Name\ of\ a\ publication\ series,\ such\ as\ "Studies\ in...",\ or\ the\ number\ of\ a\ journal\ series.=Name of a publication series, such as "Studies in...", or the number of a journal series.
Name\ of\ a\ university\ or\ some\ other\ institution.=Name of a university or some other institution.
Note\ that\ this\ field\ holds\ the\ plain\ title\ of\ the\ event.\ Things\ like\ "Proceedings\ of\ the\ Fifth\ XYZ\ Conference"\ go\ into\ the\ titleaddon\ or\ booktitleaddon\ field.=Note that this field holds the plain title of the event. Things like "Proceedings of the Fifth XYZ Conference" go into the titleaddon or booktitleaddon field.
Note\ that\ this\ field\ is\ intended\ for\ commented\ editions\ which\ have\ a\ commentator\ in\ addition\ to\ the\ author.\ If\ the\ work\ is\ a\ stand-alone\ commentary,\ the\ commentator\ should\ be\ given\ in\ the\ author\ field.=Note that this field is intended for commented editions which have a commentator in addition to the author. If the work is a stand-alone commentary, the commentator should be given in the author field.
Number\ of\ a\ journal\ or\ the\ volume/number\ of\ a\ book\ in\ a\ series.=Number of a journal or the volume/number of a book in a series.
One\ or\ more\ page\ numbers\ or\ page\ ranges.=One or more page numbers or page ranges.
Organization(s)\ that\ published\ a\ manual\ or\ an\ online\ resource,\ or\ sponsored\ a\ conference.=Organization(s) that published a manual or an online resource, or sponsored a conference.
Publication\ date\ of\ the\ work.=Publication date of the work.
Publication\ month.=Publication month.
Publication\ notice\ for\ unusual\ publications\ which\ do\ not\ fit\ into\ any\ of\ the\ common\ categories.=Publication notice for unusual publications which do not fit into any of the common categories.
Publication\ state\ of\ the\ work,\ e.\ g.,\ "in\ press".=Publication state of the work, e. g., "in press".
Revision\ number\ of\ a\ piece\ of\ software,\ a\ manual,\ etc.=Revision number of a piece of software, a manual, etc.
Separated\ list\ of\ keywords.=Separated list of keywords.
Subtitle\ of\ a\ specific\ issue\ of\ a\ journal\ or\ other\ periodical.=Subtitle of a specific issue of a journal or other periodical.
Subtitle\ of\ the\ work.=Subtitle of the work.
Place(s)\ of\ publication,\ i.\ e.,\ the\ location\ of\ the\ publisher\ or\ institution,\ depending\ on\ the\ entry\ type.=Place(s) of publication, i. e., the location of the publisher or institution, depending on the entry type.
This\ could\ be\ a\ section\ of\ an\ archive,\ a\ path\ indicating\ a\ service,\ a\ classification\ of\ some\ sort.=This could be a section of an archive, a path indicating a service, a classification of some sort.
This\ field\ is\ intended\ for\ journals\ whose\ individual\ issues\ are\ identified\ by\ a\ designation\ such\ as\ "Spring"\ or\ "Summer"\ rather\ than\ the\ month\ or\ a\ number.\ Integer\ ranges\ and\ short\ designators\ are\ better\ written\ to\ the\ number\ field.=This field is intended for journals whose individual issues are identified by a designation such as "Spring" or "Summer" rather than the month or a number. Integer ranges and short designators are better written to the number field.
This\ field\ may\ replace\ the\ pages\ field\ for\ journals\ deviating\ from\ the\ classic\ pagination\ scheme\ of\ printed\ journals\ by\ only\ enumerating\ articles\ or\ papers\ and\ not\ pages.=This field may replace the pages field for journals deviating from the classic pagination scheme of printed journals by only enumerating articles or papers and not pages.
This\ is\ roughly\ comparable\ to\ a\ DOI\ but\ specific\ to\ a\ certain\ archive,\ repository,\ service,\ or\ system.=This is roughly comparable to a DOI but specific to a certain archive, repository, service, or system.
Title\ of\ a\ conference,\ a\ symposium,\ or\ some\ other\ event.=Title of a conference, a symposium, or some other event.
Title\ of\ a\ specific\ issue\ of\ a\ journal\ or\ other\ periodical.=Title of a specific issue of a journal or other periodical.
Title\ of\ the\ main\ publication\ this\ work\ is\ part\ of.=Title of the main publication this work is part of.
Title\ of\ the\ work.=Title of the work.
Total\ number\ of\ pages\ of\ the\ work.=Total number of pages of the work.
Total\ number\ of\ volumes\ of\ a\ multi-volume\ work.=Total number of volumes of a multi-volume work.
Type\ of\ the\ eprint\ identifier,\ e.\ g.,\ the\ name\ of\ the\ archive,\ repository,\ service,\ or\ system\ the\ eprint\ field\ refers\ to.=Type of the eprint identifier, e. g., the name of the archive, repository, service, or system the eprint field refers to.
URL\ of\ an\ online\ publication.=URL of an online publication.
Volume\ of\ a\ multi-volume\ book\ or\ a\ periodical.=Volume of a multi-volume book or a periodical.
Year\ of\ publication.=Year of publication.
This\ field\ is\ intended\ for\ recording\ abstracts,\ to\ be\ printed\ by\ a\ special\ bibliography\ style.=This field is intended for recording abstracts, to be printed by a special bibliography style.
This\ field\ may\ be\ useful\ when\ implementing\ a\ style\ for\ annotated\ bibliographies.=This field may be useful when implementing a style for annotated bibliographies.
Subtitle\ related\ to\ the\ "Booktitle".=Subtitle related to the "Booktitle".
Annex\ to\ the\ "Booktitle",\ to\ be\ printed\ in\ a\ different\ font.=Annex to the "Booktitle", to be printed in a different font.
Comment\ to\ this\ entry.=Comment to this entry.
Secondary\ editor\ performing\ a\ different\ editorial\ role,\ such\ as\ compiling,\ redacting,\ etc.=Secondary editor performing a different editorial role, such as compiling, redacting, etc.
Another\ secondary\ editor\ performing\ a\ different\ role.=Another secondary editor performing a different role.
Type\ of\ editorial\ role\ performed\ by\ the\ "Editor".=Type of editorial role performed by the "Editor".
Type\ of\ editorial\ role\ performed\ by\ the\ "Editora".=Type of editorial role performed by the "Editora".
Type\ of\ editorial\ role\ performed\ by\ the\ "Editorb".=Type of editorial role performed by the "Editorb".
Type\ of\ editorial\ role\ performed\ by\ the\ "Editorc".=Type of editorial role performed by the "Editorc".
Author(s)\ of\ a\ foreword\ to\ the\ work.=Author(s) of a foreword to the work.
International\ Standard\ Technical\ Report\ Number\ of\ a\ technical\ report.=International Standard Technical Report Number of a technical report.
International\ Standard\ Serial\ Number\ of\ a\ periodical.=International Standard Serial Number of a periodical.
Subtitle\ of\ a\ journal,\ a\ newspaper,\ or\ some\ other\ periodical.=Subtitle of a journal, a newspaper, or some other periodical.
Language(s)\ of\ the\ work.\ Languages\ may\ be\ specified\ literally\ or\ as\ localisation\ keys.=Language(s) of the work. Languages may be specified literally or as localisation keys.
Subtitle\ related\ to\ the\ "Maintitle".=Subtitle related to the "Maintitle".
Annex\ to\ the\ "Maintitle",\ to\ be\ printed\ in\ a\ different\ font.=Annex to the "Maintitle", to be printed in a different font.
Addon\ to\ be\ printed\ immediately\ after\ the\ author\ name\ in\ the\ bibliography.=Addon to be printed immediately after the author name in the bibliography.
If\ the\ work\ is\ a\ translation,\ a\ reprint,\ or\ something\ similar,\ the\ publication\ date\ of\ the\ original\ edition.=If the work is a translation, a reprint, or something similar, the publication date of the original edition.
If\ the\ work\ is\ a\ translation,\ the\ language(s)\ of\ the\ original\ work.=If the work is a translation, the language(s) of the original work.
Pagination\ of\ the\ work.\ The\ key\ should\ be\ given\ in\ the\ singular\ form.=Pagination of the work. The key should be given in the singular form.
Number\ of\ a\ partial\ volume.\ This\ field\ applies\ to\ books\ only,\ not\ to\ journals.\ It\ may\ be\ used\ when\ a\ logical\ volume\ consists\ of\ two\ or\ more\ physical\ ones.=Number of a partial volume. This field applies to books only, not to journals. It may be used when a logical volume consists of two or more physical ones.
Title\ in\ an\ abridged\ form.=Title in an abridged form.
Annex\ to\ the\ "Title",\ to\ be\ printed\ in\ a\ different\ font.=Annex to the "Title", to be printed in a different font.
Translator(s)\ of\ the\ "Title"\ or\ "Booktitle",\ depending\ on\ the\ entry\ type.\ If\ the\ translator\ is\ identical\ to\ the\ "Editor",\ the\ standard\ styles\ will\ automatically\ concatenate\ these\ fields\ in\ the\ bibliography.=Translator(s) of the "Title" or "Booktitle", depending on the entry type. If the translator is identical to the "Editor", the standard styles will automatically concatenate these fields in the bibliography.
Type\ of\ a\ "Manual",\ "Patent",\ "Report",\ or\ "Thesis".=Type of a "Manual", "Patent", "Report", or "Thesis".
This\ field\ holds\ an\ entry\ key\ for\ the\ cross-referencing\ feature.\ Child\ entries\ with\ a\ "Crossref"\ field\ inherit\ data\ from\ the\ parent\ entry\ specified\ in\ the\ "Crossref"\ field.=This field holds an entry key for the cross-referencing feature. Child entries with a "Crossref" field inherit data from the parent entry specified in the "Crossref" field.
Gender\ of\ the\ author\ or\ gender\ of\ the\ editor,\ if\ there\ is\ no\ author.=Gender of the author or gender of the editor, if there is no author.
Citation\ keys\ of\ other\ entries\ which\ have\ a\ relationship\ to\ this\ entry.=Citation keys of other entries which have a relationship to this entry.
This\ field\ is\ an\ alternative\ cross-referencing\ mechanism.\ It\ differs\ from\ "Crossref"\ in\ that\ the\ child\ entry\ will\ not\ inherit\ any\ data\ from\ the\ parent\ entry\ specified\ in\ the\ "Xref"\ field.=This field is an alternative cross-referencing mechanism. It differs from "Crossref" in that the child entry will not inherit any data from the parent entry specified in the "Xref" field.
Owner/creator\ of\ this\ entry.=Owner/creator of this entry.
Timestamp\ of\ this\ entry,\ when\ it\ has\ been\ created\ or\ last\ modified.=Timestamp of this entry, when it has been created or last modified.
User-specific\ printed\ flag,\ in\ case\ the\ entry\ has\ been\ printed.=User-specific printed flag, in case the entry has been printed.
User-specific\ priority.=User-specific priority.
User-specific\ quality\ flag,\ in\ case\ its\ quality\ is\ assured.=User-specific quality flag, in case its quality is assured.
User-specific\ ranking.=User-specific ranking.
User-specific\ read\ status.=User-specific read status.
User-specific\ relevance\ flag,\ in\ case\ the\ entry\ is\ relevant.=User-specific relevance flag, in case the entry is relevant.

Auto\ complete\ disabled.=Auto complete disabled.
Auto\ complete\ enabled.=Auto complete enabled.

Remove\ formatter\ for\ %0=Remove formatter for %0
Remove\ formatter\ '%0'=Remove formatter '%0'

An\ article\ in\ a\ journal,\ magazine,\ newspaper,\ or\ other\ periodical\ which\ forms\ a\ self-contained\ unit\ with\ its\ own\ title.=An article in a journal, magazine, newspaper, or other periodical which forms a self-contained unit with its own title.
A\ single-volume\ book\ with\ one\ or\ more\ authors\ where\ the\ authors\ share\ credit\ for\ the\ work\ as\ a\ whole.=A single-volume book with one or more authors where the authors share credit for the work as a whole.
A\ book-like\ work\ without\ a\ formal\ publisher\ or\ sponsoring\ institution.=A book-like work without a formal publisher or sponsoring institution.
A\ single-volume\ collection\ with\ multiple,\ self-contained\ contributions\ by\ distinct\ authors\ which\ have\ their\ own\ title.\ The\ work\ as\ a\ whole\ has\ no\ overall\ author\ but\ it\ will\ usually\ have\ an\ editor.=A single-volume collection with multiple, self-contained contributions by distinct authors which have their own title. The work as a whole has no overall author but it will usually have an editor.
A\ legacy\ alias\ for\ "InProceedings".=A legacy alias for "InProceedings".
A\ part\ of\ a\ book\ which\ forms\ a\ self-contained\ unit\ with\ its\ own\ title.=A part of a book which forms a self-contained unit with its own title.
A\ contribution\ to\ a\ collection\ which\ forms\ a\ self-contained\ unit\ with\ a\ distinct\ author\ and\ title.=A contribution to a collection which forms a self-contained unit with a distinct author and title.
An\ article\ in\ a\ conference\ proceedings.=An article in a conference proceedings.
Technical\ or\ other\ documentation,\ not\ necessarily\ in\ printed\ form.=Technical or other documentation, not necessarily in printed form.
A\ fallback\ type\ for\ entries\ which\ do\ not\ fit\ into\ any\ other\ category.=A fallback type for entries which do not fit into any other category.
Similar\ to\ "Thesis"\ except\ that\ the\ type\ field\ is\ optional\ and\ defaults\ to\ the\ localised\ term\ \ Master's\ thesis.=Similar to "Thesis" except that the type field is optional and defaults to the localised term  Master's thesis.
Similar\ to\ "Thesis"\ except\ that\ the\ type\ field\ is\ optional\ and\ defaults\ to\ the\ localised\ term\ PhD\ thesis.=Similar to "Thesis" except that the type field is optional and defaults to the localised term PhD thesis.
A\ single-volume\ conference\ proceedings.\ This\ type\ is\ very\ similar\ to\ "Collection".=A single-volume conference proceedings. This type is very similar to "Collection".
Similar\ to\ "Report"\ except\ that\ the\ type\ field\ is\ optional\ and\ defaults\ to\ the\ localised\ term\ technical\ report.=Similar to "Report" except that the type field is optional and defaults to the localised term technical report.
A\ work\ with\ an\ author\ and\ a\ title\ which\ has\ not\ been\ formally\ published,\ such\ as\ a\ manuscript\ or\ the\ script\ of\ a\ talk.=A work with an author and a title which has not been formally published, such as a manuscript or the script of a talk.
This\ type\ is\ similar\ to\ "InBook"\ but\ intended\ for\ works\ originally\ published\ as\ a\ stand-alone\ book.=This type is similar to "InBook" but intended for works originally published as a stand-alone book.
An\ article\ in\ a\ work\ of\ reference.\ This\ is\ a\ more\ specific\ variant\ of\ the\ generic\ "InCollection"\ entry\ type.=An article in a work of reference. This is a more specific variant of the generic "InCollection" entry type.
A\ multi-volume\ "Book".=A multi-volume "Book".
A\ multi-volume\ "Collection".=A multi-volume "Collection".
A\ multi-volume\ "Proceedings"\ entry.=A multi-volume "Proceedings" entry.
A\ multi-volume\ "Reference"\ entry.\ The\ standard\ styles\ will\ treat\ this\ entry\ type\ as\ an\ alias\ for\ "MvCollection".=A multi-volume "Reference" entry. The standard styles will treat this entry type as an alias for "MvCollection".
This\ entry\ type\ is\ intended\ for\ sources\ such\ as\ web\ sites\ which\ are\ intrinsically\ online\ resources.=This entry type is intended for sources such as web sites which are intrinsically online resources.
A\ single-volume\ work\ of\ reference\ such\ as\ an\ encyclopedia\ or\ a\ dictionary.=A single-volume work of reference such as an encyclopedia or a dictionary.
A\ technical\ report,\ research\ report,\ or\ white\ paper\ published\ by\ a\ university\ or\ some\ other\ institution.=A technical report, research report, or white paper published by a university or some other institution.
An\ entry\ set\ is\ a\ group\ of\ entries\ which\ are\ cited\ as\ a\ single\ reference\ and\ listed\ as\ a\ single\ item\ in\ the\ bibliography.=An entry set is a group of entries which are cited as a single reference and listed as a single item in the bibliography.
Supplemental\ material\ in\ a\ "Book".\ This\ type\ is\ provided\ for\ elements\ such\ as\ prefaces,\ introductions,\ forewords,\ afterwords,\ etc.\ which\ often\ have\ a\ generic\ title\ only.=Supplemental material in a "Book". This type is provided for elements such as prefaces, introductions, forewords, afterwords, etc. which often have a generic title only.
Supplemental\ material\ in\ a\ "Collection".=Supplemental material in a "Collection".
Supplemental\ material\ in\ a\ "Periodical".\ This\ type\ may\ be\ useful\ when\ referring\ to\ items\ such\ as\ regular\ columns,\ obituaries,\ letters\ to\ the\ editor,\ etc.\ which\ only\ have\ a\ generic\ title.=Supplemental material in a "Periodical". This type may be useful when referring to items such as regular columns, obituaries, letters to the editor, etc. which only have a generic title.
A\ thesis\ written\ for\ an\ educational\ institution\ to\ satisfy\ the\ requirements\ for\ a\ degree.=A thesis written for an educational institution to satisfy the requirements for a degree.
An\ alias\ for\ "Online",\ provided\ for\ jurabib\ compatibility.=An alias for "Online", provided for jurabib compatibility.
Computer\ software.\ The\ standard\ styles\ will\ treat\ this\ entry\ type\ as\ an\ alias\ for\ "Misc".=Computer software. The standard styles will treat this entry type as an alias for "Misc".
A\ data\ set\ or\ a\ similar\ collection\ of\ (mostly)\ raw\ data.=A data set or a similar collection of (mostly) raw data.

Display\ count\ of\ items\ in\ group=Display count of items in group
Remove\ the\ following\ characters\:=Remove the following characters:
Truncate=Truncate
Truncates\ a\ string\ after\ a\ given\ index.=Truncates a string after a given index.
Close=Close
Close\ all=Close all
Close\ all\ libraries=Close all libraries
Close\ other\ libraries=Close other libraries
Close\ others=Close others
Reveal\ in\ file\ explorer=Reveal in file explorer

Autolink\ files=Autolink files

Custom\ editor\ tabs=Custom editor tabs
Custom\ export\ formats=Custom export formats
Custom\ import\ formats=Custom import formats

No\ list\ enabled=No list enabled
Protect\ selection=Protect selection

Customized\ preview\ style=Customized preview style
Next\ preview\ style=Next preview style
Previous\ preview\ style=Previous preview style

(\ Note\:\ Press\ return\ to\ commit\ changes\ in\ the\ table\!\ )=( Note\: Press return to commit changes in the table\! )
Reset=Reset
New\ inproceedings=New inproceedings
Reset\ entry\ types\ and\ fields\ to\ defaults=Reset entry types and fields to defaults
This\ will\ reset\ all\ entry\ types\ to\ their\ default\ values\ and\ remove\ all\ custom\ entry\ types=This will reset all entry types to their default values and remove all custom entry types
Replace\ tabs\ with\ space=Replace tabs with space
Replace\ tabs\ with\ space\ in\ the\ field\ content.=Replace tabs with space in the field content.
Remove\ redundant\ spaces=Remove redundant spaces
Replaces\ consecutive\ spaces\ with\ a\ single\ space\ in\ the\ field\ content.=Replaces consecutive spaces with a single space in the field content.
Remove\ digits=Remove digits
Removes\ digits.=Removes digits.

Presets=Presets

Check\ Proxy\ Setting=Check Proxy Setting
Check\ connection=Check connection
Connection\ failed\!=Connection failed\!
Connection\ successful\!=Connection successful\!
Generate\ groups\ from\ keywords\ in\ the\ following\ field=Generate groups from keywords in the following field
Generate\ groups\ for\ author\ last\ names=Generate groups for author last names
Regular\ expression=Regular expression
Citation\ relations=Citation relations
Show\ articles\ related\ by\ citation=Show articles related by citation
Show\ 'Citation\ relations'\ tab=Show 'Citation relations' tab


Error\ importing.\ See\ the\ error\ log\ for\ details.=Error importing. See the error log for details.

Error\ from\ import\:\ %0=Error from import\: %0
Error\ reading\ PDF\ content\:\ %0=Error reading PDF content\: %0
Error\ reading\ XMP\ content\:\ %0=Error reading XMP content\: %0
Importing\ bib\ entry=Importing bib entry
Importing\ using\ XMP\ data...=Importing using XMP data...
Importing\ using\ extracted\ PDF\ data=Importing using extracted PDF data
No\ BibTeX\ data\ found.\ Creating\ empty\ entry\ with\ file\ link=No BibTeX data found. Creating empty entry with file link
No\ metadata\ found.\ Creating\ empty\ entry\ with\ file\ link=No metadata found. Creating empty entry with file link
Processing\ file\ %0=Processing file %0
Export\ selected=Export selected

Separate\ merged\ citations=Separate merged citations
Separate\ citations=Separate citations

Unprotect\ terms=Unprotect terms
Error\ connecting\ to\ Writer\ document=Error connecting to Writer document
You\ need\ to\ open\ Writer\ with\ a\ document\ before\ connecting=You need to open Writer with a document before connecting

Generate\ a\ new\ key\ for\ imported\ entries\ (overwriting\ their\ default)=Generate a new key for imported entries (overwriting their default)
Import\ settings=Import settings
Custom\ DOI\ URI=Custom DOI URI
Customization=Customization
Use\ custom\ DOI\ base\ URI\ for\ article\ access=Use custom DOI base URI for article access

Unable\ to\ find\ valid\ certification\ path\ to\ requested\ target(%0),\ download\ anyway?=Unable to find valid certification path to requested target(%0), download anyway?
Download\ operation\ canceled.=Download operation canceled.

Convert\ timestamp\ field\ to\ field\ 'creationdate'=Convert timestamp field to field 'creationdate'
Convert\ timestamp\ field\ to\ field\ 'modificationdate'=Convert timestamp field to field 'modificationdate'

New\ entry\ by\ type=New entry by type

File\ '%1'\ is\ a\ duplicate\ of\ '%0'.\ Keeping\ '%0'=File '%1' is a duplicate of '%0'. Keeping '%0'
File\ '%1'\ is\ a\ duplicate\ of\ '%0'.\ Keeping\ both\ due\ to\ deletion\ error=File '%1' is a duplicate of '%0'. Keeping both due to deletion error

Enable\ field\ formatters=Enable field formatters
Entry\ Type=Entry Type
Entry\ types=Entry types
Field\ names=Field names
Others=Others
Overwrite\ existing\ field\ values=Overwrite existing field values
Recommended=Recommended

Authors\ and\ Title=Authors and Title
Database=Database
Databases=Databases
Manage\ study\ definition=Manage study definition
Add\ Author\:=Add Author\:
Add\ Database\:=Add Database\:
Add\ Query\:=Add Query\:
Add\ Research\ Question\:=Add Research Question\:
Perform\ search\ for\ existing\ systematic\ literature\ review=Perform search for existing systematic literature review
Queries=Queries
Research\ Questions=Research Questions
Searching=Searching
Start\ new\ systematic\ literature\ review=Start new systematic literature review
Study\ Title\:=Study Title\:
Study\ repository\ could\ not\ be\ created=Study repository could not be created

All\ query\ terms\ are\ joined\ using\ the\ logical\ AND,\ and\ OR\ operators=All query terms are joined using the logical AND, and OR operators
Finalize=Finalize
If\ the\ sequence\ of\ terms\ is\ relevant\ wrap\ them\ in\ double\ quotes =If the sequence of terms is relevant wrap them in double quotes
Query\ terms\ are\ separated\ by\ spaces.=Query terms are separated by spaces.
Select\ the\ study\ directory\:=Select the study directory\:
An\ example\:=An example\:
Define\ study\ parameters=Define study parameters
Start\ survey=Start survey
Query=Query
Question=Question
Select\ directory=Select directory

Rebuild\ fulltext\ search\ index=Rebuild fulltext search index
Rebuild\ fulltext\ search\ index\ for\ current\ library?=Rebuild fulltext search index for current library?
Rebuilding\ fulltext\ search\ index...=Rebuilding fulltext search index...
Failed\ to\ access\ fulltext\ search\ index=Failed to access fulltext search index
Found\ match\ in\ %0=Found match in %0<|MERGE_RESOLUTION|>--- conflicted
+++ resolved
@@ -860,13 +860,9 @@
 
 The\ search\ is\ case\ sensitive.=The search is case sensitive.
 
-<<<<<<< HEAD
 The\ search\ is\ currently\ deactivated.=The search is currently deactivated.
 
-There\ are\ possible\ duplicates\ (marked\ with\ an\ icon)\ that\ haven't\ been\ resolved.\ Continue?=There are possible duplicates (marked with an icon) that haven't been resolved. Continue?
-=======
 There\ are\ possible\ duplicates\ that\ haven't\ been\ resolved.\ Continue?=There are possible duplicates that haven't been resolved. Continue?
->>>>>>> 2bec2a8f
 
 This\ operation\ requires\ all\ selected\ entries\ to\ have\ citation\ keys\ defined.=This operation requires all selected entries to have citation keys defined.
 
