--- conflicted
+++ resolved
@@ -2104,11 +2104,7 @@
 Required\ and\ optional\ fields=Required and optional fields
 Index=Index
 Remove\ entry\ type=Remove entry type
-<<<<<<< HEAD
 Remove\ field\ from\ entry\ type=Remove field from entry type
-=======
-Remove\ field\ from\ entry\ type=Remove field from entry type
 
 Optional=Optional
-Required=Required
->>>>>>> a522f211
+Required=Required