%0\ contains\ the\ regular\ expression\ <b>%1</b>=%0 contains the regular expression <b>%1</b>

%0\ contains\ the\ term\ <b>%1</b>=%0 contains the term <b>%1</b>

%0\ doesn't\ contain\ the\ regular\ expression\ <b>%1</b>=%0 doesn't contain the regular expression <b>%1</b>

%0\ doesn't\ contain\ the\ term\ <b>%1</b>=%0 doesn't contain the term <b>%1</b>

%0\ export\ successful=%0 export successful

%0\ matches\ the\ regular\ expression\ <b>%1</b>=%0 matches the regular expression <b>%1</b>

%0\ matches\ the\ term\ <b>%1</b>=%0 matches the term <b>%1</b>

Abbreviate\ journal\ names\ of\ the\ selected\ entries\ (DEFAULT\ abbreviation)=Abbreviate journal names of the selected entries (DEFAULT abbreviation)
Abbreviate\ journal\ names\ of\ the\ selected\ entries\ (MEDLINE\ abbreviation)=Abbreviate journal names of the selected entries (MEDLINE abbreviation)
Abbreviate\ journal\ names\ of\ the\ selected\ entries\ (SHORTEST\ UNIQUE\ abbreviation)=Abbreviate journal names of the selected entries (SHORTEST UNIQUE abbreviation)

Abbreviate\ names=Abbreviate names
Abbreviated\ %0\ journal\ names.=Abbreviated %0 journal names.

Abbreviation=Abbreviation
Abbreviations=Abbreviations

About\ JabRef=About JabRef

Abstract=Abstract

Accept=Accept

Accept\ change=Accept change

Accept\ recommendations\ from\ Mr.\ DLib=Accept recommendations from Mr. DLib

Action=Action

Add=Add

Add\ a\ (compiled)\ custom\ Importer\ class\ from\ a\ class\ path.=Add a (compiled) custom Importer class from a class path.
The\ path\ need\ not\ be\ on\ the\ classpath\ of\ JabRef.=The path need not be on the classpath of JabRef.

Add\ a\ regular\ expression\ for\ the\ key\ pattern.=Add a regular expression for the key pattern.

Add\ selected\ entries\ to\ this\ group=Add selected entries to this group

Add\ subgroup=Add subgroup

Added\ group\ "%0".=Added group "%0".

Added\ string=Added string

Additionally,\ entries\ whose\ <b>%0</b>\ field\ does\ not\ contain\ <b>%1</b>\ can\ be\ assigned\ manually\ to\ this\ group\ by\ selecting\ them\ then\ using\ either\ drag\ and\ drop\ or\ the\ context\ menu.\ This\ process\ adds\ the\ term\ <b>%1</b>\ to\ each\ entry's\ <b>%0</b>\ field.\ Entries\ can\ be\ removed\ manually\ from\ this\ group\ by\ selecting\ them\ then\ using\ the\ context\ menu.\ This\ process\ removes\ the\ term\ <b>%1</b>\ from\ each\ entry's\ <b>%0</b>\ field.=Additionally, entries whose <b>%0</b> field does not contain <b>%1</b> can be assigned manually to this group by selecting them then using either drag and drop or the context menu. This process adds the term <b>%1</b> to each entry's <b>%0</b> field. Entries can be removed manually from this group by selecting them then using the context menu. This process removes the term <b>%1</b> from each entry's <b>%0</b> field.

Advanced=Advanced
All\ entries=All entries
All\ entries\ of\ this\ type\ will\ be\ declared\ typeless.\ Continue?=All entries of this type will be declared typeless. Continue?

Always\ reformat\ BIB\ file\ on\ save\ and\ export=Always reformat BIB file on save and export

and=and

any\ field\ that\ matches\ the\ regular\ expression\ <b>%0</b>=any field that matches the regular expression <b>%0</b>

Appearance=Appearance

Append\ contents\ from\ a\ BibTeX\ library\ into\ the\ currently\ viewed\ library=Append contents from a BibTeX library into the currently viewed library

Append\ library=Append library

Application=Application

Application\ to\ push\ entries\ to=Application to push entries to

Apply=Apply

Arguments\ passed\ on\ to\ running\ JabRef\ instance.\ Shutting\ down.=Arguments passed on to running JabRef instance. Shutting down.

Assign\ the\ original\ group's\ entries\ to\ this\ group?=Assign the original group's entries to this group?

Assigned\ %0\ entries\ to\ group\ "%1".=Assigned %0 entries to group "%1".

Assigned\ 1\ entry\ to\ group\ "%0".=Assigned 1 entry to group "%0".

Autogenerate\ BibTeX\ keys=Autogenerate BibTeX keys

Autolink\ files\ with\ names\ starting\ with\ the\ BibTeX\ key=Autolink files with names starting with the BibTeX key

Autolink\ only\ files\ that\ match\ the\ BibTeX\ key=Autolink only files that match the BibTeX key

Automatically\ create\ groups=Automatically create groups

Automatically\ remove\ exact\ duplicates=Automatically remove exact duplicates

AUX\ file\ import=AUX file import

Available\ export\ formats=Available export formats

Available\ import\ formats=Available import formats

Backup\ old\ file\ when\ saving=Backup old file when saving

%0\ source=%0 source

Browse=Browse

by=by
The\ conflicting\ fields\ of\ these\ entries\ will\ be\ merged\ into\ the\ 'Comment'\ field.=The conflicting fields of these entries will be merged into the 'Comment' field.

Cancel=Cancel
Cannot\ create\ group=Cannot create group

Cannot\ create\ group.\ Please\ create\ a\ library\ first.=Cannot create group. Please create a library first.

case\ insensitive=case insensitive

case\ sensitive=case sensitive

Case\ sensitive=Case sensitive

change\ assignment\ of\ entries=change assignment of entries

Change\ case=Change case

Change\ entry\ type=Change entry type


Change\ of\ Grouping\ Method=Change of Grouping Method

change\ preamble=change preamble

Changed\ language=Changed language

Changed\ preamble=Changed preamble

Cite\ command=Cite command

Clear=Clear

Clear\ fields=Clear fields

Close\ entry=Close entry

Close\ dialog=Close dialog

Close\ the\ current\ library=Close the current library

Close\ window=Close window

Comments=Comments

Contained\ in=Contained in

Content=Content

Copied=Copied


Copy=Copy

Copy\ BibTeX\ key=Copy BibTeX key

Copy\ to\ clipboard=Copy to clipboard

Could\ not\ call\ executable=Could not call executable

Could\ not\ export\ file=Could not export file

Could\ not\ export\ preferences=Could not export preferences

Could\ not\ find\ a\ suitable\ import\ format.=Could not find a suitable import format.
Could\ not\ import\ preferences=Could not import preferences

Could\ not\ instantiate\ %0=Could not instantiate %0
Could\ not\ instantiate\ %0\ %1=Could not instantiate %0 %1
Could\ not\ instantiate\ %0.\ Have\ you\ chosen\ the\ correct\ package\ path?=Could not instantiate %0. Have you chosen the correct package path?
Could\ not\ open\ link=Could not open link

Could\ not\ print\ preview=Could not print preview

Could\ not\ run\ the\ 'vim'\ program.=Could not run the 'vim' program.

Could\ not\ save\ file.=Could not save file.
Character\ encoding\ '%0'\ is\ not\ supported.=Character encoding '%0' is not supported.

Create\ custom\ fields\ for\ each\ BibTeX\ entry=Create custom fields for each BibTeX entry

crossreferenced\ entries\ included=crossreferenced entries included

Current\ content=Current content

Current\ value=Current value

Custom\ entry\ types=Custom entry types

Custom\ entry\ types\ found\ in\ file=Custom entry types found in file

Customize\ entry\ types=Customize entry types

Customize\ key\ bindings=Customize key bindings

Cut=Cut

cut\ entries=cut entries

cut\ entry\ %0=cut entry %0


Library\ encoding=Library encoding

Library\ properties=Library properties

Date\ format=Date format

Default=Default

Default\ encoding=Default encoding

Default\ grouping\ field=Default grouping field

Execute\ default\ action\ in\ dialog=Execute default action in dialog

Delete=Delete

Delete\ custom\ format=Delete custom format

Delete\ entry=Delete entry

Delete\ multiple\ entries=Delete multiple entries

Deleted=Deleted

Permanently\ delete\ local\ file=Permanently delete local file

Descending=Descending

Description=Description

Disable\ this\ confirmation\ dialog=Disable this confirmation dialog

Display\ all\ entries\ belonging\ to\ one\ or\ more\ of\ the\ selected\ groups=Display all entries belonging to one or more of the selected groups

Display\ all\ error\ messages=Display all error messages

Display\ help\ on\ command\ line\ options=Display help on command line options

Display\ only\ entries\ belonging\ to\ all\ selected\ groups=Display only entries belonging to all selected groups
Display\ version=Display version

Do\ not\ abbreviate\ names=Do not abbreviate names

Do\ not\ import\ entry=Do not import entry

Do\ not\ open\ any\ files\ at\ startup=Do not open any files at startup

Do\ not\ wrap\ the\ following\ fields\ when\ saving=Do not wrap the following fields when saving
Do\ not\ write\ the\ following\ fields\ to\ XMP\ Metadata=Do not write the following fields to XMP Metadata

Donate\ to\ JabRef=Donate to JabRef

Download\ file=Download file
duplicate\ removal=duplicate removal

Duplicate\ string\ name=Duplicate string name

Duplicates\ found=Duplicates found

Dynamic\ groups=Dynamic groups

Dynamically\ group\ entries\ by\ a\ free-form\ search\ expression=Dynamically group entries by a free-form search expression

Dynamically\ group\ entries\ by\ searching\ a\ field\ for\ a\ keyword=Dynamically group entries by searching a field for a keyword

Each\ line\ must\ be\ of\ the\ following\ form=Each line must be of the following form

Edit=Edit

Edit\ entry=Edit entry
Edit\ file\ type=Edit file type

Edit\ group=Edit group


Edit\ preamble=Edit preamble
Edit\ strings=Edit strings

empty\ library=empty library
Autocompletion=Autocompletion

Enter\ URL\ to\ download=Enter URL to download

entries=entries

Entries\ cannot\ be\ manually\ assigned\ to\ or\ removed\ from\ this\ group.=Entries cannot be manually assigned to or removed from this group.

Entries\ exported\ to\ clipboard=Entries exported to clipboard


entry=entry

Entry\ editor=Entry editor

Entry\ owner=Entry owner

Entry\ preview=Entry preview

Entry\ table=Entry table

Entry\ table\ columns=Entry table columns
Entry\ Title\ (Required\ to\ deliver\ recommendations.)=Entry Title (Required to deliver recommendations.)

Entry\ type=Entry type

Error=Error

Error\ occurred\ when\ parsing\ entry=Error occurred when parsing entry

Error\ opening\ file=Error opening file

Error\ while\ writing=Error while writing

'%0'\ exists.\ Overwrite\ file?='%0' exists. Overwrite file?

Export=Export

Export\ preferences=Export preferences

Export\ preferences\ to\ file=Export preferences to file

Export\ to\ clipboard=Export to clipboard

Export\ to\ text\ file.=Export to text file.

Exporting=Exporting
Extension=Extension

External\ changes=External changes

External\ file\ links=External file links

External\ programs=External programs

External\ viewer\ called=External viewer called

Field=Field

field=field

Field\ name=Field name
Field\ names\ are\ not\ allowed\ to\ contain\ white\ space\ or\ the\ following\ characters=Field names are not allowed to contain white space or the following characters

Field\ to\ group\ by=Field to group by

File=File

file=file
File\ directory\ is\ not\ set\ or\ does\ not\ exist\!=File directory is not set or does not exist!

File\ exists=File exists

File\ not\ found=File not found

Filter=Filter

Finished\ automatically\ setting\ external\ links.=Finished automatically setting external links.

Filter\ groups=Filter groups

Finished\ writing\ XMP\ for\ %0\ file\ (%1\ skipped,\ %2\ errors).=Finished writing XMP for %0 file (%1 skipped, %2 errors).

First\ select\ the\ entries\ you\ want\ keys\ to\ be\ generated\ for.=First select the entries you want keys to be generated for.

Fit\ table\ horizontally\ on\ screen=Fit table horizontally on screen

Float=Float
Format\:\ Tab\:field;field;...\ (e.g.\ General\:url;pdf;note...)=Format\: Tab\:field;field;... (e.g. General\:url;pdf;note...)

Format\ of\ author\ and\ editor\ names=Format of author and editor names
Format\ string=Format string

Format\ used=Format used
Formatter\ name=Formatter name

found\ in\ AUX\ file=found in AUX file

Further\ information\ about\ Mr.\ DLib\ for\ JabRef\ users.=Further information about Mr. DLib for JabRef users.

General=General

General\ Fields=General Fields

Generate=Generate

Generate\ BibTeX\ key=Generate BibTeX key

Generate\ keys=Generate keys

Generate\ keys\ before\ saving\ (for\ entries\ without\ a\ key)=Generate keys before saving (for entries without a key)

Generated\ BibTeX\ key\ for=Generated BibTeX key for

Generating\ BibTeX\ key\ for=Generating BibTeX key for
Get\ fulltext=Get fulltext

Gray\ out\ non-hits=Gray out non-hits

Groups=Groups
has/have\ both\ a\ 'Comment'\ and\ a\ 'Review'\ field.=has/have both a 'Comment' and a 'Review' field.

Have\ you\ chosen\ the\ correct\ package\ path?=Have you chosen the correct package path?

Help=Help

Help\ on\ key\ patterns=Help on key patterns
Help\ on\ regular\ expression\ search=Help on regular expression search

Hide\ non-hits=Hide non-hits

Hierarchical\ context=Hierarchical context

Highlight=Highlight
Marking=Marking
Underline=Underline
Empty\ Highlight=Empty Highlight
Empty\ Marking=Empty Marking
Empty\ Underline=Empty Underline
The\ marked\ area\ does\ not\ contain\ any\ legible\ text!=The marked area does not contain any legible text!

Hint\:\ To\ search\ specific\ fields\ only,\ enter\ for\ example\:<p><tt>author\=smith\ and\ title\=electrical</tt>=Hint: To search specific fields only, enter for example:<p><tt>author=smith and title=electrical</tt>

HTML\ table=HTML table
HTML\ table\ (with\ Abstract\ &\ BibTeX)=HTML table (with Abstract & BibTeX)
Icon=Icon

Ignore=Ignore

Import=Import

Import\ and\ keep\ old\ entry=Import and keep old entry

Import\ and\ remove\ old\ entry=Import and remove old entry

Import\ entries=Import entries
Import\ file=Import file

Import\ group\ definitions=Import group definitions

Import\ name=Import name

Import\ preferences=Import preferences

Import\ preferences\ from\ file=Import preferences from file

Import\ strings=Import strings

Import\ word\ selector\ definitions=Import word selector definitions

Imported\ entries=Imported entries

Imported\ from\ library=Imported from library

Importer\ class=Importer class

Importing=Importing

Importing\ in\ unknown\ format=Importing in unknown format

Include\ subgroups\:\ When\ selected,\ view\ entries\ contained\ in\ this\ group\ or\ its\ subgroups=Include subgroups: When selected, view entries contained in this group or its subgroups

Independent\ group\:\ When\ selected,\ view\ only\ this\ group's\ entries=Independent group: When selected, view only this group's entries
I\ Agree=I Agree

Invalid\ BibTeX\ key=Invalid BibTeX key

Invalid\ date\ format=Invalid date format

Invalid\ URL=Invalid URL

Online\ help=Online help
JabRef\ Language\ (Provides\ for\ better\ recommendations\ by\ giving\ an\ indication\ of\ user's\ preferred\ language.)=JabRef Language (Provides for better recommendations by giving an indication of user's preferred language.)

JabRef\ preferences=JabRef preferences
JabRef\ requests\ recommendations\ from\ Mr.\ DLib,\ which\ is\ an\ external\ service.\ To\ enable\ Mr.\ DLib\ to\ calculate\ recommendations,\ some\ of\ your\ data\ must\ be\ shared\ with\ Mr.\ DLib.\ Generally,\ the\ more\ data\ is\ shared\ the\ better\ recommendations\ can\ be\ calculated.\ However,\ we\ understand\ that\ some\ of\ your\ data\ in\ JabRef\ is\ sensitive,\ and\ you\ may\ not\ want\ to\ share\ it.\ Therefore,\ Mr.\ DLib\ offers\ a\ choice\ of\ which\ data\ you\ would\ like\ to\ share.=JabRef requests recommendations from Mr. DLib, which is an external service. To enable Mr. DLib to calculate recommendations, some of your data must be shared with Mr. DLib. Generally, the more data is shared the better recommendations can be calculated. However, we understand that some of your data in JabRef is sensitive, and you may not want to share it. Therefore, Mr. DLib offers a choice of which data you would like to share.
JabRef\ Version\ (Required\ to\ ensure\ backwards\ compatibility\ with\ Mr.\ DLib's\ Web\ Service)=JabRef Version (Required to ensure backwards compatibility with Mr. DLib's Web Service)

Journal\ abbreviations=Journal abbreviations
Keep\ both=Keep both

Key\ bindings=Key bindings

Key\ bindings\ changed=Key bindings changed

Key\ pattern=Key pattern

keys\ in\ library=keys in library

Keyword=Keyword

Label=Label

Language=Language

Last\ modified=Last modified
LaTeX\ AUX\ file\:=LaTeX AUX file\:

Link=Link
Listen\ for\ remote\ operation\ on\ port=Listen for remote operation on port
Load\ and\ Save\ preferences\ from/to\ jabref.xml\ on\ start-up\ (memory\ stick\ mode)=Load and Save preferences from/to jabref.xml on start-up (memory stick mode)

Show\ advanced\ hints\ (i.e.\ helpful\ tooltips,\ suggestions\ and\ explanation)=Show advanced hints (i.e. helpful tooltips, suggestions and explanation)

Main\ file\ directory=Main file directory

Manage\ custom\ exports=Manage custom exports

Manage\ custom\ imports=Manage custom imports
Manage\ external\ file\ types=Manage external file types

Mark\ new\ entries\ with\ addition\ date=Mark new entries with addition date

Mark\ new\ entries\ with\ owner\ name=Mark new entries with owner name

Memory\ stick\ mode=Memory stick mode

Merged\ external\ changes=Merged external changes
Merge\ fields=Merge fields

Modified\ group\ "%0".=Modified group "%0".

Modified\ groups=Modified groups

Modified\ string=Modified string

Modify=Modify

move\ group=move group

Moved\ group\ "%0".=Moved group "%0".

Mr.\ DLib\ Privacy\ settings=Mr. DLib Privacy settings

No\ recommendations\ received\ from\ Mr.\ DLib\ for\ this\ entry.=No recommendations received from Mr. DLib for this entry.

Error\ while\ fetching\ recommendations\ from\ Mr.DLib.=Error while fetching recommendations from Mr.DLib.

Name=Name

Name\ formatter=Name formatter

Natbib\ style=Natbib style

nested\ AUX\ files=nested AUX files

New\ BibTeX\ sublibrary=New BibTeX sublibrary

New\ group=New group

New\ string=New string

Next\ entry=Next entry
no\ base-BibTeX-file\ specified=no base-BibTeX-file specified

no\ library\ generated=no library generated

No\ entries\ found.\ Please\ make\ sure\ you\ are\ using\ the\ correct\ import\ filter.=No entries found. Please make sure you are using the correct import filter.
No\ files\ found.=No files found.

No\ GUI.\ Only\ process\ command\ line\ options=No GUI. Only process command line options

No\ journal\ names\ could\ be\ abbreviated.=No journal names could be abbreviated.

No\ journal\ names\ could\ be\ unabbreviated.=No journal names could be unabbreviated.

Open\ PDF=Open PDF

No\ URL\ defined=No URL defined
not=not

not\ found=not found

Nothing\ to\ redo=Nothing to redo

Nothing\ to\ undo=Nothing to undo

OK=OK

One\ or\ more\ keys\ will\ be\ overwritten.\ Continue?=One or more keys will be overwritten. Continue?


Open=Open

Open\ library=Open library

Open\ editor\ when\ a\ new\ entry\ is\ created=Open editor when a new entry is created

Open\ file=Open file

Open\ last\ edited\ libraries\ at\ startup=Open last edited libraries at startup

Connect\ to\ shared\ database=Connect to shared database

Open\ terminal\ here=Open terminal here

Open\ URL\ or\ DOI=Open URL or DOI

Opening=Opening

Operation\ canceled.=Operation canceled.
Operating\ System\ (Provides\ for\ better\ recommendations\ by\ giving\ an\ indication\ of\ user's\ system\ set-up.)=Operating System (Provides for better recommendations by giving an indication of user's system set-up.)

Optional\ fields=Optional fields

Options=Options

or=or

Override\ default\ file\ directories=Override default file directories
Overwrite=Overwrite

Overwrite\ keys=Overwrite keys

pairs\ processed=pairs processed
Password=Password

Paste=Paste

paste\ entries=paste entries

paste\ entry\ %0=paste entry %0

Path\ to\ %0\ not\ defined=Path to %0 not defined

Path\ to\ LyX\ pipe=Path to LyX pipe

PDF\ does\ not\ exist=PDF does not exist

File\ has\ no\ attached\ annotations=File has no attached annotations

Please\ enter\ a\ name\ for\ the\ group.=Please enter a name for the group.

Please\ enter\ a\ search\ term.\ For\ example,\ to\ search\ all\ fields\ for\ <b>Smith</b>,\ enter\:<p><tt>smith</tt><p>To\ search\ the\ field\ <b>Author</b>\ for\ <b>Smith</b>\ and\ the\ field\ <b>Title</b>\ for\ <b>electrical</b>,\ enter\:<p><tt>author\=smith\ and\ title\=electrical</tt>=Please enter a search term. For example, to search all fields for <b>Smith</b>, enter:<p><tt>smith</tt><p>To search the field <b>Author</b> for <b>Smith</b> and the field <b>Title</b> for <b>electrical</b>, enter:<p><tt>author=smith and title=electrical</tt>

Please\ enter\ the\ field\ to\ search\ (e.g.\ <b>keywords</b>)\ and\ the\ keyword\ to\ search\ it\ for\ (e.g.\ <b>electrical</b>).=Please enter the field to search (e.g. <b>keywords</b>) and the keyword to search it for (e.g. <b>electrical</b>).

Please\ enter\ the\ string's\ label=Please enter the string's label

Please\ restart\ JabRef\ for\ preferences\ to\ take\ effect.=Please restart JabRef for preferences to take effect.

Possible\ duplicate\ entries=Possible duplicate entries

Possible\ duplicate\ of\ existing\ entry.\ Click\ to\ resolve.=Possible duplicate of existing entry. Click to resolve.

Preferences=Preferences

Preferences\ recorded.=Preferences recorded.

Preview=Preview
Citation\ Style=Citation Style
Current\ Preview=Current Preview
Cannot\ generate\ preview\ based\ on\ selected\ citation\ style.=Cannot generate preview based on selected citation style.
Bad\ character\ inside\ entry=Bad character inside entry
Error\ while\ generating\ citation\ style=Error while generating citation style
Preview\ style\ changed\ to\:\ %0=Preview style changed to: %0
Next\ preview\ layout=Next preview layout
Previous\ preview\ layout=Previous preview layout
Available=Available
Selected=Selected
Selected\ Layouts\ can\ not\ be\ empty=Selected Layouts can not be empty

Reset\ default\ preview\ style=Reset default preview style

Previous\ entry=Previous entry

Primary\ sort\ criterion=Primary sort criterion
Problem\ with\ parsing\ entry=Problem with parsing entry
Processing\ %0=Processing %0
Pull\ changes\ from\ shared\ database=Pull changes from shared database

Pushed\ citations\ to\ %0=Pushed citations to %0

Push\ applications=Push applications

Quit\ JabRef=Quit JabRef

Read\ only=Read only

Redo=Redo

Refine\ supergroup\:\ When\ selected,\ view\ entries\ contained\ in\ both\ this\ group\ and\ its\ supergroup=Refine supergroup: When selected, view entries contained in both this group and its supergroup

regular\ expression=regular expression

Related\ articles=Related articles

Remote\ operation=Remote operation

Remote\ server\ port=Remote server port

Remove=Remove

Remove\ subgroups=Remove subgroups

Remove\ all\ subgroups\ of\ "%0"?=Remove all subgroups of "%0"?

Remove\ entry\ from\ import=Remove entry from import

Remove\ selected\ entries\ from\ this\ group=Remove selected entries from this group

Remove\ group=Remove group

Remove\ group,\ keep\ subgroups=Remove group, keep subgroups

Remove\ group\ "%0"?=Remove group "%0"?

Remove\ group\ "%0"\ and\ its\ subgroups?=Remove group "%0" and its subgroups?

remove\ group\ (keep\ subgroups)=remove group (keep subgroups)

remove\ group\ and\ subgroups=remove group and subgroups

Remove\ group\ and\ subgroups=Remove group and subgroups

Remove\ link=Remove link

Remove\ old\ entry=Remove old entry

Remove\ selected\ strings=Remove selected strings

Removed\ group\ "%0".=Removed group "%0".

Removed\ group\ "%0"\ and\ its\ subgroups.=Removed group "%0" and its subgroups.

Removed\ string=Removed string

Renamed\ string=Renamed string

Replace=Replace
Replace\ With\:=Replace With:
Limit\ to\ Selected\ Entries=Limit to Selected Entries
Limit\ to\ Fields=Limit to Fields
All\ Field\ Replace=All Field Replace
Find\:=Find:
Find\ and\ Replace=Find and Replace

Replace\ (regular\ expression)=Replace (regular expression)

Replace\ String=Replace String
Replace\ string=Replace string

Replace\ Unicode\ ligatures=Replace Unicode ligatures
Replaces\ Unicode\ ligatures\ with\ their\ expanded\ form=Replaces Unicode ligatures with their expanded form

Required\ fields=Required fields

Reset\ all=Reset all

Resolve\ strings\ for\ all\ fields\ except=Resolve strings for all fields except
Resolve\ strings\ for\ standard\ BibTeX\ fields\ only=Resolve strings for standard BibTeX fields only

resolved=resolved

Restart=Restart

Restart\ required=Restart required

Review=Review
Review\ changes=Review changes
Review\ Field\ Migration=Review Field Migration

Save=Save
Save\ all\ finished.=Save all finished.

Save\ all\ open\ libraries=Save all open libraries

Save\ before\ closing=Save before closing

Save\ library=Save library
Save\ library\ as...=Save library as...

Save\ entries\ in\ their\ original\ order=Save entries in their original order

Saved\ selected\ to\ '%0'.=Saved selected to '%0'.

Saving=Saving
Saving\ all\ libraries...=Saving all libraries...

Saving\ library=Saving library

Search=Search

Search\ expression=Search expression

Searching\ for\ duplicates...=Searching for duplicates...

Searching\ for\ files=Searching for files

Secondary\ sort\ criterion=Secondary sort criterion

Select\ all=Select all
Select\ new\ encoding=Select new encoding

Select\ entry\ type=Select entry type

Select\ file\ from\ ZIP-archive=Select file from ZIP-archive

Select\ the\ tree\ nodes\ to\ view\ and\ accept\ or\ reject\ changes=Select the tree nodes to view and accept or reject changes

Set\ field=Set field
Set\ fields=Set fields

Set\ General\ Fields=Set General Fields

Settings=Settings

Shortcut=Shortcut

Show/edit\ %0\ source=Show/edit %0 source

Show\ 'Firstname\ Lastname'=Show 'Firstname Lastname'

Show\ 'Lastname,\ Firstname'=Show 'Lastname, Firstname'

Show\ BibTeX\ source\ by\ default=Show BibTeX source by default

Show\ confirmation\ dialog\ when\ deleting\ entries=Show confirmation dialog when deleting entries

Show\ last\ names\ only=Show last names only

Show\ names\ unchanged=Show names unchanged

Show\ optional\ fields=Show optional fields

Show\ required\ fields=Show required fields

Show\ validation\ messages=Show validation messages

Simple\ HTML=Simple HTML
Since\ the\ 'Review'\ field\ was\ deprecated\ in\ JabRef\ 4.2,\ these\ two\ fields\ are\ about\ to\ be\ merged\ into\ the\ 'Comment'\ field.=Since the 'Review' field was deprecated in JabRef 4.2, these two fields are about to be merged into the 'Comment' field.

Size=Size

Skipped\ -\ No\ PDF\ linked=Skipped - No PDF linked
Skipped\ -\ PDF\ does\ not\ exist=Skipped - PDF does not exist

Skipped\ entry.=Skipped entry.

source\ edit=source edit
Special\ name\ formatters=Special name formatters

Statically\ group\ entries\ by\ manual\ assignment=Statically group entries by manual assignment

Status=Status
Strings\ for\ library=Strings for library

Sublibrary\ from\ AUX\ to\ BibTeX=Sublibrary from AUX to BibTeX

Switches\ between\ full\ and\ abbreviated\ journal\ name\ if\ the\ journal\ name\ is\ known.=Switches between full and abbreviated journal name if the journal name is known.

Tabname=Tabname
Tertiary\ sort\ criterion=Tertiary sort criterion

The\ chosen\ encoding\ '%0'\ could\ not\ encode\ the\ following\ characters\:=The chosen encoding '%0' could not encode the following characters:


the\ field\ <b>%0</b>=the field <b>%0</b>
The\ group\ "%0"\ already\ contains\ the\ selection.=The group "%0" already contains the selection.

The\ label\ of\ the\ string\ cannot\ be\ a\ number.=The label of the string cannot be a number.

The\ label\ of\ the\ string\ cannot\ contain\ spaces.=The label of the string cannot contain spaces.

The\ label\ of\ the\ string\ cannot\ contain\ the\ '\#'\ character.=The label of the string cannot contain the '#' character.

The\ output\ option\ depends\ on\ a\ valid\ import\ option.=The output option depends on a valid import option.

The\ regular\ expression\ <b>%0</b>\ is\ invalid\:=The regular expression <b>%0</b> is invalid:

The\ search\ is\ case\ insensitive.=The search is case insensitive.

The\ search\ is\ case\ sensitive.=The search is case sensitive.

There\ are\ possible\ duplicates\ (marked\ with\ an\ icon)\ that\ haven't\ been\ resolved.\ Continue?=There are possible duplicates (marked with an icon) that haven't been resolved. Continue?

This\ group\ contains\ entries\ based\ on\ manual\ assignment.\ Entries\ can\ be\ assigned\ to\ this\ group\ by\ selecting\ them\ then\ using\ either\ drag\ and\ drop\ or\ the\ context\ menu.\ Entries\ can\ be\ removed\ from\ this\ group\ by\ selecting\ them\ then\ using\ the\ context\ menu.=This group contains entries based on manual assignment. Entries can be assigned to this group by selecting them then using either drag and drop or the context menu. Entries can be removed from this group by selecting them then using the context menu.

This\ group\ contains\ entries\ whose\ <b>%0</b>\ field\ contains\ the\ keyword\ <b>%1</b>=This group contains entries whose <b>%0</b> field contains the keyword <b>%1</b>

This\ group\ contains\ entries\ whose\ <b>%0</b>\ field\ contains\ the\ regular\ expression\ <b>%1</b>=This group contains entries whose <b>%0</b> field contains the regular expression <b>%1</b>

This\ operation\ requires\ all\ selected\ entries\ to\ have\ BibTeX\ keys\ defined.=This operation requires all selected entries to have BibTeX keys defined.

This\ operation\ requires\ one\ or\ more\ entries\ to\ be\ selected.=This operation requires one or more entries to be selected.

This\ setting\ may\ be\ changed\ in\ preferences\ at\ any\ time.=This setting may be changed in preferences at any time.
Timezone\ (Provides\ for\ better\ recommendations\ by\ indicating\ the\ time\ of\ day\ the\ request\ is\ being\ made.)=Timezone (Provides for better recommendations by indicating the time of day the request is being made.)
Time\ stamp=Time stamp
Toggle\ groups\ interface=Toggle groups interface

Trim\ all\ whitespace\ characters\ in\ the\ field\ content.=Trim all whitespace characters in the field content.

Trim\ whitespace\ characters=Trim whitespace characters

Try\ different\ encoding=Try different encoding

Unabbreviate\ journal\ names\ of\ the\ selected\ entries=Unabbreviate journal names of the selected entries
Unabbreviated\ %0\ journal\ names.=Unabbreviated %0 journal names.

unable\ to\ write\ to=unable to write to

Undo=Undo

Unknown\ BibTeX\ entries\:=Unknown BibTeX entries\:

unknown\ edit=unknown edit

Unknown\ export\ format=Unknown export format

untitled=untitled

Upgrade\ external\ PDF/PS\ links\ to\ use\ the\ '%0'\ field.=Upgrade external PDF/PS links to use the '%0' field.

usage=usage
Use\ autocompletion=Use autocompletion

Use\ regular\ expression\ search=Use regular expression search

Username=Username

Value\ cleared\ externally=Value cleared externally

Value\ set\ externally=Value set externally

verify\ that\ LyX\ is\ running\ and\ that\ the\ lyxpipe\ is\ valid=verify that LyX is running and that the lyxpipe is valid

View=View
Vim\ server\ name=Vim server name

Warn\ about\ unresolved\ duplicates\ when\ closing\ inspection\ window=Warn about unresolved duplicates when closing inspection window

Warn\ before\ overwriting\ existing\ keys=Warn before overwriting existing keys

Warning=Warning

Warnings=Warnings

web\ link=web link

What\ do\ you\ want\ to\ do?=What do you want to do?
Whatever\ option\ you\ choose,\ Mr.\ DLib\ may\ share\ its\ data\ with\ research\ partners\ to\ further\ improve\ recommendation\ quality\ as\ part\ of\ a\ 'living\ lab'.\ Mr.\ DLib\ may\ also\ release\ public\ datasets\ that\ may\ contain\ anonymized\ information\ about\ you\ and\ the\ recommendations\ (sensitive\ information\ such\ as\ metadata\ of\ your\ articles\ will\ be\ anonymised\ through\ e.g.\ hashing).\ Research\ partners\ are\ obliged\ to\ adhere\ to\ the\ same\ strict\ data\ protection\ policy\ as\ Mr.\ DLib.=Whatever option you choose, Mr. DLib may share its data with research partners to further improve recommendation quality as part of a 'living lab'. Mr. DLib may also release public datasets that may contain anonymized information about you and the recommendations (sensitive information such as metadata of your articles will be anonymised through e.g. hashing). Research partners are obliged to adhere to the same strict data protection policy as Mr. DLib.

Will\ write\ XMP-metadata\ to\ the\ PDFs\ linked\ from\ selected\ entries.=Will write XMP-metadata to the PDFs linked from selected entries.

Write\ BibTeXEntry\ as\ XMP-metadata\ to\ PDF.=Write BibTeXEntry as XMP-metadata to PDF.

Write\ XMP=Write XMP
Write\ XMP-metadata=Write XMP-metadata
Write\ XMP-metadata\ for\ all\ PDFs\ in\ current\ library?=Write XMP-metadata for all PDFs in current library?
Writing\ XMP-metadata...=Writing XMP-metadata...
Writing\ XMP-metadata\ for\ selected\ entries...=Writing XMP-metadata for selected entries...

XMP-annotated\ PDF=XMP-annotated PDF
XMP\ export\ privacy\ settings=XMP export privacy settings
XMP-metadata=XMP-metadata
You\ must\ restart\ JabRef\ for\ this\ to\ come\ into\ effect.=You must restart JabRef for this to come into effect.

You\ must\ restart\ JabRef\ for\ the\ new\ key\ bindings\ to\ work\ properly.=You must restart JabRef for the new key bindings to work properly.

Your\ new\ key\ bindings\ have\ been\ stored.=Your new key bindings have been stored.

The\ following\ fetchers\ are\ available\:=The following fetchers are available:
Could\ not\ find\ fetcher\ '%0'=Could not find fetcher '%0'
Running\ query\ '%0'\ with\ fetcher\ '%1'.=Running query '%0' with fetcher '%1'.

Move\ file=Move file
Rename\ file=Rename file

Move\ file\ to\ file\ directory\ and\ rename\ file=Move file to file directory and rename file

Could\ not\ move\ file\ '%0'.=Could not move file '%0'.
Could\ not\ find\ file\ '%0'.=Could not find file '%0'.
Number\ of\ entries\ successfully\ imported=Number of entries successfully imported
Error\ while\ fetching\ from\ %0=Error while fetching from %0

Refuse\ to\ save\ the\ library\ before\ external\ changes\ have\ been\ reviewed.=Refuse to save the library before external changes have been reviewed.
Library\ protection=Library protection
Unable\ to\ save\ library=Unable to save library

BibTeX\ key\ generator=BibTeX key generator
Unable\ to\ open\ link.=Unable to open link.
MIME\ type=MIME type

This\ feature\ lets\ new\ files\ be\ opened\ or\ imported\ into\ an\ already\ running\ instance\ of\ JabRef\ instead\ of\ opening\ a\ new\ instance.\ For\ instance,\ this\ is\ useful\ when\ you\ open\ a\ file\ in\ JabRef\ from\ your\ web\ browser.\ Note\ that\ this\ will\ prevent\ you\ from\ running\ more\ than\ one\ instance\ of\ JabRef\ at\ a\ time.=This feature lets new files be opened or imported into an already running instance of JabRef instead of opening a new instance. For instance, this is useful when you open a file in JabRef from your web browser. Note that this will prevent you from running more than one instance of JabRef at a time.
Run\ fetcher=Run fetcher

Use\ IEEE\ LaTeX\ abbreviations=Use IEEE LaTeX abbreviations

When\ opening\ file\ link,\ search\ for\ matching\ file\ if\ no\ link\ is\ defined=When opening file link, search for matching file if no link is defined
Line\ %0\:\ Found\ corrupted\ BibTeX\ key\ %1.=Line %0: Found corrupted BibTeX key %1.
Line\ %0\:\ Found\ corrupted\ BibTeX\ key\ %1\ (contains\ whitespaces).=Line %0: Found corrupted BibTeX key %1 (contains whitespaces).
Line\ %0\:\ Found\ corrupted\ BibTeX\ key\ %1\ (comma\ missing).=Line %0: Found corrupted BibTeX key %1 (comma missing).
No\ full\ text\ document\ found=No full text document found
Download\ from\ URL=Download from URL
Rename\ field=Rename field
Append\ field=Append field
Append\ to\ fields=Append to fields
Rename\ field\ to=Rename field to
Move\ contents\ of\ a\ field\ into\ a\ field\ with\ a\ different\ name=Move contents of a field into a field with a different name

Cannot\ use\ port\ %0\ for\ remote\ operation;\ another\ application\ may\ be\ using\ it.\ Try\ specifying\ another\ port.=Cannot use port %0 for remote operation; another application may be using it. Try specifying another port.

Looking\ for\ full\ text\ document...=Looking for full text document...
Autosave=Autosave
A\ local\ copy\ will\ be\ opened.=A local copy will be opened.
Autosave\ local\ libraries=Autosave local libraries
Automatically\ save\ the\ library\ to=Automatically save the library to
Please\ enter\ a\ valid\ file\ path.=Please enter a valid file path.


Export\ in\ current\ table\ sort\ order=Export in current table sort order
Export\ entries\ in\ their\ original\ order=Export entries in their original order
Error\ opening\ file\ '%0'.=Error opening file '%0'.

Formatter\ not\ found\:\ %0=Formatter not found: %0

Could\ not\ save,\ file\ locked\ by\ another\ JabRef\ instance.=Could not save, file locked by another JabRef instance.
Metadata\ change=Metadata change
The\ following\ metadata\ changed\:=The following metadata changed:

Generate\ groups\ for\ author\ last\ names=Generate groups for author last names
Generate\ groups\ from\ keywords\ in\ a\ BibTeX\ field=Generate groups from keywords in a BibTeX field
Enforce\ legal\ characters\ in\ BibTeX\ keys=Enforce legal characters in BibTeX keys

Unable\ to\ create\ backup=Unable to create backup
Move\ file\ to\ file\ directory=Move file to file directory
<b>All\ Entries</b>\ (this\ group\ cannot\ be\ edited\ or\ removed)=<b>All Entries</b> (this group cannot be edited or removed)
static\ group=static group
dynamic\ group=dynamic group
refines\ supergroup=refines supergroup
includes\ subgroups=includes subgroups
contains=contains
search\ expression=search expression

Optional\ fields\ 2=Optional fields 2
Waiting\ for\ save\ operation\ to\ finish=Waiting for save operation to finish

Find\ and\ remove\ duplicate\ BibTeX\ keys=Find and remove duplicate BibTeX keys
Expected\ syntax\ for\ --fetch\='<name\ of\ fetcher>\:<query>'=Expected syntax for --fetch='<name of fetcher>:<query>'
Duplicate\ BibTeX\ key=Duplicate BibTeX key


General\ file\ directory=General file directory
User-specific\ file\ directory=User-specific file directory
LaTex\ file\ directory=LaTex file directory
Search\ failed\:\ illegal\ search\ expression=Search failed: illegal search expression

You\ must\ enter\ an\ integer\ value\ in\ the\ interval\ 1025-65535=You must enter an integer value in the interval 1025-65535
Automatically\ open\ browse\ dialog\ when\ creating\ new\ file\ link=Automatically open browse dialog when creating new file link
Autocomplete\ names\ in\ 'Firstname\ Lastname'\ format\ only=Autocomplete names in 'Firstname Lastname' format only
Autocomplete\ names\ in\ 'Lastname,\ Firstname'\ format\ only=Autocomplete names in 'Lastname, Firstname' format only
Autocomplete\ names\ in\ both\ formats=Autocomplete names in both formats
Send\ as\ email=Send as email
References=References
Sending\ of\ emails=Sending of emails
Subject\ for\ sending\ an\ email\ with\ references=Subject for sending an email with references
Automatically\ open\ folders\ of\ attached\ files=Automatically open folders of attached files
Error\ creating\ email=Error creating email
Entries\ added\ to\ an\ email=Entries added to an email
exportFormat=exportFormat
Output\ file\ missing=Output file missing
No\ search\ matches.=No search matches.
The\ output\ option\ depends\ on\ a\ valid\ input\ option.=The output option depends on a valid input option.
Linked\ file\ name\ conventions=Linked file name conventions
Filename\ format\ pattern=Filename format pattern
Additional\ parameters=Additional parameters
Cite\ selected\ entries\ between\ parenthesis=Cite selected entries between parenthesis
Cite\ selected\ entries\ with\ in-text\ citation=Cite selected entries with in-text citation
Cite\ special=Cite special
Extra\ information\ (e.g.\ page\ number)=Extra information (e.g. page number)
Manage\ citations=Manage citations
Problem\ modifying\ citation=Problem modifying citation
Citation=Citation
Connecting...=Connecting...
Could\ not\ resolve\ BibTeX\ entry\ for\ citation\ marker\ '%0'.=Could not resolve BibTeX entry for citation marker '%0'.
Select\ style=Select style
Journals=Journals
Cite=Cite
Cite\ in-text=Cite in-text
Insert\ empty\ citation=Insert empty citation
Merge\ citations=Merge citations
Manual\ connect=Manual connect
Select\ Writer\ document=Select Writer document
Sync\ OpenOffice/LibreOffice\ bibliography=Sync OpenOffice/LibreOffice bibliography
Select\ which\ open\ Writer\ document\ to\ work\ on=Select which open Writer document to work on
Connected\ to\ document=Connected to document
Insert\ a\ citation\ without\ text\ (the\ entry\ will\ appear\ in\ the\ reference\ list)=Insert a citation without text (the entry will appear in the reference list)
Cite\ selected\ entries\ with\ extra\ information=Cite selected entries with extra information
Ensure\ that\ the\ bibliography\ is\ up-to-date=Ensure that the bibliography is up-to-date
Your\ OpenOffice/LibreOffice\ document\ references\ the\ BibTeX\ key\ '%0',\ which\ could\ not\ be\ found\ in\ your\ current\ library.=Your OpenOffice/LibreOffice document references the BibTeX key '%0', which could not be found in your current library.
Unable\ to\ synchronize\ bibliography=Unable to synchronize bibliography
Combine\ pairs\ of\ citations\ that\ are\ separated\ by\ spaces\ only=Combine pairs of citations that are separated by spaces only
Autodetection\ failed=Autodetection failed
Please\ wait...=Please wait...
Set\ connection\ parameters=Set connection parameters
Path\ to\ OpenOffice/LibreOffice\ directory=Path to OpenOffice/LibreOffice directory
Path\ to\ OpenOffice/LibreOffice\ executable=Path to OpenOffice/LibreOffice executable
Path\ to\ OpenOffice/LibreOffice\ library\ dir=Path to OpenOffice/LibreOffice library dir
Connection\ lost=Connection lost
The\ paragraph\ format\ is\ controlled\ by\ the\ property\ 'ReferenceParagraphFormat'\ or\ 'ReferenceHeaderParagraphFormat'\ in\ the\ style\ file.=The paragraph format is controlled by the property 'ReferenceParagraphFormat' or 'ReferenceHeaderParagraphFormat' in the style file.
The\ character\ format\ is\ controlled\ by\ the\ citation\ property\ 'CitationCharacterFormat'\ in\ the\ style\ file.=The character format is controlled by the citation property 'CitationCharacterFormat' in the style file.
Automatically\ sync\ bibliography\ when\ inserting\ citations=Automatically sync bibliography when inserting citations
Look\ up\ BibTeX\ entries\ in\ the\ active\ tab\ only=Look up BibTeX entries in the active tab only
Look\ up\ BibTeX\ entries\ in\ all\ open\ libraries=Look up BibTeX entries in all open libraries
Autodetecting\ paths...=Autodetecting paths...
Could\ not\ find\ OpenOffice/LibreOffice\ installation=Could not find OpenOffice/LibreOffice installation
Found\ more\ than\ one\ OpenOffice/LibreOffice\ executable.=Found more than one OpenOffice/LibreOffice executable.
Please\ choose\ which\ one\ to\ connect\ to\:=Please choose which one to connect to:
Choose\ OpenOffice/LibreOffice\ executable=Choose OpenOffice/LibreOffice executable
Select\ document=Select document
HTML\ list=HTML list
If\ possible,\ normalize\ this\ list\ of\ names\ to\ conform\ to\ standard\ BibTeX\ name\ formatting=If possible, normalize this list of names to conform to standard BibTeX name formatting
Could\ not\ open\ %0=Could not open %0
Unknown\ import\ format=Unknown import format
Web\ search=Web search
Style\ selection=Style selection
No\ valid\ style\ file\ defined=No valid style file defined
Choose\ pattern=Choose pattern
Use\ the\ BIB\ file\ location\ as\ primary\ file\ directory=Use the BIB file location as primary file directory
Could\ not\ run\ the\ gnuclient/emacsclient\ program.\ Make\ sure\ you\ have\ the\ emacsclient/gnuclient\ program\ installed\ and\ available\ in\ the\ PATH.=Could not run the gnuclient/emacsclient program. Make sure you have the emacsclient/gnuclient program installed and available in the PATH.
You\ must\ select\ either\ a\ valid\ style\ file,\ or\ use\ one\ of\ the\ default\ styles.=You must select either a valid style file, or use one of the default styles.

This\ feature\ generates\ a\ new\ library\ based\ on\ which\ entries\ are\ needed\ in\ an\ existing\ LaTeX\ document.=This feature generates a new library based on which entries are needed in an existing LaTeX document.

First\ select\ entries\ to\ clean\ up.=First select entries to clean up.
Cleanup\ entry=Cleanup entry
Autogenerate\ PDF\ Names=Autogenerate PDF Names
Auto-generating\ PDF-Names\ does\ not\ support\ undo.\ Continue?=Auto-generating PDF-Names does not support undo. Continue?

Use\ full\ firstname\ whenever\ possible=Use full firstname whenever possible
Use\ abbreviated\ firstname\ whenever\ possible=Use abbreviated firstname whenever possible
Use\ abbreviated\ and\ full\ firstname=Use abbreviated and full firstname
Name\ format=Name format
First\ names=First names
Cleanup\ entries=Cleanup entries
Automatically\ assign\ new\ entry\ to\ selected\ groups=Automatically assign new entry to selected groups
%0\ mode=%0 mode
Move\ DOIs\ from\ note\ and\ URL\ field\ to\ DOI\ field\ and\ remove\ http\ prefix=Move DOIs from note and URL field to DOI field and remove http prefix
Make\ paths\ of\ linked\ files\ relative\ (if\ possible)=Make paths of linked files relative (if possible)
Rename\ PDFs\ to\ given\ filename\ format\ pattern=Rename PDFs to given filename format pattern
Rename\ only\ PDFs\ having\ a\ relative\ path=Rename only PDFs having a relative path
Doing\ a\ cleanup\ for\ %0\ entries...=Doing a cleanup for %0 entries...
No\ entry\ needed\ a\ clean\ up=No entry needed a clean up
One\ entry\ needed\ a\ clean\ up=One entry needed a clean up
%0\ entries\ needed\ a\ clean\ up=%0 entries needed a clean up

Remove\ selected=Remove selected

Group\ tree\ could\ not\ be\ parsed.\ If\ you\ save\ the\ BibTeX\ library,\ all\ groups\ will\ be\ lost.=Group tree could not be parsed. If you save the BibTeX library, all groups will be lost.
Attach\ file=Attach file
Setting\ all\ preferences\ to\ default\ values.=Setting all preferences to default values.
Resetting\ preference\ key\ '%0'=Resetting preference key '%0'
Unknown\ preference\ key\ '%0'=Unknown preference key '%0'
Unable\ to\ clear\ preferences.=Unable to clear preferences.

Find\ unlinked\ files=Find unlinked files
Unselect\ all=Unselect all
Expand\ all=Expand all
Collapse\ all=Collapse all
Opens\ the\ file\ browser.=Opens the file browser.
Scan\ directory=Scan directory
Searches\ the\ selected\ directory\ for\ unlinked\ files.=Searches the selected directory for unlinked files.
Starts\ the\ import\ of\ BibTeX\ entries.=Starts the import of BibTeX entries.
Select\ a\ directory\ where\ the\ search\ shall\ start.=Select a directory where the search shall start.
Select\ file\ type\:=Select file type:
These\ files\ are\ not\ linked\ in\ the\ active\ library.=These files are not linked in the active library.
Searching\ file\ system...=Searching file system...
Select\ directory=Select directory
Select\ files=Select files
BibTeX\ entry\ creation=BibTeX entry creation
BibTeX\ key\ patterns=BibTeX key patterns
Clear\ priority=Clear priority
Clear\ rank=Clear rank
Enable\ special\ fields=Enable special fields
One\ star=One star
Two\ stars=Two stars
Three\ stars=Three stars
Four\ stars=Four stars
Five\ stars=Five stars
Help\ on\ special\ fields=Help on special fields
Keywords\ of\ selected\ entries=Keywords of selected entries
Manage\ content\ selectors=Manage content selectors
Content\ selectors=Content selectors
Manage\ keywords=Manage keywords
No\ priority\ information=No priority information
No\ rank\ information=No rank information
Priority=Priority
Priority\ high=Priority high
Priority\ low=Priority low
Priority\ medium=Priority medium
Quality=Quality
Rank=Rank
Relevance=Relevance
Set\ priority\ to\ high=Set priority to high
Set\ priority\ to\ low=Set priority to low
Set\ priority\ to\ medium=Set priority to medium
Synchronize\ with\ keywords=Synchronize with keywords
Synchronized\ special\ fields\ based\ on\ keywords=Synchronized special fields based on keywords
Toggle\ relevance=Toggle relevance
Toggle\ quality\ assured=Toggle quality assured
Toggle\ print\ status=Toggle print status
Update\ keywords=Update keywords
Write\ values\ of\ special\ fields\ as\ separate\ fields\ to\ BibTeX=Write values of special fields as separate fields to BibTeX
Connection\ to\ OpenOffice/LibreOffice\ has\ been\ lost.\ Please\ make\ sure\ OpenOffice/LibreOffice\ is\ running,\ and\ try\ to\ reconnect.=Connection to OpenOffice/LibreOffice has been lost. Please make sure OpenOffice/LibreOffice is running, and try to reconnect.
JabRef\ will\ send\ at\ least\ one\ request\ per\ entry\ to\ a\ publisher.=JabRef will send at least one request per entry to a publisher.
Correct\ the\ entry,\ and\ reopen\ editor\ to\ display/edit\ source.=Correct the entry, and reopen editor to display/edit source.
Could\ not\ connect\ to\ running\ OpenOffice/LibreOffice.=Could not connect to running OpenOffice/LibreOffice.
Make\ sure\ you\ have\ installed\ OpenOffice/LibreOffice\ with\ Java\ support.=Make sure you have installed OpenOffice/LibreOffice with Java support.
If\ connecting\ manually,\ please\ verify\ program\ and\ library\ paths.=If connecting manually, please verify program and library paths.
Error\ message\:=Error message:
If\ a\ pasted\ or\ imported\ entry\ already\ has\ the\ field\ set,\ overwrite.=If a pasted or imported entry already has the field set, overwrite.
Not\ connected\ to\ any\ Writer\ document.\ Please\ make\ sure\ a\ document\ is\ open,\ and\ use\ the\ 'Select\ Writer\ document'\ button\ to\ connect\ to\ it.=Not connected to any Writer document. Please make sure a document is open, and use the 'Select Writer document' button to connect to it.
Removed\ all\ subgroups\ of\ group\ "%0".=Removed all subgroups of group "%0".
To\ disable\ the\ memory\ stick\ mode\ rename\ or\ remove\ the\ jabref.xml\ file\ in\ the\ same\ folder\ as\ JabRef.=To disable the memory stick mode rename or remove the jabref.xml file in the same folder as JabRef.
Unable\ to\ connect.\ One\ possible\ reason\ is\ that\ JabRef\ and\ OpenOffice/LibreOffice\ are\ not\ both\ running\ in\ either\ 32\ bit\ mode\ or\ 64\ bit\ mode.=Unable to connect. One possible reason is that JabRef and OpenOffice/LibreOffice are not both running in either 32 bit mode or 64 bit mode.
Use\ the\ following\ delimiter\ character(s)\:=Use the following delimiter character(s):
When\ downloading\ files,\ or\ moving\ linked\ files\ to\ the\ file\ directory,\ prefer\ the\ BIB\ file\ location\ rather\ than\ the\ file\ directory\ set\ above=When downloading files, or moving linked files to the file directory, prefer the BIB file location rather than the file directory set above
Your\ style\ file\ specifies\ the\ character\ format\ '%0',\ which\ is\ undefined\ in\ your\ current\ OpenOffice/LibreOffice\ document.=Your style file specifies the character format '%0', which is undefined in your current OpenOffice/LibreOffice document.
Your\ style\ file\ specifies\ the\ paragraph\ format\ '%0',\ which\ is\ undefined\ in\ your\ current\ OpenOffice/LibreOffice\ document.=Your style file specifies the paragraph format '%0', which is undefined in your current OpenOffice/LibreOffice document.

Searching...=Searching...
Add\ {}\ to\ specified\ title\ words\ on\ search\ to\ keep\ the\ correct\ case=Add {} to specified title words on search to keep the correct case
Import\ conversions=Import conversions
Please\ enter\ a\ search\ string=Please enter a search string
Please\ open\ or\ start\ a\ new\ library\ before\ searching=Please open or start a new library before searching

Canceled\ merging\ entries=Canceled merging entries

Format\ units\ by\ adding\ non-breaking\ separators\ and\ keeping\ the\ correct\ case\ on\ search=Format units by adding non-breaking separators and keeping the correct case on search
Merge\ entries=Merge entries
Merged\ entries=Merged entries
None=None
Parse=Parse
Result=Result
You\ have\ to\ choose\ exactly\ two\ entries\ to\ merge.=You have to choose exactly two entries to merge.

Update\ timestamp\ on\ modification=Update timestamp on modification
All\ key\ bindings\ will\ be\ reset\ to\ their\ defaults.=All key bindings will be reset to their defaults.

Automatically\ set\ file\ links=Automatically set file links
Resetting\ all\ key\ bindings=Resetting all key bindings

Network=Network
Search\ IEEEXplore=Search IEEEXplore
Hostname=Hostname
Please\ specify\ a\ hostname=Please specify a hostname
Please\ specify\ a\ port=Please specify a port
Please\ specify\ a\ username=Please specify a username
Please\ specify\ a\ password=Please specify a password

Use\ custom\ proxy\ configuration=Use custom proxy configuration
Proxy\ requires\ authentication=Proxy requires authentication
Attention\:\ Password\ is\ stored\ in\ plain\ text\!=Attention: Password is stored in plain text!
Clear\ connection\ settings=Clear connection settings

Open\ folder=Open folder
Export\ entries\ ordered\ as\ specified=Export entries ordered as specified
Export\ sort\ order=Export sort order
Save\ sort\ order=Save sort order
Export\ sorting=Export sorting
Newline\ separator=Newline separator

Save\ in\ current\ table\ sort\ order=Save in current table sort order
Save\ entries\ ordered\ as\ specified=Save entries ordered as specified
Show\ extra\ columns=Show extra columns
Parsing\ error=Parsing error
illegal\ backslash\ expression=illegal backslash expression

Clear\ read\ status=Clear read status
Convert\ to\ biblatex\ format\ (for\ example,\ move\ the\ value\ of\ the\ 'journal'\ field\ to\ 'journaltitle')=Convert to biblatex format (for example, move the value of the 'journal' field to 'journaltitle')
Deprecated\ fields=Deprecated fields
No\ read\ status\ information=No read status information
Printed=Printed
Read\ status=Read status
Read\ status\ read=Read status read
Read\ status\ skimmed=Read status skimmed
Save\ selected\ as\ plain\ BibTeX...=Save selected as plain BibTeX...
Set\ read\ status\ to\ read=Set read status to read
Set\ read\ status\ to\ skimmed=Set read status to skimmed
Show\ deprecated\ BibTeX\ fields=Show deprecated BibTeX fields

Opens\ JabRef's\ GitHub\ page=Opens JabRef's GitHub page
Opens\ JabRef's\ Twitter\ page=Opens JabRef's Twitter page
Opens\ JabRef's\ Facebook\ page=Opens JabRef's Facebook page
Opens\ JabRef's\ blog=Opens JabRef's blog
Opens\ JabRef's\ website=Opens JabRef's website

Could\ not\ open\ browser.=Could not open browser.
Please\ open\ %0\ manually.=Please open %0 manually.
The\ link\ has\ been\ copied\ to\ the\ clipboard.=The link has been copied to the clipboard.

Open\ %0\ file=Open %0 file

Cannot\ delete\ file=Cannot delete file
File\ permission\ error=File permission error
JabRef\ does\ not\ have\ permission\ to\ access\ %s=JabRef does not have permission to access %s
Push\ to\ %0=Push to %0
Path\ to\ %0=Path to %0
Convert=Convert
Normalize\ to\ BibTeX\ name\ format=Normalize to BibTeX name format
Help\ on\ Name\ Formatting=Help on Name Formatting

Add\ new\ file\ type=Add new file type

Left\ entry=Left entry
Right\ entry=Right entry
Original\ entry=Original entry
No\ information\ added=No information added
Select\ at\ least\ one\ entry\ to\ manage\ keywords.=Select at least one entry to manage keywords.
OpenDocument\ text=OpenDocument text
OpenDocument\ spreadsheet=OpenDocument spreadsheet
OpenDocument\ presentation=OpenDocument presentation
%0\ image=%0 image
Added\ entry=Added entry
Modified\ entry=Modified entry
Deleted\ entry=Deleted entry
Modified\ groups\ tree=Modified groups tree
Removed\ all\ groups=Removed all groups
Accepting\ the\ change\ replaces\ the\ complete\ groups\ tree\ with\ the\ externally\ modified\ groups\ tree.=Accepting the change replaces the complete groups tree with the externally modified groups tree.
Select\ export\ format=Select export format
Return\ to\ JabRef=Return to JabRef
Could\ not\ connect\ to\ %0=Could not connect to %0
Warning\:\ %0\ out\ of\ %1\ entries\ have\ undefined\ title.=Warning: %0 out of %1 entries have undefined title.
Warning\:\ %0\ out\ of\ %1\ entries\ have\ undefined\ BibTeX\ key.=Warning: %0 out of %1 entries have undefined BibTeX key.
Really\ delete\ the\ selected\ entry?=Really delete the selected entry?
Really\ delete\ the\ %0\ selected\ entries?=Really delete the %0 selected entries?
Keep\ merged\ entry\ only=Keep merged entry only
Keep\ left=Keep left
Keep\ right=Keep right
Old\ entry=Old entry
From\ import=From import
No\ problems\ found.=No problems found.
Save\ changes=Save changes
Discard\ changes=Discard changes
Library\ '%0'\ has\ changed.=Library '%0' has changed.
Print\ entry\ preview=Print entry preview
Copy\ title=Copy title
Copy\ \\cite{BibTeX\ key}=Copy \\cite{BibTeX key}
Copy\ BibTeX\ key\ and\ title=Copy BibTeX key and title
Invalid\ DOI\:\ '%0'.=Invalid DOI: '%0'.
should\ start\ with\ a\ name=should start with a name
should\ end\ with\ a\ name=should end with a name
unexpected\ closing\ curly\ bracket=unexpected closing curly bracket
unexpected\ opening\ curly\ bracket=unexpected opening curly bracket
capital\ letters\ are\ not\ masked\ using\ curly\ brackets\ {}=capital letters are not masked using curly brackets {}
should\ contain\ a\ four\ digit\ number=should contain a four digit number
should\ contain\ a\ valid\ page\ number\ range=should contain a valid page number range
No\ results\ found.=No results found.
Found\ %0\ results.=Found %0 results.
Invalid\ regular\ expression=Invalid regular expression
plain\ text=plain text
This\ search\ contains\ entries\ in\ which\ any\ field\ contains\ the\ regular\ expression\ <b>%0</b>=This search contains entries in which any field contains the regular expression <b>%0</b>
This\ search\ contains\ entries\ in\ which\ any\ field\ contains\ the\ term\ <b>%0</b>=This search contains entries in which any field contains the term <b>%0</b>
This\ search\ contains\ entries\ in\ which=This search contains entries in which
Hint\:\ To\ search\ specific\ fields\ only,\ enter\ for\ example\:=Hint: To search specific fields only, enter for example:

Unable\ to\ autodetect\ OpenOffice/LibreOffice\ installation.\ Please\ choose\ the\ installation\ directory\ manually.=Unable to autodetect OpenOffice/LibreOffice installation. Please choose the installation directory manually.

Close\ library=Close library
Decrease\ table\ font\ size=Decrease table font size
Entry\ editor,\ next\ entry=Entry editor, next entry
Entry\ editor,\ next\ panel=Entry editor, next panel
Entry\ editor,\ next\ panel\ 2=Entry editor, next panel 2
Entry\ editor,\ previous\ entry=Entry editor, previous entry
Entry\ editor,\ previous\ panel=Entry editor, previous panel
Entry\ editor,\ previous\ panel\ 2=Entry editor, previous panel 2
File\ list\ editor,\ move\ entry\ down=File list editor, move entry down
File\ list\ editor,\ move\ entry\ up=File list editor, move entry up
Focus\ entry\ table=Focus entry table
Import\ into\ current\ library=Import into current library
Import\ into\ new\ library=Import into new library
Increase\ table\ font\ size=Increase table font size
New\ article=New article
New\ book=New book
New\ entry=New entry
New\ from\ plain\ text=New from plain text
New\ inbook=New inbook
New\ mastersthesis=New mastersthesis
New\ phdthesis=New phdthesis
New\ proceedings=New proceedings
New\ unpublished=New unpublished
Preamble\ editor,\ store\ changes=Preamble editor, store changes
Push\ to\ application=Push to application
Refresh\ OpenOffice/LibreOffice=Refresh OpenOffice/LibreOffice
Resolve\ duplicate\ BibTeX\ keys=Resolve duplicate BibTeX keys
Save\ all=Save all
String\ dialog,\ add\ string=String dialog, add string
String\ dialog,\ remove\ string=String dialog, remove string
Synchronize\ files=Synchronize files
Unabbreviate=Unabbreviate
should\ contain\ a\ protocol=should contain a protocol
Copy\ preview=Copy preview
Automatically\ setting\ file\ links=Automatically setting file links
Regenerating\ BibTeX\ keys\ according\ to\ metadata=Regenerating BibTeX keys according to metadata
Regenerate\ all\ keys\ for\ the\ entries\ in\ a\ BibTeX\ file=Regenerate all keys for the entries in a BibTeX file
Show\ debug\ level\ messages=Show debug level messages
Default\ bibliography\ mode=Default bibliography mode
Show\ only\ preferences\ deviating\ from\ their\ default\ value=Show only preferences deviating from their default value
default=default
key=key
type=type
value=value
Show\ preferences=Show preferences
Save\ actions=Save actions
Enable\ save\ actions=Enable save actions
Convert\ to\ BibTeX\ format\ (for\ example,\ move\ the\ value\ of\ the\ 'journaltitle'\ field\ to\ 'journal')=Convert to BibTeX format (for example, move the value of the 'journaltitle' field to 'journal')

Other\ fields=Other fields
Show\ remaining\ fields=Show remaining fields

link\ should\ refer\ to\ a\ correct\ file\ path=link should refer to a correct file path
abbreviation\ detected=abbreviation detected
wrong\ entry\ type\ as\ proceedings\ has\ page\ numbers=wrong entry type as proceedings has page numbers
Abbreviate\ journal\ names=Abbreviate journal names
Abbreviating...=Abbreviating...
Abbreviation\ '%0'\ for\ journal\ '%1'\ already\ defined.=Abbreviation '%0' for journal '%1' already defined.
Abbreviation\ cannot\ be\ empty=Abbreviation cannot be empty
Duplicated\ Journal\ Abbreviation=Duplicated Journal Abbreviation
Duplicated\ Journal\ File=Duplicated Journal File
Error\ Occurred=Error Occurred
Journal\ file\ %s\ already\ added=Journal file %s already added
Name\ cannot\ be\ empty=Name cannot be empty

Display\ keywords\ appearing\ in\ ALL\ entries=Display keywords appearing in ALL entries
Display\ keywords\ appearing\ in\ ANY\ entry=Display keywords appearing in ANY entry
None\ of\ the\ selected\ entries\ have\ titles.=None of the selected entries have titles.
None\ of\ the\ selected\ entries\ have\ BibTeX\ keys.=None of the selected entries have BibTeX keys.
Unabbreviate\ journal\ names=Unabbreviate journal names
Unabbreviating...=Unabbreviating...
Usage=Usage


Adds\ {}\ brackets\ around\ acronyms,\ month\ names\ and\ countries\ to\ preserve\ their\ case.=Adds {} brackets around acronyms, month names and countries to preserve their case.
Are\ you\ sure\ you\ want\ to\ reset\ all\ settings\ to\ default\ values?=Are you sure you want to reset all settings to default values?
Reset\ preferences=Reset preferences
Ill-formed\ entrytype\ comment\ in\ BIB\ file=Ill-formed entrytype comment in BIB file

Move\ linked\ files\ to\ default\ file\ directory\ %0=Move linked files to default file directory %0

Do\ you\ still\ want\ to\ continue?=Do you still want to continue?
Run\ field\ formatter\:=Run field formatter:
Table\ font\ size\ is\ %0=Table font size is %0
Internal\ style=Internal style
Add\ style\ file=Add style file
Current\ style\ is\ '%0'=Current style is '%0'
Remove\ style=Remove style
You\ must\ select\ a\ valid\ style\ file.=You must select a valid style file.
Invalid\ style\ selected=Invalid style selected

Reload=Reload

Capitalize=Capitalize
Capitalize\ all\ words,\ but\ converts\ articles,\ prepositions,\ and\ conjunctions\ to\ lower\ case.=Capitalize all words, but converts articles, prepositions, and conjunctions to lower case.
Capitalize\ the\ first\ word,\ changes\ other\ words\ to\ lower\ case.=Capitalize the first word, changes other words to lower case.
Changes\ all\ letters\ to\ lower\ case.=Changes all letters to lower case.
Changes\ all\ letters\ to\ upper\ case.=Changes all letters to upper case.
Changes\ the\ first\ letter\ of\ all\ words\ to\ capital\ case\ and\ the\ remaining\ letters\ to\ lower\ case.=Changes the first letter of all words to capital case and the remaining letters to lower case.
Cleans\ up\ LaTeX\ code.=Cleans up LaTeX code.
Converts\ HTML\ code\ to\ LaTeX\ code.=Converts HTML code to LaTeX code.
HTML\ to\ Unicode=HTML to Unicode
Converts\ HTML\ code\ to\ Unicode.=Converts HTML code to Unicode.
Converts\ LaTeX\ encoding\ to\ Unicode\ characters.=Converts LaTeX encoding to Unicode characters.
Converts\ Unicode\ characters\ to\ LaTeX\ encoding.=Converts Unicode characters to LaTeX encoding.
Converts\ ordinals\ to\ LaTeX\ superscripts.=Converts ordinals to LaTeX superscripts.
Converts\ units\ to\ LaTeX\ formatting.=Converts units to LaTeX formatting.
HTML\ to\ LaTeX=HTML to LaTeX
LaTeX\ cleanup=LaTeX cleanup
LaTeX\ to\ Unicode=LaTeX to Unicode
Lower\ case=Lower case
Minify\ list\ of\ person\ names=Minify list of person names
Normalize\ date=Normalize date
Normalize\ en\ dashes=Normalize en dashes
Normalize\ month=Normalize month
Normalize\ month\ to\ BibTeX\ standard\ abbreviation.=Normalize month to BibTeX standard abbreviation.
Normalize\ names\ of\ persons=Normalize names of persons
Normalize\ page\ numbers=Normalize page numbers
Normalize\ pages\ to\ BibTeX\ standard.=Normalize pages to BibTeX standard.
Normalizes\ lists\ of\ persons\ to\ the\ BibTeX\ standard.=Normalizes lists of persons to the BibTeX standard.
Normalizes\ the\ date\ to\ ISO\ date\ format.=Normalizes the date to ISO date format.
Normalizes\ the\ en\ dashes.=Normalizes the en dashes.
Ordinals\ to\ LaTeX\ superscript=Ordinals to LaTeX superscript
Protect\ terms=Protect terms
Add\ enclosing\ braces=Add enclosing braces
Add\ braces\ encapsulating\ the\ complete\ field\ content.=Add braces encapsulating the complete field content.
Remove\ enclosing\ braces=Remove enclosing braces
Removes\ braces\ encapsulating\ the\ complete\ field\ content.=Removes braces encapsulating the complete field content.
Shorten\ DOI=Shorten DOI
Shortens\ DOI\ to\ more\ human\ readable\ form.=Shortens DOI to more human readable form.
Sentence\ case=Sentence case
Shortens\ lists\ of\ persons\ if\ there\ are\ more\ than\ 2\ persons\ to\ "et\ al.".=Shortens lists of persons if there are more than 2 persons to "et al.".
Title\ case=Title case
Unicode\ to\ LaTeX=Unicode to LaTeX
Units\ to\ LaTeX=Units to LaTeX
Upper\ case=Upper case
Does\ nothing.=Does nothing.
Identity=Identity
Clears\ the\ field\ completely.=Clears the field completely.
Directory\ not\ found=Directory not found
Main\ file\ directory\ not\ set\!=Main file directory not set!
This\ operation\ requires\ exactly\ one\ item\ to\ be\ selected.=This operation requires exactly one item to be selected.
Importing\ in\ %0\ format=Importing in %0 format
Female\ name=Female name
Female\ names=Female names
Male\ name=Male name
Male\ names=Male names
Mixed\ names=Mixed names
Neuter\ name=Neuter name
Neuter\ names=Neuter names

Determined\ %0\ for\ %1\ entries=Determined %0 for %1 entries
Look\ up\ %0=Look up %0
Looking\ up\ %0...\ -\ entry\ %1\ out\ of\ %2\ -\ found\ %3=Looking up %0... - entry %1 out of %2 - found %3

Audio\ CD=Audio CD
British\ patent=British patent
British\ patent\ request=British patent request
Candidate\ thesis=Candidate thesis
Collaborator=Collaborator
Column=Column
Compiler=Compiler
Continuator=Continuator
Data\ CD=Data CD
Editor=Editor
European\ patent=European patent
European\ patent\ request=European patent request
Founder=Founder
French\ patent=French patent
French\ patent\ request=French patent request
German\ patent=German patent
German\ patent\ request=German patent request
Line=Line
Master's\ thesis=Master's thesis
Page=Page
Paragraph=Paragraph
Patent=Patent
Patent\ request=Patent request
PhD\ thesis=PhD thesis
Redactor=Redactor
Research\ report=Research report
Reviser=Reviser
Section=Section
Software=Software
Technical\ report=Technical report
U.S.\ patent=U.S. patent
U.S.\ patent\ request=U.S. patent request
Verse=Verse

change\ entries\ of\ group=change entries of group
odd\ number\ of\ unescaped\ '\#'=odd number of unescaped '#'

Plain\ text=Plain text
Show\ diff=Show diff
character=character
word=word
Show\ symmetric\ diff=Show symmetric diff
Copy\ Version=Copy Version
Developers=Developers
Authors=Authors
License=License

HTML\ encoded\ character\ found=HTML encoded character found
booktitle\ ends\ with\ 'conference\ on'=booktitle ends with 'conference on'

incorrect\ control\ digit=incorrect control digit
incorrect\ format=incorrect format
Copied\ version\ to\ clipboard=Copied version to clipboard

BibTeX\ key=BibTeX key
Message=Message


MathSciNet\ Review=MathSciNet Review
Reset\ Bindings=Reset Bindings

Decryption\ not\ supported.=Decryption not supported.

Cleared\ '%0'\ for\ %1\ entries=Cleared '%0' for %1 entries
Set\ '%0'\ to\ '%1'\ for\ %2\ entries=Set '%0' to '%1' for %2 entries
Toggled\ '%0'\ for\ %1\ entries=Toggled '%0' for %1 entries

Check\ for\ updates=Check for updates
Download\ update=Download update
New\ version\ available=New version available
Installed\ version=Installed version
Remind\ me\ later=Remind me later
Ignore\ this\ update=Ignore this update
Could\ not\ connect\ to\ the\ update\ server.=Could not connect to the update server.
Please\ try\ again\ later\ and/or\ check\ your\ network\ connection.=Please try again later and/or check your network connection.
To\ see\ what\ is\ new\ view\ the\ changelog.=To see what is new view the changelog.
A\ new\ version\ of\ JabRef\ has\ been\ released.=A new version of JabRef has been released.
JabRef\ is\ up-to-date.=JabRef is up-to-date.
Latest\ version=Latest version
Online\ help\ forum=Online help forum
Custom=Custom

Export\ cited=Export cited
Unable\ to\ generate\ new\ library=Unable to generate new library

Open\ console=Open console
Use\ default\ terminal\ emulator=Use default terminal emulator
Note\:\ Use\ the\ placeholder\ %DIR%\ for\ the\ location\ of\ the\ opened\ library\ file.=Note: Use the placeholder %DIR% for the location of the opened library file.
Error\ occured\ while\ executing\ the\ command\ \"%0\".=Error occured while executing the command \"%0\".
Reformat\ ISSN=Reformat ISSN

Countries\ and\ territories\ in\ English=Countries and territories in English
Electrical\ engineering\ terms=Electrical engineering terms
Enabled=Enabled
Internal\ list=Internal list
Manage\ protected\ terms\ files=Manage protected terms files
Months\ and\ weekdays\ in\ English=Months and weekdays in English
The\ text\ after\ the\ last\ line\ starting\ with\ \#\ will\ be\ used=The text after the last line starting with # will be used
Add\ protected\ terms\ file=Add protected terms file
Are\ you\ sure\ you\ want\ to\ remove\ the\ protected\ terms\ file?=Are you sure you want to remove the protected terms file?
Remove\ protected\ terms\ file=Remove protected terms file
Add\ selected\ text\ to\ list=Add selected text to list
Add\ {}\ around\ selected\ text=Add {} around selected text
Format\ field=Format field
New\ protected\ terms\ file=New protected terms file
change\ field\ %0\ of\ entry\ %1\ from\ %2\ to\ %3=change field %0 of entry %1 from %2 to %3
change\ key\ from\ %0\ to\ %1=change key from %0 to %1
change\ string\ content\ %0\ to\ %1=change string content %0 to %1
change\ string\ name\ %0\ to\ %1=change string name %0 to %1
change\ type\ of\ entry\ %0\ from\ %1\ to\ %2=change type of entry %0 from %1 to %2
insert\ entry\ %0=insert entry %0
insert\ string\ %0=insert string %0
remove\ entries=remove entries
remove\ entry\ %0=remove entry %0
remove\ string\ %0=remove string %0
undefined=undefined
Cannot\ get\ info\ based\ on\ given\ %0\:\ %1=Cannot get info based on given %0: %1
Get\ BibTeX\ data\ from\ %0=Get BibTeX data from %0
No\ %0\ found=No %0 found
Entry\ from\ %0=Entry from %0
Merge\ entry\ with\ %0\ information=Merge entry with %0 information
Updated\ entry\ with\ info\ from\ %0=Updated entry with info from %0

Add\ new\ list=Add new list
Open\ existing\ list=Open existing list
Remove\ list=Remove list
Add\ abbreviation=Add abbreviation
Remove\ abbreviation=Remove abbreviation
Full\ journal\ name=Full journal name
Abbreviation\ name=Abbreviation name
Shortest\ unique\ abbreviation=Shortest unique abbreviation

No\ abbreviation\ files\ loaded=No abbreviation files loaded

Loading\ built\ in\ lists=Loading built in lists

JabRef\ built\ in\ list=JabRef built in list
IEEE\ built\ in\ list=IEEE built in list

Event\ log=Event log
We\ now\ give\ you\ insight\ into\ the\ inner\ workings\ of\ JabRef\'s\ internals.\ This\ information\ might\ be\ helpful\ to\ diagnose\ the\ root\ cause\ of\ a\ problem.\ Please\ feel\ free\ to\ inform\ the\ developers\ about\ an\ issue.=We now give you insight into the inner workings of JabRef\'s internals. This information might be helpful to diagnose the root cause of a problem. Please feel free to inform the developers about an issue.
Log\ copied\ to\ clipboard.=Log copied to clipboard.
Copy\ Log=Copy Log
Clear\ Log=Clear Log
Report\ Issue=Report Issue
Issue\ on\ GitHub\ successfully\ reported.=Issue on GitHub successfully reported.
Issue\ report\ successful=Issue report successful
Your\ issue\ was\ reported\ in\ your\ browser.=Your issue was reported in your browser.
The\ log\ and\ exception\ information\ was\ copied\ to\ your\ clipboard.=The log and exception information was copied to your clipboard.
Please\ paste\ this\ information\ (with\ Ctrl+V)\ in\ the\ issue\ description.=Please paste this information (with Ctrl+V) in the issue description.

Host=Host
Port=Port
Library=Library
User=User
Connect=Connect
Connection\ error=Connection error
Connection\ to\ %0\ server\ established.=Connection to %0 server established.
Required\ field\ "%0"\ is\ empty.=Required field "%0" is empty.
%0\ driver\ not\ available.=%0 driver not available.
The\ connection\ to\ the\ server\ has\ been\ terminated.=The connection to the server has been terminated.
Reconnect=Reconnect
Work\ offline=Work offline
Working\ offline.=Working offline.
Update\ refused.=Update refused.
Update\ refused=Update refused
Update\ could\ not\ be\ performed\ due\ to\ existing\ change\ conflicts.=Update could not be performed due to existing change conflicts.
You\ are\ not\ working\ on\ the\ newest\ version\ of\ BibEntry.=You are not working on the newest version of BibEntry.
Local\ version\:\ %0=Local version: %0
Shared\ version\:\ %0=Shared version: %0
Press\ "Merge\ entries"\ to\ merge\ the\ changes\ and\ resolve\ this\ problem.=Press "Merge entries" to merge the changes and resolve this problem.
Canceling\ this\ operation\ will\ leave\ your\ changes\ unsynchronized.=Canceling this operation will leave your changes unsynchronized.
Shared\ entry\ is\ no\ longer\ present=Shared entry is no longer present
The\ entry\ you\ currently\ work\ on\ has\ been\ deleted\ on\ the\ shared\ side.=The entry you currently work on has been deleted on the shared side.
You\ can\ restore\ the\ entry\ using\ the\ "Undo"\ operation.=You can restore the entry using the "Undo" operation.
You\ are\ already\ connected\ to\ a\ database\ using\ entered\ connection\ details.=You are already connected to a database using entered connection details.

Cannot\ cite\ entries\ without\ BibTeX\ keys.\ Generate\ keys\ now?=Cannot cite entries without BibTeX keys. Generate keys now?
New\ technical\ report=New technical report

%0\ file=%0 file
Custom\ layout\ file=Custom layout file
Protected\ terms\ file=Protected terms file
Style\ file=Style file

Open\ OpenOffice/LibreOffice\ connection=Open OpenOffice/LibreOffice connection
You\ must\ enter\ at\ least\ one\ field\ name=You must enter at least one field name
Non-ASCII\ encoded\ character\ found=Non-ASCII encoded character found
Toggle\ web\ search\ interface=Toggle web search interface
%0\ files\ found=%0 files found
One\ file\ found=One file found

Migration\ help\ information=Migration help information
Entered\ database\ has\ obsolete\ structure\ and\ is\ no\ longer\ supported.=Entered database has obsolete structure and is no longer supported.
However,\ a\ new\ database\ was\ created\ alongside\ the\ pre-3.6\ one.=However, a new database was created alongside the pre-3.6 one.
Opens\ a\ link\ where\ the\ current\ development\ version\ can\ be\ downloaded=Opens a link where the current development version can be downloaded
See\ what\ has\ been\ changed\ in\ the\ JabRef\ versions=See what has been changed in the JabRef versions
Referenced\ BibTeX\ key\ does\ not\ exist=Referenced BibTeX key does not exist
Full\ text\ document\ for\ entry\ %0\ already\ linked.=Full text document for entry %0 already linked.
Finished\ downloading\ full\ text\ document\ for\ entry\ %0.=Finished downloading full text document for entry %0.
Download\ full\ text\ documents=Download full text documents
You\ are\ about\ to\ download\ full\ text\ documents\ for\ %0\ entries.=You are about to download full text documents for %0 entries.
last\ four\ nonpunctuation\ characters\ should\ be\ numerals=last four nonpunctuation characters should be numerals

Author=Author
Date=Date
File\ annotations=File annotations
Show\ file\ annotations=Show file annotations
Adobe\ Acrobat\ Reader=Adobe Acrobat Reader
Sumatra\ Reader=Sumatra Reader
shared=shared
should\ contain\ an\ integer\ or\ a\ literal=should contain an integer or a literal
should\ have\ the\ first\ letter\ capitalized=should have the first letter capitalized
edition\ of\ book\ reported\ as\ just\ 1=edition of book reported as just 1
Tools=Tools
What\'s\ new\ in\ this\ version?=What\'s new in this version?
Want\ to\ help?=Want to help?
Make\ a\ donation=Make a donation
get\ involved=get involved
Used\ libraries=Used libraries
Existing\ file=Existing file

ID=ID
ID\ type=ID type
Fetcher\ '%0'\ did\ not\ find\ an\ entry\ for\ id\ '%1'.=Fetcher '%0' did not find an entry for id '%1'.

Select\ first\ entry=Select first entry
Select\ last\ entry=Select last entry

Invalid\ ISBN\:\ '%0'.=Invalid ISBN: '%0'.
should\ be\ an\ integer\ or\ normalized=should be an integer or normalized
should\ be\ normalized=should be normalized

Empty\ search\ ID=Empty search ID
The\ given\ search\ ID\ was\ empty.=The given search ID was empty.
Copy\ BibTeX\ key\ and\ link=Copy BibTeX key and link
biblatex\ field\ only=biblatex field only

Error\ while\ generating\ fetch\ URL=Error while generating fetch URL
Error\ while\ parsing\ ID\ list=Error while parsing ID list
Unable\ to\ get\ PubMed\ IDs=Unable to get PubMed IDs
Backup\ found=Backup found
A\ backup\ file\ for\ '%0'\ was\ found.=A backup file for '%0' was found.
This\ could\ indicate\ that\ JabRef\ did\ not\ shut\ down\ cleanly\ last\ time\ the\ file\ was\ used.=This could indicate that JabRef did not shut down cleanly last time the file was used.
Do\ you\ want\ to\ recover\ the\ library\ from\ the\ backup\ file?=Do you want to recover the library from the backup file?

Show\ 'Related\ Articles'\ tab=Show 'Related Articles' tab
This\ might\ be\ caused\ by\ reaching\ the\ traffic\ limitation\ of\ Google\ Scholar\ (see\ 'Help'\ for\ details).=This might be caused by reaching the traffic limitation of Google Scholar (see 'Help' for details).

Could\ not\ open\ website.=Could not open website.
Problem\ downloading\ from\ %1=Problem downloading from %1

File\ directory\ pattern=File directory pattern
Update\ with\ bibliographic\ information\ from\ the\ web=Update with bibliographic information from the web

Could\ not\ find\ any\ bibliographic\ information.=Could not find any bibliographic information.
BibTeX\ key\ deviates\ from\ generated\ key=BibTeX key deviates from generated key
DOI\ %0\ is\ invalid=DOI %0 is invalid

Select\ all\ customized\ types\ to\ be\ stored\ in\ local\ preferences\:=Select all customized types to be stored in local preferences\:
Different\ customization,\ current\ settings\ will\ be\ overwritten=Different customization, current settings will be overwritten

Entry\ type\ %0\ is\ only\ defined\ for\ Biblatex\ but\ not\ for\ BibTeX=Entry type %0 is only defined for Biblatex but not for BibTeX

Copied\ %0\ citations.=Copied %0 citations.

journal\ not\ found\ in\ abbreviation\ list=journal not found in abbreviation list
Unhandled\ exception\ occurred.=Unhandled exception occurred.

strings\ included=strings included
Default\ table\ font\ size=Default table font size
Escape\ underscores=Escape underscores
Color=Color
Please\ also\ add\ all\ steps\ to\ reproduce\ this\ issue,\ if\ possible.=Please also add all steps to reproduce this issue, if possible.
Fit\ width=Fit width
Fit\ a\ single\ page=Fit a single page
Zoom\ in=Zoom in
Zoom\ out=Zoom out
Previous\ page=Previous page
Next\ page=Next page
Document\ viewer=Document viewer
Live=Live
Locked=Locked
Show\ the\ document\ of\ the\ currently\ selected\ entry.=Show the document of the currently selected entry.
Show\ this\ document\ until\ unlocked.=Show this document until unlocked.
Set\ current\ user\ name\ as\ owner.=Set current user name as owner.

Sort\ all\ subgroups\ (recursively)=Sort all subgroups (recursively)
Collect\ and\ share\ telemetry\ data\ to\ help\ improve\ JabRef.=Collect and share telemetry data to help improve JabRef.
Don't\ share=Don't share
Share\ anonymous\ statistics=Share anonymous statistics
Telemetry\:\ Help\ make\ JabRef\ better=Telemetry: Help make JabRef better
To\ improve\ the\ user\ experience,\ we\ would\ like\ to\ collect\ anonymous\ statistics\ on\ the\ features\ you\ use.\ We\ will\ only\ record\ what\ features\ you\ access\ and\ how\ often\ you\ do\ it.\ We\ will\ neither\ collect\ any\ personal\ data\ nor\ the\ content\ of\ bibliographic\ items.\ If\ you\ choose\ to\ allow\ data\ collection,\ you\ can\ later\ disable\ it\ via\ Options\ ->\ Preferences\ ->\ General.=To improve the user experience, we would like to collect anonymous statistics on the features you use. We will only record what features you access and how often you do it. We will neither collect any personal data nor the content of bibliographic items. If you choose to allow data collection, you can later disable it via Options -> Preferences -> General.
This\ file\ was\ found\ automatically.\ Do\ you\ want\ to\ link\ it\ to\ this\ entry?=This file was found automatically. Do you want to link it to this entry?
Names\ are\ not\ in\ the\ standard\ %0\ format.=Names are not in the standard %0 format.

Delete\ the\ selected\ file\ permanently\ from\ disk,\ or\ just\ remove\ the\ file\ from\ the\ entry?\ Pressing\ Delete\ will\ delete\ the\ file\ permanently\ from\ disk.=Delete the selected file permanently from disk, or just remove the file from the entry? Pressing Delete will delete the file permanently from disk.
Delete\ '%0'=Delete '%0'
Delete\ from\ disk=Delete from disk
Remove\ from\ entry=Remove from entry
There\ exists\ already\ a\ group\ with\ the\ same\ name.=There exists already a group with the same name.

Copy\ linked\ file=Copy linked file
Copy\ linked\ file\ to\ folder...=Copy linked file to folder...
Could\ not\ copy\ file\ to\ %0,\ maybe\ the\ file\ is\ already\ existing?=Could not copy file to %0, maybe the file is already existing?
Sucessfully\ copied\ file\ to\ %0=Sucessfully copied file to %0
Could\ not\ resolve\ the\ file\ %0=Could not resolve the file %0

Copy\ linked\ files\ to\ folder...=Copy linked files to folder...
Copied\ file\ successfully=Copied file successfully
Copying\ files...=Copying files...
Copying\ file\ %0\ of\ entry\ %1=Copying file %0 of entry %1
Finished\ copying=Finished copying
Could\ not\ copy\ file=Could not copy file
Copied\ %0\ files\ of\ %1\ sucessfully\ to\ %2=Copied %0 files of %1 sucessfully to %2
Rename\ failed=Rename failed
JabRef\ cannot\ access\ the\ file\ because\ it\ is\ being\ used\ by\ another\ process.=JabRef cannot access the file because it is being used by another process.
Show\ console\ output\ (only\ when\ the\ launcher\ is\ used)=Show console output (only when the launcher is used)

Remove\ line\ breaks=Remove line breaks
Removes\ all\ line\ breaks\ in\ the\ field\ content.=Removes all line breaks in the field content.
Checking\ integrity...=Checking integrity...

Remove\ hyphenated\ line\ breaks=Remove hyphenated line breaks
Removes\ all\ hyphenated\ line\ breaks\ in\ the\ field\ content.=Removes all hyphenated line breaks in the field content.
Note\ that\ currently,\ JabRef\ does\ not\ run\ with\ Java\ 9.=Note that currently, JabRef does not run with Java 9.
Your\ current\ Java\ version\ (%0)\ is\ not\ supported.\ Please\ install\ version\ %1\ or\ higher.=Your current Java version (%0) is not supported. Please install version %1 or higher.

Could\ not\ retrieve\ entry\ data\ from\ '%0'.=Could not retrieve entry data from '%0'.
Entry\ from\ %0\ could\ not\ be\ parsed.=Entry from %0 could not be parsed.
Invalid\ identifier\:\ '%0'.=Invalid identifier: '%0'.
This\ paper\ has\ been\ withdrawn.=This paper has been withdrawn.
Finished\ writing\ XMP-metadata.=Finished writing XMP-metadata.
empty\ BibTeX\ key=empty BibTeX key
Your\ Java\ Runtime\ Environment\ is\ located\ at\ %0.=Your Java Runtime Environment is located at %0.
Aux\ file=Aux file
Group\ containing\ entries\ cited\ in\ a\ given\ TeX\ file=Group containing entries cited in a given TeX file

Any\ file=Any file

No\ linked\ files\ found\ for\ export.=No linked files found for export.

No\ full\ text\ document\ found\ for\ entry\ %0.=No full text document found for entry %0.

Delete\ Entry=Delete Entry
Next\ library=Next library
Previous\ library=Previous library
add\ group=add group
Entry\ is\ contained\ in\ the\ following\ groups\:=Entry is contained in the following groups\:
Delete\ entries=Delete entries
Keep\ entries=Keep entries
Keep\ entry=Keep entry
Ignore\ backup=Ignore backup
Restore\ from\ backup=Restore from backup

Overwrite\ file=Overwrite file
Shared\ database\ connection=Shared database connection

Could\ not\ connect\ to\ Vim\ server.\ Make\ sure\ that\ Vim\ is\ running\ with\ correct\ server\ name.=Could not connect to Vim server. Make sure that Vim is running with correct server name.
Could\ not\ connect\ to\ a\ running\ gnuserv\ process.\ Make\ sure\ that\ Emacs\ or\ XEmacs\ is\ running,\ and\ that\ the\ server\ has\ been\ started\ (by\ running\ the\ command\ 'server-start'/'gnuserv-start').=Could not connect to a running gnuserv process. Make sure that Emacs or XEmacs is running, and that the server has been started (by running the command 'server-start'/'gnuserv-start').
Error\ pushing\ entries=Error pushing entries

Undefined\ character\ format=Undefined character format
Undefined\ paragraph\ format=Undefined paragraph format

Edit\ Preamble=Edit Preamble
Markings=Markings
Use\ selected\ instance=Use selected instance

Hide\ panel=Hide panel
Move\ panel\ up=Move panel up
Move\ panel\ down=Move panel down
Linked\ files=Linked files
Group\ view\ mode\ set\ to\ intersection=Group view mode set to intersection
Group\ view\ mode\ set\ to\ union=Group view mode set to union
Open\ file\ %0=Open file %0
Toggle\ intersection=Toggle intersection
Toggle\ union=Toggle union
Jump\ to\ entry=Jump to entry
The\ group\ name\ contains\ the\ keyword\ separator\ "%0"\ and\ thus\ probably\ does\ not\ work\ as\ expected.=The group name contains the keyword separator "%0" and thus probably does not work as expected.
Blog=Blog
Check\ integrity=Check integrity
Cleanup\ URL\ link=Cleanup URL link
Cleanup\ URL\ link\ by\ removing\ special\ symbols\ and\ extracting\ simple\ link=Cleanup URL link by removing special symbols and extracting simple link
Copy\ DOI\ url=Copy DOI url
Copy\ citation=Copy citation
Development\ version=Development version
Export\ selected\ entries=Export selected entries
Export\ selected\ entries\ to\ clipboard=Export selected entries to clipboard
Find\ duplicates=Find duplicates
Fork\ me\ on\ GitHub=Fork me on GitHub
JabRef\ resources=JabRef resources
Manage\ journal\ abbreviations=Manage journal abbreviations
Manage\ protected\ terms=Manage protected terms
New\ %0\ library=New %0 library
New\ entry\ from\ plain\ text=New entry from plain text
New\ sublibrary\ based\ on\ AUX\ file=New sublibrary based on AUX file
Push\ entries\ to\ external\ application\ (%0)=Push entries to external application (%0)
Quit=Quit
Recent\ libraries=Recent libraries
Set\ up\ general\ fields=Set up general fields
View\ change\ log=View change log
View\ event\ log=View event log
Website=Website
Write\ XMP-metadata\ to\ PDFs=Write XMP-metadata to PDFs

Override\ default\ font\ settings=Override default font settings
Clear\ search=Clear search

Click\ help\ to\ learn\ about\ the\ migration\ of\ pre-3.6\ databases.=Click help to learn about the migration of pre-3.6 databases.
Database\ Type\:=Database Type\:
Database\:=Database\:
Host/Port\:=Host/Port\:
User\:=User\:
Keystore\ password\:=Keystore password\:
Keystore\:=Keystore\:
Password\:=Password\:
Server\ Timezone\:=Server Timezone\:
Remember\ Password=Remember Password
Use\ SSL=Use SSL
Move\ preprint\ information\ from\ 'URL'\ and\ 'journal'\ field\ to\ the\ 'eprint'\ field=Move preprint information from 'URL' and 'journal' field to the 'eprint' field
Type=Type
Customize\ Export\ Formats=Customize Export Formats
Export\ name=Export name
Main\ layout\ file\:=Main layout file\:
Main\ layout\ file=Main layout file
Save\ exporter=Save exporter
File\ extension\:=File extension\:
Export\ format\ name\:=Export format name\:
Cleared\ connection\ settings=Cleared connection settings
Error\ adding\ discovered\ CitationStyles=Error adding discovered CitationStyles
(more)=(more)
Cancel\ import=Cancel import
Continue\ with\ import=Continue with import
Import\ canceled=Import canceled
Select\ all\ new\ entries=Select all new entries
Select\ the\ entries\ to\ be\ imported\:=Select the entries to be imported\:
Add\ new\ String=Add new String
Remove\ selected\ Strings=Remove selected Strings
Must\ not\ be\ empty\!=Must not be empty\!
Open\ Help\ page=Open Help page
Add\ new\ field\ name=Add new field name
Field\ name\:=Field name:
Field\ name\ \"%0\"\ already\ exists=Field name "%0" already exists
No\ field\ name\ selected\!=No field name selected!
Remove\ field\ name=Remove field name
Are\ you\ sure\ you\ want\ to\ remove\ field\ name\:\ \"%0\"?=Are you sure you want to remove field name: "%0"?
Add\ new\ keyword=Add new keyword
Keyword\:=Keyword:
Keyword\ \"%0\"\ already\ exists=Keyword "%0" already exists
Keyword\ seperator=Keyword seperator
Remove\ keyword=Remove keyword
Are\ you\ sure\ you\ want\ to\ remove\ keyword\:\ \"%0\"?=Are you sure you want to remove keyword: "%0"?
Reset\ to\ default=Reset to default
Edit\ string\ constants=Edit string constants
Export\ all\ entries=Export all entries
Generate\ BibTeX\ keys=Generate BibTeX keys
Groups\ interface=Groups interface
Manage\ field\ names\ &\ content=Manage field names & content
New\ library=New library
Next\ citation\ style=Next citation style
OpenOffice/LibreOffice=OpenOffice/LibreOffice
Open\ document\ viewer=Open document viewer
Open\ entry\ editor=Open entry editor
Previous\ citation\ style=Previous citation style
Search\ document\ identifier\ online=Search document identifier online
Search\ for\ unlinked\ local\ files=Search for unlinked local files
Search\ full\ text\ documents\ online=Search full text documents online
Find\ and\ replace=Find and replace

Found\ documents\:=Found documents\:
Use\ selected\ document=Use selected document
Accept\ changes=Accept changes
Dismiss\ changes=Dismiss changes
The\ library\ has\ been\ modified\ by\ another\ program.=The library has been modified by another program.

Extract=Extract
Extract\ BibTeX\ from\ plain\ text= Extract BibTeX from plain text
Input\ text\ to\ parse=Input text to parse
Starts\ the\ extraction\ of\ the\ BibTeX\ entry=Starts the extraction of the BibTeX entry

Execute\ command=Execute command
Open\ File\ Browser=Open File Browser
Use\ default\ file\ browser=Use default file browser

Set\ rank\ to\ one=Set rank to one
Set\ rank\ to\ two=Set rank to two
Set\ rank\ to\ three=Set rank to three
Set\ rank\ to\ four=Set rank to four
Set\ rank\ to\ five=Set rank to five

A\ string\ with\ the\ label\ '%0'\ already\ exists.=A string with the label '%0' already exists.

Executing\ command\ "%0"...=Executing command "%0"...

Rename\ file\ to\ a\ given\ name=Rename file to a given name
New\ Filename=New Filename
Rename\ file\ to\ defined\ pattern=Rename file to defined pattern

Application\ settings=Application settings

Export\ an\ input\ to\ a\ file=Export an input to a file
Export\ preferences\ to\ a\ file=Export preferences to a file
Import\ BibTeX=Import BibTeX
Import\ preferences\ from\ a\ file=Import preferences from a file
Matching=Matching
Same\ as\ --import,\ but\ will\ be\ imported\ to\ the\ opened\ tab=Same as --import, but will be imported to the opened tab
Allow\ integers\ in\ 'edition'\ field\ in\ BibTeX\ mode=Allow integers in 'edition' field in BibTeX mode

Search\ for\ Citations\ in\ LaTeX\ Files=Search for Citations in LaTeX Files
LaTeX\ Citations\ Search\ Results=LaTeX Citations Search Results
LaTeX\ files\ directory\:=LaTeX files directory:
LaTeX\ files\ found\:=LaTeX files found:
files=files
Show\ 'LaTeX\ Citations'\ tab=Show 'LaTeX Citations' tab
LaTeX\ Citations=LaTeX Citations
Search\ citations\ for\ this\ entry\ in\ LaTeX\ files=Search citations for this entry in LaTeX files
No\ citations\ found=No citations found
No\ LaTeX\ files\ containing\ this\ entry\ were\ found.=No LaTeX files containing this entry were found.
Selected\ entry\ does\ not\ have\ an\ associated\ BibTeX\ key.=Selected entry does not have an associated BibTeX key.
Current\ search\ directory\:=Current search directory:
Set\ LaTeX\ file\ directory=Set LaTeX file directory
Import\ entries\ from\ LaTeX\ files=Import entries from LaTeX files
Import\ new\ entries=Import new entries
Group\ color=Group color

Columns=Columns
File\ type=File type
IEEE=IEEE
Internal=Internal
Special=Special
Remove\ column=Remove column
Add\ custom\ column=Add custom column
Update\ to\ current\ column\ order=Update to current column order
Sort\ column\ one\ step\ upwards=Sort column one step upwards
Sort\ column\ one\ step\ downwards=Sort column one step downwards
Synchronize\ special\ fields\ to\ keywords=Synchronize special fields to keywords
Serialize\ special\ fields=Serialize special fields
List\ must\ not\ be\ empty.=List must not be empty.

Add\ field\ to\ filter\ list=Add field to filter list
Add\ formatter\ to\ list=Add formatter to list
Filter\ List=Filter List
Open\ files...=Open files...

Affected\ fields\:=Affected fields:
Show\ preview\ as\ a\ tab\ in\ entry\ editor=Show preview as a tab in entry editor
Font=Font
Visual\ theme=Visual theme
Light\ theme=Light theme
Dark\ theme=Dark theme
Overwrite\ existing\ keys=Overwrite existing keys
Key\ patterns=Key patterns
Size\:=Size:
Font\ settings=Font settings
Override\ font\ settings=Override font settings
Override\ font\ size=Override font size
Theme\ changed\ to\ dark\ theme.=Theme changed to dark theme.
Theme\ changed\ to\ light\ theme.=Theme changed to light theme.
You\ must\ enter\ an\ integer\ value\ higher\ than\ 8.=You must enter an integer value higher than 8.
Letters\ after\ duplicate\ generated\ keys=Letters after duplicate generated keys
Start\ on\ second\ duplicate\ key\ with\ letter\ A\ (a,\ b,\ ...)=Start on second duplicate key with letter A (a, b, ...)
Start\ on\ second\ duplicate\ key\ with\ letter\ B\ (b,\ c,\ ...)=Start on second duplicate key with letter B (b, c, ...)
Always\ add\ letter\ (a,\ b,\ ...)\ to\ generated\ keys=Always add letter (a, b, ...) to generated keys
Default\ pattern=Default pattern
Reset\ %s\ to\ default\ value=Reset %s to default value
Library\ mode=Library mode
Reset\ to\ recommended=Reset to recommended
Remove\ all=Remove all
Reset\ All=Reset All
Column\ type\ %0\ is\ unknown.=Column type %0 is unknown.
Linked\ identifiers=Linked identifiers
Special\ field\ type\ %0\ is\ unknown.\ Using\ normal\ column\ type.=Special field type %0 is unknown. Using normal column type.
insert\ entries=insert entries
In\ JabRef=In JabRef
On\ disk=On disk
Select\ all\ changes\ on\ the\ left=Select all changes on the left
Select\ all\ changes\ on\ the\ right=Select all changes on the right
Dismiss=Dismiss
Mark\ all\ changes\ as\ accepted=Mark all changes as accepted
Unmark\ all\ changes=Unmark all changes
<<<<<<< HEAD

Add\ new\ Field=Add new Field
Add\ new\ entry\ type=Add new entry type
Field\ type=Field type
Required\ and\ optional\ fields=Required and optional fields
=======
Normalize\ newline\ characters=Normalize newline characters
Normalizes\ all\ newline\ characters\ in\ the\ field\ content.=Normalizes all newline characters in the field content.
>>>>>>> 2612e22c
<|MERGE_RESOLUTION|>--- conflicted
+++ resolved
@@ -2099,13 +2099,11 @@
 Dismiss=Dismiss
 Mark\ all\ changes\ as\ accepted=Mark all changes as accepted
 Unmark\ all\ changes=Unmark all changes
-<<<<<<< HEAD
 
 Add\ new\ Field=Add new Field
 Add\ new\ entry\ type=Add new entry type
 Field\ type=Field type
 Required\ and\ optional\ fields=Required and optional fields
-=======
+
 Normalize\ newline\ characters=Normalize newline characters
 Normalizes\ all\ newline\ characters\ in\ the\ field\ content.=Normalizes all newline characters in the field content.
->>>>>>> 2612e22c
