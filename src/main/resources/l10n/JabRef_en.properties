--- conflicted
+++ resolved
@@ -2365,10 +2365,8 @@
 Rebuilding\ fulltext\ search\ index...=Rebuilding fulltext search index...
 Failed\ to\ access\ fulltext\ search\ index=Failed to access fulltext search index
 Found\ match\ in\ %0=Found match in %0
-<<<<<<< HEAD
 On\ page\ %0=On page %0
 Found\ matches\ in\ Annotations\:=Found matches in Annotations:
-=======
 
 Grobid\ URL=Grobid URL
 Remote\ services=Remote services
@@ -2382,5 +2380,4 @@
 Symmetric\ word\ by\ word=Symmetric word by word
 Verbatim=Verbatim
 Word\ by\ word=Word by word
-Could\ not\ extract\ Metadata\ from\:\ %0=Could not extract Metadata from: %0
->>>>>>> fd1cab0e
+Could\ not\ extract\ Metadata\ from\:\ %0=Could not extract Metadata from: %0