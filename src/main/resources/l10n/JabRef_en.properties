%0\ contains\ the\ regular\ expression\ <b>%1</b>=%0 contains the regular expression <b>%1</b>

%0\ contains\ the\ term\ <b>%1</b>=%0 contains the term <b>%1</b>

%0\ doesn't\ contain\ the\ regular\ expression\ <b>%1</b>=%0 doesn't contain the regular expression <b>%1</b>

%0\ doesn't\ contain\ the\ term\ <b>%1</b>=%0 doesn't contain the term <b>%1</b>

%0\ export\ successful=%0 export successful

%0\ matches\ the\ regular\ expression\ <b>%1</b>=%0 matches the regular expression <b>%1</b>

%0\ matches\ the\ term\ <b>%1</b>=%0 matches the term <b>%1</b>

Abbreviate\ journal\ names\ of\ the\ selected\ entries\ (DEFAULT\ abbreviation)=Abbreviate journal names of the selected entries (DEFAULT abbreviation)
Abbreviate\ journal\ names\ of\ the\ selected\ entries\ (MEDLINE\ abbreviation)=Abbreviate journal names of the selected entries (MEDLINE abbreviation)
Abbreviate\ journal\ names\ of\ the\ selected\ entries\ (SHORTEST\ UNIQUE\ abbreviation)=Abbreviate journal names of the selected entries (SHORTEST UNIQUE abbreviation)

Abbreviate\ names=Abbreviate names
Abbreviated\ %0\ journal\ names.=Abbreviated %0 journal names.

Abbreviation=Abbreviation
Abbreviations=Abbreviations

About\ JabRef=About JabRef

Abstract=Abstract

Accept=Accept

Accept\ change=Accept change

Accept\ recommendations\ from\ Mr.\ DLib=Accept recommendations from Mr. DLib

Action=Action

Add=Add

Add\ a\ (compiled)\ custom\ Importer\ class\ from\ a\ class\ path.=Add a (compiled) custom Importer class from a class path.
The\ path\ need\ not\ be\ on\ the\ classpath\ of\ JabRef.=The path need not be on the classpath of JabRef.

Add\ a\ regular\ expression\ for\ the\ key\ pattern.=Add a regular expression for the key pattern.

Add\ selected\ entries\ to\ this\ group=Add selected entries to this group

Add\ subgroup=Add subgroup

Added\ group\ "%0".=Added group "%0".

Added\ string=Added string

Advanced=Advanced
All\ entries=All entries

Always\ reformat\ BIB\ file\ on\ save\ and\ export=Always reformat BIB file on save and export

and=and

any\ field\ that\ matches\ the\ regular\ expression\ <b>%0</b>=any field that matches the regular expression <b>%0</b>

Appearance=Appearance

Append\ contents\ from\ a\ BibTeX\ library\ into\ the\ currently\ viewed\ library=Append contents from a BibTeX library into the currently viewed library

Append\ library=Append library

Application=Application

Application\ to\ push\ entries\ to=Application to push entries to

Apply=Apply

Arguments\ passed\ on\ to\ running\ JabRef\ instance.\ Shutting\ down.=Arguments passed on to running JabRef instance. Shutting down.

Assign\ the\ original\ group's\ entries\ to\ this\ group?=Assign the original group's entries to this group?

Assigned\ %0\ entries\ to\ group\ "%1".=Assigned %0 entries to group "%1".

Assigned\ 1\ entry\ to\ group\ "%0".=Assigned 1 entry to group "%0".

Autogenerate\ BibTeX\ keys=Autogenerate BibTeX keys

Autolink\ files\ with\ names\ starting\ with\ the\ BibTeX\ key=Autolink files with names starting with the BibTeX key

Autolink\ only\ files\ that\ match\ the\ BibTeX\ key=Autolink only files that match the BibTeX key

Automatically\ create\ groups=Automatically create groups

Automatically\ remove\ exact\ duplicates=Automatically remove exact duplicates

AUX\ file\ import=AUX file import

Available\ export\ formats=Available export formats

Available\ import\ formats=Available import formats

Backup\ old\ file\ when\ saving=Backup old file when saving

%0\ source=%0 source

Browse=Browse

by=by
The\ conflicting\ fields\ of\ these\ entries\ will\ be\ merged\ into\ the\ 'Comment'\ field.=The conflicting fields of these entries will be merged into the 'Comment' field.

Cancel=Cancel
Cannot\ create\ group=Cannot create group

Cannot\ create\ group.\ Please\ create\ a\ library\ first.=Cannot create group. Please create a library first.

case\ insensitive=case insensitive

case\ sensitive=case sensitive

Case\ sensitive=Case sensitive

change\ assignment\ of\ entries=change assignment of entries

Change\ case=Change case

Change\ entry\ type=Change entry type


Change\ of\ Grouping\ Method=Change of Grouping Method

change\ preamble=change preamble

Changed\ language=Changed language

Changed\ preamble=Changed preamble

Cite\ command=Cite command

Clear=Clear

Clear\ fields=Clear fields

Close\ entry=Close entry

Close\ dialog=Close dialog

Close\ the\ current\ library=Close the current library

Close\ window=Close window

Comments=Comments

Contained\ in=Contained in

Content=Content

Copied=Copied


Copy=Copy

Copy\ BibTeX\ key=Copy BibTeX key

Copy\ to\ clipboard=Copy to clipboard

Could\ not\ call\ executable=Could not call executable

Could\ not\ export\ file=Could not export file

Could\ not\ export\ preferences=Could not export preferences

Could\ not\ find\ a\ suitable\ import\ format.=Could not find a suitable import format.
Could\ not\ import\ preferences=Could not import preferences

Could\ not\ instantiate\ %0=Could not instantiate %0
Could\ not\ instantiate\ %0\ %1=Could not instantiate %0 %1
Could\ not\ instantiate\ %0.\ Have\ you\ chosen\ the\ correct\ package\ path?=Could not instantiate %0. Have you chosen the correct package path?

Could\ not\ print\ preview=Could not print preview

Could\ not\ run\ the\ 'vim'\ program.=Could not run the 'vim' program.

Could\ not\ save\ file.=Could not save file.
Character\ encoding\ '%0'\ is\ not\ supported.=Character encoding '%0' is not supported.

Create\ custom\ fields\ for\ each\ BibTeX\ entry=Create custom fields for each BibTeX entry

crossreferenced\ entries\ included=crossreferenced entries included

Current\ content=Current content

Current\ value=Current value

Custom\ entry\ types=Custom entry types

Custom\ entry\ types\ found\ in\ file=Custom entry types found in file

Customize\ entry\ types=Customize entry types

Customize\ key\ bindings=Customize key bindings

Cut=Cut

cut\ entries=cut entries

cut\ entry\ %0=cut entry %0


Library\ encoding=Library encoding

Library\ properties=Library properties

Date\ format=Date format

Default=Default

Default\ encoding=Default encoding

Default\ grouping\ field=Default grouping field

Execute\ default\ action\ in\ dialog=Execute default action in dialog

Delete=Delete

Delete\ entry=Delete entry

Delete\ multiple\ entries=Delete multiple entries

Deleted=Deleted

Permanently\ delete\ local\ file=Permanently delete local file

Descending=Descending

Description=Description

Disable\ this\ confirmation\ dialog=Disable this confirmation dialog

Display\ all\ entries\ belonging\ to\ one\ or\ more\ of\ the\ selected\ groups=Display all entries belonging to one or more of the selected groups

Display\ all\ error\ messages=Display all error messages

Display\ help\ on\ command\ line\ options=Display help on command line options

Display\ only\ entries\ belonging\ to\ all\ selected\ groups=Display only entries belonging to all selected groups
Display\ version=Display version

Do\ not\ abbreviate\ names=Do not abbreviate names

Do\ not\ import\ entry=Do not import entry

Do\ not\ open\ any\ files\ at\ startup=Do not open any files at startup

Do\ not\ wrap\ the\ following\ fields\ when\ saving=Do not wrap the following fields when saving
Do\ not\ write\ the\ following\ fields\ to\ XMP\ Metadata=Do not write the following fields to XMP Metadata

Donate\ to\ JabRef=Donate to JabRef

Download\ file=Download file
duplicate\ removal=duplicate removal

Duplicate\ string\ name=Duplicate string name

Duplicates\ found=Duplicates found

Dynamic\ groups=Dynamic groups

Dynamically\ group\ entries\ by\ a\ free-form\ search\ expression=Dynamically group entries by a free-form search expression

Dynamically\ group\ entries\ by\ searching\ a\ field\ for\ a\ keyword=Dynamically group entries by searching a field for a keyword

Each\ line\ must\ be\ of\ the\ following\ form=Each line must be of the following form

Edit=Edit

Edit\ entry=Edit entry
Edit\ file\ type=Edit file type

Edit\ group=Edit group


Edit\ preamble=Edit preamble
Edit\ strings=Edit strings

empty\ library=empty library
Autocompletion=Autocompletion

Enter\ URL\ to\ download=Enter URL to download

entries=entries

Entries\ exported\ to\ clipboard=Entries exported to clipboard

entry=entry

Entry\ editor=Entry editor

Entry\ owner=Entry owner

Entry\ preview=Entry preview

Entry\ table=Entry table

Entry\ table\ columns=Entry table columns
Entry\ Title\ (Required\ to\ deliver\ recommendations.)=Entry Title (Required to deliver recommendations.)

Entry\ type=Entry type

Error=Error

Error\ occurred\ when\ parsing\ entry=Error occurred when parsing entry

Error\ opening\ file=Error opening file

Error\ while\ writing=Error while writing

'%0'\ exists.\ Overwrite\ file?='%0' exists. Overwrite file?

Export=Export

Export\ preferences=Export preferences

Export\ preferences\ to\ file=Export preferences to file

Export\ to\ clipboard=Export to clipboard

Export\ to\ text\ file.=Export to text file.

Exporting=Exporting
Extension=Extension

External\ changes=External changes

External\ file\ links=External file links

External\ programs=External programs

Field=Field

field=field

Field\ name=Field name
Field\ names\ are\ not\ allowed\ to\ contain\ white\ space\ or\ the\ following\ characters=Field names are not allowed to contain white space or the following characters

Field\ to\ group\ by=Field to group by

File=File

file=file
File\ directory\ is\ not\ set\ or\ does\ not\ exist\!=File directory is not set or does not exist!

File\ exists=File exists

File\ not\ found=File not found

Filter=Filter

Finished\ automatically\ setting\ external\ links.=Finished automatically setting external links.

Filter\ groups=Filter groups

Finished\ writing\ XMP\ for\ %0\ file\ (%1\ skipped,\ %2\ errors).=Finished writing XMP for %0 file (%1 skipped, %2 errors).

First\ select\ the\ entries\ you\ want\ keys\ to\ be\ generated\ for.=First select the entries you want keys to be generated for.

Fit\ table\ horizontally\ on\ screen=Fit table horizontally on screen

Float=Float
Format\:\ Tab\:field;field;...\ (e.g.\ General\:url;pdf;note...)=Format\: Tab\:field;field;... (e.g. General\:url;pdf;note...)

Format\ of\ author\ and\ editor\ names=Format of author and editor names
Format\ string=Format string

Format\ used=Format used
Formatter\ name=Formatter name

found\ in\ AUX\ file=found in AUX file

Further\ information\ about\ Mr.\ DLib\ for\ JabRef\ users.=Further information about Mr. DLib for JabRef users.

General=General

General\ Fields=General Fields

Generate=Generate

Generate\ BibTeX\ key=Generate BibTeX key

Generate\ keys=Generate keys

Generate\ keys\ before\ saving\ (for\ entries\ without\ a\ key)=Generate keys before saving (for entries without a key)

Generated\ BibTeX\ key\ for=Generated BibTeX key for

Generating\ BibTeX\ key\ for=Generating BibTeX key for
Get\ fulltext=Get fulltext

Gray\ out\ non-hits=Gray out non-hits

Groups=Groups
has/have\ both\ a\ 'Comment'\ and\ a\ 'Review'\ field.=has/have both a 'Comment' and a 'Review' field.

Have\ you\ chosen\ the\ correct\ package\ path?=Have you chosen the correct package path?

Help=Help

Help\ on\ key\ patterns=Help on key patterns
Help\ on\ regular\ expression\ search=Help on regular expression search

Hide\ non-hits=Hide non-hits

Hierarchical\ context=Hierarchical context

Highlight=Highlight
Marking=Marking
Underline=Underline
Empty\ Highlight=Empty Highlight
Empty\ Marking=Empty Marking
Empty\ Underline=Empty Underline
The\ marked\ area\ does\ not\ contain\ any\ legible\ text!=The marked area does not contain any legible text!

Hint\:\ To\ search\ specific\ fields\ only,\ enter\ for\ example\:<p><tt>author\=smith\ and\ title\=electrical</tt>=Hint: To search specific fields only, enter for example:<p><tt>author=smith and title=electrical</tt>

HTML\ table=HTML table
HTML\ table\ (with\ Abstract\ &\ BibTeX)=HTML table (with Abstract & BibTeX)
Icon=Icon

Ignore=Ignore

Import=Import

Import\ and\ keep\ old\ entry=Import and keep old entry

Import\ and\ remove\ old\ entry=Import and remove old entry

Import\ entries=Import entries
Import\ file=Import file

Import\ group\ definitions=Import group definitions

Import\ name=Import name

Import\ preferences=Import preferences

Import\ preferences\ from\ file=Import preferences from file

Import\ strings=Import strings

Import\ word\ selector\ definitions=Import word selector definitions

Imported\ entries=Imported entries

Imported\ from\ library=Imported from library

Importer\ class=Importer class

Importing=Importing

Importing\ in\ unknown\ format=Importing in unknown format

Include\ subgroups\:\ When\ selected,\ view\ entries\ contained\ in\ this\ group\ or\ its\ subgroups=Include subgroups: When selected, view entries contained in this group or its subgroups

Independent\ group\:\ When\ selected,\ view\ only\ this\ group's\ entries=Independent group: When selected, view only this group's entries
I\ Agree=I Agree

Invalid\ BibTeX\ key=Invalid BibTeX key

Invalid\ date\ format=Invalid date format

Invalid\ URL=Invalid URL

Online\ help=Online help
JabRef\ Language\ (Provides\ for\ better\ recommendations\ by\ giving\ an\ indication\ of\ user's\ preferred\ language.)=JabRef Language (Provides for better recommendations by giving an indication of user's preferred language.)

JabRef\ preferences=JabRef preferences
JabRef\ requests\ recommendations\ from\ Mr.\ DLib,\ which\ is\ an\ external\ service.\ To\ enable\ Mr.\ DLib\ to\ calculate\ recommendations,\ some\ of\ your\ data\ must\ be\ shared\ with\ Mr.\ DLib.\ Generally,\ the\ more\ data\ is\ shared\ the\ better\ recommendations\ can\ be\ calculated.\ However,\ we\ understand\ that\ some\ of\ your\ data\ in\ JabRef\ is\ sensitive,\ and\ you\ may\ not\ want\ to\ share\ it.\ Therefore,\ Mr.\ DLib\ offers\ a\ choice\ of\ which\ data\ you\ would\ like\ to\ share.=JabRef requests recommendations from Mr. DLib, which is an external service. To enable Mr. DLib to calculate recommendations, some of your data must be shared with Mr. DLib. Generally, the more data is shared the better recommendations can be calculated. However, we understand that some of your data in JabRef is sensitive, and you may not want to share it. Therefore, Mr. DLib offers a choice of which data you would like to share.
JabRef\ Version\ (Required\ to\ ensure\ backwards\ compatibility\ with\ Mr.\ DLib's\ Web\ Service)=JabRef Version (Required to ensure backwards compatibility with Mr. DLib's Web Service)

Journal\ abbreviations=Journal abbreviations
Keep\ both=Keep both

Key\ bindings=Key bindings

Key\ bindings\ changed=Key bindings changed

Key\ pattern=Key pattern

keys\ in\ library=keys in library

Keyword=Keyword

Keywords=Keywords

Label=Label

Language=Language

Last\ modified=Last modified
LaTeX\ AUX\ file\:=LaTeX AUX file\:

Link=Link
Listen\ for\ remote\ operation\ on\ port=Listen for remote operation on port
Load\ and\ Save\ preferences\ from/to\ jabref.xml\ on\ start-up\ (memory\ stick\ mode)=Load and Save preferences from/to jabref.xml on start-up (memory stick mode)

Show\ advanced\ hints\ (i.e.\ helpful\ tooltips,\ suggestions\ and\ explanation)=Show advanced hints (i.e. helpful tooltips, suggestions and explanation)

Main\ file\ directory=Main file directory

Manage\ custom\ exports=Manage custom exports

Manage\ custom\ imports=Manage custom imports
Manage\ external\ file\ types=Manage external file types

Mark\ new\ entries\ with\ addition\ date=Mark new entries with addition date

Mark\ new\ entries\ with\ owner\ name=Mark new entries with owner name

Memory\ stick\ mode=Memory stick mode

Merged\ external\ changes=Merged external changes
Merge\ fields=Merge fields

Modified\ group\ "%0".=Modified group "%0".

Modified\ groups=Modified groups

Modified\ string=Modified string

Modify=Modify

move\ group=move group

Moved\ group\ "%0".=Moved group "%0".

Mr.\ DLib\ Privacy\ settings=Mr. DLib Privacy settings

No\ recommendations\ received\ from\ Mr.\ DLib\ for\ this\ entry.=No recommendations received from Mr. DLib for this entry.

Error\ while\ fetching\ recommendations\ from\ Mr.DLib.=Error while fetching recommendations from Mr.DLib.

Name=Name

Name\ formatter=Name formatter

Natbib\ style=Natbib style

nested\ AUX\ files=nested AUX files

New\ BibTeX\ sublibrary=New BibTeX sublibrary

New\ group=New group

New\ string=New string

Next\ entry=Next entry
no\ base-BibTeX-file\ specified=no base-BibTeX-file specified

no\ library\ generated=no library generated

No\ entries\ found.\ Please\ make\ sure\ you\ are\ using\ the\ correct\ import\ filter.=No entries found. Please make sure you are using the correct import filter.
No\ files\ found.=No files found.

No\ GUI.\ Only\ process\ command\ line\ options=No GUI. Only process command line options

No\ journal\ names\ could\ be\ abbreviated.=No journal names could be abbreviated.

No\ journal\ names\ could\ be\ unabbreviated.=No journal names could be unabbreviated.

not=not

not\ found=not found

Nothing\ to\ redo=Nothing to redo

Nothing\ to\ undo=Nothing to undo

OK=OK

One\ or\ more\ keys\ will\ be\ overwritten.\ Continue?=One or more keys will be overwritten. Continue?


Open=Open

Open\ library=Open library

Open\ editor\ when\ a\ new\ entry\ is\ created=Open editor when a new entry is created

Open\ file=Open file

Open\ last\ edited\ libraries\ at\ startup=Open last edited libraries at startup

Connect\ to\ shared\ database=Connect to shared database

Open\ terminal\ here=Open terminal here

Open\ URL\ or\ DOI=Open URL or DOI

Opening=Opening

Operation\ canceled.=Operation canceled.
Operating\ System\ (Provides\ for\ better\ recommendations\ by\ giving\ an\ indication\ of\ user's\ system\ set-up.)=Operating System (Provides for better recommendations by giving an indication of user's system set-up.)

Optional\ fields=Optional fields

Options=Options

or=or

Override\ default\ file\ directories=Override default file directories
Overwrite=Overwrite

Overwrite\ keys=Overwrite keys

pairs\ processed=pairs processed
Password=Password

Paste=Paste

paste\ entries=paste entries

paste\ entry\ %0=paste entry %0

Path\ to\ %0\ not\ defined=Path to %0 not defined

Path\ to\ LyX\ pipe=Path to LyX pipe

PDF\ does\ not\ exist=PDF does not exist

File\ has\ no\ attached\ annotations=File has no attached annotations

Please\ enter\ a\ name\ for\ the\ group.=Please enter a name for the group.

Please\ enter\ the\ string's\ label=Please enter the string's label

Please\ restart\ JabRef\ for\ preferences\ to\ take\ effect.=Please restart JabRef for preferences to take effect.

Possible\ duplicate\ entries=Possible duplicate entries

Possible\ duplicate\ of\ existing\ entry.\ Click\ to\ resolve.=Possible duplicate of existing entry. Click to resolve.

Preferences=Preferences

Preferences\ recorded.=Preferences recorded.

Preview=Preview
Citation\ Style=Citation Style
Current\ Preview=Current Preview
Cannot\ generate\ preview\ based\ on\ selected\ citation\ style.=Cannot generate preview based on selected citation style.
Bad\ character\ inside\ entry=Bad character inside entry
Error\ while\ generating\ citation\ style=Error while generating citation style
Preview\ style\ changed\ to\:\ %0=Preview style changed to: %0
Next\ preview\ layout=Next preview layout
Previous\ preview\ layout=Previous preview layout
Available=Available
Selected=Selected
Selected\ Layouts\ can\ not\ be\ empty=Selected Layouts can not be empty

Reset\ default\ preview\ style=Reset default preview style

Previous\ entry=Previous entry

Primary\ sort\ criterion=Primary sort criterion
Problem\ with\ parsing\ entry=Problem with parsing entry
Processing\ %0=Processing %0
Pull\ changes\ from\ shared\ database=Pull changes from shared database

Pushed\ citations\ to\ %0=Pushed citations to %0

Push\ applications=Push applications

Quit\ JabRef=Quit JabRef

Read\ only=Read only

Redo=Redo

Refine\ supergroup\:\ When\ selected,\ view\ entries\ contained\ in\ both\ this\ group\ and\ its\ supergroup=Refine supergroup: When selected, view entries contained in both this group and its supergroup

regular\ expression=regular expression

Related\ articles=Related articles

Remote\ operation=Remote operation

Remote\ server\ port=Remote server port

Remove=Remove

Remove\ subgroups=Remove subgroups

Remove\ all\ subgroups\ of\ "%0"?=Remove all subgroups of "%0"?

Remove\ entry\ from\ import=Remove entry from import

Remove\ selected\ entries\ from\ this\ group=Remove selected entries from this group

Remove\ group=Remove group

Remove\ group,\ keep\ subgroups=Remove group, keep subgroups

Remove\ group\ "%0"?=Remove group "%0"?

Remove\ group\ "%0"\ and\ its\ subgroups?=Remove group "%0" and its subgroups?

remove\ group\ (keep\ subgroups)=remove group (keep subgroups)

remove\ group\ and\ subgroups=remove group and subgroups

Remove\ group\ and\ subgroups=Remove group and subgroups

Remove\ link=Remove link

Remove\ old\ entry=Remove old entry

Remove\ selected\ strings=Remove selected strings

Removed\ group\ "%0".=Removed group "%0".

Removed\ group\ "%0"\ and\ its\ subgroups.=Removed group "%0" and its subgroups.

Removed\ string=Removed string

Renamed\ string=Renamed string

Replace=Replace
Replace\ With\:=Replace With:
Limit\ to\ Selected\ Entries=Limit to Selected Entries
Limit\ to\ Fields=Limit to Fields
All\ Field\ Replace=All Field Replace
Find\:=Find:
Find\ and\ Replace=Find and Replace

Replace\ (regular\ expression)=Replace (regular expression)

Replace\ String=Replace String
Replace\ string=Replace string

Replace\ Unicode\ ligatures=Replace Unicode ligatures
Replaces\ Unicode\ ligatures\ with\ their\ expanded\ form=Replaces Unicode ligatures with their expanded form

Required\ fields=Required fields

Reset\ all=Reset all

Resolve\ strings\ for\ all\ fields\ except=Resolve strings for all fields except
Resolve\ strings\ for\ standard\ BibTeX\ fields\ only=Resolve strings for standard BibTeX fields only

resolved=resolved

Restart=Restart

Restart\ required=Restart required

Review=Review
Review\ changes=Review changes
Review\ Field\ Migration=Review Field Migration

Save=Save
Save\ all\ finished.=Save all finished.

Save\ all\ open\ libraries=Save all open libraries

Save\ before\ closing=Save before closing

Save\ library=Save library
Save\ library\ as...=Save library as...

Save\ entries\ in\ their\ original\ order=Save entries in their original order

Saved\ selected\ to\ '%0'.=Saved selected to '%0'.

Saving=Saving
Saving\ all\ libraries...=Saving all libraries...

Saving\ library=Saving library

Search=Search

Search\ expression=Search expression

Searching\ for\ duplicates...=Searching for duplicates...

Searching\ for\ files=Searching for files

Secondary\ sort\ criterion=Secondary sort criterion

Select\ all=Select all
Select\ new\ encoding=Select new encoding

Select\ entry\ type=Select entry type

Select\ file\ from\ ZIP-archive=Select file from ZIP-archive

Select\ the\ tree\ nodes\ to\ view\ and\ accept\ or\ reject\ changes=Select the tree nodes to view and accept or reject changes

Set\ field=Set field
Set\ fields=Set fields

Set\ General\ Fields=Set General Fields

Settings=Settings

Shortcut=Shortcut

Show/edit\ %0\ source=Show/edit %0 source

Show\ 'Firstname\ Lastname'=Show 'Firstname Lastname'

Show\ 'Lastname,\ Firstname'=Show 'Lastname, Firstname'

Show\ BibTeX\ source\ by\ default=Show BibTeX source by default

Show\ confirmation\ dialog\ when\ deleting\ entries=Show confirmation dialog when deleting entries

Show\ last\ names\ only=Show last names only

Show\ names\ unchanged=Show names unchanged

Show\ optional\ fields=Show optional fields

Show\ required\ fields=Show required fields

Show\ validation\ messages=Show validation messages

Simple\ HTML=Simple HTML
Since\ the\ 'Review'\ field\ was\ deprecated\ in\ JabRef\ 4.2,\ these\ two\ fields\ are\ about\ to\ be\ merged\ into\ the\ 'Comment'\ field.=Since the 'Review' field was deprecated in JabRef 4.2, these two fields are about to be merged into the 'Comment' field.

Size=Size

Skipped\ -\ No\ PDF\ linked=Skipped - No PDF linked
Skipped\ -\ PDF\ does\ not\ exist=Skipped - PDF does not exist

Skipped\ entry.=Skipped entry.

source\ edit=source edit
Special\ name\ formatters=Special name formatters

Statically\ group\ entries\ by\ manual\ assignment=Statically group entries by manual assignment

Status=Status
Strings\ for\ library=Strings for library

Sublibrary\ from\ AUX\ to\ BibTeX=Sublibrary from AUX to BibTeX

Switches\ between\ full\ and\ abbreviated\ journal\ name\ if\ the\ journal\ name\ is\ known.=Switches between full and abbreviated journal name if the journal name is known.

Tabname=Tabname
Tertiary\ sort\ criterion=Tertiary sort criterion

The\ chosen\ encoding\ '%0'\ could\ not\ encode\ the\ following\ characters\:=The chosen encoding '%0' could not encode the following characters:


the\ field\ <b>%0</b>=the field <b>%0</b>
The\ group\ "%0"\ already\ contains\ the\ selection.=The group "%0" already contains the selection.

The\ label\ of\ the\ string\ cannot\ be\ a\ number.=The label of the string cannot be a number.

The\ label\ of\ the\ string\ cannot\ contain\ spaces.=The label of the string cannot contain spaces.

The\ label\ of\ the\ string\ cannot\ contain\ the\ '\#'\ character.=The label of the string cannot contain the '#' character.

The\ output\ option\ depends\ on\ a\ valid\ import\ option.=The output option depends on a valid import option.

The\ search\ is\ case\ insensitive.=The search is case insensitive.

The\ search\ is\ case\ sensitive.=The search is case sensitive.

There\ are\ possible\ duplicates\ (marked\ with\ an\ icon)\ that\ haven't\ been\ resolved.\ Continue?=There are possible duplicates (marked with an icon) that haven't been resolved. Continue?

This\ operation\ requires\ all\ selected\ entries\ to\ have\ BibTeX\ keys\ defined.=This operation requires all selected entries to have BibTeX keys defined.

This\ operation\ requires\ one\ or\ more\ entries\ to\ be\ selected.=This operation requires one or more entries to be selected.

This\ setting\ may\ be\ changed\ in\ preferences\ at\ any\ time.=This setting may be changed in preferences at any time.
Timezone\ (Provides\ for\ better\ recommendations\ by\ indicating\ the\ time\ of\ day\ the\ request\ is\ being\ made.)=Timezone (Provides for better recommendations by indicating the time of day the request is being made.)
Time\ stamp=Time stamp
Toggle\ groups\ interface=Toggle groups interface

Trim\ all\ whitespace\ characters\ in\ the\ field\ content.=Trim all whitespace characters in the field content.

Trim\ whitespace\ characters=Trim whitespace characters

Try\ different\ encoding=Try different encoding

Unabbreviate\ journal\ names\ of\ the\ selected\ entries=Unabbreviate journal names of the selected entries
Unabbreviated\ %0\ journal\ names.=Unabbreviated %0 journal names.

unable\ to\ write\ to=unable to write to

Undo=Undo

Unknown\ BibTeX\ entries\:=Unknown BibTeX entries\:

unknown\ edit=unknown edit

Unknown\ export\ format=Unknown export format

untitled=untitled

Upgrade\ external\ PDF/PS\ links\ to\ use\ the\ '%0'\ field.=Upgrade external PDF/PS links to use the '%0' field.

usage=usage
Use\ autocompletion=Use autocompletion

Use\ regular\ expression\ search=Use regular expression search

Username=Username

Value\ cleared\ externally=Value cleared externally

Value\ set\ externally=Value set externally

verify\ that\ LyX\ is\ running\ and\ that\ the\ lyxpipe\ is\ valid=verify that LyX is running and that the lyxpipe is valid

View=View
Vim\ server\ name=Vim server name

Warn\ about\ unresolved\ duplicates\ when\ closing\ inspection\ window=Warn about unresolved duplicates when closing inspection window

Warn\ before\ overwriting\ existing\ keys=Warn before overwriting existing keys

Warning=Warning

Warnings=Warnings

web\ link=web link

What\ do\ you\ want\ to\ do?=What do you want to do?
Whatever\ option\ you\ choose,\ Mr.\ DLib\ may\ share\ its\ data\ with\ research\ partners\ to\ further\ improve\ recommendation\ quality\ as\ part\ of\ a\ 'living\ lab'.\ Mr.\ DLib\ may\ also\ release\ public\ datasets\ that\ may\ contain\ anonymized\ information\ about\ you\ and\ the\ recommendations\ (sensitive\ information\ such\ as\ metadata\ of\ your\ articles\ will\ be\ anonymised\ through\ e.g.\ hashing).\ Research\ partners\ are\ obliged\ to\ adhere\ to\ the\ same\ strict\ data\ protection\ policy\ as\ Mr.\ DLib.=Whatever option you choose, Mr. DLib may share its data with research partners to further improve recommendation quality as part of a 'living lab'. Mr. DLib may also release public datasets that may contain anonymized information about you and the recommendations (sensitive information such as metadata of your articles will be anonymised through e.g. hashing). Research partners are obliged to adhere to the same strict data protection policy as Mr. DLib.

Will\ write\ XMP\ metadata\ to\ the\ PDFs\ linked\ from\ selected\ entries.=Will write XMP metadata to the PDFs linked from selected entries.

Write\ BibTeXEntry\ as\ XMP\ metadata\ to\ PDF.=Write BibTeXEntry as XMP metadata to PDF.

Write\ XMP=Write XMP
Write\ XMP\ metadata=Write XMP metadata
Write\ XMP\ metadata\ for\ all\ PDFs\ in\ current\ library?=Write XMP metadata for all PDFs in current library?
Writing\ XMP\ metadata...=Writing XMP metadata...
Writing\ XMP\ metadata\ for\ selected\ entries...=Writing XMP metadata for selected entries...

XMP-annotated\ PDF=XMP-annotated PDF
XMP\ export\ privacy\ settings=XMP export privacy settings
XMP\ metadata=XMP metadata
You\ must\ restart\ JabRef\ for\ this\ to\ come\ into\ effect.=You must restart JabRef for this to come into effect.

You\ must\ restart\ JabRef\ for\ the\ new\ key\ bindings\ to\ work\ properly.=You must restart JabRef for the new key bindings to work properly.

Your\ new\ key\ bindings\ have\ been\ stored.=Your new key bindings have been stored.

The\ following\ fetchers\ are\ available\:=The following fetchers are available:
Could\ not\ find\ fetcher\ '%0'=Could not find fetcher '%0'
Running\ query\ '%0'\ with\ fetcher\ '%1'.=Running query '%0' with fetcher '%1'.

Move\ file=Move file
Rename\ file=Rename file

Move\ file\ to\ file\ directory\ and\ rename\ file=Move file to file directory and rename file

Could\ not\ move\ file\ '%0'.=Could not move file '%0'.
Could\ not\ find\ file\ '%0'.=Could not find file '%0'.
Number\ of\ entries\ successfully\ imported=Number of entries successfully imported
Error\ while\ fetching\ from\ %0=Error while fetching from %0

Refuse\ to\ save\ the\ library\ before\ external\ changes\ have\ been\ reviewed.=Refuse to save the library before external changes have been reviewed.
Library\ protection=Library protection
Unable\ to\ save\ library=Unable to save library

BibTeX\ key\ generator=BibTeX key generator
Unable\ to\ open\ link.=Unable to open link.
MIME\ type=MIME type

This\ feature\ lets\ new\ files\ be\ opened\ or\ imported\ into\ an\ already\ running\ instance\ of\ JabRef\ instead\ of\ opening\ a\ new\ instance.\ For\ instance,\ this\ is\ useful\ when\ you\ open\ a\ file\ in\ JabRef\ from\ your\ web\ browser.\ Note\ that\ this\ will\ prevent\ you\ from\ running\ more\ than\ one\ instance\ of\ JabRef\ at\ a\ time.=This feature lets new files be opened or imported into an already running instance of JabRef instead of opening a new instance. For instance, this is useful when you open a file in JabRef from your web browser. Note that this will prevent you from running more than one instance of JabRef at a time.
Run\ fetcher=Run fetcher

Use\ IEEE\ LaTeX\ abbreviations=Use IEEE LaTeX abbreviations

When\ opening\ file\ link,\ search\ for\ matching\ file\ if\ no\ link\ is\ defined=When opening file link, search for matching file if no link is defined
Line\ %0\:\ Found\ corrupted\ BibTeX\ key\ %1.=Line %0: Found corrupted BibTeX key %1.
Line\ %0\:\ Found\ corrupted\ BibTeX\ key\ %1\ (contains\ whitespaces).=Line %0: Found corrupted BibTeX key %1 (contains whitespaces).
Line\ %0\:\ Found\ corrupted\ BibTeX\ key\ %1\ (comma\ missing).=Line %0: Found corrupted BibTeX key %1 (comma missing).
No\ full\ text\ document\ found=No full text document found
Download\ from\ URL=Download from URL
Rename\ field=Rename field
Append\ field=Append field
Append\ to\ fields=Append to fields
Rename\ field\ to=Rename field to
Move\ contents\ of\ a\ field\ into\ a\ field\ with\ a\ different\ name=Move contents of a field into a field with a different name

Cannot\ use\ port\ %0\ for\ remote\ operation;\ another\ application\ may\ be\ using\ it.\ Try\ specifying\ another\ port.=Cannot use port %0 for remote operation; another application may be using it. Try specifying another port.

Looking\ for\ full\ text\ document...=Looking for full text document...
Autosave=Autosave
A\ local\ copy\ will\ be\ opened.=A local copy will be opened.
Autosave\ local\ libraries=Autosave local libraries
Automatically\ save\ the\ library\ to=Automatically save the library to
Please\ enter\ a\ valid\ file\ path.=Please enter a valid file path.


Export\ in\ current\ table\ sort\ order=Export in current table sort order
Export\ entries\ in\ their\ original\ order=Export entries in their original order
Error\ opening\ file\ '%0'.=Error opening file '%0'.

Formatter\ not\ found\:\ %0=Formatter not found: %0

Could\ not\ save,\ file\ locked\ by\ another\ JabRef\ instance.=Could not save, file locked by another JabRef instance.
Metadata\ change=Metadata change
The\ following\ metadata\ changed\:=The following metadata changed:

Enforce\ legal\ characters\ in\ BibTeX\ keys=Enforce legal characters in BibTeX keys

Unable\ to\ create\ backup=Unable to create backup
Move\ file\ to\ file\ directory=Move file to file directory
<b>All\ Entries</b>\ (this\ group\ cannot\ be\ edited\ or\ removed)=<b>All Entries</b> (this group cannot be edited or removed)
static\ group=static group
dynamic\ group=dynamic group
refines\ supergroup=refines supergroup
includes\ subgroups=includes subgroups
contains=contains
search\ expression=search expression

Optional\ fields\ 2=Optional fields 2
Waiting\ for\ save\ operation\ to\ finish=Waiting for save operation to finish

Find\ and\ remove\ duplicate\ BibTeX\ keys=Find and remove duplicate BibTeX keys
Expected\ syntax\ for\ --fetch\='<name\ of\ fetcher>\:<query>'=Expected syntax for --fetch='<name of fetcher>:<query>'
Duplicate\ BibTeX\ key=Duplicate BibTeX key


General\ file\ directory=General file directory
User-specific\ file\ directory=User-specific file directory
LaTeX\ file\ directory=LaTeX file directory
Search\ failed\:\ illegal\ search\ expression=Search failed: illegal search expression

You\ must\ enter\ an\ integer\ value\ in\ the\ interval\ 1025-65535=You must enter an integer value in the interval 1025-65535
Automatically\ open\ browse\ dialog\ when\ creating\ new\ file\ link=Automatically open browse dialog when creating new file link
Autocomplete\ names\ in\ 'Firstname\ Lastname'\ format\ only=Autocomplete names in 'Firstname Lastname' format only
Autocomplete\ names\ in\ 'Lastname,\ Firstname'\ format\ only=Autocomplete names in 'Lastname, Firstname' format only
Autocomplete\ names\ in\ both\ formats=Autocomplete names in both formats
Send\ as\ email=Send as email
References=References
Sending\ of\ emails=Sending of emails
Subject\ for\ sending\ an\ email\ with\ references=Subject for sending an email with references
Automatically\ open\ folders\ of\ attached\ files=Automatically open folders of attached files
Error\ creating\ email=Error creating email
Entries\ added\ to\ an\ email=Entries added to an email
exportFormat=exportFormat
Output\ file\ missing=Output file missing
No\ search\ matches.=No search matches.
The\ output\ option\ depends\ on\ a\ valid\ input\ option.=The output option depends on a valid input option.
Linked\ file\ name\ conventions=Linked file name conventions
Filename\ format\ pattern=Filename format pattern
Additional\ parameters=Additional parameters
Cite\ selected\ entries\ between\ parenthesis=Cite selected entries between parenthesis
Cite\ selected\ entries\ with\ in-text\ citation=Cite selected entries with in-text citation
Cite\ special=Cite special
Extra\ information\ (e.g.\ page\ number)=Extra information (e.g. page number)
Manage\ citations=Manage citations
Problem\ modifying\ citation=Problem modifying citation
Citation=Citation
Connecting...=Connecting...
Could\ not\ resolve\ BibTeX\ entry\ for\ citation\ marker\ '%0'.=Could not resolve BibTeX entry for citation marker '%0'.
Select\ style=Select style
Journals=Journals
Cite=Cite
Cite\ in-text=Cite in-text
Insert\ empty\ citation=Insert empty citation
Merge\ citations=Merge citations
Manual\ connect=Manual connect
Select\ Writer\ document=Select Writer document
Sync\ OpenOffice/LibreOffice\ bibliography=Sync OpenOffice/LibreOffice bibliography
Select\ which\ open\ Writer\ document\ to\ work\ on=Select which open Writer document to work on
Connected\ to\ document=Connected to document
Insert\ a\ citation\ without\ text\ (the\ entry\ will\ appear\ in\ the\ reference\ list)=Insert a citation without text (the entry will appear in the reference list)
Cite\ selected\ entries\ with\ extra\ information=Cite selected entries with extra information
Ensure\ that\ the\ bibliography\ is\ up-to-date=Ensure that the bibliography is up-to-date
Your\ OpenOffice/LibreOffice\ document\ references\ the\ BibTeX\ key\ '%0',\ which\ could\ not\ be\ found\ in\ your\ current\ library.=Your OpenOffice/LibreOffice document references the BibTeX key '%0', which could not be found in your current library.
Unable\ to\ synchronize\ bibliography=Unable to synchronize bibliography
Combine\ pairs\ of\ citations\ that\ are\ separated\ by\ spaces\ only=Combine pairs of citations that are separated by spaces only
Autodetection\ failed=Autodetection failed
Please\ wait...=Please wait...
Set\ connection\ parameters=Set connection parameters
Path\ to\ OpenOffice/LibreOffice\ directory=Path to OpenOffice/LibreOffice directory
Path\ to\ OpenOffice/LibreOffice\ executable=Path to OpenOffice/LibreOffice executable
Path\ to\ OpenOffice/LibreOffice\ library\ dir=Path to OpenOffice/LibreOffice library dir
Connection\ lost=Connection lost
The\ paragraph\ format\ is\ controlled\ by\ the\ property\ 'ReferenceParagraphFormat'\ or\ 'ReferenceHeaderParagraphFormat'\ in\ the\ style\ file.=The paragraph format is controlled by the property 'ReferenceParagraphFormat' or 'ReferenceHeaderParagraphFormat' in the style file.
The\ character\ format\ is\ controlled\ by\ the\ citation\ property\ 'CitationCharacterFormat'\ in\ the\ style\ file.=The character format is controlled by the citation property 'CitationCharacterFormat' in the style file.
Automatically\ sync\ bibliography\ when\ inserting\ citations=Automatically sync bibliography when inserting citations
Look\ up\ BibTeX\ entries\ in\ the\ active\ tab\ only=Look up BibTeX entries in the active tab only
Look\ up\ BibTeX\ entries\ in\ all\ open\ libraries=Look up BibTeX entries in all open libraries
Autodetecting\ paths...=Autodetecting paths...
Could\ not\ find\ OpenOffice/LibreOffice\ installation=Could not find OpenOffice/LibreOffice installation
Found\ more\ than\ one\ OpenOffice/LibreOffice\ executable.=Found more than one OpenOffice/LibreOffice executable.
Please\ choose\ which\ one\ to\ connect\ to\:=Please choose which one to connect to:
Choose\ OpenOffice/LibreOffice\ executable=Choose OpenOffice/LibreOffice executable
Select\ document=Select document
HTML\ list=HTML list
If\ possible,\ normalize\ this\ list\ of\ names\ to\ conform\ to\ standard\ BibTeX\ name\ formatting=If possible, normalize this list of names to conform to standard BibTeX name formatting
Could\ not\ open\ %0=Could not open %0
Unknown\ import\ format=Unknown import format
Web\ search=Web search
Style\ selection=Style selection
No\ valid\ style\ file\ defined=No valid style file defined
Choose\ pattern=Choose pattern
Use\ the\ BIB\ file\ location\ as\ primary\ file\ directory=Use the BIB file location as primary file directory
Could\ not\ run\ the\ gnuclient/emacsclient\ program.\ Make\ sure\ you\ have\ the\ emacsclient/gnuclient\ program\ installed\ and\ available\ in\ the\ PATH.=Could not run the gnuclient/emacsclient program. Make sure you have the emacsclient/gnuclient program installed and available in the PATH.
You\ must\ select\ either\ a\ valid\ style\ file,\ or\ use\ one\ of\ the\ default\ styles.=You must select either a valid style file, or use one of the default styles.

This\ feature\ generates\ a\ new\ library\ based\ on\ which\ entries\ are\ needed\ in\ an\ existing\ LaTeX\ document.=This feature generates a new library based on which entries are needed in an existing LaTeX document.

First\ select\ entries\ to\ clean\ up.=First select entries to clean up.
Cleanup\ entry=Cleanup entry
Autogenerate\ PDF\ Names=Autogenerate PDF Names
Auto-generating\ PDF-Names\ does\ not\ support\ undo.\ Continue?=Auto-generating PDF-Names does not support undo. Continue?

Use\ full\ firstname\ whenever\ possible=Use full firstname whenever possible
Use\ abbreviated\ firstname\ whenever\ possible=Use abbreviated firstname whenever possible
Use\ abbreviated\ and\ full\ firstname=Use abbreviated and full firstname
Name\ format=Name format
First\ names=First names
Cleanup\ entries=Cleanup entries
Automatically\ assign\ new\ entry\ to\ selected\ groups=Automatically assign new entry to selected groups
%0\ mode=%0 mode
Move\ DOIs\ from\ note\ and\ URL\ field\ to\ DOI\ field\ and\ remove\ http\ prefix=Move DOIs from note and URL field to DOI field and remove http prefix
Make\ paths\ of\ linked\ files\ relative\ (if\ possible)=Make paths of linked files relative (if possible)
Rename\ PDFs\ to\ given\ filename\ format\ pattern=Rename PDFs to given filename format pattern
Rename\ only\ PDFs\ having\ a\ relative\ path=Rename only PDFs having a relative path
Doing\ a\ cleanup\ for\ %0\ entries...=Doing a cleanup for %0 entries...
No\ entry\ needed\ a\ clean\ up=No entry needed a clean up
One\ entry\ needed\ a\ clean\ up=One entry needed a clean up
%0\ entries\ needed\ a\ clean\ up=%0 entries needed a clean up

Remove\ selected=Remove selected

Group\ tree\ could\ not\ be\ parsed.\ If\ you\ save\ the\ BibTeX\ library,\ all\ groups\ will\ be\ lost.=Group tree could not be parsed. If you save the BibTeX library, all groups will be lost.
Attach\ file=Attach file
Setting\ all\ preferences\ to\ default\ values.=Setting all preferences to default values.
Resetting\ preference\ key\ '%0'=Resetting preference key '%0'
Unknown\ preference\ key\ '%0'=Unknown preference key '%0'
Unable\ to\ clear\ preferences.=Unable to clear preferences.

Find\ unlinked\ files=Find unlinked files
Unselect\ all=Unselect all
Expand\ all=Expand all
Collapse\ all=Collapse all
Opens\ the\ file\ browser.=Opens the file browser.
Scan\ directory=Scan directory
Searches\ the\ selected\ directory\ for\ unlinked\ files.=Searches the selected directory for unlinked files.
Starts\ the\ import\ of\ BibTeX\ entries.=Starts the import of BibTeX entries.
Select\ a\ directory\ where\ the\ search\ shall\ start.=Select a directory where the search shall start.
Select\ file\ type\:=Select file type:
These\ files\ are\ not\ linked\ in\ the\ active\ library.=These files are not linked in the active library.
Searching\ file\ system...=Searching file system...
Select\ directory=Select directory
Select\ files=Select files
BibTeX\ entry\ creation=BibTeX entry creation
BibTeX\ key\ patterns=BibTeX key patterns
Clear\ priority=Clear priority
Clear\ rank=Clear rank
Enable\ special\ fields=Enable special fields
One\ star=One star
Two\ stars=Two stars
Three\ stars=Three stars
Four\ stars=Four stars
Five\ stars=Five stars
Help\ on\ special\ fields=Help on special fields
Keywords\ of\ selected\ entries=Keywords of selected entries
Manage\ content\ selectors=Manage content selectors
Content\ selectors=Content selectors
Manage\ keywords=Manage keywords
No\ priority\ information=No priority information
No\ rank\ information=No rank information
Priority=Priority
Priority\ high=Priority high
Priority\ low=Priority low
Priority\ medium=Priority medium
Quality=Quality
Rank=Rank
Relevance=Relevance
Set\ priority\ to\ high=Set priority to high
Set\ priority\ to\ low=Set priority to low
Set\ priority\ to\ medium=Set priority to medium
Synchronize\ with\ keywords=Synchronize with keywords
Synchronized\ special\ fields\ based\ on\ keywords=Synchronized special fields based on keywords
Toggle\ relevance=Toggle relevance
Toggle\ quality\ assured=Toggle quality assured
Toggle\ print\ status=Toggle print status
Update\ keywords=Update keywords
Write\ values\ of\ special\ fields\ as\ separate\ fields\ to\ BibTeX=Write values of special fields as separate fields to BibTeX
Connection\ to\ OpenOffice/LibreOffice\ has\ been\ lost.\ Please\ make\ sure\ OpenOffice/LibreOffice\ is\ running,\ and\ try\ to\ reconnect.=Connection to OpenOffice/LibreOffice has been lost. Please make sure OpenOffice/LibreOffice is running, and try to reconnect.
JabRef\ will\ send\ at\ least\ one\ request\ per\ entry\ to\ a\ publisher.=JabRef will send at least one request per entry to a publisher.
Correct\ the\ entry,\ and\ reopen\ editor\ to\ display/edit\ source.=Correct the entry, and reopen editor to display/edit source.
Could\ not\ connect\ to\ running\ OpenOffice/LibreOffice.=Could not connect to running OpenOffice/LibreOffice.
Make\ sure\ you\ have\ installed\ OpenOffice/LibreOffice\ with\ Java\ support.=Make sure you have installed OpenOffice/LibreOffice with Java support.
If\ connecting\ manually,\ please\ verify\ program\ and\ library\ paths.=If connecting manually, please verify program and library paths.
Error\ message\:=Error message:
If\ a\ pasted\ or\ imported\ entry\ already\ has\ the\ field\ set,\ overwrite.=If a pasted or imported entry already has the field set, overwrite.
Not\ connected\ to\ any\ Writer\ document.\ Please\ make\ sure\ a\ document\ is\ open,\ and\ use\ the\ 'Select\ Writer\ document'\ button\ to\ connect\ to\ it.=Not connected to any Writer document. Please make sure a document is open, and use the 'Select Writer document' button to connect to it.
Removed\ all\ subgroups\ of\ group\ "%0".=Removed all subgroups of group "%0".
To\ disable\ the\ memory\ stick\ mode\ rename\ or\ remove\ the\ jabref.xml\ file\ in\ the\ same\ folder\ as\ JabRef.=To disable the memory stick mode rename or remove the jabref.xml file in the same folder as JabRef.
Unable\ to\ connect.\ One\ possible\ reason\ is\ that\ JabRef\ and\ OpenOffice/LibreOffice\ are\ not\ both\ running\ in\ either\ 32\ bit\ mode\ or\ 64\ bit\ mode.=Unable to connect. One possible reason is that JabRef and OpenOffice/LibreOffice are not both running in either 32 bit mode or 64 bit mode.
Delimiter(s)=Delimiter(s)
When\ downloading\ files,\ or\ moving\ linked\ files\ to\ the\ file\ directory,\ prefer\ the\ BIB\ file\ location\ rather\ than\ the\ file\ directory\ set\ above=When downloading files, or moving linked files to the file directory, prefer the BIB file location rather than the file directory set above
Your\ style\ file\ specifies\ the\ character\ format\ '%0',\ which\ is\ undefined\ in\ your\ current\ OpenOffice/LibreOffice\ document.=Your style file specifies the character format '%0', which is undefined in your current OpenOffice/LibreOffice document.
Your\ style\ file\ specifies\ the\ paragraph\ format\ '%0',\ which\ is\ undefined\ in\ your\ current\ OpenOffice/LibreOffice\ document.=Your style file specifies the paragraph format '%0', which is undefined in your current OpenOffice/LibreOffice document.

Searching...=Searching...
Add\ {}\ to\ specified\ title\ words\ on\ search\ to\ keep\ the\ correct\ case=Add {} to specified title words on search to keep the correct case
Import\ conversions=Import conversions
Please\ enter\ a\ search\ string=Please enter a search string
Please\ open\ or\ start\ a\ new\ library\ before\ searching=Please open or start a new library before searching

Canceled\ merging\ entries=Canceled merging entries

Format\ units\ by\ adding\ non-breaking\ separators\ and\ keeping\ the\ correct\ case\ on\ search=Format units by adding non-breaking separators and keeping the correct case on search
Merge\ entries=Merge entries
Merged\ entries=Merged entries
None=None
Parse=Parse
Result=Result
You\ have\ to\ choose\ exactly\ two\ entries\ to\ merge.=You have to choose exactly two entries to merge.

Update\ timestamp\ on\ modification=Update timestamp on modification
All\ key\ bindings\ will\ be\ reset\ to\ their\ defaults.=All key bindings will be reset to their defaults.

Automatically\ set\ file\ links=Automatically set file links
Resetting\ all\ key\ bindings=Resetting all key bindings

Network=Network
Search\ IEEEXplore=Search IEEEXplore
Hostname=Hostname
Please\ specify\ a\ hostname=Please specify a hostname
Please\ specify\ a\ port=Please specify a port
Please\ specify\ a\ username=Please specify a username
Please\ specify\ a\ password=Please specify a password

Use\ custom\ proxy\ configuration=Use custom proxy configuration
Proxy\ requires\ authentication=Proxy requires authentication
Attention\:\ Password\ is\ stored\ in\ plain\ text\!=Attention: Password is stored in plain text!
Clear\ connection\ settings=Clear connection settings

Open\ folder=Open folder
Export\ entries\ ordered\ as\ specified=Export entries ordered as specified
Export\ sort\ order=Export sort order
Save\ sort\ order=Save sort order
Export\ sorting=Export sorting
Newline\ separator=Newline separator

Save\ in\ current\ table\ sort\ order=Save in current table sort order
Save\ entries\ ordered\ as\ specified=Save entries ordered as specified
Show\ extra\ columns=Show extra columns
Parsing\ error=Parsing error
illegal\ backslash\ expression=illegal backslash expression

Clear\ read\ status=Clear read status
Convert\ to\ biblatex\ format\ (for\ example,\ move\ the\ value\ of\ the\ 'journal'\ field\ to\ 'journaltitle')=Convert to biblatex format (for example, move the value of the 'journal' field to 'journaltitle')
Deprecated\ fields=Deprecated fields
No\ read\ status\ information=No read status information
Printed=Printed
Read\ status=Read status
Read\ status\ read=Read status read
Read\ status\ skimmed=Read status skimmed
Save\ selected\ as\ plain\ BibTeX...=Save selected as plain BibTeX...
Set\ read\ status\ to\ read=Set read status to read
Set\ read\ status\ to\ skimmed=Set read status to skimmed
Show\ deprecated\ BibTeX\ fields=Show deprecated BibTeX fields

Opens\ JabRef's\ GitHub\ page=Opens JabRef's GitHub page
Opens\ JabRef's\ Twitter\ page=Opens JabRef's Twitter page
Opens\ JabRef's\ Facebook\ page=Opens JabRef's Facebook page
Opens\ JabRef's\ blog=Opens JabRef's blog
Opens\ JabRef's\ website=Opens JabRef's website

Could\ not\ open\ browser.=Could not open browser.
Please\ open\ %0\ manually.=Please open %0 manually.
The\ link\ has\ been\ copied\ to\ the\ clipboard.=The link has been copied to the clipboard.

Open\ %0\ file=Open %0 file

Cannot\ delete\ file=Cannot delete file
File\ permission\ error=File permission error
JabRef\ does\ not\ have\ permission\ to\ access\ %s=JabRef does not have permission to access %s
Push\ to\ %0=Push to %0
Path\ to\ %0=Path to %0
Convert=Convert
Normalize\ to\ BibTeX\ name\ format=Normalize to BibTeX name format
Help\ on\ Name\ Formatting=Help on Name Formatting

Add\ new\ file\ type=Add new file type

Left\ entry=Left entry
Right\ entry=Right entry
Original\ entry=Original entry
No\ information\ added=No information added
Select\ at\ least\ one\ entry\ to\ manage\ keywords.=Select at least one entry to manage keywords.
OpenDocument\ text=OpenDocument text
OpenDocument\ spreadsheet=OpenDocument spreadsheet
OpenDocument\ presentation=OpenDocument presentation
%0\ image=%0 image
Added\ entry=Added entry
Modified\ entry=Modified entry
Deleted\ entry=Deleted entry
Modified\ groups\ tree=Modified groups tree
Removed\ all\ groups=Removed all groups
Accepting\ the\ change\ replaces\ the\ complete\ groups\ tree\ with\ the\ externally\ modified\ groups\ tree.=Accepting the change replaces the complete groups tree with the externally modified groups tree.
Select\ export\ format=Select export format
Return\ to\ JabRef=Return to JabRef
Could\ not\ connect\ to\ %0=Could not connect to %0
Warning\:\ %0\ out\ of\ %1\ entries\ have\ undefined\ title.=Warning: %0 out of %1 entries have undefined title.
Warning\:\ %0\ out\ of\ %1\ entries\ have\ undefined\ BibTeX\ key.=Warning: %0 out of %1 entries have undefined BibTeX key.
Really\ delete\ the\ selected\ entry?=Really delete the selected entry?
Really\ delete\ the\ %0\ selected\ entries?=Really delete the %0 selected entries?
Keep\ merged\ entry\ only=Keep merged entry only
Keep\ left=Keep left
Keep\ right=Keep right
Old\ entry=Old entry
From\ import=From import
No\ problems\ found.=No problems found.
Save\ changes=Save changes
Discard\ changes=Discard changes
Library\ '%0'\ has\ changed.=Library '%0' has changed.
Print\ entry\ preview=Print entry preview
Copy\ title=Copy title
Copy\ \\cite{BibTeX\ key}=Copy \\cite{BibTeX key}
Copy\ BibTeX\ key\ and\ title=Copy BibTeX key and title
Invalid\ DOI\:\ '%0'.=Invalid DOI: '%0'.
should\ start\ with\ a\ name=should start with a name
should\ end\ with\ a\ name=should end with a name
unexpected\ closing\ curly\ bracket=unexpected closing curly bracket
unexpected\ opening\ curly\ bracket=unexpected opening curly bracket
capital\ letters\ are\ not\ masked\ using\ curly\ brackets\ {}=capital letters are not masked using curly brackets {}
should\ contain\ a\ four\ digit\ number=should contain a four digit number
should\ contain\ a\ valid\ page\ number\ range=should contain a valid page number range
No\ results\ found.=No results found.
Found\ %0\ results.=Found %0 results.
Invalid\ regular\ expression=Invalid regular expression
plain\ text=plain text
This\ search\ contains\ entries\ in\ which\ any\ field\ contains\ the\ regular\ expression\ <b>%0</b>=This search contains entries in which any field contains the regular expression <b>%0</b>
This\ search\ contains\ entries\ in\ which\ any\ field\ contains\ the\ term\ <b>%0</b>=This search contains entries in which any field contains the term <b>%0</b>
This\ search\ contains\ entries\ in\ which=This search contains entries in which
Hint\:\ To\ search\ specific\ fields\ only,\ enter\ for\ example\:=Hint: To search specific fields only, enter for example:

Unable\ to\ autodetect\ OpenOffice/LibreOffice\ installation.\ Please\ choose\ the\ installation\ directory\ manually.=Unable to autodetect OpenOffice/LibreOffice installation. Please choose the installation directory manually.

Close\ library=Close library
Entry\ editor,\ next\ entry=Entry editor, next entry
Entry\ editor,\ next\ panel=Entry editor, next panel
Entry\ editor,\ next\ panel\ 2=Entry editor, next panel 2
Entry\ editor,\ previous\ entry=Entry editor, previous entry
Entry\ editor,\ previous\ panel=Entry editor, previous panel
Entry\ editor,\ previous\ panel\ 2=Entry editor, previous panel 2
File\ list\ editor,\ move\ entry\ down=File list editor, move entry down
File\ list\ editor,\ move\ entry\ up=File list editor, move entry up
Focus\ entry\ table=Focus entry table
Import\ into\ current\ library=Import into current library
Import\ into\ new\ library=Import into new library
New\ article=New article
New\ book=New book
New\ entry=New entry
New\ inbook=New inbook
New\ mastersthesis=New mastersthesis
New\ phdthesis=New phdthesis
New\ proceedings=New proceedings
New\ unpublished=New unpublished
Preamble\ editor,\ store\ changes=Preamble editor, store changes
Push\ to\ application=Push to application
Refresh\ OpenOffice/LibreOffice=Refresh OpenOffice/LibreOffice
Resolve\ duplicate\ BibTeX\ keys=Resolve duplicate BibTeX keys
Save\ all=Save all
String\ dialog,\ add\ string=String dialog, add string
String\ dialog,\ remove\ string=String dialog, remove string
Synchronize\ files=Synchronize files
Unabbreviate=Unabbreviate
should\ contain\ a\ protocol=should contain a protocol
Copy\ preview=Copy preview
Automatically\ setting\ file\ links=Automatically setting file links
Regenerating\ BibTeX\ keys\ according\ to\ metadata=Regenerating BibTeX keys according to metadata
Regenerate\ all\ keys\ for\ the\ entries\ in\ a\ BibTeX\ file=Regenerate all keys for the entries in a BibTeX file
Show\ debug\ level\ messages=Show debug level messages
Default\ bibliography\ mode=Default bibliography mode
Show\ only\ preferences\ deviating\ from\ their\ default\ value=Show only preferences deviating from their default value
default=default
key=key
type=type
value=value
Show\ preferences=Show preferences
Save\ actions=Save actions
Enable\ save\ actions=Enable save actions
Convert\ to\ BibTeX\ format\ (for\ example,\ move\ the\ value\ of\ the\ 'journaltitle'\ field\ to\ 'journal')=Convert to BibTeX format (for example, move the value of the 'journaltitle' field to 'journal')

Other\ fields=Other fields
Show\ remaining\ fields=Show remaining fields

link\ should\ refer\ to\ a\ correct\ file\ path=link should refer to a correct file path
abbreviation\ detected=abbreviation detected
wrong\ entry\ type\ as\ proceedings\ has\ page\ numbers=wrong entry type as proceedings has page numbers
Abbreviate\ journal\ names=Abbreviate journal names
Abbreviating...=Abbreviating...
Abbreviation\ '%0'\ for\ journal\ '%1'\ already\ defined.=Abbreviation '%0' for journal '%1' already defined.
Abbreviation\ cannot\ be\ empty=Abbreviation cannot be empty
Duplicated\ Journal\ Abbreviation=Duplicated Journal Abbreviation
Duplicated\ Journal\ File=Duplicated Journal File
Error\ Occurred=Error Occurred
Journal\ file\ %s\ already\ added=Journal file %s already added
Name\ cannot\ be\ empty=Name cannot be empty

Display\ keywords\ appearing\ in\ ALL\ entries=Display keywords appearing in ALL entries
Display\ keywords\ appearing\ in\ ANY\ entry=Display keywords appearing in ANY entry
None\ of\ the\ selected\ entries\ have\ titles.=None of the selected entries have titles.
None\ of\ the\ selected\ entries\ have\ BibTeX\ keys.=None of the selected entries have BibTeX keys.
Unabbreviate\ journal\ names=Unabbreviate journal names
Unabbreviating...=Unabbreviating...
Usage=Usage


Adds\ {}\ brackets\ around\ acronyms,\ month\ names\ and\ countries\ to\ preserve\ their\ case.=Adds {} brackets around acronyms, month names and countries to preserve their case.
Are\ you\ sure\ you\ want\ to\ reset\ all\ settings\ to\ default\ values?=Are you sure you want to reset all settings to default values?
Reset\ preferences=Reset preferences
Ill-formed\ entrytype\ comment\ in\ BIB\ file=Ill-formed entrytype comment in BIB file

Move\ linked\ files\ to\ default\ file\ directory\ %0=Move linked files to default file directory %0

Do\ you\ still\ want\ to\ continue?=Do you still want to continue?
Run\ field\ formatter\:=Run field formatter:
Internal\ style=Internal style
Add\ style\ file=Add style file
Current\ style\ is\ '%0'=Current style is '%0'
Remove\ style=Remove style
You\ must\ select\ a\ valid\ style\ file.=You must select a valid style file.
Invalid\ style\ selected=Invalid style selected

Reload=Reload

Capitalize=Capitalize
Capitalize\ all\ words,\ but\ converts\ articles,\ prepositions,\ and\ conjunctions\ to\ lower\ case.=Capitalize all words, but converts articles, prepositions, and conjunctions to lower case.
Capitalize\ the\ first\ word,\ changes\ other\ words\ to\ lower\ case.=Capitalize the first word, changes other words to lower case.
Changes\ all\ letters\ to\ lower\ case.=Changes all letters to lower case.
Changes\ all\ letters\ to\ upper\ case.=Changes all letters to upper case.
Changes\ the\ first\ letter\ of\ all\ words\ to\ capital\ case\ and\ the\ remaining\ letters\ to\ lower\ case.=Changes the first letter of all words to capital case and the remaining letters to lower case.
Cleans\ up\ LaTeX\ code.=Cleans up LaTeX code.
Converts\ HTML\ code\ to\ LaTeX\ code.=Converts HTML code to LaTeX code.
HTML\ to\ Unicode=HTML to Unicode
Converts\ HTML\ code\ to\ Unicode.=Converts HTML code to Unicode.
Converts\ LaTeX\ encoding\ to\ Unicode\ characters.=Converts LaTeX encoding to Unicode characters.
Converts\ Unicode\ characters\ to\ LaTeX\ encoding.=Converts Unicode characters to LaTeX encoding.
Converts\ ordinals\ to\ LaTeX\ superscripts.=Converts ordinals to LaTeX superscripts.
Converts\ units\ to\ LaTeX\ formatting.=Converts units to LaTeX formatting.
HTML\ to\ LaTeX=HTML to LaTeX
LaTeX\ cleanup=LaTeX cleanup
LaTeX\ to\ Unicode=LaTeX to Unicode
Lower\ case=Lower case
Minify\ list\ of\ person\ names=Minify list of person names
Normalize\ date=Normalize date
Normalize\ en\ dashes=Normalize en dashes
Normalize\ month=Normalize month
Normalize\ month\ to\ BibTeX\ standard\ abbreviation.=Normalize month to BibTeX standard abbreviation.
Normalize\ names\ of\ persons=Normalize names of persons
Normalize\ page\ numbers=Normalize page numbers
Normalize\ pages\ to\ BibTeX\ standard.=Normalize pages to BibTeX standard.
Normalizes\ lists\ of\ persons\ to\ the\ BibTeX\ standard.=Normalizes lists of persons to the BibTeX standard.
Normalizes\ the\ date\ to\ ISO\ date\ format.=Normalizes the date to ISO date format.
Normalizes\ the\ en\ dashes.=Normalizes the en dashes.
Ordinals\ to\ LaTeX\ superscript=Ordinals to LaTeX superscript
Protect\ terms=Protect terms
Add\ enclosing\ braces=Add enclosing braces
Add\ braces\ encapsulating\ the\ complete\ field\ content.=Add braces encapsulating the complete field content.
Remove\ enclosing\ braces=Remove enclosing braces
Removes\ braces\ encapsulating\ the\ complete\ field\ content.=Removes braces encapsulating the complete field content.
Shorten\ DOI=Shorten DOI
Shortens\ DOI\ to\ more\ human\ readable\ form.=Shortens DOI to more human readable form.
Sentence\ case=Sentence case
Shortens\ lists\ of\ persons\ if\ there\ are\ more\ than\ 2\ persons\ to\ "et\ al.".=Shortens lists of persons if there are more than 2 persons to "et al.".
Title\ case=Title case
Unicode\ to\ LaTeX=Unicode to LaTeX
Units\ to\ LaTeX=Units to LaTeX
Upper\ case=Upper case
Does\ nothing.=Does nothing.
Identity=Identity
Clears\ the\ field\ completely.=Clears the field completely.
Directory\ not\ found=Directory not found
Main\ file\ directory\ not\ set\!=Main file directory not set!
This\ operation\ requires\ exactly\ one\ item\ to\ be\ selected.=This operation requires exactly one item to be selected.
Importing\ in\ %0\ format=Importing in %0 format
Female\ name=Female name
Female\ names=Female names
Male\ name=Male name
Male\ names=Male names
Mixed\ names=Mixed names
Neuter\ name=Neuter name
Neuter\ names=Neuter names

Determined\ %0\ for\ %1\ entries=Determined %0 for %1 entries
Look\ up\ %0=Look up %0
Looking\ up\ %0...\ -\ entry\ %1\ out\ of\ %2\ -\ found\ %3=Looking up %0... - entry %1 out of %2 - found %3

Audio\ CD=Audio CD
British\ patent=British patent
British\ patent\ request=British patent request
Candidate\ thesis=Candidate thesis
Collaborator=Collaborator
Column=Column
Compiler=Compiler
Continuator=Continuator
Data\ CD=Data CD
Editor=Editor
European\ patent=European patent
European\ patent\ request=European patent request
Founder=Founder
French\ patent=French patent
French\ patent\ request=French patent request
German\ patent=German patent
German\ patent\ request=German patent request
Line=Line
Master's\ thesis=Master's thesis
Page=Page
Paragraph=Paragraph
Patent=Patent
Patent\ request=Patent request
PhD\ thesis=PhD thesis
Redactor=Redactor
Research\ report=Research report
Reviser=Reviser
Section=Section
Software=Software
Technical\ report=Technical report
U.S.\ patent=U.S. patent
U.S.\ patent\ request=U.S. patent request
Verse=Verse

change\ entries\ of\ group=change entries of group
odd\ number\ of\ unescaped\ '\#'=odd number of unescaped '#'

Plain\ text=Plain text
Show\ diff=Show diff
character=character
word=word
Show\ symmetric\ diff=Show symmetric diff
Copy\ Version=Copy Version
Developers=Developers
Authors=Authors
License=License

HTML\ encoded\ character\ found=HTML encoded character found
booktitle\ ends\ with\ 'conference\ on'=booktitle ends with 'conference on'

incorrect\ control\ digit=incorrect control digit
incorrect\ format=incorrect format
Copied\ version\ to\ clipboard=Copied version to clipboard

BibTeX\ key=BibTeX key
Message=Message


MathSciNet\ Review=MathSciNet Review
Reset\ Bindings=Reset Bindings

Decryption\ not\ supported.=Decryption not supported.

Cleared\ '%0'\ for\ %1\ entries=Cleared '%0' for %1 entries
Set\ '%0'\ to\ '%1'\ for\ %2\ entries=Set '%0' to '%1' for %2 entries
Toggled\ '%0'\ for\ %1\ entries=Toggled '%0' for %1 entries

Check\ for\ updates=Check for updates
Download\ update=Download update
New\ version\ available=New version available
Installed\ version=Installed version
Remind\ me\ later=Remind me later
Ignore\ this\ update=Ignore this update
Could\ not\ connect\ to\ the\ update\ server.=Could not connect to the update server.
Please\ try\ again\ later\ and/or\ check\ your\ network\ connection.=Please try again later and/or check your network connection.
To\ see\ what\ is\ new\ view\ the\ changelog.=To see what is new view the changelog.
A\ new\ version\ of\ JabRef\ has\ been\ released.=A new version of JabRef has been released.
JabRef\ is\ up-to-date.=JabRef is up-to-date.
Latest\ version=Latest version
Online\ help\ forum=Online help forum
Custom=Custom

Export\ cited=Export cited
Unable\ to\ generate\ new\ library=Unable to generate new library

Open\ console=Open console
Use\ default\ terminal\ emulator=Use default terminal emulator
Note\:\ Use\ the\ placeholder\ %DIR%\ for\ the\ location\ of\ the\ opened\ library\ file.=Note: Use the placeholder %DIR% for the location of the opened library file.
Error\ occured\ while\ executing\ the\ command\ \"%0\".=Error occured while executing the command \"%0\".
Reformat\ ISSN=Reformat ISSN

Countries\ and\ territories\ in\ English=Countries and territories in English
Electrical\ engineering\ terms=Electrical engineering terms
Enabled=Enabled
Internal\ list=Internal list
Manage\ protected\ terms\ files=Manage protected terms files
Months\ and\ weekdays\ in\ English=Months and weekdays in English
The\ text\ after\ the\ last\ line\ starting\ with\ \#\ will\ be\ used=The text after the last line starting with # will be used
Add\ protected\ terms\ file=Add protected terms file
Are\ you\ sure\ you\ want\ to\ remove\ the\ protected\ terms\ file?=Are you sure you want to remove the protected terms file?
Remove\ protected\ terms\ file=Remove protected terms file
Add\ selected\ text\ to\ list=Add selected text to list
Add\ {}\ around\ selected\ text=Add {} around selected text
Format\ field=Format field
New\ protected\ terms\ file=New protected terms file
change\ field\ %0\ of\ entry\ %1\ from\ %2\ to\ %3=change field %0 of entry %1 from %2 to %3
change\ key\ from\ %0\ to\ %1=change key from %0 to %1
change\ string\ content\ %0\ to\ %1=change string content %0 to %1
change\ string\ name\ %0\ to\ %1=change string name %0 to %1
change\ type\ of\ entry\ %0\ from\ %1\ to\ %2=change type of entry %0 from %1 to %2
insert\ entry\ %0=insert entry %0
insert\ string\ %0=insert string %0
remove\ entries=remove entries
remove\ entry\ %0=remove entry %0
remove\ string\ %0=remove string %0
undefined=undefined
Cannot\ get\ info\ based\ on\ given\ %0\:\ %1=Cannot get info based on given %0: %1
Get\ BibTeX\ data\ from\ %0=Get BibTeX data from %0
No\ %0\ found=No %0 found
Entry\ from\ %0=Entry from %0
Merge\ entry\ with\ %0\ information=Merge entry with %0 information
Updated\ entry\ with\ info\ from\ %0=Updated entry with info from %0

Add\ new\ list=Add new list
Open\ existing\ list=Open existing list
Remove\ list=Remove list
Add\ abbreviation=Add abbreviation
Remove\ abbreviation=Remove abbreviation
Full\ journal\ name=Full journal name
Abbreviation\ name=Abbreviation name
Shortest\ unique\ abbreviation=Shortest unique abbreviation

No\ abbreviation\ files\ loaded=No abbreviation files loaded

Loading\ built\ in\ lists=Loading built in lists

JabRef\ built\ in\ list=JabRef built in list
IEEE\ built\ in\ list=IEEE built in list

Event\ log=Event log
We\ now\ give\ you\ insight\ into\ the\ inner\ workings\ of\ JabRef\'s\ internals.\ This\ information\ might\ be\ helpful\ to\ diagnose\ the\ root\ cause\ of\ a\ problem.\ Please\ feel\ free\ to\ inform\ the\ developers\ about\ an\ issue.=We now give you insight into the inner workings of JabRef\'s internals. This information might be helpful to diagnose the root cause of a problem. Please feel free to inform the developers about an issue.
Log\ copied\ to\ clipboard.=Log copied to clipboard.
Copy\ Log=Copy Log
Clear\ Log=Clear Log
Report\ Issue=Report Issue
Issue\ on\ GitHub\ successfully\ reported.=Issue on GitHub successfully reported.
Issue\ report\ successful=Issue report successful
Your\ issue\ was\ reported\ in\ your\ browser.=Your issue was reported in your browser.
The\ log\ and\ exception\ information\ was\ copied\ to\ your\ clipboard.=The log and exception information was copied to your clipboard.
Please\ paste\ this\ information\ (with\ Ctrl+V)\ in\ the\ issue\ description.=Please paste this information (with Ctrl+V) in the issue description.

Host=Host
Port=Port
Library=Library
User=User
Connect=Connect
Connection\ error=Connection error
Connection\ to\ %0\ server\ established.=Connection to %0 server established.
Required\ field\ "%0"\ is\ empty.=Required field "%0" is empty.
%0\ driver\ not\ available.=%0 driver not available.
The\ connection\ to\ the\ server\ has\ been\ terminated.=The connection to the server has been terminated.
Reconnect=Reconnect
Work\ offline=Work offline
Working\ offline.=Working offline.
Update\ refused.=Update refused.
Update\ refused=Update refused
Update\ could\ not\ be\ performed\ due\ to\ existing\ change\ conflicts.=Update could not be performed due to existing change conflicts.
You\ are\ not\ working\ on\ the\ newest\ version\ of\ BibEntry.=You are not working on the newest version of BibEntry.
Local\ version\:\ %0=Local version: %0
Shared\ version\:\ %0=Shared version: %0
Press\ "Merge\ entries"\ to\ merge\ the\ changes\ and\ resolve\ this\ problem.=Press "Merge entries" to merge the changes and resolve this problem.
Canceling\ this\ operation\ will\ leave\ your\ changes\ unsynchronized.=Canceling this operation will leave your changes unsynchronized.
Shared\ entry\ is\ no\ longer\ present=Shared entry is no longer present
The\ entry\ you\ currently\ work\ on\ has\ been\ deleted\ on\ the\ shared\ side.=The entry you currently work on has been deleted on the shared side.
You\ can\ restore\ the\ entry\ using\ the\ "Undo"\ operation.=You can restore the entry using the "Undo" operation.
You\ are\ already\ connected\ to\ a\ database\ using\ entered\ connection\ details.=You are already connected to a database using entered connection details.

Cannot\ cite\ entries\ without\ BibTeX\ keys.\ Generate\ keys\ now?=Cannot cite entries without BibTeX keys. Generate keys now?
New\ technical\ report=New technical report

%0\ file=%0 file
Custom\ layout\ file=Custom layout file
Protected\ terms\ file=Protected terms file
Style\ file=Style file

Open\ OpenOffice/LibreOffice\ connection=Open OpenOffice/LibreOffice connection
You\ must\ enter\ at\ least\ one\ field\ name=You must enter at least one field name
Non-ASCII\ encoded\ character\ found=Non-ASCII encoded character found
Toggle\ web\ search\ interface=Toggle web search interface
%0\ files\ found=%0 files found
One\ file\ found=One file found

Migration\ help\ information=Migration help information
Entered\ database\ has\ obsolete\ structure\ and\ is\ no\ longer\ supported.=Entered database has obsolete structure and is no longer supported.
However,\ a\ new\ database\ was\ created\ alongside\ the\ pre-3.6\ one.=However, a new database was created alongside the pre-3.6 one.
Opens\ a\ link\ where\ the\ current\ development\ version\ can\ be\ downloaded=Opens a link where the current development version can be downloaded
See\ what\ has\ been\ changed\ in\ the\ JabRef\ versions=See what has been changed in the JabRef versions
Referenced\ BibTeX\ key\ does\ not\ exist=Referenced BibTeX key does not exist
Full\ text\ document\ for\ entry\ %0\ already\ linked.=Full text document for entry %0 already linked.
Finished\ downloading\ full\ text\ document\ for\ entry\ %0.=Finished downloading full text document for entry %0.
Download\ full\ text\ documents=Download full text documents
You\ are\ about\ to\ download\ full\ text\ documents\ for\ %0\ entries.=You are about to download full text documents for %0 entries.
last\ four\ nonpunctuation\ characters\ should\ be\ numerals=last four nonpunctuation characters should be numerals

Author=Author
Date=Date
File\ annotations=File annotations
Show\ file\ annotations=Show file annotations
shared=shared
should\ contain\ an\ integer\ or\ a\ literal=should contain an integer or a literal
should\ have\ the\ first\ letter\ capitalized=should have the first letter capitalized
edition\ of\ book\ reported\ as\ just\ 1=edition of book reported as just 1
Tools=Tools
What\'s\ new\ in\ this\ version?=What\'s new in this version?
Want\ to\ help?=Want to help?
Make\ a\ donation=Make a donation
get\ involved=get involved
Used\ libraries=Used libraries
Existing\ file=Existing file

ID=ID
ID\ type=ID type
Fetcher\ '%0'\ did\ not\ find\ an\ entry\ for\ id\ '%1'.=Fetcher '%0' did not find an entry for id '%1'.

Select\ first\ entry=Select first entry
Select\ last\ entry=Select last entry

Invalid\ ISBN\:\ '%0'.=Invalid ISBN: '%0'.
should\ be\ an\ integer\ or\ normalized=should be an integer or normalized
should\ be\ normalized=should be normalized

Empty\ search\ ID=Empty search ID
The\ given\ search\ ID\ was\ empty.=The given search ID was empty.
Copy\ BibTeX\ key\ and\ link=Copy BibTeX key and link
biblatex\ field\ only=biblatex field only

Error\ while\ generating\ fetch\ URL=Error while generating fetch URL
Error\ while\ parsing\ ID\ list=Error while parsing ID list
Unable\ to\ get\ PubMed\ IDs=Unable to get PubMed IDs
Backup\ found=Backup found
A\ backup\ file\ for\ '%0'\ was\ found.=A backup file for '%0' was found.
This\ could\ indicate\ that\ JabRef\ did\ not\ shut\ down\ cleanly\ last\ time\ the\ file\ was\ used.=This could indicate that JabRef did not shut down cleanly last time the file was used.
Do\ you\ want\ to\ recover\ the\ library\ from\ the\ backup\ file?=Do you want to recover the library from the backup file?

Show\ 'Related\ Articles'\ tab=Show 'Related Articles' tab
This\ might\ be\ caused\ by\ reaching\ the\ traffic\ limitation\ of\ Google\ Scholar\ (see\ 'Help'\ for\ details).=This might be caused by reaching the traffic limitation of Google Scholar (see 'Help' for details).

Could\ not\ open\ website.=Could not open website.
Problem\ downloading\ from\ %1=Problem downloading from %1

File\ directory\ pattern=File directory pattern
Update\ with\ bibliographic\ information\ from\ the\ web=Update with bibliographic information from the web

Could\ not\ find\ any\ bibliographic\ information.=Could not find any bibliographic information.
BibTeX\ key\ deviates\ from\ generated\ key=BibTeX key deviates from generated key
DOI\ %0\ is\ invalid=DOI %0 is invalid

Select\ all\ customized\ types\ to\ be\ stored\ in\ local\ preferences\:=Select all customized types to be stored in local preferences\:
Different\ customization,\ current\ settings\ will\ be\ overwritten=Different customization, current settings will be overwritten

Entry\ type\ %0\ is\ only\ defined\ for\ Biblatex\ but\ not\ for\ BibTeX=Entry type %0 is only defined for Biblatex but not for BibTeX

Copied\ %0\ citations.=Copied %0 citations.

journal\ not\ found\ in\ abbreviation\ list=journal not found in abbreviation list
Unhandled\ exception\ occurred.=Unhandled exception occurred.

strings\ included=strings included
Escape\ underscores=Escape underscores
Color=Color
Please\ also\ add\ all\ steps\ to\ reproduce\ this\ issue,\ if\ possible.=Please also add all steps to reproduce this issue, if possible.
Fit\ width=Fit width
Fit\ a\ single\ page=Fit a single page
Zoom\ in=Zoom in
Zoom\ out=Zoom out
Previous\ page=Previous page
Next\ page=Next page
Document\ viewer=Document viewer
Live=Live
Locked=Locked
Show\ the\ document\ of\ the\ currently\ selected\ entry.=Show the document of the currently selected entry.
Show\ this\ document\ until\ unlocked.=Show this document until unlocked.
Set\ current\ user\ name\ as\ owner.=Set current user name as owner.

Sort\ all\ subgroups\ (recursively)=Sort all subgroups (recursively)
Collect\ and\ share\ telemetry\ data\ to\ help\ improve\ JabRef=Collect and share telemetry data to help improve JabRef
Don't\ share=Don't share
Share\ anonymous\ statistics=Share anonymous statistics
Telemetry\:\ Help\ make\ JabRef\ better=Telemetry: Help make JabRef better
To\ improve\ the\ user\ experience,\ we\ would\ like\ to\ collect\ anonymous\ statistics\ on\ the\ features\ you\ use.\ We\ will\ only\ record\ what\ features\ you\ access\ and\ how\ often\ you\ do\ it.\ We\ will\ neither\ collect\ any\ personal\ data\ nor\ the\ content\ of\ bibliographic\ items.\ If\ you\ choose\ to\ allow\ data\ collection,\ you\ can\ later\ disable\ it\ via\ Options\ ->\ Preferences\ ->\ General.=To improve the user experience, we would like to collect anonymous statistics on the features you use. We will only record what features you access and how often you do it. We will neither collect any personal data nor the content of bibliographic items. If you choose to allow data collection, you can later disable it via Options -> Preferences -> General.
This\ file\ was\ found\ automatically.\ Do\ you\ want\ to\ link\ it\ to\ this\ entry?=This file was found automatically. Do you want to link it to this entry?
Names\ are\ not\ in\ the\ standard\ %0\ format.=Names are not in the standard %0 format.

Delete\ the\ selected\ file\ permanently\ from\ disk,\ or\ just\ remove\ the\ file\ from\ the\ entry?\ Pressing\ Delete\ will\ delete\ the\ file\ permanently\ from\ disk.=Delete the selected file permanently from disk, or just remove the file from the entry? Pressing Delete will delete the file permanently from disk.
Delete\ '%0'=Delete '%0'
Delete\ from\ disk=Delete from disk
Remove\ from\ entry=Remove from entry
There\ exists\ already\ a\ group\ with\ the\ same\ name.=There exists already a group with the same name.

Copy\ linked\ file=Copy linked file
Copy\ linked\ file\ to\ folder...=Copy linked file to folder...
Could\ not\ copy\ file\ to\ %0,\ maybe\ the\ file\ is\ already\ existing?=Could not copy file to %0, maybe the file is already existing?
Sucessfully\ copied\ file\ to\ %0=Sucessfully copied file to %0
Could\ not\ resolve\ the\ file\ %0=Could not resolve the file %0

Copy\ linked\ files\ to\ folder...=Copy linked files to folder...
Copied\ file\ successfully=Copied file successfully
Copying\ files...=Copying files...
Copying\ file\ %0\ of\ entry\ %1=Copying file %0 of entry %1
Finished\ copying=Finished copying
Could\ not\ copy\ file=Could not copy file
Copied\ %0\ files\ of\ %1\ sucessfully\ to\ %2=Copied %0 files of %1 sucessfully to %2
Rename\ failed=Rename failed
JabRef\ cannot\ access\ the\ file\ because\ it\ is\ being\ used\ by\ another\ process.=JabRef cannot access the file because it is being used by another process.
Show\ console\ output\ (only\ when\ the\ launcher\ is\ used)=Show console output (only when the launcher is used)

Remove\ line\ breaks=Remove line breaks
Removes\ all\ line\ breaks\ in\ the\ field\ content.=Removes all line breaks in the field content.
Checking\ integrity...=Checking integrity...

Remove\ hyphenated\ line\ breaks=Remove hyphenated line breaks
Removes\ all\ hyphenated\ line\ breaks\ in\ the\ field\ content.=Removes all hyphenated line breaks in the field content.
Note\ that\ currently,\ JabRef\ does\ not\ run\ with\ Java\ 9.=Note that currently, JabRef does not run with Java 9.
Your\ current\ Java\ version\ (%0)\ is\ not\ supported.\ Please\ install\ version\ %1\ or\ higher.=Your current Java version (%0) is not supported. Please install version %1 or higher.

Could\ not\ retrieve\ entry\ data\ from\ '%0'.=Could not retrieve entry data from '%0'.
Entry\ from\ %0\ could\ not\ be\ parsed.=Entry from %0 could not be parsed.
Invalid\ identifier\:\ '%0'.=Invalid identifier: '%0'.
This\ paper\ has\ been\ withdrawn.=This paper has been withdrawn.
Finished\ writing\ XMP\ metadata.=Finished writing XMP metadata.
empty\ BibTeX\ key=empty BibTeX key
Your\ Java\ Runtime\ Environment\ is\ located\ at\ %0.=Your Java Runtime Environment is located at %0.
Aux\ file=Aux file
Group\ containing\ entries\ cited\ in\ a\ given\ TeX\ file=Group containing entries cited in a given TeX file

Any\ file=Any file

No\ linked\ files\ found\ for\ export.=No linked files found for export.

No\ full\ text\ document\ found\ for\ entry\ %0.=No full text document found for entry %0.

Delete\ Entry=Delete Entry
Next\ library=Next library
Previous\ library=Previous library
add\ group=add group
Entry\ is\ contained\ in\ the\ following\ groups\:=Entry is contained in the following groups\:
Delete\ entries=Delete entries
Keep\ entries=Keep entries
Keep\ entry=Keep entry
Ignore\ backup=Ignore backup
Restore\ from\ backup=Restore from backup

Overwrite\ file=Overwrite file
Shared\ database\ connection=Shared database connection

Could\ not\ connect\ to\ Vim\ server.\ Make\ sure\ that\ Vim\ is\ running\ with\ correct\ server\ name.=Could not connect to Vim server. Make sure that Vim is running with correct server name.
Could\ not\ connect\ to\ a\ running\ gnuserv\ process.\ Make\ sure\ that\ Emacs\ or\ XEmacs\ is\ running,\ and\ that\ the\ server\ has\ been\ started\ (by\ running\ the\ command\ 'server-start'/'gnuserv-start').=Could not connect to a running gnuserv process. Make sure that Emacs or XEmacs is running, and that the server has been started (by running the command 'server-start'/'gnuserv-start').
Error\ pushing\ entries=Error pushing entries

Undefined\ character\ format=Undefined character format
Undefined\ paragraph\ format=Undefined paragraph format

Edit\ Preamble=Edit Preamble
Markings=Markings
Use\ selected\ instance=Use selected instance

Hide\ panel=Hide panel
Move\ panel\ up=Move panel up
Move\ panel\ down=Move panel down
Linked\ files=Linked files
Group\ view\ mode\ set\ to\ intersection=Group view mode set to intersection
Group\ view\ mode\ set\ to\ union=Group view mode set to union
Open\ file\ %0=Open file %0
Toggle\ intersection=Toggle intersection
Toggle\ union=Toggle union
Jump\ to\ entry=Jump to entry
The\ group\ name\ contains\ the\ keyword\ separator\ "%0"\ and\ thus\ probably\ does\ not\ work\ as\ expected.=The group name contains the keyword separator "%0" and thus probably does not work as expected.
Blog=Blog
Check\ integrity=Check integrity
Cleanup\ URL\ link=Cleanup URL link
Cleanup\ URL\ link\ by\ removing\ special\ symbols\ and\ extracting\ simple\ link=Cleanup URL link by removing special symbols and extracting simple link
Copy\ DOI\ url=Copy DOI url
Copy\ citation=Copy citation
Development\ version=Development version
Export\ selected\ entries=Export selected entries
Export\ selected\ entries\ to\ clipboard=Export selected entries to clipboard
Find\ duplicates=Find duplicates
JabRef\ resources=JabRef resources
Manage\ journal\ abbreviations=Manage journal abbreviations
Manage\ protected\ terms=Manage protected terms
New\ %0\ library=New %0 library
New\ entry\ from\ plain\ text=New entry from plain text
New\ sublibrary\ based\ on\ AUX\ file=New sublibrary based on AUX file
Push\ entries\ to\ external\ application\ (%0)=Push entries to external application (%0)
Quit=Quit
Recent\ libraries=Recent libraries
Set\ up\ general\ fields=Set up general fields
View\ change\ log=View change log
View\ event\ log=View event log
Website=Website
Write\ XMP\ metadata\ to\ PDFs=Write XMP metadata to PDFs

Override\ default\ font\ settings=Override default font settings
Clear\ search=Clear search

Click\ help\ to\ learn\ about\ the\ migration\ of\ pre-3.6\ databases.=Click help to learn about the migration of pre-3.6 databases.
Database\ Type\:=Database Type\:
Database\:=Database\:
Host/Port\:=Host/Port\:
User\:=User\:
Keystore\ password\:=Keystore password\:
Keystore\:=Keystore\:
Password\:=Password\:
Server\ Timezone\:=Server Timezone\:
Remember\ Password=Remember Password
Use\ SSL=Use SSL
Move\ preprint\ information\ from\ 'URL'\ and\ 'journal'\ field\ to\ the\ 'eprint'\ field=Move preprint information from 'URL' and 'journal' field to the 'eprint' field
Customize\ Export\ Formats=Customize Export Formats
Export\ name=Export name
Main\ layout\ file\:=Main layout file\:
Main\ layout\ file=Main layout file
Save\ exporter=Save exporter
File\ extension\:=File extension\:
Export\ format\ name\:=Export format name\:
Cleared\ connection\ settings=Cleared connection settings
Error\ adding\ discovered\ CitationStyles=Error adding discovered CitationStyles
(more)=(more)
Cancel\ import=Cancel import
Continue\ with\ import=Continue with import
Import\ canceled=Import canceled
Select\ all\ new\ entries=Select all new entries
Select\ the\ entries\ to\ be\ imported\:=Select the entries to be imported\:
Add\ new\ String=Add new String
Remove\ selected\ Strings=Remove selected Strings
Must\ not\ be\ empty\!=Must not be empty\!
Open\ Help\ page=Open Help page
Add\ new\ field\ name=Add new field name
Field\ name\:=Field name:
Field\ name\ \"%0\"\ already\ exists=Field name "%0" already exists
No\ field\ name\ selected\!=No field name selected!
Remove\ field\ name=Remove field name
Are\ you\ sure\ you\ want\ to\ remove\ field\ name\:\ \"%0\"?=Are you sure you want to remove field name: "%0"?
Add\ new\ keyword=Add new keyword
Keyword\:=Keyword:
Keyword\ \"%0\"\ already\ exists=Keyword "%0" already exists
Keyword\ seperator=Keyword seperator
Remove\ keyword=Remove keyword
Are\ you\ sure\ you\ want\ to\ remove\ keyword\:\ \"%0\"?=Are you sure you want to remove keyword: "%0"?
Reset\ to\ default=Reset to default
Edit\ string\ constants=Edit string constants
Export\ all\ entries=Export all entries
Generate\ BibTeX\ keys=Generate BibTeX keys
Groups\ interface=Groups interface
Manage\ field\ names\ &\ content=Manage field names & content
New\ library=New library
Next\ citation\ style=Next citation style
OpenOffice/LibreOffice=OpenOffice/LibreOffice
Open\ document\ viewer=Open document viewer
Open\ entry\ editor=Open entry editor
Previous\ citation\ style=Previous citation style
Search\ document\ identifier\ online=Search document identifier online
Search\ for\ unlinked\ local\ files=Search for unlinked local files
Search\ full\ text\ documents\ online=Search full text documents online
Find\ and\ replace=Find and replace

Found\ documents\:=Found documents\:
Use\ selected\ document=Use selected document
Accept\ changes=Accept changes
Dismiss\ changes=Dismiss changes
The\ library\ has\ been\ modified\ by\ another\ program.=The library has been modified by another program.

Execute\ command=Execute command
Open\ File\ Browser=Open File Browser
Use\ default\ file\ browser=Use default file browser

Set\ rank\ to\ one=Set rank to one
Set\ rank\ to\ two=Set rank to two
Set\ rank\ to\ three=Set rank to three
Set\ rank\ to\ four=Set rank to four
Set\ rank\ to\ five=Set rank to five

A\ string\ with\ the\ label\ '%0'\ already\ exists.=A string with the label '%0' already exists.

Executing\ command\ "%0"...=Executing command "%0"...

Rename\ file\ to\ a\ given\ name=Rename file to a given name
New\ Filename=New Filename
Rename\ file\ to\ defined\ pattern=Rename file to defined pattern

Application\ settings=Application settings

Export\ an\ input\ to\ a\ file=Export an input to a file
Export\ preferences\ to\ a\ file=Export preferences to a file
Import\ BibTeX=Import BibTeX
Import\ preferences\ from\ a\ file=Import preferences from a file
Matching=Matching
Same\ as\ --import,\ but\ will\ be\ imported\ to\ the\ opened\ tab=Same as --import, but will be imported to the opened tab
Allow\ integers\ in\ 'edition'\ field\ in\ BibTeX\ mode=Allow integers in 'edition' field in BibTeX mode

Search\ for\ citations\ in\ LaTeX\ files...=Search for citations in LaTeX files...
LaTeX\ Citations\ Search\ Results=LaTeX Citations Search Results
LaTeX\ files\ directory\:=LaTeX files directory:
LaTeX\ files\ found\:=LaTeX files found:
files=files
Show\ 'LaTeX\ Citations'\ tab=Show 'LaTeX Citations' tab
LaTeX\ Citations=LaTeX Citations
Search\ citations\ for\ this\ entry\ in\ LaTeX\ files=Search citations for this entry in LaTeX files
No\ citations\ found=No citations found
No\ LaTeX\ files\ containing\ this\ entry\ were\ found.=No LaTeX files containing this entry were found.
Selected\ entry\ does\ not\ have\ an\ associated\ BibTeX\ key.=Selected entry does not have an associated BibTeX key.
Current\ search\ directory\:=Current search directory:
Set\ LaTeX\ file\ directory=Set LaTeX file directory
Import\ entries\ from\ LaTeX\ files=Import entries from LaTeX files
Import\ new\ entries=Import new entries
Group\ color=Group color

Columns=Columns
File\ type=File type
IEEE=IEEE
Internal=Internal
Special=Special
Remove\ column=Remove column
Add\ custom\ column=Add custom column
Update\ to\ current\ column\ order=Update to current column order
Sort\ column\ one\ step\ upwards=Sort column one step upwards
Sort\ column\ one\ step\ downwards=Sort column one step downwards
Synchronize\ special\ fields\ to\ keywords=Synchronize special fields to keywords
Serialize\ special\ fields=Serialize special fields
List\ must\ not\ be\ empty.=List must not be empty.

Add\ field\ to\ filter\ list=Add field to filter list
Add\ formatter\ to\ list=Add formatter to list
Filter\ List=Filter List
Open\ files...=Open files...

Affected\ fields\:=Affected fields:
Show\ preview\ as\ a\ tab\ in\ entry\ editor=Show preview as a tab in entry editor
Font=Font
Visual\ theme=Visual theme
Light\ theme=Light theme
Dark\ theme=Dark theme
Overwrite\ existing\ keys=Overwrite existing keys
Key\ patterns=Key patterns
Font\ settings=Font settings
Override\ font\ settings=Override font settings
Override\ font\ size=Override font size
Theme\ changed\ to\ dark\ theme.=Theme changed to dark theme.
Theme\ changed\ to\ light\ theme.=Theme changed to light theme.
You\ must\ enter\ an\ integer\ value\ higher\ than\ 8.=You must enter an integer value higher than 8.
Letters\ after\ duplicate\ generated\ keys=Letters after duplicate generated keys
Start\ on\ second\ duplicate\ key\ with\ letter\ A\ (a,\ b,\ ...)=Start on second duplicate key with letter A (a, b, ...)
Start\ on\ second\ duplicate\ key\ with\ letter\ B\ (b,\ c,\ ...)=Start on second duplicate key with letter B (b, c, ...)
Always\ add\ letter\ (a,\ b,\ ...)\ to\ generated\ keys=Always add letter (a, b, ...) to generated keys
Default\ pattern=Default pattern
Reset\ %s\ to\ default\ value=Reset %s to default value
Library\ mode=Library mode
Reset\ to\ recommended=Reset to recommended
Remove\ all=Remove all
Reset\ All=Reset All
Column\ type\ %0\ is\ unknown.=Column type %0 is unknown.
Linked\ identifiers=Linked identifiers
Special\ field\ type\ %0\ is\ unknown.\ Using\ normal\ column\ type.=Special field type %0 is unknown. Using normal column type.

insert\ entries=insert entries
In\ JabRef=In JabRef
On\ disk=On disk
Select\ all\ changes\ on\ the\ left=Select all changes on the left
Select\ all\ changes\ on\ the\ right=Select all changes on the right
Dismiss=Dismiss
Mark\ all\ changes\ as\ accepted=Mark all changes as accepted
Unmark\ all\ changes=Unmark all changes

Normalize\ newline\ characters=Normalize newline characters
Normalizes\ all\ newline\ characters\ in\ the\ field\ content.=Normalizes all newline characters in the field content.

Independent=Independent
Intersection=Intersection
Union=Union
Collect\ by=Collect by
Explicit\ selection=Explicit selection
Searching\ for\ keywords=Searching for keywords
Free\ search\ expression=Free search expression
Specified\ keywords=Specified keywords
Cited\ entries=Cited entries
Search\ term\ is\ empty.=Search term is empty.
Invalid\ regular\ expression.=Invalid regular expression.
Keyword\ delimiter=Keyword delimiter
Hierarchical\ keyword\ delimiter=Hierarchical keyword delimiter
Escape\ ampersands=Escape ampersands

Copied\ '%0'\ to\ clipboard.=Copied '%0' to clipboard.
This\ operation\ requires\ an\ open\ library.=This operation requires an open library.

Plain\ References\ Parser=Plain References Parser
Please\ enter\ the\ plain\ references\ to\ extract\ from\ separated\ by\ double\ empty\ lines.=Please enter the plain references to extract from separated by double empty lines.
Add\ to\ current\ library=Add to current library
%0\ entries\ were\ parsed\ from\ your\ query.=%0 entries were parsed from your query.
Starts\ the\ extraction\ and\ adds\ the\ resulting\ entries\ to\ the\ currently\ opened\ database=Starts the extraction and adds the resulting entries to the currently opened database
Your\ text\ is\ being\ parsed...=Your text is being parsed...

BibTeX\ key\ filters=BibTeX key filters
Field\ filters=Field filters
Message\ filters=Message filters
Clear\ filters=Clear filters

Add\ new\ Field=Add new Field
Add\ new\ entry\ type=Add new entry type
Field\ type=Field type
Required\ and\ optional\ fields=Required and optional fields
Index=Index
Remove\ entry\ type=Remove entry type
Remove\ field\ %0\ from\ currently\ selected\ entry\ type=Remove field %0 from currently selected entry type

Optional=Optional
Required=Required
Entry\ type\ cannot\ be\ empty.\ Please\ enter\ a\ name.=Entry type cannot be empty. Please enter a name.
Field\ cannot\ be\ empty.\ Please\ enter\ a\ name.=Field cannot be empty. Please enter a name.

Search\ ShortScience=Search ShortScience
Unable\ to\ open\ ShortScience.=Unable to open ShortScience.

Shared\ database=Shared database
Lookup=Lookup

<<<<<<< HEAD
Fetch\ reference\ metadata\ online=Fetch reference metadata online
This\ operation\ fetches\ reference\ metadata\ for\ the\ currently\ selected\ entries\ online.=This operation fetches reference metadata for the currently selected entries online.
Fetch\ reference\ metadata=Fetch reference metadata
Finished\ fetching\ reference\ metadata.=Finished fetching reference metadata.
Cancelled\ fetching\ reference\ metadata.=Cancelled fetching reference metadata.
Fetching\ reference\ metadata\ online=Fetching reference metadata online
Querying\ reference\ metadata=Querying reference metadata
JabRef-Browser-Extension\ Required=JabRef-Browser-Extension Required
JabRef\ cannot\ connect\ to\ the\ JabRef-Browser-Extension.=JabRef cannot connect to the JabRef-Browser-Extension.
In\ order\ to\ use\ this\ functionality,\ please\ make\ sure\ that\ a\ web\ browser\ is\ running,\ where\ the\ JabRef-Browser-Extension\ is\ installed.\ Furthermore,\ a\ Internet\ connection\ is\ required\ in\ order\ to\ fetch\ metadata\ online.=In order to use this functionality, please make sure that a web browser is running, where the JabRef-Browser-Extension is installed. Furthermore, a Internet connection is required in order to fetch metadata online.
Retry=Retry
Potentially\ Incomplete\ Item\ Found=Potentially Incomplete Item Found
No\ metadata\ could\ be\ fetched\ for\ the\ following\ reference,\ since\ it\ doesn't\ have\ sufficient\ information\ for\ reliably\ fetching\ it\ (DOI\ or\ title\ and\ author(s)\ are\ needed).=No metadata could be fetched for the following reference, since it doesn't have sufficient information for reliably fetching it (DOI or title and author(s) are needed).
Citation\ Key=Citation Key
Item\ Title=Item Title
In\ some\ cases,\ like\ references\ of\ web\ pages,\ this\ is\ usually\ fine.=In some cases, like references of web pages, this is usually fine.
Skip\ and\ continue=Skip and continue
Solving\ Captcha\ Needed=Solving Captcha Needed
Please\ show\ Google\ Scholar,\ that\ you\ are\ not\ a\ robot,\ by\ opening\ the\ link=Please show Google Scholar, that you are not a robot, by opening the link
and\ solving\ the\ shown\ captcha,\ otherwise\ the\ reference\ metadata\ cannot\ be\ fetched.=and solving the shown captcha, otherwise the reference metadata cannot be fetched.
Continue=Continue
Too\ Many\ Requests=Too Many Requests
Google\ Scholar\ asks\ you\ to\ wait\ some\ time\ before\ sending\ further\ requests.=Google Scholar asks you to wait some time before sending further requests.
For\ %0\ %1\ no\ metadata\ could\ be\ fetched,\ since\ %2\ have\ sufficient\ information\ for\ reliably\ fetching\ it\ (DOI\ or\ title\ and\ author(s)\ are\ needed).=For %0 %1 no metadata could be fetched, since %2 have sufficient information for reliably fetching it (DOI or title and author(s) are needed).
reference=reference
references=references
it\ doesn't=it doesn't
they\ don't=they don't
The\ citation\ %0\ of\ the\ affected\ %1=The citation %0 of the affected %1
keys=keys
reference\ is=reference is
references\ are=references are
Potentially\ Incomplete\ %0\ Found=Potentially Incomplete %0 Found
Item=Item
Items=Items
=======
Remove\ formatter\ %0=Remove formatter %0
>>>>>>> 99183e16
<|MERGE_RESOLUTION|>--- conflicted
+++ resolved
@@ -2112,7 +2112,6 @@
 Shared\ database=Shared database
 Lookup=Lookup
 
-<<<<<<< HEAD
 Fetch\ reference\ metadata\ online=Fetch reference metadata online
 This\ operation\ fetches\ reference\ metadata\ for\ the\ currently\ selected\ entries\ online.=This operation fetches reference metadata for the currently selected entries online.
 Fetch\ reference\ metadata=Fetch reference metadata
@@ -2148,6 +2147,5 @@
 Potentially\ Incomplete\ %0\ Found=Potentially Incomplete %0 Found
 Item=Item
 Items=Items
-=======
-Remove\ formatter\ %0=Remove formatter %0
->>>>>>> 99183e16
+
+Remove\ formatter\ %0=Remove formatter %0