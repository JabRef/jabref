%0\ contains\ the\ regular\ expression\ <b>%1</b>=%0 contains the regular expression <b>%1</b>

%0\ contains\ the\ term\ <b>%1</b>=%0 contains the term <b>%1</b>

%0\ doesn't\ contain\ the\ regular\ expression\ <b>%1</b>=%0 doesn't contain the regular expression <b>%1</b>

%0\ doesn't\ contain\ the\ term\ <b>%1</b>=%0 doesn't contain the term <b>%1</b>

%0\ export\ successful=%0 export successful

%0\ matches\ the\ regular\ expression\ <b>%1</b>=%0 matches the regular expression <b>%1</b>

%0\ matches\ the\ term\ <b>%1</b>=%0 matches the term <b>%1</b>

Abbreviate\ journal\ names\ of\ the\ selected\ entries\ (ISO\ abbreviation)=Abbreviate journal names of the selected entries (ISO abbreviation)
Abbreviate\ journal\ names\ of\ the\ selected\ entries\ (MEDLINE\ abbreviation)=Abbreviate journal names of the selected entries (MEDLINE abbreviation)

Abbreviate\ names=Abbreviate names
Abbreviated\ %0\ journal\ names.=Abbreviated %0 journal names.

Abbreviation=Abbreviation

About\ JabRef=About JabRef

Abstract=Abstract

Accept=Accept

Accept\ change=Accept change

Accept\ recommendations\ from\ Mr.\ DLib=Accept recommendations from Mr. DLib

Action=Action

Add=Add

Add\ a\ (compiled)\ custom\ Importer\ class\ from\ a\ class\ path.=Add a (compiled) custom Importer class from a class path.
The\ path\ need\ not\ be\ on\ the\ classpath\ of\ JabRef.=The path need not be on the classpath of JabRef.

Add\ a\ regular\ expression\ for\ the\ key\ pattern.=Add a regular expression for the key pattern.

Add\ selected\ entries\ to\ this\ group=Add selected entries to this group

Add\ subgroup=Add subgroup

Added\ group\ "%0".=Added group "%0".

Added\ string=Added string

Additionally,\ entries\ whose\ <b>%0</b>\ field\ does\ not\ contain\ <b>%1</b>\ can\ be\ assigned\ manually\ to\ this\ group\ by\ selecting\ them\ then\ using\ either\ drag\ and\ drop\ or\ the\ context\ menu.\ This\ process\ adds\ the\ term\ <b>%1</b>\ to\ each\ entry's\ <b>%0</b>\ field.\ Entries\ can\ be\ removed\ manually\ from\ this\ group\ by\ selecting\ them\ then\ using\ the\ context\ menu.\ This\ process\ removes\ the\ term\ <b>%1</b>\ from\ each\ entry's\ <b>%0</b>\ field.=Additionally, entries whose <b>%0</b> field does not contain <b>%1</b> can be assigned manually to this group by selecting them then using either drag and drop or the context menu. This process adds the term <b>%1</b> to each entry's <b>%0</b> field. Entries can be removed manually from this group by selecting them then using the context menu. This process removes the term <b>%1</b> from each entry's <b>%0</b> field.

Advanced=Advanced
All\ entries=All entries
All\ entries\ of\ this\ type\ will\ be\ declared\ typeless.\ Continue?=All entries of this type will be declared typeless. Continue?

Always\ reformat\ BIB\ file\ on\ save\ and\ export=Always reformat BIB file on save and export

and=and

any\ field\ that\ matches\ the\ regular\ expression\ <b>%0</b>=any field that matches the regular expression <b>%0</b>

Appearance=Appearance

Append\ contents\ from\ a\ BibTeX\ library\ into\ the\ currently\ viewed\ library=Append contents from a BibTeX library into the currently viewed library

Append\ library=Append library

Application=Application

Apply=Apply

Arguments\ passed\ on\ to\ running\ JabRef\ instance.\ Shutting\ down.=Arguments passed on to running JabRef instance. Shutting down.

Assign\ the\ original\ group's\ entries\ to\ this\ group?=Assign the original group's entries to this group?

Assigned\ %0\ entries\ to\ group\ "%1".=Assigned %0 entries to group "%1".

Assigned\ 1\ entry\ to\ group\ "%0".=Assigned 1 entry to group "%0".

Autogenerate\ BibTeX\ keys=Autogenerate BibTeX keys

Autolink\ files\ with\ names\ starting\ with\ the\ BibTeX\ key=Autolink files with names starting with the BibTeX key

Autolink\ only\ files\ that\ match\ the\ BibTeX\ key=Autolink only files that match the BibTeX key

Automatically\ create\ groups=Automatically create groups

Automatically\ remove\ exact\ duplicates=Automatically remove exact duplicates

AUX\ file\ import=AUX file import

Available\ export\ formats=Available export formats

Available\ import\ formats=Available import formats

Backup\ old\ file\ when\ saving=Backup old file when saving

%0\ source=%0 source

Browse=Browse

by=by
The\ conflicting\ fields\ of\ these\ entries\ will\ be\ merged\ into\ the\ 'Comment'\ field.=The conflicting fields of these entries will be merged into the 'Comment' field.

Cancel=Cancel
Cannot\ create\ group=Cannot create group

Cannot\ create\ group.\ Please\ create\ a\ library\ first.=Cannot create group. Please create a library first.

Cannot\ merge\ this\ change=Cannot merge this change

case\ insensitive=case insensitive

case\ sensitive=case sensitive

Case\ sensitive=Case sensitive

change\ assignment\ of\ entries=change assignment of entries

Change\ case=Change case

Change\ entry\ type=Change entry type


Change\ of\ Grouping\ Method=Change of Grouping Method

change\ preamble=change preamble

Changed\ language\ settings=Changed language settings

Changed\ preamble=Changed preamble

Cite\ command=Cite command

Clear=Clear

Clear\ fields=Clear fields

Close\ entry=Close entry

Close\ dialog=Close dialog

Close\ the\ current\ library=Close the current library

Close\ window=Close window

Closed\ library=Closed library

Comments=Comments

Contained\ in=Contained in

Content=Content

Copied=Copied

Copied\ title=Copied title

Copied\ key=Copied key

Copied\ titles=Copied titles

Copied\ keys=Copied keys

Copy=Copy

Copy\ BibTeX\ key=Copy BibTeX key

Copy\ to\ clipboard=Copy to clipboard

Could\ not\ call\ executable=Could not call executable

Could\ not\ export\ file=Could not export file

Could\ not\ export\ preferences=Could not export preferences

Could\ not\ find\ a\ suitable\ import\ format.=Could not find a suitable import format.
Could\ not\ import\ preferences=Could not import preferences

Could\ not\ instantiate\ %0=Could not instantiate %0
Could\ not\ instantiate\ %0\ %1=Could not instantiate %0 %1
Could\ not\ instantiate\ %0.\ Have\ you\ chosen\ the\ correct\ package\ path?=Could not instantiate %0. Have you chosen the correct package path?
Could\ not\ open\ link=Could not open link

Could\ not\ print\ preview=Could not print preview

Could\ not\ run\ the\ 'vim'\ program.=Could not run the 'vim' program.

Could\ not\ save\ file.=Could not save file.
Character\ encoding\ '%0'\ is\ not\ supported.=Character encoding '%0' is not supported.

Create\ custom\ fields\ for\ each\ BibTeX\ entry=Create custom fields for each BibTeX entry

crossreferenced\ entries\ included=crossreferenced entries included

Current\ content=Current content

Current\ value=Current value

Custom\ entry\ types=Custom entry types

Custom\ entry\ types\ found\ in\ file=Custom entry types found in file

Customize\ entry\ types=Customize entry types

Customize\ key\ bindings=Customize key bindings

Cut=Cut

cut\ entries=cut entries

cut\ entry=cut entry


Library\ encoding=Library encoding

Library\ properties=Library properties

Date\ format=Date format

Default=Default

Default\ encoding=Default encoding

Default\ grouping\ field=Default grouping field

Default\ pattern=Default pattern
Execute\ default\ action\ in\ dialog=Execute default action in dialog

Delete=Delete

Delete\ custom\ format=Delete custom format

delete\ entries=delete entries

Delete\ entry=Delete entry

delete\ entry=delete entry

Delete\ multiple\ entries=Delete multiple entries

Delete\ rows=Delete rows

Deleted=Deleted

Permanently\ delete\ local\ file=Permanently delete local file

Descending=Descending

Description=Description

Disable\ this\ confirmation\ dialog=Disable this confirmation dialog

Display\ all\ entries\ belonging\ to\ one\ or\ more\ of\ the\ selected\ groups.=Display all entries belonging to one or more of the selected groups.

Display\ all\ error\ messages=Display all error messages

Display\ help\ on\ command\ line\ options=Display help on command line options

Display\ only\ entries\ belonging\ to\ all\ selected\ groups.=Display only entries belonging to all selected groups.
Display\ version=Display version

Do\ not\ abbreviate\ names=Do not abbreviate names

Do\ not\ import\ entry=Do not import entry

Do\ not\ open\ any\ files\ at\ startup=Do not open any files at startup

Do\ not\ overwrite\ existing\ keys=Do not overwrite existing keys

Do\ not\ wrap\ the\ following\ fields\ when\ saving=Do not wrap the following fields when saving
Do\ not\ write\ the\ following\ fields\ to\ XMP\ Metadata\:=Do not write the following fields to XMP Metadata:

Donate\ to\ JabRef=Donate to JabRef

Down=Down

Download\ file=Download file
duplicate\ removal=duplicate removal

Duplicate\ string\ name=Duplicate string name

Duplicates\ found=Duplicates found

Dynamic\ groups=Dynamic groups

Dynamically\ group\ entries\ by\ a\ free-form\ search\ expression=Dynamically group entries by a free-form search expression

Dynamically\ group\ entries\ by\ searching\ a\ field\ for\ a\ keyword=Dynamically group entries by searching a field for a keyword

Each\ line\ must\ be\ of\ the\ following\ form=Each line must be of the following form

Edit=Edit

Edit\ entry=Edit entry
Edit\ file\ type=Edit file type

Edit\ group=Edit group


Edit\ preamble=Edit preamble
Edit\ strings=Edit strings
Editor\ options=Editor options

empty\ library=empty library
Enable\ word/name\ autocompletion=Enable word/name autocompletion

Enter\ URL\ to\ download=Enter URL to download

entries=entries

Entries\ cannot\ be\ manually\ assigned\ to\ or\ removed\ from\ this\ group.=Entries cannot be manually assigned to or removed from this group.

Entries\ exported\ to\ clipboard=Entries exported to clipboard


entry=entry

Entry\ editor=Entry editor

Entry\ preview=Entry preview

Entry\ table=Entry table

Entry\ table\ columns=Entry table columns
Entry\ Title\ (Required\ to\ deliver\ recommendations.)=Entry Title (Required to deliver recommendations.)

Entry\ type=Entry type

Entry\ type\ names\ are\ not\ allowed\ to\ contain\ white\ space\ or\ the\ following\ characters=Entry type names are not allowed to contain white space or the following characters

Entry\ types=Entry types

Error=Error

Error\ occurred\ when\ parsing\ entry=Error occurred when parsing entry

Error\ opening\ file=Error opening file

Error\ while\ fetching\ from\ Mr.DLib.=Error while fetching from Mr.DLib.

Error\ while\ writing=Error while writing

'%0'\ exists.\ Overwrite\ file?='%0' exists. Overwrite file?

Export=Export

Export\ preferences=Export preferences

Export\ preferences\ to\ file=Export preferences to file

Export\ to\ clipboard=Export to clipboard

Export\ to\ text\ file.=Export to text file.

Exporting=Exporting
Extension=Extension

External\ changes=External changes

External\ file\ links=External file links

External\ programs=External programs

External\ viewer\ called=External viewer called

Field=Field

field=field

Field\ name=Field name
Field\ names\ are\ not\ allowed\ to\ contain\ white\ space\ or\ the\ following\ characters=Field names are not allowed to contain white space or the following characters

Field\ to\ group\ by=Field to group by

File=File

file=file
File\ '%0'\ is\ already\ open.=File '%0' is already open.
File\ directory\ is\ not\ set\ or\ does\ not\ exist\!=File directory is not set or does not exist!

File\ exists=File exists

File\ not\ found=File not found
filename=filename

Files\ opened=Files opened

Filter=Filter

Finished\ automatically\ setting\ external\ links.=Finished automatically setting external links.

Finished\ writing\ XMP\ for\ %0\ file\ (%1\ skipped,\ %2\ errors).=Finished writing XMP for %0 file (%1 skipped, %2 errors).

First\ select\ the\ entries\ you\ want\ keys\ to\ be\ generated\ for.=First select the entries you want keys to be generated for.

Fit\ table\ horizontally\ on\ screen=Fit table horizontally on screen

Float=Float
Format\:\ Tab\:field;field;...\ (e.g.\ General\:url;pdf;note...)=Format\: Tab\:field;field;... (e.g. General\:url;pdf;note...)

Format\ of\ author\ and\ editor\ names=Format of author and editor names
Format\ string=Format string

Format\ used=Format used
Formatter\ name=Formatter name

found\ in\ AUX\ file=found in AUX file

Further\ information\ about\ Mr\ DLib.\ for\ JabRef\ users.=Further information about Mr DLib. for JabRef users.

General=General

General\ Fields=General Fields

Generate=Generate

Generate\ BibTeX\ key=Generate BibTeX key

Generate\ keys=Generate keys

Generate\ keys\ before\ saving\ (for\ entries\ without\ a\ key)=Generate keys before saving (for entries without a key)

Generated\ BibTeX\ key\ for=Generated BibTeX key for

Generating\ BibTeX\ key\ for=Generating BibTeX key for
Get\ fulltext=Get fulltext

Gray\ out\ non-hits=Gray out non-hits

Groups=Groups
has/have\ both\ a\ 'Comment'\ and\ a\ 'Review'\ field.=has/have both a 'Comment' and a 'Review' field.

Have\ you\ chosen\ the\ correct\ package\ path?=Have you chosen the correct package path?

Help=Help

Help\ on\ key\ patterns=Help on key patterns
Help\ on\ regular\ expression\ search=Help on regular expression search

Hide\ non-hits=Hide non-hits

Hierarchical\ context=Hierarchical context

Highlight=Highlight
Marking=Marking
Underline=Underline
Empty\ Highlight=Empty Highlight
Empty\ Marking=Empty Marking
Empty\ Underline=Empty Underline
The\ marked\ area\ does\ not\ contain\ any\ legible\ text!=The marked area does not contain any legible text!

Hint\:\ To\ search\ specific\ fields\ only,\ enter\ for\ example\:<p><tt>author\=smith\ and\ title\=electrical</tt>=Hint: To search specific fields only, enter for example:<p><tt>author=smith and title=electrical</tt>

HTML\ table=HTML table
HTML\ table\ (with\ Abstract\ &\ BibTeX)=HTML table (with Abstract & BibTeX)
Icon=Icon

Ignore=Ignore

Import=Import

Import\ and\ keep\ old\ entry=Import and keep old entry

Import\ and\ remove\ old\ entry=Import and remove old entry

Import\ entries=Import entries
Import\ file=Import file

Import\ group\ definitions=Import group definitions

Import\ name=Import name

Import\ preferences=Import preferences

Import\ preferences\ from\ file=Import preferences from file

Import\ strings=Import strings

Import\ to\ open\ tab=Import to open tab

Import\ word\ selector\ definitions=Import word selector definitions

Imported\ entries=Imported entries

Imported\ from\ library=Imported from library

Importer\ class=Importer class

Importing=Importing

Importing\ in\ unknown\ format=Importing in unknown format

Include\ subgroups\:\ When\ selected,\ view\ entries\ contained\ in\ this\ group\ or\ its\ subgroups=Include subgroups: When selected, view entries contained in this group or its subgroups

Independent\ group\:\ When\ selected,\ view\ only\ this\ group's\ entries=Independent group: When selected, view only this group's entries
I\ Agree=I Agree
Insert\ rows=Insert rows

Intersection=Intersection

Invalid\ BibTeX\ key=Invalid BibTeX key

Invalid\ date\ format=Invalid date format

Invalid\ URL=Invalid URL

Online\ help=Online help
JabRef\ Language\ (Provides\ for\ better\ recommendations\ by\ giving\ an\ indication\ of\ user's\ preferred\ language.)=JabRef Language (Provides for better recommendations by giving an indication of user's preferred language.)

JabRef\ preferences=JabRef preferences
JabRef\ requests\ recommendations\ from\ Mr.\ DLib,\ which\ is\ an\ external\ service.\ To\ enable\ Mr.\ DLib\ to\ calculate\ recommendations,\ some\ of\ your\ data\ must\ be\ shared\ with\ Mr.\ DLib.\ Generally,\ the\ more\ data\ is\ shared\ the\ better\ recommendations\ can\ be\ calculated.\ However,\ we\ understand\ that\ some\ of\ your\ data\ in\ JabRef\ is\ sensitive,\ and\ you\ may\ not\ want\ to\ share\ it.\ Therefore,\ Mr.\ DLib\ offers\ a\ choice\ of\ which\ data\ you\ would\ like\ to\ share.=JabRef requests recommendations from Mr. DLib, which is an external service. To enable Mr. DLib to calculate recommendations, some of your data must be shared with Mr. DLib. Generally, the more data is shared the better recommendations can be calculated. However, we understand that some of your data in JabRef is sensitive, and you may not want to share it. Therefore, Mr. DLib offers a choice of which data you would like to share.
JabRef\ Version\ (Required\ to\ ensure\ backwards\ compatibility\ with\ Mr.\ DLib's\ Web\ Service)=JabRef Version (Required to ensure backwards compatibility with Mr. DLib's Web Service)

Journal\ abbreviations=Journal abbreviations
Keep\ both=Keep both

Key\ bindings=Key bindings

Key\ bindings\ changed=Key bindings changed

Key\ generator\ settings=Key generator settings

Key\ pattern=Key pattern

keys\ in\ library=keys in library

Keyword=Keyword

Label=Label

Language=Language

Last\ modified=Last modified
LaTeX\ AUX\ file\:=LaTeX AUX file\:

Left=Left

Link=Link
Listen\ for\ remote\ operation\ on\ port=Listen for remote operation on port
Load\ and\ Save\ preferences\ from/to\ jabref.xml\ on\ start-up\ (memory\ stick\ mode)=Load and Save preferences from/to jabref.xml on start-up (memory stick mode)

Main\ file\ directory=Main file directory

Manage\ custom\ exports=Manage custom exports

Manage\ custom\ imports=Manage custom imports
Manage\ external\ file\ types=Manage external file types

Mark\ new\ entries\ with\ addition\ date=Mark new entries with addition date

Mark\ new\ entries\ with\ owner\ name=Mark new entries with owner name

Memory\ stick\ mode=Memory stick mode

Merged\ external\ changes=Merged external changes
Merge\ fields=Merge fields

Modification\ of\ field=Modification of field

Modified\ group\ "%0".=Modified group "%0".

Modified\ groups=Modified groups

Modified\ string=Modified string

Modify=Modify

Move\ down=Move down

move\ group=move group

Move\ up=Move up

Moved\ group\ "%0".=Moved group "%0".

Name=Name
Name\ formatter=Name formatter

Natbib\ style=Natbib style

nested\ AUX\ files=nested AUX files
new=new

New\ BibTeX\ sublibrary=New BibTeX sublibrary
New\ library\ created.=New library created.

New\ group=New group

New\ string=New string

Next\ entry=Next entry
no\ base-BibTeX-file\ specified=no base-BibTeX-file specified

no\ library\ generated=no library generated

No\ entries\ found.\ Please\ make\ sure\ you\ are\ using\ the\ correct\ import\ filter.=No entries found. Please make sure you are using the correct import filter.
No\ files\ found.=No files found.

No\ GUI.\ Only\ process\ command\ line\ options.=No GUI. Only process command line options.

No\ journal\ names\ could\ be\ abbreviated.=No journal names could be abbreviated.

No\ journal\ names\ could\ be\ unabbreviated.=No journal names could be unabbreviated.

Open\ PDF=Open PDF

No\ URL\ defined=No URL defined
not=not

not\ found=not found

Nothing\ to\ redo=Nothing to redo

Nothing\ to\ undo=Nothing to undo

OK=OK

One\ or\ more\ keys\ will\ be\ overwritten.\ Continue?=One or more keys will be overwritten. Continue?


Open=Open

Open\ library=Open library

Open\ editor\ when\ a\ new\ entry\ is\ created=Open editor when a new entry is created

Open\ file=Open file

Open\ last\ edited\ libraries\ at\ startup=Open last edited libraries at startup

Connect\ to\ shared\ database=Connect to shared database

Open\ terminal\ here=Open terminal here

Open\ URL\ or\ DOI=Open URL or DOI

Opened\ library=Opened library

Opening=Opening

Operation\ canceled.=Operation canceled.
Operating\ System\ (Provides\ for\ better\ recommendations\ by\ giving\ an\ indication\ of\ user's\ system\ set-up.)=Operating System (Provides for better recommendations by giving an indication of user's system set-up.)

Optional\ fields=Optional fields

Options=Options

or=or

Output\ or\ export\ file=Output or export file

Override\ default\ file\ directories=Override default file directories
Overwrite=Overwrite

Overwrite\ keys=Overwrite keys

pairs\ processed=pairs processed
Password=Password

Paste=Paste

paste\ entries=paste entries

paste\ entry=paste entry

Pasted=Pasted

Path\ to\ %0\ not\ defined=Path to %0 not defined

Path\ to\ LyX\ pipe=Path to LyX pipe

PDF\ does\ not\ exist=PDF does not exist

File\ has\ no\ attached\ annotations=File has no attached annotations

Please\ enter\ a\ name\ for\ the\ group.=Please enter a name for the group.

Please\ enter\ a\ search\ term.\ For\ example,\ to\ search\ all\ fields\ for\ <b>Smith</b>,\ enter\:<p><tt>smith</tt><p>To\ search\ the\ field\ <b>Author</b>\ for\ <b>Smith</b>\ and\ the\ field\ <b>Title</b>\ for\ <b>electrical</b>,\ enter\:<p><tt>author\=smith\ and\ title\=electrical</tt>=Please enter a search term. For example, to search all fields for <b>Smith</b>, enter:<p><tt>smith</tt><p>To search the field <b>Author</b> for <b>Smith</b> and the field <b>Title</b> for <b>electrical</b>, enter:<p><tt>author=smith and title=electrical</tt>

Please\ enter\ the\ field\ to\ search\ (e.g.\ <b>keywords</b>)\ and\ the\ keyword\ to\ search\ it\ for\ (e.g.\ <b>electrical</b>).=Please enter the field to search (e.g. <b>keywords</b>) and the keyword to search it for (e.g. <b>electrical</b>).

Please\ enter\ the\ string's\ label=Please enter the string's label

Please\ restart\ JabRef\ for\ preferences\ to\ take\ effect.=Please restart JabRef for preferences to take effect.

Possible\ duplicate\ entries=Possible duplicate entries

Possible\ duplicate\ of\ existing\ entry.\ Click\ to\ resolve.=Possible duplicate of existing entry. Click to resolve.

Preferences=Preferences

Preferences\ recorded.=Preferences recorded.

Preview=Preview
Citation\ Style=Citation Style
Current\ Preview=Current Preview
Cannot\ generate\ preview\ based\ on\ selected\ citation\ style.=Cannot generate preview based on selected citation style.
Bad\ character\ inside\ entry=Bad character inside entry
Error\ while\ generating\ citation\ style=Error while generating citation style
Preview\ style\ changed\ to\:\ %0=Preview style changed to: %0
Next\ preview\ layout=Next preview layout
Previous\ preview\ layout=Previous preview layout

Previous\ entry=Previous entry

Primary\ sort\ criterion=Primary sort criterion
Problem\ with\ parsing\ entry=Problem with parsing entry
Processing\ %0=Processing %0
Pull\ changes\ from\ shared\ database=Pull changes from shared database

Pushed\ citations\ to\ %0=Pushed citations to %0

Quit\ JabRef=Quit JabRef

Redo=Redo

Refine\ supergroup\:\ When\ selected,\ view\ entries\ contained\ in\ both\ this\ group\ and\ its\ supergroup=Refine supergroup: When selected, view entries contained in both this group and its supergroup

regular\ expression=regular expression

Related\ articles=Related articles

Remote\ operation=Remote operation

Remote\ server\ port=Remote server port

Remove=Remove

Remove\ subgroups=Remove subgroups

Remove\ all\ subgroups\ of\ "%0"?=Remove all subgroups of "%0"?

Remove\ entry\ from\ import=Remove entry from import

Remove\ selected\ entries\ from\ this\ group=Remove selected entries from this group

Remove\ entry\ type=Remove entry type

Remove\ group=Remove group

Remove\ group,\ keep\ subgroups=Remove group, keep subgroups

Remove\ group\ "%0"?=Remove group "%0"?

Remove\ group\ "%0"\ and\ its\ subgroups?=Remove group "%0" and its subgroups?

remove\ group\ (keep\ subgroups)=remove group (keep subgroups)

remove\ group\ and\ subgroups=remove group and subgroups

Remove\ group\ and\ subgroups=Remove group and subgroups

Remove\ link=Remove link

Remove\ old\ entry=Remove old entry

Remove\ selected\ strings=Remove selected strings

Removed\ group\ "%0".=Removed group "%0".

Removed\ group\ "%0"\ and\ its\ subgroups.=Removed group "%0" and its subgroups.

Removed\ string=Removed string

Renamed\ string=Renamed string

Replace=Replace
Replace\ With\:=Replace With:
Limit\ to\ Selected\ Entries=Limit to Selected Entries
Limit\ to\ Fields=Limit to Fields
All\ Field\ Replace=All Field Replace
Find\:=Find:
Find\ and\ Replace=Find and Replace

Replace\ (regular\ expression)=Replace (regular expression)

Replace\ String=Replace String
Replace\ string=Replace string

Replace\ Unicode\ ligatures=Replace Unicode ligatures
Replaces\ Unicode\ ligatures\ with\ their\ expanded\ form=Replaces Unicode ligatures with their expanded form

Required\ fields=Required fields

Reset\ all=Reset all

Resolve\ strings\ for\ all\ fields\ except=Resolve strings for all fields except
Resolve\ strings\ for\ standard\ BibTeX\ fields\ only=Resolve strings for standard BibTeX fields only

resolved=resolved

Restart=Restart

Review=Review
Review\ changes=Review changes
Review\ Field\ Migration=Review Field Migration

Right=Right

Save=Save
Save\ all\ finished.=Save all finished.

Save\ all\ open\ libraries=Save all open libraries

Save\ before\ closing=Save before closing

Save\ library=Save library
Save\ library\ as...=Save library as...

Save\ entries\ in\ their\ original\ order=Save entries in their original order

Saved\ library=Saved library

Saved\ selected\ to\ '%0'.=Saved selected to '%0'.

Saving=Saving
Saving\ all\ libraries...=Saving all libraries...

Saving\ library=Saving library

Search=Search

Search\ expression=Search expression

Searching\ for\ duplicates...=Searching for duplicates...

Searching\ for\ files=Searching for files

Secondary\ sort\ criterion=Secondary sort criterion

Select\ all=Select all
Select\ new\ encoding=Select new encoding

Select\ entry\ type=Select entry type

Select\ file\ from\ ZIP-archive=Select file from ZIP-archive

Select\ the\ tree\ nodes\ to\ view\ and\ accept\ or\ reject\ changes=Select the tree nodes to view and accept or reject changes

Set\ field=Set field
Set\ fields=Set fields

Set\ General\ Fields=Set General Fields

Settings=Settings

Shortcut=Shortcut

Show/edit\ %0\ source=Show/edit %0 source

Show\ 'Firstname\ Lastname'=Show 'Firstname Lastname'

Show\ 'Lastname,\ Firstname'=Show 'Lastname, Firstname'

Show\ BibTeX\ source\ by\ default=Show BibTeX source by default

Show\ confirmation\ dialog\ when\ deleting\ entries=Show confirmation dialog when deleting entries

Show\ file\ column=Show file column

Show\ last\ names\ only=Show last names only

Show\ names\ unchanged=Show names unchanged

Show\ optional\ fields=Show optional fields

Show\ required\ fields=Show required fields

Show\ URL/DOI\ column=Show URL/DOI column

Show\ validation\ messages=Show validation messages

Simple\ HTML=Simple HTML
Since\ the\ 'Review'\ field\ was\ deprecated\ in\ JabRef\ 4.2,\ these\ two\ fields\ are\ about\ to\ be\ merged\ into\ the\ 'Comment'\ field.=Since the 'Review' field was deprecated in JabRef 4.2, these two fields are about to be merged into the 'Comment' field.

Size=Size

Skipped\ -\ No\ PDF\ linked=Skipped - No PDF linked
Skipped\ -\ PDF\ does\ not\ exist=Skipped - PDF does not exist

Skipped\ entry.=Skipped entry.

Some\ appearance\ settings\ you\ changed\ require\ to\ restart\ JabRef\ to\ come\ into\ effect.=Some appearance settings you changed require to restart JabRef to come into effect.

source\ edit=source edit
Special\ name\ formatters=Special name formatters

Special\ table\ columns=Special table columns

Statically\ group\ entries\ by\ manual\ assignment=Statically group entries by manual assignment

Status=Status
Strings\ for\ library=Strings for library

Sublibrary\ from\ AUX=Sublibrary from AUX

Switches\ between\ full\ and\ abbreviated\ journal\ name\ if\ the\ journal\ name\ is\ known.=Switches between full and abbreviated journal name if the journal name is known.

Tabname=Tabname
Tertiary\ sort\ criterion=Tertiary sort criterion

Test=Test
The\ chosen\ date\ format\ for\ new\ entries\ is\ not\ valid=The chosen date format for new entries is not valid

The\ chosen\ encoding\ '%0'\ could\ not\ encode\ the\ following\ characters\:=The chosen encoding '%0' could not encode the following characters:


the\ field\ <b>%0</b>=the field <b>%0</b>
The\ group\ "%0"\ already\ contains\ the\ selection.=The group "%0" already contains the selection.

The\ label\ of\ the\ string\ cannot\ be\ a\ number.=The label of the string cannot be a number.

The\ label\ of\ the\ string\ cannot\ contain\ spaces.=The label of the string cannot contain spaces.

The\ label\ of\ the\ string\ cannot\ contain\ the\ '\#'\ character.=The label of the string cannot contain the '#' character.

The\ output\ option\ depends\ on\ a\ valid\ import\ option.=The output option depends on a valid import option.

The\ regular\ expression\ <b>%0</b>\ is\ invalid\:=The regular expression <b>%0</b> is invalid:

The\ search\ is\ case\ insensitive.=The search is case insensitive.

The\ search\ is\ case\ sensitive.=The search is case sensitive.

The\ string\ has\ been\ removed\ locally=The string has been removed locally

There\ are\ possible\ duplicates\ (marked\ with\ an\ icon)\ that\ haven't\ been\ resolved.\ Continue?=There are possible duplicates (marked with an icon) that haven't been resolved. Continue?
This\ entry\ type\ cannot\ be\ removed.=This entry type cannot be removed.

This\ group\ contains\ entries\ based\ on\ manual\ assignment.\ Entries\ can\ be\ assigned\ to\ this\ group\ by\ selecting\ them\ then\ using\ either\ drag\ and\ drop\ or\ the\ context\ menu.\ Entries\ can\ be\ removed\ from\ this\ group\ by\ selecting\ them\ then\ using\ the\ context\ menu.=This group contains entries based on manual assignment. Entries can be assigned to this group by selecting them then using either drag and drop or the context menu. Entries can be removed from this group by selecting them then using the context menu.

This\ group\ contains\ entries\ whose\ <b>%0</b>\ field\ contains\ the\ keyword\ <b>%1</b>=This group contains entries whose <b>%0</b> field contains the keyword <b>%1</b>

This\ group\ contains\ entries\ whose\ <b>%0</b>\ field\ contains\ the\ regular\ expression\ <b>%1</b>=This group contains entries whose <b>%0</b> field contains the regular expression <b>%1</b>

This\ operation\ requires\ all\ selected\ entries\ to\ have\ BibTeX\ keys\ defined.=This operation requires all selected entries to have BibTeX keys defined.

This\ operation\ requires\ one\ or\ more\ entries\ to\ be\ selected.=This operation requires one or more entries to be selected.

This\ setting\ may\ be\ changed\ in\ preferences\ at\ any\ time.=This setting may be changed in preferences at any time.
Timezone\ (Provides\ for\ better\ recommendations\ by\ indicating\ the\ time\ of\ day\ the\ request\ is\ being\ made.)=Timezone (Provides for better recommendations by indicating the time of day the request is being made.)

Toggle\ entry\ preview=Toggle entry preview
Toggle\ groups\ interface=Toggle groups interface

Trim\ all\ whitespace\ characters\ in\ the\ field\ content.=Trim all whitespace characters in the field content.

Trim\ whitespace\ characters=Trim whitespace characters

Try\ different\ encoding=Try different encoding

Unabbreviate\ journal\ names\ of\ the\ selected\ entries=Unabbreviate journal names of the selected entries
Unabbreviated\ %0\ journal\ names.=Unabbreviated %0 journal names.

Unable\ to\ open\ %0=Unable to open %0
Unable\ to\ open\ link.\ The\ application\ '%0'\ associated\ with\ the\ file\ type\ '%1'\ could\ not\ be\ called.=Unable to open link. The application '%0' associated with the file type '%1' could not be called.
unable\ to\ write\ to=unable to write to

Undo=Undo

Union=Union
Unknown\ BibTeX\ entries\:=Unknown BibTeX entries\:

unknown\ edit=unknown edit

Unknown\ export\ format=Unknown export format

untitled=untitled

Up=Up

Upgrade\ external\ PDF/PS\ links\ to\ use\ the\ '%0'\ field.=Upgrade external PDF/PS links to use the '%0' field.

usage=usage
Use\ autocompletion\ for\ the\ following\ fields=Use autocompletion for the following fields

Tweak\ font\ rendering\ for\ entry\ editor\ on\ Linux=Tweak font rendering for entry editor on Linux
Use\ regular\ expression\ search=Use regular expression search

Username=Username

Value\ cleared\ externally=Value cleared externally

Value\ set\ externally=Value set externally

verify\ that\ LyX\ is\ running\ and\ that\ the\ lyxpipe\ is\ valid=verify that LyX is running and that the lyxpipe is valid

View=View
Vim\ server\ name=Vim server name

Warn\ about\ unresolved\ duplicates\ when\ closing\ inspection\ window=Warn about unresolved duplicates when closing inspection window

Warn\ before\ overwriting\ existing\ keys=Warn before overwriting existing keys

Warning=Warning

Warnings=Warnings

web\ link=web link

What\ do\ you\ want\ to\ do?=What do you want to do?
Whatever\ option\ you\ choose,\ Mr.\ DLib\ may\ share\ its\ data\ with\ research\ partners\ to\ further\ improve\ recommendation\ quality\ as\ part\ of\ a\ 'living\ lab'.\ Mr.\ DLib\ may\ also\ release\ public\ datasets\ that\ may\ contain\ anonymized\ information\ about\ you\ and\ the\ recommendations\ (sensitive\ information\ such\ as\ metadata\ of\ your\ articles\ will\ be\ anonymised\ through\ e.g.\ hashing).\ Research\ partners\ are\ obliged\ to\ adhere\ to\ the\ same\ strict\ data\ protection\ policy\ as\ Mr.\ DLib.=Whatever option you choose, Mr. DLib may share its data with research partners to further improve recommendation quality as part of a 'living lab'. Mr. DLib may also release public datasets that may contain anonymized information about you and the recommendations (sensitive information such as metadata of your articles will be anonymised through e.g. hashing). Research partners are obliged to adhere to the same strict data protection policy as Mr. DLib.

When\ adding/removing\ keywords,\ separate\ them\ by=When adding/removing keywords, separate them by
Will\ write\ XMP-metadata\ to\ the\ PDFs\ linked\ from\ selected\ entries.=Will write XMP-metadata to the PDFs linked from selected entries.

with=with

Write\ BibTeXEntry\ as\ XMP-metadata\ to\ PDF.=Write BibTeXEntry as XMP-metadata to PDF.

Write\ XMP=Write XMP
Write\ XMP-metadata=Write XMP-metadata
Write\ XMP-metadata\ for\ all\ PDFs\ in\ current\ library?=Write XMP-metadata for all PDFs in current library?
Writing\ XMP-metadata...=Writing XMP-metadata...
Writing\ XMP-metadata\ for\ selected\ entries...=Writing XMP-metadata for selected entries...

XMP-annotated\ PDF=XMP-annotated PDF
XMP\ export\ privacy\ settings=XMP export privacy settings
XMP-metadata=XMP-metadata
You\ must\ restart\ JabRef\ for\ this\ to\ come\ into\ effect.=You must restart JabRef for this to come into effect.
You\ have\ changed\ the\ language\ setting.=You have changed the language setting.

You\ must\ restart\ JabRef\ for\ the\ new\ key\ bindings\ to\ work\ properly.=You must restart JabRef for the new key bindings to work properly.

Your\ new\ key\ bindings\ have\ been\ stored.=Your new key bindings have been stored.

The\ following\ fetchers\ are\ available\:=The following fetchers are available:
Could\ not\ find\ fetcher\ '%0'=Could not find fetcher '%0'
Running\ query\ '%0'\ with\ fetcher\ '%1'.=Running query '%0' with fetcher '%1'.

Move\ file=Move file
Rename\ file=Rename file

Move\ file\ to\ file\ directory\ and\ rename\ file=Move file to file directory and rename file

Could\ not\ move\ file\ '%0'.=Could not move file '%0'.
Could\ not\ find\ file\ '%0'.=Could not find file '%0'.
Number\ of\ entries\ successfully\ imported=Number of entries successfully imported
Error\ while\ fetching\ from\ %0=Error while fetching from %0

Refuse\ to\ save\ the\ library\ before\ external\ changes\ have\ been\ reviewed.=Refuse to save the library before external changes have been reviewed.
Library\ protection=Library protection
Unable\ to\ save\ library=Unable to save library

BibTeX\ key\ generator=BibTeX key generator
Unable\ to\ open\ link.=Unable to open link.
MIME\ type=MIME type

This\ feature\ lets\ new\ files\ be\ opened\ or\ imported\ into\ an\ already\ running\ instance\ of\ JabRef<BR>instead\ of\ opening\ a\ new\ instance.\ For\ instance,\ this\ is\ useful\ when\ you\ open\ a\ file\ in\ JabRef<br>from\ your\ web\ browser.<BR>Note\ that\ this\ will\ prevent\ you\ from\ running\ more\ than\ one\ instance\ of\ JabRef\ at\ a\ time.=This feature lets new files be opened or imported into an already running instance of JabRef<BR>instead of opening a new instance. For instance, this is useful when you open a file in JabRef<br>from your web browser.<BR>Note that this will prevent you from running more than one instance of JabRef at a time.
Run\ fetcher,\ e.g.\ "--fetch\=Medline\:cancer"=Run fetcher, e.g. "--fetch=Medline:cancer"

Reset=Reset

Use\ IEEE\ LaTeX\ abbreviations=Use IEEE LaTeX abbreviations

When\ opening\ file\ link,\ search\ for\ matching\ file\ if\ no\ link\ is\ defined=When opening file link, search for matching file if no link is defined
Settings\ for\ %0=Settings for %0
Line\ %0\:\ Found\ corrupted\ BibTeX\ key\ %1.=Line %0: Found corrupted BibTeX key %1.
Line\ %0\:\ Found\ corrupted\ BibTeX\ key\ %1\ (contains\ whitespaces).=Line %0: Found corrupted BibTeX key %1 (contains whitespaces).
Line\ %0\:\ Found\ corrupted\ BibTeX\ key\ %1\ (comma\ missing).=Line %0: Found corrupted BibTeX key %1 (comma missing).
No\ full\ text\ document\ found=No full text document found
Download\ from\ URL=Download from URL
Rename\ field=Rename field
Append\ field=Append field
Append\ to\ fields=Append to fields
Rename\ field\ to=Rename field to
Move\ contents\ of\ a\ field\ into\ a\ field\ with\ a\ different\ name=Move contents of a field into a field with a different name

Cannot\ use\ port\ %0\ for\ remote\ operation;\ another\ application\ may\ be\ using\ it.\ Try\ specifying\ another\ port.=Cannot use port %0 for remote operation; another application may be using it. Try specifying another port.

Looking\ for\ full\ text\ document...=Looking for full text document...
Autosave=Autosave
A\ local\ copy\ will\ be\ opened.=A local copy will be opened.
Autosave\ local\ libraries=Autosave local libraries
Automatically\ save\ the\ library\ to=Automatically save the library to
Please\ enter\ a\ valid\ file\ path.=Please enter a valid file path.


Export\ in\ current\ table\ sort\ order=Export in current table sort order
Export\ entries\ in\ their\ original\ order=Export entries in their original order
Error\ opening\ file\ '%0'.=Error opening file '%0'.

Formatter\ not\ found\:\ %0=Formatter not found: %0

Could\ not\ save,\ file\ locked\ by\ another\ JabRef\ instance.=Could not save, file locked by another JabRef instance.
Current\ tmp\ value=Current tmp value
Metadata\ change=Metadata change
Changes\ have\ been\ made\ to\ the\ following\ metadata\ elements=Changes have been made to the following metadata elements

Generate\ groups\ for\ author\ last\ names=Generate groups for author last names
Generate\ groups\ from\ keywords\ in\ a\ BibTeX\ field=Generate groups from keywords in a BibTeX field
Enforce\ legal\ characters\ in\ BibTeX\ keys=Enforce legal characters in BibTeX keys

Unable\ to\ create\ backup=Unable to create backup
Move\ file\ to\ file\ directory=Move file to file directory
<b>All\ Entries</b>\ (this\ group\ cannot\ be\ edited\ or\ removed)=<b>All Entries</b> (this group cannot be edited or removed)
static\ group=static group
dynamic\ group=dynamic group
refines\ supergroup=refines supergroup
includes\ subgroups=includes subgroups
contains=contains
search\ expression=search expression

Optional\ fields\ 2=Optional fields 2
Waiting\ for\ save\ operation\ to\ finish=Waiting for save operation to finish

Find\ and\ remove\ duplicate\ BibTeX\ keys=Find and remove duplicate BibTeX keys
Expected\ syntax\ for\ --fetch\='<name\ of\ fetcher>\:<query>'=Expected syntax for --fetch='<name of fetcher>:<query>'
Duplicate\ BibTeX\ key=Duplicate BibTeX key
Always\ add\ letter\ (a,\ b,\ ...)\ to\ generated\ keys=Always add letter (a, b, ...) to generated keys

Ensure\ unique\ keys\ using\ letters\ (a,\ b,\ ...)=Ensure unique keys using letters (a, b, ...)
Ensure\ unique\ keys\ using\ letters\ (b,\ c,\ ...)=Ensure unique keys using letters (b, c, ...)

General\ file\ directory=General file directory
User-specific\ file\ directory=User-specific file directory
LaTex\ file\ directory=LaTex file directory
Search\ failed\:\ illegal\ search\ expression=Search failed: illegal search expression
Show\ ArXiv\ column=Show ArXiv column

You\ must\ enter\ an\ integer\ value\ in\ the\ interval\ 1025-65535\ in\ the\ text\ field\ for=You must enter an integer value in the interval 1025-65535 in the text field for
Automatically\ open\ browse\ dialog\ when\ creating\ new\ file\ link=Automatically open browse dialog when creating new file link
Autocomplete\ names\ in\ 'Firstname\ Lastname'\ format\ only=Autocomplete names in 'Firstname Lastname' format only
Autocomplete\ names\ in\ 'Lastname,\ Firstname'\ format\ only=Autocomplete names in 'Lastname, Firstname' format only
Autocomplete\ names\ in\ both\ formats=Autocomplete names in both formats
The\ name\ 'comment'\ cannot\ be\ used\ as\ an\ entry\ type\ name.=The name 'comment' cannot be used as an entry type name.
Send\ as\ email=Send as email
References=References
Sending\ of\ emails=Sending of emails
Subject\ for\ sending\ an\ email\ with\ references=Subject for sending an email with references
Automatically\ open\ folders\ of\ attached\ files=Automatically open folders of attached files
Error\ creating\ email=Error creating email
Entries\ added\ to\ an\ email=Entries added to an email
exportFormat=exportFormat
Output\ file\ missing=Output file missing
No\ search\ matches.=No search matches.
The\ output\ option\ depends\ on\ a\ valid\ input\ option.=The output option depends on a valid input option.
Default\ import\ style\ for\ drag\ and\ drop\ of\ PDFs=Default import style for drag and drop of PDFs
Default\ PDF\ file\ link\ action=Default PDF file link action
Filename\ format\ pattern=Filename format pattern
Additional\ parameters=Additional parameters
Cite\ selected\ entries\ between\ parenthesis=Cite selected entries between parenthesis
Cite\ selected\ entries\ with\ in-text\ citation=Cite selected entries with in-text citation
Cite\ special=Cite special
Extra\ information\ (e.g.\ page\ number)=Extra information (e.g. page number)
Manage\ citations=Manage citations
Problem\ modifying\ citation=Problem modifying citation
Citation=Citation
Connecting...=Connecting...
Could\ not\ resolve\ BibTeX\ entry\ for\ citation\ marker\ '%0'.=Could not resolve BibTeX entry for citation marker '%0'.
Select\ style=Select style
Journals=Journals
Cite=Cite
Cite\ in-text=Cite in-text
Insert\ empty\ citation=Insert empty citation
Merge\ citations=Merge citations
Manual\ connect=Manual connect
Select\ Writer\ document=Select Writer document
Sync\ OpenOffice/LibreOffice\ bibliography=Sync OpenOffice/LibreOffice bibliography
Select\ which\ open\ Writer\ document\ to\ work\ on=Select which open Writer document to work on
Connected\ to\ document=Connected to document
Insert\ a\ citation\ without\ text\ (the\ entry\ will\ appear\ in\ the\ reference\ list)=Insert a citation without text (the entry will appear in the reference list)
Cite\ selected\ entries\ with\ extra\ information=Cite selected entries with extra information
Ensure\ that\ the\ bibliography\ is\ up-to-date=Ensure that the bibliography is up-to-date
Your\ OpenOffice/LibreOffice\ document\ references\ the\ BibTeX\ key\ '%0',\ which\ could\ not\ be\ found\ in\ your\ current\ library.=Your OpenOffice/LibreOffice document references the BibTeX key '%0', which could not be found in your current library.
Unable\ to\ synchronize\ bibliography=Unable to synchronize bibliography
Combine\ pairs\ of\ citations\ that\ are\ separated\ by\ spaces\ only=Combine pairs of citations that are separated by spaces only
Autodetection\ failed=Autodetection failed
Please\ wait...=Please wait...
Set\ connection\ parameters=Set connection parameters
Path\ to\ OpenOffice/LibreOffice\ directory=Path to OpenOffice/LibreOffice directory
Path\ to\ OpenOffice/LibreOffice\ executable=Path to OpenOffice/LibreOffice executable
Path\ to\ OpenOffice/LibreOffice\ library\ dir=Path to OpenOffice/LibreOffice library dir
Connection\ lost=Connection lost
The\ paragraph\ format\ is\ controlled\ by\ the\ property\ 'ReferenceParagraphFormat'\ or\ 'ReferenceHeaderParagraphFormat'\ in\ the\ style\ file.=The paragraph format is controlled by the property 'ReferenceParagraphFormat' or 'ReferenceHeaderParagraphFormat' in the style file.
The\ character\ format\ is\ controlled\ by\ the\ citation\ property\ 'CitationCharacterFormat'\ in\ the\ style\ file.=The character format is controlled by the citation property 'CitationCharacterFormat' in the style file.
Automatically\ sync\ bibliography\ when\ inserting\ citations=Automatically sync bibliography when inserting citations
Look\ up\ BibTeX\ entries\ in\ the\ active\ tab\ only=Look up BibTeX entries in the active tab only
Look\ up\ BibTeX\ entries\ in\ all\ open\ libraries=Look up BibTeX entries in all open libraries
Autodetecting\ paths...=Autodetecting paths...
Could\ not\ find\ OpenOffice/LibreOffice\ installation=Could not find OpenOffice/LibreOffice installation
Found\ more\ than\ one\ OpenOffice/LibreOffice\ executable.=Found more than one OpenOffice/LibreOffice executable.
Please\ choose\ which\ one\ to\ connect\ to\:=Please choose which one to connect to:
Choose\ OpenOffice/LibreOffice\ executable=Choose OpenOffice/LibreOffice executable
Select\ document=Select document
HTML\ list=HTML list
If\ possible,\ normalize\ this\ list\ of\ names\ to\ conform\ to\ standard\ BibTeX\ name\ formatting=If possible, normalize this list of names to conform to standard BibTeX name formatting
Could\ not\ open\ %0=Could not open %0
Unknown\ import\ format=Unknown import format
Web\ search=Web search
Style\ selection=Style selection
No\ valid\ style\ file\ defined=No valid style file defined
Choose\ pattern=Choose pattern
Use\ the\ BIB\ file\ location\ as\ primary\ file\ directory=Use the BIB file location as primary file directory
Could\ not\ run\ the\ gnuclient/emacsclient\ program.\ Make\ sure\ you\ have\ the\ emacsclient/gnuclient\ program\ installed\ and\ available\ in\ the\ PATH.=Could not run the gnuclient/emacsclient program. Make sure you have the emacsclient/gnuclient program installed and available in the PATH.
You\ must\ select\ either\ a\ valid\ style\ file,\ or\ use\ one\ of\ the\ default\ styles.=You must select either a valid style file, or use one of the default styles.

This\ feature\ generates\ a\ new\ library\ based\ on\ which\ entries\ are\ needed\ in\ an\ existing\ LaTeX\ document.=This feature generates a new library based on which entries are needed in an existing LaTeX document.

First\ select\ entries\ to\ clean\ up.=First select entries to clean up.
Cleanup\ entry=Cleanup entry
Autogenerate\ PDF\ Names=Autogenerate PDF Names
Auto-generating\ PDF-Names\ does\ not\ support\ undo.\ Continue?=Auto-generating PDF-Names does not support undo. Continue?

Use\ full\ firstname\ whenever\ possible=Use full firstname whenever possible
Use\ abbreviated\ firstname\ whenever\ possible=Use abbreviated firstname whenever possible
Use\ abbreviated\ and\ full\ firstname=Use abbreviated and full firstname
Autocompletion\ options=Autocompletion options
Name\ format\ used\ for\ autocompletion=Name format used for autocompletion
Treatment\ of\ first\ names=Treatment of first names
Cleanup\ entries=Cleanup entries
Automatically\ assign\ new\ entry\ to\ selected\ groups=Automatically assign new entry to selected groups
%0\ mode=%0 mode
Move\ DOIs\ from\ note\ and\ URL\ field\ to\ DOI\ field\ and\ remove\ http\ prefix=Move DOIs from note and URL field to DOI field and remove http prefix
Make\ paths\ of\ linked\ files\ relative\ (if\ possible)=Make paths of linked files relative (if possible)
Rename\ PDFs\ to\ given\ filename\ format\ pattern=Rename PDFs to given filename format pattern
Rename\ only\ PDFs\ having\ a\ relative\ path=Rename only PDFs having a relative path
Doing\ a\ cleanup\ for\ %0\ entries...=Doing a cleanup for %0 entries...
No\ entry\ needed\ a\ clean\ up=No entry needed a clean up
One\ entry\ needed\ a\ clean\ up=One entry needed a clean up
%0\ entries\ needed\ a\ clean\ up=%0 entries needed a clean up

Remove\ selected=Remove selected

Group\ tree\ could\ not\ be\ parsed.\ If\ you\ save\ the\ BibTeX\ library,\ all\ groups\ will\ be\ lost.=Group tree could not be parsed. If you save the BibTeX library, all groups will be lost.
Attach\ file=Attach file
Setting\ all\ preferences\ to\ default\ values.=Setting all preferences to default values.
Resetting\ preference\ key\ '%0'=Resetting preference key '%0'
Unknown\ preference\ key\ '%0'=Unknown preference key '%0'
Unable\ to\ clear\ preferences.=Unable to clear preferences.

Reset\ preferences\ (key1,key2,...\ or\ 'all')=Reset preferences (key1,key2,... or 'all')
Find\ unlinked\ files=Find unlinked files
Unselect\ all=Unselect all
Expand\ all=Expand all
Collapse\ all=Collapse all
Opens\ the\ file\ browser.=Opens the file browser.
Scan\ directory=Scan directory
Searches\ the\ selected\ directory\ for\ unlinked\ files.=Searches the selected directory for unlinked files.
Starts\ the\ import\ of\ BibTeX\ entries.=Starts the import of BibTeX entries.
Select\ a\ directory\ where\ the\ search\ shall\ start.=Select a directory where the search shall start.
Select\ file\ type\:=Select file type:
These\ files\ are\ not\ linked\ in\ the\ active\ library.=These files are not linked in the active library.
Searching\ file\ system...=Searching file system...
Select\ directory=Select directory
Select\ files=Select files
BibTeX\ entry\ creation=BibTeX entry creation
Unable\ to\ connect\ to\ FreeCite\ online\ service.=Unable to connect to FreeCite online service.
BibTeX\ key\ patterns=BibTeX key patterns
Changed\ special\ field\ settings=Changed special field settings
Clear\ priority=Clear priority
Clear\ rank=Clear rank
Enable\ special\ fields=Enable special fields
One\ star=One star
Two\ stars=Two stars
Three\ stars=Three stars
Four\ stars=Four stars
Five\ stars=Five stars
Help\ on\ special\ fields=Help on special fields
Keywords\ of\ selected\ entries=Keywords of selected entries
Manage\ content\ selectors=Manage content selectors
Manage\ keywords=Manage keywords
No\ priority\ information=No priority information
No\ rank\ information=No rank information
Priority=Priority
Priority\ high=Priority high
Priority\ low=Priority low
Priority\ medium=Priority medium
Quality=Quality
Rank=Rank
Relevance=Relevance
Set\ priority\ to\ high=Set priority to high
Set\ priority\ to\ low=Set priority to low
Set\ priority\ to\ medium=Set priority to medium
Show\ priority=Show priority
Show\ quality=Show quality
Show\ rank=Show rank
Show\ relevance=Show relevance
Synchronize\ with\ keywords=Synchronize with keywords
Synchronized\ special\ fields\ based\ on\ keywords=Synchronized special fields based on keywords
Toggle\ relevance=Toggle relevance
Toggle\ quality\ assured=Toggle quality assured
Toggle\ print\ status=Toggle print status
Update\ keywords=Update keywords
Write\ values\ of\ special\ fields\ as\ separate\ fields\ to\ BibTeX=Write values of special fields as separate fields to BibTeX
You\ have\ changed\ settings\ for\ special\ fields.=You have changed settings for special fields.
Connection\ to\ OpenOffice/LibreOffice\ has\ been\ lost.\ Please\ make\ sure\ OpenOffice/LibreOffice\ is\ running,\ and\ try\ to\ reconnect.=Connection to OpenOffice/LibreOffice has been lost. Please make sure OpenOffice/LibreOffice is running, and try to reconnect.
JabRef\ will\ send\ at\ least\ one\ request\ per\ entry\ to\ a\ publisher.=JabRef will send at least one request per entry to a publisher.
Correct\ the\ entry,\ and\ reopen\ editor\ to\ display/edit\ source.=Correct the entry, and reopen editor to display/edit source.
Could\ not\ connect\ to\ running\ OpenOffice/LibreOffice.=Could not connect to running OpenOffice/LibreOffice.
Make\ sure\ you\ have\ installed\ OpenOffice/LibreOffice\ with\ Java\ support.=Make sure you have installed OpenOffice/LibreOffice with Java support.
If\ connecting\ manually,\ please\ verify\ program\ and\ library\ paths.=If connecting manually, please verify program and library paths.
Error\ message\:=Error message:
If\ a\ pasted\ or\ imported\ entry\ already\ has\ the\ field\ set,\ overwrite.=If a pasted or imported entry already has the field set, overwrite.
Not\ connected\ to\ any\ Writer\ document.\ Please\ make\ sure\ a\ document\ is\ open,\ and\ use\ the\ 'Select\ Writer\ document'\ button\ to\ connect\ to\ it.=Not connected to any Writer document. Please make sure a document is open, and use the 'Select Writer document' button to connect to it.
Removed\ all\ subgroups\ of\ group\ "%0".=Removed all subgroups of group "%0".
To\ disable\ the\ memory\ stick\ mode\ rename\ or\ remove\ the\ jabref.xml\ file\ in\ the\ same\ folder\ as\ JabRef.=To disable the memory stick mode rename or remove the jabref.xml file in the same folder as JabRef.
Unable\ to\ connect.\ One\ possible\ reason\ is\ that\ JabRef\ and\ OpenOffice/LibreOffice\ are\ not\ both\ running\ in\ either\ 32\ bit\ mode\ or\ 64\ bit\ mode.=Unable to connect. One possible reason is that JabRef and OpenOffice/LibreOffice are not both running in either 32 bit mode or 64 bit mode.
Use\ the\ following\ delimiter\ character(s)\:=Use the following delimiter character(s):
When\ downloading\ files,\ or\ moving\ linked\ files\ to\ the\ file\ directory,\ prefer\ the\ BIB\ file\ location\ rather\ than\ the\ file\ directory\ set\ above=When downloading files, or moving linked files to the file directory, prefer the BIB file location rather than the file directory set above
Your\ style\ file\ specifies\ the\ character\ format\ '%0',\ which\ is\ undefined\ in\ your\ current\ OpenOffice/LibreOffice\ document.=Your style file specifies the character format '%0', which is undefined in your current OpenOffice/LibreOffice document.
Your\ style\ file\ specifies\ the\ paragraph\ format\ '%0',\ which\ is\ undefined\ in\ your\ current\ OpenOffice/LibreOffice\ document.=Your style file specifies the paragraph format '%0', which is undefined in your current OpenOffice/LibreOffice document.

Searching...=Searching...
Add\ {}\ to\ specified\ title\ words\ on\ search\ to\ keep\ the\ correct\ case=Add {} to specified title words on search to keep the correct case
Import\ conversions=Import conversions
Please\ enter\ a\ search\ string=Please enter a search string
Please\ open\ or\ start\ a\ new\ library\ before\ searching=Please open or start a new library before searching

Canceled\ merging\ entries=Canceled merging entries

Format\ units\ by\ adding\ non-breaking\ separators\ and\ keeping\ the\ correct\ case\ on\ search=Format units by adding non-breaking separators and keeping the correct case on search
Merge\ entries=Merge entries
Merged\ entries=Merged entries
None=None
Parse=Parse
Result=Result
Show\ DOI\ first=Show DOI first
Show\ URL\ first=Show URL first
Use\ Emacs\ key\ bindings=Use Emacs key bindings
You\ have\ to\ choose\ exactly\ two\ entries\ to\ merge.=You have to choose exactly two entries to merge.

Update\ timestamp\ on\ modification=Update timestamp on modification
All\ key\ bindings\ will\ be\ reset\ to\ their\ defaults.=All key bindings will be reset to their defaults.

Automatically\ set\ file\ links=Automatically set file links
Resetting\ all\ key\ bindings=Resetting all key bindings
Hostname=Hostname
Invalid\ setting=Invalid setting
Network=Network
Please\ specify\ both\ hostname\ and\ port=Please specify both hostname and port
Please\ specify\ both\ username\ and\ password=Please specify both username and password

Use\ custom\ proxy\ configuration=Use custom proxy configuration
Proxy\ requires\ authentication=Proxy requires authentication
Attention\:\ Password\ is\ stored\ in\ plain\ text\!=Attention: Password is stored in plain text!
Clear\ connection\ settings=Clear connection settings

Rebind\ C-a,\ too=Rebind C-a, too
Rebind\ C-f,\ too=Rebind C-f, too

Open\ folder=Open folder
Export\ entries\ ordered\ as\ specified=Export entries ordered as specified
Export\ sort\ order=Export sort order
Export\ sorting=Export sorting
Newline\ separator=Newline separator

Save\ in\ current\ table\ sort\ order=Save in current table sort order
Save\ entries\ ordered\ as\ specified=Save entries ordered as specified
Show\ extra\ columns=Show extra columns
Parsing\ error=Parsing error
illegal\ backslash\ expression=illegal backslash expression

Clear\ read\ status=Clear read status
Convert\ to\ biblatex\ format\ (for\ example,\ move\ the\ value\ of\ the\ 'journal'\ field\ to\ 'journaltitle')=Convert to biblatex format (for example, move the value of the 'journal' field to 'journaltitle')
Deprecated\ fields=Deprecated fields
No\ read\ status\ information=No read status information
Printed=Printed
Read\ status=Read status
Read\ status\ read=Read status read
Read\ status\ skimmed=Read status skimmed
Save\ selected\ as\ plain\ BibTeX...=Save selected as plain BibTeX...
Set\ read\ status\ to\ read=Set read status to read
Set\ read\ status\ to\ skimmed=Set read status to skimmed
Show\ deprecated\ BibTeX\ fields=Show deprecated BibTeX fields

Show\ printed\ status=Show printed status
Show\ read\ status=Show read status

Opens\ JabRef's\ GitHub\ page=Opens JabRef's GitHub page
Opens\ JabRef's\ Twitter\ page=Opens JabRef's Twitter page
Opens\ JabRef's\ Facebook\ page=Opens JabRef's Facebook page
Opens\ JabRef's\ blog=Opens JabRef's blog
Opens\ JabRef's\ website=Opens JabRef's website

Could\ not\ open\ browser.=Could not open browser.
Please\ open\ %0\ manually.=Please open %0 manually.
The\ link\ has\ been\ copied\ to\ the\ clipboard.=The link has been copied to the clipboard.

Open\ %0\ file=Open %0 file

Cannot\ delete\ file=Cannot delete file
File\ permission\ error=File permission error
Push\ to\ %0=Push to %0
Path\ to\ %0=Path to %0
Convert=Convert
Normalize\ to\ BibTeX\ name\ format=Normalize to BibTeX name format
Help\ on\ Name\ Formatting=Help on Name Formatting

Add\ new\ file\ type=Add new file type

Left\ entry=Left entry
Right\ entry=Right entry
Original\ entry=Original entry
No\ information\ added=No information added
Select\ at\ least\ one\ entry\ to\ manage\ keywords.=Select at least one entry to manage keywords.
OpenDocument\ text=OpenDocument text
OpenDocument\ spreadsheet=OpenDocument spreadsheet
OpenDocument\ presentation=OpenDocument presentation
%0\ image=%0 image
Added\ entry=Added entry
Modified\ entry=Modified entry
Deleted\ entry=Deleted entry
Modified\ groups\ tree=Modified groups tree
Removed\ all\ groups=Removed all groups
Accepting\ the\ change\ replaces\ the\ complete\ groups\ tree\ with\ the\ externally\ modified\ groups\ tree.=Accepting the change replaces the complete groups tree with the externally modified groups tree.
Select\ export\ format=Select export format
Return\ to\ JabRef=Return to JabRef
Could\ not\ connect\ to\ %0=Could not connect to %0
Warning\:\ %0\ out\ of\ %1\ entries\ have\ undefined\ title.=Warning: %0 out of %1 entries have undefined title.
Warning\:\ %0\ out\ of\ %1\ entries\ have\ undefined\ BibTeX\ key.=Warning: %0 out of %1 entries have undefined BibTeX key.
Added\ new\ '%0'\ entry.=Added new '%0' entry.
Really\ delete\ the\ selected\ entry?=Really delete the selected entry?
Really\ delete\ the\ %0\ selected\ entries?=Really delete the %0 selected entries?
Keep\ merged\ entry\ only=Keep merged entry only
Keep\ left=Keep left
Keep\ right=Keep right
Old\ entry=Old entry
From\ import=From import
No\ problems\ found.=No problems found.
Save\ changes=Save changes
Discard\ changes=Discard changes
Library\ '%0'\ has\ changed.=Library '%0' has changed.
Print\ entry\ preview=Print entry preview
Copy\ title=Copy title
Copy\ \\cite{BibTeX\ key}=Copy \\cite{BibTeX key}
Copy\ BibTeX\ key\ and\ title=Copy BibTeX key and title
Invalid\ DOI\:\ '%0'.=Invalid DOI: '%0'.
should\ start\ with\ a\ name=should start with a name
should\ end\ with\ a\ name=should end with a name
unexpected\ closing\ curly\ bracket=unexpected closing curly bracket
unexpected\ opening\ curly\ bracket=unexpected opening curly bracket
capital\ letters\ are\ not\ masked\ using\ curly\ brackets\ {}=capital letters are not masked using curly brackets {}
should\ contain\ a\ four\ digit\ number=should contain a four digit number
should\ contain\ a\ valid\ page\ number\ range=should contain a valid page number range
Search\ %0=Search %0
No\ results\ found.=No results found.
Found\ %0\ results.=Found %0 results.
plain\ text=plain text
This\ search\ contains\ entries\ in\ which\ any\ field\ contains\ the\ regular\ expression\ <b>%0</b>=This search contains entries in which any field contains the regular expression <b>%0</b>
This\ search\ contains\ entries\ in\ which\ any\ field\ contains\ the\ term\ <b>%0</b>=This search contains entries in which any field contains the term <b>%0</b>
This\ search\ contains\ entries\ in\ which=This search contains entries in which

Unable\ to\ autodetect\ OpenOffice/LibreOffice\ installation.\ Please\ choose\ the\ installation\ directory\ manually.=Unable to autodetect OpenOffice/LibreOffice installation. Please choose the installation directory manually.

Close\ library=Close library
Decrease\ table\ font\ size=Decrease table font size
Entry\ editor,\ next\ entry=Entry editor, next entry
Entry\ editor,\ next\ panel=Entry editor, next panel
Entry\ editor,\ next\ panel\ 2=Entry editor, next panel 2
Entry\ editor,\ previous\ entry=Entry editor, previous entry
Entry\ editor,\ previous\ panel=Entry editor, previous panel
Entry\ editor,\ previous\ panel\ 2=Entry editor, previous panel 2
File\ list\ editor,\ move\ entry\ down=File list editor, move entry down
File\ list\ editor,\ move\ entry\ up=File list editor, move entry up
Focus\ entry\ table=Focus entry table
Import\ into\ current\ library=Import into current library
Import\ into\ new\ library=Import into new library
Increase\ table\ font\ size=Increase table font size
New\ article=New article
New\ book=New book
New\ entry=New entry
New\ from\ plain\ text=New from plain text
New\ inbook=New inbook
New\ mastersthesis=New mastersthesis
New\ phdthesis=New phdthesis
New\ proceedings=New proceedings
New\ unpublished=New unpublished
Preamble\ editor,\ store\ changes=Preamble editor, store changes
Push\ to\ application=Push to application
Refresh\ OpenOffice/LibreOffice=Refresh OpenOffice/LibreOffice
Resolve\ duplicate\ BibTeX\ keys=Resolve duplicate BibTeX keys
Save\ all=Save all
String\ dialog,\ add\ string=String dialog, add string
String\ dialog,\ remove\ string=String dialog, remove string
Synchronize\ files=Synchronize files
Unabbreviate=Unabbreviate
should\ contain\ a\ protocol=should contain a protocol
Copy\ preview=Copy preview
Automatically\ setting\ file\ links=Automatically setting file links
Regenerating\ BibTeX\ keys\ according\ to\ metadata=Regenerating BibTeX keys according to metadata
Regenerate\ all\ keys\ for\ the\ entries\ in\ a\ BibTeX\ file=Regenerate all keys for the entries in a BibTeX file
Show\ debug\ level\ messages=Show debug level messages
Default\ bibliography\ mode=Default bibliography mode
New\ %0\ library\ created.=New %0 library created.
Show\ only\ preferences\ deviating\ from\ their\ default\ value=Show only preferences deviating from their default value
default=default
key=key
type=type
value=value
Show\ preferences=Show preferences
Save\ actions=Save actions
Enable\ save\ actions=Enable save actions
Convert\ to\ BibTeX\ format\ (for\ example,\ move\ the\ value\ of\ the\ 'journaltitle'\ field\ to\ 'journal')=Convert to BibTeX format (for example, move the value of the 'journaltitle' field to 'journal')

Other\ fields=Other fields
Show\ remaining\ fields=Show remaining fields

link\ should\ refer\ to\ a\ correct\ file\ path=link should refer to a correct file path
abbreviation\ detected=abbreviation detected
wrong\ entry\ type\ as\ proceedings\ has\ page\ numbers=wrong entry type as proceedings has page numbers
Abbreviate\ journal\ names=Abbreviate journal names
Abbreviating...=Abbreviating...
Abbreviation\ %s\ for\ journal\ %s\ already\ defined.=Abbreviation %s for journal %s already defined.
Abbreviation\ cannot\ be\ empty=Abbreviation cannot be empty
Duplicated\ Journal\ Abbreviation=Duplicated Journal Abbreviation
Duplicated\ Journal\ File=Duplicated Journal File
Error\ Occurred=Error Occurred
Journal\ file\ %s\ already\ added=Journal file %s already added
Name\ cannot\ be\ empty=Name cannot be empty

Display\ keywords\ appearing\ in\ ALL\ entries=Display keywords appearing in ALL entries
Display\ keywords\ appearing\ in\ ANY\ entry=Display keywords appearing in ANY entry
None\ of\ the\ selected\ entries\ have\ titles.=None of the selected entries have titles.
None\ of\ the\ selected\ entries\ have\ BibTeX\ keys.=None of the selected entries have BibTeX keys.
Unabbreviate\ journal\ names=Unabbreviate journal names
Unabbreviating...=Unabbreviating...
Usage=Usage


Adds\ {}\ brackets\ around\ acronyms,\ month\ names\ and\ countries\ to\ preserve\ their\ case.=Adds {} brackets around acronyms, month names and countries to preserve their case.
Are\ you\ sure\ you\ want\ to\ reset\ all\ settings\ to\ default\ values?=Are you sure you want to reset all settings to default values?
Reset\ preferences=Reset preferences
Ill-formed\ entrytype\ comment\ in\ BIB\ file=Ill-formed entrytype comment in BIB file

Move\ linked\ files\ to\ default\ file\ directory\ %0=Move linked files to default file directory %0

Do\ you\ still\ want\ to\ continue?=Do you still want to continue?
This\ action\ will\ modify\ the\ following\ field(s)\ in\ at\ least\ one\ entry\ each\:=This action will modify the following field(s) in at least one entry each:
This\ could\ cause\ undesired\ changes\ to\ your\ entries.=This could cause undesired changes to your entries.
Run\ field\ formatter\:=Run field formatter:
Table\ font\ size\ is\ %0=Table font size is %0
Internal\ style=Internal style
Add\ style\ file=Add style file
Current\ style\ is\ '%0'=Current style is '%0'
Remove\ style=Remove style
You\ must\ select\ a\ valid\ style\ file.=You must select a valid style file.
Invalid\ style\ selected=Invalid style selected

Reload=Reload

Capitalize=Capitalize
Capitalize\ all\ words,\ but\ converts\ articles,\ prepositions,\ and\ conjunctions\ to\ lower\ case.=Capitalize all words, but converts articles, prepositions, and conjunctions to lower case.
Capitalize\ the\ first\ word,\ changes\ other\ words\ to\ lower\ case.=Capitalize the first word, changes other words to lower case.
Changes\ all\ letters\ to\ lower\ case.=Changes all letters to lower case.
Changes\ all\ letters\ to\ upper\ case.=Changes all letters to upper case.
Changes\ the\ first\ letter\ of\ all\ words\ to\ capital\ case\ and\ the\ remaining\ letters\ to\ lower\ case.=Changes the first letter of all words to capital case and the remaining letters to lower case.
Cleans\ up\ LaTeX\ code.=Cleans up LaTeX code.
Converts\ HTML\ code\ to\ LaTeX\ code.=Converts HTML code to LaTeX code.
HTML\ to\ Unicode=HTML to Unicode
Converts\ HTML\ code\ to\ Unicode.=Converts HTML code to Unicode.
Converts\ LaTeX\ encoding\ to\ Unicode\ characters.=Converts LaTeX encoding to Unicode characters.
Converts\ Unicode\ characters\ to\ LaTeX\ encoding.=Converts Unicode characters to LaTeX encoding.
Converts\ ordinals\ to\ LaTeX\ superscripts.=Converts ordinals to LaTeX superscripts.
Converts\ units\ to\ LaTeX\ formatting.=Converts units to LaTeX formatting.
HTML\ to\ LaTeX=HTML to LaTeX
LaTeX\ cleanup=LaTeX cleanup
LaTeX\ to\ Unicode=LaTeX to Unicode
Lower\ case=Lower case
Minify\ list\ of\ person\ names=Minify list of person names
Normalize\ date=Normalize date
Normalize\ en\ dashes=Normalize en dashes
Normalize\ month=Normalize month
Normalize\ month\ to\ BibTeX\ standard\ abbreviation.=Normalize month to BibTeX standard abbreviation.
Normalize\ names\ of\ persons=Normalize names of persons
Normalize\ page\ numbers=Normalize page numbers
Normalize\ pages\ to\ BibTeX\ standard.=Normalize pages to BibTeX standard.
Normalizes\ lists\ of\ persons\ to\ the\ BibTeX\ standard.=Normalizes lists of persons to the BibTeX standard.
Normalizes\ the\ date\ to\ ISO\ date\ format.=Normalizes the date to ISO date format.
Normalizes\ the\ en\ dashes.=Normalizes the en dashes.
Ordinals\ to\ LaTeX\ superscript=Ordinals to LaTeX superscript
Protect\ terms=Protect terms
Add\ enclosing\ braces=Add enclosing braces
Add\ braces\ encapsulating\ the\ complete\ field\ content.=Add braces encapsulating the complete field content.
Remove\ enclosing\ braces=Remove enclosing braces
Removes\ braces\ encapsulating\ the\ complete\ field\ content.=Removes braces encapsulating the complete field content.
Sentence\ case=Sentence case
Shortens\ lists\ of\ persons\ if\ there\ are\ more\ than\ 2\ persons\ to\ "et\ al.".=Shortens lists of persons if there are more than 2 persons to "et al.".
Title\ case=Title case
Unicode\ to\ LaTeX=Unicode to LaTeX
Units\ to\ LaTeX=Units to LaTeX
Upper\ case=Upper case
Does\ nothing.=Does nothing.
Identity=Identity
Clears\ the\ field\ completely.=Clears the field completely.
Directory\ not\ found=Directory not found
Main\ file\ directory\ not\ set\!=Main file directory not set!
This\ operation\ requires\ exactly\ one\ item\ to\ be\ selected.=This operation requires exactly one item to be selected.
Importing\ in\ %0\ format=Importing in %0 format
Female\ name=Female name
Female\ names=Female names
Male\ name=Male name
Male\ names=Male names
Mixed\ names=Mixed names
Neuter\ name=Neuter name
Neuter\ names=Neuter names

Determined\ %0\ for\ %1\ entries=Determined %0 for %1 entries
Look\ up\ %0=Look up %0
Looking\ up\ %0...\ -\ entry\ %1\ out\ of\ %2\ -\ found\ %3=Looking up %0... - entry %1 out of %2 - found %3

Audio\ CD=Audio CD
British\ patent=British patent
British\ patent\ request=British patent request
Candidate\ thesis=Candidate thesis
Collaborator=Collaborator
Column=Column
Compiler=Compiler
Continuator=Continuator
Data\ CD=Data CD
Editor=Editor
European\ patent=European patent
European\ patent\ request=European patent request
Founder=Founder
French\ patent=French patent
French\ patent\ request=French patent request
German\ patent=German patent
German\ patent\ request=German patent request
Line=Line
Master's\ thesis=Master's thesis
Page=Page
Paragraph=Paragraph
Patent=Patent
Patent\ request=Patent request
PhD\ thesis=PhD thesis
Redactor=Redactor
Research\ report=Research report
Reviser=Reviser
Section=Section
Software=Software
Technical\ report=Technical report
U.S.\ patent=U.S. patent
U.S.\ patent\ request=U.S. patent request
Verse=Verse

change\ entries\ of\ group=change entries of group
odd\ number\ of\ unescaped\ '\#'=odd number of unescaped '#'

Plain\ text=Plain text
Show\ diff=Show diff
character=character
word=word
Show\ symmetric\ diff=Show symmetric diff
Copy\ Version=Copy Version
Developers=Developers
Authors=Authors
License=License

HTML\ encoded\ character\ found=HTML encoded character found
booktitle\ ends\ with\ 'conference\ on'=booktitle ends with 'conference on'

incorrect\ control\ digit=incorrect control digit
incorrect\ format=incorrect format
Copied\ version\ to\ clipboard=Copied version to clipboard

BibTeX\ key=BibTeX key
Message=Message


MathSciNet\ Review=MathSciNet Review
Reset\ Bindings=Reset Bindings

Decryption\ not\ supported.=Decryption not supported.

Cleared\ '%0'\ for\ %1\ entries=Cleared '%0' for %1 entries
Set\ '%0'\ to\ '%1'\ for\ %2\ entries=Set '%0' to '%1' for %2 entries
Toggled\ '%0'\ for\ %1\ entries=Toggled '%0' for %1 entries

Check\ for\ updates=Check for updates
Download\ update=Download update
New\ version\ available=New version available
Installed\ version=Installed version
Remind\ me\ later=Remind me later
Ignore\ this\ update=Ignore this update
Could\ not\ connect\ to\ the\ update\ server.=Could not connect to the update server.
Please\ try\ again\ later\ and/or\ check\ your\ network\ connection.=Please try again later and/or check your network connection.
To\ see\ what\ is\ new\ view\ the\ changelog.=To see what is new view the changelog.
A\ new\ version\ of\ JabRef\ has\ been\ released.=A new version of JabRef has been released.
JabRef\ is\ up-to-date.=JabRef is up-to-date.
Latest\ version=Latest version
Online\ help\ forum=Online help forum
Custom=Custom

Export\ cited=Export cited
Unable\ to\ generate\ new\ library=Unable to generate new library

Open\ console=Open console
Use\ default\ terminal\ emulator=Use default terminal emulator
Execute\ command=Execute command
Note\:\ Use\ the\ placeholder\ %0\ for\ the\ location\ of\ the\ opened\ library\ file.=Note: Use the placeholder %0 for the location of the opened library file.
Error\ occured\ while\ executing\ the\ command\ \"%0\".=Error occured while executing the command \"%0\".
Reformat\ ISSN=Reformat ISSN

Countries\ and\ territories\ in\ English=Countries and territories in English
Electrical\ engineering\ terms=Electrical engineering terms
Enabled=Enabled
Internal\ list=Internal list
Manage\ protected\ terms\ files=Manage protected terms files
Months\ and\ weekdays\ in\ English=Months and weekdays in English
The\ text\ after\ the\ last\ line\ starting\ with\ \#\ will\ be\ used=The text after the last line starting with # will be used
Add\ protected\ terms\ file=Add protected terms file
Are\ you\ sure\ you\ want\ to\ remove\ the\ protected\ terms\ file?=Are you sure you want to remove the protected terms file?
Remove\ protected\ terms\ file=Remove protected terms file
Add\ selected\ text\ to\ list=Add selected text to list
Add\ {}\ around\ selected\ text=Add {} around selected text
Format\ field=Format field
New\ protected\ terms\ file=New protected terms file
change\ field\ %0\ of\ entry\ %1\ from\ %2\ to\ %3=change field %0 of entry %1 from %2 to %3
change\ key\ from\ %0\ to\ %1=change key from %0 to %1
change\ string\ content\ %0\ to\ %1=change string content %0 to %1
change\ string\ name\ %0\ to\ %1=change string name %0 to %1
change\ type\ of\ entry\ %0\ from\ %1\ to\ %2=change type of entry %0 from %1 to %2
insert\ entry\ %0=insert entry %0
insert\ string\ %0=insert string %0
remove\ entry\ %0=remove entry %0
remove\ string\ %0=remove string %0
undefined=undefined
Cannot\ get\ info\ based\ on\ given\ %0\:\ %1=Cannot get info based on given %0: %1
Get\ BibTeX\ data\ from\ %0=Get BibTeX data from %0
No\ %0\ found=No %0 found
Entry\ from\ %0=Entry from %0
Merge\ entry\ with\ %0\ information=Merge entry with %0 information
Updated\ entry\ with\ info\ from\ %0=Updated entry with info from %0

Add\ existing\ file=Add existing file
Create\ new\ list=Create new list
Remove\ list=Remove list
Full\ journal\ name=Full journal name
Abbreviation\ name=Abbreviation name

No\ abbreviation\ files\ loaded=No abbreviation files loaded

Loading\ built\ in\ lists=Loading built in lists

JabRef\ built\ in\ list=JabRef built in list
IEEE\ built\ in\ list=IEEE built in list

Event\ log=Event log
We\ now\ give\ you\ insight\ into\ the\ inner\ workings\ of\ JabRef\'s\ internals.\ This\ information\ might\ be\ helpful\ to\ diagnose\ the\ root\ cause\ of\ a\ problem.\ Please\ feel\ free\ to\ inform\ the\ developers\ about\ an\ issue.=We now give you insight into the inner workings of JabRef\'s internals. This information might be helpful to diagnose the root cause of a problem. Please feel free to inform the developers about an issue.
Log\ copied\ to\ clipboard.=Log copied to clipboard.
Copy\ Log=Copy Log
Clear\ Log=Clear Log
Report\ Issue=Report Issue
Issue\ on\ GitHub\ successfully\ reported.=Issue on GitHub successfully reported.
Issue\ report\ successful=Issue report successful
Your\ issue\ was\ reported\ in\ your\ browser.=Your issue was reported in your browser.
The\ log\ and\ exception\ information\ was\ copied\ to\ your\ clipboard.=The log and exception information was copied to your clipboard.
Please\ paste\ this\ information\ (with\ Ctrl+V)\ in\ the\ issue\ description.=Please paste this information (with Ctrl+V) in the issue description.

Host=Host
Port=Port
Library=Library
User=User
Connect=Connect
Connection\ error=Connection error
Connection\ to\ %0\ server\ established.=Connection to %0 server established.
Required\ field\ "%0"\ is\ empty.=Required field "%0" is empty.
%0\ driver\ not\ available.=%0 driver not available.
The\ connection\ to\ the\ server\ has\ been\ terminated.=The connection to the server has been terminated.
Connection\ lost.=Connection lost.
Reconnect=Reconnect
Work\ offline=Work offline
Working\ offline.=Working offline.
Update\ refused.=Update refused.
Update\ refused=Update refused
Local\ entry=Local entry
Shared\ entry=Shared entry
Update\ could\ not\ be\ performed\ due\ to\ existing\ change\ conflicts.=Update could not be performed due to existing change conflicts.
You\ are\ not\ working\ on\ the\ newest\ version\ of\ BibEntry.=You are not working on the newest version of BibEntry.
Local\ version\:\ %0=Local version: %0
Shared\ version\:\ %0=Shared version: %0
Please\ merge\ the\ shared\ entry\ with\ yours\ and\ press\ "Merge\ entries"\ to\ resolve\ this\ problem.=Please merge the shared entry with yours and press "Merge entries" to resolve this problem.
Canceling\ this\ operation\ will\ leave\ your\ changes\ unsynchronized.\ Cancel\ anyway?=Canceling this operation will leave your changes unsynchronized. Cancel anyway?
Shared\ entry\ is\ no\ longer\ present=Shared entry is no longer present
The\ entry\ you\ currently\ work\ on\ has\ been\ deleted\ on\ the\ shared\ side.=The entry you currently work on has been deleted on the shared side.
You\ can\ restore\ the\ entry\ using\ the\ "Undo"\ operation.=You can restore the entry using the "Undo" operation.
You\ are\ already\ connected\ to\ a\ database\ using\ entered\ connection\ details.=You are already connected to a database using entered connection details.

Cannot\ cite\ entries\ without\ BibTeX\ keys.\ Generate\ keys\ now?=Cannot cite entries without BibTeX keys. Generate keys now?
New\ technical\ report=New technical report

%0\ file=%0 file
Custom\ layout\ file=Custom layout file
Protected\ terms\ file=Protected terms file
Style\ file=Style file

Open\ OpenOffice/LibreOffice\ connection=Open OpenOffice/LibreOffice connection
You\ must\ enter\ at\ least\ one\ field\ name=You must enter at least one field name
Non-ASCII\ encoded\ character\ found=Non-ASCII encoded character found
Toggle\ web\ search\ interface=Toggle web search interface
%0\ files\ found=%0 files found
One\ file\ found=One file found

Migration\ help\ information=Migration help information
Entered\ database\ has\ obsolete\ structure\ and\ is\ no\ longer\ supported.=Entered database has obsolete structure and is no longer supported.
However,\ a\ new\ database\ was\ created\ alongside\ the\ pre-3.6\ one.=However, a new database was created alongside the pre-3.6 one.
Opens\ a\ link\ where\ the\ current\ development\ version\ can\ be\ downloaded=Opens a link where the current development version can be downloaded
See\ what\ has\ been\ changed\ in\ the\ JabRef\ versions=See what has been changed in the JabRef versions
Referenced\ BibTeX\ key\ does\ not\ exist=Referenced BibTeX key does not exist
Full\ text\ document\ for\ entry\ %0\ already\ linked.=Full text document for entry %0 already linked.
Finished\ downloading\ full\ text\ document\ for\ entry\ %0.=Finished downloading full text document for entry %0.
Look\ up\ full\ text\ documents=Look up full text documents
You\ are\ about\ to\ look\ up\ full\ text\ documents\ for\ %0\ entries.=You are about to look up full text documents for %0 entries.
last\ four\ nonpunctuation\ characters\ should\ be\ numerals=last four nonpunctuation characters should be numerals

Author=Author
Date=Date
File\ annotations=File annotations
Show\ file\ annotations=Show file annotations
Adobe\ Acrobat\ Reader=Adobe Acrobat Reader
Sumatra\ Reader=Sumatra Reader
shared=shared
should\ contain\ an\ integer\ or\ a\ literal=should contain an integer or a literal
should\ have\ the\ first\ letter\ capitalized=should have the first letter capitalized
edition\ of\ book\ reported\ as\ just\ 1=edition of book reported as just 1
Tools=Tools
What\'s\ new\ in\ this\ version?=What\'s new in this version?
Want\ to\ help?=Want to help?
Make\ a\ donation=Make a donation
get\ involved=get involved
Used\ libraries=Used libraries
Existing\ file=Existing file

ID=ID
ID\ type=ID type
Fetcher\ '%0'\ did\ not\ find\ an\ entry\ for\ id\ '%1'.=Fetcher '%0' did not find an entry for id '%1'.

Select\ first\ entry=Select first entry
Select\ last\ entry=Select last entry

Invalid\ ISBN\:\ '%0'.=Invalid ISBN: '%0'.
should\ be\ an\ integer\ or\ normalized=should be an integer or normalized
should\ be\ normalized=should be normalized

Empty\ search\ ID=Empty search ID
The\ given\ search\ ID\ was\ empty.=The given search ID was empty.
Copy\ BibTeX\ key\ and\ link=Copy BibTeX key and link
biblatex\ field\ only=biblatex field only

Error\ while\ generating\ fetch\ URL=Error while generating fetch URL
Error\ while\ parsing\ ID\ list=Error while parsing ID list
Unable\ to\ get\ PubMed\ IDs=Unable to get PubMed IDs
Backup\ found=Backup found
A\ backup\ file\ for\ '%0'\ was\ found.=A backup file for '%0' was found.
This\ could\ indicate\ that\ JabRef\ did\ not\ shut\ down\ cleanly\ last\ time\ the\ file\ was\ used.=This could indicate that JabRef did not shut down cleanly last time the file was used.
Do\ you\ want\ to\ recover\ the\ library\ from\ the\ backup\ file?=Do you want to recover the library from the backup file?
Firstname\ Lastname=Firstname Lastname

Recommended\ for\ %0=Recommended for %0
Show\ 'Related\ Articles'\ tab=Show 'Related Articles' tab
This\ might\ be\ caused\ by\ reaching\ the\ traffic\ limitation\ of\ Google\ Scholar\ (see\ 'Help'\ for\ details).=This might be caused by reaching the traffic limitation of Google Scholar (see 'Help' for details).

Could\ not\ open\ website.=Could not open website.
Problem\ downloading\ from\ %1=Problem downloading from %1

File\ directory\ pattern=File directory pattern
Update\ with\ bibliographic\ information\ from\ the\ web=Update with bibliographic information from the web

Could\ not\ find\ any\ bibliographic\ information.=Could not find any bibliographic information.
BibTeX\ key\ deviates\ from\ generated\ key=BibTeX key deviates from generated key
DOI\ %0\ is\ invalid=DOI %0 is invalid

Select\ all\ customized\ types\ to\ be\ stored\ in\ local\ preferences=Select all customized types to be stored in local preferences
Currently\ unknown=Currently\ unknown
Different\ customization,\ current\ settings\ will\ be\ overwritten=Different customization, current settings will be overwritten

Entry\ type\ %0\ is\ only\ defined\ for\ Biblatex\ but\ not\ for\ BibTeX=Entry type %0 is only defined for Biblatex but not for BibTeX

Copied\ %0\ citations.=Copied %0 citations.
Copying...=Copying...

journal\ not\ found\ in\ abbreviation\ list=journal not found in abbreviation list
Unhandled\ exception\ occurred.=Unhandled exception occurred.

strings\ included=strings included
Default\ table\ font\ size=Default table font size
Escape\ underscores=Escape underscores
Color=Color
Please\ also\ add\ all\ steps\ to\ reproduce\ this\ issue,\ if\ possible.=Please also add all steps to reproduce this issue, if possible.
Fit\ width=Fit width
Fit\ a\ single\ page=Fit a single page
Zoom\ in=Zoom in
Zoom\ out=Zoom out
Previous\ page=Previous page
Next\ page=Next page
Document\ viewer=Document viewer
Live=Live
Locked=Locked
Show\ the\ document\ of\ the\ currently\ selected\ entry.=Show the document of the currently selected entry.
Show\ this\ document\ until\ unlocked.=Show this document until unlocked.
Set\ current\ user\ name\ as\ owner.=Set current user name as owner.

Sort\ all\ subgroups\ (recursively)=Sort all subgroups (recursively)
Collect\ and\ share\ telemetry\ data\ to\ help\ improve\ JabRef.=Collect and share telemetry data to help improve JabRef.
Don't\ share=Don't share
Share\ anonymous\ statistics=Share anonymous statistics
Telemetry\:\ Help\ make\ JabRef\ better=Telemetry: Help make JabRef better
To\ improve\ the\ user\ experience,\ we\ would\ like\ to\ collect\ anonymous\ statistics\ on\ the\ features\ you\ use.\ We\ will\ only\ record\ what\ features\ you\ access\ and\ how\ often\ you\ do\ it.\ We\ will\ neither\ collect\ any\ personal\ data\ nor\ the\ content\ of\ bibliographic\ items.\ If\ you\ choose\ to\ allow\ data\ collection,\ you\ can\ later\ disable\ it\ via\ Options\ ->\ Preferences\ ->\ General.=To improve the user experience, we would like to collect anonymous statistics on the features you use. We will only record what features you access and how often you do it. We will neither collect any personal data nor the content of bibliographic items. If you choose to allow data collection, you can later disable it via Options -> Preferences -> General.
This\ file\ was\ found\ automatically.\ Do\ you\ want\ to\ link\ it\ to\ this\ entry?=This file was found automatically. Do you want to link it to this entry?
Names\ are\ not\ in\ the\ standard\ %0\ format.=Names are not in the standard %0 format.

Delete\ the\ selected\ file\ permanently\ from\ disk,\ or\ just\ remove\ the\ file\ from\ the\ entry?\ Pressing\ Delete\ will\ delete\ the\ file\ permanently\ from\ disk.=Delete the selected file permanently from disk, or just remove the file from the entry? Pressing Delete will delete the file permanently from disk.
Delete\ '%0'=Delete '%0'
Delete\ from\ disk=Delete from disk
Remove\ from\ entry=Remove from entry
There\ exists\ already\ a\ group\ with\ the\ same\ name.=There exists already a group with the same name.

Copy\ linked\ files\ to\ folder...=Copy linked files to folder...
Copied\ file\ successfully=Copied file successfully
Copying\ files...=Copying files...
Copying\ file\ %0\ of\ entry\ %1=Copying file %0 of entry %1
Finished\ copying=Finished copying
Could\ not\ copy\ file=Could not copy file
Copied\ %0\ files\ of\ %1\ sucessfully\ to\ %2=Copied %0 files of %1 sucessfully to %2
Rename\ failed=Rename failed
JabRef\ cannot\ access\ the\ file\ because\ it\ is\ being\ used\ by\ another\ process.=JabRef cannot access the file because it is being used by another process.
Show\ console\ output\ (only\ necessary\ when\ the\ launcher\ is\ used)=Show console output (only necessary when the launcher is used)

Remove\ line\ breaks=Remove line breaks
Removes\ all\ line\ breaks\ in\ the\ field\ content.=Removes all line breaks in the field content.
Checking\ integrity...=Checking integrity...

Remove\ hyphenated\ line\ breaks=Remove hyphenated line breaks
Removes\ all\ hyphenated\ line\ breaks\ in\ the\ field\ content.=Removes all hyphenated line breaks in the field content.
Note\ that\ currently,\ JabRef\ does\ not\ run\ with\ Java\ 9.=Note that currently, JabRef does not run with Java 9.
Your\ current\ Java\ version\ (%0)\ is\ not\ supported.\ Please\ install\ version\ %1\ or\ higher.=Your current Java version (%0) is not supported. Please install version %1 or higher.

Could\ not\ retrieve\ entry\ data\ from\ '%0'.=Could not retrieve entry data from '%0'.
Entry\ from\ %0\ could\ not\ be\ parsed.=Entry from %0 could not be parsed.
Invalid\ identifier\:\ '%0'.=Invalid identifier: '%0'.
This\ paper\ has\ been\ withdrawn.=This paper has been withdrawn.
Finished\ writing\ XMP-metadata.=Finished writing XMP-metadata.
empty\ BibTeX\ key=empty BibTeX key
Your\ Java\ Runtime\ Environment\ is\ located\ at\ %0.=Your Java Runtime Environment is located at %0.
Aux\ file=Aux file
Group\ containing\ entries\ cited\ in\ a\ given\ TeX\ file=Group containing entries cited in a given TeX file

Any\ file=Any file

No\ linked\ files\ found\ for\ export.=No linked files found for export.

No\ full\ text\ document\ found\ for\ entry\ %0.=No full text document found for entry %0.

Delete\ Entry=Delete Entry
Next\ library=Next library
Previous\ library=Previous library
add\ group=add group
Entry\ is\ contained\ in\ the\ following\ groups\:=Entry is contained in the following groups\:
Delete\ entries=Delete entries
Keep\ entries=Keep entries
Keep\ entry=Keep entry
Ignore\ backup=Ignore backup
Restore\ from\ backup=Restore from backup

Overwrite\ file=Overwrite file
Shared\ database\ connection=Shared database connection

Could\ not\ connect\ to\ Vim\ server.\ Make\ sure\ that\ Vim\ is\ running\ with\ correct\ server\ name.=Could not connect to Vim server. Make sure that Vim is running with correct server name.
Could\ not\ connect\ to\ a\ running\ gnuserv\ process.\ Make\ sure\ that\ Emacs\ or\ XEmacs\ is\ running,\ and\ that\ the\ server\ has\ been\ started\ (by\ running\ the\ command\ 'server-start'/'gnuserv-start').=Could not connect to a running gnuserv process. Make sure that Emacs or XEmacs is running, and that the server has been started (by running the command 'server-start'/'gnuserv-start').
Error\ pushing\ entries=Error pushing entries

Undefined\ character\ format=Undefined character format
Undefined\ paragraph\ format=Undefined paragraph format

Edit\ Preamble=Edit Preamble
Markings=Markings
Use\ selected\ instance=Use selected instance

Hide\ panel=Hide panel
Move\ panel\ up=Move panel up
Move\ panel\ down=Move panel down
Linked\ files=Linked files
Group\ view\ mode\ set\ to\ intersection=Group view mode set to intersection
Group\ view\ mode\ set\ to\ union=Group view mode set to union
Open\ %0\ URL\ (%1)=Open %0 URL (%1)
Open\ URL\ (%0)=Open URL (%0)
Open\ file\ %0=Open file %0
Toggle\ intersection=Toggle intersection
Toggle\ union=Toggle union
Jump\ to\ entry=Jump to entry
The\ group\ name\ contains\ the\ keyword\ separator\ "%0"\ and\ thus\ probably\ does\ not\ work\ as\ expected.=The group name contains the keyword separator "%0" and thus probably does not work as expected.
Blog=Blog
Check\ integrity=Check integrity
Cleanup\ URL\ link=Cleanup URL link
Cleanup\ URL\ link\ by\ removing\ special\ symbols\ and\ extracting\ simple\ link=Cleanup URL link by removing special symbols and extracting simple link
Copy\ DOI\ url=Copy DOI url
Copy\ citation=Copy citation
Development\ version=Development version
Export\ selected\ entries=Export selected entries
Export\ selected\ entries\ to\ clipboard=Export selected entries to clipboard
Find\ duplicates=Find duplicates
Fork\ me\ on\ GitHub=Fork me on GitHub
JabRef\ resources=JabRef resources
Manage\ journal\ abbreviations=Manage journal abbreviations
Manage\ protected\ terms=Manage protected terms
New\ %0\ library=New %0 library
New\ entry\ from\ plain\ text=New entry from plain text
New\ sublibrary\ based\ on\ AUX\ file=New sublibrary based on AUX file
Push\ entries\ to\ external\ application\ (%0)=Push entries to external application (%0)
Quit=Quit
Recent\ libraries=Recent libraries
Set\ up\ general\ fields=Set up general fields
View\ change\ log=View change log
View\ event\ log=View event log
Website=Website
Write\ XMP-metadata\ to\ PDFs=Write XMP-metadata to PDFs

Font\ size\:=Font size\:
Override\ default\ font\ settings=Override default font settings
Clear\ search=Clear search

Click\ help\ to\ learn\ about\ the\ migration\ of\ pre-3.6\ databases.=Click help to learn about the migration of pre-3.6 databases.
Database\ Type\:=Database Type\:
Database\:=Database\:
Host/Port\:=Host/Port\:
User\:=User\:
Keystore\ password\:=Keystore password\:
Keystore\:=Keystore\:
Password\:=Password\:
Server\ Timezone\:=Server Timezone\:
Remember\ Password=Remember Password
Use\ SSL=Use SSL
Move\ preprint\ information\ from\ 'URL'\ and\ 'journal'\ field\ to\ the\ 'eprint'\ field=Move preprint information from 'URL' and 'journal' field to the 'eprint' field
Default\ drag\ &\ drop\ action=Default drag & drop action
Copy\ file\ to\ default\ file\ folder=Copy file to default file folder
Link\ file\ (without\ copying)=Link file (without copying)
Copy,\ rename\ and\ link\ file=Copy, rename and link file
Type=Type
Customize\ Export\ Formats=Customize Export Formats
Export\ name=Export name
Main\ layout\ file\:=Main layout file\:
Main\ layout\ file=Main layout file
Save\ exporter=Save exporter
File\ extension\:=File extension\:
Export\ format\ name\:=Export format name\:
Cleared\ connection\ settings=Cleared connection settings
Error\ adding\ discovered\ CitationStyles=Error adding discovered CitationStyles
(more)=(more)
Cancel\ import=Cancel import
Continue\ with\ import=Continue with import
Import\ canceled=Import canceled
Select\ all\ new\ entries=Select all new entries
Select\ the\ entries\ to\ be\ imported\:=Select the entries to be imported\:
Add\ new\ String=Add new String
Remove\ selected\ Strings=Remove selected Strings
Must\ not\ be\ empty\!=Must not be empty\!
Open\ Help\ page=Open Help page
Active\ database\ connection\ do\ not\ exists\!=Active database connection do not exists!
Add\ new\ field\ name=Add new field name
Field\ name\:=Field name:
Field\ name\ \"%0\"\ already\ exists=Field name "%0" already exists
No\ field\ name\ selected\!=No field name selected!
Remove\ field\ name=Remove field name
Are\ you\ sure\ you\ want\ to\ remove\ field\ name\:\ \"%0\"?=Are you sure you want to remove field name: "%0"?
Add\ new\ keyword=Add new keyword
Keyword\:=Keyword:
Keyword\ \"%0\"\ already\ exists=Keyword "%0" already exists
Remove\ keyword=Remove keyword
Are\ you\ sure\ you\ want\ to\ remove\ keyword\:\ \"%0\"?=Are you sure you want to remove keyword: "%0"?
Reset\ to\ default=Reset to default
Edit\ string\ constants=Edit string constants
Export\ all\ entries=Export all entries
Generate\ BibTeX\ keys=Generate BibTeX keys
Groups\ interface=Groups interface
Manage\ field\ names\ &\ content=Manage field names & content
New\ library=New library
Next\ citation\ style=Next citation style
OpenOffice/LibreOffice=OpenOffice/LibreOffice
Open\ document\ viewer=Open document viewer
Open\ entry\ editor=Open entry editor
Previous\ citation\ style=Previous citation style
Search\ document\ identifier\ online=Search document identifier online
Search\ for\ unlinked\ local\ files=Search for unlinked local files
Search\ full\ text\ documents\ online=Search full text documents online
Find\ and\ replace=Find and replace

Found\ documents\:=Found documents\:
Use\ selected\ document=Use selected document
Accept\ changes=Accept changes
Dismiss\ changes=Dismiss changes
The\ library\ has\ been\ modified\ by\ another\ program.=The library has been modified by another program.
<<<<<<< HEAD

Browser=Browser
Execute\ Command=Execute Command
Open\ File\ Browser=Open File Browser
Use\ default\ file\ browser=Use default file browser
=======
Set\ rank\ to\ one=Set rank to one
Set\ rank\ to\ two=Set rank to two
Set\ rank\ to\ three=Set rank to three
Set\ rank\ to\ four=Set rank to four
Set\ rank\ to\ five=Set rank to five
>>>>>>> b7989072
<|MERGE_RESOLUTION|>--- conflicted
+++ resolved
@@ -2080,16 +2080,14 @@
 Accept\ changes=Accept changes
 Dismiss\ changes=Dismiss changes
 The\ library\ has\ been\ modified\ by\ another\ program.=The library has been modified by another program.
-<<<<<<< HEAD
 
 Browser=Browser
 Execute\ Command=Execute Command
 Open\ File\ Browser=Open File Browser
 Use\ default\ file\ browser=Use default file browser
-=======
+
 Set\ rank\ to\ one=Set rank to one
 Set\ rank\ to\ two=Set rank to two
 Set\ rank\ to\ three=Set rank to three
 Set\ rank\ to\ four=Set rank to four
-Set\ rank\ to\ five=Set rank to five
->>>>>>> b7989072
+Set\ rank\ to\ five=Set rank to five