Unable\ to\ monitor\ file\ changes.\ Please\ close\ files\ and\ processes\ and\ restart.\ You\ may\ encounter\ errors\ if\ you\ continue\ with\ this\ session.=Unable to monitor file changes. Please close files and processes and restart. You may encounter errors if you continue with this session.
%0\ contains\ the\ regular\ expression\ <b>%1</b>=%0 contains the regular expression <b>%1</b>

%0\ contains\ the\ term\ <b>%1</b>=%0 contains the term <b>%1</b>

%0\ doesn't\ contain\ the\ regular\ expression\ <b>%1</b>=%0 doesn't contain the regular expression <b>%1</b>

%0\ doesn't\ contain\ the\ term\ <b>%1</b>=%0 doesn't contain the term <b>%1</b>

%0\ export\ successful=%0 export successful

%0\ matches\ the\ regular\ expression\ <b>%1</b>=%0 matches the regular expression <b>%1</b>

%0\ matches\ the\ term\ <b>%1</b>=%0 matches the term <b>%1</b>

Abbreviate\ journal\ names\ of\ the\ selected\ entries\ (DEFAULT\ abbreviation)=Abbreviate journal names of the selected entries (DEFAULT abbreviation)
Abbreviate\ journal\ names\ of\ the\ selected\ entries\ (MEDLINE\ abbreviation)=Abbreviate journal names of the selected entries (MEDLINE abbreviation)
Abbreviate\ journal\ names\ of\ the\ selected\ entries\ (SHORTEST\ UNIQUE\ abbreviation)=Abbreviate journal names of the selected entries (SHORTEST UNIQUE abbreviation)

Abbreviate\ names=Abbreviate names
Abbreviated\ %0\ journal\ names.=Abbreviated %0 journal names.

Abbreviation=Abbreviation
Abbreviations=Abbreviations

About\ JabRef=About JabRef

Abstract=Abstract

Accept=Accept

Accept\ change=Accept change

Accept\ recommendations\ from\ Mr.\ DLib=Accept recommendations from Mr. DLib

Action=Action

Add=Add

Add\ a\ (compiled)\ custom\ Importer\ class\ from\ a\ class\ path.=Add a (compiled) custom Importer class from a class path.
The\ path\ need\ not\ be\ on\ the\ classpath\ of\ JabRef.=The path need not be on the classpath of JabRef.

Add\ a\ regular\ expression\ for\ the\ key\ pattern.=Add a regular expression for the key pattern.

Add\ selected\ entries\ to\ this\ group=Add selected entries to this group

Add\ subgroup=Add subgroup

Added\ group\ "%0".=Added group "%0".

Added\ string=Added string

All\ entries=All entries

Always\ reformat\ BIB\ file\ on\ save\ and\ export=Always reformat BIB file on save and export

and=and

any\ field\ that\ matches\ the\ regular\ expression\ <b>%0</b>=any field that matches the regular expression <b>%0</b>

Appearance=Appearance

Application=Application

Application\ to\ push\ entries\ to=Application to push entries to

Apply=Apply

Arguments\ passed\ on\ to\ running\ JabRef\ instance.\ Shutting\ down.=Arguments passed on to running JabRef instance. Shutting down.

Assign\ the\ original\ group's\ entries\ to\ this\ group?=Assign the original group's entries to this group?

Assigned\ %0\ entries\ to\ group\ "%1".=Assigned %0 entries to group "%1".

Assigned\ 1\ entry\ to\ group\ "%0".=Assigned 1 entry to group "%0".

Autogenerate\ citation\ keys=Autogenerate citation keys

Autolink\ files\ with\ names\ starting\ with\ the\ citation\ key=Autolink files with names starting with the citation key

Autolink\ only\ files\ that\ match\ the\ citation\ key=Autolink only files that match the citation key

Automatically\ create\ groups=Automatically create groups

Automatically\ remove\ exact\ duplicates=Automatically remove exact duplicates

AUX\ file\ import=AUX file import

Available\ export\ formats=Available export formats

Available\ import\ formats=Available import formats

%0\ source=%0 source

Background\ Tasks=Background Tasks

Background\ Tasks\ are\ running=Background Tasks are running

Background\ Tasks\ are\ done=Background Tasks are done

Browse=Browse

by=by
The\ conflicting\ fields\ of\ these\ entries\ will\ be\ merged\ into\ the\ 'Comment'\ field.=The conflicting fields of these entries will be merged into the 'Comment' field.

Cancel=Cancel
Cannot\ create\ group=Cannot create group

Cannot\ create\ group.\ Please\ create\ a\ library\ first.=Cannot create group. Please create a library first.

Cannot\ open\ folder\ as\ the\ file\ is\ an\ online\ link.=Cannot open folder as the file is an online link.

case\ insensitive=case insensitive

case\ sensitive=case sensitive

Case\ sensitive=Case sensitive

change\ assignment\ of\ entries=change assignment of entries

Change\ case=Change case

Change\ entry\ type=Change entry type


Change\ of\ Grouping\ Method=Change of Grouping Method

change\ preamble=change preamble

Changed\ language=Changed language

Changed\ preamble=Changed preamble

Cite\ command=Cite command

Clear=Clear

Clear\ fields=Clear fields

Open\ /\ close\ entry\ editor=Open / close entry editor

Close\ dialog=Close dialog

Close\ the\ current\ library=Close the current library

Close\ window=Close window

Comments=Comments

Contained\ in=Contained in

Content=Content

Copied=Copied


Copy=Copy

Copy\ citation\ key=Copy citation key

Copy\ to\ clipboard=Copy to clipboard

Could\ not\ call\ executable=Could not call executable

Could\ not\ export\ file=Could not export file

Could\ not\ export\ preferences=Could not export preferences

Could\ not\ find\ a\ suitable\ import\ format.=Could not find a suitable import format.
Could\ not\ import\ preferences=Could not import preferences

Could\ not\ instantiate\ %0=Could not instantiate %0
Could\ not\ instantiate\ %0\ %1=Could not instantiate %0 %1
Could\ not\ instantiate\ %0.\ Have\ you\ chosen\ the\ correct\ package\ path?=Could not instantiate %0. Have you chosen the correct package path?

Could\ not\ print\ preview=Could not print preview

Could\ not\ run\ the\ 'vim'\ program.=Could not run the 'vim' program.

Could\ not\ save\ file.=Could not save file.
Character\ encoding\ '%0'\ is\ not\ supported.=Character encoding '%0' is not supported.

Create\ custom\ fields\ for\ each\ BibTeX\ entry=Create custom fields for each BibTeX entry

crossreferenced\ entries\ included=crossreferenced entries included

Current\ content=Current content

Current\ value=Current value

Custom\ entry\ types=Custom entry types

Custom\ entry\ types\ found\ in\ file=Custom entry types found in file

Customize\ entry\ types=Customize entry types

Customize\ key\ bindings=Customize key bindings

Cut=Cut

cut\ entries=cut entries

cut\ entry\ %0=cut entry %0


Library\ encoding=Library encoding

Library\ properties=Library properties

Default=Default

Default\ encoding=Default encoding

Downloading=Downloading

Execute\ default\ action\ in\ dialog=Execute default action in dialog

Delete=Delete

Delete\ entry=Delete entry

Delete\ multiple\ entries=Delete multiple entries

Deleted=Deleted

Permanently\ delete\ local\ file=Permanently delete local file

Descending=Descending

Description=Description

Do\ not\ ask\ again=Do not ask again

Display\ all\ entries\ belonging\ to\ one\ or\ more\ of\ the\ selected\ groups=Display all entries belonging to one or more of the selected groups

Display\ all\ error\ messages=Display all error messages

Display\ help\ on\ command\ line\ options=Display help on command line options

Display\ only\ entries\ belonging\ to\ all\ selected\ groups=Display only entries belonging to all selected groups
Display\ version=Display version

Do\ not\ abbreviate\ names=Do not abbreviate names

Do\ not\ import\ entry=Do not import entry

Do\ not\ open\ any\ files\ at\ startup=Do not open any files at startup

Do\ not\ wrap\ the\ following\ fields\ when\ saving=Do not wrap the following fields when saving
Do\ not\ write\ the\ following\ fields\ to\ XMP\ Metadata=Do not write the following fields to XMP Metadata

Donate\ to\ JabRef=Donate to JabRef

Download\ file=Download file

Downloaded\ website\ as\ an\ HTML\ file.=Downloaded website as an HTML file.

duplicate\ removal=duplicate removal

Duplicate\ string\ name=Duplicate string name

Duplicates\ found=Duplicates found

Dynamically\ group\ entries\ by\ a\ free-form\ search\ expression=Dynamically group entries by a free-form search expression

Dynamically\ group\ entries\ by\ searching\ a\ field\ for\ a\ keyword=Dynamically group entries by searching a field for a keyword

Each\ line\ must\ be\ of\ the\ following\ form\:\ \'tab\:field1;field2;...;fieldN\'.=Each line must be of the following form\: 'tab\:field1;field2;...;fieldN'.

Edit=Edit

Edit\ file\ type=Edit file type

Edit\ group=Edit group


Edit\ preamble=Edit preamble
Edit\ strings=Edit strings

empty\ library=empty library
Autocompletion=Autocompletion

Enter\ URL\ to\ download=Enter URL to download

entries=entries

Entries\ exported\ to\ clipboard=Entries exported to clipboard

entry=entry

Entry\ editor=Entry editor

Entry\ owner=Entry owner

Entry\ preview=Entry preview

Entry\ table=Entry table
Entry\ table\ columns=Entry table columns
Entry\ Title\ (Required\ to\ deliver\ recommendations.)=Entry Title (Required to deliver recommendations.)
Entry\ type=Entry type
Error=Error
Error\ occurred\ when\ parsing\ entry=Error occurred when parsing entry
Error\ opening\ file=Error opening file
Error\ while\ writing=Error while writing
Error\ during\ persistence\ of\ crawling\ results.=Error during persistence of crawling results.
Error\ during\ reading\ of\ study\ definition\ file.=Error during reading of study definition file.
'%0'\ exists.\ Overwrite\ file?='%0' exists. Overwrite file?
Export=Export
Export\ preferences=Export preferences
Export\ preferences\ to\ file=Export preferences to file
Export\ to\ clipboard=Export to clipboard
Export\ to\ text\ file.=Export to text file.
Exporting=Exporting
Extension=Extension

External\ changes=External changes

External\ file\ links=External file links

External\ programs=External programs

Field=Field

field=field

Field\ name=Field name

Field\ names\ are\ not\ allowed\ to\ contain\ white\ spaces\ or\ certain\ characters\ (%0).=Field names are not allowed to contain white spaces or certain characters (%0).

Field\ to\ group\ by=Field to group by

File=File

file=file
File\ directory\ is\ not\ set\ or\ does\ not\ exist\!=File directory is not set or does not exist!

File\ exists=File exists

File\ not\ found=File not found

Filter=Filter

Filter\ groups=Filter groups

Finished\ writing\ XMP\ for\ %0\ file\ (%1\ skipped,\ %2\ errors).=Finished writing XMP for %0 file (%1 skipped, %2 errors).

First\ select\ the\ entries\ you\ want\ keys\ to\ be\ generated\ for.=First select the entries you want keys to be generated for.

Fit\ table\ horizontally\ on\ screen=Fit table horizontally on screen

Float=Float
Format\:\ Tab\:field;field;...\ (e.g.\ General\:url;pdf;note...)=Format\: Tab\:field;field;... (e.g. General\:url;pdf;note...)

Format\ of\ author\ and\ editor\ names=Format of author and editor names
Format\ string=Format string

Format\ used=Format used
Formatter\ name=Formatter name

found\ in\ AUX\ file=found in AUX file

Fulltext\ for=Fulltext for

Further\ information\ about\ Mr.\ DLib\ for\ JabRef\ users.=Further information about Mr. DLib for JabRef users.

General=General

Generate=Generate

Generate\ citation\ key=Generate citation key

Generate\ keys=Generate keys

Generate\ keys\ before\ saving\ (for\ entries\ without\ a\ key)=Generate keys before saving (for entries without a key)

Generated\ citation\ key\ for=Generated citation key for

Generating\ citation\ key\ for=Generating citation key for
Get\ fulltext=Get fulltext

Gray\ out\ non-hits=Gray out non-hits

Groups=Groups
has/have\ both\ a\ 'Comment'\ and\ a\ 'Review'\ field.=has/have both a 'Comment' and a 'Review' field.

Have\ you\ chosen\ the\ correct\ package\ path?=Have you chosen the correct package path?

Help=Help

Help\ on\ key\ patterns=Help on key patterns
Help\ on\ regular\ expression\ search=Help on regular expression search

Hide\ non-hits=Hide non-hits

Hierarchical\ context=Hierarchical context

Highlight=Highlight
Marking=Marking
Underline=Underline
Empty\ Highlight=Empty Highlight
Empty\ Marking=Empty Marking
Empty\ Underline=Empty Underline
The\ marked\ area\ does\ not\ contain\ any\ legible\ text!=The marked area does not contain any legible text!

Hint\:\ To\ search\ specific\ fields\ only,\ enter\ for\ example\:<p><tt>author\=smith\ and\ title\=electrical</tt>=Hint: To search specific fields only, enter for example:<p><tt>author=smith and title=electrical</tt>

HTML\ table=HTML table
HTML\ table\ (with\ Abstract\ &\ BibTeX)=HTML table (with Abstract & BibTeX)
Icon=Icon

Ignore=Ignore

Import=Import

Import\ and\ keep\ old\ entry=Import and keep old entry

Import\ and\ remove\ old\ entry=Import and remove old entry

Import\ entries=Import entries
Import\ file=Import file

Import\ name=Import name

Import\ preferences=Import preferences

Import\ preferences\ from\ file=Import preferences from file

Imported\ entries=Imported entries

Importer\ class=Importer class

Importing=Importing

Importing\ in\ unknown\ format=Importing in unknown format

Include\ subgroups\:\ When\ selected,\ view\ entries\ contained\ in\ this\ group\ or\ its\ subgroups=Include subgroups: When selected, view entries contained in this group or its subgroups

Independent\ group\:\ When\ selected,\ view\ only\ this\ group's\ entries=Independent group: When selected, view only this group's entries
I\ Agree=I Agree

Invalid\ citation\ key=Invalid citation key

Invalid\ URL=Invalid URL

Online\ help=Online help
JabRef\ Language\ (Provides\ for\ better\ recommendations\ by\ giving\ an\ indication\ of\ user's\ preferred\ language.)=JabRef Language (Provides for better recommendations by giving an indication of user's preferred language.)

JabRef\ preferences=JabRef preferences
JabRef\ requests\ recommendations\ from\ Mr.\ DLib,\ which\ is\ an\ external\ service.\ To\ enable\ Mr.\ DLib\ to\ calculate\ recommendations,\ some\ of\ your\ data\ must\ be\ shared\ with\ Mr.\ DLib.\ Generally,\ the\ more\ data\ is\ shared\ the\ better\ recommendations\ can\ be\ calculated.\ However,\ we\ understand\ that\ some\ of\ your\ data\ in\ JabRef\ is\ sensitive,\ and\ you\ may\ not\ want\ to\ share\ it.\ Therefore,\ Mr.\ DLib\ offers\ a\ choice\ of\ which\ data\ you\ would\ like\ to\ share.=JabRef requests recommendations from Mr. DLib, which is an external service. To enable Mr. DLib to calculate recommendations, some of your data must be shared with Mr. DLib. Generally, the more data is shared the better recommendations can be calculated. However, we understand that some of your data in JabRef is sensitive, and you may not want to share it. Therefore, Mr. DLib offers a choice of which data you would like to share.
JabRef\ Version\ (Required\ to\ ensure\ backwards\ compatibility\ with\ Mr.\ DLib's\ Web\ Service)=JabRef Version (Required to ensure backwards compatibility with Mr. DLib's Web Service)

Journal\ abbreviations=Journal abbreviations
Keep\ both=Keep both

Key\ bindings=Key bindings

Key\ bindings\ changed=Key bindings changed

Key\ pattern=Key pattern

keys\ in\ library=keys in library

Keyword=Keyword

Keywords=Keywords

Label=Label

Language=Language

Last\ modified=Last modified
LaTeX\ AUX\ file\:=LaTeX AUX file\:

Link=Link
Listen\ for\ remote\ operation\ on\ port=Listen for remote operation on port
Load\ and\ Save\ preferences\ from/to\ jabref.xml\ on\ start-up\ (memory\ stick\ mode)=Load and Save preferences from/to jabref.xml on start-up (memory stick mode)

Show\ advanced\ hints\ (i.e.\ helpful\ tooltips,\ suggestions\ and\ explanation)=Show advanced hints (i.e. helpful tooltips, suggestions and explanation)

Main\ file\ directory=Main file directory

Manage\ custom\ exports=Manage custom exports

Manage\ custom\ imports=Manage custom imports
Manage\ external\ file\ types=Manage external file types

Mark\ new\ entries\ with\ owner\ name=Mark new entries with owner name

Memory\ stick\ mode=Memory stick mode

Merged\ external\ changes=Merged external changes
Merge\ fields=Merge fields

Modified\ group\ "%0".=Modified group "%0".

Modified\ groups=Modified groups

Modified\ string=Modified string

Modify=Modify

move\ group=move group

Moved\ group\ "%0".=Moved group "%0".

Mr.\ DLib\ Privacy\ settings=Mr. DLib Privacy settings

No\ recommendations\ received\ from\ Mr.\ DLib\ for\ this\ entry.=No recommendations received from Mr. DLib for this entry.

Error\ while\ fetching\ recommendations\ from\ Mr.DLib.=Error while fetching recommendations from Mr.DLib.

Name=Name

Name\ formatter=Name formatter

Natbib\ style=Natbib style

nested\ AUX\ files=nested AUX files

New\ BibTeX\ sublibrary=New BibTeX sublibrary

New\ group=New group

New\ string=New string

Next\ entry=Next entry
no\ base-BibTeX-file\ specified=no base-BibTeX-file specified

no\ library\ generated=no library generated

No\ entries\ found.\ Please\ make\ sure\ you\ are\ using\ the\ correct\ import\ filter.=No entries found. Please make sure you are using the correct import filter.
No\ files\ found.=No files found.

No\ GUI.\ Only\ process\ command\ line\ options=No GUI. Only process command line options

No\ journal\ names\ could\ be\ abbreviated.=No journal names could be abbreviated.

No\ journal\ names\ could\ be\ unabbreviated.=No journal names could be unabbreviated.

not=not

not\ found=not found

Nothing\ to\ redo=Nothing to redo

Nothing\ to\ undo=Nothing to undo

OK=OK

One\ or\ more\ keys\ will\ be\ overwritten.\ Continue?=One or more keys will be overwritten. Continue?


Open=Open

Open\ library=Open library

Open\ editor\ when\ a\ new\ entry\ is\ created=Open editor when a new entry is created

Open\ file=Open file

Open\ last\ edited\ libraries\ at\ startup=Open last edited libraries at startup

Connect\ to\ shared\ database=Connect to shared database

Open\ terminal\ here=Open terminal here

Open\ URL\ or\ DOI=Open URL or DOI

Opening=Opening

Operation\ canceled.=Operation canceled.
Operating\ System\ (Provides\ for\ better\ recommendations\ by\ giving\ an\ indication\ of\ user's\ system\ set-up.)=Operating System (Provides for better recommendations by giving an indication of user's system set-up.)

Optional\ fields=Optional fields

Options=Options

or=or

Override\ default\ file\ directories=Override default file directories
Overwrite=Overwrite

Overwrite\ keys=Overwrite keys

pairs\ processed=pairs processed
Password=Password

Paste=Paste

paste\ entries=paste entries

paste\ entry\ %0=paste entry %0

Path\ to\ %0\ not\ defined=Path to %0 not defined

Path\ to\ LyX\ pipe=Path to LyX pipe

PDF\ does\ not\ exist=PDF does not exist

File\ has\ no\ attached\ annotations=File has no attached annotations

Please\ enter\ a\ name\ for\ the\ group.=Please enter a name for the group.

Please\ enter\ the\ string's\ label=Please enter the string's label

Please\ restart\ JabRef\ for\ preferences\ to\ take\ effect.=Please restart JabRef for preferences to take effect.

Possible\ duplicate\ entries=Possible duplicate entries

Possible\ duplicate\ of\ existing\ entry.\ Click\ to\ resolve.=Possible duplicate of existing entry. Click to resolve.

Preferences=Preferences

Preferences\ recorded.=Preferences recorded.

Preview=Preview
Citation\ Style=Citation Style
Current\ Preview=Current Preview
Cannot\ generate\ preview\ based\ on\ selected\ citation\ style.=Cannot generate preview based on selected citation style.
Bad\ character\ inside\ entry=Bad character inside entry
Error\ while\ generating\ citation\ style=Error while generating citation style
Preview\ style\ changed\ to\:\ %0=Preview style changed to: %0
Next\ preview\ layout=Next preview layout
Previous\ preview\ layout=Previous preview layout
Available=Available
Selected=Selected
Selected\ Layouts\ can\ not\ be\ empty=Selected Layouts can not be empty
Start\ systematic\ literature\ review=Start systematic literature review
Reset\ default\ preview\ style=Reset default preview style
Previous\ entry=Previous entry
Primary\ sort\ criterion=Primary sort criterion
Problem\ with\ parsing\ entry=Problem with parsing entry
Processing\ %0=Processing %0
Pull\ changes\ from\ shared\ database=Pull changes from shared database
Problem\ finding\ files.\ See\ error\ log\ for\ details.=Problem finding files. See error log for details.

Pushed\ citations\ to\ %0=Pushed citations to %0

Push\ applications=Push applications

Quit\ JabRef=Quit JabRef

Read\ only=Read only

Redo=Redo

Refine\ supergroup\:\ When\ selected,\ view\ entries\ contained\ in\ both\ this\ group\ and\ its\ supergroup=Refine supergroup: When selected, view entries contained in both this group and its supergroup

regular\ expression=regular expression

Related\ articles=Related articles

Remote\ operation=Remote operation

Remote\ server\ port=Remote server port

Remove=Remove

Remove\ subgroups=Remove subgroups

Remove\ all\ subgroups\ of\ "%0"?=Remove all subgroups of "%0"?

Remove\ entry\ from\ import=Remove entry from import

Remove\ selected\ entries\ from\ this\ group=Remove selected entries from this group

Remove\ group=Remove group

Remove\ group,\ keep\ subgroups=Remove group, keep subgroups

Remove\ group\ "%0"?=Remove group "%0"?

Remove\ group\ "%0"\ and\ its\ subgroups?=Remove group "%0" and its subgroups?

remove\ group\ (keep\ subgroups)=remove group (keep subgroups)

remove\ group\ and\ subgroups=remove group and subgroups

Remove\ group\ and\ subgroups=Remove group and subgroups

Remove\ link=Remove link

Remove\ old\ entry=Remove old entry

Remove\ string\ %0=Remove string %0

Removed\ group\ "%0".=Removed group "%0".

Removed\ group\ "%0"\ and\ its\ subgroups.=Removed group "%0" and its subgroups.

Removed\ string=Removed string

Renamed\ string=Renamed string

Replace=Replace
Replace\ With\:=Replace With:
Limit\ to\ Selected\ Entries=Limit to Selected Entries
Limit\ to\ Fields=Limit to Fields
All\ Field\ Replace=All Field Replace
Find\:=Find:
Find\ and\ Replace=Find and Replace

Replace\ (regular\ expression)=Replace (regular expression)

Replace\ String=Replace String
Replace\ string=Replace string

Replace\ Unicode\ ligatures=Replace Unicode ligatures
Replaces\ Unicode\ ligatures\ with\ their\ expanded\ form=Replaces Unicode ligatures with their expanded form

Required\ fields=Required fields

Reset\ all=Reset all

Resolve\ strings\ for\ all\ fields\ except=Resolve strings for all fields except
Resolve\ strings\ for\ standard\ BibTeX\ fields\ only=Resolve strings for standard BibTeX fields only

resolved=resolved

Restart=Restart

Restart\ required=Restart required

Review=Review
Review\ changes=Review changes
Review\ Field\ Migration=Review Field Migration

Save=Save
Save\ all\ finished.=Save all finished.

Save\ all\ open\ libraries=Save all open libraries

Save\ before\ closing=Save before closing

Save\ library=Save library
Save\ library\ as...=Save library as...

Saved\ selected\ to\ '%0'.=Saved selected to '%0'.

Saving=Saving
Saving\ all\ libraries...=Saving all libraries...

Saving\ library=Saving library

Search=Search

Search\ expression=Search expression

Searching\ for\ duplicates...=Searching for duplicates...

Searching\ for\ files=Searching for files

Secondary\ sort\ criterion=Secondary sort criterion

Select\ all=Select all
Select\ new\ encoding=Select new encoding

Select\ entry\ type=Select entry type

Select\ file\ from\ ZIP-archive=Select file from ZIP-archive

Select\ the\ tree\ nodes\ to\ view\ and\ accept\ or\ reject\ changes=Select the tree nodes to view and accept or reject changes

Set\ field=Set field
Set\ fields=Set fields

Settings=Settings

Shortcut=Shortcut

Show/edit\ %0\ source=Show/edit %0 source

Show\ 'Firstname\ Lastname'=Show 'Firstname Lastname'

Show\ 'Lastname,\ Firstname'=Show 'Lastname, Firstname'

Show\ BibTeX\ source\ by\ default=Show BibTeX source by default

Show\ confirmation\ dialog\ when\ deleting\ entries=Show confirmation dialog when deleting entries

Show\ last\ names\ only=Show last names only

Show\ names\ unchanged=Show names unchanged

Show\ optional\ fields=Show optional fields

Show\ required\ fields=Show required fields

Show\ validation\ messages=Show validation messages

Simple\ HTML=Simple HTML
Since\ the\ 'Review'\ field\ was\ deprecated\ in\ JabRef\ 4.2,\ these\ two\ fields\ are\ about\ to\ be\ merged\ into\ the\ 'Comment'\ field.=Since the 'Review' field was deprecated in JabRef 4.2, these two fields are about to be merged into the 'Comment' field.

Size=Size

Skipped\ -\ No\ PDF\ linked=Skipped - No PDF linked
Skipped\ -\ PDF\ does\ not\ exist=Skipped - PDF does not exist

Skipped\ entry.=Skipped entry.

source\ edit=source edit
Special\ name\ formatters=Special name formatters

Statically\ group\ entries\ by\ manual\ assignment=Statically group entries by manual assignment

Status=Status
Strings\ for\ library=Strings for library

Sublibrary\ from\ AUX\ to\ BibTeX=Sublibrary from AUX to BibTeX

Switches\ between\ full\ and\ abbreviated\ journal\ name\ if\ the\ journal\ name\ is\ known.=Switches between full and abbreviated journal name if the journal name is known.

Tertiary\ sort\ criterion=Tertiary sort criterion

The\ chosen\ encoding\ '%0'\ could\ not\ encode\ the\ following\ characters\:=The chosen encoding '%0' could not encode the following characters:


the\ field\ <b>%0</b>=the field <b>%0</b>
The\ group\ "%0"\ already\ contains\ the\ selection.=The group "%0" already contains the selection.

The\ label\ of\ the\ string\ cannot\ be\ a\ number.=The label of the string cannot be a number.

The\ label\ of\ the\ string\ cannot\ contain\ spaces.=The label of the string cannot contain spaces.

The\ label\ of\ the\ string\ cannot\ contain\ the\ '\#'\ character.=The label of the string cannot contain the '#' character.

The\ output\ option\ depends\ on\ a\ valid\ import\ option.=The output option depends on a valid import option.

The\ search\ is\ case\ insensitive.=The search is case insensitive.

The\ search\ is\ case\ sensitive.=The search is case sensitive.

There\ are\ possible\ duplicates\ that\ haven't\ been\ resolved.\ Continue?=There are possible duplicates that haven't been resolved. Continue?

This\ operation\ requires\ all\ selected\ entries\ to\ have\ citation\ keys\ defined.=This operation requires all selected entries to have citation keys defined.

This\ operation\ requires\ one\ or\ more\ entries\ to\ be\ selected.=This operation requires one or more entries to be selected.

This\ setting\ may\ be\ changed\ in\ preferences\ at\ any\ time.=This setting may be changed in preferences at any time.
Timezone\ (Provides\ for\ better\ recommendations\ by\ indicating\ the\ time\ of\ day\ the\ request\ is\ being\ made.)=Timezone (Provides for better recommendations by indicating the time of day the request is being made.)
Time\ stamp=Time stamp
Toggle\ groups\ interface=Toggle groups interface

Trim\ all\ whitespace\ characters\ in\ the\ field\ content.=Trim all whitespace characters in the field content.

Trim\ whitespace\ characters=Trim whitespace characters

Try\ different\ encoding=Try different encoding

Unabbreviate\ journal\ names\ of\ the\ selected\ entries=Unabbreviate journal names of the selected entries
Unabbreviated\ %0\ journal\ names.=Unabbreviated %0 journal names.

unable\ to\ write\ to=unable to write to

Undo=Undo

Unknown\ BibTeX\ entries\:=Unknown BibTeX entries\:

unknown\ edit=unknown edit

Unknown\ export\ format=Unknown export format

untitled=untitled

Upgrade\ external\ PDF/PS\ links\ to\ use\ the\ '%0'\ field.=Upgrade external PDF/PS links to use the '%0' field.

usage=usage
Use\ autocompletion=Use autocompletion

Use\ regular\ expression\ search=Use regular expression search

Username=Username

Value\ cleared\ externally=Value cleared externally

Value\ set\ externally=Value set externally

verify\ that\ LyX\ is\ running\ and\ that\ the\ lyxpipe\ is\ valid=verify that LyX is running and that the lyxpipe is valid

View=View
Vim\ server\ name=Vim server name

Warn\ about\ unresolved\ duplicates\ when\ closing\ inspection\ window=Warn about unresolved duplicates when closing inspection window

Warn\ before\ overwriting\ existing\ keys=Warn before overwriting existing keys

Warning=Warning

Warnings=Warnings

web\ link=web link

What\ do\ you\ want\ to\ do?=What do you want to do?
Whatever\ option\ you\ choose,\ Mr.\ DLib\ may\ share\ its\ data\ with\ research\ partners\ to\ further\ improve\ recommendation\ quality\ as\ part\ of\ a\ 'living\ lab'.\ Mr.\ DLib\ may\ also\ release\ public\ datasets\ that\ may\ contain\ anonymized\ information\ about\ you\ and\ the\ recommendations\ (sensitive\ information\ such\ as\ metadata\ of\ your\ articles\ will\ be\ anonymised\ through\ e.g.\ hashing).\ Research\ partners\ are\ obliged\ to\ adhere\ to\ the\ same\ strict\ data\ protection\ policy\ as\ Mr.\ DLib.=Whatever option you choose, Mr. DLib may share its data with research partners to further improve recommendation quality as part of a 'living lab'. Mr. DLib may also release public datasets that may contain anonymized information about you and the recommendations (sensitive information such as metadata of your articles will be anonymised through e.g. hashing). Research partners are obliged to adhere to the same strict data protection policy as Mr. DLib.

Will\ write\ XMP\ metadata\ to\ the\ PDFs\ linked\ from\ selected\ entries.=Will write XMP metadata to the PDFs linked from selected entries.

Write\ BibTeXEntry\ as\ XMP\ metadata\ to\ PDF.=Write BibTeXEntry as XMP metadata to PDF.

Write\ XMP=Write XMP
Write\ XMP\ metadata=Write XMP metadata
Write\ XMP\ metadata\ for\ all\ PDFs\ in\ current\ library?=Write XMP metadata for all PDFs in current library?
Writing\ XMP\ metadata...=Writing XMP metadata...
Writing\ XMP\ metadata\ for\ selected\ entries...=Writing XMP metadata for selected entries...

XMP-annotated\ PDF=XMP-annotated PDF
XMP\ export\ privacy\ settings=XMP export privacy settings
XMP\ metadata=XMP metadata
You\ must\ restart\ JabRef\ for\ this\ to\ come\ into\ effect.=You must restart JabRef for this to come into effect.

The\ following\ fetchers\ are\ available\:=The following fetchers are available:
Could\ not\ find\ fetcher\ '%0'=Could not find fetcher '%0'
Running\ query\ '%0'\ with\ fetcher\ '%1'.=Running query '%0' with fetcher '%1'.

Move\ file=Move file
Rename\ file=Rename file

Move\ file\ to\ file\ directory\ and\ rename\ file=Move file to file directory and rename file

Could\ not\ move\ file\ '%0'.=Could not move file '%0'.
Could\ not\ find\ file\ '%0'.=Could not find file '%0'.
Number\ of\ entries\ successfully\ imported=Number of entries successfully imported
Error\ while\ fetching\ from\ %0=Error while fetching from %0

Refuse\ to\ save\ the\ library\ before\ external\ changes\ have\ been\ reviewed.=Refuse to save the library before external changes have been reviewed.
Library\ protection=Library protection
Unable\ to\ save\ library=Unable to save library

Citation\ key\ generator=Citation key generator
Unable\ to\ open\ link.=Unable to open link.
MIME\ type=MIME type

This\ feature\ lets\ new\ files\ be\ opened\ or\ imported\ into\ an\ already\ running\ instance\ of\ JabRef\ instead\ of\ opening\ a\ new\ instance.\ For\ instance,\ this\ is\ useful\ when\ you\ open\ a\ file\ in\ JabRef\ from\ your\ web\ browser.\ Note\ that\ this\ will\ prevent\ you\ from\ running\ more\ than\ one\ instance\ of\ JabRef\ at\ a\ time.=This feature lets new files be opened or imported into an already running instance of JabRef instead of opening a new instance. For instance, this is useful when you open a file in JabRef from your web browser. Note that this will prevent you from running more than one instance of JabRef at a time.
Run\ fetcher=Run fetcher

When\ opening\ file\ link,\ search\ for\ matching\ file\ if\ no\ link\ is\ defined=When opening file link, search for matching file if no link is defined
Line\ %0\:\ Found\ corrupted\ citation\ key\ %1.=Line %0: Found corrupted citation key %1.
Line\ %0\:\ Found\ corrupted\ citation\ key\ %1\ (contains\ whitespaces).=Line %0: Found corrupted citation key %1 (contains whitespaces).
Line\ %0\:\ Found\ corrupted\ citation\ key\ %1\ (comma\ missing).=Line %0: Found corrupted citation key %1 (comma missing).
No\ full\ text\ document\ found=No full text document found
Download\ from\ URL=Download from URL
Rename\ field=Rename field
Append\ field=Append field
Append\ to\ fields=Append to fields
Rename\ field\ to=Rename field to
Move\ contents\ of\ a\ field\ into\ a\ field\ with\ a\ different\ name=Move contents of a field into a field with a different name

Cannot\ use\ port\ %0\ for\ remote\ operation;\ another\ application\ may\ be\ using\ it.\ Try\ specifying\ another\ port.=Cannot use port %0 for remote operation; another application may be using it. Try specifying another port.

Looking\ for\ full\ text\ document...=Looking for full text document...
Autosave=Autosave
A\ local\ copy\ will\ be\ opened.=A local copy will be opened.
Autosave\ local\ libraries=Autosave local libraries
Automatically\ save\ the\ library\ to=Automatically save the library to
Please\ enter\ a\ valid\ file\ path.=Please enter a valid file path.
Error\ opening\ file\ '%0'.=Error opening file '%0'.

Formatter\ not\ found\:\ %0=Formatter not found: %0

Could\ not\ save,\ file\ locked\ by\ another\ JabRef\ instance.=Could not save, file locked by another JabRef instance.
Metadata\ change=Metadata change
The\ following\ metadata\ changed\:=The following metadata changed:

Unable\ to\ create\ backup=Unable to create backup
Move\ file\ to\ file\ directory=Move file to file directory
<b>All\ Entries</b>\ (this\ group\ cannot\ be\ edited\ or\ removed)=<b>All Entries</b> (this group cannot be edited or removed)
static\ group=static group
dynamic\ group=dynamic group
refines\ supergroup=refines supergroup
includes\ subgroups=includes subgroups
contains=contains
search\ expression=search expression

Optional\ fields\ 2=Optional fields 2
Waiting\ for\ save\ operation\ to\ finish=Waiting for save operation to finish
Waiting\ for\ background\ tasks\ to\ finish.\ Quit\ anyway?=Waiting for background tasks to finish. Quit anyway?

Find\ and\ remove\ duplicate\ citation\ keys=Find and remove duplicate citation keys
Expected\ syntax\ for\ --fetch\='<name\ of\ fetcher>\:<query>'=Expected syntax for --fetch='<name of fetcher>:<query>'
Duplicate\ citation\ key=Duplicate citation key


General\ file\ directory=General file directory
User-specific\ file\ directory=User-specific file directory
LaTeX\ file\ directory=LaTeX file directory
Search\ failed\:\ illegal\ search\ expression=Search failed: illegal search expression

You\ must\ enter\ an\ integer\ value\ in\ the\ interval\ 1025-65535=You must enter an integer value in the interval 1025-65535
Automatically\ open\ browse\ dialog\ when\ creating\ new\ file\ link=Automatically open browse dialog when creating new file link
Autocomplete\ names\ in\ 'Firstname\ Lastname'\ format\ only=Autocomplete names in 'Firstname Lastname' format only
Autocomplete\ names\ in\ 'Lastname,\ Firstname'\ format\ only=Autocomplete names in 'Lastname, Firstname' format only
Autocomplete\ names\ in\ both\ formats=Autocomplete names in both formats
Send\ as\ email=Send as email
References=References
Sending\ of\ emails=Sending of emails
Subject\ for\ sending\ an\ email\ with\ references=Subject for sending an email with references
Automatically\ open\ folders\ of\ attached\ files=Automatically open folders of attached files
Error\ creating\ email=Error creating email
Entries\ added\ to\ an\ email=Entries added to an email
Custom\ applications=Custom applications
Please\ specify\ a\ file\ browser.=Please specify a file browser.
Please\ specify\ a\ terminal\ application.=Please specify a terminal application.
Use\ custom\ file\ browser=Use custom file browser
Use\ custom\ terminal\ emulator=Use custom terminal emulator
exportFormat=exportFormat
Output\ file\ missing=Output file missing
No\ search\ matches.=No search matches.
The\ output\ option\ depends\ on\ a\ valid\ input\ option.=The output option depends on a valid input option.
Linked\ file\ name\ conventions=Linked file name conventions
Filename\ format\ pattern=Filename format pattern
Additional\ parameters=Additional parameters
Cite\ selected\ entries\ between\ parenthesis=Cite selected entries between parenthesis
Cite\ selected\ entries\ with\ in-text\ citation=Cite selected entries with in-text citation
Cite\ special=Cite special
Extra\ information\ (e.g.\ page\ number)=Extra information (e.g. page number)
Manage\ citations=Manage citations
Problem\ modifying\ citation=Problem modifying citation
Citation=Citation
Connecting...=Connecting...
Could\ not\ resolve\ BibTeX\ entry\ for\ citation\ marker\ '%0'.=Could not resolve BibTeX entry for citation marker '%0'.
Select\ style=Select style
Journals=Journals
Cite=Cite
Cite\ in-text=Cite in-text
Insert\ empty\ citation=Insert empty citation
Merge\ citations=Merge citations
Manual\ connect=Manual connect
Select\ Writer\ document=Select Writer document
Sync\ OpenOffice/LibreOffice\ bibliography=Sync OpenOffice/LibreOffice bibliography
Select\ which\ open\ Writer\ document\ to\ work\ on=Select which open Writer document to work on
Connected\ to\ document=Connected to document
Insert\ a\ citation\ without\ text\ (the\ entry\ will\ appear\ in\ the\ reference\ list)=Insert a citation without text (the entry will appear in the reference list)
Cite\ selected\ entries\ with\ extra\ information=Cite selected entries with extra information
Ensure\ that\ the\ bibliography\ is\ up-to-date=Ensure that the bibliography is up-to-date
Your\ OpenOffice/LibreOffice\ document\ references\ the\ citation\ key\ '%0',\ which\ could\ not\ be\ found\ in\ your\ current\ library.=Your OpenOffice/LibreOffice document references the citation key '%0', which could not be found in your current library.
Unable\ to\ synchronize\ bibliography=Unable to synchronize bibliography
Combine\ pairs\ of\ citations\ that\ are\ separated\ by\ spaces\ only=Combine pairs of citations that are separated by spaces only
Autodetection\ failed=Autodetection failed
Please\ wait...=Please wait...
Connection\ lost=Connection lost
The\ paragraph\ format\ is\ controlled\ by\ the\ property\ 'ReferenceParagraphFormat'\ or\ 'ReferenceHeaderParagraphFormat'\ in\ the\ style\ file.=The paragraph format is controlled by the property 'ReferenceParagraphFormat' or 'ReferenceHeaderParagraphFormat' in the style file.
The\ character\ format\ is\ controlled\ by\ the\ citation\ property\ 'CitationCharacterFormat'\ in\ the\ style\ file.=The character format is controlled by the citation property 'CitationCharacterFormat' in the style file.
Automatically\ sync\ bibliography\ when\ inserting\ citations=Automatically sync bibliography when inserting citations
Look\ up\ BibTeX\ entries\ in\ the\ active\ tab\ only=Look up BibTeX entries in the active tab only
Look\ up\ BibTeX\ entries\ in\ all\ open\ libraries=Look up BibTeX entries in all open libraries
Autodetecting\ paths...=Autodetecting paths...
Could\ not\ find\ OpenOffice/LibreOffice\ installation=Could not find OpenOffice/LibreOffice installation
Found\ more\ than\ one\ OpenOffice/LibreOffice\ executable.=Found more than one OpenOffice/LibreOffice executable.
Please\ choose\ which\ one\ to\ connect\ to\:=Please choose which one to connect to:
Choose\ OpenOffice/LibreOffice\ executable=Choose OpenOffice/LibreOffice executable
Select\ document=Select document
HTML\ list=HTML list
If\ possible,\ normalize\ this\ list\ of\ names\ to\ conform\ to\ standard\ BibTeX\ name\ formatting=If possible, normalize this list of names to conform to standard BibTeX name formatting
Could\ not\ open\ %0=Could not open %0
Unknown\ import\ format=Unknown import format
Web\ search=Web search
Style\ selection=Style selection
No\ valid\ style\ file\ defined=No valid style file defined
Choose\ pattern=Choose pattern
Search\ and\ store\ files\ relative\ to\ library\ file\ location=Search and store files relative to library file location
Could\ not\ run\ the\ gnuclient/emacsclient\ program.\ Make\ sure\ you\ have\ the\ emacsclient/gnuclient\ program\ installed\ and\ available\ in\ the\ PATH.=Could not run the gnuclient/emacsclient program. Make sure you have the emacsclient/gnuclient program installed and available in the PATH.
You\ must\ select\ either\ a\ valid\ style\ file,\ or\ use\ one\ of\ the\ default\ styles.=You must select either a valid style file, or use one of the default styles.

This\ feature\ generates\ a\ new\ library\ based\ on\ which\ entries\ are\ needed\ in\ an\ existing\ LaTeX\ document.=This feature generates a new library based on which entries are needed in an existing LaTeX document.

First\ select\ entries\ to\ clean\ up.=First select entries to clean up.
Cleanup\ entry=Cleanup entry
Autogenerate\ PDF\ Names=Autogenerate PDF Names
Auto-generating\ PDF-Names\ does\ not\ support\ undo.\ Continue?=Auto-generating PDF-Names does not support undo. Continue?

Use\ full\ firstname\ whenever\ possible=Use full firstname whenever possible
Use\ abbreviated\ firstname\ whenever\ possible=Use abbreviated firstname whenever possible
Use\ abbreviated\ and\ full\ firstname=Use abbreviated and full firstname
Name\ format=Name format
First\ names=First names
Cleanup\ entries=Cleanup entries
Automatically\ assign\ new\ entry\ to\ selected\ groups=Automatically assign new entry to selected groups
%0\ mode=%0 mode
Move\ DOIs\ from\ note\ and\ URL\ field\ to\ DOI\ field\ and\ remove\ http\ prefix=Move DOIs from note and URL field to DOI field and remove http prefix
Make\ paths\ of\ linked\ files\ relative\ (if\ possible)=Make paths of linked files relative (if possible)
Rename\ PDFs\ to\ given\ filename\ format\ pattern=Rename PDFs to given filename format pattern
Rename\ only\ PDFs\ having\ a\ relative\ path=Rename only PDFs having a relative path
Doing\ a\ cleanup\ for\ %0\ entries...=Doing a cleanup for %0 entries...
No\ entry\ needed\ a\ clean\ up=No entry needed a clean up
One\ entry\ needed\ a\ clean\ up=One entry needed a clean up
%0\ entries\ needed\ a\ clean\ up=%0 entries needed a clean up

Group\ tree\ could\ not\ be\ parsed.\ If\ you\ save\ the\ BibTeX\ library,\ all\ groups\ will\ be\ lost.=Group tree could not be parsed. If you save the BibTeX library, all groups will be lost.
Attach\ file=Attach file
Setting\ all\ preferences\ to\ default\ values.=Setting all preferences to default values.
Resetting\ preference\ key\ '%0'=Resetting preference key '%0'
Unknown\ preference\ key\ '%0'=Unknown preference key '%0'
Unable\ to\ clear\ preferences.=Unable to clear preferences.

Unselect\ all=Unselect all
Expand\ all=Expand all
Collapse\ all=Collapse all
Searches\ the\ selected\ directory\ for\ unlinked\ files.=Searches the selected directory for unlinked files.
Starts\ the\ import\ of\ BibTeX\ entries.=Starts the import of BibTeX entries.
Start\ directory\:=Start directory:
File\ type\:=File type:
Currently\ unlinked\ files=Currently unlinked files
Import\ result=Import result
Searching\ file\ system...=Searching file system...
Citation\ key\ patterns=Citation key patterns
Clear\ priority=Clear priority
Clear\ rank=Clear rank
Enable\ special\ fields=Enable special fields
One\ star=One star
Two\ stars=Two stars
Three\ stars=Three stars
Four\ stars=Four stars
Five\ stars=Five stars
Help\ on\ special\ fields=Help on special fields
Keywords\ of\ selected\ entries=Keywords of selected entries
Manage\ content\ selectors=Manage content selectors
Content\ selectors=Content selectors
Manage\ keywords=Manage keywords
No\ priority\ information=No priority information
No\ rank\ information=No rank information
Priority=Priority
Priority\ high=Priority high
Priority\ low=Priority low
Priority\ medium=Priority medium
Quality=Quality
Rank=Rank
Relevance=Relevance
Set\ priority\ to\ high=Set priority to high
Set\ priority\ to\ low=Set priority to low
Set\ priority\ to\ medium=Set priority to medium
Synchronize\ with\ keywords=Synchronize with keywords
Synchronized\ special\ fields\ based\ on\ keywords=Synchronized special fields based on keywords
Toggle\ relevance=Toggle relevance
Toggle\ quality\ assured=Toggle quality assured
Toggle\ print\ status=Toggle print status
Update\ keywords=Update keywords
Write\ values\ of\ special\ fields\ as\ separate\ fields\ to\ BibTeX=Write values of special fields as separate fields to BibTeX
Connection\ to\ OpenOffice/LibreOffice\ has\ been\ lost.\ Please\ make\ sure\ OpenOffice/LibreOffice\ is\ running,\ and\ try\ to\ reconnect.=Connection to OpenOffice/LibreOffice has been lost. Please make sure OpenOffice/LibreOffice is running, and try to reconnect.
JabRef\ will\ send\ at\ least\ one\ request\ per\ entry\ to\ a\ publisher.=JabRef will send at least one request per entry to a publisher.
Correct\ the\ entry,\ and\ reopen\ editor\ to\ display/edit\ source.=Correct the entry, and reopen editor to display/edit source.
Could\ not\ connect\ to\ running\ OpenOffice/LibreOffice.=Could not connect to running OpenOffice/LibreOffice.
Make\ sure\ you\ have\ installed\ OpenOffice/LibreOffice\ with\ Java\ support.=Make sure you have installed OpenOffice/LibreOffice with Java support.
If\ connecting\ manually,\ please\ verify\ program\ and\ library\ paths.=If connecting manually, please verify program and library paths.
Error\ message\:=Error message:
If\ a\ pasted\ or\ imported\ entry\ already\ has\ the\ field\ set,\ overwrite.=If a pasted or imported entry already has the field set, overwrite.
Not\ connected\ to\ any\ Writer\ document.\ Please\ make\ sure\ a\ document\ is\ open,\ and\ use\ the\ 'Select\ Writer\ document'\ button\ to\ connect\ to\ it.=Not connected to any Writer document. Please make sure a document is open, and use the 'Select Writer document' button to connect to it.
Removed\ all\ subgroups\ of\ group\ "%0".=Removed all subgroups of group "%0".
To\ disable\ the\ memory\ stick\ mode\ rename\ or\ remove\ the\ jabref.xml\ file\ in\ the\ same\ folder\ as\ JabRef.=To disable the memory stick mode rename or remove the jabref.xml file in the same folder as JabRef.
Unable\ to\ connect.\ One\ possible\ reason\ is\ that\ JabRef\ and\ OpenOffice/LibreOffice\ are\ not\ both\ running\ in\ either\ 32\ bit\ mode\ or\ 64\ bit\ mode.=Unable to connect. One possible reason is that JabRef and OpenOffice/LibreOffice are not both running in either 32 bit mode or 64 bit mode.
Delimiter(s)=Delimiter(s)
When\ downloading\ files,\ or\ moving\ linked\ files\ to\ the\ file\ directory,\ prefer\ the\ BIB\ file\ location\ rather\ than\ the\ file\ directory\ set\ above=When downloading files, or moving linked files to the file directory, prefer the BIB file location rather than the file directory set above
Your\ style\ file\ specifies\ the\ character\ format\ '%0',\ which\ is\ undefined\ in\ your\ current\ OpenOffice/LibreOffice\ document.=Your style file specifies the character format '%0', which is undefined in your current OpenOffice/LibreOffice document.
Your\ style\ file\ specifies\ the\ paragraph\ format\ '%0',\ which\ is\ undefined\ in\ your\ current\ OpenOffice/LibreOffice\ document.=Your style file specifies the paragraph format '%0', which is undefined in your current OpenOffice/LibreOffice document.

Searching...=Searching...
Please\ enter\ a\ search\ string=Please enter a search string
Please\ open\ or\ start\ a\ new\ library\ before\ searching=Please open or start a new library before searching

Canceled\ merging\ entries=Canceled merging entries

Merge\ entries=Merge entries
Merged\ entries=Merged entries
None=None
Parse=Parse
Result=Result
You\ have\ to\ choose\ exactly\ two\ entries\ to\ merge.=You have to choose exactly two entries to merge.

Add\ timestamp\ to\ modified\ entries\ (field\ "modificationdate")=Add timestamp to modified entries (field "modificationdate")
Add\ timestamp\ to\ new\ entries\ (field\ "creationdate")=Add timestamp to new entries (field "creationdate")
All\ key\ bindings\ will\ be\ reset\ to\ their\ defaults.=All key bindings will be reset to their defaults.

Automatically\ set\ file\ links=Automatically set file links
Finished\ automatically\ setting\ external\ links.=Finished automatically setting external links.
Changed\ %0\ entries.=Changed %0 entries.

Resetting\ all\ key\ bindings=Resetting all key bindings

Network=Network
Hostname=Hostname
Please\ specify\ a\ hostname=Please specify a hostname
Please\ specify\ a\ port=Please specify a port
Please\ specify\ a\ username=Please specify a username
Please\ specify\ a\ password=Please specify a password

Proxy\ configuration=Proxy configuration
Use\ custom\ proxy\ configuration=Use custom proxy configuration
Proxy\ requires\ authentication=Proxy requires authentication
Attention\:\ Password\ is\ stored\ in\ plain\ text\!=Attention: Password is stored in plain text!
Clear\ connection\ settings=Clear connection settings

Open\ folder=Open folder
Export\ sort\ order=Export sort order
Save\ sort\ order=Save sort order
Newline\ separator=Newline separator

Keep\ original\ order=Keep original order
Use\ current\ table\ sort\ order=Use current table sort order
Use\ specified\ order=Use specified order
Show\ extra\ columns=Show extra columns
Parsing\ error=Parsing error
illegal\ backslash\ expression=illegal backslash expression

Clear\ read\ status=Clear read status
Convert\ to\ biblatex\ format\ (for\ example,\ move\ the\ value\ of\ the\ 'journal'\ field\ to\ 'journaltitle')=Convert to biblatex format (for example, move the value of the 'journal' field to 'journaltitle')
Deprecated\ fields=Deprecated fields
No\ read\ status\ information=No read status information
Printed=Printed
Read\ status=Read status
Read\ status\ read=Read status read
Read\ status\ skimmed=Read status skimmed
Save\ selected\ as\ plain\ BibTeX...=Save selected as plain BibTeX...
Set\ read\ status\ to\ read=Set read status to read
Set\ read\ status\ to\ skimmed=Set read status to skimmed
Show\ deprecated\ BibTeX\ fields=Show deprecated BibTeX fields

Opens\ JabRef's\ GitHub\ page=Opens JabRef's GitHub page
Opens\ JabRef's\ Twitter\ page=Opens JabRef's Twitter page
Opens\ JabRef's\ Facebook\ page=Opens JabRef's Facebook page
Opens\ JabRef's\ blog=Opens JabRef's blog
Opens\ JabRef's\ website=Opens JabRef's website

Could\ not\ open\ browser.=Could not open browser.
Please\ open\ %0\ manually.=Please open %0 manually.
The\ link\ has\ been\ copied\ to\ the\ clipboard.=The link has been copied to the clipboard.

Open\ %0\ file=Open %0 file

Cannot\ delete\ file=Cannot delete file
File\ permission\ error=File permission error
JabRef\ does\ not\ have\ permission\ to\ access\ %s=JabRef does not have permission to access %s
Path\ to\ %0=Path to %0
Convert=Convert
Normalize\ to\ BibTeX\ name\ format=Normalize to BibTeX name format
Help\ on\ Name\ Formatting=Help on Name Formatting

Add\ new\ file\ type=Add new file type

Left\ entry=Left entry
Right\ entry=Right entry
Original\ entry=Original entry
No\ information\ added=No information added
Select\ at\ least\ one\ entry\ to\ manage\ keywords.=Select at least one entry to manage keywords.
OpenDocument\ text=OpenDocument text
OpenDocument\ spreadsheet=OpenDocument spreadsheet
OpenDocument\ presentation=OpenDocument presentation
%0\ image=%0 image
Added\ entry=Added entry
Modified\ entry=Modified entry
Deleted\ entry=Deleted entry
Modified\ groups\ tree=Modified groups tree
Removed\ all\ groups=Removed all groups
Accepting\ the\ change\ replaces\ the\ complete\ groups\ tree\ with\ the\ externally\ modified\ groups\ tree.=Accepting the change replaces the complete groups tree with the externally modified groups tree.
Select\ export\ format=Select export format
Return\ to\ JabRef=Return to JabRef
Could\ not\ connect\ to\ %0=Could not connect to %0
Warning\:\ %0\ out\ of\ %1\ entries\ have\ undefined\ title.=Warning: %0 out of %1 entries have undefined title.
Warning\:\ %0\ out\ of\ %1\ entries\ have\ undefined\ citation\ key.=Warning: %0 out of %1 entries have undefined citation key.
Really\ delete\ the\ selected\ entry?=Really delete the selected entry?
Really\ delete\ the\ %0\ selected\ entries?=Really delete the %0 selected entries?
Keep\ merged\ entry\ only=Keep merged entry only
Keep\ left=Keep left
Keep\ right=Keep right
Old\ entry=Old entry
From\ import=From import
No\ problems\ found.=No problems found.
Save\ changes=Save changes
Discard\ changes=Discard changes
Library\ '%0'\ has\ changed.=Library '%0' has changed.
Print\ entry\ preview=Print entry preview
Copy\ title=Copy title
Copy\ \\cite{citation\ key}=Copy \\cite{citation key}
Copy\ citation\ key\ and\ title=Copy citation key and title
Invalid\ DOI\:\ '%0'.=Invalid DOI: '%0'.
Same\ DOI\ used\ in\ multiple\ entries=Same DOI used in multiple entries
should\ start\ with\ a\ name=should start with a name
should\ end\ with\ a\ name=should end with a name
unexpected\ closing\ curly\ bracket=unexpected closing curly bracket
unexpected\ opening\ curly\ bracket=unexpected opening curly bracket
capital\ letters\ are\ not\ masked\ using\ curly\ brackets\ {}=capital letters are not masked using curly brackets {}
should\ contain\ a\ four\ digit\ number=should contain a four digit number
should\ contain\ a\ valid\ page\ number\ range=should contain a valid page number range
No\ results\ found.=No results found.
Found\ %0\ results.=Found %0 results.
Invalid\ regular\ expression=Invalid regular expression
plain\ text=plain text
This\ search\ contains\ entries\ in\ which\ any\ field\ contains\ the\ regular\ expression\ <b>%0</b>=This search contains entries in which any field contains the regular expression <b>%0</b>
This\ search\ contains\ entries\ in\ which\ any\ field\ contains\ the\ term\ <b>%0</b>=This search contains entries in which any field contains the term <b>%0</b>
This\ search\ contains\ entries\ in\ which=This search contains entries in which
Hint\:\ To\ search\ specific\ fields\ only,\ enter\ for\ example\:=Hint: To search specific fields only, enter for example:

Unable\ to\ autodetect\ OpenOffice/LibreOffice\ installation.\ Please\ choose\ the\ installation\ directory\ manually.=Unable to autodetect OpenOffice/LibreOffice installation. Please choose the installation directory manually.

Close\ library=Close library
Entry\ editor,\ next\ entry=Entry editor, next entry
Entry\ editor,\ next\ panel=Entry editor, next panel
Entry\ editor,\ next\ panel\ 2=Entry editor, next panel 2
Entry\ editor,\ previous\ entry=Entry editor, previous entry
Entry\ editor,\ previous\ panel=Entry editor, previous panel
Entry\ editor,\ previous\ panel\ 2=Entry editor, previous panel 2
File\ list\ editor,\ move\ entry\ down=File list editor, move entry down
File\ list\ editor,\ move\ entry\ up=File list editor, move entry up
Focus\ entry\ table=Focus entry table
Import\ into\ current\ library=Import into current library
Import\ into\ new\ library=Import into new library
New\ article=New article
New\ book=New book
New\ entry=New entry
New\ inbook=New inbook
New\ mastersthesis=New mastersthesis
New\ phdthesis=New phdthesis
New\ proceedings=New proceedings
New\ unpublished=New unpublished
Preamble\ editor,\ store\ changes=Preamble editor, store changes
Push\ to\ application=Push to application
Refresh\ OpenOffice/LibreOffice=Refresh OpenOffice/LibreOffice
Resolve\ duplicate\ citation\ keys=Resolve duplicate citation keys
Save\ all=Save all
String\ dialog,\ add\ string=String dialog, add string
String\ dialog,\ remove\ string=String dialog, remove string
Synchronize\ files=Synchronize files
Unabbreviate=Unabbreviate
should\ contain\ a\ protocol=should contain a protocol
Copy\ preview=Copy preview
Copy\ selection=Copy selection
Automatically\ setting\ file\ links=Automatically setting file links
Regenerating\ citation\ keys\ according\ to\ metadata=Regenerating citation keys according to metadata
Regenerate\ all\ keys\ for\ the\ entries\ in\ a\ BibTeX\ file=Regenerate all keys for the entries in a BibTeX file
Show\ debug\ level\ messages=Show debug level messages
Default\ library\ mode=Default library mode
Show\ only\ preferences\ deviating\ from\ their\ default\ value=Show only preferences deviating from their default value
default=default
key=key
type=type
value=value
Show\ preferences=Show preferences
Save\ actions=Save actions
Convert\ to\ BibTeX\ format\ (for\ example,\ move\ the\ value\ of\ the\ 'journaltitle'\ field\ to\ 'journal')=Convert to BibTeX format (for example, move the value of the 'journaltitle' field to 'journal')

Other\ fields=Other fields
Show\ remaining\ fields=Show remaining fields

link\ should\ refer\ to\ a\ correct\ file\ path=link should refer to a correct file path
abbreviation\ detected=abbreviation detected
wrong\ entry\ type\ as\ proceedings\ has\ page\ numbers=wrong entry type as proceedings has page numbers
Abbreviate\ journal\ names=Abbreviate journal names
Abbreviating...=Abbreviating...
Abbreviation\ '%0'\ for\ journal\ '%1'\ already\ defined.=Abbreviation '%0' for journal '%1' already defined.
Abbreviation\ cannot\ be\ empty=Abbreviation cannot be empty
Duplicated\ Journal\ Abbreviation=Duplicated Journal Abbreviation
Duplicated\ Journal\ File=Duplicated Journal File
Error\ Occurred=Error Occurred
Journal\ file\ %s\ already\ added=Journal file %s already added
Name\ cannot\ be\ empty=Name cannot be empty

Display\ keywords\ appearing\ in\ ALL\ entries=Display keywords appearing in ALL entries
Display\ keywords\ appearing\ in\ ANY\ entry=Display keywords appearing in ANY entry
None\ of\ the\ selected\ entries\ have\ titles.=None of the selected entries have titles.
None\ of\ the\ selected\ entries\ have\ citation\ keys.=None of the selected entries have citation keys.
Unabbreviate\ journal\ names=Unabbreviate journal names
Unabbreviating...=Unabbreviating...
Usage=Usage


Adds\ {}\ brackets\ around\ acronyms,\ month\ names\ and\ countries\ to\ preserve\ their\ case.=Adds {} brackets around acronyms, month names and countries to preserve their case.
Are\ you\ sure\ you\ want\ to\ reset\ all\ settings\ to\ default\ values?=Are you sure you want to reset all settings to default values?
Reset\ preferences=Reset preferences
Ill-formed\ entrytype\ comment\ in\ BIB\ file=Ill-formed entrytype comment in BIB file

Move\ linked\ files\ to\ default\ file\ directory\ %0=Move linked files to default file directory %0

Do\ you\ still\ want\ to\ continue?=Do you still want to continue?
Internal\ style=Internal style
Add\ style\ file=Add style file
Current\ style\ is\ '%0'=Current style is '%0'
Remove\ style=Remove style
You\ must\ select\ a\ valid\ style\ file.\ Your\ style\ is\ probably\ missing\ a\ line\ for\ the\ type\ "default".=You must select a valid style file. Your style is probably missing a line for the type "default".
Invalid\ style\ selected=Invalid style selected

Reload=Reload

Capitalize=Capitalize
Capitalize\ all\ words,\ but\ converts\ articles,\ prepositions,\ and\ conjunctions\ to\ lower\ case.=Capitalize all words, but converts articles, prepositions, and conjunctions to lower case.
Capitalize\ the\ first\ word,\ changes\ other\ words\ to\ lower\ case.=Capitalize the first word, changes other words to lower case.
Changes\ all\ letters\ to\ lower\ case.=Changes all letters to lower case.
Changes\ all\ letters\ to\ upper\ case.=Changes all letters to upper case.
Changes\ the\ first\ letter\ of\ all\ words\ to\ capital\ case\ and\ the\ remaining\ letters\ to\ lower\ case.=Changes the first letter of all words to capital case and the remaining letters to lower case.
Cleans\ up\ LaTeX\ code.=Cleans up LaTeX code.
Converts\ HTML\ code\ to\ LaTeX\ code.=Converts HTML code to LaTeX code.
HTML\ to\ Unicode=HTML to Unicode
Converts\ HTML\ code\ to\ Unicode.=Converts HTML code to Unicode.
Converts\ LaTeX\ encoding\ to\ Unicode\ characters.=Converts LaTeX encoding to Unicode characters.
Converts\ Unicode\ characters\ to\ LaTeX\ encoding.=Converts Unicode characters to LaTeX encoding.
Converts\ ordinals\ to\ LaTeX\ superscripts.=Converts ordinals to LaTeX superscripts.
Converts\ units\ to\ LaTeX\ formatting.=Converts units to LaTeX formatting.
HTML\ to\ LaTeX=HTML to LaTeX
LaTeX\ cleanup=LaTeX cleanup
LaTeX\ to\ Unicode=LaTeX to Unicode
Lower\ case=Lower case
Minify\ list\ of\ person\ names=Minify list of person names
Normalize\ date=Normalize date
Normalize\ en\ dashes=Normalize en dashes
Normalize\ month=Normalize month
Normalize\ month\ to\ BibTeX\ standard\ abbreviation.=Normalize month to BibTeX standard abbreviation.
Normalize\ names\ of\ persons=Normalize names of persons
Normalize\ page\ numbers=Normalize page numbers
Normalize\ pages\ to\ BibTeX\ standard.=Normalize pages to BibTeX standard.
Normalizes\ lists\ of\ persons\ to\ the\ BibTeX\ standard.=Normalizes lists of persons to the BibTeX standard.
Normalizes\ the\ date\ to\ ISO\ date\ format.=Normalizes the date to ISO date format.
Normalizes\ the\ en\ dashes.=Normalizes the en dashes.
Ordinals\ to\ LaTeX\ superscript=Ordinals to LaTeX superscript
Protect\ terms=Protect terms
Add\ enclosing\ braces=Add enclosing braces
Add\ braces\ encapsulating\ the\ complete\ field\ content.=Add braces encapsulating the complete field content.
Remove\ enclosing\ braces=Remove enclosing braces
Removes\ braces\ encapsulating\ the\ complete\ field\ content.=Removes braces encapsulating the complete field content.
Removes\ all\ balanced\ {}\ braces\ around\ words.=Removes all balanced {} braces around words.
Shorten\ DOI=Shorten DOI
Shortens\ DOI\ to\ more\ human\ readable\ form.=Shortens DOI to more human readable form.
Sentence\ case=Sentence case
Shortens\ lists\ of\ persons\ if\ there\ are\ more\ than\ 2\ persons\ to\ "et\ al.".=Shortens lists of persons if there are more than 2 persons to "et al.".
Title\ case=Title case
Unicode\ to\ LaTeX=Unicode to LaTeX
Units\ to\ LaTeX=Units to LaTeX
Upper\ case=Upper case
Does\ nothing.=Does nothing.
Identity=Identity
Clears\ the\ field\ completely.=Clears the field completely.
Directory\ not\ found=Directory not found
Main\ file\ directory\ not\ set.\ Check\ the\ preferences\ (linked\ files)\ or\ the\ library\ properties.=Main file directory not set. Check the preferences (linked files) or the library properties.
This\ operation\ requires\ exactly\ one\ item\ to\ be\ selected.=This operation requires exactly one item to be selected.
Importing\ in\ %0\ format=Importing in %0 format
Female\ name=Female name
Female\ names=Female names
Male\ name=Male name
Male\ names=Male names
Mixed\ names=Mixed names
Neuter\ name=Neuter name
Neuter\ names=Neuter names

Determined\ %0\ for\ %1\ entries=Determined %0 for %1 entries
Look\ up\ %0=Look up %0
Looking\ up\ %0...\ -\ entry\ %1\ out\ of\ %2\ -\ found\ %3=Looking up %0... - entry %1 out of %2 - found %3

Audio\ CD=Audio CD
British\ patent=British patent
British\ patent\ request=British patent request
Candidate\ thesis=Candidate thesis
Collaborator=Collaborator
Column=Column
Compiler=Compiler
Continuator=Continuator
Data\ CD=Data CD
Editor=Editor
European\ patent=European patent
European\ patent\ request=European patent request
Founder=Founder
French\ patent=French patent
French\ patent\ request=French patent request
German\ patent=German patent
German\ patent\ request=German patent request
Line=Line
Master's\ thesis=Master's thesis
Page=Page
Paragraph=Paragraph
Patent=Patent
Patent\ request=Patent request
PhD\ thesis=PhD thesis
Redactor=Redactor
Research\ report=Research report
Reviser=Reviser
Section=Section
Software=Software
Technical\ report=Technical report
U.S.\ patent=U.S. patent
U.S.\ patent\ request=U.S. patent request
Verse=Verse

change\ entries\ of\ group=change entries of group
odd\ number\ of\ unescaped\ '\#'=odd number of unescaped '#'

Plain\ text=Plain text
Show\ diff=Show diff
character=character
word=word
Show\ symmetric\ diff=Show symmetric diff
Copy\ Version=Copy Version
Maintainers=Maintainers
Contributors=Contributors
License=License
JabRef\ would\ not\ have\ been\ possible\ without\ the\ help\ of\ our\ contributors.=JabRef would not have been possible without the help of our contributors.

HTML\ encoded\ character\ found=HTML encoded character found
booktitle\ ends\ with\ 'conference\ on'=booktitle ends with 'conference on'

incorrect\ control\ digit=incorrect control digit
incorrect\ format=incorrect format
Copied\ version\ to\ clipboard=Copied version to clipboard

Citation\ key=Citation key
Message=Message


MathSciNet\ Review=MathSciNet Review
Reset\ Bindings=Reset Bindings

Decryption\ not\ supported.=Decryption not supported.

Cleared\ '%0'\ for\ %1\ entries=Cleared '%0' for %1 entries
Set\ '%0'\ to\ '%1'\ for\ %2\ entries=Set '%0' to '%1' for %2 entries
Toggled\ '%0'\ for\ %1\ entries=Toggled '%0' for %1 entries

Check\ for\ updates=Check for updates
Download\ update=Download update
New\ version\ available=New version available
Installed\ version=Installed version
Remind\ me\ later=Remind me later
Ignore\ this\ update=Ignore this update
Could\ not\ connect\ to\ the\ update\ server.=Could not connect to the update server.
Please\ try\ again\ later\ and/or\ check\ your\ network\ connection.=Please try again later and/or check your network connection.
To\ see\ what\ is\ new\ view\ the\ changelog.=To see what is new view the changelog.
A\ new\ version\ of\ JabRef\ has\ been\ released.=A new version of JabRef has been released.
JabRef\ is\ up-to-date.=JabRef is up-to-date.
Latest\ version=Latest version
Online\ help\ forum=Online help forum
Custom=Custom

Export\ cited=Export cited
Unable\ to\ generate\ new\ library=Unable to generate new library

Note\:\ Use\ the\ placeholder\ %DIR%\ for\ the\ location\ of\ the\ opened\ library\ file.=Note: Use the placeholder %DIR% for the location of the opened library file.
Error\ occured\ while\ executing\ the\ command\ \"%0\".=Error occured while executing the command \"%0\".
Reformat\ ISSN=Reformat ISSN

Countries\ and\ territories\ in\ English=Countries and territories in English
Electrical\ engineering\ terms=Electrical engineering terms
Enabled=Enabled
Internal\ list=Internal list
Protected\ terms\ files=Protected terms files
Months\ and\ weekdays\ in\ English=Months and weekdays in English
The\ text\ after\ the\ last\ line\ starting\ with\ \#\ will\ be\ used=The text after the last line starting with # will be used
Add\ protected\ terms\ file=Add protected terms file
Are\ you\ sure\ you\ want\ to\ remove\ the\ protected\ terms\ file?=Are you sure you want to remove the protected terms file?
Remove\ protected\ terms\ file=Remove protected terms file
Add\ selected\ text\ to\ list=Add selected text to list
Add\ {}\ around\ selected\ text=Add {} around selected text
Format\ field=Format field
New\ protected\ terms\ file=New protected terms file
change\ field\ %0\ of\ entry\ %1\ from\ %2\ to\ %3=change field %0 of entry %1 from %2 to %3
change\ key\ from\ %0\ to\ %1=change key from %0 to %1
change\ string\ content\ %0\ to\ %1=change string content %0 to %1
change\ string\ name\ %0\ to\ %1=change string name %0 to %1
change\ type\ of\ entry\ %0\ from\ %1\ to\ %2=change type of entry %0 from %1 to %2
insert\ entry\ %0=insert entry %0
insert\ string\ %0=insert string %0
remove\ entries=remove entries
remove\ entry\ %0=remove entry %0
remove\ string\ %0=remove string %0
undefined=undefined
Cannot\ get\ info\ based\ on\ given\ %0\:\ %1=Cannot get info based on given %0: %1
Get\ bibliographic\ data\ from\ %0=Get bibliographic data from %0
No\ %0\ found=No %0 found
Entry\ from\ %0=Entry from %0
Merge\ entry\ with\ %0\ information=Merge entry with %0 information
Updated\ entry\ with\ info\ from\ %0=Updated entry with info from %0

Add\ new\ list=Add new list
Open\ existing\ list=Open existing list
Remove\ list=Remove list
Add\ abbreviation=Add abbreviation
Remove\ abbreviation=Remove abbreviation
Full\ journal\ name=Full journal name
Abbreviation\ name=Abbreviation name
Shortest\ unique\ abbreviation=Shortest unique abbreviation

No\ abbreviation\ files\ loaded=No abbreviation files loaded

Loading\ built\ in\ lists=Loading built in lists

JabRef\ built\ in\ list=JabRef built in list

Event\ log=Event log
We\ now\ give\ you\ insight\ into\ the\ inner\ workings\ of\ JabRef\'s\ internals.\ This\ information\ might\ be\ helpful\ to\ diagnose\ the\ root\ cause\ of\ a\ problem.\ Please\ feel\ free\ to\ inform\ the\ developers\ about\ an\ issue.=We now give you insight into the inner workings of JabRef\'s internals. This information might be helpful to diagnose the root cause of a problem. Please feel free to inform the developers about an issue.
Log\ copied\ to\ clipboard.=Log copied to clipboard.
Copy\ Log=Copy Log
Clear\ Log=Clear Log
Report\ Issue=Report Issue
Issue\ on\ GitHub\ successfully\ reported.=Issue on GitHub successfully reported.
Issue\ report\ successful=Issue report successful
Your\ issue\ was\ reported\ in\ your\ browser.=Your issue was reported in your browser.
The\ log\ and\ exception\ information\ was\ copied\ to\ your\ clipboard.=The log and exception information was copied to your clipboard.
Please\ paste\ this\ information\ (with\ Ctrl+V)\ in\ the\ issue\ description.=Please paste this information (with Ctrl+V) in the issue description.

Host=Host
Port=Port
Library=Library
User=User
Connect=Connect
Connection\ error=Connection error
Connection\ to\ %0\ server\ established.=Connection to %0 server established.
There\ are\ connection\ issues\ with\ a\ JabRef\ server.\ Detailed\ information\:\ %0.=There are connection issues with a JabRef server. Detailed information: %0.
Required\ field\ "%0"\ is\ empty.=Required field "%0" is empty.
%0\ driver\ not\ available.=%0 driver not available.
The\ connection\ to\ the\ server\ has\ been\ terminated.=The connection to the server has been terminated.
Reconnect=Reconnect
Work\ offline=Work offline
Working\ offline.=Working offline.
Update\ refused.=Update refused.
Update\ refused=Update refused
Update\ could\ not\ be\ performed\ due\ to\ existing\ change\ conflicts.=Update could not be performed due to existing change conflicts.
You\ are\ not\ working\ on\ the\ newest\ version\ of\ BibEntry.=You are not working on the newest version of BibEntry.
Local\ version\:\ %0=Local version: %0
Shared\ version\:\ %0=Shared version: %0
Press\ "Merge\ entries"\ to\ merge\ the\ changes\ and\ resolve\ this\ problem.=Press "Merge entries" to merge the changes and resolve this problem.
Canceling\ this\ operation\ will\ leave\ your\ changes\ unsynchronized.=Canceling this operation will leave your changes unsynchronized.
Shared\ entry\ is\ no\ longer\ present=Shared entry is no longer present
The\ entry\ you\ currently\ work\ on\ has\ been\ deleted\ on\ the\ shared\ side.=The entry you currently work on has been deleted on the shared side.
You\ can\ restore\ the\ entry\ using\ the\ "Undo"\ operation.=You can restore the entry using the "Undo" operation.
You\ are\ already\ connected\ to\ a\ database\ using\ entered\ connection\ details.=You are already connected to a database using entered connection details.

Cannot\ cite\ entries\ without\ citation\ keys.\ Generate\ keys\ now?=Cannot cite entries without citation keys. Generate keys now?
New\ technical\ report=New technical report

%0\ file=%0 file
Custom\ layout\ file=Custom layout file
Protected\ terms\ file=Protected terms file
Style\ file=Style file

Open\ OpenOffice/LibreOffice\ connection=Open OpenOffice/LibreOffice connection
You\ must\ enter\ at\ least\ one\ field\ name=You must enter at least one field name
Non-ASCII\ encoded\ character\ found=Non-ASCII encoded character found
Non-UTF-8\ encoded\ field\ found=Non-UTF-8 encoded field found
Toggle\ web\ search\ interface=Toggle web search interface

Migration\ help\ information=Migration help information
Entered\ database\ has\ obsolete\ structure\ and\ is\ no\ longer\ supported.=Entered database has obsolete structure and is no longer supported.
However,\ a\ new\ database\ was\ created\ alongside\ the\ pre-3.6\ one.=However, a new database was created alongside the pre-3.6 one.
Opens\ a\ link\ where\ the\ current\ development\ version\ can\ be\ downloaded=Opens a link where the current development version can be downloaded
See\ what\ has\ been\ changed\ in\ the\ JabRef\ versions=See what has been changed in the JabRef versions
Referenced\ citation\ key\ does\ not\ exist=Referenced citation key does not exist
Full\ text\ document\ for\ entry\ %0\ already\ linked.=Full text document for entry %0 already linked.
Download\ full\ text\ documents=Download full text documents
You\ are\ about\ to\ download\ full\ text\ documents\ for\ %0\ entries.=You are about to download full text documents for %0 entries.
last\ four\ nonpunctuation\ characters\ should\ be\ numerals=last four nonpunctuation characters should be numerals

Author=Author
Date=Date
File\ annotations=File annotations
Show\ file\ annotations=Show file annotations
shared=shared
should\ contain\ an\ integer\ or\ a\ literal=should contain an integer or a literal
should\ have\ the\ first\ letter\ capitalized=should have the first letter capitalized
edition\ of\ book\ reported\ as\ just\ 1=edition of book reported as just 1
no\ integer\ as\ values\ for\ edition\ allowed=no integer as values for edition allowed
Tools=Tools
What\'s\ new\ in\ this\ version?=What\'s new in this version?
Want\ to\ help?=Want to help?
Make\ a\ donation=Make a donation
get\ involved=get involved
Used\ libraries=Used libraries
Existing\ file=Existing file

ID=ID
ID\ type=ID type
Fetcher\ '%0'\ did\ not\ find\ an\ entry\ for\ id\ '%1'.=Fetcher '%0' did not find an entry for id '%1'.

Select\ first\ entry=Select first entry
Select\ last\ entry=Select last entry

Invalid\ ISBN\:\ '%0'.=Invalid ISBN: '%0'.
should\ be\ an\ integer\ or\ normalized=should be an integer or normalized
should\ be\ normalized=should be normalized

Empty\ search\ ID=Empty search ID
The\ given\ search\ ID\ was\ empty.=The given search ID was empty.
Copy\ citation\ key\ and\ link=Copy citation key and link
biblatex\ field\ only=biblatex field only

Error\ while\ generating\ fetch\ URL=Error while generating fetch URL
Error\ while\ parsing\ ID\ list=Error while parsing ID list
Unable\ to\ get\ PubMed\ IDs=Unable to get PubMed IDs
Backup\ found=Backup found
A\ backup\ file\ for\ '%0'\ was\ found.=A backup file for '%0' was found.
This\ could\ indicate\ that\ JabRef\ did\ not\ shut\ down\ cleanly\ last\ time\ the\ file\ was\ used.=This could indicate that JabRef did not shut down cleanly last time the file was used.
Do\ you\ want\ to\ recover\ the\ library\ from\ the\ backup\ file?=Do you want to recover the library from the backup file?

Show\ 'Related\ Articles'\ tab=Show 'Related Articles' tab
This\ might\ be\ caused\ by\ reaching\ the\ traffic\ limitation\ of\ Google\ Scholar\ (see\ 'Help'\ for\ details).=This might be caused by reaching the traffic limitation of Google Scholar (see 'Help' for details).

Could\ not\ open\ website.=Could not open website.
Problem\ downloading\ from\ %1=Problem downloading from %1

File\ directory\ pattern=File directory pattern
Update\ with\ bibliographic\ information\ from\ the\ web=Update with bibliographic information from the web

Could\ not\ find\ any\ bibliographic\ information.=Could not find any bibliographic information.
Citation\ key\ deviates\ from\ generated\ key=Citation key deviates from generated key
DOI\ %0\ is\ invalid=DOI %0 is invalid

Select\ all\ customized\ types\ to\ be\ stored\ in\ local\ preferences\:=Select all customized types to be stored in local preferences\:
Different\ customization,\ current\ settings\ will\ be\ overwritten=Different customization, current settings will be overwritten

Entry\ type\ %0\ is\ only\ defined\ for\ Biblatex\ but\ not\ for\ BibTeX=Entry type %0 is only defined for Biblatex but not for BibTeX

Copied\ %0\ citations.=Copied %0 citations.

journal\ not\ found\ in\ abbreviation\ list=journal not found in abbreviation list
Unhandled\ exception\ occurred.=Unhandled exception occurred.

strings\ included=strings included
Escape\ underscores=Escape underscores
Color=Color
Please\ also\ add\ all\ steps\ to\ reproduce\ this\ issue,\ if\ possible.=Please also add all steps to reproduce this issue, if possible.
Fit\ width=Fit width
Fit\ a\ single\ page=Fit a single page
Zoom\ in=Zoom in
Zoom\ out=Zoom out
Previous\ page=Previous page
Next\ page=Next page
Document\ viewer=Document viewer
Live=Live
Locked=Locked
Show\ the\ document\ of\ the\ currently\ selected\ entry.=Show the document of the currently selected entry.
Show\ this\ document\ until\ unlocked.=Show this document until unlocked.
Set\ current\ user\ name\ as\ owner.=Set current user name as owner.

Sort\ all\ subgroups\ (recursively)=Sort all subgroups (recursively)
Collect\ and\ share\ telemetry\ data\ to\ help\ improve\ JabRef=Collect and share telemetry data to help improve JabRef
Don't\ share=Don't share
Share\ anonymous\ statistics=Share anonymous statistics
Telemetry\:\ Help\ make\ JabRef\ better=Telemetry: Help make JabRef better
To\ improve\ the\ user\ experience,\ we\ would\ like\ to\ collect\ anonymous\ statistics\ on\ the\ features\ you\ use.\ We\ will\ only\ record\ what\ features\ you\ access\ and\ how\ often\ you\ do\ it.\ We\ will\ neither\ collect\ any\ personal\ data\ nor\ the\ content\ of\ bibliographic\ items.\ If\ you\ choose\ to\ allow\ data\ collection,\ you\ can\ later\ disable\ it\ via\ Options\ ->\ Preferences\ ->\ General.=To improve the user experience, we would like to collect anonymous statistics on the features you use. We will only record what features you access and how often you do it. We will neither collect any personal data nor the content of bibliographic items. If you choose to allow data collection, you can later disable it via Options -> Preferences -> General.
This\ file\ was\ found\ automatically.\ Do\ you\ want\ to\ link\ it\ to\ this\ entry?=This file was found automatically. Do you want to link it to this entry?
Names\ are\ not\ in\ the\ standard\ %0\ format.=Names are not in the standard %0 format.

Delete\ the\ selected\ file\ permanently\ from\ disk,\ or\ just\ remove\ the\ file\ from\ the\ entry?\ Pressing\ Delete\ will\ delete\ the\ file\ permanently\ from\ disk.=Delete the selected file permanently from disk, or just remove the file from the entry? Pressing Delete will delete the file permanently from disk.
Delete\ '%0'=Delete '%0'
Delete\ from\ disk=Delete from disk
Remove\ from\ entry=Remove from entry
There\ exists\ already\ a\ group\ with\ the\ same\ name.=There exists already a group with the same name.
If\ you\ use\ it,\ it\ will\ inherit\ all\ entries\ from\ this\ other\ group.=If you use it, it will inherit all entries from this other group.

Copy\ linked\ file=Copy linked file
Copy\ linked\ file\ to\ folder...=Copy linked file to folder...
Could\ not\ copy\ file\ to\ %0,\ maybe\ the\ file\ is\ already\ existing?=Could not copy file to %0, maybe the file is already existing?
Successfully\ copied\ file\ to\ %0.=Successfully copied file to %0.
Could\ not\ resolve\ the\ file\ %0=Could not resolve the file %0

Copy\ linked\ files\ to\ folder...=Copy linked files to folder...
Copied\ file\ successfully=Copied file successfully
Copying\ files...=Copying files...
Copying\ file\ %0\ of\ entry\ %1=Copying file %0 of entry %1
Finished\ copying=Finished copying
Could\ not\ copy\ file=Could not copy file
Copied\ %0\ files\ of\ %1\ sucessfully\ to\ %2=Copied %0 files of %1 sucessfully to %2
Rename\ failed=Rename failed
JabRef\ cannot\ access\ the\ file\ because\ it\ is\ being\ used\ by\ another\ process.=JabRef cannot access the file because it is being used by another process.
Show\ console\ output\ (only\ when\ the\ launcher\ is\ used)=Show console output (only when the launcher is used)

Remove\ line\ breaks=Remove line breaks
Removes\ all\ line\ breaks\ in\ the\ field\ content.=Removes all line breaks in the field content.
Checking\ integrity...=Checking integrity...

Remove\ hyphenated\ line\ breaks=Remove hyphenated line breaks
Removes\ all\ hyphenated\ line\ breaks\ in\ the\ field\ content.=Removes all hyphenated line breaks in the field content.

Could\ not\ retrieve\ entry\ data\ from\ '%0'.=Could not retrieve entry data from '%0'.
Entry\ from\ %0\ could\ not\ be\ parsed.=Entry from %0 could not be parsed.
Invalid\ identifier\:\ '%0'.=Invalid identifier: '%0'.
This\ paper\ has\ been\ withdrawn.=This paper has been withdrawn.
Finished\ writing\ XMP\ metadata.=Finished writing XMP metadata.
empty\ citation\ key=empty citation key
Aux\ file=Aux file
Group\ containing\ entries\ cited\ in\ a\ given\ TeX\ file=Group containing entries cited in a given TeX file

Any\ file=Any file

No\ linked\ files\ found\ for\ export.=No linked files found for export.

No\ full\ text\ document\ found\ for\ entry\ %0.=No full text document found for entry %0.

Delete\ Entry=Delete Entry
Next\ library=Next library
Previous\ library=Previous library
add\ group=add group
Entry\ is\ contained\ in\ the\ following\ groups\:=Entry is contained in the following groups\:
Delete\ entries=Delete entries
Keep\ entries=Keep entries
Keep\ entry=Keep entry
Ignore\ backup=Ignore backup
Restore\ from\ backup=Restore from backup

Overwrite\ file=Overwrite file
Shared\ database\ connection=Shared database connection

Could\ not\ connect\ to\ Vim\ server.\ Make\ sure\ that\ Vim\ is\ running\ with\ correct\ server\ name.=Could not connect to Vim server. Make sure that Vim is running with correct server name.
Could\ not\ connect\ to\ a\ running\ gnuserv\ process.\ Make\ sure\ that\ Emacs\ or\ XEmacs\ is\ running,\ and\ that\ the\ server\ has\ been\ started\ (by\ running\ the\ command\ 'server-start'/'gnuserv-start').=Could not connect to a running gnuserv process. Make sure that Emacs or XEmacs is running, and that the server has been started (by running the command 'server-start'/'gnuserv-start').
Error\ pushing\ entries=Error pushing entries

Undefined\ character\ format=Undefined character format
Undefined\ paragraph\ format=Undefined paragraph format

Edit\ Preamble=Edit Preamble
Markings=Markings
Use\ selected\ instance=Use selected instance

Hide\ panel=Hide panel
Move\ panel\ up=Move panel up
Move\ panel\ down=Move panel down
Linked\ files=Linked files
Group\ view\ mode\ set\ to\ intersection=Group view mode set to intersection
Group\ view\ mode\ set\ to\ union=Group view mode set to union
Open\ file\ %0=Open file %0
Toggle\ intersection=Toggle intersection
Toggle\ union=Toggle union
Jump\ to\ entry=Jump to entry
The\ group\ name\ contains\ the\ keyword\ separator\ "%0"\ and\ thus\ probably\ does\ not\ work\ as\ expected.=The group name contains the keyword separator "%0" and thus probably does not work as expected.
Blog=Blog
Check\ integrity=Check integrity
Cleanup\ URL\ link=Cleanup URL link
Cleanup\ URL\ link\ by\ removing\ special\ symbols\ and\ extracting\ simple\ link=Cleanup URL link by removing special symbols and extracting simple link
Copy\ DOI\ url=Copy DOI url
Copy\ citation=Copy citation
Development\ version=Development version
Export\ selected\ entries=Export selected entries
Export\ selected\ entries\ to\ clipboard=Export selected entries to clipboard
Find\ duplicates=Find duplicates
JabRef\ resources=JabRef resources
Manage\ journal\ abbreviations=Manage journal abbreviations
Manage\ protected\ terms=Manage protected terms
New\ entry\ from\ plain\ text=New entry from plain text
New\ sublibrary\ based\ on\ AUX\ file=New sublibrary based on AUX file
Push\ entries\ to\ external\ application\ (%0)=Push entries to external application (%0)
Quit=Quit
Recent\ libraries=Recent libraries
Set\ up\ general\ fields=Set up general fields
View\ change\ log=View change log
View\ event\ log=View event log
Website=Website
Write\ XMP\ metadata\ to\ PDFs=Write XMP metadata to PDFs

Override\ default\ font\ settings=Override default font settings
Clear\ search=Clear search

Click\ help\ to\ learn\ about\ the\ migration\ of\ pre-3.6\ databases.=Click help to learn about the migration of pre-3.6 databases.
Database\ Type\:=Database Type\:
Database\:=Database\:
Host/Port\:=Host/Port\:
User\:=User\:
Keystore\ password\:=Keystore password\:
Keystore\:=Keystore\:
Password\:=Password\:
Server\ Timezone\:=Server Timezone\:
Remember\ Password=Remember Password
Use\ SSL=Use SSL
Move\ preprint\ information\ from\ 'URL'\ and\ 'journal'\ field\ to\ the\ 'eprint'\ field=Move preprint information from 'URL' and 'journal' field to the 'eprint' field
Customize\ Export\ Formats=Customize Export Formats
Export\ name=Export name
Main\ layout\ file\:=Main layout file\:
Main\ layout\ file=Main layout file
Save\ exporter=Save exporter
File\ extension\:=File extension\:
Export\ format\ name\:=Export format name\:
Cleared\ connection\ settings=Cleared connection settings
Error\ adding\ discovered\ CitationStyles=Error adding discovered CitationStyles
(more)=(more)
Cancel\ import=Cancel import
Continue\ with\ import=Continue with import
Import\ canceled=Import canceled
Select\ all\ new\ entries=Select all new entries
Total\ items\ found\:=Total items found:
Selected\ items\:=Selected items:
Download\ linked\ online\ files=Download linked online files
Select\ the\ entries\ to\ be\ imported\:=Select the entries to be imported\:
Add\ new\ String=Add new String
Must\ not\ be\ empty\!=Must not be empty\!
Open\ Help\ page=Open Help page
Add\ new\ field\ name=Add new field name
Field\ name\:=Field name:
Field\ name\ \"%0\"\ already\ exists=Field name "%0" already exists
No\ field\ name\ selected\!=No field name selected!
Remove\ field\ name=Remove field name
Are\ you\ sure\ you\ want\ to\ remove\ field\ name\:\ \"%0\"?=Are you sure you want to remove field name: "%0"?
Add\ new\ keyword=Add new keyword
Keyword\:=Keyword:
Keyword\ \"%0\"\ already\ exists=Keyword "%0" already exists
Keyword\ separator=Keyword separator
Remove\ keyword=Remove keyword
Are\ you\ sure\ you\ want\ to\ remove\ keyword\:\ \"%0\"?=Are you sure you want to remove keyword: "%0"?
Reset\ to\ default=Reset to default
Edit\ string\ constants=Edit string constants
Export\ all\ entries=Export all entries
Generate\ citation\ keys=Generate citation keys
Groups\ interface=Groups interface
Manage\ field\ names\ &\ content=Manage field names & content
New\ library=New library
OpenOffice/LibreOffice=OpenOffice/LibreOffice
Open\ document\ viewer=Open document viewer
Open\ entry\ editor=Open entry editor
Search\ document\ identifier\ online=Search document identifier online
Search\ for\ unlinked\ local\ files=Search for unlinked local files
Search\ full\ text\ documents\ online=Search full text documents online
Find\ and\ replace=Find and replace

Found\ documents\:=Found documents\:
Use\ selected\ document=Use selected document
Accept\ changes=Accept changes
Dismiss\ changes=Dismiss changes
The\ library\ has\ been\ modified\ by\ another\ program.=The library has been modified by another program.

Set\ rank\ to\ one=Set rank to one
Set\ rank\ to\ two=Set rank to two
Set\ rank\ to\ three=Set rank to three
Set\ rank\ to\ four=Set rank to four
Set\ rank\ to\ five=Set rank to five

A\ string\ with\ the\ label\ '%0'\ already\ exists.=A string with the label '%0' already exists.

Executing\ command\ "%0"...=Executing command "%0"...

Rename\ file\ to\ a\ given\ name=Rename file to a given name
New\ Filename=New Filename
Rename\ file\ to\ defined\ pattern=Rename file to defined pattern

Application\ settings=Application settings

Export\ an\ input\ to\ a\ file=Export an input to a file
Export\ preferences\ to\ a\ file=Export preferences to a file
Import\ BibTeX=Import BibTeX
Import\ preferences\ from\ a\ file=Import preferences from a file
Matching=Matching
Same\ as\ --import,\ but\ will\ be\ imported\ to\ the\ opened\ tab=Same as --import, but will be imported to the opened tab
Allow\ integers\ in\ 'edition'\ field\ in\ BibTeX\ mode=Allow integers in 'edition' field in BibTeX mode

Search\ for\ citations\ in\ LaTeX\ files...=Search for citations in LaTeX files...
LaTeX\ Citations\ Search\ Results=LaTeX Citations Search Results
LaTeX\ files\ directory\:=LaTeX files directory:
LaTeX\ files\ found\:=LaTeX files found:
files=files
Show\ 'LaTeX\ Citations'\ tab=Show 'LaTeX Citations' tab
LaTeX\ Citations=LaTeX Citations
Search\ citations\ for\ this\ entry\ in\ LaTeX\ files=Search citations for this entry in LaTeX files
No\ citations\ found=No citations found
No\ LaTeX\ files\ containing\ this\ entry\ were\ found.=No LaTeX files containing this entry were found.
Selected\ entry\ does\ not\ have\ an\ associated\ citation\ key.=Selected entry does not have an associated citation key.
Current\ search\ directory\:=Current search directory:
Set\ LaTeX\ file\ directory=Set LaTeX file directory
Import\ entries\ from\ LaTeX\ files=Import entries from LaTeX files
Import\ new\ entries=Import new entries
Group\ color=Group color

Columns=Columns
File\ type=File type
IEEE=IEEE
Internal=Internal
Special=Special
Remove\ column=Remove column
Add\ custom\ column=Add custom column
Update\ to\ current\ column\ order=Update to current column order
Sort\ column\ one\ step\ upwards=Sort column one step upwards
Sort\ column\ one\ step\ downwards=Sort column one step downwards
Synchronize\ special\ fields\ to\ keywords=Synchronize special fields to keywords
Serialize\ special\ fields=Serialize special fields
List\ must\ not\ be\ empty.=List must not be empty.

Order=Order

Add\ field\ to\ filter\ list=Add field to filter list
Add\ formatter\ to\ list=Add formatter to list
Filter\ List=Filter List
Open\ files...=Open files...

Affected\ fields\:=Affected fields:
Show\ preview\ as\ a\ tab\ in\ entry\ editor=Show preview as a tab in entry editor
Font=Font
Visual\ theme=Visual theme
Light\ theme=Light theme
Dark\ theme=Dark theme
Custom\ theme=Custom theme
Overwrite\ existing\ keys=Overwrite existing keys
Key\ patterns=Key patterns
Font\ settings=Font settings
Override\ font\ settings=Override font settings
Override\ font\ size=Override font size
Theme\ changed\ to\ dark\ theme.=Theme changed to dark theme.
Theme\ changed\ to\ light\ theme.=Theme changed to light theme.
Theme\ changed\ to\ a\ custom\ theme\:=Theme changed to a custom theme:
Please\ specify\ a\ css\ theme\ file.=Please specify a css theme file.
You\ must\ enter\ an\ integer\ value\ higher\ than\ 8.=You must enter an integer value higher than 8.
Letters\ after\ duplicate\ generated\ keys=Letters after duplicate generated keys
Start\ on\ second\ duplicate\ key\ with\ letter\ A\ (a,\ b,\ ...)=Start on second duplicate key with letter A (a, b, ...)
Start\ on\ second\ duplicate\ key\ with\ letter\ B\ (b,\ c,\ ...)=Start on second duplicate key with letter B (b, c, ...)
Always\ add\ letter\ (a,\ b,\ ...)\ to\ generated\ keys=Always add letter (a, b, ...) to generated keys
Default\ pattern=Default pattern
Reset\ %s\ to\ default\ value=Reset %s to default value
Library\ mode=Library mode
Reset\ to\ recommended=Reset to recommended
Remove\ all=Remove all
Reset\ All=Reset All
Column\ type\ %0\ is\ unknown.=Column type %0 is unknown.
Linked\ identifiers=Linked identifiers
Special\ field\ type\ %0\ is\ unknown.\ Using\ normal\ column\ type.=Special field type %0 is unknown. Using normal column type.

insert\ entries=insert entries
In\ JabRef=In JabRef
On\ disk=On disk
Select\ all\ changes\ on\ the\ left=Select all changes on the left
Select\ all\ changes\ on\ the\ right=Select all changes on the right
Dismiss=Dismiss
Mark\ all\ changes\ as\ accepted=Mark all changes as accepted
Unmark\ all\ changes=Unmark all changes

Normalize\ newline\ characters=Normalize newline characters
Normalizes\ all\ newline\ characters\ in\ the\ field\ content.=Normalizes all newline characters in the field content.

Independent=Independent
Intersection=Intersection
Union=Union
Collect\ by=Collect by
Explicit\ selection=Explicit selection
Searching\ for\ a\ keyword=Searching for a keyword
Free\ search\ expression=Free search expression
Specified\ keywords=Specified keywords
Cited\ entries=Cited entries
Search\ term\ is\ empty.=Search term is empty.
Invalid\ regular\ expression.=Invalid regular expression.
Please\ provide\ a\ valid\ aux\ file.=Please provide a valid aux file.
Keyword\ delimiter=Keyword delimiter
Hierarchical\ keyword\ delimiter=Hierarchical keyword delimiter
Escape\ ampersands=Escape ampersands

Copied\ '%0'\ to\ clipboard.=Copied '%0' to clipboard.
This\ operation\ requires\ an\ open\ library.=This operation requires an open library.

Plain\ References\ Parser=Plain References Parser
Please\ enter\ the\ plain\ references\ to\ extract\ from\ separated\ by\ double\ empty\ lines.=Please enter the plain references to extract from separated by double empty lines.
Add\ to\ current\ library=Add to current library
%0\ entries\ were\ parsed\ from\ your\ query.=%0 entries were parsed from your query.
Starts\ the\ extraction\ and\ adds\ the\ resulting\ entries\ to\ the\ currently\ opened\ database=Starts the extraction and adds the resulting entries to the currently opened database
Your\ text\ is\ being\ parsed...=Your text is being parsed...

Citation\ key\ filters=Citation key filters
Field\ filters=Field filters
Message\ filters=Message filters
Clear\ filters=Clear filters

Add\ new\ Field=Add new Field
Add\ new\ entry\ type=Add new entry type
Field\ type=Field type
Required\ and\ optional\ fields=Required and optional fields
Index=Index
Remove\ entry\ type=Remove entry type
Remove\ field\ %0\ from\ currently\ selected\ entry\ type=Remove field %0 from currently selected entry type
Optional=Optional
Required=Required
Entry\ type\ cannot\ be\ empty.\ Please\ enter\ a\ name.=Entry type cannot be empty. Please enter a name.
Field\ cannot\ be\ empty.\ Please\ enter\ a\ name.=Field cannot be empty. Please enter a name.

Capitalize\ current\ word=Capitalize current word
Delete\ text=Delete text
Make\ current\ word\ lowercase=Make current word lowercase
Make\ current\ word\ uppercase=Make current word uppercase
Move\ caret\ left=Move caret left
Move\ caret\ right=Move caret right
Move\ caret\ to\ previous\ word=Move caret to previous word
Move\ caret\ to\ next\ word=Move caret to next word
Move\ caret\ to\ beginning\ of\ line=Move caret to beginning of line
Move\ caret\ to\ end\ of\ line=Move caret to end of line
Move\ the\ caret\ down=Move the caret down
Move\ the\ caret\ to\ the\ beginning\ of\ text=Move the caret to the beginning of text
Move\ the\ caret\ to\ the\ end\ of\ text=Move the caret to the end of text
Move\ the\ caret\ up=Move the caret up
Remove\ line\ after\ caret=Remove line after caret
Remove\ characters\ until\ next\ word=Remove characters until next word
Remove\ the\ current\ word\ backwards=Remove the current word backwards

Text\ editor=Text editor

Search\ ShortScience=Search ShortScience
Unable\ to\ open\ ShortScience.=Unable to open ShortScience.

Shared\ database=Shared database
Lookup=Lookup

Please\ enter\ a\ field\ name\ to\ search\ for\ a\ keyword.=Please enter a field name to search for a keyword.
Access\ date\ of\ the\ address\ specified\ in\ the\ url\ field.=Access date of the address specified in the url field.
Additional\ information\ related\ to\ the\ resource\ indicated\ by\ the\ eprint\ field.=Additional information related to the resource indicated by the eprint field.
Annex\ to\ the\ eventtitle\ field.=Annex to the eventtitle field.
Author(s)\ of\ a\ commentary\ to\ the\ work.=Author(s) of a commentary to the work.
Author(s)\ of\ an\ afterword\ to\ the\ work.=Author(s) of an afterword to the work.
Author(s)\ of\ an\ introduction\ to\ the\ work.=Author(s) of an introduction to the work.
Author(s)\ of\ annotations\ to\ the\ work.=Author(s) of annotations to the work.
Author(s)\ of\ the\ work.=Author(s) of the work.
Can\ be\ used\ for\ known\ event\ acronyms.=Can be used for known event acronyms.
Chapter\ or\ section\ or\ any\ other\ unit\ of\ a\ work.=Chapter or section or any other unit of a work.
Date\ of\ a\ conference,\ a\ symposium,\ or\ some\ other\ event.=Date of a conference, a symposium, or some other event.
Designation\ to\ be\ used\ by\ the\ citation\ style\ as\ a\ substitute\ for\ the\ regular\ label\ if\ any\ data\ required\ to\ generate\ the\ regular\ label\ is\ missing.=Designation to be used by the citation style as a substitute for the regular label if any data required to generate the regular label is missing.
Digital\ Object\ Identifier\ of\ the\ work.=Digital Object Identifier of the work.
Edition\ of\ a\ printed\ publication.=Edition of a printed publication.
Editor(s)\ of\ the\ work\ or\ the\ main\ publication,\ depending\ on\ the\ type\ of\ the\ entry.=Editor(s) of the work or the main publication, depending on the type of the entry.
Electronic\ identifier\ of\ a\ work.=Electronic identifier of a work.
Electronic\ identifier\ of\ an\ online\ publication.=Electronic identifier of an online publication.
If\ the\ work\ is\ published\ as\ part\ of\ another\ one,\ such\ as\ an\ article\ in\ a\ journal\ or\ a\ collection,\ this\ field\ holds\ the\ relevant\ page\ range\ in\ that\ other\ work.\ It\ may\ also\ be\ used\ to\ limit\ the\ reference\ to\ a\ specific\ part\ of\ a\ work\ (a\ chapter\ in\ a\ book,\ for\ example).\ For\ papers\ in\ electronic\ journals\ with\ anon-classical\ pagination\ setup\ the\ eid\ field\ may\ be\ more\ suitable.=If the work is published as part of another one, such as an article in a journal or a collection, this field holds the relevant page range in that other work. It may also be used to limit the reference to a specific part of a work (a chapter in a book, for example). For papers in electronic journals with anon-classical pagination setup the eid field may be more suitable.
Information\ such\ as\ a\ library\ name\ and\ a\ call\ number.=Information such as a library name and a call number.
International\ Standard\ Book\ Number\ of\ a\ book.=International Standard Book Number of a book.
Issue\ of\ a\ journal.=Issue of a journal.
Key\ by\ which\ the\ work\ may\ be\ cited.=Key by which the work may be cited.
Link(s)\ to\ a\ local\ PDF\ or\ other\ document\ of\ the\ work.=Link(s) to a local PDF or other document of the work.
Location\ of\ a\ conference,\ a\ symposium,\ or\ some\ other\ event.=Location of a conference, a symposium, or some other event.
Main\ title\ of\ a\ multi-volume\ book,\ such\ as\ "Collected\ Works".=Main title of a multi-volume book, such as "Collected Works".
Miscellaneous\ bibliographic\ data\ usually\ printed\ at\ the\ end\ of\ the\ entry.=Miscellaneous bibliographic data usually printed at the end of the entry.
Miscellaneous\ bibliographic\ data\ which\ does\ not\ fit\ into\ any\ other\ field.=Miscellaneous bibliographic data which does not fit into any other field.
Name(s)\ of\ the\ (manual)\ groups\ the\ entry\ belongs\ to.=Name(s) of the (manual) groups the entry belongs to.
Name(s)\ of\ the\ publisher(s).=Name(s) of the publisher(s).
Name\ of\ a\ journal,\ a\ newspaper,\ or\ some\ other\ periodical.=Name of a journal, a newspaper, or some other periodical.
Name\ of\ a\ publication\ series,\ such\ as\ "Studies\ in...",\ or\ the\ number\ of\ a\ journal\ series.=Name of a publication series, such as "Studies in...", or the number of a journal series.
Name\ of\ a\ university\ or\ some\ other\ institution.=Name of a university or some other institution.
Note\ that\ this\ field\ holds\ the\ plain\ title\ of\ the\ event.\ Things\ like\ "Proceedings\ of\ the\ Fifth\ XYZ\ Conference"\ go\ into\ the\ titleaddon\ or\ booktitleaddon\ field.=Note that this field holds the plain title of the event. Things like "Proceedings of the Fifth XYZ Conference" go into the titleaddon or booktitleaddon field.
Note\ that\ this\ field\ is\ intended\ for\ commented\ editions\ which\ have\ a\ commentator\ in\ addition\ to\ the\ author.\ If\ the\ work\ is\ a\ stand-alone\ commentary,\ the\ commentator\ should\ be\ given\ in\ the\ author\ field.=Note that this field is intended for commented editions which have a commentator in addition to the author. If the work is a stand-alone commentary, the commentator should be given in the author field.
Number\ of\ a\ journal\ or\ the\ volume/number\ of\ a\ book\ in\ a\ series.=Number of a journal or the volume/number of a book in a series.
One\ or\ more\ page\ numbers\ or\ page\ ranges.=One or more page numbers or page ranges.
Organization(s)\ that\ published\ a\ manual\ or\ an\ online\ resource,\ or\ sponsored\ a\ conference.=Organization(s) that published a manual or an online resource, or sponsored a conference.
Publication\ date\ of\ the\ work.=Publication date of the work.
Publication\ month.=Publication month.
Publication\ notice\ for\ unusual\ publications\ which\ do\ not\ fit\ into\ any\ of\ the\ common\ categories.=Publication notice for unusual publications which do not fit into any of the common categories.
Publication\ state\ of\ the\ work,\ e.\ g.,\ "in\ press".=Publication state of the work, e. g., "in press".
Revision\ number\ of\ a\ piece\ of\ software,\ a\ manual,\ etc.=Revision number of a piece of software, a manual, etc.
Separated\ list\ of\ keywords.=Separated list of keywords.
Subtitle\ of\ a\ specific\ issue\ of\ a\ journal\ or\ other\ periodical.=Subtitle of a specific issue of a journal or other periodical.
Subtitle\ of\ the\ work.=Subtitle of the work.
Place(s)\ of\ publication,\ i.\ e.,\ the\ location\ of\ the\ publisher\ or\ institution,\ depending\ on\ the\ entry\ type.=Place(s) of publication, i. e., the location of the publisher or institution, depending on the entry type.
This\ could\ be\ a\ section\ of\ an\ archive,\ a\ path\ indicating\ a\ service,\ a\ classification\ of\ some\ sort.=This could be a section of an archive, a path indicating a service, a classification of some sort.
This\ field\ is\ intended\ for\ journals\ whose\ individual\ issues\ are\ identified\ by\ a\ designation\ such\ as\ "Spring"\ or\ "Summer"\ rather\ than\ the\ month\ or\ a\ number.\ Integer\ ranges\ and\ short\ designators\ are\ better\ written\ to\ the\ number\ field.=This field is intended for journals whose individual issues are identified by a designation such as "Spring" or "Summer" rather than the month or a number. Integer ranges and short designators are better written to the number field.
This\ field\ may\ replace\ the\ pages\ field\ for\ journals\ deviating\ from\ the\ classic\ pagination\ scheme\ of\ printed\ journals\ by\ only\ enumerating\ articles\ or\ papers\ and\ not\ pages.=This field may replace the pages field for journals deviating from the classic pagination scheme of printed journals by only enumerating articles or papers and not pages.
This\ is\ roughly\ comparable\ to\ a\ DOI\ but\ specific\ to\ a\ certain\ archive,\ repository,\ service,\ or\ system.=This is roughly comparable to a DOI but specific to a certain archive, repository, service, or system.
Title\ of\ a\ conference,\ a\ symposium,\ or\ some\ other\ event.=Title of a conference, a symposium, or some other event.
Title\ of\ a\ specific\ issue\ of\ a\ journal\ or\ other\ periodical.=Title of a specific issue of a journal or other periodical.
Title\ of\ the\ main\ publication\ this\ work\ is\ part\ of.=Title of the main publication this work is part of.
Title\ of\ the\ work.=Title of the work.
Total\ number\ of\ pages\ of\ the\ work.=Total number of pages of the work.
Total\ number\ of\ volumes\ of\ a\ multi-volume\ work.=Total number of volumes of a multi-volume work.
Type\ of\ the\ eprint\ identifier,\ e.\ g.,\ the\ name\ of\ the\ archive,\ repository,\ service,\ or\ system\ the\ eprint\ field\ refers\ to.=Type of the eprint identifier, e. g., the name of the archive, repository, service, or system the eprint field refers to.
URL\ of\ an\ online\ publication.=URL of an online publication.
Volume\ of\ a\ multi-volume\ book\ or\ a\ periodical.=Volume of a multi-volume book or a periodical.
Year\ of\ publication.=Year of publication.
This\ field\ is\ intended\ for\ recording\ abstracts,\ to\ be\ printed\ by\ a\ special\ bibliography\ style.=This field is intended for recording abstracts, to be printed by a special bibliography style.
This\ field\ may\ be\ useful\ when\ implementing\ a\ style\ for\ annotated\ bibliographies.=This field may be useful when implementing a style for annotated bibliographies.
Subtitle\ related\ to\ the\ "Booktitle".=Subtitle related to the "Booktitle".
Annex\ to\ the\ "Booktitle",\ to\ be\ printed\ in\ a\ different\ font.=Annex to the "Booktitle", to be printed in a different font.
Comment\ to\ this\ entry.=Comment to this entry.
Secondary\ editor\ performing\ a\ different\ editorial\ role,\ such\ as\ compiling,\ redacting,\ etc.=Secondary editor performing a different editorial role, such as compiling, redacting, etc.
Another\ secondary\ editor\ performing\ a\ different\ role.=Another secondary editor performing a different role.
Type\ of\ editorial\ role\ performed\ by\ the\ "Editor".=Type of editorial role performed by the "Editor".
Type\ of\ editorial\ role\ performed\ by\ the\ "Editora".=Type of editorial role performed by the "Editora".
Type\ of\ editorial\ role\ performed\ by\ the\ "Editorb".=Type of editorial role performed by the "Editorb".
Type\ of\ editorial\ role\ performed\ by\ the\ "Editorc".=Type of editorial role performed by the "Editorc".
Author(s)\ of\ a\ foreword\ to\ the\ work.=Author(s) of a foreword to the work.
International\ Standard\ Technical\ Report\ Number\ of\ a\ technical\ report.=International Standard Technical Report Number of a technical report.
International\ Standard\ Serial\ Number\ of\ a\ periodical.=International Standard Serial Number of a periodical.
Subtitle\ of\ a\ journal,\ a\ newspaper,\ or\ some\ other\ periodical.=Subtitle of a journal, a newspaper, or some other periodical.
Language(s)\ of\ the\ work.\ Languages\ may\ be\ specified\ literally\ or\ as\ localisation\ keys.=Language(s) of the work. Languages may be specified literally or as localisation keys.
Subtitle\ related\ to\ the\ "Maintitle".=Subtitle related to the "Maintitle".
Annex\ to\ the\ "Maintitle",\ to\ be\ printed\ in\ a\ different\ font.=Annex to the "Maintitle", to be printed in a different font.
Addon\ to\ be\ printed\ immediately\ after\ the\ author\ name\ in\ the\ bibliography.=Addon to be printed immediately after the author name in the bibliography.
If\ the\ work\ is\ a\ translation,\ a\ reprint,\ or\ something\ similar,\ the\ publication\ date\ of\ the\ original\ edition.=If the work is a translation, a reprint, or something similar, the publication date of the original edition.
If\ the\ work\ is\ a\ translation,\ the\ language(s)\ of\ the\ original\ work.=If the work is a translation, the language(s) of the original work.
Pagination\ of\ the\ work.\ The\ key\ should\ be\ given\ in\ the\ singular\ form.=Pagination of the work. The key should be given in the singular form.
Number\ of\ a\ partial\ volume.\ This\ field\ applies\ to\ books\ only,\ not\ to\ journals.\ It\ may\ be\ used\ when\ a\ logical\ volume\ consists\ of\ two\ or\ more\ physical\ ones.=Number of a partial volume. This field applies to books only, not to journals. It may be used when a logical volume consists of two or more physical ones.
Title\ in\ an\ abridged\ form.=Title in an abridged form.
Annex\ to\ the\ "Title",\ to\ be\ printed\ in\ a\ different\ font.=Annex to the "Title", to be printed in a different font.
Translator(s)\ of\ the\ "Title"\ or\ "Booktitle",\ depending\ on\ the\ entry\ type.\ If\ the\ translator\ is\ identical\ to\ the\ "Editor",\ the\ standard\ styles\ will\ automatically\ concatenate\ these\ fields\ in\ the\ bibliography.=Translator(s) of the "Title" or "Booktitle", depending on the entry type. If the translator is identical to the "Editor", the standard styles will automatically concatenate these fields in the bibliography.
Type\ of\ a\ "Manual",\ "Patent",\ "Report",\ or\ "Thesis".=Type of a "Manual", "Patent", "Report", or "Thesis".
This\ field\ holds\ an\ entry\ key\ for\ the\ cross-referencing\ feature.\ Child\ entries\ with\ a\ "Crossref"\ field\ inherit\ data\ from\ the\ parent\ entry\ specified\ in\ the\ "Crossref"\ field.=This field holds an entry key for the cross-referencing feature. Child entries with a "Crossref" field inherit data from the parent entry specified in the "Crossref" field.
Gender\ of\ the\ author\ or\ gender\ of\ the\ editor,\ if\ there\ is\ no\ author.=Gender of the author or gender of the editor, if there is no author.
Citation\ keys\ of\ other\ entries\ which\ have\ a\ relationship\ to\ this\ entry.=Citation keys of other entries which have a relationship to this entry.
This\ field\ is\ an\ alternative\ cross-referencing\ mechanism.\ It\ differs\ from\ "Crossref"\ in\ that\ the\ child\ entry\ will\ not\ inherit\ any\ data\ from\ the\ parent\ entry\ specified\ in\ the\ "Xref"\ field.=This field is an alternative cross-referencing mechanism. It differs from "Crossref" in that the child entry will not inherit any data from the parent entry specified in the "Xref" field.
Owner/creator\ of\ this\ entry.=Owner/creator of this entry.
Timestamp\ of\ this\ entry,\ when\ it\ has\ been\ created\ or\ last\ modified.=Timestamp of this entry, when it has been created or last modified.
User-specific\ printed\ flag,\ in\ case\ the\ entry\ has\ been\ printed.=User-specific printed flag, in case the entry has been printed.
User-specific\ priority.=User-specific priority.
User-specific\ quality\ flag,\ in\ case\ its\ quality\ is\ assured.=User-specific quality flag, in case its quality is assured.
User-specific\ ranking.=User-specific ranking.
User-specific\ read\ status.=User-specific read status.
User-specific\ relevance\ flag,\ in\ case\ the\ entry\ is\ relevant.=User-specific relevance flag, in case the entry is relevant.

Auto\ complete\ disabled.=Auto complete disabled.
Auto\ complete\ enabled.=Auto complete enabled.

Remove\ formatter\ for\ %0=Remove formatter for %0
Remove\ formatter\ '%0'=Remove formatter '%0'

An\ article\ in\ a\ journal,\ magazine,\ newspaper,\ or\ other\ periodical\ which\ forms\ a\ self-contained\ unit\ with\ its\ own\ title.=An article in a journal, magazine, newspaper, or other periodical which forms a self-contained unit with its own title.
A\ single-volume\ book\ with\ one\ or\ more\ authors\ where\ the\ authors\ share\ credit\ for\ the\ work\ as\ a\ whole.=A single-volume book with one or more authors where the authors share credit for the work as a whole.
A\ book-like\ work\ without\ a\ formal\ publisher\ or\ sponsoring\ institution.=A book-like work without a formal publisher or sponsoring institution.
A\ single-volume\ collection\ with\ multiple,\ self-contained\ contributions\ by\ distinct\ authors\ which\ have\ their\ own\ title.\ The\ work\ as\ a\ whole\ has\ no\ overall\ author\ but\ it\ will\ usually\ have\ an\ editor.=A single-volume collection with multiple, self-contained contributions by distinct authors which have their own title. The work as a whole has no overall author but it will usually have an editor.
A\ legacy\ alias\ for\ "InProceedings".=A legacy alias for "InProceedings".
A\ part\ of\ a\ book\ which\ forms\ a\ self-contained\ unit\ with\ its\ own\ title.=A part of a book which forms a self-contained unit with its own title.
A\ contribution\ to\ a\ collection\ which\ forms\ a\ self-contained\ unit\ with\ a\ distinct\ author\ and\ title.=A contribution to a collection which forms a self-contained unit with a distinct author and title.
An\ article\ in\ a\ conference\ proceedings.=An article in a conference proceedings.
Technical\ or\ other\ documentation,\ not\ necessarily\ in\ printed\ form.=Technical or other documentation, not necessarily in printed form.
A\ fallback\ type\ for\ entries\ which\ do\ not\ fit\ into\ any\ other\ category.=A fallback type for entries which do not fit into any other category.
Similar\ to\ "Thesis"\ except\ that\ the\ type\ field\ is\ optional\ and\ defaults\ to\ the\ localised\ term\ \ Master's\ thesis.=Similar to "Thesis" except that the type field is optional and defaults to the localised term  Master's thesis.
Similar\ to\ "Thesis"\ except\ that\ the\ type\ field\ is\ optional\ and\ defaults\ to\ the\ localised\ term\ PhD\ thesis.=Similar to "Thesis" except that the type field is optional and defaults to the localised term PhD thesis.
A\ single-volume\ conference\ proceedings.\ This\ type\ is\ very\ similar\ to\ "Collection".=A single-volume conference proceedings. This type is very similar to "Collection".
Similar\ to\ "Report"\ except\ that\ the\ type\ field\ is\ optional\ and\ defaults\ to\ the\ localised\ term\ technical\ report.=Similar to "Report" except that the type field is optional and defaults to the localised term technical report.
A\ work\ with\ an\ author\ and\ a\ title\ which\ has\ not\ been\ formally\ published,\ such\ as\ a\ manuscript\ or\ the\ script\ of\ a\ talk.=A work with an author and a title which has not been formally published, such as a manuscript or the script of a talk.
This\ type\ is\ similar\ to\ "InBook"\ but\ intended\ for\ works\ originally\ published\ as\ a\ stand-alone\ book.=This type is similar to "InBook" but intended for works originally published as a stand-alone book.
An\ article\ in\ a\ work\ of\ reference.\ This\ is\ a\ more\ specific\ variant\ of\ the\ generic\ "InCollection"\ entry\ type.=An article in a work of reference. This is a more specific variant of the generic "InCollection" entry type.
A\ multi-volume\ "Book".=A multi-volume "Book".
A\ multi-volume\ "Collection".=A multi-volume "Collection".
A\ multi-volume\ "Proceedings"\ entry.=A multi-volume "Proceedings" entry.
A\ multi-volume\ "Reference"\ entry.\ The\ standard\ styles\ will\ treat\ this\ entry\ type\ as\ an\ alias\ for\ "MvCollection".=A multi-volume "Reference" entry. The standard styles will treat this entry type as an alias for "MvCollection".
This\ entry\ type\ is\ intended\ for\ sources\ such\ as\ web\ sites\ which\ are\ intrinsically\ online\ resources.=This entry type is intended for sources such as web sites which are intrinsically online resources.
A\ single-volume\ work\ of\ reference\ such\ as\ an\ encyclopedia\ or\ a\ dictionary.=A single-volume work of reference such as an encyclopedia or a dictionary.
A\ technical\ report,\ research\ report,\ or\ white\ paper\ published\ by\ a\ university\ or\ some\ other\ institution.=A technical report, research report, or white paper published by a university or some other institution.
An\ entry\ set\ is\ a\ group\ of\ entries\ which\ are\ cited\ as\ a\ single\ reference\ and\ listed\ as\ a\ single\ item\ in\ the\ bibliography.=An entry set is a group of entries which are cited as a single reference and listed as a single item in the bibliography.
Supplemental\ material\ in\ a\ "Book".\ This\ type\ is\ provided\ for\ elements\ such\ as\ prefaces,\ introductions,\ forewords,\ afterwords,\ etc.\ which\ often\ have\ a\ generic\ title\ only.=Supplemental material in a "Book". This type is provided for elements such as prefaces, introductions, forewords, afterwords, etc. which often have a generic title only.
Supplemental\ material\ in\ a\ "Collection".=Supplemental material in a "Collection".
Supplemental\ material\ in\ a\ "Periodical".\ This\ type\ may\ be\ useful\ when\ referring\ to\ items\ such\ as\ regular\ columns,\ obituaries,\ letters\ to\ the\ editor,\ etc.\ which\ only\ have\ a\ generic\ title.=Supplemental material in a "Periodical". This type may be useful when referring to items such as regular columns, obituaries, letters to the editor, etc. which only have a generic title.
A\ thesis\ written\ for\ an\ educational\ institution\ to\ satisfy\ the\ requirements\ for\ a\ degree.=A thesis written for an educational institution to satisfy the requirements for a degree.
An\ alias\ for\ "Online",\ provided\ for\ jurabib\ compatibility.=An alias for "Online", provided for jurabib compatibility.
Computer\ software.\ The\ standard\ styles\ will\ treat\ this\ entry\ type\ as\ an\ alias\ for\ "Misc".=Computer software. The standard styles will treat this entry type as an alias for "Misc".
A\ data\ set\ or\ a\ similar\ collection\ of\ (mostly)\ raw\ data.=A data set or a similar collection of (mostly) raw data.

Display\ count\ of\ items\ in\ group=Display count of items in group
Remove\ the\ following\ characters\:=Remove the following characters:
Truncate=Truncate
Truncates\ a\ string\ after\ a\ given\ index.=Truncates a string after a given index.
Close=Close
Close\ all=Close all
Close\ all\ libraries=Close all libraries
Close\ other\ libraries=Close other libraries
Close\ others=Close others
Reveal\ in\ file\ explorer=Reveal in file explorer

Autolink\ files=Autolink files

Custom\ editor\ tabs=Custom editor tabs
Custom\ export\ formats=Custom export formats
Custom\ import\ formats=Custom import formats

No\ list\ enabled=No list enabled
Protect\ selection=Protect selection

Customized\ preview\ style=Customized preview style
Next\ preview\ style=Next preview style
Previous\ preview\ style=Previous preview style

(\ Note\:\ Press\ return\ to\ commit\ changes\ in\ the\ table\!\ )=( Note\: Press return to commit changes in the table\! )
Reset=Reset
New\ inproceedings=New inproceedings
Reset\ entry\ types\ and\ fields\ to\ defaults=Reset entry types and fields to defaults
This\ will\ reset\ all\ entry\ types\ to\ their\ default\ values\ and\ remove\ all\ custom\ entry\ types=This will reset all entry types to their default values and remove all custom entry types
Replace\ tabs\ with\ space=Replace tabs with space
Replace\ tabs\ with\ space\ in\ the\ field\ content.=Replace tabs with space in the field content.
Remove\ redundant\ spaces=Remove redundant spaces
Replaces\ consecutive\ spaces\ with\ a\ single\ space\ in\ the\ field\ content.=Replaces consecutive spaces with a single space in the field content.
Remove\ digits=Remove digits
Removes\ digits.=Removes digits.

Presets=Presets

Check\ Proxy\ Setting=Check Proxy Setting
Check\ connection=Check connection
Connection\ failed\!=Connection failed\!
Connection\ successful\!=Connection successful\!
Generate\ groups\ from\ keywords\ in\ the\ following\ field=Generate groups from keywords in the following field
Generate\ groups\ for\ author\ last\ names=Generate groups for author last names
Regular\ expression=Regular expression

Error\ importing.\ See\ the\ error\ log\ for\ details.=Error importing. See the error log for details.

Error\ from\ import\:\ %0=Error from import\: %0
Error\ reading\ PDF\ content\:\ %0=Error reading PDF content\: %0
Error\ reading\ XMP\ content\:\ %0=Error reading XMP content\: %0
Importing\ bib\ entry=Importing bib entry
Importing\ using\ XMP\ data...=Importing using XMP data...
Importing\ using\ extracted\ PDF\ data=Importing using extracted PDF data
No\ BibTeX\ data\ found.\ Creating\ empty\ entry\ with\ file\ link=No BibTeX data found. Creating empty entry with file link
No\ metadata\ found.\ Creating\ empty\ entry\ with\ file\ link=No metadata found. Creating empty entry with file link
Processing\ file\ %0=Processing file %0
Export\ selected=Export selected

Separate\ merged\ citations=Separate merged citations
Separate\ citations=Separate citations

Unprotect\ terms=Unprotect terms
Error\ connecting\ to\ Writer\ document=Error connecting to Writer document
You\ need\ to\ open\ Writer\ with\ a\ document\ before\ connecting=You need to open Writer with a document before connecting

Generate\ a\ new\ key\ for\ imported\ entries\ (overwriting\ their\ default)=Generate a new key for imported entries (overwriting their default)
Import\ settings=Import settings
Custom\ DOI\ URI=Custom DOI URI
Customization=Customization
Use\ custom\ DOI\ base\ URI\ for\ article\ access=Use custom DOI base URI for article access

Unable\ to\ find\ valid\ certification\ path\ to\ requested\ target(%0),\ download\ anyway?=Unable to find valid certification path to requested target(%0), download anyway?
Download\ operation\ canceled.=Download operation canceled.

Convert\ timestamp\ field\ to\ field\ 'creationdate'=Convert timestamp field to field 'creationdate'
Convert\ timestamp\ field\ to\ field\ 'modificationdate'=Convert timestamp field to field 'modificationdate'

<<<<<<< HEAD
Custom\ API\ key=Custom API key
Check\ %0\ API\ Key\ Setting=Check %0 API Key Setting
=======
New\ entry\ by\ type=New entry by type
>>>>>>> 358e0b03
<|MERGE_RESOLUTION|>--- conflicted
+++ resolved
@@ -2299,9 +2299,7 @@
 Convert\ timestamp\ field\ to\ field\ 'creationdate'=Convert timestamp field to field 'creationdate'
 Convert\ timestamp\ field\ to\ field\ 'modificationdate'=Convert timestamp field to field 'modificationdate'
 
-<<<<<<< HEAD
+New\ entry\ by\ type=New entry by type
+
 Custom\ API\ key=Custom API key
-Check\ %0\ API\ Key\ Setting=Check %0 API Key Setting
-=======
-New\ entry\ by\ type=New entry by type
->>>>>>> 358e0b03
+Check\ %0\ API\ Key\ Setting=Check %0 API Key Setting