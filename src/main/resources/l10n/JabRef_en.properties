Unable\ to\ monitor\ file\ changes.\ Please\ close\ files\ and\ processes\ and\ restart.\ You\ may\ encounter\ errors\ if\ you\ continue\ with\ this\ session.=Unable to monitor file changes. Please close files and processes and restart. You may encounter errors if you continue with this session.

%0/%1\ entries=%0/%1 entries

Export\ operation\ finished\ successfully.=Export operation finished successfully.

Reveal\ in\ File\ Explorer=Reveal in File Explorer

Abbreviate\ journal\ names\ of\ the\ selected\ entries\ (DEFAULT\ abbreviation)=Abbreviate journal names of the selected entries (DEFAULT abbreviation)
Abbreviate\ journal\ names\ of\ the\ selected\ entries\ (DOTLESS\ abbreviation)=Abbreviate journal names of the selected entries (DOTLESS abbreviation)
Abbreviate\ journal\ names\ of\ the\ selected\ entries\ (SHORTEST\ UNIQUE\ abbreviation)=Abbreviate journal names of the selected entries (SHORTEST UNIQUE abbreviation)

Abbreviate\ names=Abbreviate names
Abbreviated\ %0\ journal\ names.=Abbreviated %0 journal names.

Abbreviation=Abbreviation
Abbreviations=Abbreviations

Unabbreviate\ journal\ names\ of\ the\ selected\ entries=Unabbreviate journal names of the selected entries
Unabbreviated\ %0\ journal\ names.=Unabbreviated %0 journal names.

dotless=dotless
shortest\ unique=shortest unique

About\ JabRef=About JabRef

Abstract=Abstract

Accept=Accept

Accept\ recommendations\ from\ Mr.\ DLib=Accept recommendations from Mr. DLib

Action=Action

Add=Add

Add\ a\ (compiled)\ custom\ Importer\ class\ from\ a\ class\ path.=Add a (compiled) custom Importer class from a class path.
The\ path\ need\ not\ be\ on\ the\ classpath\ of\ JabRef.=The path need not be on the classpath of JabRef.

Add\ a\ regular\ expression\ for\ the\ key\ pattern.=Add a regular expression for the key pattern.

Add\ entry\ manually=Add entry manually

Add\ selected\ entries\ to\ this\ group=Add selected entries to this group

Add\ subgroup=Add subgroup

Added\ group\ "%0".=Added group "%0".

Added\ string\:\ '%0'=Added string: '%0'
Added\ string=Added string
Edit\ strings=Edit strings
Duplicate\ string\ name\:\ '%0'=Duplicate string name: '%0'
Modified\ string=Modified string
Modified\ string\:\ '%0' =Modified string: '%0'
New\ string=New string
Remove\ string\ %0=Remove string %0
Deleted\ string=Deleted string
Deleted\ string\:\ '%0'=Deleted string: '%0'
Renamed\ string\:\ '%0'=Renamed string: '%0'
Please\ enter\ the\ string's\ label=Please enter the string's label
Resolve\ BibTeX\ strings=Resolve BibTeX strings
The\ label\ of\ the\ string\ cannot\ be\ a\ number.=The label of the string cannot be a number.
The\ label\ of\ the\ string\ cannot\ contain\ spaces.=The label of the string cannot contain spaces.
The\ label\ of\ the\ string\ cannot\ contain\ the\ '\#'\ character.=The label of the string cannot contain the '#' character.
String\ dialog,\ add\ string=String dialog, add string
String\ dialog,\ remove\ string=String dialog, remove string
Add\ new\ String=Add new String
String\ constants=String constants
Must\ not\ be\ empty\!=Must not be empty\!
A\ string\ with\ the\ label\ '%0'\ already\ exists.=A string with the label '%0' already exists.
String\ constant\ "%0"\ was\ not\ imported\ because\ it\ is\ not\ a\ valid\ string\ constant=String constant "%0" was not imported because it is not a valid string constant
String\ constant\ %0\ was\ not\ imported\ because\ it\ already\ exists\ in\ this\ library=String constant %0 was not imported because it already exists in this library
Could\ not\ import\ the\ following\ string\ constants\:\n\ %0=Could not import the following string constants:\n %0
Importing\ String\ constants=Importing String constants

All\ entries=All entries

Also\ remove\ subgroups=Also remove subgroups

Appearance=Appearance

Application=Application

Application\ to\ push\ entries\ to=Application to push entries to

Apply=Apply

Assign\ the\ original\ group's\ entries\ to\ this\ group?=Assign the original group's entries to this group?

Assigned\ %0\ entries\ to\ group\ "%1".=Assigned %0 entries to group "%1".

Assigned\ 1\ entry\ to\ group\ "%0".=Assigned 1 entry to group "%0".

Automatically\ create\ groups=Automatically create groups

Automatically\ remove\ exact\ duplicates=Automatically remove exact duplicates

Available\ export\ formats=Available export formats
Available\ import\ formats=Available import formats

%0\ source=%0 source
Show\ BibTeX\ source=Show BibTeX source
Show/edit\ %0\ source=Show/edit %0 source

Background\ tasks=Background tasks

Background\ tasks\ are\ running=Background tasks are running

Background\ tasks\ are\ finished=Background tasks are finished

Browse=Browse

by=by
The\ conflicting\ fields\ of\ these\ entries\ will\ be\ merged\ into\ the\ 'Comment'\ field.=The conflicting fields of these entries will be merged into the 'Comment' field.

Cancel=Cancel
Cannot\ create\ group=Cannot create group

Cannot\ create\ group.\ Please\ create\ a\ library\ first.=Cannot create group. Please create a library first.

Cannot\ open\ folder\ as\ the\ file\ is\ an\ online\ link.=Cannot open folder as the file is an online link.

Case\ sensitive=Case sensitive

change\ assignment\ of\ entries=change assignment of entries

Catalogues\ used\ for\ 'Search\ pre-configured'=Catalogues used for 'Search pre-configured'

Change\ case=Change case

Change\ entry\ type=Change entry type


Change\ of\ Grouping\ Method=Change of Grouping Method

change\ preamble=change preamble

Changed\ language=Changed language

Changed\ preamble=Changed preamble

Cite\ command=Cite command

Clear=Clear

Open\ /\ close\ entry\ editor=Open / close entry editor

Close\ dialog=Close dialog

Close\ the\ current\ library=Close the current library

Close\ window=Close window

Comments=Comments

Contained\ in=Contained in

Content=Content

Copy=Copy

Copy\ title=Copy title
Copy\ citation\ (html)=Copy citation (html)
Copy\ citation\ (text)=Copy citation (text)
Copy\ citation\ key=Copy citation key
Copy\ citation\ key\ and\ link=Copy citation key and link
Copy\ citation\ key\ and\ title=Copy citation key and title
Copy\ citation\ key\ with\ configured\ cite\ command=Copy citation key with configured cite command

Copy\ to\ clipboard=Copy to clipboard

Could\ not\ call\ executable=Could not call executable

Could\ not\ export\ preferences=Could not export preferences

Could\ not\ find\ a\ suitable\ import\ format.=Could not find a suitable import format.
Could\ not\ import\ preferences=Could not import preferences

Could\ not\ instantiate\ %0=Could not instantiate %0
Could\ not\ instantiate\ %0\ %1=Could not instantiate %0 %1
Could\ not\ instantiate\ %0.\ Have\ you\ chosen\ the\ correct\ package\ path?=Could not instantiate %0. Have you chosen the correct package path?

Could\ not\ print\ preview=Could not print preview

Create\ custom\ fields\ for\ each\ BibTeX\ entry=Create custom fields for each BibTeX entry

crossreferenced\ entries\ included=crossreferenced entries included

Current\ content\:\ %0=Current content: %0

Current\ value\:\ %0=Current value: %0

Custom\ entry\ types=Custom entry types

Custom\ entry\ types\ found\ in\ file=Custom entry types found in file

Customize\ entry\ types=Customize entry types

Customize\ keyboard\ shortcuts=Customize keyboard shortcuts

Cut=Cut

cut\ entries=cut entries

cut\ entry\ %0=cut entry %0

Library\ encoding=Library encoding

Library\ properties=Library properties
%0\ -\ Library\ properties=%0 - Library properties

Default=Default

Character\ encoding\ UTF-8\ is\ not\ supported.=Character encoding UTF-8 is not supported.
UTF-8\ could\ not\ be\ used\ to\ encode\ the\ following\ characters\:\ %0=UTF-8 could not be used to encode the following characters: %0
The\ chosen\ encoding\ '%0'\ could\ not\ encode\ the\ following\ characters\:=The chosen encoding '%0' could not encode the following characters:

Downloading=Downloading

Execute\ default\ action\ in\ dialog=Execute default action in dialog

Delete=Delete

Delete\ entry=Delete entry

Delete\ multiple\ entries=Delete multiple entries

Descending=Descending

Description=Description

Do\ not\ ask\ again=Do not ask again

Display\ all\ entries\ belonging\ to\ one\ or\ more\ of\ the\ selected\ groups=Display all entries belonging to one or more of the selected groups

Display\ all\ error\ messages=Display all error messages

Display\ help\ on\ command\ line\ options=Display help on command line options

Display\ only\ entries\ belonging\ to\ all\ selected\ groups=Display only entries belonging to all selected groups
Display\ version=Display version

Do\ not\ abbreviate\ names=Do not abbreviate names


Do\ not\ open\ any\ files\ at\ startup=Do not open any files at startup

Do\ not\ wrap\ when\ saving=Do not wrap when saving

Donate\ to\ JabRef=Donate to JabRef

Download\ file=Download file

Download\ '%0'\ was\ a\ HTML\ file.\ Removed.=Download '%0' was a HTML file. Removed.
Download\ '%0'\ was\ a\ HTML\ file.\ Keeping\ URL.=Download '%0' was a HTML file. Keeping URL.

duplicate\ removal=duplicate removal

Duplicate\ fields=Duplicate fields

Unable\ to\ change\ field\ name\.\ "%0"\ already\ in\ use.=Unable to change field name. "%0" already in use.

Duplicates\ found=Duplicates found

Dynamically\ group\ entries\ by\ a\ free-form\ search\ expression=Dynamically group entries by a free-form search expression

Dynamically\ group\ entries\ by\ searching\ a\ field\ for\ a\ keyword=Dynamically group entries by searching a field for a keyword

Each\ line\ must\ be\ of\ the\ following\ form\:\ \'tab\:field1;field2;...;fieldN\'.=Each line must be of the following form\: 'tab\:field1;field2;...;fieldN'.

Search\ groups\ migration\ of\ %0=Search groups migration of %0
The\ search\ groups\ syntax\ is\ outdated.\ Do\ you\ want\ to\ migrate\ to\ the\ new\ syntax?=The search groups syntax is outdated. Do you want to migrate to the new syntax?
Migrate=Migrate
Keep\ as\ is=Keep as is
Search\ group\ migration\ failed=Search group migration failed
The\ search\ group\ '%0'\ could\ not\ be\ migrated.\ Please\ enter\ the\ new\ search\ expression.=The search group '%0' could not be migrated. Please enter the new search expression.
Edit=Edit

Edit\ file\ type=Edit file type

Edit\ group=Edit group

empty\ library=empty library
Autocompletion=Autocompletion

Enter\ URL\ to\ download=Enter URL to download

entries=entries

Entries\ exported\ to\ clipboard=Entries exported to clipboard

entry=entry

Entry\ editor=Entry editor

Entry\ owner=Entry owner

Entry\ preview=Entry preview

Entry\ table=Entry table
Entry\ table\ columns=Entry table columns
Entry\ Title\ (Required\ to\ deliver\ recommendations.)=Entry Title (Required to deliver recommendations.)
Error=Error
Error\ occurred\ when\ parsing\ entry=Error occurred when parsing entry
Error\ during\ persistence\ of\ crawling\ results.=Error during persistence of crawling results.
'%0'\ exists.\ Overwrite\ file?='%0' exists. Overwrite file?
Export=Export
Export\ preferences=Export preferences
Export\ preferences\ to\ file=Export preferences to file
Export\ to\ clipboard=Export to clipboard
Export\ to\ text\ file.=Export to text file.

Extract\ references\ from\ file\ (offline)=Extract references from file (offline)
Extract\ references\ from\ file\ (online)=Extract references from file (online)
Extract\ References\ (offline)=Extract References (offline)
Extract\ References\ (online)=Extract References (online)

Processing...=Processing...
Processing\ "%0"...=Processing "%0"...
Processing\ PDF(s)=Processing PDF(s)
Processing\ %0=Processing %0
Importing\ files\ into\ %1\ |\ %2\ of\ %0\ file(s)\ processed.=Importing files into %1 | %2 of %0 file(s) processed.
Processing\ a\ large\ number\ of\ files=Processing a large number of files

You\ are\ about\ to\ process\ %0\ files.\ Continue?=You are about to process %0 files. Continue?

Will\ write\ metadata\ to\ the\ PDFs\ linked\ from\ selected\ entries.=Will write metadata to the PDFs linked from selected entries.

Write\ metadata\ for\ all\ PDFs\ in\ current\ library?=Write metadata for all PDFs in current library?
Writing\ metadata...=Writing metadata...

Embed\ BibTeX\ as\ attached\ file\ in\ PDF.=Embed BibTeX as attached file in PDF.
Write\ BibTeX\ as\ XMP\ metadata\ to\ PDF.=Write BibTeX as XMP metadata to PDF.
Write\ BibTeX\ to\ PDF\ (XMP\ and\ embedded)=Write BibTeX to PDF (XMP and embedded)
Write\ metadata\ to\ PDF\ files=Write metadata to PDF files
XMP-annotated\ PDF=XMP-annotated PDF
XMP\ export\ privacy\ settings=XMP export privacy settings
XMP\ metadata=XMP metadata
Do\ not\ write\ the\ following\ fields\ to\ XMP\ Metadata=Do not write the following fields to XMP Metadata

Could\ not\ extract\ Metadata\ from\:\ %0=Could not extract Metadata from: %0
Parse\ Metadata\ from\ PDF.=Parse Metadata from PDF.
Merge\ PDF\ metadata=Merge PDF metadata
Embedded\ BIB-file\ in\ PDF=Embedded BIB-file in PDF
PDF\ content=PDF content
PDF\ meta\ data\ merger=PDF meta data merger
Verbatim\ BibTeX\ in\ PDF=Verbatim BibTeX in PDF

Importer\ for\ COPAC\ format.=Importer for COPAC format.
Importer\ for\ the\ CFF\ format,\ which\ is\ intended\ to\ make\ software\ and\ datasets\ citable.=Importer for the CFF format, which is intended to make software and datasets citable.
Importer\ for\ the\ Citavi\ XML\ format.=Importer for the Citavi XML format.
Importer\ for\ the\ EndNote\ XML\ format.=Importer for the EndNote XML format.
Importer\ for\ the\ INSPEC\ format.=Importer for the INSPEC format.
Importer\ for\ the\ ISI\ Web\ of\ Science,\ INSPEC\ and\ Medline\ format.=Importer for the ISI Web of Science, INSPEC and Medline format.
Importer\ for\ the\ MODS\ format.=Importer for the MODS format.
Importer\ for\ the\ MS\ Office\ 2007\ XML\ bibliography\ format.=Importer for the MS Office 2007 XML bibliography format.
Importer\ for\ the\ Medline\ format.=Importer for the Medline format.
Importer\ for\ the\ MedlinePlain\ format.=Importer for the MedlinePlain format.
Importer\ for\ the\ Ovid\ format.=Importer for the Ovid format.
Importer\ for\ the\ Refer/Endnote\ format.\ Modified\ to\ use\ article\ number\ for\ pages\ if\ pages\ are\ missing.=Importer for the Refer/Endnote format. Modified to use article number for pages if pages are missing.
Imports\ BibTeX\ data\ from\ a\ PDF\ using\ multiple\ strategies\ (e.g.,\ XMP,\ embedded\ BibTeX,\ text\ parsing,\ Grobid,\ and\ DOI\ lookup)\ and\ merges\ the\ result.=Imports BibTeX data from a PDF using multiple strategies (e.g., XMP, embedded BibTeX, text parsing, Grobid, and DOI lookup) and merges the result.
Imports\ BibTeX\ data\ of\ a\ PDF\ using\ Grobid.=Imports BibTeX data of a PDF using Grobid.
Imports\ BibTeX\ data\ using\ XMP\ data\ of\ a\ PDF.=Imports BibTeX data using XMP data of a PDF.
Imports\ a\ BibTeX\ file\ found\ inside\ a\ PDF.=Imports a BibTeX file found inside a PDF.
Imports\ a\ Biblioscape\ Tag\ File.\nSeveral\ Biblioscape\ field\ types\ are\ ignored.\ Others\ are\ only\ included\ in\ the\ BibTeX\ field\ "comment".=Imports a Biblioscape Tag File.\nSeveral Biblioscape field types are ignored. Others are only included in the BibTeX field "comment".
Imports\ a\ Biblioscape\ tag\ file.=Imports a Biblioscape tag file.
Imports\ a\ New\ Economics\ Papers-Message\ from\ the\ REPEC-NEP\ Service.=Imports a New Economics Papers-Message from the REPEC-NEP Service.
No\ BibTeX\ was\ found.\ An\ empty\ entry\ was\ created\ with\ file\ link.=No BibTeX was found. An empty entry was created with file link.
Reads\ the\ references\ from\ the\ 'References'\ section\ of\ a\ PDF\ file.=Reads the references from the 'References' section of a PDF file.
Scrapes\ the\ first\ page\ of\ a\ PDF\ for\ BibTeX\ information.=Scrapes the first page of a PDF for BibTeX information.
This\ importer\ enables\ "--importToOpen\ someEntry.bib"=This importer enables "--importToOpen someEntry.bib"
This\ importer\ parses\ data\ of\ the\ first\ page\ of\ the\ PDF\ and\ creates\ a\ BibTeX\ entry.\ Currently,\ Springer\ and\ IEEE\ formats\ are\ supported.=This importer parses data of the first page of the PDF and creates a BibTeX entry. Currently, Springer and IEEE formats are supported.

Exporting\ %0=Exporting %0
Could\ not\ export\ file\ '%0'\ (reason\:\ %1)=Could not export file '%0' (reason: %1)
Unknown\ export\ format\ %0=Unknown export format %0

Importing\ %0=Importing %0
Importing\ file\ %0\ as\ unknown\ format=Importing file %0 as unknown format
Format\ used\:\ %0=Format used: %0

Extension=Extension

External\ Changes\ Resolver=External Changes Resolver

External\ programs=External programs

Failed\ to\ import\ by\ ID=Failed to import by ID

Field=Field
field=field

Field\ name=Field name
Field\ names=Field names
Field\ names\ are\ not\ allowed\ to\ contain\ white\ spaces\ or\ certain\ characters\ (%0).=Field names are not allowed to contain white spaces or certain characters (%0).
New\ field\ name=New field name
Add\ new\ field\ name=Add new field name
Field\ name\ \"%0\"\ already\ exists=Field name "%0" already exists
No\ field\ name\ selected\!=No field name selected!
Remove\ field\ name=Remove field name
Are\ you\ sure\ you\ want\ to\ remove\ field\ name\:\ \"%0\"?=Are you sure you want to remove field name: "%0"?
Manage\ field\ names\ &\ content=Manage field names & content

Field\ to\ group\ by=Field to group by

Filter=Filter
Filter\ groups...=Filter groups...

Success\!\ Finished\ writing\ metadata.=Success! Finished writing metadata.
Error\ while\ writing\ metadata.\ See\ the\ error\ log\ for\ details.=Error while writing metadata. See the error log for details.
Failed\ to\ write\ metadata,\ file\ %1\ not\ found.=Failed to write metadata, file %1 not found.

Generate=Generate

First\ select\ the\ entries\ you\ want\ keys\ to\ be\ generated\ for.=First select the entries you want keys to be generated for.
Autogenerate\ citation\ keys=Autogenerate citation keys
Generate\ citation\ key=Generate citation key
Generate\ keys=Generate keys
Citation\ key\ generator=Citation key generator
Generate\ keys\ before\ saving\ (for\ entries\ without\ a\ key)=Generate keys before saving (for entries without a key)
Generated\ citation\ key\ for=Generated citation key for
Generating\ citation\ key\ for=Generating citation key for
Invalid\ citation\ key=Invalid citation key
Duplicate\ citation\ key=Duplicate citation key
Citation\ key\ '%0'\ to\ select\ not\ found\ in\ open\ libraries.=Citation key '%0' to select not found in open libraries.

Jump\ to\ entry\ in\ library=Jump to entry in library
Jump\ to\ the\ entry\ of\ the\ given\ citation\ key.=Jump to the entry of the given citation key.

Autolink\ files\ with\ names\ starting\ with\ the\ citation\ key=Autolink files with names starting with the citation key
Autolink\ only\ files\ that\ match\ the\ citation\ key=Autolink only files that match the citation key

Fit\ table\ horizontally\ on\ screen=Fit table horizontally on screen

Format\:\ Tab\:field;field;...\ (e.g.\ General\:url;pdf;note...)=Format\: Tab\:field;field;... (e.g. General\:url;pdf;note...)

Format\ of\ author\ and\ editor\ names=Format of author and editor names
Format\ string=Format string

Formatter\ name=Formatter name

Fulltext\ for\ %0=Fulltext for %0
Fulltext\ for\ a\ new\ entry=Fulltext for a new entry

Further\ information\ about\ Mr.\ DLib\ for\ JabRef\ users.=Further information about Mr. DLib for JabRef users.

General=General

Get\ fulltext=Get fulltext

Groups=Groups
has/have\ both\ a\ 'Comment'\ and\ a\ 'Review'\ field.=has/have both a 'Comment' and a 'Review' field.

Have\ you\ chosen\ the\ correct\ package\ path?=Have you chosen the correct package path?

Help=Help

Help\ on\ key\ patterns=Help on key patterns

Hierarchical\ context=Hierarchical context

Highlight=Highlight
Marking=Marking
Underline=Underline
Empty\ Highlight=Empty Highlight
Empty\ Marking=Empty Marking
Empty\ Underline=Empty Underline
The\ marked\ area\ does\ not\ contain\ any\ legible\ text!=The marked area does not contain any legible text!

HTML\ table=HTML table
HTML\ table\ (with\ Abstract\ &\ BibTeX)=HTML table (with Abstract & BibTeX)
Markdown\ titles=Markdown titles

Icon=Icon

Ignore=Ignore

Import=Import

Import\ entries=Import entries
Import\ file=Import file

Import\ name=Import name

Import\ preferences=Import preferences

Import\ preferences\ from\ file=Import preferences from file

Importer\ class=Importer class

Include\ subgroups\:\ When\ selected,\ view\ entries\ contained\ in\ this\ group\ or\ its\ subgroups=Include subgroups: When selected, view entries contained in this group or its subgroups

Independent\ group\:\ When\ selected,\ view\ only\ this\ group's\ entries=Independent group: When selected, view only this group's entries
I\ Agree=I Agree

Indexing\ bib\ fields\ for\ %0=Indexing bib fields for %0
Indexing\ %0=Indexing %0
Indexing\ files\ for\ %1\ |\ %2\ of\ %0\ file(s)\ indexed.=Indexing files for %1 | %2 of %0 file(s) indexed.
%0\ of\ %1\ entries\ added\ to\ the\ index.=%0 of %1 entries added to the index.
%0\ of\ %1\ entries\ removed\ from\ the\ index.=%0 of %1 entries removed from the index.
Removing\ entries\ from\ index\ for\ %0=Removing entries from index for %0
Invalid\ URL=Invalid URL

Online\ help=Online help
JabRef\ Language\ (Provides\ for\ better\ recommendations\ by\ giving\ an\ indication\ of\ user's\ preferred\ language.)=JabRef Language (Provides for better recommendations by giving an indication of user's preferred language.)

JabRef\ preferences=JabRef preferences
JabRef\ requests\ recommendations\ from\ Mr.\ DLib,\ which\ is\ an\ external\ service.\ To\ enable\ Mr.\ DLib\ to\ calculate\ recommendations,\ some\ of\ your\ data\ must\ be\ shared\ with\ Mr.\ DLib.\ Generally,\ the\ more\ data\ is\ shared\ the\ better\ recommendations\ can\ be\ calculated.\ However,\ we\ understand\ that\ some\ of\ your\ data\ in\ JabRef\ is\ sensitive,\ and\ you\ may\ not\ want\ to\ share\ it.\ Therefore,\ Mr.\ DLib\ offers\ a\ choice\ of\ which\ data\ you\ would\ like\ to\ share.=JabRef requests recommendations from Mr. DLib, which is an external service. To enable Mr. DLib to calculate recommendations, some of your data must be shared with Mr. DLib. Generally, the more data is shared the better recommendations can be calculated. However, we understand that some of your data in JabRef is sensitive, and you may not want to share it. Therefore, Mr. DLib offers a choice of which data you would like to share.
JabRef\ Version\ (Required\ to\ ensure\ backwards\ compatibility\ with\ Mr.\ DLib's\ Web\ Service)=JabRef Version (Required to ensure backwards compatibility with Mr. DLib's Web Service)

Journal\ abbreviations=Journal abbreviations
Journal\ lists\:=Journal lists:
Remove\ journal\ '%0'=Remove journal '%0'

Journal\ Information=Journal Information
Year=Year
ISSN\ or\ journal\ name\ required\ for\ fetching\ journal\ information=ISSN or journal name required for fetching journal information
Fetch\ journal\ information\ online\ to\ show=Fetch journal information online to show
Allow\ sending\ ISSN\ to\ a\ JabRef\ online\ service\ (SCimago)\ for\ fetching\ journal\ information=Allow sending ISSN to a JabRef online service (SCimago) for fetching journal information
Categories=Categories
ISSN=ISSN
Publisher=Publisher
h-index=h-index
Error\ while\ fetching\ journal\ information\:\ %0=Error while fetching journal information: %0
ISSN\ and/or\ journal\ name\ not\ found\ in\ catalog=ISSN and/or journal name not found in catalog
Citable\ Docs\ (Previous\ 3\ Years)=Citable Docs (Previous 3 Years)
Cites\ Incoming\ by\ Recently\ Published=Cites Incoming by Recently Published
Cites\ Outgoing=Cites Outgoing
Cites\ Outgoing\ per\ Document=Cites Outgoing per Document
Docs\ (This\ Year)=Docs (This Year)
Incorrect\ ISSN\ format=Incorrect ISSN format
Error\ accessing\ catalog=Error accessing catalog

Check\ for\ updates\ on\ startup=Check for updates on startup
If\ you\ encounter\ an\ issue\ or\ a\ bug,\ please\ check\ the\ latest\ version,\ whether\ the\ issue\ is\ still\ present.=If you encounter an issue or a bug, please check the latest version, whether the issue is still present.

Keep\ both=Keep both

Keep\ subgroups=Keep subgroups

Key\ pattern=Key pattern

Keyboard\ shortcuts=Keyboard shortcuts

Keyboard\ shortcuts\ changed=Keyboard shortcuts changed

keys\ in\ library=keys in library

Keyword=Keyword

Keywords=Keywords

Label=Label
Label\:\ %0=Label: %0
Content\:\ %0=Content: %0
Language=Language

Last\ modified=Last modified

Memory\ stick\ mode\ -\ Store\ preferences\ in\ 'jabref.xml'\ in\ the\ app\ folder.=Memory stick mode - Store preferences in 'jabref.xml' in the app folder.

Show\ advanced\ hints\ (i.e.\ helpful\ tooltips,\ suggestions\ and\ explanation)=Show advanced hints (i.e. helpful tooltips, suggestions and explanation)

Manage\ custom\ exports=Manage custom exports

Manage\ custom\ imports=Manage custom imports
External\ file\ types=External file types

Mark\ new\ entries\ with\ owner\ name=Mark new entries with owner name

Merged\ external\ changes=Merged external changes
Merge\ fields=Merge fields

Modified\ group\ "%0".=Modified group "%0".

Modified\ groups=Modified groups

Modify=Modify

move\ group=move group

Moved\ group\ "%0".=Moved group "%0".

Mr.\ DLib\ Privacy\ settings=Mr. DLib Privacy settings

No\ database\ is\ open=No database is open

We\ need\ a\ database\ to\ export\ from.\ Open\ one.=We need a database to export from. Open one.

No\ recommendations\ received\ from\ Mr.\ DLib\ for\ this\ entry.=No recommendations received from Mr. DLib for this entry.

Error\ while\ fetching\ recommendations\ from\ Mr.DLib.=Error while fetching recommendations from Mr.DLib.

Name=Name

Name\ formatter=Name formatter

Natbib\ style=Natbib style

New\ group=New group

Next\ entry=Next entry
no\ base-BibTeX-file\ specified!=no base-BibTeX-file specified!

no\ library\ generated=no library generated

No\ entries\ found.\ Please\ make\ sure\ you\ are\ using\ the\ correct\ import\ filter.=No entries found. Please make sure you are using the correct import filter.
No\ files\ found.=No files found.

No\ GUI.\ Only\ process\ command\ line\ options=No GUI. Only process command line options

No\ journal\ names\ could\ be\ abbreviated.=No journal names could be abbreviated.

No\ journal\ names\ could\ be\ unabbreviated.=No journal names could be unabbreviated.

not\ found=not found

Nothing\ to\ redo=Nothing to redo

Nothing\ to\ undo=Nothing to undo

One\ or\ more\ keys\ will\ be\ overwritten.\ Continue?=One or more keys will be overwritten. Continue?


Open=Open

Open\ library=Open library

Open\ editor\ when\ a\ new\ entry\ is\ created=Open editor when a new entry is created

Open\ file=Open file

Open\ last\ edited\ libraries\ on\ startup=Open last edited libraries on startup

Connect\ to\ shared\ database=Connect to shared database

Use\ Expert\ mode=Use Expert mode
Custom\ JDBC\ Url\:=Custom JDBC Url:

Open\ terminal\ here=Open terminal here

Open\ URL\ or\ DOI=Open URL or DOI

Opening=Opening

Operation\ canceled.=Operation canceled.
Operating\ System\ (Provides\ for\ better\ recommendations\ by\ giving\ an\ indication\ of\ user's\ system\ set-up.)=Operating System (Provides for better recommendations by giving an indication of user's system set-up.)

Optional\ fields=Optional fields

or=or

Override\ default\ file\ directories=Override default file directories
Overwrite=Overwrite

Overwrite\ keys=Overwrite keys

pairs\ processed=pairs processed
Password=Password

Paste=Paste

paste\ entries=paste entries

paste\ entry\ %0=paste entry %0

Path\ to\ %0\ not\ defined=Path to %0 not defined

Path\ to\ LyX\ pipe=Path to LyX pipe

File\ has\ no\ attached\ annotations=File has no attached annotations

Please\ enter\ a\ name\ for\ the\ group.=Please enter a name for the group.

Please\ restart\ JabRef\ for\ preferences\ to\ take\ effect.=Please restart JabRef for preferences to take effect.

Possible\ duplicate\ entries=Possible duplicate entries

Possible\ duplicate\ of\ existing\ entry.\ Will\ be\ resolved\ on\ import.=Possible duplicate of existing entry. Will be resolved on import.

Import\ canceled=Import canceled


Preferences=Preferences

Preferences\ recorded.=Preferences recorded.

Preview=Preview
Current\ Preview=Current Preview
Add\ BST\ file=Add BST file

Cannot\ generate\ preview\ based\ on\ selected\ citation\ style.=Cannot generate preview based on selected citation style.
Bad\ character\ inside\ entry=Bad character inside entry
Error\ while\ generating\ citation\ style=Error while generating citation style
Preview\ style\ changed\ to\:\ %0=Preview style changed to: %0
Next\ preview\ layout=Next preview layout
Previous\ preview\ layout=Previous preview layout
Available=Available
Selected=Selected
Selected\ Layouts\ can\ not\ be\ empty=Selected Layouts can not be empty
Reset\ default\ preview\ style=Reset default preview style
Previous\ entry=Previous entry
Problem\ with\ parsing\ entry=Problem with parsing entry
Pull\ changes\ from\ shared\ database=Pull changes from shared database

Pushed\ citations\ to\ %0=Pushed citations to %0

Push\ applications=Push applications

Quit\ JabRef=Quit JabRef

Read\ only=Read only

Redo=Redo

Refine\ supergroup\:\ When\ selected,\ view\ entries\ contained\ in\ both\ this\ group\ and\ its\ supergroup=Refine supergroup: When selected, view entries contained in both this group and its supergroup

regular\ expression=regular expression

Remove=Remove

Remove\ subgroups=Remove subgroups

Remove\ all\ subgroups\ of\ "%0"?=Remove all subgroups of "%0"?

Remove\ selected\ entries\ from\ this\ group=Remove selected entries from this group

Remove\ group=Remove group

Remove\ group\ and\ subgroups=Remove group and subgroups

Remove\ groups\ and\ subgroups=Remove groups and subgroups

Remove\ all\ selected\ groups\ and\ keep\ their\ subgroups?=Remove all selected groups and keep their subgroups?

Remove\ group\ "%0"\ and\ keep\ its\ subgroups?=Remove group "%0" and keep its subgroups?

Remove\ groups=Remove groups

Removed\ all\ selected\ groups.=Removed all selected groups.

Remove\ group\ "%0"\ and\ its\ subgroups?=Remove group "%0" and its subgroups?

Removed\ group\ "%0"\ and\ its\ subgroups.=Removed group "%0" and its subgroups.

Remove\ all\ selected\ groups\ and\ their\ subgroups?=Remove all selected groups and their subgroups?

Removed\ all\ selected\ groups\ and\ their\ subgroups.=Removed all selected groups and their subgroups.

Remove\ group\ "%0"?=Remove group "%0"?

Remove\ link=Remove link

Removed\ group\ "%0".=Removed group "%0".

Replace=Replace
Replace\ With\:=Replace With:
Limit\ to\ Selected\ Entries=Limit to Selected Entries
Limit\ to\ Fields=Limit to Fields
All\ Field\ Replace=All Field Replace
Find\:=Find:
Find\ and\ Replace=Find and Replace

Replace\ (regular\ expression)=Replace (regular expression)

Replace\ String=Replace String
Replace\ string=Replace string

Replace\ Unicode\ ligatures=Replace Unicode ligatures
Replaces\ Unicode\ ligatures\ with\ their\ expanded\ form=Replaces Unicode ligatures with their expanded form

Required\ fields=Required fields

resolved=resolved

Restart=Restart

Restart\ required=Restart required

Return\ to\ dialog=Return to dialog

Review=Review
Review\ changes=Review changes
Review\ Field\ Migration=Review Field Migration

Save=Save
Save\ all\ finished.=Save all finished.
Save\ all\ open\ libraries=Save all open libraries
Save\ before\ closing=Save before closing
Save\ library=Save library
Save\ library\ as...=Save library as...
Saving=Saving
Saving\ all\ libraries...=Saving all libraries...
Saving\ library=Saving library
Library\ saved=Library saved
Could\ not\ save\ file.=Could not save file.
Could\ not\ save,\ file\ locked\ by\ another\ JabRef\ instance.=Could not save, file locked by another JabRef instance.
Saved\ selected\ to\ '%0'.=Saved selected to '%0'.
Autosave\ local\ libraries=Autosave local libraries
Automatically\ save\ the\ library\ to=Automatically save the library to
Please\ enter\ a\ valid\ file\ path.=Please enter a valid file path.
Overwrite\ file=Overwrite file
Unable\ to\ write\ to\ %0.=Unable to write to %0.

Refuse\ to\ save\ the\ library\ before\ external\ changes\ have\ been\ reviewed.=Refuse to save the library before external changes have been reviewed.
Library\ protection=Library protection
Unable\ to\ save\ library=Unable to save library

Always\ reformat\ library\ on\ save\ and\ export=Always reformat library on save and export
Character\ encoding\ '%0'\ is\ not\ supported.=Character encoding '%0' is not supported.

Filter\ search\ results=Filter search results
Filter\ by\ groups=Filter by groups
Invert\ groups=Invert groups
Scroll\ to\ previous\ match\ category=Scroll to previous match category
Scroll\ to\ next\ match\ category=Scroll to next match category
Search=Search
Search...=Search...
Searching...=Searching...
Finished\ Searching=Finished Searching
Search\ expression=Search expression
This\ only\ affects\ unfielded\ terms.\ For\ using\ RegEx\ in\ a\ fielded\ term,\ use\ \=~\ operator.=This only affects unfielded terms. For using RegEx in a fielded term, use =~ operator.
This\ only\ affects\ unfielded\ terms.\ For\ using\ case-sensitive\ in\ a\ fielded\ term,\ use\ \=!\ operator.=This only affects unfielded terms. For using case-sensitive in a fielded term, use =! operator.
Fulltext\ search=Fulltext search

Enable\ indexing=Enable indexing
Fulltext\ search\ requires\ the\ setting\ 'Automatically\ index\ all\ linked\ files\ for\ fulltext\ search'\ to\ be\ enabled.\ Do\ you\ want\ to\ enable\ indexing\ now?=Fulltext search requires the setting 'Automatically index all linked files for fulltext search' to be enabled. Do you want to enable indexing now?

Help\ on\ regular\ expression\ search=Help on regular expression search
Searching\ for\ duplicates...=Searching for duplicates...
Searching\ for\ files=Searching for files
Use\ regular\ expression\ search=Use regular expression search
search\ expression=search expression
Free\ search\ expression=Free search expression
Illegal\ search\ expression=Illegal search expression
No\ search\ matches.=No search matches.
Web\ search=Web search
Search\ results=Search results
Please\ enter\ a\ search\ string=Please enter a search string
Please\ open\ or\ start\ a\ new\ library\ before\ searching=Please open or start a new library before searching
Please\ enter\ a\ field\ name\ to\ search\ for\ a\ keyword.=Please enter a field name to search for a keyword.
No\ results\ found.=No results found.
Found\ %0\ results.=Found %0 results.
Empty\ search\ ID=Empty search ID
The\ given\ search\ ID\ was\ empty.=The given search ID was empty.
Clear\ search=Clear search
Search\ document\ identifier\ online=Search document identifier online
Search\ for\ unlinked\ local\ files=Search for unlinked local files
Search\ full\ text\ documents\ online=Search full text documents online
Hint\:\n\nTo\ search\ all\ fields\ for\ <b>Smith</b>,\ enter\:\n<tt>smith</tt>\n\nTo\ search\ the\ field\ <b>author</b>\ for\ <b>Smith</b>\ and\ the\ field\ <b>title</b>\ for\ <b>electrical</b>,\ enter\:\n<tt>author\=Smith\ AND\ title\=electrical</tt>=Hint:\n\nTo search all fields for <b>Smith</b>, enter:\n<tt>smith</tt>\n\nTo search the field <b>author</b> for <b>Smith</b> and the field <b>title</b> for <b>electrical</b>, enter:\n<tt>author=Smith AND title=electrical</tt>
Search\ term\ is\ empty.=Search term is empty.
Invalid\ regular\ expression.=Invalid regular expression.
Searching\ for\ a\ keyword=Searching for a keyword

Open\ global\ search\ window=Open global search window
Search\ across\ libraries\ in\ a\ new\ window=Search across libraries in a new window
Keep\ search\ string\ across\ libraries=Keep search string across libraries
Keep\ dialog\ always\ on\ top=Keep dialog always on top
Search\ results\ from\ open\ libraries=Search results from open libraries

Select\ all=Select all
Select\ new\ encoding=Select new encoding

Select\ library=Select library
Select\ entry\ type=Select entry type

Select\ file\ from\ ZIP-archive=Select file from ZIP-archive

Settings=Settings

Shortcut=Shortcut


Show\ 'Firstname\ Lastname'=Show 'Firstname Lastname'

Show\ 'Lastname,\ Firstname'=Show 'Lastname, Firstname'

Show\ BibTeX\ source\ by\ default=Show BibTeX source by default

Attached\ files=Attached files
Show\ confirmation\ dialog\ when\ deleting\ entries=Show confirmation dialog when deleting entries
Show\ confirmation\ dialog\ when\ deleting\ attached\ files=Show confirmation dialog when deleting attached files

Hide\ tab\ bar\ when\ single\ library\ is\ present=Hide tab bar when single library is present

Persist\ password\ between\ sessions=Persist password between sessions

Persist\ api\ keys\ between\ sessions=Persist api keys between sessions

Credential\ store\ not\ available.=Credential store not available.

Show\ last\ names\ only=Show last names only

Show\ names\ unchanged=Show names unchanged

Show\ optional\ fields=Show optional fields

Show\ required\ fields=Show required fields

Show\ validation\ messages=Show validation messages

Simple\ HTML=Simple HTML
Since\ the\ 'Review'\ field\ was\ deprecated\ in\ JabRef\ 4.2,\ these\ two\ fields\ are\ about\ to\ be\ merged\ into\ the\ 'Comment'\ field.=Since the 'Review' field was deprecated in JabRef 4.2, these two fields are about to be merged into the 'Comment' field.

Size=Size

JabRef\ skipped\ the\ entry.=JabRef skipped the entry.
Import\ error=Import error
Open\ library\ error=Open library error
Please\ check\ your\ library\ file\ for\ wrong\ syntax.=Please check your library file for wrong syntax.
SourceTab\ error=SourceTab error
User\ input\ via\ entry-editor\ in\ `{}bibtex\ source`\ tab\ led\ to\ failure.=User input via entry-editor in `{}bibtex source` tab led to failure.

Sort\ subgroups\ A-Z=Sort subgroups A-Z
Sort\ subgroups\ Z-A=Sort subgroups Z-A
Sort\ subgroups\ by\ #\ of\ entries\ (Descending)=Sort subgroups by # of entries (Descending)
Sort\ subgroups\ by\ #\ of\ entries\ (Ascending)=Sort subgroups by # of entries (Ascending)

source\ edit=source edit
Special\ name\ formatters=Special name formatters

Statically\ group\ entries\ by\ manual\ assignment=Statically group entries by manual assignment

Status=Status

AUX\ file\ import=AUX file import
LaTeX\ AUX\ file\:=LaTeX AUX file\:
found\ in\ AUX\ file=found in AUX file
nested\ AUX\ files=nested AUX files
New\ library\ based\ on\ references\ in\ PDF\ file...\ (offline)=New library based on references in PDF file... (offline)
New\ library\ based\ on\ references\ in\ PDF\ file...\ (online)=New library based on references in PDF file... (online)
This\ feature\ generates\ a\ new\ library\ based\ on\ the\ list\ of\ references\ in\ a\ PDF\ file.\ Thereby,\ it\ uses\ Grobid's\ functionality.=This feature generates a new library based on the list of references in a PDF file. Thereby, it uses Grobid's functionality.
This\ feature\ generates\ a\ new\ library\ based\ on\ the\ list\ of\ references\ in\ a\ PDF\ file.\ Thereby,\ it\ uses\ JabRef's\ built-in\ functionality.=This feature generates a new library based on the list of references in a PDF file. Thereby, it uses JabRef's built-in functionality.
Sublibrary\ from\ AUX\ to\ BibTeX=Sublibrary from AUX to BibTeX
New\ BibTeX\ sublibrary=New BibTeX sublibrary

Switches\ between\ full\ and\ abbreviated\ journal\ name\ if\ the\ journal\ name\ is\ known.=Switches between full and abbreviated journal name if the journal name is known.

The\ group\ "%0"\ already\ contains\ the\ selection.=The group "%0" already contains the selection.

The\ output\ option\ depends\ on\ a\ valid\ import\ option.=The output option depends on a valid import option.

This\ operation\ requires\ all\ selected\ entries\ to\ have\ citation\ keys\ defined.=This operation requires all selected entries to have citation keys defined.

This\ operation\ requires\ one\ or\ more\ entries\ to\ be\ selected.=This operation requires one or more entries to be selected.

This\ setting\ may\ be\ changed\ in\ preferences\ at\ any\ time.=This setting may be changed in preferences at any time.
Timezone\ (Provides\ for\ better\ recommendations\ by\ indicating\ the\ time\ of\ day\ the\ request\ is\ being\ made.)=Timezone (Provides for better recommendations by indicating the time of day the request is being made.)
Time\ stamp=Time stamp
Toggle\ groups\ interface=Toggle groups interface

Trim\ all\ whitespace\ characters\ in\ the\ field\ content.=Trim all whitespace characters in the field content.

Trim\ whitespace\ characters=Trim whitespace characters

Try\ different\ encoding=Try different encoding

Undo=Undo

Unknown\ BibTeX\ entries\:=Unknown BibTeX entries\:

unknown\ edit=unknown edit

untitled=untitled

Upgrade\ external\ PDF/PS\ links\ to\ use\ the\ '%0'\ field.=Upgrade external PDF/PS links to use the '%0' field.

usage=usage
Use\ autocompletion=Use autocompletion

User\ interface=User interface

Value\ cleared\ externally=Value cleared externally

Value\ set\ externally\:\ %0=Value set externally: %0

Verify\ that\ LyX\ is\ running\ and\ that\ the\ lyxpipe\ is\ valid.=Verify that LyX is running and that the lyxpipe is valid.

View=View

View\ journal\ info=View journal info

Warning=Warning
Warnings=Warnings
Warn\ about\ unresolved\ duplicates\ when\ closing\ inspection\ window=Warn about unresolved duplicates when closing inspection window
Warn\ before\ overwriting\ existing\ keys=Warn before overwriting existing keys
Warning\:\ You\ added\ field\ "%0"\ twice.\ Only\ one\ will\ be\ kept.=Warning: You added field "%0" twice. Only one will be kept.

web\ link=web link

What\ do\ you\ want\ to\ do?=What do you want to do?
Whatever\ option\ you\ choose,\ Mr.\ DLib\ may\ share\ its\ data\ with\ research\ partners\ to\ further\ improve\ recommendation\ quality\ as\ part\ of\ a\ 'living\ lab'.\ Mr.\ DLib\ may\ also\ release\ public\ datasets\ that\ may\ contain\ anonymized\ information\ about\ you\ and\ the\ recommendations\ (sensitive\ information\ such\ as\ metadata\ of\ your\ articles\ will\ be\ anonymised\ through\ e.g.\ hashing).\ Research\ partners\ are\ obliged\ to\ adhere\ to\ the\ same\ strict\ data\ protection\ policy\ as\ Mr.\ DLib.=Whatever option you choose, Mr. DLib may share its data with research partners to further improve recommendation quality as part of a 'living lab'. Mr. DLib may also release public datasets that may contain anonymized information about you and the recommendations (sensitive information such as metadata of your articles will be anonymised through e.g. hashing). Research partners are obliged to adhere to the same strict data protection policy as Mr. DLib.


You\ must\ restart\ JabRef\ for\ this\ to\ come\ into\ effect.=You must restart JabRef for this to come into effect.

The\ following\ fetchers\ are\ available\:=The following fetchers are available:
Could\ not\ find\ fetcher\ '%0'=Could not find fetcher '%0'
Running\ query\ '%0'\ with\ fetcher\ '%1'.=Running query '%0' with fetcher '%1'.
Invalid\ query.\ Check\ position\ %0.=Invalid query. Check position %0.
Invalid\ query\ element\ '%0'\ at\ position\ %1=Invalid query element '%0' at position %1

Move\ file=Move file
Rename\ file=Rename file

Move\ file\ to\ file\ directory\ and\ rename\ file=Move file to file directory and rename file

File\ '%0'\ is\ write\ protected.=File '%0' is write protected.
Could\ not\ move\ file\ '%0'.=Could not move file '%0'.
Could\ not\ find\ file\ '%0'.=Could not find file '%0'.
Error\ opening\ file=Error opening file
Error\ opening\ file\ '%0'=Error opening file '%0'
File\ '%0'\ already\ linked=File '%0' already linked

%0\ entry(s)\ imported=%0 entry(s) imported

Error\ while\ fetching\ from\ %0=Error while fetching from %0

Unable\ to\ open\ link.=Unable to open link.
MIME\ type=MIME type

Run\ fetcher=Run fetcher

Line\ %0\:\ Found\ corrupted\ citation\ key\ %1.=Line %0: Found corrupted citation key %1.
Line\ %0\:\ Found\ corrupted\ citation\ key\ %1\ (contains\ whitespaces).=Line %0: Found corrupted citation key %1 (contains whitespaces).
Line\ %0\:\ Found\ corrupted\ citation\ key\ %1\ (comma\ missing).=Line %0: Found corrupted citation key %1 (comma missing).

Check\ integrity=Check integrity
Checking\ integrity...=Checking integrity...

Field\ Presence\ Consistency\ Check\ Result=Field Presence Consistency Check Result
required\ field\ is\ present=required field is present
optional\ field\ is\ present=optional field is present
unknown\ field\ is\ present=unknown field is present
field\ is\ absent=field is absent

Consistency\ check\ completed=Consistency check completed
No\ file\ specified\ for\ consistency\ check.=No file specified for consistency check.
Output\ format\ for\ consistency\ check\ (txt/csv)=Output format for consistency check (txt/csv)
Check\ consistency\ of\ BibTeX\ file=Check consistency of BibTeX file
Script-friendly\ output=Script-friendly output

Check\ consistency=Check consistency
Consistency\ check\ failed.=Consistency check failed.

Entry\ type=Entry type
Export\ as\ csv\ file=Export as csv file
Export\ as\ txt\ file=Export as txt file
Failed\ to\ export\ file.=Failed to export file.
Problem\ when\ exporting\ file=Problem when exporting file

Symbols\ information=Symbols information
Required\ field\ is\ present=Required field is present
Optional\ field\ is\ present=Optional field is present
Unknown\ field\ is\ present=Unknown field is present
Field\ is\ absent=Field is absent

No\ full\ text\ document\ found=No full text document found
Download\ from\ URL=Download from URL
Rename\ field=Rename field

Looking\ for\ full\ text\ document...=Looking for full text document...
A\ local\ copy\ will\ be\ opened.=A local copy will be opened.

Formatter\ not\ found\:\ %0=Formatter not found: %0

Metadata\ change=Metadata change
The\ following\ metadata\ changed\:=The following metadata changed:

Unable\ to\ create\ backup=Unable to create backup
Move\ file\ to\ file\ directory=Move file to file directory
<b>All\ Entries</b>\ (this\ group\ cannot\ be\ edited\ or\ removed)=<b>All Entries</b> (this group cannot be edited or removed)
static\ group=static group
dynamic\ group=dynamic group
refines\ supergroup=refines supergroup
includes\ subgroups=includes subgroups
contains=contains

Optional\ fields\ 2=Optional fields 2

Waiting\ for\ save\ operation\ to\ finish...=Waiting for save operation to finish...
Waiting\ for\ background\ tasks\ to\ finish.\ Quit\ anyway?=Waiting for background tasks to finish. Quit anyway?

Find\ and\ remove\ duplicate\ citation\ keys=Find and remove duplicate citation keys
Expected\ syntax\ for\ --fetch\='<name\ of\ fetcher>\:<query>'=Expected syntax for --fetch='<name of fetcher>:<query>'

Library-specific\ file\ directory=Library-specific file directory
User-specific\ file\ directory=User-specific file directory
LaTeX\ file\ directory=LaTeX file directory
Path\ %0\ could\ not\ be\ resolved.\ Using\ working\ dir.=Path %0 could not be resolved. Using working dir.


You\ must\ enter\ an\ integer\ value\ in\ the\ interval\ 1025-65535=You must enter an integer value in the interval 1025-65535
Autocomplete\ names\ in\ 'Firstname\ Lastname'\ format\ only=Autocomplete names in 'Firstname Lastname' format only
Autocomplete\ names\ in\ 'Lastname,\ Firstname'\ format\ only=Autocomplete names in 'Lastname, Firstname' format only
Autocomplete\ names\ in\ both\ formats=Autocomplete names in both formats
Send=Send
As\ Email=As Email
To\ Kindle=To Kindle
Send\ to\ Kindle=Send to Kindle
Email\ address\ for\ sending\ to\ Kindle=Email address for sending to Kindle
References=References
Bibliography=Bibliography
Sending\ of\ emails=Sending of emails
Subject\ for\ sending\ an\ email\ with\ references=Subject for sending an email with references
Automatically\ open\ folders\ of\ attached\ files=Automatically open folders of attached files
Error\ creating\ email=Error creating email
Entries\ added\ to\ an\ email=Entries added to an email
Custom\ applications=Custom applications
Please\ specify\ a\ file\ browser.=Please specify a file browser.
Please\ specify\ a\ terminal\ application.=Please specify a terminal application.
Use\ custom\ file\ browser=Use custom file browser
Use\ custom\ terminal\ emulator=Use custom terminal emulator
exportFormat=exportFormat
Output\ file\ missing=Output file missing
The\ output\ option\ depends\ on\ a\ valid\ input\ option.=The output option depends on a valid input option.
Linked\ file\ name\ conventions=Linked file name conventions
Filename\ format\ pattern=Filename format pattern
Additional\ parameters=Additional parameters
Cite\ selected\ entries\ between\ parenthesis=Cite selected entries between parenthesis
Cite\ selected\ entries\ with\ in-text\ citation=Cite selected entries with in-text citation
Cite\ special=Cite special
Extra\ information\ (e.g.\ page\ number)=Extra information (e.g. page number)
Manage\ citations=Manage citations
Problem\ modifying\ citation=Problem modifying citation
Problem\ collecting\ citations=Problem collecting citations
Citation=Citation
Connecting...=Connecting...
Select\ style=Select style
Journals=Journals
Cite=Cite
Cite\ in-text=Cite in-text
Insert\ empty\ citation=Insert empty citation
Merge\ citations=Merge citations
Manual\ connect=Manual connect
Select\ Writer\ document=Select Writer document
Sync\ OpenOffice/LibreOffice\ bibliography=Sync OpenOffice/LibreOffice bibliography
Select\ which\ open\ Writer\ document\ to\ work\ on=Select which open Writer document to work on
Connected\ to\ document=Connected to document

Could\ not\ connect\ to\ any\ Writer\ document.\ Please\ make\ sure\ a\ document\ is\ open\ before\ using\ the\ 'Select\ Writer\ document'\ button\ to\ connect\ to\ it.=Could not connect to any Writer document. Please make sure a document is open before using the 'Select Writer document' button to connect to it.

No\ Writer\ documents\ found=No Writer documents found

Insert\ a\ citation\ without\ text\ (the\ entry\ will\ appear\ in\ the\ reference\ list)=Insert a citation without text (the entry will appear in the reference list)
Cite\ selected\ entries\ with\ extra\ information=Cite selected entries with extra information

Your\ OpenOffice/LibreOffice\ document\ references\ the\ citation\ key\ '%0',\ which\ could\ not\ be\ found\ in\ your\ current\ library.=Your OpenOffice/LibreOffice document references the citation key '%0', which could not be found in your current library.

This\ operation\ requires\ a\ bibliography\ database.=This operation requires a bibliography database.

Your\ OpenOffice/LibreOffice\ document\ references\ at\ least\ %0\ citation\ keys\ which\ could\ not\ be\ found\ in\ your\ current\ library.\ Some\ of\ these\ are\ %1.=Your OpenOffice/LibreOffice document references at least %0 citation keys which could not be found in your current library. Some of these are %1.

Your\ OpenOffice/LibreOffice\ document\ references\ no\ citation\ keys\ which\ could\ also\ be\ found\ in\ your\ current\ library.=Your OpenOffice/LibreOffice document references no citation keys which could also be found in your current library.

Make/Sync\ bibliography=Make/Sync bibliography
No\ cited\ entries\ found\ in\ the\ document.=No cited entries found in the document.

Unable\ to\ synchronize\ bibliography=Unable to synchronize bibliography
Combine\ pairs\ of\ citations\ that\ are\ separated\ by\ spaces\ only=Combine pairs of citations that are separated by spaces only
Autodetection\ failed=Autodetection failed
Please\ wait...=Please wait...
Connection\ lost=Connection lost

Could\ not\ update\ bibliography=Could not update bibliography
Not\ connected\ to\ document=Not connected to document
Problem\ combining\ cite\ markers=Problem combining cite markers
Unable\ to\ reload\ style\ file=Unable to reload style file

Problem\ during\ separating\ cite\ markers=Problem during separating cite markers

Automatically\ add\ "Cited\ on\ pages..."\ at\ the\ end\ of\ bibliographic\ entries=Automatically add "Cited on pages..." at the end of bibliographic entries
Automatically\ sync\ bibliography\ when\ inserting\ citations=Automatically sync bibliography when inserting citations
Look\ up\ BibTeX\ entries\ in\ the\ active\ tab\ only=Look up BibTeX entries in the active tab only
Look\ up\ BibTeX\ entries\ in\ all\ open\ libraries=Look up BibTeX entries in all open libraries
Autodetecting\ paths...=Autodetecting paths...
Could\ not\ find\ OpenOffice/LibreOffice\ installation=Could not find OpenOffice/LibreOffice installation
Found\ more\ than\ one\ OpenOffice/LibreOffice\ executable.=Found more than one OpenOffice/LibreOffice executable.
Please\ choose\ which\ one\ to\ connect\ to\:=Please choose which one to connect to:
Choose\ OpenOffice/LibreOffice\ executable=Choose OpenOffice/LibreOffice executable
Select\ document=Select document
HTML\ list=HTML list
Could\ not\ open\ %0=Could not open %0
Unknown\ import\ format=Unknown import format
Style\ selection=Style selection
No\ valid\ style\ file\ defined=No valid style file defined
Choose\ pattern=Choose pattern
Search\ and\ store\ files\ relative\ to\ library\ file\ location=Search and store files relative to library file location
File\ directory=File directory

Error\ pushing\ entries=Error pushing entries
Could\ not\ push\ to\ a\ running\ Vim\ server.=Could not push to a running Vim server.
Vim\ server\ name=Vim server name
Could\ not\ run\ the\ 'vim'\ program.=Could not run the 'vim' program.
Could\ not\ push\ to\ a\ running\ emacs\ daemon.=Could not push to a running emacs daemon.
Could\ not\ run\ the\ emacs\ client.=Could not run the emacs client.

You\ must\ select\ either\ a\ valid\ style\ file,\ or\ use\ one\ of\ the\ default\ styles.=You must select either a valid style file, or use one of the default styles.

This\ feature\ generates\ a\ new\ library\ based\ on\ which\ entries\ are\ needed\ in\ an\ existing\ LaTeX\ document.=This feature generates a new library based on which entries are needed in an existing LaTeX document.

First\ select\ entries\ to\ clean\ up.=First select entries to clean up.
Cleanup\ entry=Cleanup entry
Autogenerate\ PDF\ Names=Autogenerate PDF Names
Auto-generating\ PDF-Names\ does\ not\ support\ undo.\ Continue?=Auto-generating PDF-Names does not support undo. Continue?

Use\ full\ firstname\ whenever\ possible=Use full firstname whenever possible
Use\ abbreviated\ firstname\ whenever\ possible=Use abbreviated firstname whenever possible
Use\ abbreviated\ and\ full\ firstname=Use abbreviated and full firstname
Name\ format=Name format
First\ names=First names
Cleanup\ entries=Cleanup entries
Automatically\ assign\ new\ entry\ to\ selected\ groups=Automatically assign new entry to selected groups
%0\ mode=%0 mode
Move\ DOIs\ from\ note\ and\ URL\ field\ to\ DOI\ field\ and\ remove\ http\ prefix=Move DOIs from note and URL field to DOI field and remove http prefix
Move\ URL\ in\ note\ field\ to\ url\ field=Move URL in note field to url field
Make\ paths\ of\ linked\ files\ relative\ (if\ possible)=Make paths of linked files relative (if possible)
Rename\ PDFs\ to\ given\ filename\ format\ pattern=Rename PDFs to given filename format pattern
Rename\ only\ PDFs\ having\ a\ relative\ path=Rename only PDFs having a relative path
No\ entry\ needed\ a\ clean\ up=No entry needed a clean up
One\ entry\ needed\ a\ clean\ up=One entry needed a clean up
%0\ entries\ needed\ a\ clean\ up=%0 entries needed a clean up

Group\ tree\ could\ not\ be\ parsed.\ If\ you\ save\ the\ BibTeX\ library,\ all\ groups\ will\ be\ lost.=Group tree could not be parsed. If you save the BibTeX library, all groups will be lost.
Attach\ file=Attach file
Attach\ file\ from\ URL=Attach file from URL
Setting\ all\ preferences\ to\ default\ values.=Setting all preferences to default values.
Resetting\ preference\ key\ '%0'=Resetting preference key '%0'
Unable\ to\ clear\ preferences.=Unable to clear preferences.

Unselect\ all=Unselect all
Expand\ all=Expand all
Collapse\ all=Collapse all
Searches\ the\ selected\ directory\ for\ unlinked\ files.=Searches the selected directory for unlinked files.
Starts\ the\ import\ of\ BibTeX\ entries.=Starts the import of BibTeX entries.
Last\ edited\:=Last edited:
All\ time=All time
last\ edited=last edited
Last\ day=Last day
Last\ week=Last week
Last\ month=Last month
Last\ year=Last year
Sort\ by\:=Sort by:
Newest\ first=Newest first
Oldest\ first=Oldest first
Directory=Directory
Import\ result=Import result
Searching\ file\ system...=Searching file system...
Citation\ key\ patterns=Citation key patterns
Clear\ priority=Clear priority
Clear\ rank=Clear rank
Enable\ special\ fields=Enable special fields
One\ star=One star
Two\ stars=Two stars
Three\ stars=Three stars
Four\ stars=Four stars
Five\ stars=Five stars
Help\ on\ special\ fields=Help on special fields
Keywords\ of\ selected\ entries=Keywords of selected entries
Content\ selectors=Content selectors
Manage\ keywords=Manage keywords
No\ priority\ information=No priority information
No\ rank\ information=No rank information
Priority=Priority
Priority\ high=Priority high
Priority\ low=Priority low
Priority\ medium=Priority medium
Quality=Quality
Rank=Rank
Relevance=Relevance
Set\ priority\ to\ high=Set priority to high
Set\ priority\ to\ low=Set priority to low
Set\ priority\ to\ medium=Set priority to medium
Toggle\ relevance=Toggle relevance
Toggle\ quality\ assured=Toggle quality assured
Toggle\ print\ status=Toggle print status
Update\ keywords=Update keywords
Problem\ connecting=Problem connecting
Connection\ to\ OpenOffice/LibreOffice\ has\ been\ lost.\ Please\ make\ sure\ OpenOffice/LibreOffice\ is\ running,\ and\ try\ to\ reconnect.=Connection to OpenOffice/LibreOffice has been lost. Please make sure OpenOffice/LibreOffice is running, and try to reconnect.

Correct\ the\ entry,\ and\ reopen\ editor\ to\ display/edit\ source.=Correct the entry, and reopen editor to display/edit source.
Could\ not\ connect\ to\ running\ OpenOffice/LibreOffice.=Could not connect to running OpenOffice/LibreOffice.
Make\ sure\ you\ have\ installed\ OpenOffice/LibreOffice\ with\ Java\ support.=Make sure you have installed OpenOffice/LibreOffice with Java support.
If\ connecting\ manually,\ please\ verify\ program\ and\ library\ paths.=If connecting manually, please verify program and library paths.
Error\ message\:=Error message:
If\ a\ pasted\ or\ imported\ entry\ already\ has\ the\ field\ set,\ overwrite.=If a pasted or imported entry already has the field set, overwrite.
Not\ connected\ to\ any\ Writer\ document.\ Please\ make\ sure\ a\ document\ is\ open,\ and\ use\ the\ 'Select\ Writer\ document'\ button\ to\ connect\ to\ it.=Not connected to any Writer document. Please make sure a document is open, and use the 'Select Writer document' button to connect to it.
Removed\ all\ subgroups\ of\ group\ "%0".=Removed all subgroups of group "%0".
Unable\ to\ connect.\ One\ possible\ reason\ is\ that\ JabRef\ and\ OpenOffice/LibreOffice\ are\ not\ both\ running\ in\ either\ 32\ bit\ mode\ or\ 64\ bit\ mode.=Unable to connect. One possible reason is that JabRef and OpenOffice/LibreOffice are not both running in either 32 bit mode or 64 bit mode.
Delimiter(s)=Delimiter(s)
When\ downloading\ files,\ or\ moving\ linked\ files\ to\ the\ file\ directory,\ use\ the\ bib\ file\ location.=When downloading files, or moving linked files to the file directory, use the bib file location.

Canceled\ merging\ entries=Canceled merging entries

Merge\ entries=Merge entries
Merged\ entry=Merged entry
Merged\ entries=Merged entries
None=None
Parse=Parse
Result=Result
You\ have\ to\ choose\ exactly\ two\ entries\ to\ merge.=You have to choose exactly two entries to merge.

Add\ timestamp\ to\ modified\ entries\ (field\ "modificationdate")=Add timestamp to modified entries (field "modificationdate")
Add\ timestamp\ to\ new\ entries\ (field\ "creationdate")=Add timestamp to new entries (field "creationdate")
All\ keyboard\ shortcuts\ will\ be\ reset\ to\ their\ defaults.=All keyboard shortcuts will be reset to their defaults.

Automatically\ set\ file\ links=Automatically set file links
Finished\ automatically\ setting\ external\ links.=Finished automatically setting external links.
Changed\ %0\ entries.=Changed %0 entries.

Resetting\ all\ keyboard\ shortcuts=Resetting all keyboard shortcuts

Open\ folder=Open folder
Export\ sort\ order=Export sort order
Save\ sort\ order=Save sort order

Keep\ original\ order\ and\ add\ new\ entries\ at\ the\ end=Keep original order and add new entries at the end
Use\ current\ table\ sort\ order=Use current table sort order
Use\ specified\ order=Use specified order
Show\ extra\ columns=Show extra columns
Parsing\ error=Parsing error
illegal\ backslash\ expression=illegal backslash expression

Clear\ read\ status=Clear read status

Convert\ to\ biblatex\ format\ (e.g.,\ store\ publication\ date\ in\ date\ field)=Convert to biblatex format (e.g., store publication date in date field)
Convert\ to\ BibTeX\ format\ (e.g.,\ store\ publication\ date\ in\ year\ and\ month\ fields)=Convert to BibTeX format (e.g., store publication date in year and month fields)

Deprecated\ fields=Deprecated fields

Shows\ fields\ having\ a\ successor\ in\ biblatex.=Shows fields having a successor in biblatex.
Shows\ fields\ having\ a\ successor\ in\ biblatex.\nFor\ instance,\ the\ publication\ month\ should\ be\ part\ of\ the\ date\ field.\nUse\ the\ Cleanup\ Entries\ functionality\ to\ convert\ the\ entry\ to\ biblatex.=Shows fields having a successor in biblatex.\nFor instance, the publication month should be part of the date field.\nUse the Cleanup Entries functionality to convert the entry to biblatex.


No\ read\ status\ information=No read status information
Printed=Printed
Read\ status=Read status
Read\ status\ read=Read status read
Read\ status\ skimmed=Read status skimmed
Save\ selected\ as\ plain\ BibTeX...=Save selected as plain BibTeX...
Set\ read\ status\ to\ read=Set read status to read
Set\ read\ status\ to\ skimmed=Set read status to skimmed

Opens\ JabRef's\ GitHub\ page=Opens JabRef's GitHub page
Opens\ JabRef's\ Twitter\ page=Opens JabRef's Twitter page
Opens\ JabRef's\ Facebook\ page=Opens JabRef's Facebook page
Opens\ JabRef's\ blog=Opens JabRef's blog
Opens\ JabRef's\ website=Opens JabRef's website

Could\ not\ open\ browser.=Could not open browser.
Please\ open\ %0\ manually.=Please open %0 manually.
The\ link\ has\ been\ copied\ to\ the\ clipboard.=The link has been copied to the clipboard.

Open\ %0\ file=Open %0 file
Could\ not\ detect\ terminal\ automatically\ using\ '%0'.\ Please\ define\ a\ custom\ terminal\ in\ the\ preferences.=Could not detect terminal automatically using '%0'. Please define a custom terminal in the preferences.

Convert=Convert
Normalize\ to\ BibTeX\ name\ format=Normalize to BibTeX name format
Help\ on\ Name\ Formatting=Help on Name Formatting

Add\ new\ file\ type=Add new file type

Original\ entry=Original entry
No\ information\ added=No information added
Select\ at\ least\ one\ entry\ to\ manage\ keywords.=Select at least one entry to manage keywords.
OpenDocument\ text=OpenDocument text
OpenDocument\ spreadsheet=OpenDocument spreadsheet
OpenDocument\ presentation=OpenDocument presentation
%0\ image=%0 image
Added\ entry\ '%0'=Added entry '%0'
Added\ entry=Added entry
Modified\ entry\ '%0'=Modified entry '%0'
Modified\ entry=Modified entry
Deleted\ entry\ '%0'=Deleted entry '%0'
Deleted\ entry=Deleted entry
Modified\ groups\ tree=Modified groups tree
Removed\ all\ groups=Removed all groups
%0.\ Accepting\ the\ change\ replaces\ the\ complete\ groups\ tree\ with\ the\ externally\ modified\ groups\ tree.=%0. Accepting the change replaces the complete groups tree with the externally modified groups tree.
Select\ export\ format=Select export format
Return\ to\ library=Return to library

Could\ not\ connect\ to\ %0=Could not connect to %0
Warning\:\ %0\ out\ of\ %1\ entries\ have\ undefined\ title.=Warning: %0 out of %1 entries have undefined title.
Warning\:\ %0\ out\ of\ %1\ entries\ have\ undefined\ citation\ key.=Warning: %0 out of %1 entries have undefined citation key.
Warning\:\ %0\ out\ of\ %1\ entries\ have\ undefined\ DOIs.=Warning: %0 out of %1 entries have undefined DOIs.
Really\ delete\ the\ selected\ entry?=Really delete the selected entry?
Really\ delete\ the\ %0\ selected\ entries?=Really delete the %0 selected entries?

On\ disk=On disk
In\ JabRef=In JabRef
Entry\ Preview=Entry Preview

Keep\ left=Keep left
Keep\ right=Keep right
Existing\ entry=Existing entry
From\ import=From import
From\ DOI=From DOI
No\ problems\ found.=No problems found.
Save\ changes=Save changes
Discard\ changes=Discard changes
Library\ '%0'\ has\ changed.=Library '%0' has changed.
Print\ entry\ preview=Print entry preview

Invalid\ DOI\:\ '%0'.=Invalid DOI: '%0'.
Same\ DOI\ used\ in\ multiple\ entries=Same DOI used in multiple entries
should\ start\ with\ a\ name=should start with a name
should\ end\ with\ a\ name=should end with a name
unexpected\ closing\ curly\ bracket=unexpected closing curly bracket
unexpected\ opening\ curly\ bracket=unexpected opening curly bracket
capital\ letters\ are\ not\ masked\ using\ curly\ brackets\ {}=capital letters are not masked using curly brackets {}
should\ contain\ a\ four\ digit\ number=should contain a four digit number
should\ contain\ a\ valid\ page\ number\ range=should contain a valid page number range

Unable\ to\ autodetect\ OpenOffice/LibreOffice\ installation.\ Please\ choose\ the\ installation\ directory\ manually.=Unable to autodetect OpenOffice/LibreOffice installation. Please choose the installation directory manually.

Close\ library=Close library
Entry\ editor,\ next\ entry=Entry editor, next entry
Entry\ editor,\ next\ panel=Entry editor, next panel
Entry\ editor,\ next\ panel\ 2=Entry editor, next panel 2
Entry\ editor,\ previous\ entry=Entry editor, previous entry
Entry\ editor,\ previous\ panel=Entry editor, previous panel
Entry\ editor,\ previous\ panel\ 2=Entry editor, previous panel 2
File\ list\ editor,\ move\ entry\ down=File list editor, move entry down
File\ list\ editor,\ move\ entry\ up=File list editor, move entry up
Focus\ entry\ table=Focus entry table
Focus\ group\ list=Focus group list
Import\ into\ current\ library=Import into current library
Import\ into\ new\ library=Import into new library
New\ article=New article
New\ book=New book
New\ entry=New entry
New\ inbook=New inbook
New\ mastersthesis=New mastersthesis
New\ phdthesis=New phdthesis
New\ proceedings=New proceedings
New\ unpublished=New unpublished
Push\ to\ application=Push to application
Refresh\ OpenOffice/LibreOffice=Refresh OpenOffice/LibreOffice
Resolve\ duplicate\ citation\ keys=Resolve duplicate citation keys
Save\ all=Save all
Synchronize\ files=Synchronize files
Unabbreviate=Unabbreviate
should\ contain\ a\ protocol=should contain a protocol
Copy\ preview=Copy preview
Copy\ selection=Copy selection
Automatically\ setting\ file\ links=Automatically setting file links
Regenerating\ citation\ keys\ according\ to\ metadata=Regenerating citation keys according to metadata
Regenerate\ all\ keys\ for\ the\ entries\ in\ a\ BibTeX\ file=Regenerate all keys for the entries in a BibTeX file
Show\ debug\ level\ messages=Show debug level messages
Default\ library\ mode=Default library mode
Show\ only\ preferences\ deviating\ from\ their\ default\ value=Show only preferences deviating from their default value
default=default
key=key
type=type
value=value
Show\ preferences=Show preferences
Save\ actions=Save actions
Other\ fields=Other fields
Show\ remaining\ fields=Show remaining fields

link\ should\ refer\ to\ a\ correct\ file\ path=link should refer to a correct file path
abbreviation\ detected=abbreviation detected
wrong\ entry\ type\ as\ proceedings\ has\ page\ numbers=wrong entry type as proceedings has page numbers
Abbreviate\ journal\ names=Abbreviate journal names
Abbreviating...=Abbreviating...
Abbreviation\ '%0'\ for\ journal\ '%1'\ already\ defined.=Abbreviation '%0' for journal '%1' already defined.
Abbreviation\ cannot\ be\ empty=Abbreviation cannot be empty
Duplicated\ Journal\ Abbreviation=Duplicated Journal Abbreviation
Duplicated\ Journal\ File=Duplicated Journal File
Error\ Occurred=Error Occurred
Journal\ file\ %s\ already\ added=Journal file %s already added
Name\ cannot\ be\ empty=Name cannot be empty

Display\ keywords\ appearing\ in\ ALL\ entries=Display keywords appearing in ALL entries
Display\ keywords\ appearing\ in\ ANY\ entry=Display keywords appearing in ANY entry
None\ of\ the\ selected\ entries\ have\ titles.=None of the selected entries have titles.
None\ of\ the\ selected\ entries\ have\ citation\ keys.=None of the selected entries have citation keys.
None\ of\ the\ selected\ entries\ have\ DOIs.=None of the selected entries have DOIs.
Unabbreviate\ journal\ names=Unabbreviate journal names
Unabbreviating...=Unabbreviating...
Usage=Usage


Adds\ {}\ brackets\ around\ acronyms,\ month\ names\ and\ countries\ to\ preserve\ their\ case.=Adds {} brackets around acronyms, month names and countries to preserve their case.
Are\ you\ sure\ you\ want\ to\ reset\ all\ settings\ to\ default\ values?=Are you sure you want to reset all settings to default values?
Reset\ preferences=Reset preferences
Ill-formed\ entrytype\ comment\ in\ BIB\ file=Ill-formed entrytype comment in BIB file

Move\ linked\ files\ to\ default\ file\ directory\ %0=Move linked files to default file directory %0

Internal\ style=Internal style
Add\ style\ file=Add style file
Remove\ style=Remove style
You\ must\ select\ a\ valid\ style\ file.\ Your\ style\ is\ probably\ missing\ a\ line\ for\ the\ type\ "default".=You must select a valid style file. Your style is probably missing a line for the type "default".
Invalid\ style\ selected=Invalid style selected

Reload=Reload

Capitalize=Capitalize
Capitalize\ all\ Words,\ but\ Converts\ Articles,\ Prepositions,\ and\ Conjunctions\ to\ Lower\ Case.=Capitalize all Words, but Converts Articles, Prepositions, and Conjunctions to Lower Case.
Capitalize\ the\ first\ word,\ changes\ other\ words\ to\ lower\ case.=Capitalize the first word, changes other words to lower case.
changes\ all\ letters\ to\ lower\ case.=changes all letters to lower case.
CHANGES\ ALL\ LETTERS\ TO\ UPPER\ CASE.=CHANGES ALL LETTERS TO UPPER CASE.
Changes\ The\ First\ Letter\ Of\ All\ Words\ To\ Capital\ Case\ And\ The\ Remaining\ Letters\ To\ Lower\ Case.=Changes The First Letter Of All Words To Capital Case And The Remaining Letters To Lower Case.
Cleans\ up\ LaTeX\ code.=Cleans up LaTeX code.
LaTeX\ Warning\:\ %0=LaTeX Warning: %0
Converts\ HTML\ code\ to\ LaTeX\ code.=Converts HTML code to LaTeX code.
HTML\ to\ Unicode=HTML to Unicode
Converts\ HTML\ code\ to\ Unicode.=Converts HTML code to Unicode.
Converts\ LaTeX\ encoding\ to\ Unicode\ characters.=Converts LaTeX encoding to Unicode characters.
Converts\ Unicode\ characters\ to\ LaTeX\ encoding.=Converts Unicode characters to LaTeX encoding.
Converts\ ordinals\ to\ LaTeX\ superscripts.=Converts ordinals to LaTeX superscripts.
Converts\ units\ to\ LaTeX\ formatting.=Converts units to LaTeX formatting.
HTML\ to\ LaTeX=HTML to LaTeX
LaTeX\ cleanup=LaTeX cleanup
LaTeX\ to\ Unicode=LaTeX to Unicode
lower\ case=lower case
Camel\ case=Camel case
Camel\ case\ -\ n\ letters\ max= Camel case - n letters max
Very\ short\ title=Very short title
Short\ title=Short title
Returns\ first\ word\ of\ the\ title\ ignoring\ any\ function\ words.=Returns first word of the title ignoring any function words.
Returns\ first\ 3\ words\ of\ the\ title\ ignoring\ any\ function\ words.=Returns first 3 words of the title ignoring any function words.
Returns\ capitalized\ and\ concatenated\ title\ to\ N\ length.=Returns capitalized and concatenated title to N length.
Returns\ capitalized\ and\ concatenated\ title.=Returns capitalized and concatenated title.
Minify\ list\ of\ person\ names=Minify list of person names
Normalize\ date=Normalize date
Normalize\ en\ dashes=Normalize en dashes
Normalize\ month=Normalize month
Normalize\ month\ to\ BibTeX\ standard\ abbreviation.=Normalize month to BibTeX standard abbreviation.
Normalize\ names\ of\ persons=Normalize names of persons
Normalize\ page\ numbers=Normalize page numbers
Normalize\ pages\ to\ BibTeX\ standard.=Normalize pages to BibTeX standard.
Normalizes\ lists\ of\ persons\ to\ the\ BibTeX\ standard.=Normalizes lists of persons to the BibTeX standard.
Normalizes\ the\ date\ to\ ISO\ date\ format.=Normalizes the date to ISO date format.
Normalizes\ the\ en\ dashes.=Normalizes the en dashes.
Ordinals\ to\ LaTeX\ superscript=Ordinals to LaTeX superscript
Protect\ terms=Protect terms
Add\ enclosing\ braces=Add enclosing braces
Add\ braces\ encapsulating\ the\ complete\ field\ content.=Add braces encapsulating the complete field content.
Remove\ enclosing\ braces=Remove enclosing braces
Remove\ word\ enclosing\ braces=Remove word enclosing braces
Removes\ braces\ encapsulating\ a\ complete\ word\ and\ the\ complete\ field\ content.=Removes braces encapsulating a complete word and the complete field content.
Removes\ braces\ encapsulating\ the\ complete\ field\ content.=Removes braces encapsulating the complete field content.
Removes\ all\ balanced\ {}\ braces\ around\ words.=Removes all balanced {} braces around words.
Shorten\ DOI=Shorten DOI
Shortens\ DOI\ to\ more\ human\ readable\ form.=Shortens DOI to more human readable form.
Sentence\ case=Sentence case
Shortens\ lists\ of\ persons\ if\ there\ are\ more\ than\ 2\ persons\ to\ "et\ al.".=Shortens lists of persons if there are more than 2 persons to "et al.".
Title\ Case=Title Case
Unicode\ to\ LaTeX=Unicode to LaTeX
Units\ to\ LaTeX=Units to LaTeX
UPPER\ CASE=UPPER CASE
Does\ nothing.=Does nothing.
Identity=Identity
Clears\ the\ field\ completely.=Clears the field completely.

Main\ file\ directory=Main file directory
Main\ file\ directory\ '%0'\ not\ found.\nCheck\ the\ tab\ "Linked\ files".=Main file directory '%0' not found.\nCheck the tab "Linked files".
No\ library\ selected=No library selected

This\ operation\ requires\ exactly\ one\ item\ to\ be\ selected.=This operation requires exactly one item to be selected.
Opening\ large\ number\ of\ files=Opening large number of files
You\ are\ about\ to\ open\ %0\ files.\ Continue?=You are about to open %0 files. Continue?
Continue=Continue
Importing\ in\ %0\ format=Importing in %0 format
Female\ name=Female name
Female\ names=Female names
Male\ name=Male name
Male\ names=Male names
Mixed\ names=Mixed names
Neuter\ name=Neuter name
Neuter\ names=Neuter names

Determined\ %0\ for\ %1\ entries=Determined %0 for %1 entries
Look\ up\ %0=Look up %0
Looking\ up\ %0...\ -\ entry\ %1\ out\ of\ %2\ -\ found\ %3=Looking up %0... - entry %1 out of %2 - found %3

Audio\ CD=Audio CD
British\ patent=British patent
British\ patent\ request=British patent request
Bachelor's\ thesis=Bachelor's thesis
Candidate\ thesis=Candidate thesis
Collaborator=Collaborator
Column=Column
Compiler=Compiler
Continuator=Continuator
Data\ CD=Data CD
Editor=Editor
European\ patent=European patent
European\ patent\ request=European patent request
Founder=Founder
French\ patent=French patent
French\ patent\ request=French patent request
German\ patent=German patent
German\ patent\ request=German patent request
Line=Line
Master's\ thesis=Master's thesis
Page=Page
Paragraph=Paragraph
Patent=Patent
Patent\ request=Patent request
PhD\ thesis=PhD thesis
Redactor=Redactor
Research\ report=Research report
Reviser=Reviser
Section=Section
Software=Software
Technical\ report=Technical report
U.S.\ patent=U.S. patent
U.S.\ patent\ request=U.S. patent request
Verse=Verse

change\ entries\ of\ group=change entries of group
odd\ number\ of\ unescaped\ '\#'=odd number of unescaped '#'

Found\ %0\ unescaped\ '\&'=Found %0 unescaped '&'

Show\ diff=Show diff
Copy\ Version=Copy Version
Maintainers=Maintainers
Contributors=Contributors
License=License
JabRef\ would\ not\ have\ been\ possible\ without\ the\ help\ of\ our\ contributors.=JabRef would not have been possible without the help of our contributors.

HTML\ encoded\ character\ found=HTML encoded character found
booktitle\ ends\ with\ 'conference\ on'=booktitle ends with 'conference on'
contains\ a\ URL=contains a URL

incorrect\ control\ digit=incorrect control digit
incorrect\ format=incorrect format

Copied\ version\ to\ clipboard=Copied version to clipboard

Citation\ key=Citation key
Message=Message

MathSciNet\ Review=MathSciNet Review

Reset\ all=Reset all

Decryption\ not\ supported.=Decryption not supported.

Cleared\ '%0'\ for\ %1\ entries=Cleared '%0' for %1 entries
Set\ '%0'\ to\ '%1'\ for\ %2\ entries=Set '%0' to '%1' for %2 entries
Toggled\ '%0'\ for\ %1\ entries=Toggled '%0' for %1 entries

Check\ for\ updates=Check for updates
Download\ update=Download update
New\ version\ available=New version available
Installed\ version=Installed version
Remind\ me\ later=Remind me later
Ignore\ this\ update=Ignore this update
Could\ not\ connect\ to\ the\ update\ server.=Could not connect to the update server.
Please\ try\ again\ later\ and/or\ check\ your\ network\ connection.=Please try again later and/or check your network connection.
To\ see\ what\ is\ new\ view\ the\ changelog.=To see what is new view the changelog.
A\ new\ version\ of\ JabRef\ has\ been\ released.=A new version of JabRef has been released.
JabRef\ is\ up-to-date.=JabRef is up-to-date.
Latest\ version=Latest version
Online\ help\ forum=Online help forum
Custom=Custom

Export\ cited=Export cited
Unable\ to\ generate\ new\ library=Unable to generate new library

The\ cursor\ is\ in\ a\ protected\ area.=The cursor is in a protected area.
JabRefException=JabRefException
No\ bibliography\ database\ is\ open\ for\ citation.=No bibliography database is open for citation.

No\ database\ is\ open\ for\ updating\ citation\ markers\ after\ citing.=No database is open for updating citation markers after citing.

No\ bibliography\ entries\ are\ selected\ for\ citation.=No bibliography entries are selected for citation.
No\ bibliography\ style\ is\ selected\ for\ citation.=No bibliography style is selected for citation.
No\ database=No database

No\ entries\ selected\ for\ citation=No entries selected for citation
Open\ one\ before\ citing.=Open one before citing.

Select\ one\ before\ citing.=Select one before citing.
Select\ some\ before\ citing.=Select some before citing.

Found\ identical\ ranges=Found identical ranges
Found\ overlapping\ ranges=Found overlapping ranges
Found\ touching\ ranges=Found touching ranges

Note\:\ Use\ the\ placeholder\ %DIR%\ for\ the\ location\ of\ the\ opened\ library\ file.=Note: Use the placeholder %DIR% for the location of the opened library file.
Error\ occurred\ while\ executing\ the\ command\ \"%0\".=Error occurred while executing the command \"%0\".
Reformat\ ISSN=Reformat ISSN

Computer\ science=Computer science
Countries\ and\ territories\ in\ English=Countries and territories in English
Electrical\ engineering\ terms=Electrical engineering terms
Enabled=Enabled
Internal\ list=Internal list
Protected\ terms\ files=Protected terms files
Months\ and\ weekdays\ in\ English=Months and weekdays in English
The\ text\ after\ the\ last\ line\ starting\ with\ \#\ will\ be\ used=The text after the last line starting with # will be used
Add\ protected\ terms\ file=Add protected terms file
Are\ you\ sure\ you\ want\ to\ remove\ the\ protected\ terms\ file?=Are you sure you want to remove the protected terms file?
Remove\ protected\ terms\ file=Remove protected terms file
Add\ selected\ text\ to\ list=Add selected text to list
Add\ {}\ around\ selected\ text=Add {} around selected text
Remove\ all\ {}\ in\ selected\ text=Remove all {} in selected text
Format\ field=Format field
New\ protected\ terms\ file=New protected terms file
change\ field\ %0\ of\ entry\ %1\ from\ %2\ to\ %3=change field %0 of entry %1 from %2 to %3
change\ key\ from\ %0\ to\ %1=change key from %0 to %1
change\ string\ content\ %0\ to\ %1=change string content %0 to %1
change\ string\ name\ %0\ to\ %1=change string name %0 to %1
change\ type\ of\ entry\ %0\ from\ %1\ to\ %2=change type of entry %0 from %1 to %2
insert\ entry\ %0=insert entry %0
insert\ string\ %0=insert string %0
remove\ entries=remove entries
remove\ entry\ %0=remove entry %0
remove\ string\ %0=remove string %0
undefined=undefined
Cannot\ get\ info\ based\ on\ given\ %0\:\ %1=Cannot get info based on given %0: %1
Get\ bibliographic\ data\ from\ %0=Get bibliographic data from %0
No\ %0\ found=No %0 found
Entry\ from\ %0=Entry from %0
Merge\ entry\ with\ %0\ information=Merge entry with %0 information
Updated\ entry\ with\ info\ from\ %0=Updated entry with info from %0

Add\ new\ list=Add new list
Open\ existing\ list=Open existing list
Remove\ list=Remove list
Add\ abbreviation=Add abbreviation
Full\ journal\ name=Full journal name
Abbreviation\ name=Abbreviation name
Shortest\ unique\ abbreviation=Shortest unique abbreviation

No\ abbreviation\ files\ loaded=No abbreviation files loaded

Loading\ built\ in\ lists=Loading built in lists

JabRef\ built\ in\ list=JabRef built in list

Event\ log=Event log
We\ now\ give\ you\ insight\ into\ the\ inner\ workings\ of\ JabRef\'s\ internals.\ This\ information\ might\ be\ helpful\ to\ diagnose\ the\ root\ cause\ of\ a\ problem.\ Please\ feel\ free\ to\ inform\ the\ developers\ about\ an\ issue.=We now give you insight into the inner workings of JabRef\'s internals. This information might be helpful to diagnose the root cause of a problem. Please feel free to inform the developers about an issue.
Log\ copied\ to\ clipboard.=Log copied to clipboard.
Copy\ Log=Copy Log
Clear\ Log=Clear Log
Report\ Issue=Report Issue
Issue\ on\ GitHub\ successfully\ reported.=Issue on GitHub successfully reported.
Issue\ report\ successful=Issue report successful
Your\ issue\ was\ reported\ in\ your\ browser.=Your issue was reported in your browser.
The\ log\ and\ exception\ information\ was\ copied\ to\ your\ clipboard.=The log and exception information was copied to your clipboard.
Please\ paste\ this\ information\ (with\ Ctrl+V)\ in\ the\ issue\ description.=Please paste this information (with Ctrl+V) in the issue description.
Last\ notification=Last notification
Check\ the\ event\ log\ to\ see\ all\ notifications=Check the event log to see all notifications

Library=Library
Libraries=Libraries

Host=Host
Hostname=Hostname
Port=Port
Host/Port\:=Host/Port\:
User\:=User\:
User=User
Username=Username
Please\ specify\ a\ hostname=Please specify a hostname
Please\ specify\ a\ port=Please specify a port
Please\ specify\ a\ username=Please specify a username
Please\ specify\ a\ password=Please specify a password
Network=Network
Connect=Connect
Connection\ error=Connection error
Connection\ to\ %0\ server\ established.=Connection to %0 server established.
Required\ field\ "%0"\ is\ empty.=Required field "%0" is empty.
%0\ driver\ not\ available.=%0 driver not available.
The\ connection\ to\ the\ server\ has\ been\ terminated.=The connection to the server has been terminated.
Reconnect=Reconnect
Work\ offline=Work offline
Working\ offline.=Working offline.
Update\ refused.=Update refused.
Update\ refused=Update refused
Update\ could\ not\ be\ performed\ due\ to\ existing\ change\ conflicts.=Update could not be performed due to existing change conflicts.
You\ are\ not\ working\ on\ the\ newest\ version\ of\ the\ entry.=You are not working on the newest version of the entry.
Local\ version\:\ %0=Local version: %0
Shared\ version\:\ %0=Shared version: %0
Press\ "Merge\ entries"\ to\ merge\ the\ changes\ and\ resolve\ this\ problem.=Press "Merge entries" to merge the changes and resolve this problem.
Canceling\ this\ operation\ will\ leave\ your\ changes\ unsynchronized.=Canceling this operation will leave your changes unsynchronized.
Shared\ entry\ is\ no\ longer\ present=Shared entry is no longer present
The\ entry\ you\ currently\ work\ on\ has\ been\ deleted\ on\ the\ shared\ side.=The entry you currently work on has been deleted on the shared side.
You\ can\ restore\ the\ entry\ using\ the\ "Undo"\ operation.=You can restore the entry using the "Undo" operation.
You\ are\ already\ connected\ to\ a\ database\ using\ entered\ connection\ details.=You are already connected to a database using entered connection details.

Database\ Type\:=Database Type\:
Database\:=Database\:
Keystore\:=Keystore\:
Password\:=Password\:
Keystore\ password\:=Keystore password\:
Server\ Timezone\:=Server Timezone\:
Remember\ Password=Remember Password

Enforce\ single\ JabRef\ instance\ (and\ allow\ remote\ operations)\ using\ port=Enforce single JabRef instance (and allow remote operations) using port
Remote\ operation=Remote operation
Remote\ services=Remote services
Cannot\ use\ port\ %0\ for\ remote\ operation;\ another\ application\ may\ be\ using\ it.\ Try\ specifying\ another\ port.=Cannot use port %0 for remote operation; another application may be using it. Try specifying another port.
Grobid\ URL=Grobid URL
Allow\ sending\ PDF\ files\ and\ raw\ citation\ strings\ to\ a\ JabRef\ online\ service\ (Grobid)\ to\ determine\ Metadata.\ This\ produces\ better\ results.=Allow sending PDF files and raw citation strings to a JabRef online service (Grobid) to determine Metadata. This produces better results.
Send\ to\ Grobid=Send to Grobid
Do\ not\ send=Do not send

Proxy\ requires\ password=Proxy requires password
Proxy\ configuration=Proxy configuration
Use\ custom\ proxy\ configuration=Use custom proxy configuration
Proxy\ requires\ authentication=Proxy requires authentication
Check\ Proxy\ Setting=Check Proxy Setting

Clear\ connection\ settings=Clear connection settings
Check\ connection=Check connection
Connection\ failed\!=Connection failed\!
Connection\ successful\!=Connection successful\!

Use\ SSL=Use SSL
SSL\ Configuration=SSL Configuration
SSL\ configuration\ changed=SSL configuration changed
SSL\ certificate\ file=SSL certificate file
Duplicate\ Certificates=Duplicate Certificates
You\ already\ added\ this\ certificate=You already added this certificate

Cannot\ cite\ entries\ without\ citation\ keys.\ Generate\ keys\ now?=Cannot cite entries without citation keys. Generate keys now?
New\ technical\ report=New technical report

%0\ file=%0 file
%0\ file\ (%1)=%0 file (%1)
Custom\ layout\ file=Custom layout file
Protected\ terms\ file=Protected terms file
Style\ file=Style file

Open\ OpenOffice/LibreOffice\ connection=Open OpenOffice/LibreOffice connection
Non-ASCII\ encoded\ character\ found=Non-ASCII encoded character found
Non-UTF-8\ encoded\ field\ found=Non-UTF-8 encoded field found
Toggle\ web\ search\ interface=Toggle web search interface

Migration\ help\ information=Migration help information
Entered\ database\ has\ obsolete\ structure\ and\ is\ no\ longer\ supported.=Entered database has obsolete structure and is no longer supported.
However,\ a\ new\ database\ was\ created\ alongside\ the\ pre-3.6\ one.=However, a new database was created alongside the pre-3.6 one.
Opens\ a\ link\ where\ the\ current\ development\ version\ can\ be\ downloaded=Opens a link where the current development version can be downloaded
See\ what\ has\ been\ changed\ in\ the\ JabRef\ versions=See what has been changed in the JabRef versions
Referenced\ citation\ key\ '%0'\ does\ not\ exist=Referenced citation key '%0' does not exist
Full\ text\ document\ for\ entry\ %0\ already\ linked.=Full text document for entry %0 already linked.
Download\ full\ text\ documents=Download full text documents
You\ are\ attempting\ to\ download\ full\ text\ documents\ for\ %0\ entries.\nJabRef\ will\ send\ at\ least\ one\ request\ per\ entry\ to\ a\ publisher.=You are attempting to download full text documents for %0 entries.\nJabRef will send at least one request per entry to a publisher.
last\ four\ nonpunctuation\ characters\ should\ be\ numerals=last four nonpunctuation characters should be numerals

Author=Author
Date=Date
File\ annotations=File annotations
Show\ file\ annotations=Show file annotations
shared=shared
should\ contain\ an\ integer\ or\ a\ literal=should contain an integer or a literal
should\ have\ the\ first\ letter\ capitalized=should have the first letter capitalized
edition\ of\ book\ reported\ as\ just\ 1=edition of book reported as just 1
no\ integer\ as\ values\ for\ edition\ allowed=no integer as values for edition allowed
Tools=Tools
What\'s\ new\ in\ this\ version?=What\'s new in this version?
Want\ to\ help?=Want to help?
Make\ a\ donation=Make a donation
get\ involved=get involved
Used\ libraries=Used libraries
Existing\ file=Existing file

ID=ID
ID\ type=ID type
Fetcher\ '%0'\ did\ not\ find\ an\ entry\ for\ id\ '%1'.=Fetcher '%0' did not find an entry for id '%1'.

Select\ first\ entry=Select first entry
Select\ last\ entry=Select last entry

should\ be\ an\ integer\ or\ normalized=should be an integer or normalized
should\ be\ normalized=should be normalized

biblatex\ field\ only=biblatex field only

Error\ while\ generating\ fetch\ URL=Error while generating fetch URL
Error\ while\ parsing\ ID\ list=Error while parsing ID list
Unable\ to\ get\ PubMed\ IDs=Unable to get PubMed IDs
Backup\ found=Backup found

This\ might\ be\ caused\ by\ reaching\ the\ traffic\ limitation\ of\ Google\ Scholar\ (see\ 'Help'\ for\ details).=This might be caused by reaching the traffic limitation of Google Scholar (see 'Help' for details).

Could\ not\ open\ website.=Could not open website.
Problem\ downloading\ from\ %1=Problem downloading from %1

File\ directory\ pattern=File directory pattern
Update\ with\ bibliographic\ information\ from\ the\ web=Update with bibliographic information from the web

Could\ not\ find\ any\ bibliographic\ information.=Could not find any bibliographic information.
Citation\ key\ deviates\ from\ generated\ key=Citation key deviates from generated key
DOI\ %0\ is\ invalid=DOI %0 is invalid

Select\ all\ customized\ types\ to\ be\ stored\ in\ local\ preferences\:=Select all customized types to be stored in local preferences\:
Different\ customization,\ current\ settings\ will\ be\ overwritten=Different customization, current settings will be overwritten
%0\ (from\ file)\n%1\ (current\ setting)=%0 (from file)\n%1 (current setting)

Entry\ type\ %0\ is\ only\ defined\ for\ Biblatex\ but\ not\ for\ BibTeX=Entry type %0 is only defined for Biblatex but not for BibTeX

Copied\ %0\ citations.=Copied %0 citations.

journal\ not\ found\ in\ abbreviation\ list=journal not found in abbreviation list
Unhandled\ exception\ occurred.=Unhandled exception occurred.

strings\ included=strings included
Escape\ underscores=Escape underscores
Color=Color
Please\ also\ add\ all\ steps\ to\ reproduce\ this\ issue,\ if\ possible.=Please also add all steps to reproduce this issue, if possible.
Fit\ width=Fit width
Fit\ a\ single\ page=Fit a single page
Zoom\ in=Zoom in
Zoom\ out=Zoom out
Previous\ page=Previous page
Next\ page=Next page
Document\ viewer=Document viewer
Live=Live
Locked=Locked
Show\ the\ document\ of\ the\ currently\ selected\ entry.=Show the document of the currently selected entry.
Show\ this\ document\ until\ unlocked.=Show this document until unlocked.
Set\ current\ user\ name\ as\ owner.=Set current user name as owner.

This\ file\ was\ found\ automatically.\ Do\ you\ want\ to\ link\ it\ to\ this\ entry?=This file was found automatically. Do you want to link it to this entry?
Names\ are\ not\ in\ the\ standard\ %0\ format.=Names are not in the standard %0 format.

Copy\ linked\ file=Copy linked file
Copy\ linked\ file\ to\ folder...=Copy linked file to folder...
Could\ not\ copy\ file\ to\ %0,\ maybe\ the\ file\ is\ already\ existing?=Could not copy file to %0, maybe the file is already existing?
Successfully\ copied\ file\ to\ %0.=Successfully copied file to %0.
Could\ not\ resolve\ the\ file\ %0=Could not resolve the file %0

Copy\ linked\ files\ to\ folder...=Copy linked files to folder...
Copied\ file\ successfully=Copied file successfully
Copying\ files...=Copying files...
Copying\ file\ %0\ of\ entry\ %1=Copying file %0 of entry %1
Finished\ copying=Finished copying
Could\ not\ copy\ file=Could not copy file
Copied\ %0\ files\ of\ %1\ successfully\ to\ %2=Copied %0 files of %1 successfully to %2
Rename\ failed=Rename failed
JabRef\ cannot\ access\ the\ file\ because\ it\ is\ being\ used\ by\ another\ process.=JabRef cannot access the file because it is being used by another process.

Remove\ line\ breaks=Remove line breaks
Removes\ all\ line\ breaks\ in\ the\ field\ content.=Removes all line breaks in the field content.

Remove\ hyphenated\ line\ breaks=Remove hyphenated line breaks
Removes\ all\ hyphenated\ line\ breaks\ in\ the\ field\ content.=Removes all hyphenated line breaks in the field content.

Entry\ from\ %0\ could\ not\ be\ parsed.=Entry from %0 could not be parsed.
Invalid\ identifier\:\ '%0'.=Invalid identifier: '%0'.
empty\ citation\ key=empty citation key
Aux\ file=Aux file
Group\ containing\ entries\ cited\ in\ a\ given\ TeX\ file=Group containing entries cited in a given TeX file
There\ already\ exists\ a\ group\ with\ the\ same\ name.\nIf\ you\ use\ it,\ it\ will\ inherit\ all\ entries\ from\ this\ other\ group.=There already exists a group with the same name.\nIf you use it, it will inherit all entries from this other group.

Any\ file=Any file

No\ linked\ files\ found\ for\ export.=No linked files found for export.

No\ full\ text\ document\ found\ for\ entry\ %0.=No full text document found for entry %0.

Next\ library=Next library
Previous\ library=Previous library
Add\ group=Add group
Entry\ is\ contained\ in\ the\ following\ groups\:=Entry is contained in the following groups\:
Delete\ entries=Delete entries
Keep\ entries=Keep entries
Keep\ entry=Keep entry
Ignore\ backup=Ignore backup
Restore\ from\ backup=Restore from backup

Shared\ database\ connection=Shared database connection

Preamble=Preamble
Markings=Markings
Use\ selected\ instance=Use selected instance

Hide\ panel=Hide panel
Move\ panel\ up=Move panel up
Move\ panel\ down=Move panel down
Linked\ files=Linked files
Group\ view\ mode\ set\ to\ intersection=Group view mode set to intersection
Group\ view\ mode\ set\ to\ union=Group view mode set to union
Open\ file\ %0=Open file %0
Toggle\ intersection=Toggle intersection
Toggle\ union=Toggle union
The\ group\ name\ contains\ the\ keyword\ separator\ "%0"\ and\ thus\ probably\ does\ not\ work\ as\ expected.=The group name contains the keyword separator "%0" and thus probably does not work as expected.
Blog=Blog

Cleanup\ URL\ link=Cleanup URL link
Cleanup\ URL\ link\ by\ removing\ special\ symbols\ and\ extracting\ simple\ link=Cleanup URL link by removing special symbols and extracting simple link
Copy\ DOI=Copy DOI
Copy\ DOI\ url=Copy DOI url
Development\ version=Development version
Export\ selected\ entries=Export selected entries
Export\ selected\ entries\ to\ clipboard=Export selected entries to clipboard
Find\ duplicates=Find duplicates
JabRef\ resources=JabRef resources
Manage\ journal\ abbreviations=Manage journal abbreviations
Manage\ protected\ terms=Manage protected terms
New\ entry\ from\ plain\ text=New entry from plain text
Import\ by\ ID=Import by ID
Enter\ a\ valid\ ID=Enter a valid ID
New\ sublibrary\ based\ on\ AUX\ file=New sublibrary based on AUX file
Push\ entries\ to\ external\ application\ (%0)=Push entries to external application (%0)
Quit=Quit
Recent\ libraries=Recent libraries
Clear\ recent\ libraries=Clear recent libraries
Set\ up\ general\ fields=Set up general fields
View\ change\ log=View change log
View\ event\ log=View event log
Website=Website

Override\ default\ font\ settings=Override default font settings

Click\ help\ to\ learn\ about\ the\ migration\ of\ pre-3.6\ databases.=Click help to learn about the migration of pre-3.6 databases.

Move\ preprint\ information\ from\ 'URL'\ and\ 'journal'\ field\ to\ the\ 'eprint'\ field=Move preprint information from 'URL' and 'journal' field to the 'eprint' field
Customize\ Export\ Formats=Customize Export Formats
Export\ name=Export name
Main\ layout\ file\:=Main layout file\:
Main\ layout\ file=Main layout file
Save\ exporter=Save exporter
File\ extension\:=File extension\:
Export\ format\ name\:=Export format name\:
Cleared\ connection\ settings=Cleared connection settings
Error\ adding\ discovered\ CitationStyles=Error adding discovered CitationStyles
(more)=(more)
Select\ all\ new\ entries=Select all new entries
Select\ all\ entries=Select all entries
Total\ items\ found\:=Total items found:
Selected\ items\:=Selected items:
Download\ referenced\ files\ (PDFs,\ ...)=Download referenced files (PDFs, ...)
Select\ the\ entries\ to\ be\ imported\:=Select the entries to be imported\:
Open\ Help\ page=Open Help page
Add\ new\ keyword=Add new keyword
Keyword\:=Keyword:
Keyword\ \"%0\"\ already\ exists=Keyword "%0" already exists
Keyword\ separator=Keyword separator
Remove\ keyword=Remove keyword
Are\ you\ sure\ you\ want\ to\ remove\ keyword\:\ \"%0\"?=Are you sure you want to remove keyword: "%0"?
Reset\ to\ default=Reset to default
Export\ all\ entries=Export all entries
Generate\ citation\ keys=Generate citation keys
New\ library=New library
OpenOffice/LibreOffice=OpenOffice/LibreOffice
Open\ document\ viewer=Open document viewer
Open\ entry\ editor=Open entry editor
Find\ and\ replace=Find and replace

Found\ documents\:=Found documents\:
Use\ selected\ document=Use selected document
Dismiss\ changes=Dismiss changes
The\ library\ has\ been\ modified\ by\ another\ program.=The library has been modified by another program.

Set\ rank\ to\ one=Set rank to one
Set\ rank\ to\ two=Set rank to two
Set\ rank\ to\ three=Set rank to three
Set\ rank\ to\ four=Set rank to four
Set\ rank\ to\ five=Set rank to five

Executing\ command\ "%0"...=Executing command "%0"...

Rename\ file\ to\ a\ given\ name=Rename file to a given name
New\ Filename=New Filename
Rename\ file\ to\ defined\ pattern=Rename file to defined pattern

Application\ settings=Application settings

Export\ an\ input\ to\ a\ file=Export an input to a file
Export\ preferences\ to\ a\ file=Export preferences to a file
Import\ BibTeX=Import BibTeX
Import\ preferences\ from\ a\ file=Import preferences from a file
Matching=Matching
Same\ as\ --import,\ but\ will\ be\ imported\ to\ the\ opened\ tab=Same as --import, but will be imported to the opened tab
Allow\ integers\ in\ 'edition'\ field\ in\ BibTeX\ mode=Allow integers in 'edition' field in BibTeX mode

Please\ enter\ a\ name\ for\ the\ MIME\ type.=Please enter a name for the MIME type.
Please\ enter\ a\ name\ for\ the\ extension.=Please enter a name for the extension.
Please\ enter\ a\ name.=Please enter a name.

There\ already\ exists\ an\ external\ file\ type\ with\ the\ same\ MIME\ type=There already exists an external file type with the same MIME type
There\ already\ exists\ an\ external\ file\ type\ with\ the\ same\ extension=There already exists an external file type with the same extension
There\ already\ exists\ an\ external\ file\ type\ with\ the\ same\ name=There already exists an external file type with the same name


Show\ tab\ 'LaTeX\ citations'=Show tab 'LaTeX citations'
Show\ tab\ 'Citation\ information'=Show tab 'Citation information'
Search\ scite.ai\ for\ Smart\ Citations=Search scite.ai for Smart Citations
See\ full\ report\ at\ [%0]=See full report at [%0]
No\ active\ entry=No active entry
This\ entry\ does\ not\ have\ a\ DOI=This entry does not have a DOI
Tallies\ for\ %0=Tallies for %0

LaTeX\ citations=LaTeX citations
Search\ for\ citations\ in\ LaTeX\ files...=Search for citations in LaTeX files...
LaTeX\ Citations\ Search\ Results=LaTeX Citations Search Results
LaTeX\ files\ directory\:=LaTeX files directory:
LaTeX\ files\ found\:=LaTeX files found:
%0\ file(s)=%0 file(s)
Search\ citations\ for\ this\ entry\ in\ LaTeX\ files=Search citations for this entry in LaTeX files
No\ citations\ found=No citations found
No\ LaTeX\ files\ containing\ this\ entry\ were\ found.=No LaTeX files containing this entry were found.
Current\ search\ directory\ does\ not\ exist\:\ %0= Current search directory does not exist: %0
Selected\ entry\ does\ not\ have\ an\ associated\ citation\ key.=Selected entry does not have an associated citation key.
Current\ search\ directory\:=Current search directory:
Set\ LaTeX\ file\ directory=Set LaTeX file directory

Import\ entries\ from\ LaTeX\ files=Import entries from LaTeX files
Import\ new\ entries=Import new entries

Group\ color=Group color

Columns=Columns
File\ type=File type
IEEE=IEEE
Internal=Internal
Special=Special
Remove\ column=Remove column
Add\ custom\ column=Add custom column
Update\ to\ current\ column\ order=Update to current column order
Sort\ column\ one\ step\ upwards=Sort column one step upwards
Sort\ column\ one\ step\ downwards=Sort column one step downwards
List\ must\ not\ be\ empty.=List must not be empty.

Order=Order

Add\ field\ to\ filter\ list=Add field to filter list
Add\ formatter\ to\ list=Add formatter to list
Filter\ List=Filter List
Open\ files...=Open files...

Affected\ fields=Affected fields
Show\ preview\ as\ a\ tab\ in\ entry\ editor=Show preview as a tab in entry editor
Visual\ theme=Visual theme
Overwrite\ existing\ keys=Overwrite existing keys
Key\ patterns=Key patterns
Font\ settings=Font settings
Custom...=Custom...
Dark=Dark
Light=Light
Use\ System\ Preference=Use System Preference
Please\ specify\ a\ css\ theme\ file.=Please specify a css theme file.
You\ must\ enter\ an\ integer\ value\ higher\ than\ 8.=You must enter an integer value higher than 8.
Letters\ after\ duplicate\ generated\ keys=Letters after duplicate generated keys
Start\ on\ second\ duplicate\ key\ with\ letter\ A\ (a,\ b,\ ...)=Start on second duplicate key with letter A (a, b, ...)
Start\ on\ second\ duplicate\ key\ with\ letter\ B\ (b,\ c,\ ...)=Start on second duplicate key with letter B (b, c, ...)
Always\ add\ letter\ (a,\ b,\ ...)\ to\ generated\ keys=Always add letter (a, b, ...) to generated keys
Default\ pattern=Default pattern
Reset\ %s\ to\ default\ value=Reset %s to default value
Library\ mode=Library mode
Reset\ to\ recommended=Reset to recommended
Remove\ all=Remove all
Reset\ All=Reset All
Linked\ identifiers=Linked identifiers

insert\ entries=insert entries

Independent=Independent
Intersection=Intersection
Union=Union
Collect\ by=Collect by
Explicit\ selection=Explicit selection
Specified\ keywords=Specified keywords
Cited\ entries=Cited entries
Please\ provide\ a\ valid\ aux\ file.=Please provide a valid aux file.
Keyword\ delimiter=Keyword delimiter
Hierarchical\ keyword\ delimiter=Hierarchical keyword delimiter
Escape\ ampersands=Escape ampersands
Escape\ dollar\ sign=Escape dollar sign

Copied\ '%0'\ to\ clipboard.=Copied '%0' to clipboard.
This\ operation\ requires\ an\ open\ library.=This operation requires an open library.

Add\ to\ current\ library=Add to current library
%0\ entries\ were\ parsed\ from\ your\ query.=%0 entries were parsed from your query.
Your\ text\ is\ being\ parsed...=Your text is being parsed...
LLM=LLM
Please\ verify\ any\ information\ provided.=Please verify any information provided.
Warning\:\ plain\ citation\ parsing\ may\ generate\ inaccurate\ or\ inappropriate\ responses.=Warning: plain citation parsing may generate inaccurate or inappropriate responses.
New\ entry\ from\ plain\ text\ (online)=New entry from plain text (online)
Parser\ choice=Parser choice
Plain\ Citations\ Parser=Plain Citations Parser
Please\ enter\ the\ plain\ citations\ to\ parse\ from\ separated\ by\ double\ empty\ lines.=Please enter the plain citations to parse from separated by double empty lines.
Rule-based=Rule-based
Starts\ the\ parsing\ and\ adds\ the\ resulting\ entries\ to\ the\ currently\ opened\ database=Starts the parsing and adds the resulting entries to the currently opened database
Unable\ to\ parse\ plain\ citations.\ Detailed\ information\:\ %0=Unable to parse plain citations. Detailed information: %0
Default\ plain\ citation\ parser=Default plain citation parser
Grobid=Grobid

Citation\ key\ filters=Citation key filters
Field\ filters=Field filters
Message\ filters=Message filters
Clear\ filters=Clear filters

Add\ new\ Field=Add new Field
Add\ new\ entry\ type=Add new entry type
Required\ and\ optional\ fields=Required and optional fields
Index=Index
Remove\ entry\ type=Remove entry type
Remove\ field\ %0\ from\ currently\ selected\ entry\ type=Remove field %0 from currently selected entry type
Optional=Optional
Required=Required
Entry\ type\ cannot\ be\ empty.\ Please\ enter\ a\ name.=Entry type cannot be empty. Please enter a name.
Field\ cannot\ be\ empty.\ Please\ enter\ a\ name.=Field cannot be empty. Please enter a name.

Capitalize\ current\ word=Capitalize current word
Delete\ text=Delete text
Make\ current\ word\ lowercase=Make current word lowercase
Make\ current\ word\ uppercase=Make current word uppercase
Move\ caret\ left=Move caret left
Move\ caret\ right=Move caret right
Move\ caret\ to\ previous\ word=Move caret to previous word
Move\ caret\ to\ next\ word=Move caret to next word
Move\ caret\ to\ beginning\ of\ line=Move caret to beginning of line
Move\ caret\ to\ end\ of\ line=Move caret to end of line
Move\ the\ caret\ down=Move the caret down
Move\ the\ caret\ to\ the\ beginning\ of\ text=Move the caret to the beginning of text
Move\ the\ caret\ to\ the\ end\ of\ text=Move the caret to the end of text
Move\ the\ caret\ up=Move the caret up
Remove\ line\ after\ caret=Remove line after caret
Remove\ characters\ until\ next\ word=Remove characters until next word
Remove\ the\ current\ word\ backwards=Remove the current word backwards

Text\ editor=Text editor

Search\ ShortScience=Search ShortScience
Unable\ to\ open\ ShortScience.=Unable to open ShortScience.

Shared\ database=Shared database
Lookup=Lookup

Access\ date\ of\ the\ address\ specified\ in\ the\ url\ field.=Access date of the address specified in the url field.
Additional\ information\ related\ to\ the\ resource\ indicated\ by\ the\ eprint\ field.=Additional information related to the resource indicated by the eprint field.
Annex\ to\ the\ eventtitle\ field.=Annex to the eventtitle field.
Author(s)\ of\ a\ commentary\ to\ the\ work.=Author(s) of a commentary to the work.
Author(s)\ of\ an\ afterword\ to\ the\ work.=Author(s) of an afterword to the work.
Author(s)\ of\ an\ introduction\ to\ the\ work.=Author(s) of an introduction to the work.
Author(s)\ of\ annotations\ to\ the\ work.=Author(s) of annotations to the work.
Author(s)\ of\ the\ work.=Author(s) of the work.
Can\ be\ used\ for\ known\ event\ acronyms.=Can be used for known event acronyms.
Chapter\ or\ section\ or\ any\ other\ unit\ of\ a\ work.=Chapter or section or any other unit of a work.
Date\ of\ a\ conference,\ a\ symposium,\ or\ some\ other\ event.=Date of a conference, a symposium, or some other event.
Designation\ to\ be\ used\ by\ the\ citation\ style\ as\ a\ substitute\ for\ the\ regular\ label\ if\ any\ data\ required\ to\ generate\ the\ regular\ label\ is\ missing.=Designation to be used by the citation style as a substitute for the regular label if any data required to generate the regular label is missing.
Digital\ Object\ Identifier\ of\ the\ work.=Digital Object Identifier of the work.
Edition\ of\ a\ printed\ publication.=Edition of a printed publication.
Editor(s)\ of\ the\ work\ or\ the\ main\ publication,\ depending\ on\ the\ type\ of\ the\ entry.=Editor(s) of the work or the main publication, depending on the type of the entry.
Electronic\ identifier\ of\ a\ work.=Electronic identifier of a work.
Electronic\ identifier\ of\ an\ online\ publication.=Electronic identifier of an online publication.
If\ the\ work\ is\ published\ as\ part\ of\ another\ one,\ such\ as\ an\ article\ in\ a\ journal\ or\ a\ collection,\ this\ field\ holds\ the\ relevant\ page\ range\ in\ that\ other\ work.\ It\ may\ also\ be\ used\ to\ limit\ the\ reference\ to\ a\ specific\ part\ of\ a\ work\ (a\ chapter\ in\ a\ book,\ for\ example).\ For\ papers\ in\ electronic\ journals\ with\ anon-classical\ pagination\ setup\ the\ eid\ field\ may\ be\ more\ suitable.=If the work is published as part of another one, such as an article in a journal or a collection, this field holds the relevant page range in that other work. It may also be used to limit the reference to a specific part of a work (a chapter in a book, for example). For papers in electronic journals with anon-classical pagination setup the eid field may be more suitable.
Information\ such\ as\ a\ library\ name\ and\ a\ call\ number.=Information such as a library name and a call number.
International\ Standard\ Book\ Number\ of\ a\ book.=International Standard Book Number of a book.
Issue\ of\ a\ journal.=Issue of a journal.
Key\ by\ which\ the\ work\ may\ be\ cited.=Key by which the work may be cited.
Link(s)\ to\ a\ local\ PDF\ or\ other\ document\ of\ the\ work.=Link(s) to a local PDF or other document of the work.
Location\ of\ a\ conference,\ a\ symposium,\ or\ some\ other\ event.=Location of a conference, a symposium, or some other event.
Main\ title\ of\ a\ multi-volume\ book,\ such\ as\ "Collected\ Works".=Main title of a multi-volume book, such as "Collected Works".
Miscellaneous\ bibliographic\ data\ usually\ printed\ at\ the\ end\ of\ the\ entry.=Miscellaneous bibliographic data usually printed at the end of the entry.
Miscellaneous\ bibliographic\ data\ which\ does\ not\ fit\ into\ any\ other\ field.=Miscellaneous bibliographic data which does not fit into any other field.
Name(s)\ of\ the\ (manual)\ groups\ the\ entry\ belongs\ to.=Name(s) of the (manual) groups the entry belongs to.
Name(s)\ of\ the\ publisher(s).=Name(s) of the publisher(s).
Name\ of\ a\ journal,\ a\ newspaper,\ or\ some\ other\ periodical.=Name of a journal, a newspaper, or some other periodical.
Name\ of\ a\ publication\ series,\ such\ as\ "Studies\ in...",\ or\ the\ number\ of\ a\ journal\ series.=Name of a publication series, such as "Studies in...", or the number of a journal series.
Name\ of\ a\ university\ or\ some\ other\ institution.=Name of a university or some other institution.
Note\ that\ this\ field\ holds\ the\ plain\ title\ of\ the\ event.\ Things\ like\ "Proceedings\ of\ the\ Fifth\ XYZ\ Conference"\ go\ into\ the\ titleaddon\ or\ booktitleaddon\ field.=Note that this field holds the plain title of the event. Things like "Proceedings of the Fifth XYZ Conference" go into the titleaddon or booktitleaddon field.
Note\ that\ this\ field\ is\ intended\ for\ commented\ editions\ which\ have\ a\ commentator\ in\ addition\ to\ the\ author.\ If\ the\ work\ is\ a\ stand-alone\ commentary,\ the\ commentator\ should\ be\ given\ in\ the\ author\ field.=Note that this field is intended for commented editions which have a commentator in addition to the author. If the work is a stand-alone commentary, the commentator should be given in the author field.
Number\ of\ a\ journal\ or\ the\ volume/number\ of\ a\ book\ in\ a\ series.=Number of a journal or the volume/number of a book in a series.
One\ or\ more\ page\ numbers\ or\ page\ ranges.=One or more page numbers or page ranges.
Organization(s)\ that\ published\ a\ manual\ or\ an\ online\ resource,\ or\ sponsored\ a\ conference.=Organization(s) that published a manual or an online resource, or sponsored a conference.
Publication\ date\ of\ the\ work.=Publication date of the work.
Publication\ month.=Publication month.
Publication\ notice\ for\ unusual\ publications\ which\ do\ not\ fit\ into\ any\ of\ the\ common\ categories.=Publication notice for unusual publications which do not fit into any of the common categories.
Publication\ state\ of\ the\ work,\ e.\ g.,\ "in\ press".=Publication state of the work, e. g., "in press".
Revision\ number\ of\ a\ piece\ of\ software,\ a\ manual,\ etc.=Revision number of a piece of software, a manual, etc.
Separated\ list\ of\ keywords.=Separated list of keywords.
Subtitle\ of\ a\ specific\ issue\ of\ a\ journal\ or\ other\ periodical.=Subtitle of a specific issue of a journal or other periodical.
Subtitle\ of\ the\ work.=Subtitle of the work.
Place(s)\ of\ publication,\ i.\ e.,\ the\ location\ of\ the\ publisher\ or\ institution,\ depending\ on\ the\ entry\ type.=Place(s) of publication, i. e., the location of the publisher or institution, depending on the entry type.
This\ could\ be\ a\ section\ of\ an\ archive,\ a\ path\ indicating\ a\ service,\ a\ classification\ of\ some\ sort.=This could be a section of an archive, a path indicating a service, a classification of some sort.
This\ field\ is\ intended\ for\ journals\ whose\ individual\ issues\ are\ identified\ by\ a\ designation\ such\ as\ "Spring"\ or\ "Summer"\ rather\ than\ the\ month\ or\ a\ number.\ Integer\ ranges\ and\ short\ designators\ are\ better\ written\ to\ the\ number\ field.=This field is intended for journals whose individual issues are identified by a designation such as "Spring" or "Summer" rather than the month or a number. Integer ranges and short designators are better written to the number field.
This\ field\ may\ replace\ the\ pages\ field\ for\ journals\ deviating\ from\ the\ classic\ pagination\ scheme\ of\ printed\ journals\ by\ only\ enumerating\ articles\ or\ papers\ and\ not\ pages.=This field may replace the pages field for journals deviating from the classic pagination scheme of printed journals by only enumerating articles or papers and not pages.
This\ is\ roughly\ comparable\ to\ a\ DOI\ but\ specific\ to\ a\ certain\ archive,\ repository,\ service,\ or\ system.=This is roughly comparable to a DOI but specific to a certain archive, repository, service, or system.
Title\ of\ a\ conference,\ a\ symposium,\ or\ some\ other\ event.=Title of a conference, a symposium, or some other event.
Title\ of\ a\ specific\ issue\ of\ a\ journal\ or\ other\ periodical.=Title of a specific issue of a journal or other periodical.
Title\ of\ the\ main\ publication\ this\ work\ is\ part\ of.=Title of the main publication this work is part of.
Title\ of\ the\ work.=Title of the work.
Total\ number\ of\ pages\ of\ the\ work.=Total number of pages of the work.
Total\ number\ of\ volumes\ of\ a\ multi-volume\ work.=Total number of volumes of a multi-volume work.
Type\ of\ the\ eprint\ identifier,\ e.\ g.,\ the\ name\ of\ the\ archive,\ repository,\ service,\ or\ system\ the\ eprint\ field\ refers\ to.=Type of the eprint identifier, e. g., the name of the archive, repository, service, or system the eprint field refers to.
URL\ of\ an\ online\ publication.=URL of an online publication.
Volume\ of\ a\ multi-volume\ book\ or\ a\ periodical.=Volume of a multi-volume book or a periodical.
Year\ of\ publication.=Year of publication.
This\ field\ is\ intended\ for\ recording\ abstracts,\ to\ be\ printed\ by\ a\ special\ bibliography\ style.=This field is intended for recording abstracts, to be printed by a special bibliography style.
This\ field\ may\ be\ useful\ when\ implementing\ a\ style\ for\ annotated\ bibliographies.=This field may be useful when implementing a style for annotated bibliographies.
Subtitle\ related\ to\ the\ "Booktitle".=Subtitle related to the "Booktitle".
Subtitle\ related\ to\ the\ "Maintitle".=Subtitle related to the "Maintitle".
Annex\ to\ the\ "Booktitle",\ to\ be\ printed\ in\ a\ different\ font.=Annex to the "Booktitle", to be printed in a different font.
Comment\ to\ this\ entry.=Comment to this entry.
Secondary\ editor\ performing\ a\ different\ editorial\ role,\ such\ as\ compiling,\ redacting,\ etc.=Secondary editor performing a different editorial role, such as compiling, redacting, etc.
Another\ secondary\ editor\ performing\ a\ different\ role.=Another secondary editor performing a different role.
Type\ of\ editorial\ role\ performed\ by\ the\ "Editor".=Type of editorial role performed by the "Editor".
Type\ of\ editorial\ role\ performed\ by\ the\ "Editora".=Type of editorial role performed by the "Editora".
Type\ of\ editorial\ role\ performed\ by\ the\ "Editorb".=Type of editorial role performed by the "Editorb".
Type\ of\ editorial\ role\ performed\ by\ the\ "Editorc".=Type of editorial role performed by the "Editorc".
Author(s)\ of\ a\ foreword\ to\ the\ work.=Author(s) of a foreword to the work.
International\ Standard\ Technical\ Report\ Number\ of\ a\ technical\ report.=International Standard Technical Report Number of a technical report.
International\ Standard\ Serial\ Number\ of\ a\ periodical.=International Standard Serial Number of a periodical.
Subtitle\ of\ a\ journal,\ a\ newspaper,\ or\ some\ other\ periodical.=Subtitle of a journal, a newspaper, or some other periodical.
Language(s)\ of\ the\ work.\ Languages\ may\ be\ specified\ literally\ or\ as\ localisation\ keys.=Language(s) of the work. Languages may be specified literally or as localisation keys.
Annex\ to\ the\ "Maintitle",\ to\ be\ printed\ in\ a\ different\ font.=Annex to the "Maintitle", to be printed in a different font.
Addon\ to\ be\ printed\ immediately\ after\ the\ author\ name\ in\ the\ bibliography.=Addon to be printed immediately after the author name in the bibliography.
If\ the\ work\ is\ a\ translation,\ a\ reprint,\ or\ something\ similar,\ the\ publication\ date\ of\ the\ original\ edition.=If the work is a translation, a reprint, or something similar, the publication date of the original edition.
If\ the\ work\ is\ a\ translation,\ the\ language(s)\ of\ the\ original\ work.=If the work is a translation, the language(s) of the original work.
Pagination\ of\ the\ work.\ The\ key\ should\ be\ given\ in\ the\ singular\ form.=Pagination of the work. The key should be given in the singular form.
Number\ of\ a\ partial\ volume.\ This\ field\ applies\ to\ books\ only,\ not\ to\ journals.\ It\ may\ be\ used\ when\ a\ logical\ volume\ consists\ of\ two\ or\ more\ physical\ ones.=Number of a partial volume. This field applies to books only, not to journals. It may be used when a logical volume consists of two or more physical ones.
Title\ in\ an\ abridged\ form.=Title in an abridged form.
Annex\ to\ the\ "Title",\ to\ be\ printed\ in\ a\ different\ font.=Annex to the "Title", to be printed in a different font.
Translator(s)\ of\ the\ "Title"\ or\ "Booktitle",\ depending\ on\ the\ entry\ type.\ If\ the\ translator\ is\ identical\ to\ the\ "Editor",\ the\ standard\ styles\ will\ automatically\ concatenate\ these\ fields\ in\ the\ bibliography.=Translator(s) of the "Title" or "Booktitle", depending on the entry type. If the translator is identical to the "Editor", the standard styles will automatically concatenate these fields in the bibliography.
Type\ of\ a\ "Manual",\ "Patent",\ "Report",\ or\ "Thesis".=Type of a "Manual", "Patent", "Report", or "Thesis".
This\ field\ holds\ an\ entry\ key\ for\ the\ cross-referencing\ feature.\ Child\ entries\ with\ a\ "Crossref"\ field\ inherit\ data\ from\ the\ parent\ entry\ specified\ in\ the\ "Crossref"\ field.=This field holds an entry key for the cross-referencing feature. Child entries with a "Crossref" field inherit data from the parent entry specified in the "Crossref" field.
Gender\ of\ the\ author\ or\ gender\ of\ the\ editor,\ if\ there\ is\ no\ author.=Gender of the author or gender of the editor, if there is no author.
Citation\ keys\ of\ other\ entries\ which\ have\ a\ relationship\ to\ this\ entry.=Citation keys of other entries which have a relationship to this entry.
This\ field\ is\ an\ alternative\ cross-referencing\ mechanism.\ It\ differs\ from\ "Crossref"\ in\ that\ the\ child\ entry\ will\ not\ inherit\ any\ data\ from\ the\ parent\ entry\ specified\ in\ the\ "Xref"\ field.=This field is an alternative cross-referencing mechanism. It differs from "Crossref" in that the child entry will not inherit any data from the parent entry specified in the "Xref" field.
Owner/creator\ of\ this\ entry.=Owner/creator of this entry.
Timestamp\ of\ this\ entry,\ when\ it\ has\ been\ created\ or\ last\ modified.=Timestamp of this entry, when it has been created or last modified.
User-specific\ printed\ flag,\ in\ case\ the\ entry\ has\ been\ printed.=User-specific printed flag, in case the entry has been printed.
User-specific\ priority.=User-specific priority.
User-specific\ quality\ flag,\ in\ case\ its\ quality\ is\ assured.=User-specific quality flag, in case its quality is assured.
User-specific\ ranking.=User-specific ranking.
User-specific\ read\ status.=User-specific read status.
User-specific\ relevance\ flag,\ in\ case\ the\ entry\ is\ relevant.=User-specific relevance flag, in case the entry is relevant.

Auto\ complete\ disabled.=Auto complete disabled.
Auto\ complete\ enabled.=Auto complete enabled.

Remove\ formatter\ for\ %0=Remove formatter for %0
Remove\ formatter\ '%0'=Remove formatter '%0'

An\ article\ in\ a\ journal,\ magazine,\ newspaper,\ or\ other\ periodical\ which\ forms\ a\ self-contained\ unit\ with\ its\ own\ title.=An article in a journal, magazine, newspaper, or other periodical which forms a self-contained unit with its own title.
A\ single-volume\ book\ with\ one\ or\ more\ authors\ where\ the\ authors\ share\ credit\ for\ the\ work\ as\ a\ whole.=A single-volume book with one or more authors where the authors share credit for the work as a whole.
A\ book-like\ work\ without\ a\ formal\ publisher\ or\ sponsoring\ institution.=A book-like work without a formal publisher or sponsoring institution.
A\ single-volume\ collection\ with\ multiple,\ self-contained\ contributions\ by\ distinct\ authors\ which\ have\ their\ own\ title.\ The\ work\ as\ a\ whole\ has\ no\ overall\ author\ but\ it\ will\ usually\ have\ an\ editor.=A single-volume collection with multiple, self-contained contributions by distinct authors which have their own title. The work as a whole has no overall author but it will usually have an editor.
A\ legacy\ alias\ for\ "InProceedings".=A legacy alias for "InProceedings".
A\ part\ of\ a\ book\ which\ forms\ a\ self-contained\ unit\ with\ its\ own\ title.=A part of a book which forms a self-contained unit with its own title.
A\ contribution\ to\ a\ collection\ which\ forms\ a\ self-contained\ unit\ with\ a\ distinct\ author\ and\ title.=A contribution to a collection which forms a self-contained unit with a distinct author and title.
An\ article\ in\ a\ conference\ proceedings.=An article in a conference proceedings.
Technical\ or\ other\ documentation,\ not\ necessarily\ in\ printed\ form.=Technical or other documentation, not necessarily in printed form.
A\ fallback\ type\ for\ entries\ which\ do\ not\ fit\ into\ any\ other\ category.=A fallback type for entries which do not fit into any other category.
Similar\ to\ "Thesis"\ except\ that\ the\ type\ field\ is\ optional\ and\ defaults\ to\ the\ localised\ term\ \ Master's\ thesis.=Similar to "Thesis" except that the type field is optional and defaults to the localised term  Master's thesis.
Similar\ to\ "Thesis"\ except\ that\ the\ type\ field\ is\ optional\ and\ defaults\ to\ the\ localised\ term\ PhD\ thesis.=Similar to "Thesis" except that the type field is optional and defaults to the localised term PhD thesis.
A\ single-volume\ conference\ proceedings.\ This\ type\ is\ very\ similar\ to\ "Collection".=A single-volume conference proceedings. This type is very similar to "Collection".
Similar\ to\ "Report"\ except\ that\ the\ type\ field\ is\ optional\ and\ defaults\ to\ the\ localised\ term\ technical\ report.=Similar to "Report" except that the type field is optional and defaults to the localised term technical report.
A\ work\ with\ an\ author\ and\ a\ title\ which\ has\ not\ been\ formally\ published,\ such\ as\ a\ manuscript\ or\ the\ script\ of\ a\ talk.=A work with an author and a title which has not been formally published, such as a manuscript or the script of a talk.
This\ type\ is\ similar\ to\ "InBook"\ but\ intended\ for\ works\ originally\ published\ as\ a\ stand-alone\ book.=This type is similar to "InBook" but intended for works originally published as a stand-alone book.
An\ article\ in\ a\ work\ of\ reference.\ This\ is\ a\ more\ specific\ variant\ of\ the\ generic\ "InCollection"\ entry\ type.=An article in a work of reference. This is a more specific variant of the generic "InCollection" entry type.
A\ multi-volume\ "Book".=A multi-volume "Book".
A\ multi-volume\ "Collection".=A multi-volume "Collection".
A\ multi-volume\ "Proceedings"\ entry.=A multi-volume "Proceedings" entry.
A\ multi-volume\ "Reference"\ entry.\ The\ standard\ styles\ will\ treat\ this\ entry\ type\ as\ an\ alias\ for\ "MvCollection".=A multi-volume "Reference" entry. The standard styles will treat this entry type as an alias for "MvCollection".
This\ entry\ type\ is\ intended\ for\ sources\ such\ as\ web\ sites\ which\ are\ intrinsically\ online\ resources.=This entry type is intended for sources such as web sites which are intrinsically online resources.
A\ single-volume\ work\ of\ reference\ such\ as\ an\ encyclopedia\ or\ a\ dictionary.=A single-volume work of reference such as an encyclopedia or a dictionary.
A\ technical\ report,\ research\ report,\ or\ white\ paper\ published\ by\ a\ university\ or\ some\ other\ institution.=A technical report, research report, or white paper published by a university or some other institution.
An\ entry\ set\ is\ a\ group\ of\ entries\ which\ are\ cited\ as\ a\ single\ reference\ and\ listed\ as\ a\ single\ item\ in\ the\ bibliography.=An entry set is a group of entries which are cited as a single reference and listed as a single item in the bibliography.
Supplemental\ material\ in\ a\ "Book".\ This\ type\ is\ provided\ for\ elements\ such\ as\ prefaces,\ introductions,\ forewords,\ afterwords,\ etc.\ which\ often\ have\ a\ generic\ title\ only.=Supplemental material in a "Book". This type is provided for elements such as prefaces, introductions, forewords, afterwords, etc. which often have a generic title only.
Supplemental\ material\ in\ a\ "Collection".=Supplemental material in a "Collection".
Supplemental\ material\ in\ a\ "Periodical".\ This\ type\ may\ be\ useful\ when\ referring\ to\ items\ such\ as\ regular\ columns,\ obituaries,\ letters\ to\ the\ editor,\ etc.\ which\ only\ have\ a\ generic\ title.=Supplemental material in a "Periodical". This type may be useful when referring to items such as regular columns, obituaries, letters to the editor, etc. which only have a generic title.
A\ thesis\ written\ for\ an\ educational\ institution\ to\ satisfy\ the\ requirements\ for\ a\ degree.=A thesis written for an educational institution to satisfy the requirements for a degree.
An\ alias\ for\ "Online",\ provided\ for\ jurabib\ compatibility.=An alias for "Online", provided for jurabib compatibility.
Computer\ software.\ The\ standard\ styles\ will\ treat\ this\ entry\ type\ as\ an\ alias\ for\ "Misc".=Computer software. The standard styles will treat this entry type as an alias for "Misc".
A\ data\ set\ or\ a\ similar\ collection\ of\ (mostly)\ raw\ data.=A data set or a similar collection of (mostly) raw data.

Display\ count\ of\ items\ in\ group=Display count of items in group
Remove\ the\ following\ characters\:=Remove the following characters:
Truncate=Truncate
Truncates\ a\ string\ after\ a\ given\ index.=Truncates a string after a given index.
Close\ all=Close all
Close\ all\ libraries=Close all libraries
Close\ other\ libraries=Close other libraries
Close\ others=Close others
Reveal\ in\ file\ explorer=Reveal in file explorer

Autolink\ files=Autolink files

Custom\ editor\ tabs=Custom editor tabs
Custom\ export\ formats=Custom export formats
Custom\ import\ formats=Custom import formats

No\ list\ enabled=No list enabled
Protect\ selection=Protect selection
Unprotect\ selection=Unprotect selection

Customized\ preview\ style=Customized preview style
Next\ preview\ style=Next preview style
Previous\ preview\ style=Previous preview style

(\ Note\:\ Press\ return\ to\ commit\ changes\ in\ the\ table\!\ )=( Note\: Press return to commit changes in the table\! )
New\ inproceedings=New inproceedings
Reset\ entry\ types\ and\ fields\ to\ defaults=Reset entry types and fields to defaults
This\ will\ reset\ all\ entry\ types\ to\ their\ default\ values\ and\ remove\ all\ custom\ entry\ types=This will reset all entry types to their default values and remove all custom entry types
Replace\ tabs\ with\ space=Replace tabs with space
Replace\ tabs\ with\ space\ in\ the\ field\ content.=Replace tabs with space in the field content.
Remove\ redundant\ spaces=Remove redundant spaces
Replaces\ consecutive\ spaces\ with\ a\ single\ space\ in\ the\ field\ content.=Replaces consecutive spaces with a single space in the field content.
Remove\ digits=Remove digits
Removes\ digits.=Removes digits.

Presets=Presets

Generate\ groups\ from\ keywords\ in\ the\ following\ field=Generate groups from keywords in the following field
Generate\ groups\ for\ author\ last\ names=Generate groups for author last names
Regular\ expression=Regular expression

Error\ importing.\ See\ the\ error\ log\ for\ details.=Error importing. See the error log for details.

Error\ from\ import\:\ %0=Error from import\: %0
Error\ reading\ PDF\ content\:\ %0=Error reading PDF content\: %0
Bib\ entry\ was\ successfully\ imported=Bib entry was successfully imported
File\ was\ successfully\ imported\ as\ a\ new\ entry=File was successfully imported as a new entry
No\ BibTeX\ data\ was\ found.\ An\ empty\ entry\ was\ created\ with\ file\ link.=No BibTeX data was found. An empty entry was created with file link.
Export\ selected=Export selected

Separate\ merged\ citations=Separate merged citations
Separate\ citations=Separate citations

Unprotect\ terms=Unprotect terms

Generate\ a\ new\ key\ for\ imported\ entries\ (overwriting\ their\ default)=Generate a new key for imported entries (overwriting their default)
Warn\ about\ duplicates\ on\ import=Warn about duplicates on import

Custom\ DOI\ URI=Custom DOI URI
Use\ custom\ DOI\ base\ URI\ for\ article\ access=Use custom DOI base URI for article access

Cited\ on\ pages=Cited on pages
Please\ move\ the\ cursor\ into\ the\ document\ text.=Please\ move\ the\ cursor\ into\ the\ document\ text.
To\ get\ the\ visual\ positions\ of\ your\ citations\ I\ need\ to\ move\ the\ cursor\ around,\ but\ could\ not\ get\ it.=To\ get\ the\ visual\ positions\ of\ your\ citations\ I\ need\ to\ move\ the\ cursor\ around,\ but\ could\ not\ get\ it.

I\ cannot\ insert\ to\ the\ cursor's\ current\ location.=I\ cannot\ insert\ to\ the\ cursor's\ current\ location.

Please\ move\ the\ cursor\ to\ the\ location\ for\ the\ new\ citation.=Please\ move\ the\ cursor\ to\ the\ location\ for\ the\ new\ citation.

Please\ create\ it\ in\ the\ document\ or\ change\ in\ the\ file\:=Please create it in the document or change in the file:

Please\ use\ the\ latter\ in\ the\ style\ file\ below\ to\ avoid\ localization\ problems.=Please use the latter in the style file below to avoid localization problems.

The\ %0\ character\ style\ '%1'\ is\ a\ display\ name\ for\ '%2'.=The %0 character style '%1' is a display name for '%2'.

The\ %0\ character\ style\ '%1'\ is\ missing\ from\ the\ document=The %0 character style '%1' is missing from the document

The\ %0\ paragraph\ style\ '%1'\ is\ a\ display\ name\ for\ '%2'.=The %0 paragraph style '%1' is a display name for '%2'.

The\ %0\ paragraph\ style\ '%1'\ is\ missing\ from\ the\ document=The %0 paragraph style '%1' is missing from the document

Error\ while\ checking\ if\ Writer\ is\ recording\ changes\ or\ has\ recorded\ changes.=Error while checking if Writer is recording changes or has recorded changes.

Cannot\ work\ with\ [Edit]/[Track\ Changes]/[Record]\ turned\ on.=Cannot work with [Edit]/[Track Changes]/[Record] turned on.

Changes\ by\ JabRef\ could\ result\ in\ unexpected\ interactions\ with\ recorded\ changes.=Changes by JabRef could result in unexpected interactions with recorded changes.

Recording\ and/or\ Recorded\ changes=Recording and/or Recorded changes

Use\ [Edit]/[Track\ Changes]/[Manage]\ to\ resolve\ them\ first.=Use [Edit]/[Track Changes]/[Manage] to resolve them first.

Unable\ to\ find\ valid\ certification\ path\ to\ requested\ target(%0),\ download\ anyway?=Unable to find valid certification path to requested target(%0), download anyway?
Download\ operation\ canceled.=Download operation canceled.

Convert\ timestamp\ field\ to\ field\ 'creationdate'=Convert timestamp field to field 'creationdate'
Convert\ timestamp\ field\ to\ field\ 'modificationdate'=Convert timestamp field to field 'modificationdate'

New\ entry\ by\ type=New entry by type

File\ '%1'\ is\ a\ duplicate\ of\ '%0'.\ Keeping\ '%0'=File '%1' is a duplicate of '%0'. Keeping '%0'

Enable\ field\ formatters=Enable field formatters
Entry\ Type=Entry Type
Entry\ types=Entry types
Others=Others
Recommended=Recommended

Define\ study\ parameters=Define study parameters
Authors\ and\ Title=Authors and Title
Catalog=Catalog
Catalogs=Catalogs
Select\ Catalogs\:=Select Catalogs:
Add\ Author\:=Add Author\:
Add\ Query\:=Add Query\:
Add\ Research\ Question\:=Add Research Question\:
Queries=Queries
Research\ Questions=Research Questions
Study\ Title\:=Study Title\:
Start\ new\ systematic\ literature\ review=Start new systematic literature review
Manage\ study\ definition=Manage study definition
Error\ during\ reading\ of\ study\ definition\ file.=Error during reading of study definition file.
Update\ study\ search\ results=Update study search results
Study\ repository\ could\ not\ be\ created=Study repository could not be created

All\ query\ terms\ are\ joined\ using\ the\ logical\ AND,\ and\ OR\ operators=All query terms are joined using the logical AND, and OR operators
Finalize=Finalize
If\ the\ sequence\ of\ terms\ is\ relevant\ wrap\ them\ in\ double\ quotes =If the sequence of terms is relevant wrap them in double quotes
Query\ terms\ are\ separated\ by\ spaces.=Query terms are separated by spaces.
Select\ the\ study\ directory\:=Select the study directory\:
An\ example\:=An example\:
Start\ survey=Start survey
Query=Query
Question=Question
Select\ directory=Select directory

Fulltext\ Index=Fulltext Index
Automatically\ index\ all\ linked\ files\ for\ fulltext\ search=Automatically index all linked files for fulltext search
Rebuild\ fulltext\ search\ index=Rebuild fulltext search index
Rebuild\ fulltext\ search\ index\ for\ current\ library?=Rebuild fulltext search index for current library?
Rebuilding\ fulltext\ search\ index...=Rebuilding fulltext search index...
Found\ match\ in\ %0=Found match in %0
On\ page\ %0=On page %0
Found\ matches\ in\ annotations\:=Found matches in annotations:

Fetcher\ cannot\ be\ tested\!=Fetcher cannot be tested!
Fetcher\ unknown\!=Fetcher unknown!

Character\ by\ character=Character by character
Embedded=Embedded
Entry=Entry
Symmetric\ character\ by\ character=Symmetric character by character
Symmetric\ word\ by\ word=Symmetric word by word
Verbatim=Verbatim
Word\ by\ word=Word by word

Add\ certificate=Add certificate
Serial\ number=Serial number
Issuer=Issuer
Valid\ from=Valid from
Valid\ to=Valid to
Signature\ algorithm=Signature algorithm
Version=Version

Error\ downloading=Error downloading

No\ data\ was\ found\ for\ the\ identifier=No data was found for the identifier
Server\ not\ available=Server not available
Fetching\ information\ using\ %0=Fetching information using %0
Look\ up\ identifier=Look up identifier
Bibliographic\ data\ not\ found.\ Cause\ is\ likely\ the\ client\ side.\ Please\ check\ connection\ and\ identifier\ for\ correctness.=Bibliographic data not found. Cause is likely the client side. Please check connection and identifier for correctness.
Bibliographic\ data\ not\ found.\ Cause\ is\ likely\ the\ server\ side.\ Please\ try\ again\ later.=Bibliographic data not found. Cause is likely the server side. Please try again later.
Error\ message\ %0=Error message %0
Identifier\ not\ found=Identifier not found

Custom\ API\ key=Custom API key
Check\ %0\ API\ Key\ Setting=Check %0 API Key Setting

Edit\ content=Edit content
Copy\ or\ Move\ content=Copy or Move content
Overwrite\ field\ content=Overwrite field content
Set=Set
Append=Append
Clear\ field\ content=Clear field content
Set\ or\ append\ content=Set or append content
Edit\ field\ content\ for\ selected\ entries=Edit field content for selected entries
Rename=Rename
Copy\ content=Copy content
Move\ content=Move content
Swap\ content=Swap content
Copy\ or\ move\ the\ content\ of\ one\ field\ to\ another=Copy or move the content of one field to another
Automatic\ field\ editor=Automatic field editor
From=From
Keep\ Modifications=Keep Modifications
To=To
Open\ Link=Open Link
Highlight\ words=Highlight words
Highlight\ characters=Highlight characters
Unified\ View=Unified View
Split\ View=Split View
Plain\ Text=Plain Text
Show\ Diff=Show Diff
Only\ show\ changed\ fields=Only show changed fields


# AI
AI=AI
AI\ chat=AI chat
I\ agree=I agree
Privacy\ notice=Privacy notice
Show\ tab\ 'AI\ Chat'=Show tab 'AI Chat'
Show\ tab\ 'AI\ Summary'=Show tab 'AI Summary'
Submit=Submit
Unable\ to\ chat=Unable to chat
Clear\ chat\ history=Clear chat history
Document\ splitter\ -\ chunk\ size=Document splitter - chunk size
Document\ splitter\ -\ overlap\ size=Document splitter - overlap size
Document\ splitter\ chunk\ size\ must\ be\ greater\ than\ 0=Document splitter chunk size must be greater than 0
Document\ splitter\ overlap\ size\ must\ be\ greater\ than\ 0\ and\ less\ than\ chunk\ size=Document splitter overlap size must be greater than 0 and less than chunk size
Embedding\ model=Embedding model
Expert\ settings=Expert settings
Reset\ expert\ settings\ to\ default=Reset expert settings to default
Leave\ these\ fields\ as\ is,\ if\ you\ are\ not\ sure\ of\ their\ purpose.=Leave these fields as is, if you are not sure of their purpose.
Only\ PDF\ files\ are\ supported.=Only PDF files are supported.
Please\ provide\ a\ non-empty\ and\ unique\ citation\ key\ for\ this\ entry.=Please provide a non-empty and unique citation key for this entry.
RAG\ -\ maximum\ results\ count=RAG - maximum results count
RAG\ -\ minimum\ score=RAG - minimum score
RAG\ max\ results\ count\ must\ be\ greater\ than\ 0=RAG max results count must be greater than 0
Clear\ embeddings\ cache=Clear embeddings cache
Clear\ embeddings\ cache\ for\ current\ library?=Clear embeddings cache for current library?
Clearing\ embeddings\ cache...=Clearing embeddings cache...
Temperature=Temperature
Temperature\ must\ be\ between\ 0\ and\ 2=Temperature must be between 0 and 2
Are\ you\ sure\ you\ want\ to\ clear\ the\ chat\ history\ of\ this\ entry?=Are you sure you want to clear the chat history of this entry?
Context\ window\ size=Context window size
Context\ window\ size\ must\ be\ greater\ than\ 0=Context window size must be greater than 0
Instruction\ for\ AI\ (also\ known\ as\ prompt\ or\ system\ message)=Instruction for AI (also known as prompt or system message)
An\ I/O\ error\ occurred\ while\ opening\ the\ embedding\ model\ by\ URL\ %0=An I/O error occurred while opening the embedding model by URL %0
Got\ error\ while\ processing\ the\ file\:=Got error while processing the file:
The\ model\ by\ URL\ %0\ is\ malformed=The model by URL %0 is malformed
Unable\ to\ find\ the\ embedding\ model\ by\ the\ URL\ %0=Unable to find the embedding model by the URL %0
API\ base\ URL\ has\ to\ be\ provided=API base URL has to be provided
Chat\ model=Chat model
Chat\ model\ has\ to\ be\ provided=Chat model has to be provided
AI\ provider=AI provider
API\ base\ URL\ (used\ only\ for\ LLM)=API base URL (used only for LLM)
An\ error\ occurred\ while\ building\ the\ embedding\ model=An error occurred while building the embedding model
Embedding\ model\ is\ not\ set\ up=Embedding model is not set up
AI\ summary=AI summary
Regenerate=Regenerate
The\ path\ of\ the\ current\ library\ is\ not\ set,\ but\ it\ is\ required\ for\ summarization=The path of the current library is not set, but it is required for summarization
Enable\ AI\ functionality\ (summary\ generation\ and\ chatting)\ in\ JabRef=Enable AI functionality (summary generation and chatting) in JabRef
Customize\ expert\ settings=Customize expert settings
These\ parameters\ affect\ how\ the\ AI\ will\ answer\ your\ questions.=These parameters affect how the AI will answer your questions.
Chat\ with\ AI\ about\ content\ of\ attached\ file(s)=Chat with AI about content of attached file(s)
In\ order\ to\ use\ AI\ chat,\ you\ need\ to\ enable\ chatting\ with\ attached\ PDF\ files\ in\ JabRef\ preferences\ (AI\ tab).=In order to use AI chat, you need to enable chatting with attached PDF files in JabRef preferences (AI tab).
In\ order\ to\ use\ AI\ chat,\ set\ an\ API\ key\ inside\ JabRef\ preferences\ (AI\ tab).=In order to use AI chat, set an API key inside JabRef preferences (AI tab).
Unable\ to\ chat\ with\ AI.=Unable to chat with AI.
API\ key=API key
Downloading...=Downloading...
No\ summary\ can\ be\ generated\ for\ entry\ '%0'.\ Could\ not\ find\ attached\ linked\ files.=No summary can be generated for entry '%0'. Could not find attached linked files.
Rebuild=Rebuild
API\ base\ URL\ setting\ appears\ to\ be\ incorrect.\ Please\ check\ it\ in\ AI\ expert\ settings.=API base URL setting appears to be incorrect. Please check it in AI expert settings.
AI-generated\ summary\ of\ attached\ file(s)=AI-generated summary of attached file(s)
Downloading\ embedding\ model...\ Afterward,\ you\ will\ be\ able\ to\ chat\ with\ your\ files.=Downloading embedding model... Afterward, you will be able to chat with your files.
JabRef\ uses\ AI\ providers\ to\ enable\ AI\ functionality\ (chatting\ with\ attached\ file(s)\ and\ summarization).\ AI\ provider\ is\ an\ external\ service.\ To\ enable\ processing\ of\ attached\ file(s),\ their\ contents\ need\ to\ be\ shared\ with\ the\ currently\ selected\ AI\ provider.\ As\ soon\ as\ you\ ask\ a\ question,\ the\ text\ content\ of\ all\ PDFs\ attached\ to\ the\ entry\ are\ sent\ to\ external\ service.\ By\ using\ this\ service\ you\ agree\ to\ the\ privacy\ police\ of\ the\ selected\ AI\ provider.=JabRef uses AI providers to enable AI functionality (chatting with attached file(s) and summarization). AI provider is an external service. To enable processing of attached file(s), their contents need to be shared with the currently selected AI provider. As soon as you ask a question, the text content of all PDFs attached to the entry are sent to external service. By using this service you agree to the privacy police of the selected AI provider.
Please\ attach\ at\ least\ one\ PDF\ file\ to\ enable\ chatting\ with\ PDF\ file(s).=Please attach at least one PDF file to enable chatting with PDF file(s).
The\ attached\ file(s)\ are\ currently\ being\ processed\ by\ %0.\ Once\ completed,\ you\ will\ be\ able\ to\ see\ the\ summary.=The attached file(s) are currently being processed by %0. Once completed, you will be able to see the summary.
Waiting\ summary\ for\ %0...=Waiting summary for %0...
Additionally,\ we\ use\ Deep\ Java\ Library\ (DJL)\ embedding\ models\ for\ both\ chatting\ and\ summarization.\ The\ embedding\ model\ will\ be\ downloaded\ in\ background\ (size\ %0)\ from\ Deep\ Java\ Library\ servers\ anonymously.=Additionally, we use Deep Java Library (DJL) embedding models for both chatting and summarization. The embedding model will be downloaded in background (size %0) from Deep Java Library servers anonymously.
An\ API\ key\ has\ to\ be\ provided=An API key has to be provided
Current\ AI\ model\:\ %0.\ The\ AI\ may\ generate\ inaccurate\ or\ inappropriate\ responses.\ Please\ verify\ any\ information\ provided.=Current AI model: %0. The AI may generate inaccurate or inappropriate responses. Please verify any information provided.
Delete\ message\ from\ chat\ history=Delete message from chat history
Generated\ at\ %0\ by\ %1=Generated at %0 by %1
Retry=Retry
Updating\ local\ embedding\ model...=Updating local embedding model...
Estimated\ time\ left\:\ 15\ seconds.=Estimated time left: 15 seconds.
Estimated\ time\ left\:\ 30\ seconds.=Estimated time left: 30 seconds.
Estimated\ time\ left\:\ 5\ seconds.=Estimated time left: 5 seconds.
Estimated\ time\ left\:\ approx.\ 1\ minute.=Estimated time left: approx. 1 minute.
Estimated\ time\ left\:\ approx.\ 2\ minutes.=Estimated time left: approx. 2 minutes.
Estimated\ time\ left\:\ more\ than\ 2\ minutes.=Estimated time left: more than 2 minutes.
You\ can\ find\ information\ about\ DJL\ privacy\ policy\ here.=You can find information about DJL privacy policy here.
The\ size\ of\ the\ embedding\ model\ could\ be\ smaller\ than\ written\ in\ the\ list.=The size of the embedding model could be smaller than written in the list.
Embedding\ model\ has\ to\ be\ provided=Embedding model has to be provided
After\ the\ file\ will\ be\ ingested,\ you\ will\ be\ able\ to\ chat\ with\ it.=After the file will be ingested, you will be able to chat with it.
Could\ not\ find\ path\ for\ a\ linked\ file\ '%0'\ while\ generating\ embeddings.=Could not find path for a linked file '%0' while generating embeddings.
File\ %0\ could\ not\ be\ ingested=File %0 could not be ingested
File\ %0\ is\ currently\ being\ processed=File %0 is currently being processed
File\ %0\ is\ not\ a\ PDF\ file=File %0 is not a PDF file
Generating\ embeddings\ for\ file\ '%0'=Generating embeddings for file '%0'
Notifications=Notifications
Only\ PDF\ files\ can\ be\ used\ for\ chatting=Only PDF files can be used for chatting
The\ chat\ history\ will\ not\ be\ stored\ in\ next\ sessions=The chat history will not be stored in next sessions
Unable\ to\ generate\ embeddings\ for\ file\ '%0',\ because\ JabRef\ was\ unable\ to\ extract\ text\ from\ the\ file=Unable to generate embeddings for file '%0', because JabRef was unable to extract text from the file
Chat\ with\ group=Chat with group
Waiting\ for\ AI\ reply...=Waiting for AI reply...
An\ error\ occurred\ while\ opening\ chat\ history\ storage.\ Chat\ history\ of\ entries\ and\ groups\ will\ not\ be\ stored\ in\ the\ next\ session.=An error occurred while opening chat history storage. Chat history of entries and groups will not be stored in the next session.
An\ error\ occurred\ while\ opening\ summary\ storage.\ Summaries\ of\ entries\ will\ not\ be\ stored\ in\ the\ next\ session.=An error occurred while opening summary storage. Summaries of entries will not be stored in the next session.
An\ error\ occurred\ while\ opening\ the\ embeddings\ cache\ file.\ Embeddings\ will\ not\ be\ stored\ in\ the\ next\ session.=An error occurred while opening the embeddings cache file. Embeddings will not be stored in the next session.
An\ error\ occurred\ while\ opening\ the\ fully\ ingested\ documents\ cache\ file.\ Fully\ ingested\ documents\ will\ not\ be\ stored\ in\ the\ next\ session.=An error occurred while opening the fully ingested documents cache file. Fully ingested documents will not be stored in the next session.
Invalid\ citation\ key\ for\ %0\ (%1)=Invalid citation key for %0 (%1)
No\ citation\ key\ for\ %0=No citation key for %0
Please\ attach\ at\ least\ one\ PDF\ file\ to\ enable\ summarization\ of\ PDF\ file(s).=Please attach at least one PDF file to enable summarization of PDF file(s).
Unable\ to\ generate\ summary=Unable to generate summary
Group\ %0=Group %0
AI\ chat\ with\ %0=AI chat with %0
Generating\ embeddings\ for\ %0=Generating embeddings for %0
RAG\ minimum\ score\ must\ be\ a\ number=RAG minimum score must be a number
RAG\ minimum\ score\ must\ be\ greater\ than\ 0\ and\ less\ than\ 1=RAG minimum score must be greater than 0 and less than 1
Temperature\ must\ be\ a\ number=Temperature must be a number
Automatically\ generate\ embeddings\ for\ new\ entries=Automatically generate embeddings for new entries
Automatically\ generate\ summaries\ for\ new\ entries=Automatically generate summaries for new entries
Connection=Connection
Generate\ embeddings\ for\ linked\ files\ in\ the\ group=Generate embeddings for linked files in the group
Generate\ summaries\ for\ entries\ in\ the\ group=Generate summaries for entries in the group
Generating\ summaries\ for\ %0=Generating summaries for %0
Ingestion\ started\ for\ group\ "%0".=Ingestion started for group "%0".
Summarization\ started\ for\ group\ "%0".=Summarization started for group "%0".
Reset\ templates\ to\ default=Reset templates to default
Templates=Templates
System\ message\ for\ chatting=System message for chatting
User\ message\ for\ chatting=User message for chatting
Completion\ text\ for\ summarization\ of\ a\ chunk=Completion text for summarization of a chunk
Completion\ text\ for\ summarization\ of\ several\ chunks=Completion text for summarization of several chunks

Link=Link
Source\ URL=Source URL
Edit\ file\ link=Edit file link
Add\ file\ link=Add file link

(Note\:\ If\ original\ entries\ lack\ keywords\ to\ qualify\ for\ the\ new\ group\ configuration,\ confirming\ here\ will\ add\ them)=(Note: If original entries lack keywords to qualify for the new group configuration, confirming here will add them)
Assign=Assign
Do\ not\ assign=Do not assign

Error\ occurred\ %0=Error occurred %0
Left\ Entry=Left Entry
Merge\ %0=Merge %0
Right\ Entry=Right Entry
Unmerge\ %0=Unmerge %0

The\ %0s\ are\ the\ same.\ However,\ the\ order\ of\ field\ content\ differs=The %0s are the same. However, the order of field content differs

Keep\ from\ import=Keep from import
Keep\ merged=Keep merged
Keep\ existing\ entry=Keep existing entry

No\ entries\ corresponding\ to\ given\ query=No entries corresponding to given query

Review\ backup=Review\ backup
A\ backup\ file\ for\ '%0'\ was\ found\ at\ [%1]=A backup file for '%0' was found at [%1]
Do\ you\ want\ to\ recover\ the\ library\ from\ the\ backup\ file?=Do you want to recover the library from the backup file?
This\ could\ indicate\ that\ JabRef\ did\ not\ shut\ down\ cleanly\ last\ time\ the\ file\ was\ used.=This could indicate that JabRef did not shut down cleanly last time the file was used.

Use\ the\ field\ FJournal\ to\ store\ the\ full\ journal\ name\ for\ (un)abbreviations\ in\ the\ entry=Use the field FJournal to store the full journal name for (un)abbreviations in the entry

Library\ to\ import\ into=Library to import into

Enable\ web\ search=Enable web search
Web\ search\ disabled=Web search disabled

Multiline=Multiline

Unable\ to\ open\ linked\ eprint.\ Please\ set\ the\ eprinttype\ field=Unable to open linked eprint. Please set the eprinttype field
Unable\ to\ open\ linked\ eprint.\ Please\ verify\ that\ the\ eprint\ field\ has\ a\ valid\ '%0'\ id=Unable to open linked eprint. Please verify that the eprint field has a valid '%0' id

Search\ from\ history...=Search from history...
your\ search\ history\ is\ empty=your search history is empty
Clear\ history=Clear history

File=File
file=file
File\ directory\ is\ not\ set\ or\ does\ not\ exist\!=File directory is not set or does not exist!
File\ exists=File exists
File\ not\ found=File not found

Delete\ '%0'=Delete '%0'
Delete\ %0\ files=Delete %0 files
How\ should\ these\ files\ be\ handled?=How should these files be handled?
Permanently\ delete\ local\ file=Permanently delete local file
Delete\ from\ disk=Delete from disk
Move\ file(s)\ to\ trash=Move file(s) to trash
Keep\ file(s)=Keep file(s)
Error\ accessing\ file\ '%0'.=Error accessing file '%0'.
Cannot\ delete\ file\ '%0'=Cannot delete file '%0'
This\ operation\ requires\ selected\ linked\ files.=This operation requires selected linked files.
Move\ deleted\ files\ to\ trash\ (instead\ of\ deleting\ them)=Move deleted files to trash (instead of deleting them)

File\ permission\ error=File permission error
JabRef\ does\ not\ have\ permission\ to\ access\ %s=JabRef does not have permission to access %s

Problem\ finding\ files.\ See\ error\ log\ for\ details.=Problem finding files. See error log for details.
Path\ to\ %0=Path to %0

Create\ backup=Create backup
Automatically\ search\ and\ show\ unlinked\ files\ in\ the\ entry\ editor=Automatically search and show unlinked files in the entry editor

File\ "%0"\ cannot\ be\ added\!=File "%0" cannot be added!
Illegal\ characters\ in\ the\ file\ name\ detected.\nFile\ will\ be\ renamed\ to\ "%0"\ and\ added.=Illegal characters in the file name detected.\nFile will be renamed to "%0" and added.
Rename\ and\ add=Rename and add

Failed\ to\ download\ from\ URL=Failed to download from URL
Access\ denied.\ You\ are\ not\ authorized\ to\ access\ this\ resource.\ Please\ check\ your\ credentials\ and\ try\ again.\ If\ you\ believe\ you\ should\ have\ access,\ please\ contact\ the\ administrator\ for\ assistance.=Access denied. You are not authorized to access this resource. Please check your credentials and try again. If you believe you should have access, please contact the administrator for assistance.
Access\ denied.\ You\ do\ not\ have\ permission\ to\ access\ this\ resource.\ Please\ contact\ the\ administrator\ for\ assistance\ or\ try\ a\ different\ action.=Access denied. You do not have permission to access this resource. Please contact the administrator for assistance or try a different action.
The\ requested\ resource\ could\ not\ be\ found.\ It\ seems\ that\ the\ file\ you\ are\ trying\ to\ download\ is\ not\ available\ or\ has\ been\ moved.\ Please\ verify\ the\ URL\ and\ try\ again.\ If\ you\ believe\ this\ is\ an\ error,\ please\ contact\ the\ administrator\ for\ further\ assistance.=The requested resource could not be found. It seems that the file you are trying to download is not available or has been moved. Please verify the URL and try again. If you believe this is an error, please contact the administrator for further assistance.
Something\ is\ wrong\ on\ JabRef\ side.\ Please\ check\ the\ URL\ and\ try\ again.=Something is wrong on JabRef side. Please check the URL and try again.
Error\ downloading\ from\ URL.\ Cause\ is\ likely\ the\ server\ side.\nPlease\ try\ again\ later\ or\ contact\ the\ server\ administrator.=Error downloading from URL. Cause is likely the server side.\nPlease try again later or contact the server administrator.
Please\ check\ the\ URL\ and\ try\ again.\nURL\:\ %0\nDetails\:\ %1=Please check the URL and try again.\nURL: %0\nDetails: %1

Finished=Finished
Finished\ writing\ metadata\ for\ library\ %0\ (%1\ succeeded,\ %2\ skipped,\ %3\ errors).=Finished writing metadata for library %0 (%1 succeeded, %2 skipped, %3 errors).
Writing\ metadata\ to\ %0=Writing metadata to %0

Get\ more\ themes...=Get more themes...

Miscellaneous=Miscellaneous
File-related=File-related

Add\ selected\ entries\ to\ database=Add selected entries to database
The\ selected\ entry\ doesn't\ have\ a\ DOI\ linked\ to\ it.\ Lookup\ a\ DOI\ and\ try\ again.=The selected entry doesn't have a DOI linked to it. Lookup a DOI and try again.
Cited\ By=Cited By
Cites=Cites
No\ articles\ found=No articles found
Restart\ search=Restart search
Cancel\ search=Cancel search
Select\ entry=Select entry
Search\ aborted!=Search aborted!
Citation\ relations=Citation relations
Show\ articles\ related\ by\ citation=Show articles related by citation
Error\ while\ fetching\ citing\ entries\:\ %0=Error while fetching citing entries: %0
Help\ on\ external\ applications=Help on external applications
Identifier-based\ Web\ Search=Identifier-based Web Search

Related\ articles=Related articles
Show\ tab\ 'Related\ articles'=Show tab 'Related articles'

Pushing\ citations\ to\ TeXShop\ is\ only\ possible\ on\ macOS\!=Pushing citations to TeXShop is only possible on macOS!

Single\ instance=Single instance

Copied\ %0\ entry(s)=Copied %0 entry(s)
Cut\ %0\ entry(s)=Cut %0 entry(s)
Deleted\ %0\ entry(s)=Deleted %0 entry(s)

Enable\ Journal\ Information\ Fetching?=Enable Journal Information Fetching?
Would\ you\ like\ to\ enable\ fetching\ of\ journal\ information?\ This\ can\ be\ changed\ later\ in\ %0\ >\ %1.=Would you like to enable fetching of journal information? This can be changed later in %0 > %1.
Enable=Enable
Keep\ disabled=Keep disabled

Show\ user\ comments\ field=Show user comments field
Hide\ user-specific\ comments\ field=Hide user-specific comments field
Show\ user-specific\ comments\ field=Show user-specific comments field

More\ options...=More options...
Treat\ all\ duplicates\ entries\ the\ same\ way=Treat all duplicates entries the same way
Ask\ every\ time=Ask every time

Value\ is\ not\ in\ Unicode's\ Normalization\ Form\ "Canonical\ Composition"\ (NFC)\ format=Value is not in Unicode's Normalization Form "Canonical Composition" (NFC) format

Copy\ failed=Copy failed
Cut\ failed=Cut failed

Group\ icons=Group icons
Redownload\ file=Redownload file
Redownload\ missing\ files=Redownload missing files
Redownload\ missing\ files\ for\ current\ library?=Redownload missing files for current library?

Note\:\ The\ study\ directory\ should\ be\ empty.=Note: The study directory should be empty.
Warning\:\ The\ selected\ directory\ is\ not\ empty.=Warning: The selected directory is not empty.
Warning\:\ Failed\ to\ check\ if\ the\ directory\ is\ empty.=Warning: Failed to check if the directory is empty.
Warning\:\ The\ selected\ directory\ is\ not\ a\ valid\ directory.=Warning: The selected directory is not a valid directory.

Currently\ selected\ JStyle\:\ '%0' = Currently selected JStyle: '%0'
Currently\ selected\ CSL\ Style\:\ '%0' = Currently selected CSL Style: '%0'
Store\ url\ for\ downloaded\ file=Store url for downloaded file

Compare\ with\ existing\ entry=Compare with existing entry
Library\ Entry=Library Entry
Citation\ Entry=Citation Entry

File\ Move\ Errors=File Move Errors
Could\ not\ move\ file\ %0.\ Please\ close\ this\ file\ and\ retry.=Could not move file %0. Please close this file and retry.

Copy\ to=Copy to
Include=Include
Exclude=Exclude
Include\ or\ exclude\ cross-referenced\ entries=Include or exclude cross-referenced entries
Would\ you\ like\ to\ include\ cross-reference\ entries\ in\ the\ current\ operation?=Would you like to include cross-reference entries in the current operation?

Entries\ copied\ successfully,\ including\ cross-references.=Entries copied successfully, including cross-references.
Entries\ copied\ successfully,\ without\ cross-references.=Entries copied successfully, without cross-references.
<<<<<<< HEAD
Ask\ whether\ to\ include\ cross-references\ when\ copying\ to\ another\ library=Ask whether to include cross-references when copying to another library
=======

All\ patterns=All patterns
Author\ related=Author related
Editor\ related=Editor related
Title\ related=Title related
Entry\ fields=Entry fields
>>>>>>> 19c50669
<|MERGE_RESOLUTION|>--- conflicted
+++ resolved
@@ -2859,13 +2859,10 @@
 
 Entries\ copied\ successfully,\ including\ cross-references.=Entries copied successfully, including cross-references.
 Entries\ copied\ successfully,\ without\ cross-references.=Entries copied successfully, without cross-references.
-<<<<<<< HEAD
 Ask\ whether\ to\ include\ cross-references\ when\ copying\ to\ another\ library=Ask whether to include cross-references when copying to another library
-=======
 
 All\ patterns=All patterns
 Author\ related=Author related
 Editor\ related=Editor related
 Title\ related=Title related
-Entry\ fields=Entry fields
->>>>>>> 19c50669
+Entry\ fields=Entry fields