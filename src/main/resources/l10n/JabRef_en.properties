Could\ not\ delete\ empty\ entries.=Could not delete empty entries.

Delete\ empty\ entries=Delete empty entries

Empty\ entries=Empty entries

Keep\ empty\ entries=Keep empty entries

Library\ '%0'\ has\ empty\ entries.\ Do\ you\ want\ to\ delete\ them?=Library '%0' has empty entries. Do you want to delete them?

Unable\ to\ monitor\ file\ changes.\ Please\ close\ files\ and\ processes\ and\ restart.\ You\ may\ encounter\ errors\ if\ you\ continue\ with\ this\ session.=Unable to monitor file changes. Please close files and processes and restart. You may encounter errors if you continue with this session.
%0\ contains\ the\ regular\ expression\ <b>%1</b>=%0 contains the regular expression <b>%1</b>

%0\ contains\ the\ term\ <b>%1</b>=%0 contains the term <b>%1</b>

%0\ doesn't\ contain\ the\ regular\ expression\ <b>%1</b>=%0 doesn't contain the regular expression <b>%1</b>

%0\ doesn't\ contain\ the\ term\ <b>%1</b>=%0 doesn't contain the term <b>%1</b>

%0/%1\ entries=%0/%1 entries

Export\ operation\ finished\ successfully.=Export operation finished successfully.

Reveal\ in\ File\ Explorer=Reveal in File Explorer

%0\ matches\ the\ regular\ expression\ <b>%1</b>=%0 matches the regular expression <b>%1</b>

%0\ matches\ the\ term\ <b>%1</b>=%0 matches the term <b>%1</b>

Abbreviate\ journal\ names\ of\ the\ selected\ entries\ (DEFAULT\ abbreviation)=Abbreviate journal names of the selected entries (DEFAULT abbreviation)
Abbreviate\ journal\ names\ of\ the\ selected\ entries\ (MEDLINE\ abbreviation)=Abbreviate journal names of the selected entries (MEDLINE abbreviation)
Abbreviate\ journal\ names\ of\ the\ selected\ entries\ (SHORTEST\ UNIQUE\ abbreviation)=Abbreviate journal names of the selected entries (SHORTEST UNIQUE abbreviation)

Abbreviate\ names=Abbreviate names
Abbreviated\ %0\ journal\ names.=Abbreviated %0 journal names.

Abbreviation=Abbreviation
Abbreviations=Abbreviations

About\ JabRef=About JabRef

Abstract=Abstract

Accept=Accept

Accept\ change=Accept change

Accept\ recommendations\ from\ Mr.\ DLib=Accept recommendations from Mr. DLib

Action=Action

Add=Add

Add\ a\ (compiled)\ custom\ Importer\ class\ from\ a\ class\ path.=Add a (compiled) custom Importer class from a class path.
The\ path\ need\ not\ be\ on\ the\ classpath\ of\ JabRef.=The path need not be on the classpath of JabRef.

Add\ a\ regular\ expression\ for\ the\ key\ pattern.=Add a regular expression for the key pattern.

Add\ entry\ manually=Add entry manually

Add\ selected\ entries\ to\ this\ group=Add selected entries to this group

Add\ subgroup=Add subgroup

Added\ group\ "%0".=Added group "%0".

Added\ string=Added string

All\ entries=All entries

Also\ remove\ subgroups=Also remove subgroups

Always\ reformat\ BIB\ file\ on\ save\ and\ export=Always reformat BIB file on save and export

and=and

any\ field\ that\ matches\ the\ regular\ expression\ <b>%0</b>=any field that matches the regular expression <b>%0</b>

Appearance=Appearance

Application=Application

Application\ to\ push\ entries\ to=Application to push entries to

Apply=Apply

Arguments\ passed\ on\ to\ running\ JabRef\ instance.\ Shutting\ down.=Arguments passed on to running JabRef instance. Shutting down.

Assign\ the\ original\ group's\ entries\ to\ this\ group?=Assign the original group's entries to this group?

Assigned\ %0\ entries\ to\ group\ "%1".=Assigned %0 entries to group "%1".

Assigned\ 1\ entry\ to\ group\ "%0".=Assigned 1 entry to group "%0".

Autogenerate\ citation\ keys=Autogenerate citation keys

Autolink\ files\ with\ names\ starting\ with\ the\ citation\ key=Autolink files with names starting with the citation key

Autolink\ only\ files\ that\ match\ the\ citation\ key=Autolink only files that match the citation key

Automatically\ create\ groups=Automatically create groups

Automatically\ remove\ exact\ duplicates=Automatically remove exact duplicates

AUX\ file\ import=AUX file import

Available\ export\ formats=Available export formats

Available\ import\ formats=Available import formats

%0\ source=%0 source

Background\ Tasks=Background Tasks

Background\ Tasks\ are\ running=Background Tasks are running

Background\ Tasks\ are\ done=Background Tasks are done

Browse=Browse

by=by
The\ conflicting\ fields\ of\ these\ entries\ will\ be\ merged\ into\ the\ 'Comment'\ field.=The conflicting fields of these entries will be merged into the 'Comment' field.

Cancel=Cancel
Cannot\ create\ group=Cannot create group

Cannot\ create\ group.\ Please\ create\ a\ library\ first.=Cannot create group. Please create a library first.

Cannot\ open\ folder\ as\ the\ file\ is\ an\ online\ link.=Cannot open folder as the file is an online link.

case\ insensitive=case insensitive

case\ sensitive=case sensitive

Case\ sensitive=Case sensitive

change\ assignment\ of\ entries=change assignment of entries

Change\ case=Change case

Change\ entry\ type=Change entry type


Change\ of\ Grouping\ Method=Change of Grouping Method

change\ preamble=change preamble

Changed\ language=Changed language

Changed\ preamble=Changed preamble

Cite\ command=Cite command

Clear=Clear

Open\ /\ close\ entry\ editor=Open / close entry editor

Close\ dialog=Close dialog

Close\ the\ current\ library=Close the current library

Close\ window=Close window

Comments=Comments

Contained\ in=Contained in

Content=Content

Copied=Copied


Copy=Copy

Copy\ title=Copy title
Copy\ \\cite{citation\ key}=Copy \\cite{citation key}
Copy\ citation\ (html)=Copy citation (html)
Copy\ citation\ (text)=Copy citation (text)
Copy\ citation\ key=Copy citation key
Copy\ citation\ key\ and\ link=Copy citation key and link
Copy\ citation\ key\ and\ title=Copy citation key and title

Copy\ to\ clipboard=Copy to clipboard

Could\ not\ call\ executable=Could not call executable

Could\ not\ export\ file=Could not export file

Could\ not\ export\ preferences=Could not export preferences

Could\ not\ find\ a\ suitable\ import\ format.=Could not find a suitable import format.
Could\ not\ import\ preferences=Could not import preferences

Could\ not\ instantiate\ %0=Could not instantiate %0
Could\ not\ instantiate\ %0\ %1=Could not instantiate %0 %1
Could\ not\ instantiate\ %0.\ Have\ you\ chosen\ the\ correct\ package\ path?=Could not instantiate %0. Have you chosen the correct package path?

Could\ not\ print\ preview=Could not print preview

Could\ not\ run\ the\ 'vim'\ program.=Could not run the 'vim' program.

Could\ not\ save\ file.=Could not save file.
Character\ encoding\ '%0'\ is\ not\ supported.=Character encoding '%0' is not supported.

Create\ custom\ fields\ for\ each\ BibTeX\ entry=Create custom fields for each BibTeX entry

crossreferenced\ entries\ included=crossreferenced entries included

Current\ content=Current content

Current\ value=Current value

Custom\ entry\ types=Custom entry types

Custom\ entry\ types\ found\ in\ file=Custom entry types found in file

Customize\ entry\ types=Customize entry types

Customize\ key\ bindings=Customize key bindings

Cut=Cut

cut\ entries=cut entries

cut\ entry\ %0=cut entry %0

DOI\ not\ found=DOI not found

Library\ encoding=Library encoding

Library\ properties=Library properties
%0\ -\ Library\ properties=%0 - Library properties

Default=Default

Character\ encoding\ UTF-8\ is\ not\ supported.=Character encoding UTF-8 is not supported.
UTF-8\ could\ not\ be\ used\ to\ encode\ the\ following\ characters\:\ %0=UTF-8 could not be used to encode the following characters: %0
The\ chosen\ encoding\ '%0'\ could\ not\ encode\ the\ following\ characters\:=The chosen encoding '%0' could not encode the following characters:

Downloading=Downloading

Execute\ default\ action\ in\ dialog=Execute default action in dialog

Delete=Delete

Delete\ entry=Delete entry

Delete\ multiple\ entries=Delete multiple entries

Deleted=Deleted

Permanently\ delete\ local\ file=Permanently delete local file

Descending=Descending

Description=Description

Do\ not\ ask\ again=Do not ask again

Display\ all\ entries\ belonging\ to\ one\ or\ more\ of\ the\ selected\ groups=Display all entries belonging to one or more of the selected groups

Display\ all\ error\ messages=Display all error messages

Display\ help\ on\ command\ line\ options=Display help on command line options

Display\ only\ entries\ belonging\ to\ all\ selected\ groups=Display only entries belonging to all selected groups
Display\ version=Display version

Do\ not\ abbreviate\ names=Do not abbreviate names

Do\ not\ import\ entry=Do not import entry

Do\ not\ open\ any\ files\ at\ startup=Do not open any files at startup

Do\ not\ wrap\ the\ following\ fields\ when\ saving=Do not wrap the following fields when saving
Do\ not\ write\ the\ following\ fields\ to\ XMP\ Metadata=Do not write the following fields to XMP Metadata

Donate\ to\ JabRef=Donate to JabRef

Download\ file=Download file

Downloaded\ website\ as\ an\ HTML\ file.=Downloaded website as an HTML file.

duplicate\ removal=duplicate removal

Duplicate\ fields=Duplicate fields

Duplicate\ string\ name=Duplicate string name

Duplicates\ found=Duplicates found

Dynamically\ group\ entries\ by\ a\ free-form\ search\ expression=Dynamically group entries by a free-form search expression

Dynamically\ group\ entries\ by\ searching\ a\ field\ for\ a\ keyword=Dynamically group entries by searching a field for a keyword

Each\ line\ must\ be\ of\ the\ following\ form\:\ \'tab\:field1;field2;...;fieldN\'.=Each line must be of the following form\: 'tab\:field1;field2;...;fieldN'.

Edit=Edit

Edit\ file\ type=Edit file type

Edit\ group=Edit group

Edit\ strings=Edit strings

empty\ library=empty library
Autocompletion=Autocompletion

Enter\ URL\ to\ download=Enter URL to download

entries=entries

Entries\ exported\ to\ clipboard=Entries exported to clipboard

entry=entry

Entry\ editor=Entry editor

Entry\ owner=Entry owner

Entry\ preview=Entry preview

Entry\ table=Entry table
Entry\ table\ columns=Entry table columns
Entry\ Title\ (Required\ to\ deliver\ recommendations.)=Entry Title (Required to deliver recommendations.)
Entry\ type=Entry type
Error=Error
Error\ occurred\ when\ parsing\ entry=Error occurred when parsing entry
Error\ opening\ file=Error opening file
Error\ while\ writing=Error while writing
Error\ during\ persistence\ of\ crawling\ results.=Error during persistence of crawling results.
Error\ during\ reading\ of\ study\ definition\ file.=Error during reading of study definition file.
'%0'\ exists.\ Overwrite\ file?='%0' exists. Overwrite file?
Export=Export
Export\ preferences=Export preferences
Export\ preferences\ to\ file=Export preferences to file
Export\ to\ clipboard=Export to clipboard
Export\ to\ text\ file.=Export to text file.
Exporting=Exporting
Extension=Extension

External\ changes=External changes

External\ file\ links=External file links

External\ programs=External programs

Failed\ to\ import\ by\ ID=Failed to import by ID

Field=Field

field=field

Field\ name=Field name

Field\ names\ are\ not\ allowed\ to\ contain\ white\ spaces\ or\ certain\ characters\ (%0).=Field names are not allowed to contain white spaces or certain characters (%0).

Field\ to\ group\ by=Field to group by

File=File

file=file
File\ directory\ is\ not\ set\ or\ does\ not\ exist\!=File directory is not set or does not exist!

File\ exists=File exists

File\ not\ found=File not found

Filter=Filter

Filter\ groups=Filter groups

Finished\ writing\ metadata\ for\ %0\ file\ (%1\ skipped,\ %2\ errors).=Finished writing metadata for %0 file (%1 skipped, %2 errors).

First\ select\ the\ entries\ you\ want\ keys\ to\ be\ generated\ for.=First select the entries you want keys to be generated for.

Fit\ table\ horizontally\ on\ screen=Fit table horizontally on screen

Float=Float
Format\:\ Tab\:field;field;...\ (e.g.\ General\:url;pdf;note...)=Format\: Tab\:field;field;... (e.g. General\:url;pdf;note...)

Format\ of\ author\ and\ editor\ names=Format of author and editor names
Format\ string=Format string

Format\ used=Format used
Formatter\ name=Formatter name

found\ in\ AUX\ file=found in AUX file

Fulltext\ search=Fulltext search

Fulltext\ for=Fulltext for

Further\ information\ about\ Mr.\ DLib\ for\ JabRef\ users.=Further information about Mr. DLib for JabRef users.

General=General

Generate=Generate

Generate\ citation\ key=Generate citation key

Generate\ keys=Generate keys

Generate\ keys\ before\ saving\ (for\ entries\ without\ a\ key)=Generate keys before saving (for entries without a key)

Generated\ citation\ key\ for=Generated citation key for

Generating\ citation\ key\ for=Generating citation key for
Get\ fulltext=Get fulltext

Gray\ out\ non-hits=Gray out non-hits

Groups=Groups
has/have\ both\ a\ 'Comment'\ and\ a\ 'Review'\ field.=has/have both a 'Comment' and a 'Review' field.

Have\ you\ chosen\ the\ correct\ package\ path?=Have you chosen the correct package path?

Help=Help

Help\ on\ key\ patterns=Help on key patterns
Help\ on\ regular\ expression\ search=Help on regular expression search

Hide\ non-hits=Hide non-hits

Hierarchical\ context=Hierarchical context

Highlight=Highlight
Marking=Marking
Underline=Underline
Empty\ Highlight=Empty Highlight
Empty\ Marking=Empty Marking
Empty\ Underline=Empty Underline
The\ marked\ area\ does\ not\ contain\ any\ legible\ text!=The marked area does not contain any legible text!

HTML\ table=HTML table
HTML\ table\ (with\ Abstract\ &\ BibTeX)=HTML table (with Abstract & BibTeX)
Icon=Icon

Ignore=Ignore

Import=Import

Import\ and\ keep\ old\ entry=Import and keep old entry

Import\ and\ remove\ old\ entry=Import and remove old entry

Import\ entries=Import entries
Import\ file=Import file

Import\ name=Import name

Import\ preferences=Import preferences

Import\ preferences\ from\ file=Import preferences from file

Imported\ entries=Imported entries

Importer\ class=Importer class

Importing=Importing

Importing\ in\ unknown\ format=Importing in unknown format

Include\ subgroups\:\ When\ selected,\ view\ entries\ contained\ in\ this\ group\ or\ its\ subgroups=Include subgroups: When selected, view entries contained in this group or its subgroups

Independent\ group\:\ When\ selected,\ view\ only\ this\ group's\ entries=Independent group: When selected, view only this group's entries
I\ Agree=I Agree

Indexing\ pdf\ files=Indexing pdf files
Indexing\ for\ %0=Indexing for %0
%0\ of\ %1\ linked\ files\ added\ to\ the\ index=%0 of %1 linked files added to the index

Invalid\ citation\ key=Invalid citation key

Invalid\ URL=Invalid URL

Online\ help=Online help
JabRef\ Language\ (Provides\ for\ better\ recommendations\ by\ giving\ an\ indication\ of\ user's\ preferred\ language.)=JabRef Language (Provides for better recommendations by giving an indication of user's preferred language.)

JabRef\ preferences=JabRef preferences
JabRef\ requests\ recommendations\ from\ Mr.\ DLib,\ which\ is\ an\ external\ service.\ To\ enable\ Mr.\ DLib\ to\ calculate\ recommendations,\ some\ of\ your\ data\ must\ be\ shared\ with\ Mr.\ DLib.\ Generally,\ the\ more\ data\ is\ shared\ the\ better\ recommendations\ can\ be\ calculated.\ However,\ we\ understand\ that\ some\ of\ your\ data\ in\ JabRef\ is\ sensitive,\ and\ you\ may\ not\ want\ to\ share\ it.\ Therefore,\ Mr.\ DLib\ offers\ a\ choice\ of\ which\ data\ you\ would\ like\ to\ share.=JabRef requests recommendations from Mr. DLib, which is an external service. To enable Mr. DLib to calculate recommendations, some of your data must be shared with Mr. DLib. Generally, the more data is shared the better recommendations can be calculated. However, we understand that some of your data in JabRef is sensitive, and you may not want to share it. Therefore, Mr. DLib offers a choice of which data you would like to share.
JabRef\ Version\ (Required\ to\ ensure\ backwards\ compatibility\ with\ Mr.\ DLib's\ Web\ Service)=JabRef Version (Required to ensure backwards compatibility with Mr. DLib's Web Service)

Journal\ abbreviations=Journal abbreviations
Journal\ lists\:=Journal lists:
Remove\ journal\ '%0'=Remove journal '%0'

Keep\ both=Keep both

Keep\ subgroups=Keep subgroups

Key\ bindings=Key bindings

Key\ bindings\ changed=Key bindings changed

Key\ pattern=Key pattern

keys\ in\ library=keys in library

Keyword=Keyword

Keywords=Keywords

Label=Label

Language=Language

Last\ modified=Last modified
LaTeX\ AUX\ file\:=LaTeX AUX file\:

Link=Link
Listen\ for\ remote\ operation\ on\ port=Listen for remote operation on port
Load\ and\ Save\ preferences\ from/to\ jabref.xml\ on\ start-up\ (memory\ stick\ mode)=Load and Save preferences from/to jabref.xml on start-up (memory stick mode)

Show\ advanced\ hints\ (i.e.\ helpful\ tooltips,\ suggestions\ and\ explanation)=Show advanced hints (i.e. helpful tooltips, suggestions and explanation)

Main\ file\ directory=Main file directory

Manage\ custom\ exports=Manage custom exports

Manage\ custom\ imports=Manage custom imports
External\ file\ types=External file types

Mark\ new\ entries\ with\ owner\ name=Mark new entries with owner name

Memory\ stick\ mode=Memory stick mode

Merged\ external\ changes=Merged external changes
Merge\ fields=Merge fields

Modified\ group\ "%0".=Modified group "%0".

Modified\ groups=Modified groups

Modified\ string=Modified string

Modify=Modify

move\ group=move group

Moved\ group\ "%0".=Moved group "%0".

Mr.\ DLib\ Privacy\ settings=Mr. DLib Privacy settings

No\ database\ is\ open=No database is open

We\ need\ a\ database\ to\ export\ from.\ Open\ one.=We need a database to export from. Open one.

No\ recommendations\ received\ from\ Mr.\ DLib\ for\ this\ entry.=No recommendations received from Mr. DLib for this entry.

Error\ while\ fetching\ recommendations\ from\ Mr.DLib.=Error while fetching recommendations from Mr.DLib.

Name=Name

Name\ formatter=Name formatter

Natbib\ style=Natbib style

nested\ AUX\ files=nested AUX files

New\ BibTeX\ sublibrary=New BibTeX sublibrary

New\ group=New group

New\ string=New string

Next\ entry=Next entry
no\ base-BibTeX-file\ specified=no base-BibTeX-file specified

no\ library\ generated=no library generated

No\ entries\ found.\ Please\ make\ sure\ you\ are\ using\ the\ correct\ import\ filter.=No entries found. Please make sure you are using the correct import filter.
No\ files\ found.=No files found.

No\ GUI.\ Only\ process\ command\ line\ options=No GUI. Only process command line options

No\ journal\ names\ could\ be\ abbreviated.=No journal names could be abbreviated.

No\ journal\ names\ could\ be\ unabbreviated.=No journal names could be unabbreviated.

No\ DOI\ data\ exists=No DOI data exists

not=not

not\ found=not found

Nothing\ to\ redo=Nothing to redo

Nothing\ to\ undo=Nothing to undo

OK=OK

One\ or\ more\ keys\ will\ be\ overwritten.\ Continue?=One or more keys will be overwritten. Continue?


Open=Open

Open\ library=Open library

Open\ editor\ when\ a\ new\ entry\ is\ created=Open editor when a new entry is created

Open\ file=Open file

Open\ last\ edited\ libraries\ at\ startup=Open last edited libraries at startup

Connect\ to\ shared\ database=Connect to shared database

Open\ terminal\ here=Open terminal here

Open\ URL\ or\ DOI=Open URL or DOI

Opening=Opening

Operation\ canceled.=Operation canceled.
Operating\ System\ (Provides\ for\ better\ recommendations\ by\ giving\ an\ indication\ of\ user's\ system\ set-up.)=Operating System (Provides for better recommendations by giving an indication of user's system set-up.)

Optional\ fields=Optional fields

Options=Options

or=or

Override\ default\ file\ directories=Override default file directories
Overwrite=Overwrite

Overwrite\ keys=Overwrite keys

pairs\ processed=pairs processed
Password=Password

Paste=Paste

paste\ entries=paste entries

paste\ entry\ %0=paste entry %0

Path\ to\ %0\ not\ defined=Path to %0 not defined

Path\ to\ LyX\ pipe=Path to LyX pipe

File\ has\ no\ attached\ annotations=File has no attached annotations

Please\ enter\ a\ name\ for\ the\ group.=Please enter a name for the group.

Please\ enter\ the\ string's\ label=Please enter the string's label

Please\ restart\ JabRef\ for\ preferences\ to\ take\ effect.=Please restart JabRef for preferences to take effect.

Possible\ duplicate\ entries=Possible duplicate entries

Possible\ duplicate\ of\ existing\ entry.\ Click\ to\ resolve.=Possible duplicate of existing entry. Click to resolve.

Preferences=Preferences

Preferences\ recorded.=Preferences recorded.

Preview=Preview
Citation\ Style=Citation Style
Current\ Preview=Current Preview
Cannot\ generate\ preview\ based\ on\ selected\ citation\ style.=Cannot generate preview based on selected citation style.
Bad\ character\ inside\ entry=Bad character inside entry
Error\ while\ generating\ citation\ style=Error while generating citation style
Preview\ style\ changed\ to\:\ %0=Preview style changed to: %0
Next\ preview\ layout=Next preview layout
Previous\ preview\ layout=Previous preview layout
Available=Available
Selected=Selected
Selected\ Layouts\ can\ not\ be\ empty=Selected Layouts can not be empty
Reset\ default\ preview\ style=Reset default preview style
Previous\ entry=Previous entry
Problem\ with\ parsing\ entry=Problem with parsing entry
Processing\ %0=Processing %0
Pull\ changes\ from\ shared\ database=Pull changes from shared database
Problem\ finding\ files.\ See\ error\ log\ for\ details.=Problem finding files. See error log for details.

Pushed\ citations\ to\ %0=Pushed citations to %0

Push\ applications=Push applications

Quit\ JabRef=Quit JabRef

Read\ only=Read only

Redo=Redo

Refine\ supergroup\:\ When\ selected,\ view\ entries\ contained\ in\ both\ this\ group\ and\ its\ supergroup=Refine supergroup: When selected, view entries contained in both this group and its supergroup

regular\ expression=regular expression

Related\ articles=Related articles

Remote\ operation=Remote operation

Remove=Remove

Remove\ subgroups=Remove subgroups

Remove\ all\ subgroups\ of\ "%0"?=Remove all subgroups of "%0"?

Remove\ entry\ from\ import=Remove entry from import

Remove\ selected\ entries\ from\ this\ group=Remove selected entries from this group

Remove\ group=Remove group

Remove\ group\ and\ subgroups=Remove group and subgroups

Remove\ groups\ and\ subgroups=Remove groups and subgroups

Remove\ all\ selected\ groups\ and\ keep\ their\ subgroups?=Remove all selected groups and keep their subgroups?

Remove\ group\ "%0"\ and\ keep\ its\ subgroups?=Remove group "%0" and keep its subgroups?

Remove\ groups=Remove groups

Removed\ all\ selected\ groups.=Removed all selected groups.

Remove\ group\ "%0"\ and\ its\ subgroups?=Remove group "%0" and its subgroups?

Removed\ group\ "%0"\ and\ its\ subgroups.=Removed group "%0" and its subgroups.

Remove\ all\ selected\ groups\ and\ their\ subgroups?=Remove all selected groups and their subgroups?

Removed\ all\ selected\ groups\ and\ their\ subgroups.=Removed all selected groups and their subgroups.

Remove\ link=Remove link

Remove\ old\ entry=Remove old entry

Remove\ string\ %0=Remove string %0

Removed\ group\ "%0".=Removed group "%0".

Removed\ string=Removed string

Renamed\ string=Renamed string

Replace=Replace
Replace\ With\:=Replace With:
Limit\ to\ Selected\ Entries=Limit to Selected Entries
Limit\ to\ Fields=Limit to Fields
All\ Field\ Replace=All Field Replace
Find\:=Find:
Find\ and\ Replace=Find and Replace

Replace\ (regular\ expression)=Replace (regular expression)

Replace\ String=Replace String
Replace\ string=Replace string

Replace\ Unicode\ ligatures=Replace Unicode ligatures
Replaces\ Unicode\ ligatures\ with\ their\ expanded\ form=Replaces Unicode ligatures with their expanded form

Required\ fields=Required fields

Do\ not\ resolve\ BibTeX\ strings=Do not resolve BibTeX strings
Resolve\ BibTeX\ strings\ for\ the\ following\ fields=Resolve BibTeX strings for the following fields

resolved=resolved

Restart=Restart

Restart\ required=Restart required

Return\ to\ dialog=Return to dialog

Review=Review
Review\ changes=Review changes
Review\ Field\ Migration=Review Field Migration

Loading=Loading

Save=Save
Save\ all\ finished.=Save all finished.

Save\ all\ open\ libraries=Save all open libraries

Save\ before\ closing=Save before closing

Save\ library=Save library
Save\ library\ as...=Save library as...
Saving=Saving
Saving\ all\ libraries...=Saving all libraries...
Saving\ library=Saving library
Library\ saved=Library saved
Saved\ selected\ to\ '%0'.=Saved selected to '%0'.

Search=Search

Search\ expression=Search expression

Searching\ for\ duplicates...=Searching for duplicates...

Searching\ for\ files=Searching for files

Select\ all=Select all
Select\ new\ encoding=Select new encoding

Select\ entry\ type=Select entry type

Select\ file\ from\ ZIP-archive=Select file from ZIP-archive

Select\ the\ tree\ nodes\ to\ view\ and\ accept\ or\ reject\ changes=Select the tree nodes to view and accept or reject changes

Settings=Settings

Shortcut=Shortcut

Show/edit\ %0\ source=Show/edit %0 source

Show\ 'Firstname\ Lastname'=Show 'Firstname Lastname'

Show\ 'Lastname,\ Firstname'=Show 'Lastname, Firstname'

Show\ BibTeX\ source\ by\ default=Show BibTeX source by default

Show\ confirmation\ dialog\ when\ deleting\ entries=Show confirmation dialog when deleting entries

Show\ last\ names\ only=Show last names only

Show\ names\ unchanged=Show names unchanged

Show\ optional\ fields=Show optional fields

Show\ required\ fields=Show required fields

Show\ validation\ messages=Show validation messages

Simple\ HTML=Simple HTML
Since\ the\ 'Review'\ field\ was\ deprecated\ in\ JabRef\ 4.2,\ these\ two\ fields\ are\ about\ to\ be\ merged\ into\ the\ 'Comment'\ field.=Since the 'Review' field was deprecated in JabRef 4.2, these two fields are about to be merged into the 'Comment' field.

Size=Size

Skipped\ -\ No\ PDF\ linked=Skipped - No PDF linked
Skipped\ -\ PDF\ does\ not\ exist=Skipped - PDF does not exist

Skipped\ entry.=Skipped entry.

Sort\ subgroups=Sort subgroups

source\ edit=source edit
Special\ name\ formatters=Special name formatters

Statically\ group\ entries\ by\ manual\ assignment=Statically group entries by manual assignment

Status=Status

Sublibrary\ from\ AUX\ to\ BibTeX=Sublibrary from AUX to BibTeX

Switches\ between\ full\ and\ abbreviated\ journal\ name\ if\ the\ journal\ name\ is\ known.=Switches between full and abbreviated journal name if the journal name is known.


the\ field\ <b>%0</b>=the field <b>%0</b>
The\ group\ "%0"\ already\ contains\ the\ selection.=The group "%0" already contains the selection.

The\ label\ of\ the\ string\ cannot\ be\ a\ number.=The label of the string cannot be a number.

The\ label\ of\ the\ string\ cannot\ contain\ spaces.=The label of the string cannot contain spaces.

The\ label\ of\ the\ string\ cannot\ contain\ the\ '\#'\ character.=The label of the string cannot contain the '#' character.

The\ output\ option\ depends\ on\ a\ valid\ import\ option.=The output option depends on a valid import option.

The\ search\ is\ case\ insensitive.=The search is case insensitive.

The\ search\ is\ case\ sensitive.=The search is case sensitive.

There\ are\ possible\ duplicates\ that\ haven't\ been\ resolved.\ Continue?=There are possible duplicates that haven't been resolved. Continue?

This\ operation\ requires\ all\ selected\ entries\ to\ have\ citation\ keys\ defined.=This operation requires all selected entries to have citation keys defined.

This\ operation\ requires\ one\ or\ more\ entries\ to\ be\ selected.=This operation requires one or more entries to be selected.

This\ setting\ may\ be\ changed\ in\ preferences\ at\ any\ time.=This setting may be changed in preferences at any time.
Timezone\ (Provides\ for\ better\ recommendations\ by\ indicating\ the\ time\ of\ day\ the\ request\ is\ being\ made.)=Timezone (Provides for better recommendations by indicating the time of day the request is being made.)
Time\ stamp=Time stamp
Toggle\ groups\ interface=Toggle groups interface

Trim\ all\ whitespace\ characters\ in\ the\ field\ content.=Trim all whitespace characters in the field content.

Trim\ whitespace\ characters=Trim whitespace characters

Try\ different\ encoding=Try different encoding

Unabbreviate\ journal\ names\ of\ the\ selected\ entries=Unabbreviate journal names of the selected entries
Unabbreviated\ %0\ journal\ names.=Unabbreviated %0 journal names.

unable\ to\ write\ to=unable to write to

Undo=Undo

Unknown\ BibTeX\ entries\:=Unknown BibTeX entries\:

unknown\ edit=unknown edit

Unknown\ export\ format=Unknown export format

untitled=untitled

Upgrade\ external\ PDF/PS\ links\ to\ use\ the\ '%0'\ field.=Upgrade external PDF/PS links to use the '%0' field.

usage=usage
Use\ autocompletion=Use autocompletion

Use\ regular\ expression\ search=Use regular expression search

Username=Username

Value\ cleared\ externally=Value cleared externally

Value\ set\ externally=Value set externally

verify\ that\ LyX\ is\ running\ and\ that\ the\ lyxpipe\ is\ valid=verify that LyX is running and that the lyxpipe is valid

View=View
Vim\ server\ name=Vim server name

Warn\ about\ unresolved\ duplicates\ when\ closing\ inspection\ window=Warn about unresolved duplicates when closing inspection window

Warn\ before\ overwriting\ existing\ keys=Warn before overwriting existing keys

Warning=Warning

Warnings=Warnings

Warning\:\ You\ added\ field\ "%0"\ twice.\ Only\ one\ will\ be\ kept.=Warning: You added field "%0" twice. Only one will be kept.

web\ link=web link

What\ do\ you\ want\ to\ do?=What do you want to do?
Whatever\ option\ you\ choose,\ Mr.\ DLib\ may\ share\ its\ data\ with\ research\ partners\ to\ further\ improve\ recommendation\ quality\ as\ part\ of\ a\ 'living\ lab'.\ Mr.\ DLib\ may\ also\ release\ public\ datasets\ that\ may\ contain\ anonymized\ information\ about\ you\ and\ the\ recommendations\ (sensitive\ information\ such\ as\ metadata\ of\ your\ articles\ will\ be\ anonymised\ through\ e.g.\ hashing).\ Research\ partners\ are\ obliged\ to\ adhere\ to\ the\ same\ strict\ data\ protection\ policy\ as\ Mr.\ DLib.=Whatever option you choose, Mr. DLib may share its data with research partners to further improve recommendation quality as part of a 'living lab'. Mr. DLib may also release public datasets that may contain anonymized information about you and the recommendations (sensitive information such as metadata of your articles will be anonymised through e.g. hashing). Research partners are obliged to adhere to the same strict data protection policy as Mr. DLib.

Will\ write\ metadata\ to\ the\ PDFs\ linked\ from\ selected\ entries.=Will write metadata to the PDFs linked from selected entries.

Write\ BibTeXEntry\ as\ metadata\ to\ PDF.=Write BibTeXEntry as metadata to PDF.
Write\ metadata\ for\ all\ PDFs\ in\ current\ library?=Write metadata for all PDFs in current library?
Writing\ metadata\ for\ selected\ entries...=Writing metadata for selected entries...
Writing\ metadata...=Writing metadata...

Embed\ BibTeXEntry\ in\ PDF.=Embed BibTeXEntry in PDF.
File\ '%0'\ is\ write\ protected.=File '%0' is write protected.
Write\ BibTeXEntry\ as\ XMP\ metadata\ to\ PDF.=Write BibTeXEntry as XMP metadata to PDF.
Write\ BibTeXEntry\ metadata\ to\ PDF.=Write BibTeXEntry metadata to PDF.
Write\ metadata\ to\ PDF\ files=Write metadata to PDF files

XMP-annotated\ PDF=XMP-annotated PDF
XMP\ export\ privacy\ settings=XMP export privacy settings
XMP\ metadata=XMP metadata
You\ must\ restart\ JabRef\ for\ this\ to\ come\ into\ effect.=You must restart JabRef for this to come into effect.

The\ following\ fetchers\ are\ available\:=The following fetchers are available:
Could\ not\ find\ fetcher\ '%0'=Could not find fetcher '%0'
Running\ query\ '%0'\ with\ fetcher\ '%1'.=Running query '%0' with fetcher '%1'.
Invalid\ query.\ Check\ position\ %0.=Invalid query. Check position %0.
Invalid\ query\ element\ '%0'\ at\ position\ %1=Invalid query element '%0' at position %1

Move\ file=Move file
Rename\ file=Rename file

Move\ file\ to\ file\ directory\ and\ rename\ file=Move file to file directory and rename file

Could\ not\ move\ file\ '%0'.=Could not move file '%0'.
Could\ not\ find\ file\ '%0'.=Could not find file '%0'.
Number\ of\ entries\ successfully\ imported=Number of entries successfully imported
Error\ while\ fetching\ from\ %0=Error while fetching from %0

Refuse\ to\ save\ the\ library\ before\ external\ changes\ have\ been\ reviewed.=Refuse to save the library before external changes have been reviewed.
Library\ protection=Library protection
Unable\ to\ save\ library=Unable to save library

Citation\ key\ generator=Citation key generator
Unable\ to\ open\ link.=Unable to open link.
MIME\ type=MIME type

This\ feature\ lets\ new\ files\ be\ opened\ or\ imported\ into\ an\ already\ running\ instance\ of\ JabRef\ instead\ of\ opening\ a\ new\ instance.\ For\ instance,\ this\ is\ useful\ when\ you\ open\ a\ file\ in\ JabRef\ from\ your\ web\ browser.\ Note\ that\ this\ will\ prevent\ you\ from\ running\ more\ than\ one\ instance\ of\ JabRef\ at\ a\ time.=This feature lets new files be opened or imported into an already running instance of JabRef instead of opening a new instance. For instance, this is useful when you open a file in JabRef from your web browser. Note that this will prevent you from running more than one instance of JabRef at a time.
Run\ fetcher=Run fetcher

Line\ %0\:\ Found\ corrupted\ citation\ key\ %1.=Line %0: Found corrupted citation key %1.
Line\ %0\:\ Found\ corrupted\ citation\ key\ %1\ (contains\ whitespaces).=Line %0: Found corrupted citation key %1 (contains whitespaces).
Line\ %0\:\ Found\ corrupted\ citation\ key\ %1\ (comma\ missing).=Line %0: Found corrupted citation key %1 (comma missing).
No\ full\ text\ document\ found=No full text document found
Download\ from\ URL=Download from URL
Rename\ field=Rename field

Cannot\ use\ port\ %0\ for\ remote\ operation;\ another\ application\ may\ be\ using\ it.\ Try\ specifying\ another\ port.=Cannot use port %0 for remote operation; another application may be using it. Try specifying another port.

Looking\ for\ full\ text\ document...=Looking for full text document...
A\ local\ copy\ will\ be\ opened.=A local copy will be opened.
Autosave\ local\ libraries=Autosave local libraries
Automatically\ save\ the\ library\ to=Automatically save the library to
Please\ enter\ a\ valid\ file\ path.=Please enter a valid file path.
Error\ opening\ file\ '%0'.=Error opening file '%0'.

Formatter\ not\ found\:\ %0=Formatter not found: %0

Could\ not\ save,\ file\ locked\ by\ another\ JabRef\ instance.=Could not save, file locked by another JabRef instance.
Metadata\ change=Metadata change
The\ following\ metadata\ changed\:=The following metadata changed:

Unable\ to\ create\ backup=Unable to create backup
Move\ file\ to\ file\ directory=Move file to file directory
<b>All\ Entries</b>\ (this\ group\ cannot\ be\ edited\ or\ removed)=<b>All Entries</b> (this group cannot be edited or removed)
static\ group=static group
dynamic\ group=dynamic group
refines\ supergroup=refines supergroup
includes\ subgroups=includes subgroups
contains=contains
search\ expression=search expression

Optional\ fields\ 2=Optional fields 2
Waiting\ for\ save\ operation\ to\ finish=Waiting for save operation to finish
Waiting\ for\ background\ tasks\ to\ finish.\ Quit\ anyway?=Waiting for background tasks to finish. Quit anyway?

Find\ and\ remove\ duplicate\ citation\ keys=Find and remove duplicate citation keys
Expected\ syntax\ for\ --fetch\='<name\ of\ fetcher>\:<query>'=Expected syntax for --fetch='<name of fetcher>:<query>'
Duplicate\ citation\ key=Duplicate citation key


General\ file\ directory=General file directory
User-specific\ file\ directory=User-specific file directory
LaTeX\ file\ directory=LaTeX file directory
Search\ failed\:\ illegal\ search\ expression=Search failed: illegal search expression

You\ must\ enter\ an\ integer\ value\ in\ the\ interval\ 1025-65535=You must enter an integer value in the interval 1025-65535
Autocomplete\ names\ in\ 'Firstname\ Lastname'\ format\ only=Autocomplete names in 'Firstname Lastname' format only
Autocomplete\ names\ in\ 'Lastname,\ Firstname'\ format\ only=Autocomplete names in 'Lastname, Firstname' format only
Autocomplete\ names\ in\ both\ formats=Autocomplete names in both formats
Send\ as\ email=Send as email
References=References
Sending\ of\ emails=Sending of emails
Subject\ for\ sending\ an\ email\ with\ references=Subject for sending an email with references
Automatically\ open\ folders\ of\ attached\ files=Automatically open folders of attached files
Error\ creating\ email=Error creating email
Entries\ added\ to\ an\ email=Entries added to an email
Custom\ applications=Custom applications
Please\ specify\ a\ file\ browser.=Please specify a file browser.
Please\ specify\ a\ terminal\ application.=Please specify a terminal application.
Use\ custom\ file\ browser=Use custom file browser
Use\ custom\ terminal\ emulator=Use custom terminal emulator
exportFormat=exportFormat
Output\ file\ missing=Output file missing
No\ search\ matches.=No search matches.
The\ output\ option\ depends\ on\ a\ valid\ input\ option.=The output option depends on a valid input option.
Linked\ file\ name\ conventions=Linked file name conventions
Filename\ format\ pattern=Filename format pattern
Additional\ parameters=Additional parameters
Cite\ selected\ entries\ between\ parenthesis=Cite selected entries between parenthesis
Cite\ selected\ entries\ with\ in-text\ citation=Cite selected entries with in-text citation
Cite\ special=Cite special
Extra\ information\ (e.g.\ page\ number)=Extra information (e.g. page number)
Manage\ citations=Manage citations
Problem\ modifying\ citation=Problem modifying citation
Problem\ collecting\ citations=Problem collecting citations
Citation=Citation
Connecting...=Connecting...
Select\ style=Select style
Journals=Journals
Cite=Cite
Cite\ in-text=Cite in-text
Insert\ empty\ citation=Insert empty citation
Merge\ citations=Merge citations
Manual\ connect=Manual connect
Select\ Writer\ document=Select Writer document
Sync\ OpenOffice/LibreOffice\ bibliography=Sync OpenOffice/LibreOffice bibliography
Select\ which\ open\ Writer\ document\ to\ work\ on=Select which open Writer document to work on
Connected\ to\ document=Connected to document

Could\ not\ connect\ to\ any\ Writer\ document.\ Please\ make\ sure\ a\ document\ is\ open\ before\ using\ the\ 'Select\ Writer\ document'\ button\ to\ connect\ to\ it.=Could not connect to any Writer document. Please make sure a document is open before using the 'Select Writer document' button to connect to it.

No\ Writer\ documents\ found=No Writer documents found

Insert\ a\ citation\ without\ text\ (the\ entry\ will\ appear\ in\ the\ reference\ list)=Insert a citation without text (the entry will appear in the reference list)
Cite\ selected\ entries\ with\ extra\ information=Cite selected entries with extra information
Ensure\ that\ the\ bibliography\ is\ up-to-date=Ensure that the bibliography is up-to-date

Your\ OpenOffice/LibreOffice\ document\ references\ the\ citation\ key\ '%0',\ which\ could\ not\ be\ found\ in\ your\ current\ library.=Your OpenOffice/LibreOffice document references the citation key '%0', which could not be found in your current library.

This\ operation\ requires\ a\ bibliography\ database.=This operation requires a bibliography database.

Your\ OpenOffice/LibreOffice\ document\ references\ at\ least\ %0\ citation\ keys\ which\ could\ not\ be\ found\ in\ your\ current\ library.\ Some\ of\ these\ are\ %1.=Your OpenOffice/LibreOffice document references at least %0 citation keys which could not be found in your current library. Some of these are %1.

Your\ OpenOffice/LibreOffice\ document\ references\ no\ citation\ keys\ which\ could\ also\ be\ found\ in\ your\ current\ library.=Your OpenOffice/LibreOffice document references no citation keys which could also be found in your current library.

Unable\ to\ synchronize\ bibliography=Unable to synchronize bibliography
Combine\ pairs\ of\ citations\ that\ are\ separated\ by\ spaces\ only=Combine pairs of citations that are separated by spaces only
Autodetection\ failed=Autodetection failed
Please\ wait...=Please wait...
Connection\ lost=Connection lost

Could\ not\ update\ bibliography=Could not update bibliography
Not\ connected\ to\ document=Not connected to document
Problem\ combining\ cite\ markers=Problem combining cite markers
Unable\ to\ reload\ style\ file=Unable to reload style file

Problem\ during\ separating\ cite\ markers=Problem during separating cite markers

Automatically\ sync\ bibliography\ when\ inserting\ citations=Automatically sync bibliography when inserting citations
Look\ up\ BibTeX\ entries\ in\ the\ active\ tab\ only=Look up BibTeX entries in the active tab only
Look\ up\ BibTeX\ entries\ in\ all\ open\ libraries=Look up BibTeX entries in all open libraries
Autodetecting\ paths...=Autodetecting paths...
Could\ not\ find\ OpenOffice/LibreOffice\ installation=Could not find OpenOffice/LibreOffice installation
Found\ more\ than\ one\ OpenOffice/LibreOffice\ executable.=Found more than one OpenOffice/LibreOffice executable.
Please\ choose\ which\ one\ to\ connect\ to\:=Please choose which one to connect to:
Choose\ OpenOffice/LibreOffice\ executable=Choose OpenOffice/LibreOffice executable
Select\ document=Select document
HTML\ list=HTML list
If\ possible,\ normalize\ this\ list\ of\ names\ to\ conform\ to\ standard\ BibTeX\ name\ formatting=If possible, normalize this list of names to conform to standard BibTeX name formatting
Could\ not\ open\ %0=Could not open %0
Unknown\ import\ format=Unknown import format
Web\ search=Web search
Style\ selection=Style selection
No\ valid\ style\ file\ defined=No valid style file defined
Choose\ pattern=Choose pattern
Search\ and\ store\ files\ relative\ to\ library\ file\ location=Search and store files relative to library file location
File\ directory=File directory
Could\ not\ run\ the\ gnuclient/emacsclient\ program.\ Make\ sure\ you\ have\ the\ emacsclient/gnuclient\ program\ installed\ and\ available\ in\ the\ PATH.=Could not run the gnuclient/emacsclient program. Make sure you have the emacsclient/gnuclient program installed and available in the PATH.
You\ must\ select\ either\ a\ valid\ style\ file,\ or\ use\ one\ of\ the\ default\ styles.=You must select either a valid style file, or use one of the default styles.

This\ feature\ generates\ a\ new\ library\ based\ on\ which\ entries\ are\ needed\ in\ an\ existing\ LaTeX\ document.=This feature generates a new library based on which entries are needed in an existing LaTeX document.

First\ select\ entries\ to\ clean\ up.=First select entries to clean up.
Cleanup\ entry=Cleanup entry
Autogenerate\ PDF\ Names=Autogenerate PDF Names
Auto-generating\ PDF-Names\ does\ not\ support\ undo.\ Continue?=Auto-generating PDF-Names does not support undo. Continue?

Use\ full\ firstname\ whenever\ possible=Use full firstname whenever possible
Use\ abbreviated\ firstname\ whenever\ possible=Use abbreviated firstname whenever possible
Use\ abbreviated\ and\ full\ firstname=Use abbreviated and full firstname
Name\ format=Name format
First\ names=First names
Cleanup\ entries=Cleanup entries
Automatically\ assign\ new\ entry\ to\ selected\ groups=Automatically assign new entry to selected groups
%0\ mode=%0 mode
Move\ DOIs\ from\ note\ and\ URL\ field\ to\ DOI\ field\ and\ remove\ http\ prefix=Move DOIs from note and URL field to DOI field and remove http prefix
Make\ paths\ of\ linked\ files\ relative\ (if\ possible)=Make paths of linked files relative (if possible)
Rename\ PDFs\ to\ given\ filename\ format\ pattern=Rename PDFs to given filename format pattern
Rename\ only\ PDFs\ having\ a\ relative\ path=Rename only PDFs having a relative path
Doing\ a\ cleanup\ for\ %0\ entries...=Doing a cleanup for %0 entries...
No\ entry\ needed\ a\ clean\ up=No entry needed a clean up
One\ entry\ needed\ a\ clean\ up=One entry needed a clean up
%0\ entries\ needed\ a\ clean\ up=%0 entries needed a clean up

Group\ tree\ could\ not\ be\ parsed.\ If\ you\ save\ the\ BibTeX\ library,\ all\ groups\ will\ be\ lost.=Group tree could not be parsed. If you save the BibTeX library, all groups will be lost.
Attach\ file=Attach file
Setting\ all\ preferences\ to\ default\ values.=Setting all preferences to default values.
Resetting\ preference\ key\ '%0'=Resetting preference key '%0'
Unable\ to\ clear\ preferences.=Unable to clear preferences.

Unselect\ all=Unselect all
Expand\ all=Expand all
Collapse\ all=Collapse all
Searches\ the\ selected\ directory\ for\ unlinked\ files.=Searches the selected directory for unlinked files.
Starts\ the\ import\ of\ BibTeX\ entries.=Starts the import of BibTeX entries.
Last\ edited\:=Last edited:
All\ time=All time
last\ edited=last edited
Last\ day=Last day
Last\ week=Last week
Last\ month=Last month
Last\ year=Last year
Sort\ by\:=Sort by:
Newest\ first=Newest first
Oldest\ first=Oldest first
Directory=Directory
Search\ results=Search results
Import\ result=Import result
Searching\ file\ system...=Searching file system...
Citation\ key\ patterns=Citation key patterns
Clear\ priority=Clear priority
Clear\ rank=Clear rank
Enable\ special\ fields=Enable special fields
One\ star=One star
Two\ stars=Two stars
Three\ stars=Three stars
Four\ stars=Four stars
Five\ stars=Five stars
Help\ on\ special\ fields=Help on special fields
Keywords\ of\ selected\ entries=Keywords of selected entries
Manage\ content\ selectors=Manage content selectors
Content\ selectors=Content selectors
Manage\ keywords=Manage keywords
No\ priority\ information=No priority information
No\ rank\ information=No rank information
Priority=Priority
Priority\ high=Priority high
Priority\ low=Priority low
Priority\ medium=Priority medium
Quality=Quality
Rank=Rank
Relevance=Relevance
Set\ priority\ to\ high=Set priority to high
Set\ priority\ to\ low=Set priority to low
Set\ priority\ to\ medium=Set priority to medium
Toggle\ relevance=Toggle relevance
Toggle\ quality\ assured=Toggle quality assured
Toggle\ print\ status=Toggle print status
Update\ keywords=Update keywords
Problem\ connecting=Problem connecting
Connection\ to\ OpenOffice/LibreOffice\ has\ been\ lost.\ Please\ make\ sure\ OpenOffice/LibreOffice\ is\ running,\ and\ try\ to\ reconnect.=Connection to OpenOffice/LibreOffice has been lost. Please make sure OpenOffice/LibreOffice is running, and try to reconnect.

JabRef\ will\ send\ at\ least\ one\ request\ per\ entry\ to\ a\ publisher.=JabRef will send at least one request per entry to a publisher.
Correct\ the\ entry,\ and\ reopen\ editor\ to\ display/edit\ source.=Correct the entry, and reopen editor to display/edit source.
Could\ not\ connect\ to\ running\ OpenOffice/LibreOffice.=Could not connect to running OpenOffice/LibreOffice.
Make\ sure\ you\ have\ installed\ OpenOffice/LibreOffice\ with\ Java\ support.=Make sure you have installed OpenOffice/LibreOffice with Java support.
If\ connecting\ manually,\ please\ verify\ program\ and\ library\ paths.=If connecting manually, please verify program and library paths.
Error\ message\:=Error message:
If\ a\ pasted\ or\ imported\ entry\ already\ has\ the\ field\ set,\ overwrite.=If a pasted or imported entry already has the field set, overwrite.
Not\ connected\ to\ any\ Writer\ document.\ Please\ make\ sure\ a\ document\ is\ open,\ and\ use\ the\ 'Select\ Writer\ document'\ button\ to\ connect\ to\ it.=Not connected to any Writer document. Please make sure a document is open, and use the 'Select Writer document' button to connect to it.
Removed\ all\ subgroups\ of\ group\ "%0".=Removed all subgroups of group "%0".
To\ disable\ the\ memory\ stick\ mode\ rename\ or\ remove\ the\ jabref.xml\ file\ in\ the\ same\ folder\ as\ JabRef.=To disable the memory stick mode rename or remove the jabref.xml file in the same folder as JabRef.
Unable\ to\ connect.\ One\ possible\ reason\ is\ that\ JabRef\ and\ OpenOffice/LibreOffice\ are\ not\ both\ running\ in\ either\ 32\ bit\ mode\ or\ 64\ bit\ mode.=Unable to connect. One possible reason is that JabRef and OpenOffice/LibreOffice are not both running in either 32 bit mode or 64 bit mode.
Delimiter(s)=Delimiter(s)
When\ downloading\ files,\ or\ moving\ linked\ files\ to\ the\ file\ directory,\ use\ the\ bib\ file\ location.=When downloading files, or moving linked files to the file directory, use the bib file location.

Searching...=Searching...
Please\ enter\ a\ search\ string=Please enter a search string
Please\ open\ or\ start\ a\ new\ library\ before\ searching=Please open or start a new library before searching

Canceled\ merging\ entries=Canceled merging entries

Merge\ entries=Merge entries
Merged\ entry=Merged entry
Merged\ entries=Merged entries
None=None
Parse=Parse
Result=Result
You\ have\ to\ choose\ exactly\ two\ entries\ to\ merge.=You have to choose exactly two entries to merge.

Add\ timestamp\ to\ modified\ entries\ (field\ "modificationdate")=Add timestamp to modified entries (field "modificationdate")
Add\ timestamp\ to\ new\ entries\ (field\ "creationdate")=Add timestamp to new entries (field "creationdate")
All\ key\ bindings\ will\ be\ reset\ to\ their\ defaults.=All key bindings will be reset to their defaults.

Automatically\ set\ file\ links=Automatically set file links
Finished\ automatically\ setting\ external\ links.=Finished automatically setting external links.
Changed\ %0\ entries.=Changed %0 entries.

Resetting\ all\ key\ bindings=Resetting all key bindings

Network=Network
Hostname=Hostname
Please\ specify\ a\ hostname=Please specify a hostname
Please\ specify\ a\ port=Please specify a port
Please\ specify\ a\ username=Please specify a username
Please\ specify\ a\ password=Please specify a password

Proxy\ configuration=Proxy configuration
Use\ custom\ proxy\ configuration=Use custom proxy configuration
Proxy\ requires\ authentication=Proxy requires authentication
Attention\:\ Password\ is\ stored\ in\ plain\ text\!=Attention: Password is stored in plain text!
Clear\ connection\ settings=Clear connection settings
Check\ Proxy\ Setting=Check Proxy Setting
Check\ connection=Check connection
Connection\ failed\!=Connection failed\!
Connection\ successful\!=Connection successful\!

SSL\ Configuration=SSL Configuration
SSL\ configuration\ changed=SSL configuration changed
SSL\ certificate\ file=SSL certificate file
Duplicate\ Certificates=Duplicate Certificates
You\ already\ added\ this\ certificate=You already added this certificate

Open\ folder=Open folder
Export\ sort\ order=Export sort order
Save\ sort\ order=Save sort order

Keep\ original\ order=Keep original order
Use\ current\ table\ sort\ order=Use current table sort order
Use\ specified\ order=Use specified order
Show\ extra\ columns=Show extra columns
Parsing\ error=Parsing error
illegal\ backslash\ expression=illegal backslash expression

Clear\ read\ status=Clear read status
Convert\ to\ biblatex\ format\ (for\ example,\ move\ the\ value\ of\ the\ 'journal'\ field\ to\ 'journaltitle')=Convert to biblatex format (for example, move the value of the 'journal' field to 'journaltitle')
Deprecated\ fields=Deprecated fields
No\ read\ status\ information=No read status information
Printed=Printed
Read\ status=Read status
Read\ status\ read=Read status read
Read\ status\ skimmed=Read status skimmed
Save\ selected\ as\ plain\ BibTeX...=Save selected as plain BibTeX...
Set\ read\ status\ to\ read=Set read status to read
Set\ read\ status\ to\ skimmed=Set read status to skimmed
Show\ deprecated\ BibTeX\ fields=Show deprecated BibTeX fields

Opens\ JabRef's\ GitHub\ page=Opens JabRef's GitHub page
Opens\ JabRef's\ Twitter\ page=Opens JabRef's Twitter page
Opens\ JabRef's\ Facebook\ page=Opens JabRef's Facebook page
Opens\ JabRef's\ blog=Opens JabRef's blog
Opens\ JabRef's\ website=Opens JabRef's website

Could\ not\ open\ browser.=Could not open browser.
Please\ open\ %0\ manually.=Please open %0 manually.
The\ link\ has\ been\ copied\ to\ the\ clipboard.=The link has been copied to the clipboard.

Open\ %0\ file=Open %0 file
Could\ not\ detect\ terminal\ automatically.\ Please\ define\ a\ custom\ terminal\ in\ the\ preferences.=Could not detect terminal automatically. Please define a custom terminal in the preferences.

Cannot\ delete\ file=Cannot delete file
File\ permission\ error=File permission error
JabRef\ does\ not\ have\ permission\ to\ access\ %s=JabRef does not have permission to access %s
Path\ to\ %0=Path to %0
Convert=Convert
Normalize\ to\ BibTeX\ name\ format=Normalize to BibTeX name format
Help\ on\ Name\ Formatting=Help on Name Formatting

Add\ new\ file\ type=Add new file type

Left\ entry=Left entry
Right\ entry=Right entry
Original\ entry=Original entry
No\ information\ added=No information added
Select\ at\ least\ one\ entry\ to\ manage\ keywords.=Select at least one entry to manage keywords.
OpenDocument\ text=OpenDocument text
OpenDocument\ spreadsheet=OpenDocument spreadsheet
OpenDocument\ presentation=OpenDocument presentation
%0\ image=%0 image
Added\ entry=Added entry
Modified\ entry=Modified entry
Deleted\ entry=Deleted entry
Modified\ groups\ tree=Modified groups tree
Removed\ all\ groups=Removed all groups
Accepting\ the\ change\ replaces\ the\ complete\ groups\ tree\ with\ the\ externally\ modified\ groups\ tree.=Accepting the change replaces the complete groups tree with the externally modified groups tree.
Select\ export\ format=Select export format
Return\ to\ JabRef=Return to JabRef
Could\ not\ connect\ to\ %0=Could not connect to %0
Warning\:\ %0\ out\ of\ %1\ entries\ have\ undefined\ title.=Warning: %0 out of %1 entries have undefined title.
Warning\:\ %0\ out\ of\ %1\ entries\ have\ undefined\ citation\ key.=Warning: %0 out of %1 entries have undefined citation key.
Warning\:\ %0\ out\ of\ %1\ entries\ have\ undefined\ DOIs.=Warning: %0 out of %1 entries have undefined DOIs.
Really\ delete\ the\ selected\ entry?=Really delete the selected entry?
Really\ delete\ the\ %0\ selected\ entries?=Really delete the %0 selected entries?
Keep\ merged\ entry\ only=Keep merged entry only
Keep\ left=Keep left
Keep\ right=Keep right
Old\ entry=Old entry
From\ import=From import
From\ DOI=From DOI
No\ problems\ found.=No problems found.
Save\ changes=Save changes
Discard\ changes=Discard changes
Library\ '%0'\ has\ changed.=Library '%0' has changed.
Print\ entry\ preview=Print entry preview

Invalid\ DOI\:\ '%0'.=Invalid DOI: '%0'.
Same\ DOI\ used\ in\ multiple\ entries=Same DOI used in multiple entries
should\ start\ with\ a\ name=should start with a name
should\ end\ with\ a\ name=should end with a name
unexpected\ closing\ curly\ bracket=unexpected closing curly bracket
unexpected\ opening\ curly\ bracket=unexpected opening curly bracket
capital\ letters\ are\ not\ masked\ using\ curly\ brackets\ {}=capital letters are not masked using curly brackets {}
should\ contain\ a\ four\ digit\ number=should contain a four digit number
should\ contain\ a\ valid\ page\ number\ range=should contain a valid page number range
No\ results\ found.=No results found.
Found\ %0\ results.=Found %0 results.
Invalid\ regular\ expression=Invalid regular expression
plain\ text=plain text
This\ search\ contains\ entries\ in\ which\ any\ field\ contains\ the\ regular\ expression\ <b>%0</b>=This search contains entries in which any field contains the regular expression <b>%0</b>
This\ search\ contains\ entries\ in\ which\ any\ field\ contains\ the\ term\ <b>%0</b>=This search contains entries in which any field contains the term <b>%0</b>
This\ search\ contains\ entries\ in\ which=This search contains entries in which

Unable\ to\ autodetect\ OpenOffice/LibreOffice\ installation.\ Please\ choose\ the\ installation\ directory\ manually.=Unable to autodetect OpenOffice/LibreOffice installation. Please choose the installation directory manually.

Close\ library=Close library
Entry\ editor,\ next\ entry=Entry editor, next entry
Entry\ editor,\ next\ panel=Entry editor, next panel
Entry\ editor,\ next\ panel\ 2=Entry editor, next panel 2
Entry\ editor,\ previous\ entry=Entry editor, previous entry
Entry\ editor,\ previous\ panel=Entry editor, previous panel
Entry\ editor,\ previous\ panel\ 2=Entry editor, previous panel 2
File\ list\ editor,\ move\ entry\ down=File list editor, move entry down
File\ list\ editor,\ move\ entry\ up=File list editor, move entry up
Focus\ entry\ table=Focus entry table
Import\ into\ current\ library=Import into current library
Import\ into\ new\ library=Import into new library
New\ article=New article
New\ book=New book
New\ entry=New entry
New\ inbook=New inbook
New\ mastersthesis=New mastersthesis
New\ phdthesis=New phdthesis
New\ proceedings=New proceedings
New\ unpublished=New unpublished
Preamble\ editor,\ store\ changes=Preamble editor, store changes
Push\ to\ application=Push to application
Refresh\ OpenOffice/LibreOffice=Refresh OpenOffice/LibreOffice
Resolve\ duplicate\ citation\ keys=Resolve duplicate citation keys
Save\ all=Save all
String\ dialog,\ add\ string=String dialog, add string
String\ dialog,\ remove\ string=String dialog, remove string
Synchronize\ files=Synchronize files
Unabbreviate=Unabbreviate
should\ contain\ a\ protocol=should contain a protocol
Copy\ preview=Copy preview
Copy\ selection=Copy selection
Automatically\ setting\ file\ links=Automatically setting file links
Regenerating\ citation\ keys\ according\ to\ metadata=Regenerating citation keys according to metadata
Regenerate\ all\ keys\ for\ the\ entries\ in\ a\ BibTeX\ file=Regenerate all keys for the entries in a BibTeX file
Show\ debug\ level\ messages=Show debug level messages
Default\ library\ mode=Default library mode
Show\ only\ preferences\ deviating\ from\ their\ default\ value=Show only preferences deviating from their default value
default=default
key=key
type=type
value=value
Show\ preferences=Show preferences
Save\ actions=Save actions
Convert\ to\ BibTeX\ format\ (for\ example,\ move\ the\ value\ of\ the\ 'journaltitle'\ field\ to\ 'journal')=Convert to BibTeX format (for example, move the value of the 'journaltitle' field to 'journal')

Other\ fields=Other fields
Show\ remaining\ fields=Show remaining fields

link\ should\ refer\ to\ a\ correct\ file\ path=link should refer to a correct file path
abbreviation\ detected=abbreviation detected
wrong\ entry\ type\ as\ proceedings\ has\ page\ numbers=wrong entry type as proceedings has page numbers
Abbreviate\ journal\ names=Abbreviate journal names
Abbreviating...=Abbreviating...
Abbreviation\ '%0'\ for\ journal\ '%1'\ already\ defined.=Abbreviation '%0' for journal '%1' already defined.
Abbreviation\ cannot\ be\ empty=Abbreviation cannot be empty
Duplicated\ Journal\ Abbreviation=Duplicated Journal Abbreviation
Duplicated\ Journal\ File=Duplicated Journal File
Error\ Occurred=Error Occurred
Journal\ file\ %s\ already\ added=Journal file %s already added
Name\ cannot\ be\ empty=Name cannot be empty

Display\ keywords\ appearing\ in\ ALL\ entries=Display keywords appearing in ALL entries
Display\ keywords\ appearing\ in\ ANY\ entry=Display keywords appearing in ANY entry
None\ of\ the\ selected\ entries\ have\ titles.=None of the selected entries have titles.
None\ of\ the\ selected\ entries\ have\ citation\ keys.=None of the selected entries have citation keys.
None\ of\ the\ selected\ entries\ have\ DOIs.=None of the selected entries have DOIs.
Unabbreviate\ journal\ names=Unabbreviate journal names
Unabbreviating...=Unabbreviating...
Usage=Usage


Adds\ {}\ brackets\ around\ acronyms,\ month\ names\ and\ countries\ to\ preserve\ their\ case.=Adds {} brackets around acronyms, month names and countries to preserve their case.
Are\ you\ sure\ you\ want\ to\ reset\ all\ settings\ to\ default\ values?=Are you sure you want to reset all settings to default values?
Reset\ preferences=Reset preferences
Ill-formed\ entrytype\ comment\ in\ BIB\ file=Ill-formed entrytype comment in BIB file

Move\ linked\ files\ to\ default\ file\ directory\ %0=Move linked files to default file directory %0

Do\ you\ still\ want\ to\ continue?=Do you still want to continue?
Internal\ style=Internal style
Add\ style\ file=Add style file
Current\ style\ is\ '%0'=Current style is '%0'
Remove\ style=Remove style
You\ must\ select\ a\ valid\ style\ file.\ Your\ style\ is\ probably\ missing\ a\ line\ for\ the\ type\ "default".=You must select a valid style file. Your style is probably missing a line for the type "default".
Invalid\ style\ selected=Invalid style selected

Reload=Reload

Capitalize=Capitalize
Capitalize\ all\ words,\ but\ converts\ articles,\ prepositions,\ and\ conjunctions\ to\ lower\ case.=Capitalize all words, but converts articles, prepositions, and conjunctions to lower case.
Capitalize\ the\ first\ word,\ changes\ other\ words\ to\ lower\ case.=Capitalize the first word, changes other words to lower case.
Changes\ all\ letters\ to\ lower\ case.=Changes all letters to lower case.
Changes\ all\ letters\ to\ upper\ case.=Changes all letters to upper case.
Changes\ the\ first\ letter\ of\ all\ words\ to\ capital\ case\ and\ the\ remaining\ letters\ to\ lower\ case.=Changes the first letter of all words to capital case and the remaining letters to lower case.
Cleans\ up\ LaTeX\ code.=Cleans up LaTeX code.
Converts\ HTML\ code\ to\ LaTeX\ code.=Converts HTML code to LaTeX code.
HTML\ to\ Unicode=HTML to Unicode
Converts\ HTML\ code\ to\ Unicode.=Converts HTML code to Unicode.
Converts\ LaTeX\ encoding\ to\ Unicode\ characters.=Converts LaTeX encoding to Unicode characters.
Converts\ Unicode\ characters\ to\ LaTeX\ encoding.=Converts Unicode characters to LaTeX encoding.
Converts\ ordinals\ to\ LaTeX\ superscripts.=Converts ordinals to LaTeX superscripts.
Converts\ units\ to\ LaTeX\ formatting.=Converts units to LaTeX formatting.
HTML\ to\ LaTeX=HTML to LaTeX
LaTeX\ cleanup=LaTeX cleanup
LaTeX\ to\ Unicode=LaTeX to Unicode
Lower\ case=Lower case
Minify\ list\ of\ person\ names=Minify list of person names
Normalize\ date=Normalize date
Normalize\ en\ dashes=Normalize en dashes
Normalize\ month=Normalize month
Normalize\ month\ to\ BibTeX\ standard\ abbreviation.=Normalize month to BibTeX standard abbreviation.
Normalize\ names\ of\ persons=Normalize names of persons
Normalize\ page\ numbers=Normalize page numbers
Normalize\ pages\ to\ BibTeX\ standard.=Normalize pages to BibTeX standard.
Normalizes\ lists\ of\ persons\ to\ the\ BibTeX\ standard.=Normalizes lists of persons to the BibTeX standard.
Normalizes\ the\ date\ to\ ISO\ date\ format.=Normalizes the date to ISO date format.
Normalizes\ the\ en\ dashes.=Normalizes the en dashes.
Ordinals\ to\ LaTeX\ superscript=Ordinals to LaTeX superscript
Protect\ terms=Protect terms
Add\ enclosing\ braces=Add enclosing braces
Add\ braces\ encapsulating\ the\ complete\ field\ content.=Add braces encapsulating the complete field content.
Remove\ enclosing\ braces=Remove enclosing braces
Removes\ braces\ encapsulating\ the\ complete\ field\ content.=Removes braces encapsulating the complete field content.
Removes\ all\ balanced\ {}\ braces\ around\ words.=Removes all balanced {} braces around words.
Shorten\ DOI=Shorten DOI
Shortens\ DOI\ to\ more\ human\ readable\ form.=Shortens DOI to more human readable form.
Sentence\ case=Sentence case
Shortens\ lists\ of\ persons\ if\ there\ are\ more\ than\ 2\ persons\ to\ "et\ al.".=Shortens lists of persons if there are more than 2 persons to "et al.".
Title\ case=Title case
Unicode\ to\ LaTeX=Unicode to LaTeX
Units\ to\ LaTeX=Units to LaTeX
Upper\ case=Upper case
Does\ nothing.=Does nothing.
Identity=Identity
Clears\ the\ field\ completely.=Clears the field completely.
Directory\ not\ found=Directory not found
Main\ file\ directory\ not\ set.\ Check\ the\ preferences\ (linked\ files)\ or\ the\ library\ properties.=Main file directory not set. Check the preferences (linked files) or the library properties.
This\ operation\ requires\ exactly\ one\ item\ to\ be\ selected.=This operation requires exactly one item to be selected.
Opening\ large\ number\ of\ files=Opening large number of files
You\ are\ about\ to\ open\ %0\ files.\ Continue?=You are about to open %0 files. Continue?
Continue=Continue
Importing\ in\ %0\ format=Importing in %0 format
Female\ name=Female name
Female\ names=Female names
Male\ name=Male name
Male\ names=Male names
Mixed\ names=Mixed names
Neuter\ name=Neuter name
Neuter\ names=Neuter names

Determined\ %0\ for\ %1\ entries=Determined %0 for %1 entries
Look\ up\ %0=Look up %0
Looking\ up\ %0...\ -\ entry\ %1\ out\ of\ %2\ -\ found\ %3=Looking up %0... - entry %1 out of %2 - found %3

Audio\ CD=Audio CD
British\ patent=British patent
British\ patent\ request=British patent request
Candidate\ thesis=Candidate thesis
Collaborator=Collaborator
Column=Column
Compiler=Compiler
Continuator=Continuator
Data\ CD=Data CD
Editor=Editor
European\ patent=European patent
European\ patent\ request=European patent request
Founder=Founder
French\ patent=French patent
French\ patent\ request=French patent request
German\ patent=German patent
German\ patent\ request=German patent request
Line=Line
Master's\ thesis=Master's thesis
Page=Page
Paragraph=Paragraph
Patent=Patent
Patent\ request=Patent request
PhD\ thesis=PhD thesis
Redactor=Redactor
Research\ report=Research report
Reviser=Reviser
Section=Section
Software=Software
Technical\ report=Technical report
U.S.\ patent=U.S. patent
U.S.\ patent\ request=U.S. patent request
Verse=Verse

change\ entries\ of\ group=change entries of group
odd\ number\ of\ unescaped\ '\#'=odd number of unescaped '#'

Plain\ text=Plain text
Show\ diff=Show diff
character=character
word=word
Show\ symmetric\ diff=Show symmetric diff
Copy\ Version=Copy Version
Maintainers=Maintainers
Contributors=Contributors
License=License
JabRef\ would\ not\ have\ been\ possible\ without\ the\ help\ of\ our\ contributors.=JabRef would not have been possible without the help of our contributors.

HTML\ encoded\ character\ found=HTML encoded character found
booktitle\ ends\ with\ 'conference\ on'=booktitle ends with 'conference on'

incorrect\ control\ digit=incorrect control digit
incorrect\ format=incorrect format
Copied\ version\ to\ clipboard=Copied version to clipboard

Citation\ key=Citation key
Message=Message


MathSciNet\ Review=MathSciNet Review
Reset\ Bindings=Reset Bindings

Decryption\ not\ supported.=Decryption not supported.

Cleared\ '%0'\ for\ %1\ entries=Cleared '%0' for %1 entries
Set\ '%0'\ to\ '%1'\ for\ %2\ entries=Set '%0' to '%1' for %2 entries
Toggled\ '%0'\ for\ %1\ entries=Toggled '%0' for %1 entries

Check\ for\ updates=Check for updates
Download\ update=Download update
New\ version\ available=New version available
Installed\ version=Installed version
Remind\ me\ later=Remind me later
Ignore\ this\ update=Ignore this update
Could\ not\ connect\ to\ the\ update\ server.=Could not connect to the update server.
Please\ try\ again\ later\ and/or\ check\ your\ network\ connection.=Please try again later and/or check your network connection.
To\ see\ what\ is\ new\ view\ the\ changelog.=To see what is new view the changelog.
A\ new\ version\ of\ JabRef\ has\ been\ released.=A new version of JabRef has been released.
JabRef\ is\ up-to-date.=JabRef is up-to-date.
Latest\ version=Latest version
Online\ help\ forum=Online help forum
Custom=Custom

Export\ cited=Export cited
Unable\ to\ generate\ new\ library=Unable to generate new library

The\ cursor\ is\ in\ a\ protected\ area.=The cursor is in a protected area.
JabRefException=JabRefException
No\ bibliography\ database\ is\ open\ for\ citation.=No bibliography database is open for citation.

No\ database\ is\ open\ for\ updating\ citation\ markers\ after\ citing.=No database is open for updating citation markers after citing.

No\ bibliography\ entries\ are\ selected\ for\ citation.=No bibliography entries are selected for citation.
No\ bibliography\ style\ is\ selected\ for\ citation.=No bibliography style is selected for citation.
No\ database=No database

No\ entries\ selected\ for\ citation=No entries selected for citation
Open\ one\ before\ citing.=Open one before citing.

Select\ one\ before\ citing.=Select one before citing.
Select\ some\ before\ citing.=Select some before citing.

Found\ identical\ ranges=Found identical ranges
Found\ overlapping\ ranges=Found overlapping ranges
Found\ touching\ ranges=Found touching ranges

Note\:\ Use\ the\ placeholder\ %DIR%\ for\ the\ location\ of\ the\ opened\ library\ file.=Note: Use the placeholder %DIR% for the location of the opened library file.
Error\ occured\ while\ executing\ the\ command\ \"%0\".=Error occured while executing the command \"%0\".
Reformat\ ISSN=Reformat ISSN

Countries\ and\ territories\ in\ English=Countries and territories in English
Electrical\ engineering\ terms=Electrical engineering terms
Enabled=Enabled
Internal\ list=Internal list
Protected\ terms\ files=Protected terms files
Months\ and\ weekdays\ in\ English=Months and weekdays in English
The\ text\ after\ the\ last\ line\ starting\ with\ \#\ will\ be\ used=The text after the last line starting with # will be used
Add\ protected\ terms\ file=Add protected terms file
Are\ you\ sure\ you\ want\ to\ remove\ the\ protected\ terms\ file?=Are you sure you want to remove the protected terms file?
Remove\ protected\ terms\ file=Remove protected terms file
Add\ selected\ text\ to\ list=Add selected text to list
Add\ {}\ around\ selected\ text=Add {} around selected text
Format\ field=Format field
New\ protected\ terms\ file=New protected terms file
change\ field\ %0\ of\ entry\ %1\ from\ %2\ to\ %3=change field %0 of entry %1 from %2 to %3
change\ key\ from\ %0\ to\ %1=change key from %0 to %1
change\ string\ content\ %0\ to\ %1=change string content %0 to %1
change\ string\ name\ %0\ to\ %1=change string name %0 to %1
change\ type\ of\ entry\ %0\ from\ %1\ to\ %2=change type of entry %0 from %1 to %2
insert\ entry\ %0=insert entry %0
insert\ string\ %0=insert string %0
remove\ entries=remove entries
remove\ entry\ %0=remove entry %0
remove\ string\ %0=remove string %0
undefined=undefined
Cannot\ get\ info\ based\ on\ given\ %0\:\ %1=Cannot get info based on given %0: %1
Get\ bibliographic\ data\ from\ %0=Get bibliographic data from %0
No\ %0\ found=No %0 found
Entry\ from\ %0=Entry from %0
Merge\ entry\ with\ %0\ information=Merge entry with %0 information
Updated\ entry\ with\ info\ from\ %0=Updated entry with info from %0

Add\ new\ list=Add new list
Open\ existing\ list=Open existing list
Remove\ list=Remove list
Add\ abbreviation=Add abbreviation
Full\ journal\ name=Full journal name
Abbreviation\ name=Abbreviation name
Shortest\ unique\ abbreviation=Shortest unique abbreviation

No\ abbreviation\ files\ loaded=No abbreviation files loaded

Loading\ built\ in\ lists=Loading built in lists

JabRef\ built\ in\ list=JabRef built in list

Event\ log=Event log
We\ now\ give\ you\ insight\ into\ the\ inner\ workings\ of\ JabRef\'s\ internals.\ This\ information\ might\ be\ helpful\ to\ diagnose\ the\ root\ cause\ of\ a\ problem.\ Please\ feel\ free\ to\ inform\ the\ developers\ about\ an\ issue.=We now give you insight into the inner workings of JabRef\'s internals. This information might be helpful to diagnose the root cause of a problem. Please feel free to inform the developers about an issue.
Log\ copied\ to\ clipboard.=Log copied to clipboard.
Copy\ Log=Copy Log
Clear\ Log=Clear Log
Report\ Issue=Report Issue
Issue\ on\ GitHub\ successfully\ reported.=Issue on GitHub successfully reported.
Issue\ report\ successful=Issue report successful
Your\ issue\ was\ reported\ in\ your\ browser.=Your issue was reported in your browser.
The\ log\ and\ exception\ information\ was\ copied\ to\ your\ clipboard.=The log and exception information was copied to your clipboard.
Please\ paste\ this\ information\ (with\ Ctrl+V)\ in\ the\ issue\ description.=Please paste this information (with Ctrl+V) in the issue description.
Last\ notification=Last notification
Check\ the\ event\ log\ to\ see\ all\ notifications=Check the event log to see all notifications

Host=Host
Port=Port
Library=Library
User=User
Connect=Connect
Connection\ error=Connection error
Connection\ to\ %0\ server\ established.=Connection to %0 server established.
There\ are\ connection\ issues\ with\ a\ JabRef\ server.\ Detailed\ information\:\ %0.=There are connection issues with a JabRef server. Detailed information: %0.
Required\ field\ "%0"\ is\ empty.=Required field "%0" is empty.
%0\ driver\ not\ available.=%0 driver not available.
The\ connection\ to\ the\ server\ has\ been\ terminated.=The connection to the server has been terminated.
Reconnect=Reconnect
Work\ offline=Work offline
Working\ offline.=Working offline.
Update\ refused.=Update refused.
Update\ refused=Update refused
Update\ could\ not\ be\ performed\ due\ to\ existing\ change\ conflicts.=Update could not be performed due to existing change conflicts.
You\ are\ not\ working\ on\ the\ newest\ version\ of\ BibEntry.=You are not working on the newest version of BibEntry.
Local\ version\:\ %0=Local version: %0
Shared\ version\:\ %0=Shared version: %0
Press\ "Merge\ entries"\ to\ merge\ the\ changes\ and\ resolve\ this\ problem.=Press "Merge entries" to merge the changes and resolve this problem.
Canceling\ this\ operation\ will\ leave\ your\ changes\ unsynchronized.=Canceling this operation will leave your changes unsynchronized.
Shared\ entry\ is\ no\ longer\ present=Shared entry is no longer present
The\ entry\ you\ currently\ work\ on\ has\ been\ deleted\ on\ the\ shared\ side.=The entry you currently work on has been deleted on the shared side.
You\ can\ restore\ the\ entry\ using\ the\ "Undo"\ operation.=You can restore the entry using the "Undo" operation.
You\ are\ already\ connected\ to\ a\ database\ using\ entered\ connection\ details.=You are already connected to a database using entered connection details.

Cannot\ cite\ entries\ without\ citation\ keys.\ Generate\ keys\ now?=Cannot cite entries without citation keys. Generate keys now?
New\ technical\ report=New technical report

%0\ file=%0 file
Custom\ layout\ file=Custom layout file
Protected\ terms\ file=Protected terms file
Style\ file=Style file

Open\ OpenOffice/LibreOffice\ connection=Open OpenOffice/LibreOffice connection
Non-ASCII\ encoded\ character\ found=Non-ASCII encoded character found
Non-UTF-8\ encoded\ field\ found=Non-UTF-8 encoded field found
Toggle\ web\ search\ interface=Toggle web search interface

Migration\ help\ information=Migration help information
Entered\ database\ has\ obsolete\ structure\ and\ is\ no\ longer\ supported.=Entered database has obsolete structure and is no longer supported.
However,\ a\ new\ database\ was\ created\ alongside\ the\ pre-3.6\ one.=However, a new database was created alongside the pre-3.6 one.
Opens\ a\ link\ where\ the\ current\ development\ version\ can\ be\ downloaded=Opens a link where the current development version can be downloaded
See\ what\ has\ been\ changed\ in\ the\ JabRef\ versions=See what has been changed in the JabRef versions
Referenced\ citation\ key\ does\ not\ exist=Referenced citation key does not exist
Full\ text\ document\ for\ entry\ %0\ already\ linked.=Full text document for entry %0 already linked.
Download\ full\ text\ documents=Download full text documents
You\ are\ about\ to\ download\ full\ text\ documents\ for\ %0\ entries.=You are about to download full text documents for %0 entries.
last\ four\ nonpunctuation\ characters\ should\ be\ numerals=last four nonpunctuation characters should be numerals

Author=Author
Date=Date
File\ annotations=File annotations
Show\ file\ annotations=Show file annotations
shared=shared
should\ contain\ an\ integer\ or\ a\ literal=should contain an integer or a literal
should\ have\ the\ first\ letter\ capitalized=should have the first letter capitalized
edition\ of\ book\ reported\ as\ just\ 1=edition of book reported as just 1
no\ integer\ as\ values\ for\ edition\ allowed=no integer as values for edition allowed
Tools=Tools
What\'s\ new\ in\ this\ version?=What\'s new in this version?
Want\ to\ help?=Want to help?
Make\ a\ donation=Make a donation
get\ involved=get involved
Used\ libraries=Used libraries
Existing\ file=Existing file

ID=ID
ID\ type=ID type
Fetcher\ '%0'\ did\ not\ find\ an\ entry\ for\ id\ '%1'.=Fetcher '%0' did not find an entry for id '%1'.

Select\ first\ entry=Select first entry
Select\ last\ entry=Select last entry

Invalid\ ISBN\:\ '%0'.=Invalid ISBN: '%0'.
should\ be\ an\ integer\ or\ normalized=should be an integer or normalized
should\ be\ normalized=should be normalized

Empty\ search\ ID=Empty search ID
The\ given\ search\ ID\ was\ empty.=The given search ID was empty.
biblatex\ field\ only=biblatex field only

Error\ while\ generating\ fetch\ URL=Error while generating fetch URL
Error\ while\ parsing\ ID\ list=Error while parsing ID list
Unable\ to\ get\ PubMed\ IDs=Unable to get PubMed IDs
Backup\ found=Backup found
A\ backup\ file\ for\ '%0'\ was\ found.=A backup file for '%0' was found.
This\ could\ indicate\ that\ JabRef\ did\ not\ shut\ down\ cleanly\ last\ time\ the\ file\ was\ used.=This could indicate that JabRef did not shut down cleanly last time the file was used.
Do\ you\ want\ to\ recover\ the\ library\ from\ the\ backup\ file?=Do you want to recover the library from the backup file?

Show\ 'Related\ Articles'\ tab=Show 'Related Articles' tab
This\ might\ be\ caused\ by\ reaching\ the\ traffic\ limitation\ of\ Google\ Scholar\ (see\ 'Help'\ for\ details).=This might be caused by reaching the traffic limitation of Google Scholar (see 'Help' for details).

Could\ not\ open\ website.=Could not open website.
Problem\ downloading\ from\ %1=Problem downloading from %1

File\ directory\ pattern=File directory pattern
Update\ with\ bibliographic\ information\ from\ the\ web=Update with bibliographic information from the web

Could\ not\ find\ any\ bibliographic\ information.=Could not find any bibliographic information.
Citation\ key\ deviates\ from\ generated\ key=Citation key deviates from generated key
DOI\ %0\ is\ invalid=DOI %0 is invalid

Select\ all\ customized\ types\ to\ be\ stored\ in\ local\ preferences\:=Select all customized types to be stored in local preferences\:
Different\ customization,\ current\ settings\ will\ be\ overwritten=Different customization, current settings will be overwritten

Entry\ type\ %0\ is\ only\ defined\ for\ Biblatex\ but\ not\ for\ BibTeX=Entry type %0 is only defined for Biblatex but not for BibTeX

Copied\ %0\ citations.=Copied %0 citations.

journal\ not\ found\ in\ abbreviation\ list=journal not found in abbreviation list
Unhandled\ exception\ occurred.=Unhandled exception occurred.

strings\ included=strings included
Escape\ underscores=Escape underscores
Color=Color
Please\ also\ add\ all\ steps\ to\ reproduce\ this\ issue,\ if\ possible.=Please also add all steps to reproduce this issue, if possible.
Fit\ width=Fit width
Fit\ a\ single\ page=Fit a single page
Zoom\ in=Zoom in
Zoom\ out=Zoom out
Previous\ page=Previous page
Next\ page=Next page
Document\ viewer=Document viewer
Live=Live
Locked=Locked
Show\ the\ document\ of\ the\ currently\ selected\ entry.=Show the document of the currently selected entry.
Show\ this\ document\ until\ unlocked.=Show this document until unlocked.
Set\ current\ user\ name\ as\ owner.=Set current user name as owner.

Collect\ and\ share\ telemetry\ data\ to\ help\ improve\ JabRef=Collect and share telemetry data to help improve JabRef
Don't\ share=Don't share
Share\ anonymous\ statistics=Share anonymous statistics
Telemetry\:\ Help\ make\ JabRef\ better=Telemetry: Help make JabRef better
To\ improve\ the\ user\ experience,\ we\ would\ like\ to\ collect\ anonymous\ statistics\ on\ the\ features\ you\ use.\ We\ will\ only\ record\ what\ features\ you\ access\ and\ how\ often\ you\ do\ it.\ We\ will\ neither\ collect\ any\ personal\ data\ nor\ the\ content\ of\ bibliographic\ items.\ If\ you\ choose\ to\ allow\ data\ collection,\ you\ can\ later\ disable\ it\ via\ Options\ ->\ Preferences\ ->\ General.=To improve the user experience, we would like to collect anonymous statistics on the features you use. We will only record what features you access and how often you do it. We will neither collect any personal data nor the content of bibliographic items. If you choose to allow data collection, you can later disable it via Options -> Preferences -> General.
This\ file\ was\ found\ automatically.\ Do\ you\ want\ to\ link\ it\ to\ this\ entry?=This file was found automatically. Do you want to link it to this entry?
Names\ are\ not\ in\ the\ standard\ %0\ format.=Names are not in the standard %0 format.

Delete\ the\ selected\ file\ permanently\ from\ disk,\ or\ just\ remove\ the\ file\ from\ the\ entry?\ Pressing\ Delete\ will\ delete\ the\ file\ permanently\ from\ disk.=Delete the selected file permanently from disk, or just remove the file from the entry? Pressing Delete will delete the file permanently from disk.
Delete\ '%0'=Delete '%0'
Delete\ from\ disk=Delete from disk
Remove\ from\ entry=Remove from entry
There\ exists\ already\ a\ group\ with\ the\ same\ name.=There exists already a group with the same name.
If\ you\ use\ it,\ it\ will\ inherit\ all\ entries\ from\ this\ other\ group.=If you use it, it will inherit all entries from this other group.

Copy\ linked\ file=Copy linked file
Copy\ linked\ file\ to\ folder...=Copy linked file to folder...
Could\ not\ copy\ file\ to\ %0,\ maybe\ the\ file\ is\ already\ existing?=Could not copy file to %0, maybe the file is already existing?
Successfully\ copied\ file\ to\ %0.=Successfully copied file to %0.
Could\ not\ resolve\ the\ file\ %0=Could not resolve the file %0

Copy\ linked\ files\ to\ folder...=Copy linked files to folder...
Copied\ file\ successfully=Copied file successfully
Copying\ files...=Copying files...
Copying\ file\ %0\ of\ entry\ %1=Copying file %0 of entry %1
Finished\ copying=Finished copying
Could\ not\ copy\ file=Could not copy file
Copied\ %0\ files\ of\ %1\ sucessfully\ to\ %2=Copied %0 files of %1 sucessfully to %2
Rename\ failed=Rename failed
JabRef\ cannot\ access\ the\ file\ because\ it\ is\ being\ used\ by\ another\ process.=JabRef cannot access the file because it is being used by another process.
Show\ console\ output\ (only\ when\ the\ launcher\ is\ used)=Show console output (only when the launcher is used)

Remove\ line\ breaks=Remove line breaks
Removes\ all\ line\ breaks\ in\ the\ field\ content.=Removes all line breaks in the field content.
Checking\ integrity...=Checking integrity...

Remove\ hyphenated\ line\ breaks=Remove hyphenated line breaks
Removes\ all\ hyphenated\ line\ breaks\ in\ the\ field\ content.=Removes all hyphenated line breaks in the field content.

Could\ not\ retrieve\ entry\ data\ from\ '%0'.=Could not retrieve entry data from '%0'.
Entry\ from\ %0\ could\ not\ be\ parsed.=Entry from %0 could not be parsed.
Invalid\ identifier\:\ '%0'.=Invalid identifier: '%0'.
empty\ citation\ key=empty citation key
Aux\ file=Aux file
Group\ containing\ entries\ cited\ in\ a\ given\ TeX\ file=Group containing entries cited in a given TeX file

Any\ file=Any file

No\ linked\ files\ found\ for\ export.=No linked files found for export.

No\ full\ text\ document\ found\ for\ entry\ %0.=No full text document found for entry %0.

Next\ library=Next library
Previous\ library=Previous library
Add\ group=Add group
Entry\ is\ contained\ in\ the\ following\ groups\:=Entry is contained in the following groups\:
Delete\ entries=Delete entries
Keep\ entries=Keep entries
Keep\ entry=Keep entry
Ignore\ backup=Ignore backup
Restore\ from\ backup=Restore from backup

Overwrite\ file=Overwrite file
Shared\ database\ connection=Shared database connection

Could\ not\ connect\ to\ Vim\ server.\ Make\ sure\ that\ Vim\ is\ running\ with\ correct\ server\ name.=Could not connect to Vim server. Make sure that Vim is running with correct server name.
Could\ not\ connect\ to\ a\ running\ gnuserv\ process.\ Make\ sure\ that\ Emacs\ or\ XEmacs\ is\ running,\ and\ that\ the\ server\ has\ been\ started\ (by\ running\ the\ command\ 'server-start'/'gnuserv-start').=Could not connect to a running gnuserv process. Make sure that Emacs or XEmacs is running, and that the server has been started (by running the command 'server-start'/'gnuserv-start').
Error\ pushing\ entries=Error pushing entries

Preamble=Preamble
Markings=Markings
Use\ selected\ instance=Use selected instance

Hide\ panel=Hide panel
Move\ panel\ up=Move panel up
Move\ panel\ down=Move panel down
Linked\ files=Linked files
Group\ view\ mode\ set\ to\ intersection=Group view mode set to intersection
Group\ view\ mode\ set\ to\ union=Group view mode set to union
Open\ file\ %0=Open file %0
Toggle\ intersection=Toggle intersection
Toggle\ union=Toggle union
Jump\ to\ entry=Jump to entry
The\ group\ name\ contains\ the\ keyword\ separator\ "%0"\ and\ thus\ probably\ does\ not\ work\ as\ expected.=The group name contains the keyword separator "%0" and thus probably does not work as expected.
Blog=Blog
Check\ integrity=Check integrity
Cleanup\ URL\ link=Cleanup URL link
Cleanup\ URL\ link\ by\ removing\ special\ symbols\ and\ extracting\ simple\ link=Cleanup URL link by removing special symbols and extracting simple link
Copy\ DOI=Copy DOI
Copy\ DOI\ url=Copy DOI url
Development\ version=Development version
Export\ selected\ entries=Export selected entries
Export\ selected\ entries\ to\ clipboard=Export selected entries to clipboard
Find\ duplicates=Find duplicates
JabRef\ resources=JabRef resources
Manage\ journal\ abbreviations=Manage journal abbreviations
Manage\ protected\ terms=Manage protected terms
New\ entry\ from\ plain\ text=New entry from plain text
Import\ by\ ID=Import by ID
Enter\ a\ valid\ ID=Enter a valid ID
New\ sublibrary\ based\ on\ AUX\ file=New sublibrary based on AUX file
Push\ entries\ to\ external\ application\ (%0)=Push entries to external application (%0)
Quit=Quit
Recent\ libraries=Recent libraries
Set\ up\ general\ fields=Set up general fields
View\ change\ log=View change log
View\ event\ log=View event log
Website=Website

Override\ default\ font\ settings=Override default font settings
Clear\ search=Clear search

Click\ help\ to\ learn\ about\ the\ migration\ of\ pre-3.6\ databases.=Click help to learn about the migration of pre-3.6 databases.
Database\ Type\:=Database Type\:
Database\:=Database\:
Host/Port\:=Host/Port\:
User\:=User\:
Keystore\ password\:=Keystore password\:
Keystore\:=Keystore\:
Password\:=Password\:
Server\ Timezone\:=Server Timezone\:
Remember\ Password=Remember Password
Use\ SSL=Use SSL
Move\ preprint\ information\ from\ 'URL'\ and\ 'journal'\ field\ to\ the\ 'eprint'\ field=Move preprint information from 'URL' and 'journal' field to the 'eprint' field
Customize\ Export\ Formats=Customize Export Formats
Export\ name=Export name
Main\ layout\ file\:=Main layout file\:
Main\ layout\ file=Main layout file
Save\ exporter=Save exporter
File\ extension\:=File extension\:
Export\ format\ name\:=Export format name\:
Cleared\ connection\ settings=Cleared connection settings
Error\ adding\ discovered\ CitationStyles=Error adding discovered CitationStyles
(more)=(more)
Cancel\ import=Cancel import
Continue\ with\ import=Continue with import
Import\ canceled=Import canceled
Select\ all\ new\ entries=Select all new entries
Select\ all\ entries=Select all entries
Total\ items\ found\:=Total items found:
Selected\ items\:=Selected items:
Download\ linked\ online\ files=Download linked online files
Select\ the\ entries\ to\ be\ imported\:=Select the entries to be imported\:
Add\ new\ String=Add new String
Must\ not\ be\ empty\!=Must not be empty\!
Open\ Help\ page=Open Help page
Add\ new\ field\ name=Add new field name
Field\ name\:=Field name:
Field\ name\ \"%0\"\ already\ exists=Field name "%0" already exists
No\ field\ name\ selected\!=No field name selected!
Remove\ field\ name=Remove field name
Are\ you\ sure\ you\ want\ to\ remove\ field\ name\:\ \"%0\"?=Are you sure you want to remove field name: "%0"?
Add\ new\ keyword=Add new keyword
Keyword\:=Keyword:
Keyword\ \"%0\"\ already\ exists=Keyword "%0" already exists
Keyword\ separator=Keyword separator
Remove\ keyword=Remove keyword
Are\ you\ sure\ you\ want\ to\ remove\ keyword\:\ \"%0\"?=Are you sure you want to remove keyword: "%0"?
Reset\ to\ default=Reset to default
String\ constants=String constants
Export\ all\ entries=Export all entries
Generate\ citation\ keys=Generate citation keys
Manage\ field\ names\ &\ content=Manage field names & content
New\ library=New library
OpenOffice/LibreOffice=OpenOffice/LibreOffice
Open\ document\ viewer=Open document viewer
Open\ entry\ editor=Open entry editor
Search\ document\ identifier\ online=Search document identifier online
Search\ for\ unlinked\ local\ files=Search for unlinked local files
Search\ full\ text\ documents\ online=Search full text documents online
Find\ and\ replace=Find and replace

Found\ documents\:=Found documents\:
Use\ selected\ document=Use selected document
Accept\ changes=Accept changes
Dismiss\ changes=Dismiss changes
The\ library\ has\ been\ modified\ by\ another\ program.=The library has been modified by another program.

Set\ rank\ to\ one=Set rank to one
Set\ rank\ to\ two=Set rank to two
Set\ rank\ to\ three=Set rank to three
Set\ rank\ to\ four=Set rank to four
Set\ rank\ to\ five=Set rank to five

A\ string\ with\ the\ label\ '%0'\ already\ exists.=A string with the label '%0' already exists.

Executing\ command\ "%0"...=Executing command "%0"...

Rename\ file\ to\ a\ given\ name=Rename file to a given name
New\ Filename=New Filename
Rename\ file\ to\ defined\ pattern=Rename file to defined pattern

Application\ settings=Application settings

Export\ an\ input\ to\ a\ file=Export an input to a file
Export\ preferences\ to\ a\ file=Export preferences to a file
Import\ BibTeX=Import BibTeX
Import\ preferences\ from\ a\ file=Import preferences from a file
Matching=Matching
Same\ as\ --import,\ but\ will\ be\ imported\ to\ the\ opened\ tab=Same as --import, but will be imported to the opened tab
Allow\ integers\ in\ 'edition'\ field\ in\ BibTeX\ mode=Allow integers in 'edition' field in BibTeX mode

Search\ for\ citations\ in\ LaTeX\ files...=Search for citations in LaTeX files...
LaTeX\ Citations\ Search\ Results=LaTeX Citations Search Results
LaTeX\ files\ directory\:=LaTeX files directory:
LaTeX\ files\ found\:=LaTeX files found:
files=files
Show\ 'LaTeX\ Citations'\ tab=Show 'LaTeX Citations' tab
LaTeX\ Citations=LaTeX Citations
Search\ citations\ for\ this\ entry\ in\ LaTeX\ files=Search citations for this entry in LaTeX files
No\ citations\ found=No citations found
No\ LaTeX\ files\ containing\ this\ entry\ were\ found.=No LaTeX files containing this entry were found.
Selected\ entry\ does\ not\ have\ an\ associated\ citation\ key.=Selected entry does not have an associated citation key.
Current\ search\ directory\:=Current search directory:
Set\ LaTeX\ file\ directory=Set LaTeX file directory
Import\ entries\ from\ LaTeX\ files=Import entries from LaTeX files
Import\ new\ entries=Import new entries
Group\ color=Group color

Columns=Columns
File\ type=File type
IEEE=IEEE
Internal=Internal
Special=Special
Remove\ column=Remove column
Add\ custom\ column=Add custom column
Update\ to\ current\ column\ order=Update to current column order
Sort\ column\ one\ step\ upwards=Sort column one step upwards
Sort\ column\ one\ step\ downwards=Sort column one step downwards
List\ must\ not\ be\ empty.=List must not be empty.

Order=Order

Add\ field\ to\ filter\ list=Add field to filter list
Add\ formatter\ to\ list=Add formatter to list
Filter\ List=Filter List
Open\ files...=Open files...

Affected\ fields\:=Affected fields:
Show\ preview\ as\ a\ tab\ in\ entry\ editor=Show preview as a tab in entry editor
Font=Font
Visual\ theme=Visual theme
Light\ theme=Light theme
Dark\ theme=Dark theme
Custom\ theme=Custom theme
Overwrite\ existing\ keys=Overwrite existing keys
Key\ patterns=Key patterns
Font\ settings=Font settings
Please\ specify\ a\ css\ theme\ file.=Please specify a css theme file.
You\ must\ enter\ an\ integer\ value\ higher\ than\ 8.=You must enter an integer value higher than 8.
Letters\ after\ duplicate\ generated\ keys=Letters after duplicate generated keys
Start\ on\ second\ duplicate\ key\ with\ letter\ A\ (a,\ b,\ ...)=Start on second duplicate key with letter A (a, b, ...)
Start\ on\ second\ duplicate\ key\ with\ letter\ B\ (b,\ c,\ ...)=Start on second duplicate key with letter B (b, c, ...)
Always\ add\ letter\ (a,\ b,\ ...)\ to\ generated\ keys=Always add letter (a, b, ...) to generated keys
Default\ pattern=Default pattern
Reset\ %s\ to\ default\ value=Reset %s to default value
Library\ mode=Library mode
Reset\ to\ recommended=Reset to recommended
Remove\ all=Remove all
Reset\ All=Reset All
Linked\ identifiers=Linked identifiers

insert\ entries=insert entries
In\ JabRef=In JabRef
On\ disk=On disk
Select\ all\ changes\ on\ the\ left=Select all changes on the left
Select\ all\ changes\ on\ the\ right=Select all changes on the right
Dismiss=Dismiss
Mark\ all\ changes\ as\ accepted=Mark all changes as accepted
Unmark\ all\ changes=Unmark all changes

Normalize\ newline\ characters=Normalize newline characters
Normalizes\ all\ newline\ characters\ in\ the\ field\ content.=Normalizes all newline characters in the field content.

Independent=Independent
Intersection=Intersection
Union=Union
Collect\ by=Collect by
Explicit\ selection=Explicit selection
Searching\ for\ a\ keyword=Searching for a keyword
Free\ search\ expression=Free search expression
Specified\ keywords=Specified keywords
Cited\ entries=Cited entries
Search\ term\ is\ empty.=Search term is empty.
Invalid\ regular\ expression.=Invalid regular expression.
Please\ provide\ a\ valid\ aux\ file.=Please provide a valid aux file.
Keyword\ delimiter=Keyword delimiter
Hierarchical\ keyword\ delimiter=Hierarchical keyword delimiter
Escape\ ampersands=Escape ampersands
Escape\ dollar\ sign=Escape dollar sign

Hint\:\n\nTo\ search\ all\ fields\ for\ <b>Smith</b>,\ enter\:\n<tt>smith</tt>\n\nTo\ search\ the\ field\ <b>author</b>\ for\ <b>Smith</b>\ and\ the\ field\ <b>title</b>\ for\ <b>electrical</b>,\ enter\:\n<tt>author\=Smith\ and\ title\=electrical</tt>=Hint:\n\nTo search all fields for <b>Smith</b>, enter:\n<tt>smith</tt>\n\nTo search the field <b>author</b> for <b>Smith</b> and the field <b>title</b> for <b>electrical</b>, enter:\n<tt>author=Smith and title=electrical</tt>

Copied\ '%0'\ to\ clipboard.=Copied '%0' to clipboard.
This\ operation\ requires\ an\ open\ library.=This operation requires an open library.

Plain\ References\ Parser=Plain References Parser
Please\ enter\ the\ plain\ references\ to\ extract\ from\ separated\ by\ double\ empty\ lines.=Please enter the plain references to extract from separated by double empty lines.
Add\ to\ current\ library=Add to current library
%0\ entries\ were\ parsed\ from\ your\ query.=%0 entries were parsed from your query.
Starts\ the\ extraction\ and\ adds\ the\ resulting\ entries\ to\ the\ currently\ opened\ database=Starts the extraction and adds the resulting entries to the currently opened database
Your\ text\ is\ being\ parsed...=Your text is being parsed...

Citation\ key\ filters=Citation key filters
Field\ filters=Field filters
Message\ filters=Message filters
Clear\ filters=Clear filters

Add\ new\ Field=Add new Field
Add\ new\ entry\ type=Add new entry type
Field\ type=Field type
Required\ and\ optional\ fields=Required and optional fields
Index=Index
Remove\ entry\ type=Remove entry type
Remove\ field\ %0\ from\ currently\ selected\ entry\ type=Remove field %0 from currently selected entry type
Optional=Optional
Required=Required
Entry\ type\ cannot\ be\ empty.\ Please\ enter\ a\ name.=Entry type cannot be empty. Please enter a name.
Field\ cannot\ be\ empty.\ Please\ enter\ a\ name.=Field cannot be empty. Please enter a name.

Capitalize\ current\ word=Capitalize current word
Delete\ text=Delete text
Make\ current\ word\ lowercase=Make current word lowercase
Make\ current\ word\ uppercase=Make current word uppercase
Move\ caret\ left=Move caret left
Move\ caret\ right=Move caret right
Move\ caret\ to\ previous\ word=Move caret to previous word
Move\ caret\ to\ next\ word=Move caret to next word
Move\ caret\ to\ beginning\ of\ line=Move caret to beginning of line
Move\ caret\ to\ end\ of\ line=Move caret to end of line
Move\ the\ caret\ down=Move the caret down
Move\ the\ caret\ to\ the\ beginning\ of\ text=Move the caret to the beginning of text
Move\ the\ caret\ to\ the\ end\ of\ text=Move the caret to the end of text
Move\ the\ caret\ up=Move the caret up
Remove\ line\ after\ caret=Remove line after caret
Remove\ characters\ until\ next\ word=Remove characters until next word
Remove\ the\ current\ word\ backwards=Remove the current word backwards

Text\ editor=Text editor

Search\ ShortScience=Search ShortScience
Unable\ to\ open\ ShortScience.=Unable to open ShortScience.

Shared\ database=Shared database
Lookup=Lookup

Please\ enter\ a\ field\ name\ to\ search\ for\ a\ keyword.=Please enter a field name to search for a keyword.
Access\ date\ of\ the\ address\ specified\ in\ the\ url\ field.=Access date of the address specified in the url field.
Additional\ information\ related\ to\ the\ resource\ indicated\ by\ the\ eprint\ field.=Additional information related to the resource indicated by the eprint field.
Annex\ to\ the\ eventtitle\ field.=Annex to the eventtitle field.
Author(s)\ of\ a\ commentary\ to\ the\ work.=Author(s) of a commentary to the work.
Author(s)\ of\ an\ afterword\ to\ the\ work.=Author(s) of an afterword to the work.
Author(s)\ of\ an\ introduction\ to\ the\ work.=Author(s) of an introduction to the work.
Author(s)\ of\ annotations\ to\ the\ work.=Author(s) of annotations to the work.
Author(s)\ of\ the\ work.=Author(s) of the work.
Can\ be\ used\ for\ known\ event\ acronyms.=Can be used for known event acronyms.
Chapter\ or\ section\ or\ any\ other\ unit\ of\ a\ work.=Chapter or section or any other unit of a work.
Date\ of\ a\ conference,\ a\ symposium,\ or\ some\ other\ event.=Date of a conference, a symposium, or some other event.
Designation\ to\ be\ used\ by\ the\ citation\ style\ as\ a\ substitute\ for\ the\ regular\ label\ if\ any\ data\ required\ to\ generate\ the\ regular\ label\ is\ missing.=Designation to be used by the citation style as a substitute for the regular label if any data required to generate the regular label is missing.
Digital\ Object\ Identifier\ of\ the\ work.=Digital Object Identifier of the work.
Edition\ of\ a\ printed\ publication.=Edition of a printed publication.
Editor(s)\ of\ the\ work\ or\ the\ main\ publication,\ depending\ on\ the\ type\ of\ the\ entry.=Editor(s) of the work or the main publication, depending on the type of the entry.
Electronic\ identifier\ of\ a\ work.=Electronic identifier of a work.
Electronic\ identifier\ of\ an\ online\ publication.=Electronic identifier of an online publication.
If\ the\ work\ is\ published\ as\ part\ of\ another\ one,\ such\ as\ an\ article\ in\ a\ journal\ or\ a\ collection,\ this\ field\ holds\ the\ relevant\ page\ range\ in\ that\ other\ work.\ It\ may\ also\ be\ used\ to\ limit\ the\ reference\ to\ a\ specific\ part\ of\ a\ work\ (a\ chapter\ in\ a\ book,\ for\ example).\ For\ papers\ in\ electronic\ journals\ with\ anon-classical\ pagination\ setup\ the\ eid\ field\ may\ be\ more\ suitable.=If the work is published as part of another one, such as an article in a journal or a collection, this field holds the relevant page range in that other work. It may also be used to limit the reference to a specific part of a work (a chapter in a book, for example). For papers in electronic journals with anon-classical pagination setup the eid field may be more suitable.
Information\ such\ as\ a\ library\ name\ and\ a\ call\ number.=Information such as a library name and a call number.
International\ Standard\ Book\ Number\ of\ a\ book.=International Standard Book Number of a book.
Issue\ of\ a\ journal.=Issue of a journal.
Key\ by\ which\ the\ work\ may\ be\ cited.=Key by which the work may be cited.
Link(s)\ to\ a\ local\ PDF\ or\ other\ document\ of\ the\ work.=Link(s) to a local PDF or other document of the work.
Location\ of\ a\ conference,\ a\ symposium,\ or\ some\ other\ event.=Location of a conference, a symposium, or some other event.
Main\ title\ of\ a\ multi-volume\ book,\ such\ as\ "Collected\ Works".=Main title of a multi-volume book, such as "Collected Works".
Miscellaneous\ bibliographic\ data\ usually\ printed\ at\ the\ end\ of\ the\ entry.=Miscellaneous bibliographic data usually printed at the end of the entry.
Miscellaneous\ bibliographic\ data\ which\ does\ not\ fit\ into\ any\ other\ field.=Miscellaneous bibliographic data which does not fit into any other field.
Name(s)\ of\ the\ (manual)\ groups\ the\ entry\ belongs\ to.=Name(s) of the (manual) groups the entry belongs to.
Name(s)\ of\ the\ publisher(s).=Name(s) of the publisher(s).
Name\ of\ a\ journal,\ a\ newspaper,\ or\ some\ other\ periodical.=Name of a journal, a newspaper, or some other periodical.
Name\ of\ a\ publication\ series,\ such\ as\ "Studies\ in...",\ or\ the\ number\ of\ a\ journal\ series.=Name of a publication series, such as "Studies in...", or the number of a journal series.
Name\ of\ a\ university\ or\ some\ other\ institution.=Name of a university or some other institution.
Note\ that\ this\ field\ holds\ the\ plain\ title\ of\ the\ event.\ Things\ like\ "Proceedings\ of\ the\ Fifth\ XYZ\ Conference"\ go\ into\ the\ titleaddon\ or\ booktitleaddon\ field.=Note that this field holds the plain title of the event. Things like "Proceedings of the Fifth XYZ Conference" go into the titleaddon or booktitleaddon field.
Note\ that\ this\ field\ is\ intended\ for\ commented\ editions\ which\ have\ a\ commentator\ in\ addition\ to\ the\ author.\ If\ the\ work\ is\ a\ stand-alone\ commentary,\ the\ commentator\ should\ be\ given\ in\ the\ author\ field.=Note that this field is intended for commented editions which have a commentator in addition to the author. If the work is a stand-alone commentary, the commentator should be given in the author field.
Number\ of\ a\ journal\ or\ the\ volume/number\ of\ a\ book\ in\ a\ series.=Number of a journal or the volume/number of a book in a series.
One\ or\ more\ page\ numbers\ or\ page\ ranges.=One or more page numbers or page ranges.
Organization(s)\ that\ published\ a\ manual\ or\ an\ online\ resource,\ or\ sponsored\ a\ conference.=Organization(s) that published a manual or an online resource, or sponsored a conference.
Publication\ date\ of\ the\ work.=Publication date of the work.
Publication\ month.=Publication month.
Publication\ notice\ for\ unusual\ publications\ which\ do\ not\ fit\ into\ any\ of\ the\ common\ categories.=Publication notice for unusual publications which do not fit into any of the common categories.
Publication\ state\ of\ the\ work,\ e.\ g.,\ "in\ press".=Publication state of the work, e. g., "in press".
Revision\ number\ of\ a\ piece\ of\ software,\ a\ manual,\ etc.=Revision number of a piece of software, a manual, etc.
Separated\ list\ of\ keywords.=Separated list of keywords.
Subtitle\ of\ a\ specific\ issue\ of\ a\ journal\ or\ other\ periodical.=Subtitle of a specific issue of a journal or other periodical.
Subtitle\ of\ the\ work.=Subtitle of the work.
Place(s)\ of\ publication,\ i.\ e.,\ the\ location\ of\ the\ publisher\ or\ institution,\ depending\ on\ the\ entry\ type.=Place(s) of publication, i. e., the location of the publisher or institution, depending on the entry type.
This\ could\ be\ a\ section\ of\ an\ archive,\ a\ path\ indicating\ a\ service,\ a\ classification\ of\ some\ sort.=This could be a section of an archive, a path indicating a service, a classification of some sort.
This\ field\ is\ intended\ for\ journals\ whose\ individual\ issues\ are\ identified\ by\ a\ designation\ such\ as\ "Spring"\ or\ "Summer"\ rather\ than\ the\ month\ or\ a\ number.\ Integer\ ranges\ and\ short\ designators\ are\ better\ written\ to\ the\ number\ field.=This field is intended for journals whose individual issues are identified by a designation such as "Spring" or "Summer" rather than the month or a number. Integer ranges and short designators are better written to the number field.
This\ field\ may\ replace\ the\ pages\ field\ for\ journals\ deviating\ from\ the\ classic\ pagination\ scheme\ of\ printed\ journals\ by\ only\ enumerating\ articles\ or\ papers\ and\ not\ pages.=This field may replace the pages field for journals deviating from the classic pagination scheme of printed journals by only enumerating articles or papers and not pages.
This\ is\ roughly\ comparable\ to\ a\ DOI\ but\ specific\ to\ a\ certain\ archive,\ repository,\ service,\ or\ system.=This is roughly comparable to a DOI but specific to a certain archive, repository, service, or system.
Title\ of\ a\ conference,\ a\ symposium,\ or\ some\ other\ event.=Title of a conference, a symposium, or some other event.
Title\ of\ a\ specific\ issue\ of\ a\ journal\ or\ other\ periodical.=Title of a specific issue of a journal or other periodical.
Title\ of\ the\ main\ publication\ this\ work\ is\ part\ of.=Title of the main publication this work is part of.
Title\ of\ the\ work.=Title of the work.
Total\ number\ of\ pages\ of\ the\ work.=Total number of pages of the work.
Total\ number\ of\ volumes\ of\ a\ multi-volume\ work.=Total number of volumes of a multi-volume work.
Type\ of\ the\ eprint\ identifier,\ e.\ g.,\ the\ name\ of\ the\ archive,\ repository,\ service,\ or\ system\ the\ eprint\ field\ refers\ to.=Type of the eprint identifier, e. g., the name of the archive, repository, service, or system the eprint field refers to.
URL\ of\ an\ online\ publication.=URL of an online publication.
Volume\ of\ a\ multi-volume\ book\ or\ a\ periodical.=Volume of a multi-volume book or a periodical.
Year\ of\ publication.=Year of publication.
This\ field\ is\ intended\ for\ recording\ abstracts,\ to\ be\ printed\ by\ a\ special\ bibliography\ style.=This field is intended for recording abstracts, to be printed by a special bibliography style.
This\ field\ may\ be\ useful\ when\ implementing\ a\ style\ for\ annotated\ bibliographies.=This field may be useful when implementing a style for annotated bibliographies.
Subtitle\ related\ to\ the\ "Booktitle".=Subtitle related to the "Booktitle".
Annex\ to\ the\ "Booktitle",\ to\ be\ printed\ in\ a\ different\ font.=Annex to the "Booktitle", to be printed in a different font.
Comment\ to\ this\ entry.=Comment to this entry.
Secondary\ editor\ performing\ a\ different\ editorial\ role,\ such\ as\ compiling,\ redacting,\ etc.=Secondary editor performing a different editorial role, such as compiling, redacting, etc.
Another\ secondary\ editor\ performing\ a\ different\ role.=Another secondary editor performing a different role.
Type\ of\ editorial\ role\ performed\ by\ the\ "Editor".=Type of editorial role performed by the "Editor".
Type\ of\ editorial\ role\ performed\ by\ the\ "Editora".=Type of editorial role performed by the "Editora".
Type\ of\ editorial\ role\ performed\ by\ the\ "Editorb".=Type of editorial role performed by the "Editorb".
Type\ of\ editorial\ role\ performed\ by\ the\ "Editorc".=Type of editorial role performed by the "Editorc".
Author(s)\ of\ a\ foreword\ to\ the\ work.=Author(s) of a foreword to the work.
International\ Standard\ Technical\ Report\ Number\ of\ a\ technical\ report.=International Standard Technical Report Number of a technical report.
International\ Standard\ Serial\ Number\ of\ a\ periodical.=International Standard Serial Number of a periodical.
Subtitle\ of\ a\ journal,\ a\ newspaper,\ or\ some\ other\ periodical.=Subtitle of a journal, a newspaper, or some other periodical.
Language(s)\ of\ the\ work.\ Languages\ may\ be\ specified\ literally\ or\ as\ localisation\ keys.=Language(s) of the work. Languages may be specified literally or as localisation keys.
Subtitle\ related\ to\ the\ "Maintitle".=Subtitle related to the "Maintitle".
Annex\ to\ the\ "Maintitle",\ to\ be\ printed\ in\ a\ different\ font.=Annex to the "Maintitle", to be printed in a different font.
Addon\ to\ be\ printed\ immediately\ after\ the\ author\ name\ in\ the\ bibliography.=Addon to be printed immediately after the author name in the bibliography.
If\ the\ work\ is\ a\ translation,\ a\ reprint,\ or\ something\ similar,\ the\ publication\ date\ of\ the\ original\ edition.=If the work is a translation, a reprint, or something similar, the publication date of the original edition.
If\ the\ work\ is\ a\ translation,\ the\ language(s)\ of\ the\ original\ work.=If the work is a translation, the language(s) of the original work.
Pagination\ of\ the\ work.\ The\ key\ should\ be\ given\ in\ the\ singular\ form.=Pagination of the work. The key should be given in the singular form.
Number\ of\ a\ partial\ volume.\ This\ field\ applies\ to\ books\ only,\ not\ to\ journals.\ It\ may\ be\ used\ when\ a\ logical\ volume\ consists\ of\ two\ or\ more\ physical\ ones.=Number of a partial volume. This field applies to books only, not to journals. It may be used when a logical volume consists of two or more physical ones.
Title\ in\ an\ abridged\ form.=Title in an abridged form.
Annex\ to\ the\ "Title",\ to\ be\ printed\ in\ a\ different\ font.=Annex to the "Title", to be printed in a different font.
Translator(s)\ of\ the\ "Title"\ or\ "Booktitle",\ depending\ on\ the\ entry\ type.\ If\ the\ translator\ is\ identical\ to\ the\ "Editor",\ the\ standard\ styles\ will\ automatically\ concatenate\ these\ fields\ in\ the\ bibliography.=Translator(s) of the "Title" or "Booktitle", depending on the entry type. If the translator is identical to the "Editor", the standard styles will automatically concatenate these fields in the bibliography.
Type\ of\ a\ "Manual",\ "Patent",\ "Report",\ or\ "Thesis".=Type of a "Manual", "Patent", "Report", or "Thesis".
This\ field\ holds\ an\ entry\ key\ for\ the\ cross-referencing\ feature.\ Child\ entries\ with\ a\ "Crossref"\ field\ inherit\ data\ from\ the\ parent\ entry\ specified\ in\ the\ "Crossref"\ field.=This field holds an entry key for the cross-referencing feature. Child entries with a "Crossref" field inherit data from the parent entry specified in the "Crossref" field.
Gender\ of\ the\ author\ or\ gender\ of\ the\ editor,\ if\ there\ is\ no\ author.=Gender of the author or gender of the editor, if there is no author.
Citation\ keys\ of\ other\ entries\ which\ have\ a\ relationship\ to\ this\ entry.=Citation keys of other entries which have a relationship to this entry.
This\ field\ is\ an\ alternative\ cross-referencing\ mechanism.\ It\ differs\ from\ "Crossref"\ in\ that\ the\ child\ entry\ will\ not\ inherit\ any\ data\ from\ the\ parent\ entry\ specified\ in\ the\ "Xref"\ field.=This field is an alternative cross-referencing mechanism. It differs from "Crossref" in that the child entry will not inherit any data from the parent entry specified in the "Xref" field.
Owner/creator\ of\ this\ entry.=Owner/creator of this entry.
Timestamp\ of\ this\ entry,\ when\ it\ has\ been\ created\ or\ last\ modified.=Timestamp of this entry, when it has been created or last modified.
User-specific\ printed\ flag,\ in\ case\ the\ entry\ has\ been\ printed.=User-specific printed flag, in case the entry has been printed.
User-specific\ priority.=User-specific priority.
User-specific\ quality\ flag,\ in\ case\ its\ quality\ is\ assured.=User-specific quality flag, in case its quality is assured.
User-specific\ ranking.=User-specific ranking.
User-specific\ read\ status.=User-specific read status.
User-specific\ relevance\ flag,\ in\ case\ the\ entry\ is\ relevant.=User-specific relevance flag, in case the entry is relevant.

Auto\ complete\ disabled.=Auto complete disabled.
Auto\ complete\ enabled.=Auto complete enabled.

Remove\ formatter\ for\ %0=Remove formatter for %0
Remove\ formatter\ '%0'=Remove formatter '%0'

An\ article\ in\ a\ journal,\ magazine,\ newspaper,\ or\ other\ periodical\ which\ forms\ a\ self-contained\ unit\ with\ its\ own\ title.=An article in a journal, magazine, newspaper, or other periodical which forms a self-contained unit with its own title.
A\ single-volume\ book\ with\ one\ or\ more\ authors\ where\ the\ authors\ share\ credit\ for\ the\ work\ as\ a\ whole.=A single-volume book with one or more authors where the authors share credit for the work as a whole.
A\ book-like\ work\ without\ a\ formal\ publisher\ or\ sponsoring\ institution.=A book-like work without a formal publisher or sponsoring institution.
A\ single-volume\ collection\ with\ multiple,\ self-contained\ contributions\ by\ distinct\ authors\ which\ have\ their\ own\ title.\ The\ work\ as\ a\ whole\ has\ no\ overall\ author\ but\ it\ will\ usually\ have\ an\ editor.=A single-volume collection with multiple, self-contained contributions by distinct authors which have their own title. The work as a whole has no overall author but it will usually have an editor.
A\ legacy\ alias\ for\ "InProceedings".=A legacy alias for "InProceedings".
A\ part\ of\ a\ book\ which\ forms\ a\ self-contained\ unit\ with\ its\ own\ title.=A part of a book which forms a self-contained unit with its own title.
A\ contribution\ to\ a\ collection\ which\ forms\ a\ self-contained\ unit\ with\ a\ distinct\ author\ and\ title.=A contribution to a collection which forms a self-contained unit with a distinct author and title.
An\ article\ in\ a\ conference\ proceedings.=An article in a conference proceedings.
Technical\ or\ other\ documentation,\ not\ necessarily\ in\ printed\ form.=Technical or other documentation, not necessarily in printed form.
A\ fallback\ type\ for\ entries\ which\ do\ not\ fit\ into\ any\ other\ category.=A fallback type for entries which do not fit into any other category.
Similar\ to\ "Thesis"\ except\ that\ the\ type\ field\ is\ optional\ and\ defaults\ to\ the\ localised\ term\ \ Master's\ thesis.=Similar to "Thesis" except that the type field is optional and defaults to the localised term  Master's thesis.
Similar\ to\ "Thesis"\ except\ that\ the\ type\ field\ is\ optional\ and\ defaults\ to\ the\ localised\ term\ PhD\ thesis.=Similar to "Thesis" except that the type field is optional and defaults to the localised term PhD thesis.
A\ single-volume\ conference\ proceedings.\ This\ type\ is\ very\ similar\ to\ "Collection".=A single-volume conference proceedings. This type is very similar to "Collection".
Similar\ to\ "Report"\ except\ that\ the\ type\ field\ is\ optional\ and\ defaults\ to\ the\ localised\ term\ technical\ report.=Similar to "Report" except that the type field is optional and defaults to the localised term technical report.
A\ work\ with\ an\ author\ and\ a\ title\ which\ has\ not\ been\ formally\ published,\ such\ as\ a\ manuscript\ or\ the\ script\ of\ a\ talk.=A work with an author and a title which has not been formally published, such as a manuscript or the script of a talk.
This\ type\ is\ similar\ to\ "InBook"\ but\ intended\ for\ works\ originally\ published\ as\ a\ stand-alone\ book.=This type is similar to "InBook" but intended for works originally published as a stand-alone book.
An\ article\ in\ a\ work\ of\ reference.\ This\ is\ a\ more\ specific\ variant\ of\ the\ generic\ "InCollection"\ entry\ type.=An article in a work of reference. This is a more specific variant of the generic "InCollection" entry type.
A\ multi-volume\ "Book".=A multi-volume "Book".
A\ multi-volume\ "Collection".=A multi-volume "Collection".
A\ multi-volume\ "Proceedings"\ entry.=A multi-volume "Proceedings" entry.
A\ multi-volume\ "Reference"\ entry.\ The\ standard\ styles\ will\ treat\ this\ entry\ type\ as\ an\ alias\ for\ "MvCollection".=A multi-volume "Reference" entry. The standard styles will treat this entry type as an alias for "MvCollection".
This\ entry\ type\ is\ intended\ for\ sources\ such\ as\ web\ sites\ which\ are\ intrinsically\ online\ resources.=This entry type is intended for sources such as web sites which are intrinsically online resources.
A\ single-volume\ work\ of\ reference\ such\ as\ an\ encyclopedia\ or\ a\ dictionary.=A single-volume work of reference such as an encyclopedia or a dictionary.
A\ technical\ report,\ research\ report,\ or\ white\ paper\ published\ by\ a\ university\ or\ some\ other\ institution.=A technical report, research report, or white paper published by a university or some other institution.
An\ entry\ set\ is\ a\ group\ of\ entries\ which\ are\ cited\ as\ a\ single\ reference\ and\ listed\ as\ a\ single\ item\ in\ the\ bibliography.=An entry set is a group of entries which are cited as a single reference and listed as a single item in the bibliography.
Supplemental\ material\ in\ a\ "Book".\ This\ type\ is\ provided\ for\ elements\ such\ as\ prefaces,\ introductions,\ forewords,\ afterwords,\ etc.\ which\ often\ have\ a\ generic\ title\ only.=Supplemental material in a "Book". This type is provided for elements such as prefaces, introductions, forewords, afterwords, etc. which often have a generic title only.
Supplemental\ material\ in\ a\ "Collection".=Supplemental material in a "Collection".
Supplemental\ material\ in\ a\ "Periodical".\ This\ type\ may\ be\ useful\ when\ referring\ to\ items\ such\ as\ regular\ columns,\ obituaries,\ letters\ to\ the\ editor,\ etc.\ which\ only\ have\ a\ generic\ title.=Supplemental material in a "Periodical". This type may be useful when referring to items such as regular columns, obituaries, letters to the editor, etc. which only have a generic title.
A\ thesis\ written\ for\ an\ educational\ institution\ to\ satisfy\ the\ requirements\ for\ a\ degree.=A thesis written for an educational institution to satisfy the requirements for a degree.
An\ alias\ for\ "Online",\ provided\ for\ jurabib\ compatibility.=An alias for "Online", provided for jurabib compatibility.
Computer\ software.\ The\ standard\ styles\ will\ treat\ this\ entry\ type\ as\ an\ alias\ for\ "Misc".=Computer software. The standard styles will treat this entry type as an alias for "Misc".
A\ data\ set\ or\ a\ similar\ collection\ of\ (mostly)\ raw\ data.=A data set or a similar collection of (mostly) raw data.

Display\ count\ of\ items\ in\ group=Display count of items in group
Remove\ the\ following\ characters\:=Remove the following characters:
Truncate=Truncate
Truncates\ a\ string\ after\ a\ given\ index.=Truncates a string after a given index.
Close=Close
Close\ all=Close all
Close\ all\ libraries=Close all libraries
Close\ other\ libraries=Close other libraries
Close\ others=Close others
Reveal\ in\ file\ explorer=Reveal in file explorer

Autolink\ files=Autolink files

Custom\ editor\ tabs=Custom editor tabs
Custom\ export\ formats=Custom export formats
Custom\ import\ formats=Custom import formats

No\ list\ enabled=No list enabled
Protect\ selection=Protect selection

Customized\ preview\ style=Customized preview style
Next\ preview\ style=Next preview style
Previous\ preview\ style=Previous preview style

(\ Note\:\ Press\ return\ to\ commit\ changes\ in\ the\ table\!\ )=( Note\: Press return to commit changes in the table\! )
Reset=Reset
New\ inproceedings=New inproceedings
Reset\ entry\ types\ and\ fields\ to\ defaults=Reset entry types and fields to defaults
This\ will\ reset\ all\ entry\ types\ to\ their\ default\ values\ and\ remove\ all\ custom\ entry\ types=This will reset all entry types to their default values and remove all custom entry types
Replace\ tabs\ with\ space=Replace tabs with space
Replace\ tabs\ with\ space\ in\ the\ field\ content.=Replace tabs with space in the field content.
Remove\ redundant\ spaces=Remove redundant spaces
Replaces\ consecutive\ spaces\ with\ a\ single\ space\ in\ the\ field\ content.=Replaces consecutive spaces with a single space in the field content.
Remove\ digits=Remove digits
Removes\ digits.=Removes digits.

Presets=Presets

Generate\ groups\ from\ keywords\ in\ the\ following\ field=Generate groups from keywords in the following field
Generate\ groups\ for\ author\ last\ names=Generate groups for author last names
Regular\ expression=Regular expression

Error\ importing.\ See\ the\ error\ log\ for\ details.=Error importing. See the error log for details.

Error\ from\ import\:\ %0=Error from import\: %0
Error\ reading\ PDF\ content\:\ %0=Error reading PDF content\: %0
Importing\ bib\ entry=Importing bib entry
Importing\ using\ extracted\ PDF\ data=Importing using extracted PDF data
No\ BibTeX\ data\ found.\ Creating\ empty\ entry\ with\ file\ link=No BibTeX data found. Creating empty entry with file link
No\ metadata\ found.\ Creating\ empty\ entry\ with\ file\ link=No metadata found. Creating empty entry with file link
Processing\ file\ %0=Processing file %0
Export\ selected=Export selected

Separate\ merged\ citations=Separate merged citations
Separate\ citations=Separate citations

Unprotect\ terms=Unprotect terms

Generate\ a\ new\ key\ for\ imported\ entries\ (overwriting\ their\ default)=Generate a new key for imported entries (overwriting their default)
Warn\ about\ duplicates\ on\ import=Warn about duplicates on import
Import\ and\ Export=Import and Export
Custom\ DOI\ URI=Custom DOI URI
Use\ custom\ DOI\ base\ URI\ for\ article\ access=Use custom DOI base URI for article access

Cited\ on\ pages=Cited on pages
Please\ move\ the\ cursor\ into\ the\ document\ text.=Please\ move\ the\ cursor\ into\ the\ document\ text.
To\ get\ the\ visual\ positions\ of\ your\ citations\ I\ need\ to\ move\ the\ cursor\ around,\ but\ could\ not\ get\ it.=To\ get\ the\ visual\ positions\ of\ your\ citations\ I\ need\ to\ move\ the\ cursor\ around,\ but\ could\ not\ get\ it.

I\ cannot\ insert\ to\ the\ cursors\ current\ location.=I\ cannot\ insert\ to\ the\ cursors\ current\ location.

Please\ move\ the\ cursor\ to\ the\ location\ for\ the\ new\ citation.=Please\ move\ the\ cursor\ to\ the\ location\ for\ the\ new\ citation.

Please\ create\ it\ in\ the\ document\ or\ change\ in\ the\ file\:=Please create it in the document or change in the file:

Please\ use\ the\ latter\ in\ the\ style\ file\ below\ to\ avoid\ localization\ problems.=Please use the latter in the style file below to avoid localization problems.

The\ %0\ character\ style\ '%1'\ is\ a\ display\ name\ for\ '%2'.=The %0 character style '%1' is a display name for '%2'.

The\ %0\ character\ style\ '%1'\ is\ missing\ from\ the\ document=The %0 character style '%1' is missing from the document

The\ %0\ paragraph\ style\ '%1'\ is\ a\ display\ name\ for\ '%2'.=The %0 paragraph style '%1' is a display name for '%2'.

The\ %0\ paragraph\ style\ '%1'\ is\ missing\ from\ the\ document=The %0 paragraph style '%1' is missing from the document

Error\ while\ checking\ if\ Writer\ is\ recording\ changes\ or\ has\ recorded\ changes.=Error while checking if Writer is recording changes or has recorded changes.

Cannot\ work\ with\ [Edit]/[Track\ Changes]/[Record]\ turned\ on.=Cannot work with [Edit]/[Track Changes]/[Record] turned on.

Changes\ by\ JabRef\ could\ result\ in\ unexpected\ interactions\ with\ recorded\ changes.=Changes by JabRef could result in unexpected interactions with recorded changes.

Recording\ and/or\ Recorded\ changes=Recording and/or Recorded changes

Use\ [Edit]/[Track\ Changes]/[Manage]\ to\ resolve\ them\ first.=Use [Edit]/[Track Changes]/[Manage] to resolve them first.

Unable\ to\ find\ valid\ certification\ path\ to\ requested\ target(%0),\ download\ anyway?=Unable to find valid certification path to requested target(%0), download anyway?
Download\ operation\ canceled.=Download operation canceled.

Convert\ timestamp\ field\ to\ field\ 'creationdate'=Convert timestamp field to field 'creationdate'
Convert\ timestamp\ field\ to\ field\ 'modificationdate'=Convert timestamp field to field 'modificationdate'

New\ entry\ by\ type=New entry by type

File\ '%1'\ is\ a\ duplicate\ of\ '%0'.\ Keeping\ '%0'=File '%1' is a duplicate of '%0'. Keeping '%0'
File\ '%1'\ is\ a\ duplicate\ of\ '%0'.\ Keeping\ both\ due\ to\ deletion\ error=File '%1' is a duplicate of '%0'. Keeping both due to deletion error

Enable\ field\ formatters=Enable field formatters
Entry\ Type=Entry Type
Entry\ types=Entry types
Field\ names=Field names
Others=Others
Recommended=Recommended

Authors\ and\ Title=Authors and Title
Database=Database
Databases=Databases
Manage\ study\ definition=Manage study definition
Add\ Author\:=Add Author\:
Add\ Database\:=Add Database\:
Add\ Query\:=Add Query\:
Add\ Research\ Question\:=Add Research Question\:
Perform\ search\ for\ existing\ systematic\ literature\ review=Perform search for existing systematic literature review
Queries=Queries
Research\ Questions=Research Questions
Searching=Searching
Start\ new\ systematic\ literature\ review=Start new systematic literature review
Study\ Title\:=Study Title\:
Study\ repository\ could\ not\ be\ created=Study repository could not be created

All\ query\ terms\ are\ joined\ using\ the\ logical\ AND,\ and\ OR\ operators=All query terms are joined using the logical AND, and OR operators
Finalize=Finalize
If\ the\ sequence\ of\ terms\ is\ relevant\ wrap\ them\ in\ double\ quotes =If the sequence of terms is relevant wrap them in double quotes
Query\ terms\ are\ separated\ by\ spaces.=Query terms are separated by spaces.
Select\ the\ study\ directory\:=Select the study directory\:
An\ example\:=An example\:
Define\ study\ parameters=Define study parameters
Start\ survey=Start survey
Query=Query
Question=Question
Select\ directory=Select directory

Fulltext\ Index=Fulltext Index
Automatically\ index\ all\ linked\ files\ for\ fulltext\ search=Automatically index all linked files for fulltext search
Rebuild\ fulltext\ search\ index=Rebuild fulltext search index
Rebuild\ fulltext\ search\ index\ for\ current\ library?=Rebuild fulltext search index for current library?
Rebuilding\ fulltext\ search\ index...=Rebuilding fulltext search index...
Failed\ to\ access\ fulltext\ search\ index=Failed to access fulltext search index
Found\ match\ in\ %0=Found match in %0
On\ page\ %0=On page %0
Found\ matches\ in\ Annotations\:=Found matches in Annotations:

Grobid\ URL=Grobid URL
Remote\ services=Remote services
Allow\ sending\ PDF\ files\ and\ raw\ citation\ strings\ to\ a\ JabRef\ online\ service\ (Grobid)\ to\ determine\ Metadata.\ This\ produces\ better\ results.=Allow sending PDF files and raw citation strings to a JabRef online service (Grobid) to determine Metadata. This produces better results.

Fetcher\ cannot\ be\ tested\!=Fetcher cannot be tested!
Fetcher\ unknown\!=Fetcher unknown!

Character\ by\ character=Character by character
Embedded=Embedded
Entry=Entry
Parse\ Metadata\ from\ PDF.=Parse Metadata from PDF.
Symmetric\ character\ by\ character=Symmetric character by character
Symmetric\ word\ by\ word=Symmetric word by word
Verbatim=Verbatim
Word\ by\ word=Word by word
Could\ not\ extract\ Metadata\ from\:\ %0=Could not extract Metadata from: %0

Search\ across\ libraries\ in\ a\ new\ window=Search across libraries in a new window
Keep\ search\ string\ across\ libraries=Keep search string across libraries
Keep\ dialog\ always\ on\ top=Keep dialog always on top
Search\ results\ from\ open\ libraries=Search results from open libraries

Add\ certificate=Add certificate
Serial\ number=Serial number
Issuer=Issuer
Valid\ from=Valid from
Valid\ to=Valid to
Signature\ algorithm=Signature algorithm
Version=Version

Error\ downloading=Error downloading

Error\ while\ writing\ metadata.\ See\ the\ error\ log\ for\ details.=Error while writing metadata. See the error log for details.
Failed\ to\ write\ metadata,\ file\ %1\ not\ found.=Failed to write metadata, file %1 not found.
Success\!\ Finished\ writing\ metadata.=Success! Finished writing metadata.

Custom\ API\ key=Custom API key
Check\ %0\ API\ Key\ Setting=Check %0 API Key Setting

Edit\ field\ value=Edit field value
Two\ fields=Two fields
Overwrite\ Non\ empty\ fields=Overwrite Non empty fields
Set=Set
Append=Append
Clear\ field=Clear field
Field\ value=Field value
Edit\ field\ value\ of\ selected\ entries=Edit field value of selected entries
Rename=Rename
New\ field\ name=New field name
Copy\ value=Copy value
Move\ value=Move value
Swap\ values=Swap values
Copy\ or\ move\ the\ value\ of\ one\ field\ to\ another=Copy or move the value of one field to another
Automatic\ field\ editor=Automatic field editor

<<<<<<< HEAD
Open\ Link=Open Link
=======
(Note\:\ If\ original\ entries\ lack\ keywords\ to\ qualify\ for\ the\ new\ group\ configuration,\ confirming\ here\ will\ add\ them)=(Note: If original entries lack keywords to qualify for the new group configuration, confirming here will add them)
Assign=Assign
Do\ not\ assign=Do not assign
>>>>>>> 17f01203
<|MERGE_RESOLUTION|>--- conflicted
+++ resolved
@@ -2507,10 +2507,8 @@
 Copy\ or\ move\ the\ value\ of\ one\ field\ to\ another=Copy or move the value of one field to another
 Automatic\ field\ editor=Automatic field editor
 
-<<<<<<< HEAD
 Open\ Link=Open Link
-=======
+
 (Note\:\ If\ original\ entries\ lack\ keywords\ to\ qualify\ for\ the\ new\ group\ configuration,\ confirming\ here\ will\ add\ them)=(Note: If original entries lack keywords to qualify for the new group configuration, confirming here will add them)
 Assign=Assign
-Do\ not\ assign=Do not assign
->>>>>>> 17f01203
+Do\ not\ assign=Do not assign