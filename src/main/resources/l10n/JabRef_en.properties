--- conflicted
+++ resolved
@@ -2079,14 +2079,11 @@
 Selected\ entry\ does\ not\ have\ an\ associated\ BibTeX\ key.=Selected entry does not have an associated BibTeX key.
 Current\ search\ directory\:=Current search directory:
 Set\ LaTeX\ file\ directory=Set LaTeX file directory
-<<<<<<< HEAD
-Group\ color=Group color
-
-Full\ text\ document\ found\ already\ on\ disk\ for\ entry\ %0.\ Not\ downloaded\ again.=Full text document found already on disk for entry %0. Not downloaded again.
-=======
 Import\ entries\ from\ LaTeX\ files=Import entries from LaTeX files
 Import\ new\ entries=Import new entries
 Group\ color=Group color
+
+Full\ text\ document\ found\ already\ on\ disk\ for\ entry\ %0.\ Not\ downloaded\ again.=Full text document found already on disk for entry %0. Not downloaded again.
 
 Columns=Columns
 File\ type=File type
@@ -2127,5 +2124,4 @@
 Start\ on\ second\ duplicate\ key\ with\ letter\ B\ (b,\ c,\ ...)=Start on second duplicate key with letter B (b, c, ...)
 Always\ add\ letter\ (a,\ b,\ ...)\ to\ generated\ keys=Always add letter (a, b, ...) to generated keys
 Default\ pattern=Default pattern
-Reset\ %s\ to\ default\ value=Reset %s to default value
->>>>>>> 932e69f1
+Reset\ %s\ to\ default\ value=Reset %s to default value