--- conflicted
+++ resolved
@@ -110,15 +110,12 @@
 
 Cancel=Cancel
 
-<<<<<<< HEAD
-=======
 Cannot\ add\ entries\ to\ group\ without\ generating\ keys.\ Generate\ keys\ now?=Cannot add entries to group without generating keys. Generate keys now?
 
 Cannot\ create\ group=Cannot create group
 
 Cannot\ create\ group.\ Please\ create\ a\ library\ first.=Cannot create group. Please create a library first.
 
->>>>>>> 0a0f4f9b
 Cannot\ merge\ this\ change=Cannot merge this change
 
 case\ insensitive=case insensitive
@@ -2105,20 +2102,16 @@
 Export\ format\ name\:=Export format name\:
 Cleared\ connection\ settings=Cleared connection settings
 Error\ adding\ discovered\ CitationStyles=Error adding discovered CitationStyles
-<<<<<<< HEAD
 (more)=(more)
 Cancel\ import=Cancel import
 Continue\ with\ import=Continue with import
 Import\ canceled=Import canceled
 Select\ all\ new\ entries=Select all new entries
 Select\ the\ entries\ to\ be\ imported\:=Select the entries to be imported\:
-=======
-
 Add\ new\ String=Add new String
 Remove\ selected\ Strings=Remove selected Strings
 Must\ not\ be\ empty\!=Must not be empty\!
 Open\ Help\ page=Open Help page
-
 Active\ database\ connection\ do\ not\ exists\!=Active database connection do not exists!
 Add\ new\ field\ name=Add new field name
 Field\ name\:=Field name:
@@ -2146,5 +2139,4 @@
 Search\ document\ identifier\ online=Search document identifier online
 Search\ for\ unlinked\ local\ files=Search for unlinked local files
 Search\ full\ text\ documents\ online=Search full text documents online
-Find\ and\ replace=Find and replace
->>>>>>> 0a0f4f9b
+Find\ and\ replace=Find and replace