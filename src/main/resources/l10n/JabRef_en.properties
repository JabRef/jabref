Proxy\ requires\ password=Proxy requires password

Unable\ to\ monitor\ file\ changes.\ Please\ close\ files\ and\ processes\ and\ restart.\ You\ may\ encounter\ errors\ if\ you\ continue\ with\ this\ session.=Unable to monitor file changes. Please close files and processes and restart. You may encounter errors if you continue with this session.
%0\ contains\ the\ regular\ expression\ <b>%1</b>=%0 contains the regular expression <b>%1</b>

%0\ contains\ the\ term\ <b>%1</b>=%0 contains the term <b>%1</b>

%0\ doesn't\ contain\ the\ regular\ expression\ <b>%1</b>=%0 doesn't contain the regular expression <b>%1</b>

%0\ doesn't\ contain\ the\ term\ <b>%1</b>=%0 doesn't contain the term <b>%1</b>

%0/%1\ entries=%0/%1 entries

Export\ operation\ finished\ successfully.=Export operation finished successfully.

Reveal\ in\ File\ Explorer=Reveal in File Explorer

%0\ matches\ the\ regular\ expression\ <b>%1</b>=%0 matches the regular expression <b>%1</b>

%0\ matches\ the\ term\ <b>%1</b>=%0 matches the term <b>%1</b>

Abbreviate\ journal\ names\ of\ the\ selected\ entries\ (DEFAULT\ abbreviation)=Abbreviate journal names of the selected entries (DEFAULT abbreviation)
Abbreviate\ journal\ names\ of\ the\ selected\ entries\ (DOTLESS\ abbreviation)=Abbreviate journal names of the selected entries (DOTLESS abbreviation)
Abbreviate\ journal\ names\ of\ the\ selected\ entries\ (SHORTEST\ UNIQUE\ abbreviation)=Abbreviate journal names of the selected entries (SHORTEST UNIQUE abbreviation)

Abbreviate\ names=Abbreviate names
Abbreviated\ %0\ journal\ names.=Abbreviated %0 journal names.

Abbreviation=Abbreviation
Abbreviations=Abbreviations

Unabbreviate\ journal\ names\ of\ the\ selected\ entries=Unabbreviate journal names of the selected entries
Unabbreviated\ %0\ journal\ names.=Unabbreviated %0 journal names.

dotless=dotless
shortest\ unique=shortest unique

About\ JabRef=About JabRef

Abstract=Abstract

Accept=Accept

Accept\ recommendations\ from\ Mr.\ DLib=Accept recommendations from Mr. DLib

Action=Action

Add=Add

Add\ a\ (compiled)\ custom\ Importer\ class\ from\ a\ class\ path.=Add a (compiled) custom Importer class from a class path.
The\ path\ need\ not\ be\ on\ the\ classpath\ of\ JabRef.=The path need not be on the classpath of JabRef.

Add\ a\ regular\ expression\ for\ the\ key\ pattern.=Add a regular expression for the key pattern.

Add\ entry\ manually=Add entry manually

Add\ selected\ entries\ to\ this\ group=Add selected entries to this group

Add\ subgroup=Add subgroup

Added\ group\ "%0".=Added group "%0".

Added\ string\:\ '%0'=Added string: '%0'
Added\ string=Added string

All\ entries=All entries

Also\ remove\ subgroups=Also remove subgroups

and=and

any\ field\ that\ matches\ the\ regular\ expression\ <b>%0</b>=any field that matches the regular expression <b>%0</b>

Appearance=Appearance

Application=Application

Application\ to\ push\ entries\ to=Application to push entries to

Apply=Apply

Arguments\ passed\ on\ to\ running\ JabRef\ instance.\ Shutting\ down.=Arguments passed on to running JabRef instance. Shutting down.

Assign\ the\ original\ group's\ entries\ to\ this\ group?=Assign the original group's entries to this group?

Assigned\ %0\ entries\ to\ group\ "%1".=Assigned %0 entries to group "%1".

Assigned\ 1\ entry\ to\ group\ "%0".=Assigned 1 entry to group "%0".

Autogenerate\ citation\ keys=Autogenerate citation keys

Autolink\ files\ with\ names\ starting\ with\ the\ citation\ key=Autolink files with names starting with the citation key

Autolink\ only\ files\ that\ match\ the\ citation\ key=Autolink only files that match the citation key

Automatically\ create\ groups=Automatically create groups

Automatically\ remove\ exact\ duplicates=Automatically remove exact duplicates

AUX\ file\ import=AUX file import

Available\ export\ formats=Available export formats

Available\ import\ formats=Available import formats

%0\ source=%0 source

Background\ Tasks=Background Tasks

Background\ Tasks\ are\ running=Background Tasks are running

Background\ Tasks\ are\ done=Background Tasks are done

Browse=Browse

by=by
The\ conflicting\ fields\ of\ these\ entries\ will\ be\ merged\ into\ the\ 'Comment'\ field.=The conflicting fields of these entries will be merged into the 'Comment' field.

Cancel=Cancel
Cannot\ create\ group=Cannot create group

Cannot\ create\ group.\ Please\ create\ a\ library\ first.=Cannot create group. Please create a library first.

Cannot\ open\ folder\ as\ the\ file\ is\ an\ online\ link.=Cannot open folder as the file is an online link.

case\ insensitive=case insensitive

case\ sensitive=case sensitive

Case\ sensitive=Case sensitive

change\ assignment\ of\ entries=change assignment of entries

Catalogues\ used\ for\ 'Search\ Selected'=Catalogues used for 'Search Selected'

Change\ case=Change case

Change\ entry\ type=Change entry type


Change\ of\ Grouping\ Method=Change of Grouping Method

change\ preamble=change preamble

Changed\ language=Changed language

Changed\ preamble=Changed preamble

Cite\ command=Cite command

Clear=Clear

Open\ /\ close\ entry\ editor=Open / close entry editor

Close\ dialog=Close dialog

Close\ the\ current\ library=Close the current library

Close\ window=Close window

Comments=Comments

Contained\ in=Contained in

Content=Content

Copied=Copied


Copy=Copy

Copy\ title=Copy title
Copy\ \\cite{citation\ key}=Copy \\cite{citation key}
Copy\ citation\ (html)=Copy citation (html)
Copy\ citation\ (text)=Copy citation (text)
Copy\ citation\ key=Copy citation key
Copy\ citation\ key\ and\ link=Copy citation key and link
Copy\ citation\ key\ and\ title=Copy citation key and title

Copy\ to\ clipboard=Copy to clipboard

Could\ not\ call\ executable=Could not call executable

Could\ not\ export\ preferences=Could not export preferences

Could\ not\ find\ a\ suitable\ import\ format.=Could not find a suitable import format.
Could\ not\ import\ preferences=Could not import preferences

Could\ not\ instantiate\ %0=Could not instantiate %0
Could\ not\ instantiate\ %0\ %1=Could not instantiate %0 %1
Could\ not\ instantiate\ %0.\ Have\ you\ chosen\ the\ correct\ package\ path?=Could not instantiate %0. Have you chosen the correct package path?

Could\ not\ print\ preview=Could not print preview

Create\ custom\ fields\ for\ each\ BibTeX\ entry=Create custom fields for each BibTeX entry

crossreferenced\ entries\ included=crossreferenced entries included

Current\ content\:\ %0=Current content: %0

Current\ value\:\ %0=Current value: %0

Custom\ entry\ types=Custom entry types

Custom\ entry\ types\ found\ in\ file=Custom entry types found in file

Customize\ entry\ types=Customize entry types

Customize\ key\ bindings=Customize key bindings

Cut=Cut

cut\ entries=cut entries

cut\ entry\ %0=cut entry %0

Library\ encoding=Library encoding

Library\ properties=Library properties
%0\ -\ Library\ properties=%0 - Library properties

Default=Default

Character\ encoding\ UTF-8\ is\ not\ supported.=Character encoding UTF-8 is not supported.
UTF-8\ could\ not\ be\ used\ to\ encode\ the\ following\ characters\:\ %0=UTF-8 could not be used to encode the following characters: %0
The\ chosen\ encoding\ '%0'\ could\ not\ encode\ the\ following\ characters\:=The chosen encoding '%0' could not encode the following characters:

Downloading=Downloading

Execute\ default\ action\ in\ dialog=Execute default action in dialog

Delete=Delete

Delete\ entry=Delete entry

Delete\ multiple\ entries=Delete multiple entries

Deleted=Deleted

Permanently\ delete\ local\ file=Permanently delete local file

Descending=Descending

Description=Description

Do\ not\ ask\ again=Do not ask again

Display\ all\ entries\ belonging\ to\ one\ or\ more\ of\ the\ selected\ groups=Display all entries belonging to one or more of the selected groups

Display\ all\ error\ messages=Display all error messages

Display\ help\ on\ command\ line\ options=Display help on command line options

Display\ only\ entries\ belonging\ to\ all\ selected\ groups=Display only entries belonging to all selected groups
Display\ version=Display version

Do\ not\ abbreviate\ names=Do not abbreviate names


Do\ not\ open\ any\ files\ at\ startup=Do not open any files at startup

Do\ not\ wrap\ when\ saving=Do not wrap when saving

Do\ not\ write\ the\ following\ fields\ to\ XMP\ Metadata=Do not write the following fields to XMP Metadata

Donate\ to\ JabRef=Donate to JabRef

Download\ file=Download file

Downloaded\ website\ as\ an\ HTML\ file.=Downloaded website as an HTML file.

duplicate\ removal=duplicate removal

Duplicate\ fields=Duplicate fields

Unable\ to\ change\ field\ name\.\ "%0"\ already\ in\ use.=Unable to change field name. "%0" already in use.

Duplicate\ string\ name=Duplicate string name

Duplicates\ found=Duplicates found

Dynamically\ group\ entries\ by\ a\ free-form\ search\ expression=Dynamically group entries by a free-form search expression

Dynamically\ group\ entries\ by\ searching\ a\ field\ for\ a\ keyword=Dynamically group entries by searching a field for a keyword

Each\ line\ must\ be\ of\ the\ following\ form\:\ \'tab\:field1;field2;...;fieldN\'.=Each line must be of the following form\: 'tab\:field1;field2;...;fieldN'.

Edit=Edit

Edit\ file\ type=Edit file type

Edit\ group=Edit group

Edit\ strings=Edit strings

empty\ library=empty library
Autocompletion=Autocompletion

Enter\ URL\ to\ download=Enter URL to download

entries=entries

Entries\ exported\ to\ clipboard=Entries exported to clipboard

entry=entry

Entry\ editor=Entry editor

Entry\ owner=Entry owner

Entry\ preview=Entry preview

Entry\ table=Entry table
Entry\ table\ columns=Entry table columns
Entry\ Title\ (Required\ to\ deliver\ recommendations.)=Entry Title (Required to deliver recommendations.)
Error=Error
Error\ occurred\ when\ parsing\ entry=Error occurred when parsing entry
Error\ during\ persistence\ of\ crawling\ results.=Error during persistence of crawling results.
Error\ during\ reading\ of\ study\ definition\ file.=Error during reading of study definition file.
'%0'\ exists.\ Overwrite\ file?='%0' exists. Overwrite file?
Export=Export
Export\ preferences=Export preferences
Export\ preferences\ to\ file=Export preferences to file
Export\ to\ clipboard=Export to clipboard
Export\ to\ text\ file.=Export to text file.

Exporting\ %0=Exporting %0
Could\ not\ export\ file\ '%0'\ (reason\:\ %1)=Could not export file '%0' (reason: %1)
Unknown\ export\ format\ %0=Unknown export format %0

Importing\ %0=Importing %0
Importing\ file\ %0\ as\ unknown\ format=Importing file %0 as unknown format
Format\ used\:\ %0=Format used: %0

Extension=Extension

External\ Changes\ Resolver=External Changes Resolver

External\ programs=External programs

Failed\ to\ import\ by\ ID=Failed to import by ID

Field=Field
field=field

Field\ name=Field name
Field\ names=Field names
Field\ names\ are\ not\ allowed\ to\ contain\ white\ spaces\ or\ certain\ characters\ (%0).=Field names are not allowed to contain white spaces or certain characters (%0).
New\ field\ name=New field name
Add\ new\ field\ name=Add new field name
Field\ name\ \"%0\"\ already\ exists=Field name "%0" already exists
No\ field\ name\ selected\!=No field name selected!
Remove\ field\ name=Remove field name
Are\ you\ sure\ you\ want\ to\ remove\ field\ name\:\ \"%0\"?=Are you sure you want to remove field name: "%0"?
Manage\ field\ names\ &\ content=Manage field names & content

Field\ to\ group\ by=Field to group by

File=File

file=file
File\ directory\ is\ not\ set\ or\ does\ not\ exist\!=File directory is not set or does not exist!

File\ exists=File exists

File\ not\ found=File not found

Filter=Filter

Filter\ groups=Filter groups

Success\!\ Finished\ writing\ metadata.=Success! Finished writing metadata.
Error\ while\ writing\ metadata.\ See\ the\ error\ log\ for\ details.=Error while writing metadata. See the error log for details.
Failed\ to\ write\ metadata,\ file\ %1\ not\ found.=Failed to write metadata, file %1 not found.

First\ select\ the\ entries\ you\ want\ keys\ to\ be\ generated\ for.=First select the entries you want keys to be generated for.

Fit\ table\ horizontally\ on\ screen=Fit table horizontally on screen

Float=Float
Format\:\ Tab\:field;field;...\ (e.g.\ General\:url;pdf;note...)=Format\: Tab\:field;field;... (e.g. General\:url;pdf;note...)

Format\ of\ author\ and\ editor\ names=Format of author and editor names
Format\ string=Format string

Formatter\ name=Formatter name

found\ in\ AUX\ file=found in AUX file

Fulltext\ for=Fulltext for

Further\ information\ about\ Mr.\ DLib\ for\ JabRef\ users.=Further information about Mr. DLib for JabRef users.

General=General

Generate=Generate

Generate\ citation\ key=Generate citation key

Generate\ keys=Generate keys

Generate\ keys\ before\ saving\ (for\ entries\ without\ a\ key)=Generate keys before saving (for entries without a key)

Generated\ citation\ key\ for=Generated citation key for

Generating\ citation\ key\ for=Generating citation key for
Get\ fulltext=Get fulltext

Gray\ out\ non-hits=Gray out non-hits

Groups=Groups
has/have\ both\ a\ 'Comment'\ and\ a\ 'Review'\ field.=has/have both a 'Comment' and a 'Review' field.

Have\ you\ chosen\ the\ correct\ package\ path?=Have you chosen the correct package path?

Help=Help

Help\ on\ key\ patterns=Help on key patterns

Hide\ non-hits=Hide non-hits

Hierarchical\ context=Hierarchical context

Highlight=Highlight
Marking=Marking
Underline=Underline
Empty\ Highlight=Empty Highlight
Empty\ Marking=Empty Marking
Empty\ Underline=Empty Underline
The\ marked\ area\ does\ not\ contain\ any\ legible\ text!=The marked area does not contain any legible text!

HTML\ table=HTML table
HTML\ table\ (with\ Abstract\ &\ BibTeX)=HTML table (with Abstract & BibTeX)
Icon=Icon

Ignore=Ignore

Import=Import

Import\ entries=Import entries
Import\ file=Import file

Import\ name=Import name

Import\ preferences=Import preferences

Import\ preferences\ from\ file=Import preferences from file

Imported\ entries=Imported entries

Importer\ class=Importer class

Include\ subgroups\:\ When\ selected,\ view\ entries\ contained\ in\ this\ group\ or\ its\ subgroups=Include subgroups: When selected, view entries contained in this group or its subgroups

Independent\ group\:\ When\ selected,\ view\ only\ this\ group's\ entries=Independent group: When selected, view only this group's entries
I\ Agree=I Agree

Indexing\ pdf\ files=Indexing pdf files
Indexing\ for\ %0=Indexing for %0
%0\ of\ %1\ linked\ files\ added\ to\ the\ index=%0 of %1 linked files added to the index

Invalid\ citation\ key=Invalid citation key

Invalid\ URL=Invalid URL

Online\ help=Online help
JabRef\ Language\ (Provides\ for\ better\ recommendations\ by\ giving\ an\ indication\ of\ user's\ preferred\ language.)=JabRef Language (Provides for better recommendations by giving an indication of user's preferred language.)

JabRef\ preferences=JabRef preferences
JabRef\ requests\ recommendations\ from\ Mr.\ DLib,\ which\ is\ an\ external\ service.\ To\ enable\ Mr.\ DLib\ to\ calculate\ recommendations,\ some\ of\ your\ data\ must\ be\ shared\ with\ Mr.\ DLib.\ Generally,\ the\ more\ data\ is\ shared\ the\ better\ recommendations\ can\ be\ calculated.\ However,\ we\ understand\ that\ some\ of\ your\ data\ in\ JabRef\ is\ sensitive,\ and\ you\ may\ not\ want\ to\ share\ it.\ Therefore,\ Mr.\ DLib\ offers\ a\ choice\ of\ which\ data\ you\ would\ like\ to\ share.=JabRef requests recommendations from Mr. DLib, which is an external service. To enable Mr. DLib to calculate recommendations, some of your data must be shared with Mr. DLib. Generally, the more data is shared the better recommendations can be calculated. However, we understand that some of your data in JabRef is sensitive, and you may not want to share it. Therefore, Mr. DLib offers a choice of which data you would like to share.
JabRef\ Version\ (Required\ to\ ensure\ backwards\ compatibility\ with\ Mr.\ DLib's\ Web\ Service)=JabRef Version (Required to ensure backwards compatibility with Mr. DLib's Web Service)

Journal\ abbreviations=Journal abbreviations
Journal\ lists\:=Journal lists:
Remove\ journal\ '%0'=Remove journal '%0'

Journal\ Information=Journal Information
Year=Year
ISSN\ or\ journal\ name\ required\ for\ fetching\ journal\ information=ISSN or journal name required for fetching journal information
Fetch\ journal\ information\ online\ to\ show=Fetch journal information online to show
Allow\ sending\ ISSN\ to\ a\ JabRef\ online\ service\ (SCimago)\ for\ fetching\ journal\ information=Allow sending ISSN to a JabRef online service (SCimago) for fetching journal information
Categories=Categories
ISSN=ISSN
Publisher=Publisher
h-index=h-index
Error\ while\ fetching\ journal\ information\:\ %0=Error while fetching journal information: %0
ISSN\ and/or\ journal\ name\ not\ found\ in\ catalog=ISSN and/or journal name not found in catalog
Citable\ Docs\ (Previous\ 3\ Years)=Citable Docs (Previous 3 Years)
Cites\ Incoming\ by\ Recently\ Published=Cites Incoming by Recently Published
Cites\ Outgoing=Cites Outgoing
Cites\ Outgoing\ per\ Document=Cites Outgoing per Document
Docs\ (This\ Year)=Docs (This Year)
Incorrect\ ISSN\ format=Incorrect ISSN format
Error\ accessing\ catalog=Error accessing catalog

Check\ for\ latest\ version\ online=Check for latest version online
If\ you\ encounter\ an\ issue\ or\ a\ bug,\ please\ check\ the\ latest\ version,\ whether\ the\ issue\ is\ still\ present.=If you encounter an issue or a bug, please check the latest version, whether the issue is still present.

Keep\ both=Keep both

Keep\ subgroups=Keep subgroups

Key\ bindings=Key bindings

Key\ bindings\ changed=Key bindings changed

Key\ pattern=Key pattern

keys\ in\ library=keys in library

Keyword=Keyword

Keywords=Keywords

Label=Label
Label\:\ %0=Label: %0
Content\:\ %0=Content: %0
Language=Language

Last\ modified=Last modified
LaTeX\ AUX\ file\:=LaTeX AUX file\:

Link=Link
Memory\ stick\ mode\ -\ Store\ preferences\ in\ 'jabref.xml'\ in\ the\ app\ folder.=Memory stick mode - Store preferences in 'jabref.xml' in the app folder.

Show\ advanced\ hints\ (i.e.\ helpful\ tooltips,\ suggestions\ and\ explanation)=Show advanced hints (i.e. helpful tooltips, suggestions and explanation)

Manage\ custom\ exports=Manage custom exports

Manage\ custom\ imports=Manage custom imports
External\ file\ types=External file types

Mark\ new\ entries\ with\ owner\ name=Mark new entries with owner name

Merged\ external\ changes=Merged external changes
Merge\ fields=Merge fields

Modified\ group\ "%0".=Modified group "%0".

Modified\ groups=Modified groups

Modified\ string=Modified string
Modified\ string\:\ '%0' =Modified string: '%0'

Modify=Modify

move\ group=move group

Moved\ group\ "%0".=Moved group "%0".

Mr.\ DLib\ Privacy\ settings=Mr. DLib Privacy settings

No\ database\ is\ open=No database is open

We\ need\ a\ database\ to\ export\ from.\ Open\ one.=We need a database to export from. Open one.

No\ recommendations\ received\ from\ Mr.\ DLib\ for\ this\ entry.=No recommendations received from Mr. DLib for this entry.

Error\ while\ fetching\ recommendations\ from\ Mr.DLib.=Error while fetching recommendations from Mr.DLib.

Name=Name

Name\ formatter=Name formatter

Natbib\ style=Natbib style

nested\ AUX\ files=nested AUX files

New\ BibTeX\ sublibrary=New BibTeX sublibrary

New\ group=New group

New\ string=New string

Next\ entry=Next entry
no\ base-BibTeX-file\ specified!=no base-BibTeX-file specified!

no\ library\ generated=no library generated

No\ entries\ found.\ Please\ make\ sure\ you\ are\ using\ the\ correct\ import\ filter.=No entries found. Please make sure you are using the correct import filter.
No\ files\ found.=No files found.

No\ GUI.\ Only\ process\ command\ line\ options=No GUI. Only process command line options

No\ journal\ names\ could\ be\ abbreviated.=No journal names could be abbreviated.

No\ journal\ names\ could\ be\ unabbreviated.=No journal names could be unabbreviated.

not=not

not\ found=not found

Nothing\ to\ redo=Nothing to redo

Nothing\ to\ undo=Nothing to undo

One\ or\ more\ keys\ will\ be\ overwritten.\ Continue?=One or more keys will be overwritten. Continue?


Open=Open

Open\ library=Open library

Open\ editor\ when\ a\ new\ entry\ is\ created=Open editor when a new entry is created

Open\ file=Open file

Open\ last\ edited\ libraries\ on\ startup=Open last edited libraries on startup

Connect\ to\ shared\ database=Connect to shared database

Open\ terminal\ here=Open terminal here

Open\ URL\ or\ DOI=Open URL or DOI

Opening=Opening

Operation\ canceled.=Operation canceled.
Operating\ System\ (Provides\ for\ better\ recommendations\ by\ giving\ an\ indication\ of\ user's\ system\ set-up.)=Operating System (Provides for better recommendations by giving an indication of user's system set-up.)

Optional\ fields=Optional fields

or=or

Override\ default\ file\ directories=Override default file directories
Overwrite=Overwrite

Overwrite\ keys=Overwrite keys

pairs\ processed=pairs processed
Password=Password

Paste=Paste

paste\ entries=paste entries

paste\ entry\ %0=paste entry %0

Path\ to\ %0\ not\ defined=Path to %0 not defined

Path\ to\ LyX\ pipe=Path to LyX pipe

File\ has\ no\ attached\ annotations=File has no attached annotations

Please\ enter\ a\ name\ for\ the\ group.=Please enter a name for the group.

Please\ enter\ the\ string's\ label=Please enter the string's label

Please\ restart\ JabRef\ for\ preferences\ to\ take\ effect.=Please restart JabRef for preferences to take effect.

Possible\ duplicate\ entries=Possible duplicate entries

Possible\ duplicate\ of\ existing\ entry.\ Click\ to\ resolve.=Possible duplicate of existing entry. Click to resolve.

Preferences=Preferences

Preferences\ recorded.=Preferences recorded.

Preview=Preview
Citation\ Style=Citation Style
Current\ Preview=Current Preview
Cannot\ generate\ preview\ based\ on\ selected\ citation\ style.=Cannot generate preview based on selected citation style.
Bad\ character\ inside\ entry=Bad character inside entry
Error\ while\ generating\ citation\ style=Error while generating citation style
Preview\ style\ changed\ to\:\ %0=Preview style changed to: %0
Next\ preview\ layout=Next preview layout
Previous\ preview\ layout=Previous preview layout
Available=Available
Selected=Selected
Selected\ Layouts\ can\ not\ be\ empty=Selected Layouts can not be empty
Reset\ default\ preview\ style=Reset default preview style
Previous\ entry=Previous entry
Problem\ with\ parsing\ entry=Problem with parsing entry
Processing\ %0=Processing %0
Pull\ changes\ from\ shared\ database=Pull changes from shared database
Problem\ finding\ files.\ See\ error\ log\ for\ details.=Problem finding files. See error log for details.

Pushed\ citations\ to\ %0=Pushed citations to %0

Push\ applications=Push applications

Quit\ JabRef=Quit JabRef

Read\ only=Read only

Redo=Redo

Refine\ supergroup\:\ When\ selected,\ view\ entries\ contained\ in\ both\ this\ group\ and\ its\ supergroup=Refine supergroup: When selected, view entries contained in both this group and its supergroup

regular\ expression=regular expression

Related\ articles=Related articles

Remote\ operation=Remote operation

Remove=Remove

Remove\ subgroups=Remove subgroups

Remove\ all\ subgroups\ of\ "%0"?=Remove all subgroups of "%0"?

Remove\ selected\ entries\ from\ this\ group=Remove selected entries from this group

Remove\ group=Remove group

Remove\ group\ and\ subgroups=Remove group and subgroups

Remove\ groups\ and\ subgroups=Remove groups and subgroups

Remove\ all\ selected\ groups\ and\ keep\ their\ subgroups?=Remove all selected groups and keep their subgroups?

Remove\ group\ "%0"\ and\ keep\ its\ subgroups?=Remove group "%0" and keep its subgroups?

Remove\ groups=Remove groups

Removed\ all\ selected\ groups.=Removed all selected groups.

Remove\ group\ "%0"\ and\ its\ subgroups?=Remove group "%0" and its subgroups?

Removed\ group\ "%0"\ and\ its\ subgroups.=Removed group "%0" and its subgroups.

Remove\ all\ selected\ groups\ and\ their\ subgroups?=Remove all selected groups and their subgroups?

Removed\ all\ selected\ groups\ and\ their\ subgroups.=Removed all selected groups and their subgroups.

Remove\ group\ "%0"?=Remove group "%0"?

Remove\ link=Remove link

Remove\ string\ %0=Remove string %0

Removed\ group\ "%0".=Removed group "%0".

Deleted\ string=Deleted string
Deleted\ string\:\ '%0'=Deleted string: '%0'

Renamed\ string\:\ '%0'=Renamed string: '%0'

Replace=Replace
Replace\ With\:=Replace With:
Limit\ to\ Selected\ Entries=Limit to Selected Entries
Limit\ to\ Fields=Limit to Fields
All\ Field\ Replace=All Field Replace
Find\:=Find:
Find\ and\ Replace=Find and Replace

Replace\ (regular\ expression)=Replace (regular expression)

Replace\ String=Replace String
Replace\ string=Replace string

Replace\ Unicode\ ligatures=Replace Unicode ligatures
Replaces\ Unicode\ ligatures\ with\ their\ expanded\ form=Replaces Unicode ligatures with their expanded form

Required\ fields=Required fields

Resolve\ BibTeX\ strings=Resolve BibTeX strings

resolved=resolved

Restart=Restart

Restart\ required=Restart required

Return\ to\ dialog=Return to dialog

Review=Review
Review\ changes=Review changes
Review\ Field\ Migration=Review Field Migration

Save=Save
Save\ all\ finished.=Save all finished.
Save\ all\ open\ libraries=Save all open libraries
Save\ before\ closing=Save before closing
Save\ library=Save library
Save\ library\ as...=Save library as...
Saving=Saving
Saving\ all\ libraries...=Saving all libraries...
Saving\ library=Saving library
Library\ saved=Library saved
Could\ not\ save\ file.=Could not save file.
Could\ not\ save,\ file\ locked\ by\ another\ JabRef\ instance.=Could not save, file locked by another JabRef instance.
Saved\ selected\ to\ '%0'.=Saved selected to '%0'.
Autosave\ local\ libraries=Autosave local libraries
Automatically\ save\ the\ library\ to=Automatically save the library to
Please\ enter\ a\ valid\ file\ path.=Please enter a valid file path.
Overwrite\ file=Overwrite file
Unable\ to\ write\ to\ %0.=Unable to write to %0.

Refuse\ to\ save\ the\ library\ before\ external\ changes\ have\ been\ reviewed.=Refuse to save the library before external changes have been reviewed.
Library\ protection=Library protection
Unable\ to\ save\ library=Unable to save library

Always\ reformat\ library\ on\ save\ and\ export=Always reformat library on save and export
Character\ encoding\ '%0'\ is\ not\ supported.=Character encoding '%0' is not supported.

Search=Search
Searching...=Searching...
Finished\ Searching=Finished Searching
Search\ expression=Search expression
Fulltext\ search=Fulltext search
Help\ on\ regular\ expression\ search=Help on regular expression search
Searching\ for\ duplicates...=Searching for duplicates...
Searching\ for\ files=Searching for files
The\ search\ is\ case-insensitive.=The search is case-insensitive.
The\ search\ is\ case-sensitive.=The search is case-sensitive.
Use\ regular\ expression\ search=Use regular expression search
search\ expression=search expression
Free\ search\ expression=Free search expression
Search\ failed\:\ illegal\ search\ expression=Search failed: illegal search expression
No\ search\ matches.=No search matches.
Web\ search=Web search
Search\ results=Search results
Please\ enter\ a\ search\ string=Please enter a search string
Please\ open\ or\ start\ a\ new\ library\ before\ searching=Please open or start a new library before searching
Please\ enter\ a\ field\ name\ to\ search\ for\ a\ keyword.=Please enter a field name to search for a keyword.
No\ results\ found.=No results found.
Found\ %0\ results.=Found %0 results.
Invalid\ regular\ expression=Invalid regular expression
This\ search\ contains\ entries\ in\ which\ any\ field\ contains\ the\ regular\ expression\ <b>%0</b>=This search contains entries in which any field contains the regular expression <b>%0</b>
This\ search\ contains\ entries\ in\ which\ any\ field\ contains\ the\ term\ <b>%0</b>=This search contains entries in which any field contains the term <b>%0</b>
This\ search\ contains\ entries\ in\ which=This search contains entries in which
Empty\ search\ ID=Empty search ID
The\ given\ search\ ID\ was\ empty.=The given search ID was empty.
Clear\ search=Clear search
Search\ document\ identifier\ online=Search document identifier online
Search\ for\ unlinked\ local\ files=Search for unlinked local files
Search\ full\ text\ documents\ online=Search full text documents online
Hint\:\n\nTo\ search\ all\ fields\ for\ <b>Smith</b>,\ enter\:\n<tt>smith</tt>\n\nTo\ search\ the\ field\ <b>author</b>\ for\ <b>Smith</b>\ and\ the\ field\ <b>title</b>\ for\ <b>electrical</b>,\ enter\:\n<tt>author\=Smith\ and\ title\=electrical</tt>=Hint:\n\nTo search all fields for <b>Smith</b>, enter:\n<tt>smith</tt>\n\nTo search the field <b>author</b> for <b>Smith</b> and the field <b>title</b> for <b>electrical</b>, enter:\n<tt>author=Smith and title=electrical</tt>
Search\ term\ is\ empty.=Search term is empty.
Invalid\ regular\ expression.=Invalid regular expression.
Searching\ for\ a\ keyword=Searching for a keyword

Search\ across\ libraries\ in\ a\ new\ window=Search across libraries in a new window
Keep\ search\ string\ across\ libraries=Keep search string across libraries
Keep\ dialog\ always\ on\ top=Keep dialog always on top
Search\ results\ from\ open\ libraries=Search results from open libraries

Select\ all=Select all
Select\ new\ encoding=Select new encoding

Select\ library=Select library
Select\ entry\ type=Select entry type

Select\ file\ from\ ZIP-archive=Select file from ZIP-archive

Settings=Settings

Shortcut=Shortcut

Show/edit\ %0\ source=Show/edit %0 source

Show\ 'Firstname\ Lastname'=Show 'Firstname Lastname'

Show\ 'Lastname,\ Firstname'=Show 'Lastname, Firstname'

Show\ BibTeX\ source\ by\ default=Show BibTeX source by default

Show\ confirmation\ dialog\ when\ deleting\ entries=Show confirmation dialog when deleting entries

Persist\ password\ between\ sessions=Persist password between sessions

Persist\ api\ keys\ between\ sessions=Persist api keys between sessions

Credential\ store\ not\ available.=Credential store not available.

Show\ last\ names\ only=Show last names only

Show\ names\ unchanged=Show names unchanged

Show\ optional\ fields=Show optional fields

Show\ required\ fields=Show required fields

Show\ validation\ messages=Show validation messages

Simple\ HTML=Simple HTML
Since\ the\ 'Review'\ field\ was\ deprecated\ in\ JabRef\ 4.2,\ these\ two\ fields\ are\ about\ to\ be\ merged\ into\ the\ 'Comment'\ field.=Since the 'Review' field was deprecated in JabRef 4.2, these two fields are about to be merged into the 'Comment' field.

Size=Size

JabRef\ skipped\ the\ entry.=JabRef skipped the entry.
Import\ error=Import error
Open\ library\ error=Open library error
Please\ check\ your\ library\ file\ for\ wrong\ syntax.=Please check your library file for wrong syntax.
SourceTab\ error=SourceTab error
User\ input\ via\ entry-editor\ in\ `{}bibtex\ source`\ tab\ led\ to\ failure.=User input via entry-editor in `{}bibtex source` tab led to failure.

Sort\ subgroups\ A-Z=Sort subgroups A-Z
Sort\ subgroups\ Z-A=Sort subgroups Z-A
Sort\ subgroups\ by\ #\ of\ entries\ (Descending)=Sort subgroups by # of entries (Descending)
Sort\ subgroups\ by\ #\ of\ entries\ (Ascending)=Sort subgroups by # of entries (Ascending)

source\ edit=source edit
Special\ name\ formatters=Special name formatters

Statically\ group\ entries\ by\ manual\ assignment=Statically group entries by manual assignment

Status=Status

Sublibrary\ from\ AUX\ to\ BibTeX=Sublibrary from AUX to BibTeX

Switches\ between\ full\ and\ abbreviated\ journal\ name\ if\ the\ journal\ name\ is\ known.=Switches between full and abbreviated journal name if the journal name is known.

the\ field\ <b>%0</b>=the field <b>%0</b>
The\ group\ "%0"\ already\ contains\ the\ selection.=The group "%0" already contains the selection.

The\ label\ of\ the\ string\ cannot\ be\ a\ number.=The label of the string cannot be a number.

The\ label\ of\ the\ string\ cannot\ contain\ spaces.=The label of the string cannot contain spaces.

The\ label\ of\ the\ string\ cannot\ contain\ the\ '\#'\ character.=The label of the string cannot contain the '#' character.

The\ output\ option\ depends\ on\ a\ valid\ import\ option.=The output option depends on a valid import option.

There\ are\ possible\ duplicates\ that\ haven't\ been\ resolved.\ Continue?=There are possible duplicates that haven't been resolved. Continue?

This\ operation\ requires\ all\ selected\ entries\ to\ have\ citation\ keys\ defined.=This operation requires all selected entries to have citation keys defined.

This\ operation\ requires\ one\ or\ more\ entries\ to\ be\ selected.=This operation requires one or more entries to be selected.

This\ setting\ may\ be\ changed\ in\ preferences\ at\ any\ time.=This setting may be changed in preferences at any time.
Timezone\ (Provides\ for\ better\ recommendations\ by\ indicating\ the\ time\ of\ day\ the\ request\ is\ being\ made.)=Timezone (Provides for better recommendations by indicating the time of day the request is being made.)
Time\ stamp=Time stamp
Toggle\ groups\ interface=Toggle groups interface

Trim\ all\ whitespace\ characters\ in\ the\ field\ content.=Trim all whitespace characters in the field content.

Trim\ whitespace\ characters=Trim whitespace characters

Try\ different\ encoding=Try different encoding

Undo=Undo

Unknown\ BibTeX\ entries\:=Unknown BibTeX entries\:

unknown\ edit=unknown edit

untitled=untitled

Upgrade\ external\ PDF/PS\ links\ to\ use\ the\ '%0'\ field.=Upgrade external PDF/PS links to use the '%0' field.

usage=usage
Use\ autocompletion=Use autocompletion

User\ interface=User interface

Username=Username

Value\ cleared\ externally=Value cleared externally

Value\ set\ externally\:\ %0=Value set externally: %0

Verify\ that\ LyX\ is\ running\ and\ that\ the\ lyxpipe\ is\ valid.=Verify that LyX is running and that the lyxpipe is valid.

View=View

View\ journal\ info=View journal info

Warn\ about\ unresolved\ duplicates\ when\ closing\ inspection\ window=Warn about unresolved duplicates when closing inspection window

Warn\ before\ overwriting\ existing\ keys=Warn before overwriting existing keys

Warning=Warning

Warnings=Warnings

Warning\:\ You\ added\ field\ "%0"\ twice.\ Only\ one\ will\ be\ kept.=Warning: You added field "%0" twice. Only one will be kept.

web\ link=web link

What\ do\ you\ want\ to\ do?=What do you want to do?
Whatever\ option\ you\ choose,\ Mr.\ DLib\ may\ share\ its\ data\ with\ research\ partners\ to\ further\ improve\ recommendation\ quality\ as\ part\ of\ a\ 'living\ lab'.\ Mr.\ DLib\ may\ also\ release\ public\ datasets\ that\ may\ contain\ anonymized\ information\ about\ you\ and\ the\ recommendations\ (sensitive\ information\ such\ as\ metadata\ of\ your\ articles\ will\ be\ anonymised\ through\ e.g.\ hashing).\ Research\ partners\ are\ obliged\ to\ adhere\ to\ the\ same\ strict\ data\ protection\ policy\ as\ Mr.\ DLib.=Whatever option you choose, Mr. DLib may share its data with research partners to further improve recommendation quality as part of a 'living lab'. Mr. DLib may also release public datasets that may contain anonymized information about you and the recommendations (sensitive information such as metadata of your articles will be anonymised through e.g. hashing). Research partners are obliged to adhere to the same strict data protection policy as Mr. DLib.

Will\ write\ metadata\ to\ the\ PDFs\ linked\ from\ selected\ entries.=Will write metadata to the PDFs linked from selected entries.

Write\ BibTeXEntry\ as\ metadata\ to\ PDF.=Write BibTeXEntry as metadata to PDF.
Write\ metadata\ for\ all\ PDFs\ in\ current\ library?=Write metadata for all PDFs in current library?
Writing\ metadata...=Writing metadata...

Embed\ BibTeXEntry\ in\ PDF.=Embed BibTeXEntry in PDF.
File\ '%0'\ is\ write\ protected.=File '%0' is write protected.
Write\ BibTeXEntry\ as\ XMP\ metadata\ to\ PDF.=Write BibTeXEntry as XMP metadata to PDF.
Write\ BibTeXEntry\ metadata\ to\ PDF.=Write BibTeXEntry metadata to PDF.
Write\ metadata\ to\ PDF\ files=Write metadata to PDF files

XMP-annotated\ PDF=XMP-annotated PDF
XMP\ export\ privacy\ settings=XMP export privacy settings
XMP\ metadata=XMP metadata
You\ must\ restart\ JabRef\ for\ this\ to\ come\ into\ effect.=You must restart JabRef for this to come into effect.

The\ following\ fetchers\ are\ available\:=The following fetchers are available:
Could\ not\ find\ fetcher\ '%0'=Could not find fetcher '%0'
Running\ query\ '%0'\ with\ fetcher\ '%1'.=Running query '%0' with fetcher '%1'.
Invalid\ query.\ Check\ position\ %0.=Invalid query. Check position %0.
Invalid\ query\ element\ '%0'\ at\ position\ %1=Invalid query element '%0' at position %1

Move\ file=Move file
Rename\ file=Rename file

Move\ file\ to\ file\ directory\ and\ rename\ file=Move file to file directory and rename file

Could\ not\ move\ file\ '%0'.=Could not move file '%0'.
Could\ not\ find\ file\ '%0'.=Could not find file '%0'.
Number\ of\ entries\ successfully\ imported=Number of entries successfully imported
Error\ while\ fetching\ from\ %0=Error while fetching from %0

Citation\ key\ generator=Citation key generator
Unable\ to\ open\ link.=Unable to open link.
MIME\ type=MIME type

Run\ fetcher=Run fetcher

Line\ %0\:\ Found\ corrupted\ citation\ key\ %1.=Line %0: Found corrupted citation key %1.
Line\ %0\:\ Found\ corrupted\ citation\ key\ %1\ (contains\ whitespaces).=Line %0: Found corrupted citation key %1 (contains whitespaces).
Line\ %0\:\ Found\ corrupted\ citation\ key\ %1\ (comma\ missing).=Line %0: Found corrupted citation key %1 (comma missing).
No\ full\ text\ document\ found=No full text document found
Download\ from\ URL=Download from URL
Rename\ field=Rename field

Cannot\ use\ port\ %0\ for\ remote\ operation;\ another\ application\ may\ be\ using\ it.\ Try\ specifying\ another\ port.=Cannot use port %0 for remote operation; another application may be using it. Try specifying another port.

Looking\ for\ full\ text\ document...=Looking for full text document...
A\ local\ copy\ will\ be\ opened.=A local copy will be opened.
Error\ opening\ file=Error opening file
Error\ opening\ file\ '%0'=Error opening file '%0'

Formatter\ not\ found\:\ %0=Formatter not found: %0

Metadata\ change=Metadata change
The\ following\ metadata\ changed\:=The following metadata changed:

Unable\ to\ create\ backup=Unable to create backup
Move\ file\ to\ file\ directory=Move file to file directory
<b>All\ Entries</b>\ (this\ group\ cannot\ be\ edited\ or\ removed)=<b>All Entries</b> (this group cannot be edited or removed)
static\ group=static group
dynamic\ group=dynamic group
refines\ supergroup=refines supergroup
includes\ subgroups=includes subgroups
contains=contains

Optional\ fields\ 2=Optional fields 2
Waiting\ for\ save\ operation\ to\ finish=Waiting for save operation to finish
Waiting\ for\ background\ tasks\ to\ finish.\ Quit\ anyway?=Waiting for background tasks to finish. Quit anyway?

Find\ and\ remove\ duplicate\ citation\ keys=Find and remove duplicate citation keys
Expected\ syntax\ for\ --fetch\='<name\ of\ fetcher>\:<query>'=Expected syntax for --fetch='<name of fetcher>:<query>'
Duplicate\ citation\ key=Duplicate citation key


General\ file\ directory=General file directory
User-specific\ file\ directory=User-specific file directory
LaTeX\ file\ directory=LaTeX file directory

You\ must\ enter\ an\ integer\ value\ in\ the\ interval\ 1025-65535=You must enter an integer value in the interval 1025-65535
Autocomplete\ names\ in\ 'Firstname\ Lastname'\ format\ only=Autocomplete names in 'Firstname Lastname' format only
Autocomplete\ names\ in\ 'Lastname,\ Firstname'\ format\ only=Autocomplete names in 'Lastname, Firstname' format only
Autocomplete\ names\ in\ both\ formats=Autocomplete names in both formats
Send=Send
As\ Email=As Email
To\ Kindle=To Kindle
Send\ to\ Kindle=Send to Kindle
Email\ address\ for\ sending\ to\ Kindle=Email address for sending to Kindle
References=References
Sending\ of\ emails=Sending of emails
Subject\ for\ sending\ an\ email\ with\ references=Subject for sending an email with references
Automatically\ open\ folders\ of\ attached\ files=Automatically open folders of attached files
Error\ creating\ email=Error creating email
Entries\ added\ to\ an\ email=Entries added to an email
Custom\ applications=Custom applications
Please\ specify\ a\ file\ browser.=Please specify a file browser.
Please\ specify\ a\ terminal\ application.=Please specify a terminal application.
Use\ custom\ file\ browser=Use custom file browser
Use\ custom\ terminal\ emulator=Use custom terminal emulator
exportFormat=exportFormat
Output\ file\ missing=Output file missing
The\ output\ option\ depends\ on\ a\ valid\ input\ option.=The output option depends on a valid input option.
Linked\ file\ name\ conventions=Linked file name conventions
Filename\ format\ pattern=Filename format pattern
Additional\ parameters=Additional parameters
Cite\ selected\ entries\ between\ parenthesis=Cite selected entries between parenthesis
Cite\ selected\ entries\ with\ in-text\ citation=Cite selected entries with in-text citation
Cite\ special=Cite special
Extra\ information\ (e.g.\ page\ number)=Extra information (e.g. page number)
Manage\ citations=Manage citations
Problem\ modifying\ citation=Problem modifying citation
Problem\ collecting\ citations=Problem collecting citations
Citation=Citation
Connecting...=Connecting...
Select\ style=Select style
Journals=Journals
Cite=Cite
Cite\ in-text=Cite in-text
Insert\ empty\ citation=Insert empty citation
Merge\ citations=Merge citations
Manual\ connect=Manual connect
Select\ Writer\ document=Select Writer document
Sync\ OpenOffice/LibreOffice\ bibliography=Sync OpenOffice/LibreOffice bibliography
Select\ which\ open\ Writer\ document\ to\ work\ on=Select which open Writer document to work on
Connected\ to\ document=Connected to document

Could\ not\ connect\ to\ any\ Writer\ document.\ Please\ make\ sure\ a\ document\ is\ open\ before\ using\ the\ 'Select\ Writer\ document'\ button\ to\ connect\ to\ it.=Could not connect to any Writer document. Please make sure a document is open before using the 'Select Writer document' button to connect to it.

No\ Writer\ documents\ found=No Writer documents found

Insert\ a\ citation\ without\ text\ (the\ entry\ will\ appear\ in\ the\ reference\ list)=Insert a citation without text (the entry will appear in the reference list)
Cite\ selected\ entries\ with\ extra\ information=Cite selected entries with extra information
Ensure\ that\ the\ bibliography\ is\ up-to-date=Ensure that the bibliography is up-to-date

Your\ OpenOffice/LibreOffice\ document\ references\ the\ citation\ key\ '%0',\ which\ could\ not\ be\ found\ in\ your\ current\ library.=Your OpenOffice/LibreOffice document references the citation key '%0', which could not be found in your current library.

This\ operation\ requires\ a\ bibliography\ database.=This operation requires a bibliography database.

Your\ OpenOffice/LibreOffice\ document\ references\ at\ least\ %0\ citation\ keys\ which\ could\ not\ be\ found\ in\ your\ current\ library.\ Some\ of\ these\ are\ %1.=Your OpenOffice/LibreOffice document references at least %0 citation keys which could not be found in your current library. Some of these are %1.

Your\ OpenOffice/LibreOffice\ document\ references\ no\ citation\ keys\ which\ could\ also\ be\ found\ in\ your\ current\ library.=Your OpenOffice/LibreOffice document references no citation keys which could also be found in your current library.

Unable\ to\ synchronize\ bibliography=Unable to synchronize bibliography
Combine\ pairs\ of\ citations\ that\ are\ separated\ by\ spaces\ only=Combine pairs of citations that are separated by spaces only
Autodetection\ failed=Autodetection failed
Please\ wait...=Please wait...
Connection\ lost=Connection lost

Could\ not\ update\ bibliography=Could not update bibliography
Not\ connected\ to\ document=Not connected to document
Problem\ combining\ cite\ markers=Problem combining cite markers
Unable\ to\ reload\ style\ file=Unable to reload style file

Problem\ during\ separating\ cite\ markers=Problem during separating cite markers

Automatically\ sync\ bibliography\ when\ inserting\ citations=Automatically sync bibliography when inserting citations
Look\ up\ BibTeX\ entries\ in\ the\ active\ tab\ only=Look up BibTeX entries in the active tab only
Look\ up\ BibTeX\ entries\ in\ all\ open\ libraries=Look up BibTeX entries in all open libraries
Autodetecting\ paths...=Autodetecting paths...
Could\ not\ find\ OpenOffice/LibreOffice\ installation=Could not find OpenOffice/LibreOffice installation
Found\ more\ than\ one\ OpenOffice/LibreOffice\ executable.=Found more than one OpenOffice/LibreOffice executable.
Please\ choose\ which\ one\ to\ connect\ to\:=Please choose which one to connect to:
Choose\ OpenOffice/LibreOffice\ executable=Choose OpenOffice/LibreOffice executable
Select\ document=Select document
HTML\ list=HTML list
Could\ not\ open\ %0=Could not open %0
Unknown\ import\ format=Unknown import format
Style\ selection=Style selection
No\ valid\ style\ file\ defined=No valid style file defined
Choose\ pattern=Choose pattern
Search\ and\ store\ files\ relative\ to\ library\ file\ location=Search and store files relative to library file location
File\ directory=File directory

Error\ pushing\ entries=Error pushing entries
Could\ not\ push\ to\ a\ running\ Vim\ server.=Could not push to a running Vim server.
Vim\ server\ name=Vim server name
Could\ not\ run\ the\ 'vim'\ program.=Could not run the 'vim' program.
Could\ not\ push\ to\ a\ running\ emacs\ daemon.=Could not push to a running emacs daemon.
Could\ not\ run\ the\ emacs\ client.=Could not run the emacs client.

You\ must\ select\ either\ a\ valid\ style\ file,\ or\ use\ one\ of\ the\ default\ styles.=You must select either a valid style file, or use one of the default styles.

This\ feature\ generates\ a\ new\ library\ based\ on\ which\ entries\ are\ needed\ in\ an\ existing\ LaTeX\ document.=This feature generates a new library based on which entries are needed in an existing LaTeX document.

First\ select\ entries\ to\ clean\ up.=First select entries to clean up.
Cleanup\ entry=Cleanup entry
Autogenerate\ PDF\ Names=Autogenerate PDF Names
Auto-generating\ PDF-Names\ does\ not\ support\ undo.\ Continue?=Auto-generating PDF-Names does not support undo. Continue?

Use\ full\ firstname\ whenever\ possible=Use full firstname whenever possible
Use\ abbreviated\ firstname\ whenever\ possible=Use abbreviated firstname whenever possible
Use\ abbreviated\ and\ full\ firstname=Use abbreviated and full firstname
Name\ format=Name format
First\ names=First names
Cleanup\ entries=Cleanup entries
Automatically\ assign\ new\ entry\ to\ selected\ groups=Automatically assign new entry to selected groups
%0\ mode=%0 mode
Move\ DOIs\ from\ note\ and\ URL\ field\ to\ DOI\ field\ and\ remove\ http\ prefix=Move DOIs from note and URL field to DOI field and remove http prefix
Move\ URL\ in\ note\ field\ to\ url\ field=Move URL in note field to url field
Make\ paths\ of\ linked\ files\ relative\ (if\ possible)=Make paths of linked files relative (if possible)
Rename\ PDFs\ to\ given\ filename\ format\ pattern=Rename PDFs to given filename format pattern
Rename\ only\ PDFs\ having\ a\ relative\ path=Rename only PDFs having a relative path
Doing\ a\ cleanup\ for\ %0\ entries...=Doing a cleanup for %0 entries...
No\ entry\ needed\ a\ clean\ up=No entry needed a clean up
One\ entry\ needed\ a\ clean\ up=One entry needed a clean up
%0\ entries\ needed\ a\ clean\ up=%0 entries needed a clean up

Group\ tree\ could\ not\ be\ parsed.\ If\ you\ save\ the\ BibTeX\ library,\ all\ groups\ will\ be\ lost.=Group tree could not be parsed. If you save the BibTeX library, all groups will be lost.
Attach\ file=Attach file
Attach\ file\ from\ URL=Attach file from URL
Setting\ all\ preferences\ to\ default\ values.=Setting all preferences to default values.
Resetting\ preference\ key\ '%0'=Resetting preference key '%0'
Unable\ to\ clear\ preferences.=Unable to clear preferences.

Unselect\ all=Unselect all
Expand\ all=Expand all
Collapse\ all=Collapse all
Searches\ the\ selected\ directory\ for\ unlinked\ files.=Searches the selected directory for unlinked files.
Starts\ the\ import\ of\ BibTeX\ entries.=Starts the import of BibTeX entries.
Last\ edited\:=Last edited:
All\ time=All time
last\ edited=last edited
Last\ day=Last day
Last\ week=Last week
Last\ month=Last month
Last\ year=Last year
Sort\ by\:=Sort by:
Newest\ first=Newest first
Oldest\ first=Oldest first
Directory=Directory
Import\ result=Import result
Searching\ file\ system...=Searching file system...
Citation\ key\ patterns=Citation key patterns
Clear\ priority=Clear priority
Clear\ rank=Clear rank
Enable\ special\ fields=Enable special fields
One\ star=One star
Two\ stars=Two stars
Three\ stars=Three stars
Four\ stars=Four stars
Five\ stars=Five stars
Help\ on\ special\ fields=Help on special fields
Keywords\ of\ selected\ entries=Keywords of selected entries
Content\ selectors=Content selectors
Manage\ keywords=Manage keywords
No\ priority\ information=No priority information
No\ rank\ information=No rank information
Priority=Priority
Priority\ high=Priority high
Priority\ low=Priority low
Priority\ medium=Priority medium
Quality=Quality
Rank=Rank
Relevance=Relevance
Set\ priority\ to\ high=Set priority to high
Set\ priority\ to\ low=Set priority to low
Set\ priority\ to\ medium=Set priority to medium
Toggle\ relevance=Toggle relevance
Toggle\ quality\ assured=Toggle quality assured
Toggle\ print\ status=Toggle print status
Update\ keywords=Update keywords
Problem\ connecting=Problem connecting
Connection\ to\ OpenOffice/LibreOffice\ has\ been\ lost.\ Please\ make\ sure\ OpenOffice/LibreOffice\ is\ running,\ and\ try\ to\ reconnect.=Connection to OpenOffice/LibreOffice has been lost. Please make sure OpenOffice/LibreOffice is running, and try to reconnect.

JabRef\ will\ send\ at\ least\ one\ request\ per\ entry\ to\ a\ publisher.=JabRef will send at least one request per entry to a publisher.
Correct\ the\ entry,\ and\ reopen\ editor\ to\ display/edit\ source.=Correct the entry, and reopen editor to display/edit source.
Could\ not\ connect\ to\ running\ OpenOffice/LibreOffice.=Could not connect to running OpenOffice/LibreOffice.
Make\ sure\ you\ have\ installed\ OpenOffice/LibreOffice\ with\ Java\ support.=Make sure you have installed OpenOffice/LibreOffice with Java support.
If\ connecting\ manually,\ please\ verify\ program\ and\ library\ paths.=If connecting manually, please verify program and library paths.
Error\ message\:=Error message:
If\ a\ pasted\ or\ imported\ entry\ already\ has\ the\ field\ set,\ overwrite.=If a pasted or imported entry already has the field set, overwrite.
Not\ connected\ to\ any\ Writer\ document.\ Please\ make\ sure\ a\ document\ is\ open,\ and\ use\ the\ 'Select\ Writer\ document'\ button\ to\ connect\ to\ it.=Not connected to any Writer document. Please make sure a document is open, and use the 'Select Writer document' button to connect to it.
Removed\ all\ subgroups\ of\ group\ "%0".=Removed all subgroups of group "%0".
Unable\ to\ connect.\ One\ possible\ reason\ is\ that\ JabRef\ and\ OpenOffice/LibreOffice\ are\ not\ both\ running\ in\ either\ 32\ bit\ mode\ or\ 64\ bit\ mode.=Unable to connect. One possible reason is that JabRef and OpenOffice/LibreOffice are not both running in either 32 bit mode or 64 bit mode.
Delimiter(s)=Delimiter(s)
When\ downloading\ files,\ or\ moving\ linked\ files\ to\ the\ file\ directory,\ use\ the\ bib\ file\ location.=When downloading files, or moving linked files to the file directory, use the bib file location.

Canceled\ merging\ entries=Canceled merging entries

Merge\ entries=Merge entries
Merged\ entry=Merged entry
Merged\ entries=Merged entries
None=None
Parse=Parse
Result=Result
You\ have\ to\ choose\ exactly\ two\ entries\ to\ merge.=You have to choose exactly two entries to merge.

Add\ timestamp\ to\ modified\ entries\ (field\ "modificationdate")=Add timestamp to modified entries (field "modificationdate")
Add\ timestamp\ to\ new\ entries\ (field\ "creationdate")=Add timestamp to new entries (field "creationdate")
All\ key\ bindings\ will\ be\ reset\ to\ their\ defaults.=All key bindings will be reset to their defaults.

Automatically\ set\ file\ links=Automatically set file links
Finished\ automatically\ setting\ external\ links.=Finished automatically setting external links.
Changed\ %0\ entries.=Changed %0 entries.

Resetting\ all\ key\ bindings=Resetting all key bindings

Network=Network
Hostname=Hostname
Please\ specify\ a\ hostname=Please specify a hostname
Please\ specify\ a\ port=Please specify a port
Please\ specify\ a\ username=Please specify a username
Please\ specify\ a\ password=Please specify a password

Proxy\ configuration=Proxy configuration
Use\ custom\ proxy\ configuration=Use custom proxy configuration
Proxy\ requires\ authentication=Proxy requires authentication
Clear\ connection\ settings=Clear connection settings
Check\ Proxy\ Setting=Check Proxy Setting
Check\ connection=Check connection
Connection\ failed\!=Connection failed\!
Connection\ successful\!=Connection successful\!

SSL\ Configuration=SSL Configuration
SSL\ configuration\ changed=SSL configuration changed
SSL\ certificate\ file=SSL certificate file
Duplicate\ Certificates=Duplicate Certificates
You\ already\ added\ this\ certificate=You already added this certificate

Open\ folder=Open folder
Export\ sort\ order=Export sort order
Save\ sort\ order=Save sort order

Keep\ original\ order\ and\ add\ new\ entries\ at\ the\ end=Keep original order and add new entries at the end
Use\ current\ table\ sort\ order=Use current table sort order
Use\ specified\ order=Use specified order
Show\ extra\ columns=Show extra columns
Parsing\ error=Parsing error
illegal\ backslash\ expression=illegal backslash expression

Clear\ read\ status=Clear read status
Convert\ to\ biblatex\ format\ (e.g.,\ store\ publication\ date\ in\ date\ field)=Convert to biblatex format (e.g., store publication date in date field)
Convert\ to\ BibTeX\ format\ (e.g.,\ store\ publication\ date\ in\ year\ and\ month\ fields)=Convert to BibTeX format (e.g., store publication date in year and month fields)

Deprecated\ fields=Deprecated fields
Shows\ fields\ having\ a\ successor\ in\ biblatex.=Shows fields having a successor in biblatex.
Shows\ fields\ having\ a\ successor\ in\ biblatex.\nFor\ instance,\ the\ publication\ month\ should\ be\ part\ of\ the\ date\ field.\nUse\ the\ Cleanup\ Entries\ functionality\ to\ convert\ the\ entry\ to\ biblatex.=Shows fields having a successor in biblatex.\nFor instance, the publication month should be part of the date field.\nUse the Cleanup Entries functionality to convert the entry to biblatex.


No\ read\ status\ information=No read status information
Printed=Printed
Read\ status=Read status
Read\ status\ read=Read status read
Read\ status\ skimmed=Read status skimmed
Save\ selected\ as\ plain\ BibTeX...=Save selected as plain BibTeX...
Set\ read\ status\ to\ read=Set read status to read
Set\ read\ status\ to\ skimmed=Set read status to skimmed

Opens\ JabRef's\ GitHub\ page=Opens JabRef's GitHub page
Opens\ JabRef's\ Twitter\ page=Opens JabRef's Twitter page
Opens\ JabRef's\ Facebook\ page=Opens JabRef's Facebook page
Opens\ JabRef's\ blog=Opens JabRef's blog
Opens\ JabRef's\ website=Opens JabRef's website

Could\ not\ open\ browser.=Could not open browser.
Please\ open\ %0\ manually.=Please open %0 manually.
The\ link\ has\ been\ copied\ to\ the\ clipboard.=The link has been copied to the clipboard.

Open\ %0\ file=Open %0 file
Could\ not\ detect\ terminal\ automatically\ using\ '%0'.\ Please\ define\ a\ custom\ terminal\ in\ the\ preferences.=Could not detect terminal automatically using '%0'. Please define a custom terminal in the preferences.

Cannot\ delete\ file=Cannot delete file
File\ permission\ error=File permission error
JabRef\ does\ not\ have\ permission\ to\ access\ %s=JabRef does not have permission to access %s
Path\ to\ %0=Path to %0
Convert=Convert
Normalize\ to\ BibTeX\ name\ format=Normalize to BibTeX name format
Help\ on\ Name\ Formatting=Help on Name Formatting

Add\ new\ file\ type=Add new file type

Original\ entry=Original entry
No\ information\ added=No information added
Select\ at\ least\ one\ entry\ to\ manage\ keywords.=Select at least one entry to manage keywords.
OpenDocument\ text=OpenDocument text
OpenDocument\ spreadsheet=OpenDocument spreadsheet
OpenDocument\ presentation=OpenDocument presentation
%0\ image=%0 image
Added\ entry\ '%0'=Added entry '%0'
Added\ entry=Added entry
Modified\ entry\ '%0'=Modified entry '%0'
Modified\ entry=Modified entry
Deleted\ entry\ '%0'=Deleted entry '%0'
Deleted\ entry=Deleted entry
Modified\ groups\ tree=Modified groups tree
Removed\ all\ groups=Removed all groups
%0.\ Accepting\ the\ change\ replaces\ the\ complete\ groups\ tree\ with\ the\ externally\ modified\ groups\ tree.=%0. Accepting the change replaces the complete groups tree with the externally modified groups tree.
Select\ export\ format=Select export format
Return\ to\ library=Return to library

Could\ not\ connect\ to\ %0=Could not connect to %0
Warning\:\ %0\ out\ of\ %1\ entries\ have\ undefined\ title.=Warning: %0 out of %1 entries have undefined title.
Warning\:\ %0\ out\ of\ %1\ entries\ have\ undefined\ citation\ key.=Warning: %0 out of %1 entries have undefined citation key.
Warning\:\ %0\ out\ of\ %1\ entries\ have\ undefined\ DOIs.=Warning: %0 out of %1 entries have undefined DOIs.
Really\ delete\ the\ selected\ entry?=Really delete the selected entry?
Really\ delete\ the\ %0\ selected\ entries?=Really delete the %0 selected entries?

On\ disk=On disk
In\ JabRef=In JabRef
Entry\ Preview=Entry Preview

Keep\ left=Keep left
Keep\ right=Keep right
Old\ entry=Old entry
From\ import=From import
From\ DOI=From DOI
No\ problems\ found.=No problems found.
Save\ changes=Save changes
Discard\ changes=Discard changes
Library\ '%0'\ has\ changed.=Library '%0' has changed.
Print\ entry\ preview=Print entry preview

Invalid\ DOI\:\ '%0'.=Invalid DOI: '%0'.
Same\ DOI\ used\ in\ multiple\ entries=Same DOI used in multiple entries
should\ start\ with\ a\ name=should start with a name
should\ end\ with\ a\ name=should end with a name
unexpected\ closing\ curly\ bracket=unexpected closing curly bracket
unexpected\ opening\ curly\ bracket=unexpected opening curly bracket
capital\ letters\ are\ not\ masked\ using\ curly\ brackets\ {}=capital letters are not masked using curly brackets {}
should\ contain\ a\ four\ digit\ number=should contain a four digit number
should\ contain\ a\ valid\ page\ number\ range=should contain a valid page number range

Unable\ to\ autodetect\ OpenOffice/LibreOffice\ installation.\ Please\ choose\ the\ installation\ directory\ manually.=Unable to autodetect OpenOffice/LibreOffice installation. Please choose the installation directory manually.

Close\ library=Close library
Entry\ editor,\ next\ entry=Entry editor, next entry
Entry\ editor,\ next\ panel=Entry editor, next panel
Entry\ editor,\ next\ panel\ 2=Entry editor, next panel 2
Entry\ editor,\ previous\ entry=Entry editor, previous entry
Entry\ editor,\ previous\ panel=Entry editor, previous panel
Entry\ editor,\ previous\ panel\ 2=Entry editor, previous panel 2
File\ list\ editor,\ move\ entry\ down=File list editor, move entry down
File\ list\ editor,\ move\ entry\ up=File list editor, move entry up
Focus\ entry\ table=Focus entry table
Focus\ group\ list=Focus group list
Import\ into\ current\ library=Import into current library
Import\ into\ new\ library=Import into new library
New\ article=New article
New\ book=New book
New\ entry=New entry
New\ inbook=New inbook
New\ mastersthesis=New mastersthesis
New\ phdthesis=New phdthesis
New\ proceedings=New proceedings
New\ unpublished=New unpublished
Push\ to\ application=Push to application
Refresh\ OpenOffice/LibreOffice=Refresh OpenOffice/LibreOffice
Resolve\ duplicate\ citation\ keys=Resolve duplicate citation keys
Save\ all=Save all
String\ dialog,\ add\ string=String dialog, add string
String\ dialog,\ remove\ string=String dialog, remove string
Synchronize\ files=Synchronize files
Unabbreviate=Unabbreviate
should\ contain\ a\ protocol=should contain a protocol
Copy\ preview=Copy preview
Copy\ selection=Copy selection
Automatically\ setting\ file\ links=Automatically setting file links
Regenerating\ citation\ keys\ according\ to\ metadata=Regenerating citation keys according to metadata
Regenerate\ all\ keys\ for\ the\ entries\ in\ a\ BibTeX\ file=Regenerate all keys for the entries in a BibTeX file
Show\ debug\ level\ messages=Show debug level messages
Default\ library\ mode=Default library mode
Show\ only\ preferences\ deviating\ from\ their\ default\ value=Show only preferences deviating from their default value
default=default
key=key
type=type
value=value
Show\ preferences=Show preferences
Save\ actions=Save actions
Other\ fields=Other fields
Show\ remaining\ fields=Show remaining fields

link\ should\ refer\ to\ a\ correct\ file\ path=link should refer to a correct file path
abbreviation\ detected=abbreviation detected
wrong\ entry\ type\ as\ proceedings\ has\ page\ numbers=wrong entry type as proceedings has page numbers
Abbreviate\ journal\ names=Abbreviate journal names
Abbreviating...=Abbreviating...
Abbreviation\ '%0'\ for\ journal\ '%1'\ already\ defined.=Abbreviation '%0' for journal '%1' already defined.
Abbreviation\ cannot\ be\ empty=Abbreviation cannot be empty
Duplicated\ Journal\ Abbreviation=Duplicated Journal Abbreviation
Duplicated\ Journal\ File=Duplicated Journal File
Error\ Occurred=Error Occurred
Journal\ file\ %s\ already\ added=Journal file %s already added
Name\ cannot\ be\ empty=Name cannot be empty

Display\ keywords\ appearing\ in\ ALL\ entries=Display keywords appearing in ALL entries
Display\ keywords\ appearing\ in\ ANY\ entry=Display keywords appearing in ANY entry
None\ of\ the\ selected\ entries\ have\ titles.=None of the selected entries have titles.
None\ of\ the\ selected\ entries\ have\ citation\ keys.=None of the selected entries have citation keys.
None\ of\ the\ selected\ entries\ have\ DOIs.=None of the selected entries have DOIs.
Unabbreviate\ journal\ names=Unabbreviate journal names
Unabbreviating...=Unabbreviating...
Usage=Usage


Adds\ {}\ brackets\ around\ acronyms,\ month\ names\ and\ countries\ to\ preserve\ their\ case.=Adds {} brackets around acronyms, month names and countries to preserve their case.
Are\ you\ sure\ you\ want\ to\ reset\ all\ settings\ to\ default\ values?=Are you sure you want to reset all settings to default values?
Reset\ preferences=Reset preferences
Ill-formed\ entrytype\ comment\ in\ BIB\ file=Ill-formed entrytype comment in BIB file

Move\ linked\ files\ to\ default\ file\ directory\ %0=Move linked files to default file directory %0

Do\ you\ still\ want\ to\ continue?=Do you still want to continue?
Internal\ style=Internal style
Add\ style\ file=Add style file
Current\ style\ is\ '%0'=Current style is '%0'
Remove\ style=Remove style
You\ must\ select\ a\ valid\ style\ file.\ Your\ style\ is\ probably\ missing\ a\ line\ for\ the\ type\ "default".=You must select a valid style file. Your style is probably missing a line for the type "default".
Invalid\ style\ selected=Invalid style selected

Reload=Reload

Capitalize=Capitalize
Capitalize\ all\ Words,\ but\ Converts\ Articles,\ Prepositions,\ and\ Conjunctions\ to\ Lower\ Case.=Capitalize all Words, but Converts Articles, Prepositions, and Conjunctions to Lower Case.
Capitalize\ the\ first\ word,\ changes\ other\ words\ to\ lower\ case.=Capitalize the first word, changes other words to lower case.
changes\ all\ letters\ to\ lower\ case.=changes all letters to lower case.
CHANGES\ ALL\ LETTERS\ TO\ UPPER\ CASE.=CHANGES ALL LETTERS TO UPPER CASE.
Changes\ The\ First\ Letter\ Of\ All\ Words\ To\ Capital\ Case\ And\ The\ Remaining\ Letters\ To\ Lower\ Case.=Changes The First Letter Of All Words To Capital Case And The Remaining Letters To Lower Case.
Cleans\ up\ LaTeX\ code.=Cleans up LaTeX code.
LaTeX\ Warning\:\ %0=LaTeX Warning: %0
Converts\ HTML\ code\ to\ LaTeX\ code.=Converts HTML code to LaTeX code.
HTML\ to\ Unicode=HTML to Unicode
Converts\ HTML\ code\ to\ Unicode.=Converts HTML code to Unicode.
Converts\ LaTeX\ encoding\ to\ Unicode\ characters.=Converts LaTeX encoding to Unicode characters.
Converts\ Unicode\ characters\ to\ LaTeX\ encoding.=Converts Unicode characters to LaTeX encoding.
Converts\ ordinals\ to\ LaTeX\ superscripts.=Converts ordinals to LaTeX superscripts.
Converts\ units\ to\ LaTeX\ formatting.=Converts units to LaTeX formatting.
HTML\ to\ LaTeX=HTML to LaTeX
LaTeX\ cleanup=LaTeX cleanup
LaTeX\ to\ Unicode=LaTeX to Unicode
lower\ case=lower case
Minify\ list\ of\ person\ names=Minify list of person names
Normalize\ date=Normalize date
Normalize\ en\ dashes=Normalize en dashes
Normalize\ month=Normalize month
Normalize\ month\ to\ BibTeX\ standard\ abbreviation.=Normalize month to BibTeX standard abbreviation.
Normalize\ names\ of\ persons=Normalize names of persons
Normalize\ page\ numbers=Normalize page numbers
Normalize\ pages\ to\ BibTeX\ standard.=Normalize pages to BibTeX standard.
Normalizes\ lists\ of\ persons\ to\ the\ BibTeX\ standard.=Normalizes lists of persons to the BibTeX standard.
Normalizes\ the\ date\ to\ ISO\ date\ format.=Normalizes the date to ISO date format.
Normalizes\ the\ en\ dashes.=Normalizes the en dashes.
Ordinals\ to\ LaTeX\ superscript=Ordinals to LaTeX superscript
Protect\ terms=Protect terms
Add\ enclosing\ braces=Add enclosing braces
Add\ braces\ encapsulating\ the\ complete\ field\ content.=Add braces encapsulating the complete field content.
Remove\ enclosing\ braces=Remove enclosing braces
Removes\ braces\ encapsulating\ the\ complete\ field\ content.=Removes braces encapsulating the complete field content.
Removes\ all\ balanced\ {}\ braces\ around\ words.=Removes all balanced {} braces around words.
Shorten\ DOI=Shorten DOI
Shortens\ DOI\ to\ more\ human\ readable\ form.=Shortens DOI to more human readable form.
Sentence\ case=Sentence case
Shortens\ lists\ of\ persons\ if\ there\ are\ more\ than\ 2\ persons\ to\ "et\ al.".=Shortens lists of persons if there are more than 2 persons to "et al.".
Title\ Case=Title Case
Unicode\ to\ LaTeX=Unicode to LaTeX
Units\ to\ LaTeX=Units to LaTeX
UPPER\ CASE=UPPER CASE
Does\ nothing.=Does nothing.
Identity=Identity
Clears\ the\ field\ completely.=Clears the field completely.

Main\ file\ directory=Main file directory
Main\ file\ directory\ '%0'\ not\ found.\nCheck\ the\ tab\ "Linked\ files".=Main file directory '%0' not found.\nCheck the tab "Linked files".
No\ library\ selected=No library selected

This\ operation\ requires\ exactly\ one\ item\ to\ be\ selected.=This operation requires exactly one item to be selected.
Opening\ large\ number\ of\ files=Opening large number of files
You\ are\ about\ to\ open\ %0\ files.\ Continue?=You are about to open %0 files. Continue?
Continue=Continue
Importing\ in\ %0\ format=Importing in %0 format
Female\ name=Female name
Female\ names=Female names
Male\ name=Male name
Male\ names=Male names
Mixed\ names=Mixed names
Neuter\ name=Neuter name
Neuter\ names=Neuter names

Determined\ %0\ for\ %1\ entries=Determined %0 for %1 entries
Look\ up\ %0=Look up %0
Looking\ up\ %0...\ -\ entry\ %1\ out\ of\ %2\ -\ found\ %3=Looking up %0... - entry %1 out of %2 - found %3

Audio\ CD=Audio CD
British\ patent=British patent
British\ patent\ request=British patent request
Bachelor's\ thesis=Bachelor's thesis
Candidate\ thesis=Candidate thesis
Collaborator=Collaborator
Column=Column
Compiler=Compiler
Continuator=Continuator
Data\ CD=Data CD
Editor=Editor
European\ patent=European patent
European\ patent\ request=European patent request
Founder=Founder
French\ patent=French patent
French\ patent\ request=French patent request
German\ patent=German patent
German\ patent\ request=German patent request
Line=Line
Master's\ thesis=Master's thesis
Page=Page
Paragraph=Paragraph
Patent=Patent
Patent\ request=Patent request
PhD\ thesis=PhD thesis
Redactor=Redactor
Research\ report=Research report
Reviser=Reviser
Section=Section
Software=Software
Technical\ report=Technical report
U.S.\ patent=U.S. patent
U.S.\ patent\ request=U.S. patent request
Verse=Verse

change\ entries\ of\ group=change entries of group
odd\ number\ of\ unescaped\ '\#'=odd number of unescaped '#'

Found\ %0\ unescaped\ '\&'=Found %0 unescaped '&'

Show\ diff=Show diff
Copy\ Version=Copy Version
Maintainers=Maintainers
Contributors=Contributors
License=License
JabRef\ would\ not\ have\ been\ possible\ without\ the\ help\ of\ our\ contributors.=JabRef would not have been possible without the help of our contributors.

HTML\ encoded\ character\ found=HTML encoded character found
booktitle\ ends\ with\ 'conference\ on'=booktitle ends with 'conference on'

incorrect\ control\ digit=incorrect control digit
incorrect\ format=incorrect format
Copied\ version\ to\ clipboard=Copied version to clipboard

Citation\ key=Citation key
Message=Message


MathSciNet\ Review=MathSciNet Review
Reset\ all=Reset all

Decryption\ not\ supported.=Decryption not supported.

Cleared\ '%0'\ for\ %1\ entries=Cleared '%0' for %1 entries
Set\ '%0'\ to\ '%1'\ for\ %2\ entries=Set '%0' to '%1' for %2 entries
Toggled\ '%0'\ for\ %1\ entries=Toggled '%0' for %1 entries

Check\ for\ updates=Check for updates
Download\ update=Download update
New\ version\ available=New version available
Installed\ version=Installed version
Remind\ me\ later=Remind me later
Ignore\ this\ update=Ignore this update
Could\ not\ connect\ to\ the\ update\ server.=Could not connect to the update server.
Please\ try\ again\ later\ and/or\ check\ your\ network\ connection.=Please try again later and/or check your network connection.
To\ see\ what\ is\ new\ view\ the\ changelog.=To see what is new view the changelog.
A\ new\ version\ of\ JabRef\ has\ been\ released.=A new version of JabRef has been released.
JabRef\ is\ up-to-date.=JabRef is up-to-date.
Latest\ version=Latest version
Online\ help\ forum=Online help forum
Custom=Custom

Export\ cited=Export cited
Unable\ to\ generate\ new\ library=Unable to generate new library

The\ cursor\ is\ in\ a\ protected\ area.=The cursor is in a protected area.
JabRefException=JabRefException
No\ bibliography\ database\ is\ open\ for\ citation.=No bibliography database is open for citation.

No\ database\ is\ open\ for\ updating\ citation\ markers\ after\ citing.=No database is open for updating citation markers after citing.

No\ bibliography\ entries\ are\ selected\ for\ citation.=No bibliography entries are selected for citation.
No\ bibliography\ style\ is\ selected\ for\ citation.=No bibliography style is selected for citation.
No\ database=No database

No\ entries\ selected\ for\ citation=No entries selected for citation
Open\ one\ before\ citing.=Open one before citing.

Select\ one\ before\ citing.=Select one before citing.
Select\ some\ before\ citing.=Select some before citing.

Found\ identical\ ranges=Found identical ranges
Found\ overlapping\ ranges=Found overlapping ranges
Found\ touching\ ranges=Found touching ranges

Note\:\ Use\ the\ placeholder\ %DIR%\ for\ the\ location\ of\ the\ opened\ library\ file.=Note: Use the placeholder %DIR% for the location of the opened library file.
Error\ occurred\ while\ executing\ the\ command\ \"%0\".=Error occurred while executing the command \"%0\".
Reformat\ ISSN=Reformat ISSN

Computer\ science=Computer science
Countries\ and\ territories\ in\ English=Countries and territories in English
Electrical\ engineering\ terms=Electrical engineering terms
Enabled=Enabled
Internal\ list=Internal list
Protected\ terms\ files=Protected terms files
Months\ and\ weekdays\ in\ English=Months and weekdays in English
The\ text\ after\ the\ last\ line\ starting\ with\ \#\ will\ be\ used=The text after the last line starting with # will be used
Add\ protected\ terms\ file=Add protected terms file
Are\ you\ sure\ you\ want\ to\ remove\ the\ protected\ terms\ file?=Are you sure you want to remove the protected terms file?
Remove\ protected\ terms\ file=Remove protected terms file
Add\ selected\ text\ to\ list=Add selected text to list
Add\ {}\ around\ selected\ text=Add {} around selected text
Remove\ all\ {}\ in\ selected\ text=Remove all {} in selected text
Format\ field=Format field
New\ protected\ terms\ file=New protected terms file
change\ field\ %0\ of\ entry\ %1\ from\ %2\ to\ %3=change field %0 of entry %1 from %2 to %3
change\ key\ from\ %0\ to\ %1=change key from %0 to %1
change\ string\ content\ %0\ to\ %1=change string content %0 to %1
change\ string\ name\ %0\ to\ %1=change string name %0 to %1
change\ type\ of\ entry\ %0\ from\ %1\ to\ %2=change type of entry %0 from %1 to %2
insert\ entry\ %0=insert entry %0
insert\ string\ %0=insert string %0
remove\ entries=remove entries
remove\ entry\ %0=remove entry %0
remove\ string\ %0=remove string %0
undefined=undefined
Cannot\ get\ info\ based\ on\ given\ %0\:\ %1=Cannot get info based on given %0: %1
Get\ bibliographic\ data\ from\ %0=Get bibliographic data from %0
No\ %0\ found=No %0 found
Entry\ from\ %0=Entry from %0
Merge\ entry\ with\ %0\ information=Merge entry with %0 information
Updated\ entry\ with\ info\ from\ %0=Updated entry with info from %0

Add\ new\ list=Add new list
Open\ existing\ list=Open existing list
Remove\ list=Remove list
Add\ abbreviation=Add abbreviation
Full\ journal\ name=Full journal name
Abbreviation\ name=Abbreviation name
Shortest\ unique\ abbreviation=Shortest unique abbreviation

No\ abbreviation\ files\ loaded=No abbreviation files loaded

Loading\ built\ in\ lists=Loading built in lists

JabRef\ built\ in\ list=JabRef built in list

Event\ log=Event log
We\ now\ give\ you\ insight\ into\ the\ inner\ workings\ of\ JabRef\'s\ internals.\ This\ information\ might\ be\ helpful\ to\ diagnose\ the\ root\ cause\ of\ a\ problem.\ Please\ feel\ free\ to\ inform\ the\ developers\ about\ an\ issue.=We now give you insight into the inner workings of JabRef\'s internals. This information might be helpful to diagnose the root cause of a problem. Please feel free to inform the developers about an issue.
Log\ copied\ to\ clipboard.=Log copied to clipboard.
Copy\ Log=Copy Log
Clear\ Log=Clear Log
Report\ Issue=Report Issue
Issue\ on\ GitHub\ successfully\ reported.=Issue on GitHub successfully reported.
Issue\ report\ successful=Issue report successful
Your\ issue\ was\ reported\ in\ your\ browser.=Your issue was reported in your browser.
The\ log\ and\ exception\ information\ was\ copied\ to\ your\ clipboard.=The log and exception information was copied to your clipboard.
Please\ paste\ this\ information\ (with\ Ctrl+V)\ in\ the\ issue\ description.=Please paste this information (with Ctrl+V) in the issue description.
Last\ notification=Last notification
Check\ the\ event\ log\ to\ see\ all\ notifications=Check the event log to see all notifications

Host=Host
Port=Port
Library=Library
Libraries=Libraries
User=User
Connect=Connect
Connection\ error=Connection error
Connection\ to\ %0\ server\ established.=Connection to %0 server established.
There\ are\ connection\ issues\ with\ a\ JabRef\ server.\ Detailed\ information\:\ %0=There are connection issues with a JabRef server. Detailed information: %0
Required\ field\ "%0"\ is\ empty.=Required field "%0" is empty.
%0\ driver\ not\ available.=%0 driver not available.
The\ connection\ to\ the\ server\ has\ been\ terminated.=The connection to the server has been terminated.
Reconnect=Reconnect
Work\ offline=Work offline
Working\ offline.=Working offline.
Update\ refused.=Update refused.
Update\ refused=Update refused
Update\ could\ not\ be\ performed\ due\ to\ existing\ change\ conflicts.=Update could not be performed due to existing change conflicts.
You\ are\ not\ working\ on\ the\ newest\ version\ of\ BibEntry.=You are not working on the newest version of BibEntry.
Local\ version\:\ %0=Local version: %0
Shared\ version\:\ %0=Shared version: %0
Press\ "Merge\ entries"\ to\ merge\ the\ changes\ and\ resolve\ this\ problem.=Press "Merge entries" to merge the changes and resolve this problem.
Canceling\ this\ operation\ will\ leave\ your\ changes\ unsynchronized.=Canceling this operation will leave your changes unsynchronized.
Shared\ entry\ is\ no\ longer\ present=Shared entry is no longer present
The\ entry\ you\ currently\ work\ on\ has\ been\ deleted\ on\ the\ shared\ side.=The entry you currently work on has been deleted on the shared side.
You\ can\ restore\ the\ entry\ using\ the\ "Undo"\ operation.=You can restore the entry using the "Undo" operation.
You\ are\ already\ connected\ to\ a\ database\ using\ entered\ connection\ details.=You are already connected to a database using entered connection details.

Cannot\ cite\ entries\ without\ citation\ keys.\ Generate\ keys\ now?=Cannot cite entries without citation keys. Generate keys now?
New\ technical\ report=New technical report

%0\ file=%0 file
%0\ file\ (%1)=%0 file (%1)
Custom\ layout\ file=Custom layout file
Protected\ terms\ file=Protected terms file
Style\ file=Style file

Open\ OpenOffice/LibreOffice\ connection=Open OpenOffice/LibreOffice connection
Non-ASCII\ encoded\ character\ found=Non-ASCII encoded character found
Non-UTF-8\ encoded\ field\ found=Non-UTF-8 encoded field found
Toggle\ web\ search\ interface=Toggle web search interface

Migration\ help\ information=Migration help information
Entered\ database\ has\ obsolete\ structure\ and\ is\ no\ longer\ supported.=Entered database has obsolete structure and is no longer supported.
However,\ a\ new\ database\ was\ created\ alongside\ the\ pre-3.6\ one.=However, a new database was created alongside the pre-3.6 one.
Opens\ a\ link\ where\ the\ current\ development\ version\ can\ be\ downloaded=Opens a link where the current development version can be downloaded
See\ what\ has\ been\ changed\ in\ the\ JabRef\ versions=See what has been changed in the JabRef versions
Referenced\ citation\ key\ does\ not\ exist=Referenced citation key does not exist
Full\ text\ document\ for\ entry\ %0\ already\ linked.=Full text document for entry %0 already linked.
Download\ full\ text\ documents=Download full text documents
You\ are\ about\ to\ download\ full\ text\ documents\ for\ %0\ entries.=You are about to download full text documents for %0 entries.
last\ four\ nonpunctuation\ characters\ should\ be\ numerals=last four nonpunctuation characters should be numerals

Author=Author
Date=Date
File\ annotations=File annotations
Show\ file\ annotations=Show file annotations
shared=shared
should\ contain\ an\ integer\ or\ a\ literal=should contain an integer or a literal
should\ have\ the\ first\ letter\ capitalized=should have the first letter capitalized
edition\ of\ book\ reported\ as\ just\ 1=edition of book reported as just 1
no\ integer\ as\ values\ for\ edition\ allowed=no integer as values for edition allowed
Tools=Tools
What\'s\ new\ in\ this\ version?=What\'s new in this version?
Want\ to\ help?=Want to help?
Make\ a\ donation=Make a donation
get\ involved=get involved
Used\ libraries=Used libraries
Existing\ file=Existing file

ID=ID
ID\ type=ID type
Fetcher\ '%0'\ did\ not\ find\ an\ entry\ for\ id\ '%1'.=Fetcher '%0' did not find an entry for id '%1'.

Select\ first\ entry=Select first entry
Select\ last\ entry=Select last entry

Invalid\ ISBN\:\ '%0'.=Invalid ISBN: '%0'.
should\ be\ an\ integer\ or\ normalized=should be an integer or normalized
should\ be\ normalized=should be normalized

biblatex\ field\ only=biblatex field only

Error\ while\ generating\ fetch\ URL=Error while generating fetch URL
Error\ while\ parsing\ ID\ list=Error while parsing ID list
Unable\ to\ get\ PubMed\ IDs=Unable to get PubMed IDs
Backup\ found=Backup found

Show\ 'Related\ Articles'\ tab=Show 'Related Articles' tab
This\ might\ be\ caused\ by\ reaching\ the\ traffic\ limitation\ of\ Google\ Scholar\ (see\ 'Help'\ for\ details).=This might be caused by reaching the traffic limitation of Google Scholar (see 'Help' for details).

Could\ not\ open\ website.=Could not open website.
Problem\ downloading\ from\ %1=Problem downloading from %1

File\ directory\ pattern=File directory pattern
Update\ with\ bibliographic\ information\ from\ the\ web=Update with bibliographic information from the web

Could\ not\ find\ any\ bibliographic\ information.=Could not find any bibliographic information.
Citation\ key\ deviates\ from\ generated\ key=Citation key deviates from generated key
DOI\ %0\ is\ invalid=DOI %0 is invalid

Select\ all\ customized\ types\ to\ be\ stored\ in\ local\ preferences\:=Select all customized types to be stored in local preferences\:
Different\ customization,\ current\ settings\ will\ be\ overwritten=Different customization, current settings will be overwritten
%0\ (from\ file)\n%1\ (current\ setting)=%0 (from file)\n%1 (current setting)

Entry\ type\ %0\ is\ only\ defined\ for\ Biblatex\ but\ not\ for\ BibTeX=Entry type %0 is only defined for Biblatex but not for BibTeX

Copied\ %0\ citations.=Copied %0 citations.

journal\ not\ found\ in\ abbreviation\ list=journal not found in abbreviation list
Unhandled\ exception\ occurred.=Unhandled exception occurred.

strings\ included=strings included
Escape\ underscores=Escape underscores
Color=Color
Please\ also\ add\ all\ steps\ to\ reproduce\ this\ issue,\ if\ possible.=Please also add all steps to reproduce this issue, if possible.
Fit\ width=Fit width
Fit\ a\ single\ page=Fit a single page
Zoom\ in=Zoom in
Zoom\ out=Zoom out
Previous\ page=Previous page
Next\ page=Next page
Document\ viewer=Document viewer
Live=Live
Locked=Locked
Show\ the\ document\ of\ the\ currently\ selected\ entry.=Show the document of the currently selected entry.
Show\ this\ document\ until\ unlocked.=Show this document until unlocked.
Set\ current\ user\ name\ as\ owner.=Set current user name as owner.

Collect\ and\ share\ telemetry\ data\ to\ help\ improve\ JabRef=Collect and share telemetry data to help improve JabRef
Don't\ share=Don't share
Share\ anonymous\ statistics=Share anonymous statistics
Telemetry\:\ Help\ make\ JabRef\ better=Telemetry: Help make JabRef better
To\ improve\ the\ user\ experience,\ we\ would\ like\ to\ collect\ anonymous\ statistics\ on\ the\ features\ you\ use.\ We\ will\ only\ record\ what\ features\ you\ access\ and\ how\ often\ you\ do\ it.\ We\ will\ neither\ collect\ any\ personal\ data\ nor\ the\ content\ of\ bibliographic\ items.\ If\ you\ choose\ to\ allow\ data\ collection,\ you\ can\ later\ disable\ it\ via\ File\ ->\ Preferences\ ->\ General.=To improve the user experience, we would like to collect anonymous statistics on the features you use. We will only record what features you access and how often you do it. We will neither collect any personal data nor the content of bibliographic items. If you choose to allow data collection, you can later disable it via File -> Preferences -> General.
This\ file\ was\ found\ automatically.\ Do\ you\ want\ to\ link\ it\ to\ this\ entry?=This file was found automatically. Do you want to link it to this entry?
Names\ are\ not\ in\ the\ standard\ %0\ format.=Names are not in the standard %0 format.

Delete\ '%0'\ permanently\ from\ disk,\ or\ just\ remove\ the\ file\ from\ the\ entry?\ Pressing\ Delete\ will\ delete\ the\ file\ permanently\ from\ disk.=Delete '%0' permanently from disk, or just remove the file from the entry? Pressing Delete will delete the file permanently from disk.
Delete\ '%0'=Delete '%0'
Delete\ from\ disk=Delete from disk
Remove\ from\ entry=Remove from entry
There\ exists\ already\ a\ group\ with\ the\ same\ name.=There exists already a group with the same name.
If\ you\ use\ it,\ it\ will\ inherit\ all\ entries\ from\ this\ other\ group.=If you use it, it will inherit all entries from this other group.

Copy\ linked\ file=Copy linked file
Copy\ linked\ file\ to\ folder...=Copy linked file to folder...
Could\ not\ copy\ file\ to\ %0,\ maybe\ the\ file\ is\ already\ existing?=Could not copy file to %0, maybe the file is already existing?
Successfully\ copied\ file\ to\ %0.=Successfully copied file to %0.
Could\ not\ resolve\ the\ file\ %0=Could not resolve the file %0

Copy\ linked\ files\ to\ folder...=Copy linked files to folder...
Copied\ file\ successfully=Copied file successfully
Copying\ files...=Copying files...
Copying\ file\ %0\ of\ entry\ %1=Copying file %0 of entry %1
Finished\ copying=Finished copying
Could\ not\ copy\ file=Could not copy file
Copied\ %0\ files\ of\ %1\ successfully\ to\ %2=Copied %0 files of %1 successfully to %2
Rename\ failed=Rename failed
JabRef\ cannot\ access\ the\ file\ because\ it\ is\ being\ used\ by\ another\ process.=JabRef cannot access the file because it is being used by another process.
Show\ console\ output\ (only\ when\ the\ launcher\ is\ used)=Show console output (only when the launcher is used)

Remove\ line\ breaks=Remove line breaks
Removes\ all\ line\ breaks\ in\ the\ field\ content.=Removes all line breaks in the field content.
Checking\ integrity...=Checking integrity...

Remove\ hyphenated\ line\ breaks=Remove hyphenated line breaks
Removes\ all\ hyphenated\ line\ breaks\ in\ the\ field\ content.=Removes all hyphenated line breaks in the field content.

Could\ not\ retrieve\ entry\ data\ from\ '%0'.=Could not retrieve entry data from '%0'.
Entry\ from\ %0\ could\ not\ be\ parsed.=Entry from %0 could not be parsed.
Invalid\ identifier\:\ '%0'.=Invalid identifier: '%0'.
empty\ citation\ key=empty citation key
Aux\ file=Aux file
Group\ containing\ entries\ cited\ in\ a\ given\ TeX\ file=Group containing entries cited in a given TeX file

Any\ file=Any file

No\ linked\ files\ found\ for\ export.=No linked files found for export.

No\ full\ text\ document\ found\ for\ entry\ %0.=No full text document found for entry %0.

Next\ library=Next library
Previous\ library=Previous library
Add\ group=Add group
Entry\ is\ contained\ in\ the\ following\ groups\:=Entry is contained in the following groups\:
Delete\ entries=Delete entries
Keep\ entries=Keep entries
Keep\ entry=Keep entry
Ignore\ backup=Ignore backup
Restore\ from\ backup=Restore from backup

Shared\ database\ connection=Shared database connection

Preamble=Preamble
Markings=Markings
Use\ selected\ instance=Use selected instance

Hide\ panel=Hide panel
Move\ panel\ up=Move panel up
Move\ panel\ down=Move panel down
Linked\ files=Linked files
Group\ view\ mode\ set\ to\ intersection=Group view mode set to intersection
Group\ view\ mode\ set\ to\ union=Group view mode set to union
Open\ file\ %0=Open file %0
Toggle\ intersection=Toggle intersection
Toggle\ union=Toggle union
Jump\ to\ entry=Jump to entry
The\ group\ name\ contains\ the\ keyword\ separator\ "%0"\ and\ thus\ probably\ does\ not\ work\ as\ expected.=The group name contains the keyword separator "%0" and thus probably does not work as expected.
Blog=Blog
Check\ integrity=Check integrity
Cleanup\ URL\ link=Cleanup URL link
Cleanup\ URL\ link\ by\ removing\ special\ symbols\ and\ extracting\ simple\ link=Cleanup URL link by removing special symbols and extracting simple link
Copy\ DOI=Copy DOI
Copy\ DOI\ url=Copy DOI url
Development\ version=Development version
Export\ selected\ entries=Export selected entries
Export\ selected\ entries\ to\ clipboard=Export selected entries to clipboard
Find\ duplicates=Find duplicates
JabRef\ resources=JabRef resources
Manage\ journal\ abbreviations=Manage journal abbreviations
Manage\ protected\ terms=Manage protected terms
New\ entry\ from\ plain\ text=New entry from plain text
Import\ by\ ID=Import by ID
Enter\ a\ valid\ ID=Enter a valid ID
New\ sublibrary\ based\ on\ AUX\ file=New sublibrary based on AUX file
Push\ entries\ to\ external\ application\ (%0)=Push entries to external application (%0)
Quit=Quit
Recent\ libraries=Recent libraries
Clear\ recent\ libraries=Clear recent libraries
Set\ up\ general\ fields=Set up general fields
View\ change\ log=View change log
View\ event\ log=View event log
Website=Website

Override\ default\ font\ settings=Override default font settings

Click\ help\ to\ learn\ about\ the\ migration\ of\ pre-3.6\ databases.=Click help to learn about the migration of pre-3.6 databases.
Database\ Type\:=Database Type\:
Database\:=Database\:
Host/Port\:=Host/Port\:
User\:=User\:
Keystore\ password\:=Keystore password\:
Keystore\:=Keystore\:
Password\:=Password\:
Server\ Timezone\:=Server Timezone\:
Remember\ Password=Remember Password
Use\ SSL=Use SSL
Move\ preprint\ information\ from\ 'URL'\ and\ 'journal'\ field\ to\ the\ 'eprint'\ field=Move preprint information from 'URL' and 'journal' field to the 'eprint' field
Customize\ Export\ Formats=Customize Export Formats
Export\ name=Export name
Main\ layout\ file\:=Main layout file\:
Main\ layout\ file=Main layout file
Save\ exporter=Save exporter
File\ extension\:=File extension\:
Export\ format\ name\:=Export format name\:
Cleared\ connection\ settings=Cleared connection settings
Error\ adding\ discovered\ CitationStyles=Error adding discovered CitationStyles
(more)=(more)
Cancel\ import=Cancel import
Continue\ with\ import=Continue with import
Import\ canceled=Import canceled
Select\ all\ new\ entries=Select all new entries
Select\ all\ entries=Select all entries
Total\ items\ found\:=Total items found:
Selected\ items\:=Selected items:
Download\ linked\ online\ files=Download linked online files
Select\ the\ entries\ to\ be\ imported\:=Select the entries to be imported\:
Add\ new\ String=Add new String
Must\ not\ be\ empty\!=Must not be empty\!
Open\ Help\ page=Open Help page
Add\ new\ keyword=Add new keyword
Keyword\:=Keyword:
Keyword\ \"%0\"\ already\ exists=Keyword "%0" already exists
Keyword\ separator=Keyword separator
Remove\ keyword=Remove keyword
Are\ you\ sure\ you\ want\ to\ remove\ keyword\:\ \"%0\"?=Are you sure you want to remove keyword: "%0"?
Reset\ to\ default=Reset to default
String\ constants=String constants
Export\ all\ entries=Export all entries
Generate\ citation\ keys=Generate citation keys
New\ library=New library
OpenOffice/LibreOffice=OpenOffice/LibreOffice
Open\ document\ viewer=Open document viewer
Open\ entry\ editor=Open entry editor
Find\ and\ replace=Find and replace

Found\ documents\:=Found documents\:
Use\ selected\ document=Use selected document
Dismiss\ changes=Dismiss changes
The\ library\ has\ been\ modified\ by\ another\ program.=The library has been modified by another program.

Set\ rank\ to\ one=Set rank to one
Set\ rank\ to\ two=Set rank to two
Set\ rank\ to\ three=Set rank to three
Set\ rank\ to\ four=Set rank to four
Set\ rank\ to\ five=Set rank to five

A\ string\ with\ the\ label\ '%0'\ already\ exists.=A string with the label '%0' already exists.

Executing\ command\ "%0"...=Executing command "%0"...

Rename\ file\ to\ a\ given\ name=Rename file to a given name
New\ Filename=New Filename
Rename\ file\ to\ defined\ pattern=Rename file to defined pattern

Application\ settings=Application settings

Export\ an\ input\ to\ a\ file=Export an input to a file
Export\ preferences\ to\ a\ file=Export preferences to a file
Import\ BibTeX=Import BibTeX
Import\ preferences\ from\ a\ file=Import preferences from a file
Matching=Matching
Same\ as\ --import,\ but\ will\ be\ imported\ to\ the\ opened\ tab=Same as --import, but will be imported to the opened tab
Allow\ integers\ in\ 'edition'\ field\ in\ BibTeX\ mode=Allow integers in 'edition' field in BibTeX mode

Search\ for\ citations\ in\ LaTeX\ files...=Search for citations in LaTeX files...
LaTeX\ Citations\ Search\ Results=LaTeX Citations Search Results
LaTeX\ files\ directory\:=LaTeX files directory:
LaTeX\ files\ found\:=LaTeX files found:
files=files
Show\ 'LaTeX\ Citations'\ tab=Show 'LaTeX Citations' tab
Show\ 'Scite'\ tab=Show 'Scite' tab
Search\ scite.ai\ for\ Smart\ Citations=Search scite.ai for Smart Citations
See\ full\ report\ at\ [%0]=See full report at [%0]
No\ active\ entry=No active entry
This\ entry\ does\ not\ have\ a\ DOI=This entry does not have a DOI
Tallies\ for\ %0=Tallies for %0

LaTeX\ Citations=LaTeX Citations
Search\ citations\ for\ this\ entry\ in\ LaTeX\ files=Search citations for this entry in LaTeX files
No\ citations\ found=No citations found
No\ LaTeX\ files\ containing\ this\ entry\ were\ found.=No LaTeX files containing this entry were found.
Selected\ entry\ does\ not\ have\ an\ associated\ citation\ key.=Selected entry does not have an associated citation key.
Current\ search\ directory\:=Current search directory:
Set\ LaTeX\ file\ directory=Set LaTeX file directory
Import\ entries\ from\ LaTeX\ files=Import entries from LaTeX files
Import\ new\ entries=Import new entries
Group\ color=Group color

Columns=Columns
File\ type=File type
IEEE=IEEE
Internal=Internal
Special=Special
Remove\ column=Remove column
Add\ custom\ column=Add custom column
Update\ to\ current\ column\ order=Update to current column order
Sort\ column\ one\ step\ upwards=Sort column one step upwards
Sort\ column\ one\ step\ downwards=Sort column one step downwards
List\ must\ not\ be\ empty.=List must not be empty.

Order=Order

Add\ field\ to\ filter\ list=Add field to filter list
Add\ formatter\ to\ list=Add formatter to list
Filter\ List=Filter List
Open\ files...=Open files...

Affected\ fields=Affected fields
Show\ preview\ as\ a\ tab\ in\ entry\ editor=Show preview as a tab in entry editor
Visual\ theme=Visual theme
Overwrite\ existing\ keys=Overwrite existing keys
Key\ patterns=Key patterns
Font\ settings=Font settings
Custom...=Custom...
Dark=Dark
Light=Light
Use\ System\ Preference=Use System Preference
Please\ specify\ a\ css\ theme\ file.=Please specify a css theme file.
You\ must\ enter\ an\ integer\ value\ higher\ than\ 8.=You must enter an integer value higher than 8.
Letters\ after\ duplicate\ generated\ keys=Letters after duplicate generated keys
Start\ on\ second\ duplicate\ key\ with\ letter\ A\ (a,\ b,\ ...)=Start on second duplicate key with letter A (a, b, ...)
Start\ on\ second\ duplicate\ key\ with\ letter\ B\ (b,\ c,\ ...)=Start on second duplicate key with letter B (b, c, ...)
Always\ add\ letter\ (a,\ b,\ ...)\ to\ generated\ keys=Always add letter (a, b, ...) to generated keys
Default\ pattern=Default pattern
Reset\ %s\ to\ default\ value=Reset %s to default value
Library\ mode=Library mode
Reset\ to\ recommended=Reset to recommended
Remove\ all=Remove all
Reset\ All=Reset All
Linked\ identifiers=Linked identifiers

insert\ entries=insert entries

Independent=Independent
Intersection=Intersection
Union=Union
Collect\ by=Collect by
Explicit\ selection=Explicit selection
Specified\ keywords=Specified keywords
Cited\ entries=Cited entries
Please\ provide\ a\ valid\ aux\ file.=Please provide a valid aux file.
Keyword\ delimiter=Keyword delimiter
Hierarchical\ keyword\ delimiter=Hierarchical keyword delimiter
Escape\ ampersands=Escape ampersands
Escape\ dollar\ sign=Escape dollar sign

Copied\ '%0'\ to\ clipboard.=Copied '%0' to clipboard.
This\ operation\ requires\ an\ open\ library.=This operation requires an open library.

Plain\ References\ Parser=Plain References Parser
Please\ enter\ the\ plain\ references\ to\ extract\ from\ separated\ by\ double\ empty\ lines.=Please enter the plain references to extract from separated by double empty lines.
Add\ to\ current\ library=Add to current library
%0\ entries\ were\ parsed\ from\ your\ query.=%0 entries were parsed from your query.
Starts\ the\ extraction\ and\ adds\ the\ resulting\ entries\ to\ the\ currently\ opened\ database=Starts the extraction and adds the resulting entries to the currently opened database
Your\ text\ is\ being\ parsed...=Your text is being parsed...

Citation\ key\ filters=Citation key filters
Field\ filters=Field filters
Message\ filters=Message filters
Clear\ filters=Clear filters

Add\ new\ Field=Add new Field
Add\ new\ entry\ type=Add new entry type
Required\ and\ optional\ fields=Required and optional fields
Index=Index
Remove\ entry\ type=Remove entry type
Remove\ field\ %0\ from\ currently\ selected\ entry\ type=Remove field %0 from currently selected entry type
Optional=Optional
Required=Required
Entry\ type\ cannot\ be\ empty.\ Please\ enter\ a\ name.=Entry type cannot be empty. Please enter a name.
Field\ cannot\ be\ empty.\ Please\ enter\ a\ name.=Field cannot be empty. Please enter a name.

Capitalize\ current\ word=Capitalize current word
Delete\ text=Delete text
Make\ current\ word\ lowercase=Make current word lowercase
Make\ current\ word\ uppercase=Make current word uppercase
Move\ caret\ left=Move caret left
Move\ caret\ right=Move caret right
Move\ caret\ to\ previous\ word=Move caret to previous word
Move\ caret\ to\ next\ word=Move caret to next word
Move\ caret\ to\ beginning\ of\ line=Move caret to beginning of line
Move\ caret\ to\ end\ of\ line=Move caret to end of line
Move\ the\ caret\ down=Move the caret down
Move\ the\ caret\ to\ the\ beginning\ of\ text=Move the caret to the beginning of text
Move\ the\ caret\ to\ the\ end\ of\ text=Move the caret to the end of text
Move\ the\ caret\ up=Move the caret up
Remove\ line\ after\ caret=Remove line after caret
Remove\ characters\ until\ next\ word=Remove characters until next word
Remove\ the\ current\ word\ backwards=Remove the current word backwards

Text\ editor=Text editor

Search\ ShortScience=Search ShortScience
Unable\ to\ open\ ShortScience.=Unable to open ShortScience.

Shared\ database=Shared database
Lookup=Lookup

Access\ date\ of\ the\ address\ specified\ in\ the\ url\ field.=Access date of the address specified in the url field.
Additional\ information\ related\ to\ the\ resource\ indicated\ by\ the\ eprint\ field.=Additional information related to the resource indicated by the eprint field.
Annex\ to\ the\ eventtitle\ field.=Annex to the eventtitle field.
Author(s)\ of\ a\ commentary\ to\ the\ work.=Author(s) of a commentary to the work.
Author(s)\ of\ an\ afterword\ to\ the\ work.=Author(s) of an afterword to the work.
Author(s)\ of\ an\ introduction\ to\ the\ work.=Author(s) of an introduction to the work.
Author(s)\ of\ annotations\ to\ the\ work.=Author(s) of annotations to the work.
Author(s)\ of\ the\ work.=Author(s) of the work.
Can\ be\ used\ for\ known\ event\ acronyms.=Can be used for known event acronyms.
Chapter\ or\ section\ or\ any\ other\ unit\ of\ a\ work.=Chapter or section or any other unit of a work.
Date\ of\ a\ conference,\ a\ symposium,\ or\ some\ other\ event.=Date of a conference, a symposium, or some other event.
Designation\ to\ be\ used\ by\ the\ citation\ style\ as\ a\ substitute\ for\ the\ regular\ label\ if\ any\ data\ required\ to\ generate\ the\ regular\ label\ is\ missing.=Designation to be used by the citation style as a substitute for the regular label if any data required to generate the regular label is missing.
Digital\ Object\ Identifier\ of\ the\ work.=Digital Object Identifier of the work.
Edition\ of\ a\ printed\ publication.=Edition of a printed publication.
Editor(s)\ of\ the\ work\ or\ the\ main\ publication,\ depending\ on\ the\ type\ of\ the\ entry.=Editor(s) of the work or the main publication, depending on the type of the entry.
Electronic\ identifier\ of\ a\ work.=Electronic identifier of a work.
Electronic\ identifier\ of\ an\ online\ publication.=Electronic identifier of an online publication.
If\ the\ work\ is\ published\ as\ part\ of\ another\ one,\ such\ as\ an\ article\ in\ a\ journal\ or\ a\ collection,\ this\ field\ holds\ the\ relevant\ page\ range\ in\ that\ other\ work.\ It\ may\ also\ be\ used\ to\ limit\ the\ reference\ to\ a\ specific\ part\ of\ a\ work\ (a\ chapter\ in\ a\ book,\ for\ example).\ For\ papers\ in\ electronic\ journals\ with\ anon-classical\ pagination\ setup\ the\ eid\ field\ may\ be\ more\ suitable.=If the work is published as part of another one, such as an article in a journal or a collection, this field holds the relevant page range in that other work. It may also be used to limit the reference to a specific part of a work (a chapter in a book, for example). For papers in electronic journals with anon-classical pagination setup the eid field may be more suitable.
Information\ such\ as\ a\ library\ name\ and\ a\ call\ number.=Information such as a library name and a call number.
International\ Standard\ Book\ Number\ of\ a\ book.=International Standard Book Number of a book.
Issue\ of\ a\ journal.=Issue of a journal.
Key\ by\ which\ the\ work\ may\ be\ cited.=Key by which the work may be cited.
Link(s)\ to\ a\ local\ PDF\ or\ other\ document\ of\ the\ work.=Link(s) to a local PDF or other document of the work.
Location\ of\ a\ conference,\ a\ symposium,\ or\ some\ other\ event.=Location of a conference, a symposium, or some other event.
Main\ title\ of\ a\ multi-volume\ book,\ such\ as\ "Collected\ Works".=Main title of a multi-volume book, such as "Collected Works".
Miscellaneous\ bibliographic\ data\ usually\ printed\ at\ the\ end\ of\ the\ entry.=Miscellaneous bibliographic data usually printed at the end of the entry.
Miscellaneous\ bibliographic\ data\ which\ does\ not\ fit\ into\ any\ other\ field.=Miscellaneous bibliographic data which does not fit into any other field.
Name(s)\ of\ the\ (manual)\ groups\ the\ entry\ belongs\ to.=Name(s) of the (manual) groups the entry belongs to.
Name(s)\ of\ the\ publisher(s).=Name(s) of the publisher(s).
Name\ of\ a\ journal,\ a\ newspaper,\ or\ some\ other\ periodical.=Name of a journal, a newspaper, or some other periodical.
Name\ of\ a\ publication\ series,\ such\ as\ "Studies\ in...",\ or\ the\ number\ of\ a\ journal\ series.=Name of a publication series, such as "Studies in...", or the number of a journal series.
Name\ of\ a\ university\ or\ some\ other\ institution.=Name of a university or some other institution.
Note\ that\ this\ field\ holds\ the\ plain\ title\ of\ the\ event.\ Things\ like\ "Proceedings\ of\ the\ Fifth\ XYZ\ Conference"\ go\ into\ the\ titleaddon\ or\ booktitleaddon\ field.=Note that this field holds the plain title of the event. Things like "Proceedings of the Fifth XYZ Conference" go into the titleaddon or booktitleaddon field.
Note\ that\ this\ field\ is\ intended\ for\ commented\ editions\ which\ have\ a\ commentator\ in\ addition\ to\ the\ author.\ If\ the\ work\ is\ a\ stand-alone\ commentary,\ the\ commentator\ should\ be\ given\ in\ the\ author\ field.=Note that this field is intended for commented editions which have a commentator in addition to the author. If the work is a stand-alone commentary, the commentator should be given in the author field.
Number\ of\ a\ journal\ or\ the\ volume/number\ of\ a\ book\ in\ a\ series.=Number of a journal or the volume/number of a book in a series.
One\ or\ more\ page\ numbers\ or\ page\ ranges.=One or more page numbers or page ranges.
Organization(s)\ that\ published\ a\ manual\ or\ an\ online\ resource,\ or\ sponsored\ a\ conference.=Organization(s) that published a manual or an online resource, or sponsored a conference.
Publication\ date\ of\ the\ work.=Publication date of the work.
Publication\ month.=Publication month.
Publication\ notice\ for\ unusual\ publications\ which\ do\ not\ fit\ into\ any\ of\ the\ common\ categories.=Publication notice for unusual publications which do not fit into any of the common categories.
Publication\ state\ of\ the\ work,\ e.\ g.,\ "in\ press".=Publication state of the work, e. g., "in press".
Revision\ number\ of\ a\ piece\ of\ software,\ a\ manual,\ etc.=Revision number of a piece of software, a manual, etc.
Separated\ list\ of\ keywords.=Separated list of keywords.
Subtitle\ of\ a\ specific\ issue\ of\ a\ journal\ or\ other\ periodical.=Subtitle of a specific issue of a journal or other periodical.
Subtitle\ of\ the\ work.=Subtitle of the work.
Place(s)\ of\ publication,\ i.\ e.,\ the\ location\ of\ the\ publisher\ or\ institution,\ depending\ on\ the\ entry\ type.=Place(s) of publication, i. e., the location of the publisher or institution, depending on the entry type.
This\ could\ be\ a\ section\ of\ an\ archive,\ a\ path\ indicating\ a\ service,\ a\ classification\ of\ some\ sort.=This could be a section of an archive, a path indicating a service, a classification of some sort.
This\ field\ is\ intended\ for\ journals\ whose\ individual\ issues\ are\ identified\ by\ a\ designation\ such\ as\ "Spring"\ or\ "Summer"\ rather\ than\ the\ month\ or\ a\ number.\ Integer\ ranges\ and\ short\ designators\ are\ better\ written\ to\ the\ number\ field.=This field is intended for journals whose individual issues are identified by a designation such as "Spring" or "Summer" rather than the month or a number. Integer ranges and short designators are better written to the number field.
This\ field\ may\ replace\ the\ pages\ field\ for\ journals\ deviating\ from\ the\ classic\ pagination\ scheme\ of\ printed\ journals\ by\ only\ enumerating\ articles\ or\ papers\ and\ not\ pages.=This field may replace the pages field for journals deviating from the classic pagination scheme of printed journals by only enumerating articles or papers and not pages.
This\ is\ roughly\ comparable\ to\ a\ DOI\ but\ specific\ to\ a\ certain\ archive,\ repository,\ service,\ or\ system.=This is roughly comparable to a DOI but specific to a certain archive, repository, service, or system.
Title\ of\ a\ conference,\ a\ symposium,\ or\ some\ other\ event.=Title of a conference, a symposium, or some other event.
Title\ of\ a\ specific\ issue\ of\ a\ journal\ or\ other\ periodical.=Title of a specific issue of a journal or other periodical.
Title\ of\ the\ main\ publication\ this\ work\ is\ part\ of.=Title of the main publication this work is part of.
Title\ of\ the\ work.=Title of the work.
Total\ number\ of\ pages\ of\ the\ work.=Total number of pages of the work.
Total\ number\ of\ volumes\ of\ a\ multi-volume\ work.=Total number of volumes of a multi-volume work.
Type\ of\ the\ eprint\ identifier,\ e.\ g.,\ the\ name\ of\ the\ archive,\ repository,\ service,\ or\ system\ the\ eprint\ field\ refers\ to.=Type of the eprint identifier, e. g., the name of the archive, repository, service, or system the eprint field refers to.
URL\ of\ an\ online\ publication.=URL of an online publication.
Volume\ of\ a\ multi-volume\ book\ or\ a\ periodical.=Volume of a multi-volume book or a periodical.
Year\ of\ publication.=Year of publication.
This\ field\ is\ intended\ for\ recording\ abstracts,\ to\ be\ printed\ by\ a\ special\ bibliography\ style.=This field is intended for recording abstracts, to be printed by a special bibliography style.
This\ field\ may\ be\ useful\ when\ implementing\ a\ style\ for\ annotated\ bibliographies.=This field may be useful when implementing a style for annotated bibliographies.
Subtitle\ related\ to\ the\ "Booktitle".=Subtitle related to the "Booktitle".
Annex\ to\ the\ "Booktitle",\ to\ be\ printed\ in\ a\ different\ font.=Annex to the "Booktitle", to be printed in a different font.
Comment\ to\ this\ entry.=Comment to this entry.
Secondary\ editor\ performing\ a\ different\ editorial\ role,\ such\ as\ compiling,\ redacting,\ etc.=Secondary editor performing a different editorial role, such as compiling, redacting, etc.
Another\ secondary\ editor\ performing\ a\ different\ role.=Another secondary editor performing a different role.
Type\ of\ editorial\ role\ performed\ by\ the\ "Editor".=Type of editorial role performed by the "Editor".
Type\ of\ editorial\ role\ performed\ by\ the\ "Editora".=Type of editorial role performed by the "Editora".
Type\ of\ editorial\ role\ performed\ by\ the\ "Editorb".=Type of editorial role performed by the "Editorb".
Type\ of\ editorial\ role\ performed\ by\ the\ "Editorc".=Type of editorial role performed by the "Editorc".
Author(s)\ of\ a\ foreword\ to\ the\ work.=Author(s) of a foreword to the work.
International\ Standard\ Technical\ Report\ Number\ of\ a\ technical\ report.=International Standard Technical Report Number of a technical report.
International\ Standard\ Serial\ Number\ of\ a\ periodical.=International Standard Serial Number of a periodical.
Subtitle\ of\ a\ journal,\ a\ newspaper,\ or\ some\ other\ periodical.=Subtitle of a journal, a newspaper, or some other periodical.
Language(s)\ of\ the\ work.\ Languages\ may\ be\ specified\ literally\ or\ as\ localisation\ keys.=Language(s) of the work. Languages may be specified literally or as localisation keys.
Subtitle\ related\ to\ the\ "Maintitle".=Subtitle related to the "Maintitle".
Annex\ to\ the\ "Maintitle",\ to\ be\ printed\ in\ a\ different\ font.=Annex to the "Maintitle", to be printed in a different font.
Addon\ to\ be\ printed\ immediately\ after\ the\ author\ name\ in\ the\ bibliography.=Addon to be printed immediately after the author name in the bibliography.
If\ the\ work\ is\ a\ translation,\ a\ reprint,\ or\ something\ similar,\ the\ publication\ date\ of\ the\ original\ edition.=If the work is a translation, a reprint, or something similar, the publication date of the original edition.
If\ the\ work\ is\ a\ translation,\ the\ language(s)\ of\ the\ original\ work.=If the work is a translation, the language(s) of the original work.
Pagination\ of\ the\ work.\ The\ key\ should\ be\ given\ in\ the\ singular\ form.=Pagination of the work. The key should be given in the singular form.
Number\ of\ a\ partial\ volume.\ This\ field\ applies\ to\ books\ only,\ not\ to\ journals.\ It\ may\ be\ used\ when\ a\ logical\ volume\ consists\ of\ two\ or\ more\ physical\ ones.=Number of a partial volume. This field applies to books only, not to journals. It may be used when a logical volume consists of two or more physical ones.
Title\ in\ an\ abridged\ form.=Title in an abridged form.
Annex\ to\ the\ "Title",\ to\ be\ printed\ in\ a\ different\ font.=Annex to the "Title", to be printed in a different font.
Translator(s)\ of\ the\ "Title"\ or\ "Booktitle",\ depending\ on\ the\ entry\ type.\ If\ the\ translator\ is\ identical\ to\ the\ "Editor",\ the\ standard\ styles\ will\ automatically\ concatenate\ these\ fields\ in\ the\ bibliography.=Translator(s) of the "Title" or "Booktitle", depending on the entry type. If the translator is identical to the "Editor", the standard styles will automatically concatenate these fields in the bibliography.
Type\ of\ a\ "Manual",\ "Patent",\ "Report",\ or\ "Thesis".=Type of a "Manual", "Patent", "Report", or "Thesis".
This\ field\ holds\ an\ entry\ key\ for\ the\ cross-referencing\ feature.\ Child\ entries\ with\ a\ "Crossref"\ field\ inherit\ data\ from\ the\ parent\ entry\ specified\ in\ the\ "Crossref"\ field.=This field holds an entry key for the cross-referencing feature. Child entries with a "Crossref" field inherit data from the parent entry specified in the "Crossref" field.
Gender\ of\ the\ author\ or\ gender\ of\ the\ editor,\ if\ there\ is\ no\ author.=Gender of the author or gender of the editor, if there is no author.
Citation\ keys\ of\ other\ entries\ which\ have\ a\ relationship\ to\ this\ entry.=Citation keys of other entries which have a relationship to this entry.
This\ field\ is\ an\ alternative\ cross-referencing\ mechanism.\ It\ differs\ from\ "Crossref"\ in\ that\ the\ child\ entry\ will\ not\ inherit\ any\ data\ from\ the\ parent\ entry\ specified\ in\ the\ "Xref"\ field.=This field is an alternative cross-referencing mechanism. It differs from "Crossref" in that the child entry will not inherit any data from the parent entry specified in the "Xref" field.
Owner/creator\ of\ this\ entry.=Owner/creator of this entry.
Timestamp\ of\ this\ entry,\ when\ it\ has\ been\ created\ or\ last\ modified.=Timestamp of this entry, when it has been created or last modified.
User-specific\ printed\ flag,\ in\ case\ the\ entry\ has\ been\ printed.=User-specific printed flag, in case the entry has been printed.
User-specific\ priority.=User-specific priority.
User-specific\ quality\ flag,\ in\ case\ its\ quality\ is\ assured.=User-specific quality flag, in case its quality is assured.
User-specific\ ranking.=User-specific ranking.
User-specific\ read\ status.=User-specific read status.
User-specific\ relevance\ flag,\ in\ case\ the\ entry\ is\ relevant.=User-specific relevance flag, in case the entry is relevant.

Auto\ complete\ disabled.=Auto complete disabled.
Auto\ complete\ enabled.=Auto complete enabled.

Remove\ formatter\ for\ %0=Remove formatter for %0
Remove\ formatter\ '%0'=Remove formatter '%0'

An\ article\ in\ a\ journal,\ magazine,\ newspaper,\ or\ other\ periodical\ which\ forms\ a\ self-contained\ unit\ with\ its\ own\ title.=An article in a journal, magazine, newspaper, or other periodical which forms a self-contained unit with its own title.
A\ single-volume\ book\ with\ one\ or\ more\ authors\ where\ the\ authors\ share\ credit\ for\ the\ work\ as\ a\ whole.=A single-volume book with one or more authors where the authors share credit for the work as a whole.
A\ book-like\ work\ without\ a\ formal\ publisher\ or\ sponsoring\ institution.=A book-like work without a formal publisher or sponsoring institution.
A\ single-volume\ collection\ with\ multiple,\ self-contained\ contributions\ by\ distinct\ authors\ which\ have\ their\ own\ title.\ The\ work\ as\ a\ whole\ has\ no\ overall\ author\ but\ it\ will\ usually\ have\ an\ editor.=A single-volume collection with multiple, self-contained contributions by distinct authors which have their own title. The work as a whole has no overall author but it will usually have an editor.
A\ legacy\ alias\ for\ "InProceedings".=A legacy alias for "InProceedings".
A\ part\ of\ a\ book\ which\ forms\ a\ self-contained\ unit\ with\ its\ own\ title.=A part of a book which forms a self-contained unit with its own title.
A\ contribution\ to\ a\ collection\ which\ forms\ a\ self-contained\ unit\ with\ a\ distinct\ author\ and\ title.=A contribution to a collection which forms a self-contained unit with a distinct author and title.
An\ article\ in\ a\ conference\ proceedings.=An article in a conference proceedings.
Technical\ or\ other\ documentation,\ not\ necessarily\ in\ printed\ form.=Technical or other documentation, not necessarily in printed form.
A\ fallback\ type\ for\ entries\ which\ do\ not\ fit\ into\ any\ other\ category.=A fallback type for entries which do not fit into any other category.
Similar\ to\ "Thesis"\ except\ that\ the\ type\ field\ is\ optional\ and\ defaults\ to\ the\ localised\ term\ \ Master's\ thesis.=Similar to "Thesis" except that the type field is optional and defaults to the localised term  Master's thesis.
Similar\ to\ "Thesis"\ except\ that\ the\ type\ field\ is\ optional\ and\ defaults\ to\ the\ localised\ term\ PhD\ thesis.=Similar to "Thesis" except that the type field is optional and defaults to the localised term PhD thesis.
A\ single-volume\ conference\ proceedings.\ This\ type\ is\ very\ similar\ to\ "Collection".=A single-volume conference proceedings. This type is very similar to "Collection".
Similar\ to\ "Report"\ except\ that\ the\ type\ field\ is\ optional\ and\ defaults\ to\ the\ localised\ term\ technical\ report.=Similar to "Report" except that the type field is optional and defaults to the localised term technical report.
A\ work\ with\ an\ author\ and\ a\ title\ which\ has\ not\ been\ formally\ published,\ such\ as\ a\ manuscript\ or\ the\ script\ of\ a\ talk.=A work with an author and a title which has not been formally published, such as a manuscript or the script of a talk.
This\ type\ is\ similar\ to\ "InBook"\ but\ intended\ for\ works\ originally\ published\ as\ a\ stand-alone\ book.=This type is similar to "InBook" but intended for works originally published as a stand-alone book.
An\ article\ in\ a\ work\ of\ reference.\ This\ is\ a\ more\ specific\ variant\ of\ the\ generic\ "InCollection"\ entry\ type.=An article in a work of reference. This is a more specific variant of the generic "InCollection" entry type.
A\ multi-volume\ "Book".=A multi-volume "Book".
A\ multi-volume\ "Collection".=A multi-volume "Collection".
A\ multi-volume\ "Proceedings"\ entry.=A multi-volume "Proceedings" entry.
A\ multi-volume\ "Reference"\ entry.\ The\ standard\ styles\ will\ treat\ this\ entry\ type\ as\ an\ alias\ for\ "MvCollection".=A multi-volume "Reference" entry. The standard styles will treat this entry type as an alias for "MvCollection".
This\ entry\ type\ is\ intended\ for\ sources\ such\ as\ web\ sites\ which\ are\ intrinsically\ online\ resources.=This entry type is intended for sources such as web sites which are intrinsically online resources.
A\ single-volume\ work\ of\ reference\ such\ as\ an\ encyclopedia\ or\ a\ dictionary.=A single-volume work of reference such as an encyclopedia or a dictionary.
A\ technical\ report,\ research\ report,\ or\ white\ paper\ published\ by\ a\ university\ or\ some\ other\ institution.=A technical report, research report, or white paper published by a university or some other institution.
An\ entry\ set\ is\ a\ group\ of\ entries\ which\ are\ cited\ as\ a\ single\ reference\ and\ listed\ as\ a\ single\ item\ in\ the\ bibliography.=An entry set is a group of entries which are cited as a single reference and listed as a single item in the bibliography.
Supplemental\ material\ in\ a\ "Book".\ This\ type\ is\ provided\ for\ elements\ such\ as\ prefaces,\ introductions,\ forewords,\ afterwords,\ etc.\ which\ often\ have\ a\ generic\ title\ only.=Supplemental material in a "Book". This type is provided for elements such as prefaces, introductions, forewords, afterwords, etc. which often have a generic title only.
Supplemental\ material\ in\ a\ "Collection".=Supplemental material in a "Collection".
Supplemental\ material\ in\ a\ "Periodical".\ This\ type\ may\ be\ useful\ when\ referring\ to\ items\ such\ as\ regular\ columns,\ obituaries,\ letters\ to\ the\ editor,\ etc.\ which\ only\ have\ a\ generic\ title.=Supplemental material in a "Periodical". This type may be useful when referring to items such as regular columns, obituaries, letters to the editor, etc. which only have a generic title.
A\ thesis\ written\ for\ an\ educational\ institution\ to\ satisfy\ the\ requirements\ for\ a\ degree.=A thesis written for an educational institution to satisfy the requirements for a degree.
An\ alias\ for\ "Online",\ provided\ for\ jurabib\ compatibility.=An alias for "Online", provided for jurabib compatibility.
Computer\ software.\ The\ standard\ styles\ will\ treat\ this\ entry\ type\ as\ an\ alias\ for\ "Misc".=Computer software. The standard styles will treat this entry type as an alias for "Misc".
A\ data\ set\ or\ a\ similar\ collection\ of\ (mostly)\ raw\ data.=A data set or a similar collection of (mostly) raw data.

Display\ count\ of\ items\ in\ group=Display count of items in group
Remove\ the\ following\ characters\:=Remove the following characters:
Truncate=Truncate
Truncates\ a\ string\ after\ a\ given\ index.=Truncates a string after a given index.
Close\ all=Close all
Close\ all\ libraries=Close all libraries
Close\ other\ libraries=Close other libraries
Close\ others=Close others
Reveal\ in\ file\ explorer=Reveal in file explorer

Autolink\ files=Autolink files

Custom\ editor\ tabs=Custom editor tabs
Custom\ export\ formats=Custom export formats
Custom\ import\ formats=Custom import formats

No\ list\ enabled=No list enabled
Protect\ selection=Protect selection
Unprotect\ selection=Unprotect selection

Customized\ preview\ style=Customized preview style
Next\ preview\ style=Next preview style
Previous\ preview\ style=Previous preview style

(\ Note\:\ Press\ return\ to\ commit\ changes\ in\ the\ table\!\ )=( Note\: Press return to commit changes in the table\! )
New\ inproceedings=New inproceedings
Reset\ entry\ types\ and\ fields\ to\ defaults=Reset entry types and fields to defaults
This\ will\ reset\ all\ entry\ types\ to\ their\ default\ values\ and\ remove\ all\ custom\ entry\ types=This will reset all entry types to their default values and remove all custom entry types
Replace\ tabs\ with\ space=Replace tabs with space
Replace\ tabs\ with\ space\ in\ the\ field\ content.=Replace tabs with space in the field content.
Remove\ redundant\ spaces=Remove redundant spaces
Replaces\ consecutive\ spaces\ with\ a\ single\ space\ in\ the\ field\ content.=Replaces consecutive spaces with a single space in the field content.
Remove\ digits=Remove digits
Removes\ digits.=Removes digits.

Presets=Presets

Generate\ groups\ from\ keywords\ in\ the\ following\ field=Generate groups from keywords in the following field
Generate\ groups\ for\ author\ last\ names=Generate groups for author last names
Regular\ expression=Regular expression

Error\ importing.\ See\ the\ error\ log\ for\ details.=Error importing. See the error log for details.

Error\ from\ import\:\ %0=Error from import\: %0
Error\ reading\ PDF\ content\:\ %0=Error reading PDF content\: %0
Bib\ entry\ was\ successfully\ imported=Bib entry was successfully imported
File\ was\ successfully\ imported\ as\ a\ new\ entry=File was successfully imported as a new entry
No\ BibTeX\ data\ was\ found.\ An\ empty\ entry\ was\ created\ with\ file\ link=No BibTeX data was found. An empty entry was created with file link
No\ metadata\ was\ found.\ An\ empty\ entry\ was\ created\ with\ file\ link=No metadata was found. An empty entry was created with file link
Processing\ file\ %0=Processing file %0
Export\ selected=Export selected

Separate\ merged\ citations=Separate merged citations
Separate\ citations=Separate citations

Unprotect\ terms=Unprotect terms

Generate\ a\ new\ key\ for\ imported\ entries\ (overwriting\ their\ default)=Generate a new key for imported entries (overwriting their default)
Warn\ about\ duplicates\ on\ import=Warn about duplicates on import

Custom\ DOI\ URI=Custom DOI URI
Use\ custom\ DOI\ base\ URI\ for\ article\ access=Use custom DOI base URI for article access

Cited\ on\ pages=Cited on pages
Please\ move\ the\ cursor\ into\ the\ document\ text.=Please\ move\ the\ cursor\ into\ the\ document\ text.
To\ get\ the\ visual\ positions\ of\ your\ citations\ I\ need\ to\ move\ the\ cursor\ around,\ but\ could\ not\ get\ it.=To\ get\ the\ visual\ positions\ of\ your\ citations\ I\ need\ to\ move\ the\ cursor\ around,\ but\ could\ not\ get\ it.

I\ cannot\ insert\ to\ the\ cursor's\ current\ location.=I\ cannot\ insert\ to\ the\ cursor's\ current\ location.

Please\ move\ the\ cursor\ to\ the\ location\ for\ the\ new\ citation.=Please\ move\ the\ cursor\ to\ the\ location\ for\ the\ new\ citation.

Please\ create\ it\ in\ the\ document\ or\ change\ in\ the\ file\:=Please create it in the document or change in the file:

Please\ use\ the\ latter\ in\ the\ style\ file\ below\ to\ avoid\ localization\ problems.=Please use the latter in the style file below to avoid localization problems.

The\ %0\ character\ style\ '%1'\ is\ a\ display\ name\ for\ '%2'.=The %0 character style '%1' is a display name for '%2'.

The\ %0\ character\ style\ '%1'\ is\ missing\ from\ the\ document=The %0 character style '%1' is missing from the document

The\ %0\ paragraph\ style\ '%1'\ is\ a\ display\ name\ for\ '%2'.=The %0 paragraph style '%1' is a display name for '%2'.

The\ %0\ paragraph\ style\ '%1'\ is\ missing\ from\ the\ document=The %0 paragraph style '%1' is missing from the document

Error\ while\ checking\ if\ Writer\ is\ recording\ changes\ or\ has\ recorded\ changes.=Error while checking if Writer is recording changes or has recorded changes.

Cannot\ work\ with\ [Edit]/[Track\ Changes]/[Record]\ turned\ on.=Cannot work with [Edit]/[Track Changes]/[Record] turned on.

Changes\ by\ JabRef\ could\ result\ in\ unexpected\ interactions\ with\ recorded\ changes.=Changes by JabRef could result in unexpected interactions with recorded changes.

Recording\ and/or\ Recorded\ changes=Recording and/or Recorded changes

Use\ [Edit]/[Track\ Changes]/[Manage]\ to\ resolve\ them\ first.=Use [Edit]/[Track Changes]/[Manage] to resolve them first.

Unable\ to\ find\ valid\ certification\ path\ to\ requested\ target(%0),\ download\ anyway?=Unable to find valid certification path to requested target(%0), download anyway?
Download\ operation\ canceled.=Download operation canceled.

Convert\ timestamp\ field\ to\ field\ 'creationdate'=Convert timestamp field to field 'creationdate'
Convert\ timestamp\ field\ to\ field\ 'modificationdate'=Convert timestamp field to field 'modificationdate'

New\ entry\ by\ type=New entry by type

File\ '%1'\ is\ a\ duplicate\ of\ '%0'.\ Keeping\ '%0'=File '%1' is a duplicate of '%0'. Keeping '%0'
File\ '%1'\ is\ a\ duplicate\ of\ '%0'.\ Keeping\ both\ due\ to\ deletion\ error=File '%1' is a duplicate of '%0'. Keeping both due to deletion error

Enable\ field\ formatters=Enable field formatters
Entry\ Type=Entry Type
Entry\ types=Entry types
Others=Others
Recommended=Recommended

Authors\ and\ Title=Authors and Title
Catalog=Catalog
Catalogs=Catalogs
Select\ Catalogs\:=Select Catalogs:
Add\ Author\:=Add Author\:
Add\ Query\:=Add Query\:
Add\ Research\ Question\:=Add Research Question\:
Queries=Queries
Research\ Questions=Research Questions
Study\ Title\:=Study Title\:
Start\ new\ systematic\ literature\ review=Start new systematic literature review
Manage\ study\ definition=Manage study definition
Update\ study\ search\ results=Update study search results
Study\ repository\ could\ not\ be\ created=Study repository could not be created

All\ query\ terms\ are\ joined\ using\ the\ logical\ AND,\ and\ OR\ operators=All query terms are joined using the logical AND, and OR operators
Finalize=Finalize
If\ the\ sequence\ of\ terms\ is\ relevant\ wrap\ them\ in\ double\ quotes =If the sequence of terms is relevant wrap them in double quotes
Query\ terms\ are\ separated\ by\ spaces.=Query terms are separated by spaces.
Select\ the\ study\ directory\:=Select the study directory\:
An\ example\:=An example\:
Start\ survey=Start survey
Query=Query
Question=Question
Select\ directory=Select directory

Fulltext\ Index=Fulltext Index
Automatically\ index\ all\ linked\ files\ for\ fulltext\ search=Automatically index all linked files for fulltext search
Rebuild\ fulltext\ search\ index=Rebuild fulltext search index
Rebuild\ fulltext\ search\ index\ for\ current\ library?=Rebuild fulltext search index for current library?
Rebuilding\ fulltext\ search\ index...=Rebuilding fulltext search index...
Failed\ to\ access\ fulltext\ search\ index=Failed to access fulltext search index
Found\ match\ in\ %0=Found match in %0
On\ page\ %0=On page %0
Found\ matches\ in\ Annotations\:=Found matches in Annotations:

Grobid\ URL=Grobid URL
Remote\ services=Remote services
Allow\ sending\ PDF\ files\ and\ raw\ citation\ strings\ to\ a\ JabRef\ online\ service\ (Grobid)\ to\ determine\ Metadata.\ This\ produces\ better\ results.=Allow sending PDF files and raw citation strings to a JabRef online service (Grobid) to determine Metadata. This produces better results.

Fetcher\ cannot\ be\ tested\!=Fetcher cannot be tested!
Fetcher\ unknown\!=Fetcher unknown!

Character\ by\ character=Character by character
Embedded=Embedded
Entry=Entry
Parse\ Metadata\ from\ PDF.=Parse Metadata from PDF.
Symmetric\ character\ by\ character=Symmetric character by character
Symmetric\ word\ by\ word=Symmetric word by word
Verbatim=Verbatim
Word\ by\ word=Word by word
Could\ not\ extract\ Metadata\ from\:\ %0=Could not extract Metadata from: %0
Merge\ PDF\ metadata=Merge PDF metadata

Add\ certificate=Add certificate
Serial\ number=Serial number
Issuer=Issuer
Valid\ from=Valid from
Valid\ to=Valid to
Signature\ algorithm=Signature algorithm
Version=Version

Error\ downloading=Error downloading

No\ data\ was\ found\ for\ the\ identifier=No data was found for the identifier
Server\ not\ available=Server not available
Fetching\ information\ using\ %0=Fetching information using %0
Look\ up\ identifier=Look up identifier
Bibliographic\ data\ not\ found.\ Cause\ is\ likely\ the\ client\ side.\ Please\ check\ connection\ and\ identifier\ for\ correctness.=Bibliographic data not found. Cause is likely the client side. Please check connection and identifier for correctness.
Bibliographic\ data\ not\ found.\ Cause\ is\ likely\ the\ server\ side.\ Please\ try\ again\ later.=Bibliographic data not found. Cause is likely the server side. Please try again later.
Error\ message\ %0=Error message %0
Identifier\ not\ found=Identifier not found

Custom\ API\ key=Custom API key
Check\ %0\ API\ Key\ Setting=Check %0 API Key Setting

Edit\ content=Edit content
Copy\ or\ Move\ content=Copy or Move content
Overwrite\ field\ content=Overwrite field content
Set=Set
Append=Append
Clear\ field\ content=Clear field content
Set\ or\ append\ content=Set or append content
Edit\ field\ content\ for\ selected\ entries=Edit field content for selected entries
Rename=Rename
Copy\ content=Copy content
Move\ content=Move content
Swap\ content=Swap content
Copy\ or\ move\ the\ content\ of\ one\ field\ to\ another=Copy or move the content of one field to another
Automatic\ field\ editor=Automatic field editor
From=From
Keep\ Modifications=Keep Modifications
To=To
Open\ Link=Open Link
Highlight\ words=Highlight words
Highlight\ characters=Highlight characters
Unified\ View=Unified View
Split\ View=Split View
Plain\ Text=Plain Text
Show\ Diff=Show Diff
Merged\ Entry=Merged Entry
Only\ show\ changed\ fields=Only show changed fields

Edit\ file\ link=Edit file link

(Note\:\ If\ original\ entries\ lack\ keywords\ to\ qualify\ for\ the\ new\ group\ configuration,\ confirming\ here\ will\ add\ them)=(Note: If original entries lack keywords to qualify for the new group configuration, confirming here will add them)
Assign=Assign
Do\ not\ assign=Do not assign

Error\ occurred\ %0=Error occurred %0
Left\ Entry=Left Entry
Merge\ %0=Merge %0
Right\ Entry=Right Entry
Unmerge\ %0=Unmerge %0
plain\ text=plain text

The\ %0s\ are\ the\ same.\ However,\ the\ order\ of\ field\ content\ differs=The %0s are the same. However, the order of field content differs

Keep\ from\ import=Keep from import
Keep\ merged=Keep merged
Keep\ old\ entry=Keep old entry

No\ entries\ corresponding\ to\ given\ query=No entries corresponding to given query

Review\ backup=Review\ backup
A\ backup\ file\ for\ '%0'\ was\ found\ at\ [%1]=A backup file for '%0' was found at [%1]
Do\ you\ want\ to\ recover\ the\ library\ from\ the\ backup\ file?=Do you want to recover the library from the backup file?
This\ could\ indicate\ that\ JabRef\ did\ not\ shut\ down\ cleanly\ last\ time\ the\ file\ was\ used.=This could indicate that JabRef did not shut down cleanly last time the file was used.

Use\ the\ field\ FJournal\ to\ store\ the\ full\ journal\ name\ for\ (un)abbreviations\ in\ the\ entry=Use the field FJournal to store the full journal name for (un)abbreviations in the entry

Library\ to\ import\ into=Library to import into

Enable\ web\ search=Enable web search
Web\ search\ disabled=Web search disabled

Multiline=Multiline

Unable\ to\ open\ linked\ eprint.\ Please\ set\ the\ eprinttype\ field=Unable to open linked eprint. Please set the eprinttype field
Unable\ to\ open\ linked\ eprint.\ Please\ verify\ that\ the\ eprint\ field\ has\ a\ valid\ '%0'\ id=Unable to open linked eprint. Please verify that the eprint field has a valid '%0' id

Search\ from\ history...=Search from history...
your\ search\ history\ is\ empty=your search history is empty
Clear\ history=Clear history

Delete\ %0\ files=Delete %0 files
Delete\ %0\ files\ permanently\ from\ disk,\ or\ just\ remove\ the\ files\ from\ the\ entry?\ Pressing\ Delete\ will\ delete\ the\ files\ permanently\ from\ disk.=Delete %0 files permanently from disk, or just remove the files from the entry? Pressing Delete will delete the files permanently from disk.
Error\ accessing\ file\ '%0'.=Error accessing file '%0'.
This\ operation\ requires\ selected\ linked\ files.=This operation requires selected linked files.

Create\ backup=Create backup
Automatically\ search\ and\ show\ unlinked\ files\ in\ the\ entry\ editor=Automatically search and show unlinked files in the entry editor

File\ "%0"\ cannot\ be\ added\!=File "%0" cannot be added!
Illegal\ characters\ in\ the\ file\ name\ detected.\nFile\ will\ be\ renamed\ to\ "%0"\ and\ added.=Illegal characters in the file name detected.\nFile will be renamed to "%0" and added.
Rename\ and\ add=Rename and add

401\ Unauthorized\:\ Access\ Denied.\ You\ are\ not\ authorized\ to\ access\ this\ resource.\ Please\ check\ your\ credentials\ and\ try\ again.\ If\ you\ believe\ you\ should\ have\ access,\ please\ contact\ the\ administrator\ for\ assistance.\nURL\:\ %0\ \n\ %1=401 Unauthorized: Access Denied. You are not authorized to access this resource. Please check your credentials and try again. If you believe you should have access, please contact the administrator for assistance.\nURL: %0 \n %1
403\ Forbidden\:\ Access\ Denied.\ You\ do\ not\ have\ permission\ to\ access\ this\ resource.\ Please\ contact\ the\ administrator\ for\ assistance\ or\ try\ a\ different\ action.\nURL\:\ %0\ \n\ %1=403 Forbidden: Access Denied. You do not have permission to access this resource. Please contact the administrator for assistance or try a different action.\nURL: %0 \n %1
404\ Not\ Found\ Error\:\ The\ requested\ resource\ could\ not\ be\ found.\ It\ seems\ that\ the\ file\ you\ are\ trying\ to\ download\ is\ not\ available\ or\ has\ been\ moved.\ Please\ verify\ the\ URL\ and\ try\ again.\ If\ you\ believe\ this\ is\ an\ error,\ please\ contact\ the\ administrator\ for\ further\ assistance.\nURL\:\ %0\ \n\ %1=404 Not Found Error: The requested resource could not be found. It seems that the file you are trying to download is not available or has been moved. Please verify the URL and try again. If you believe this is an error, please contact the administrator for further assistance.\nURL: %0 \n %1
Error\ downloading\ from\ URL.\ Cause\ is\ likely\ the\ server\ side.\ HTTP\ Error\ %0\ \n\ %1\ \nURL\:\ %2\ \nPlease\ try\ again\ later\ or\ contact\ the\ server\ administrator.=Error downloading from URL. Cause is likely the server side. HTTP Error %0 \n %1 \nURL: %2 \nPlease try again later or contact the server administrator.
Error\ message\:\ %0\ \nURL\:\ %1\ \nPlease\ check\ the\ URL\ and\ try\ again.=Error message: %0 \nURL: %1 \nPlease check the URL and try again.
Failed\ to\ download\ from\ URL=Failed to download from URL

Finished=Finished
Finished\ writing\ metadata\ for\ library\ %0\ (%1\ succeeded,\ %2\ skipped,\ %3\ errors).=Finished writing metadata for library %0 (%1 succeeded, %2 skipped, %3 errors).
Processing...=Processing...
Writing\ metadata\ to\ %0=Writing metadata to %0

Get\ more\ themes...=Get more themes...

Add\ selected\ entries\ to\ database=Add selected entries to database
The\ selected\ entry\ doesn't\ have\ a\ DOI\ linked\ to\ it.\ Lookup\ a\ DOI\ and\ try\ again.=The selected entry doesn't have a DOI linked to it. Lookup a DOI and try again.
Cited\ By=Cited By
Citing=Citing
No\ articles\ found=No articles found
Restart\ search=Restart search
Cancel\ search=Cancel search
Select\ entry=Select entry
Search\ aborted!=Search aborted!
Citation\ relations=Citation relations
Show\ articles\ related\ by\ citation=Show articles related by citation
Error\ while\ fetching\ citing\ entries\:\ %0=Error while fetching citing entries: %0
Jump\ to\ entry\ in\ database=Jump to entry in database
Help\ on\ external\ applications=Help on external applications
Identifier-based\ Web\ Search=Identifier-based Web Search

Pushing\ citations\ to\ TeXShop\ is\ only\ possible\ on\ macOS\!=Pushing citations to TeXShop is only possible on macOS!

Single\ instance=Single instance
Enforce\ single\ JabRef\ instance\ (and\ allow\ remote\ operations)\ using\ port=Enforce single JabRef instance (and allow remote operations) using port


Enable\ Journal\ Information\ Fetching?=Enable Journal Information Fetching?
Would\ you\ like\ to\ enable\ fetching\ of\ journal\ information?\ This\ can\ be\ changed\ later\ in\ %0\ >\ %1.=Would you like to enable fetching of journal information? This can be changed later in %0 > %1.
Enable=Enable
Keep\ disabled=Keep disabled

<<<<<<< HEAD
Predatory\ journal\ %0\ found=Predatory journal %0 found
=======
  
Hide\ user\ comments=Hide user comments
Show\ user\ comments\ field=Show user comments field

>>>>>>> 67e25a0c
More\ options...=More options...<|MERGE_RESOLUTION|>--- conflicted
+++ resolved
@@ -2621,12 +2621,9 @@
 Enable=Enable
 Keep\ disabled=Keep disabled
 
-<<<<<<< HEAD
 Predatory\ journal\ %0\ found=Predatory journal %0 found
-=======
   
 Hide\ user\ comments=Hide user comments
 Show\ user\ comments\ field=Show user comments field
 
->>>>>>> 67e25a0c
 More\ options...=More options...