Unable\ to\ monitor\ file\ changes.\ Please\ close\ files\ and\ processes\ and\ restart.\ You\ may\ encounter\ errors\ if\ you\ continue\ with\ this\ session.=Unable to monitor file changes. Please close files and processes and restart. You may encounter errors if you continue with this session.
%0\ contains\ the\ regular\ expression\ <b>%1</b>=%0 contains the regular expression <b>%1</b>

%0\ contains\ the\ term\ <b>%1</b>=%0 contains the term <b>%1</b>

%0\ doesn't\ contain\ the\ regular\ expression\ <b>%1</b>=%0 doesn't contain the regular expression <b>%1</b>

%0\ doesn't\ contain\ the\ term\ <b>%1</b>=%0 doesn't contain the term <b>%1</b>

%0/%1\ entries=%0/%1 entries

%0\ export\ successful=%0 export successful

%0\ matches\ the\ regular\ expression\ <b>%1</b>=%0 matches the regular expression <b>%1</b>

%0\ matches\ the\ term\ <b>%1</b>=%0 matches the term <b>%1</b>

Abbreviate\ journal\ names\ of\ the\ selected\ entries\ (DEFAULT\ abbreviation)=Abbreviate journal names of the selected entries (DEFAULT abbreviation)
Abbreviate\ journal\ names\ of\ the\ selected\ entries\ (MEDLINE\ abbreviation)=Abbreviate journal names of the selected entries (MEDLINE abbreviation)
Abbreviate\ journal\ names\ of\ the\ selected\ entries\ (SHORTEST\ UNIQUE\ abbreviation)=Abbreviate journal names of the selected entries (SHORTEST UNIQUE abbreviation)

Abbreviate\ names=Abbreviate names
Abbreviated\ %0\ journal\ names.=Abbreviated %0 journal names.

Abbreviation=Abbreviation
Abbreviations=Abbreviations

About\ JabRef=About JabRef

Abstract=Abstract

Accept=Accept

Accept\ change=Accept change

Accept\ recommendations\ from\ Mr.\ DLib=Accept recommendations from Mr. DLib

Action=Action

Add=Add

Add\ a\ (compiled)\ custom\ Importer\ class\ from\ a\ class\ path.=Add a (compiled) custom Importer class from a class path.
The\ path\ need\ not\ be\ on\ the\ classpath\ of\ JabRef.=The path need not be on the classpath of JabRef.

Add\ a\ regular\ expression\ for\ the\ key\ pattern.=Add a regular expression for the key pattern.

Add\ selected\ entries\ to\ this\ group=Add selected entries to this group

Add\ subgroup=Add subgroup

Added\ group\ "%0".=Added group "%0".

Added\ string=Added string

All\ entries=All entries

Also\ remove\ subgroups=Also remove subgroups

Always\ reformat\ BIB\ file\ on\ save\ and\ export=Always reformat BIB file on save and export

and=and

any\ field\ that\ matches\ the\ regular\ expression\ <b>%0</b>=any field that matches the regular expression <b>%0</b>

Appearance=Appearance

Application=Application

Application\ to\ push\ entries\ to=Application to push entries to

Apply=Apply

Arguments\ passed\ on\ to\ running\ JabRef\ instance.\ Shutting\ down.=Arguments passed on to running JabRef instance. Shutting down.

Assign\ the\ original\ group's\ entries\ to\ this\ group?=Assign the original group's entries to this group?

Assigned\ %0\ entries\ to\ group\ "%1".=Assigned %0 entries to group "%1".

Assigned\ 1\ entry\ to\ group\ "%0".=Assigned 1 entry to group "%0".

Autogenerate\ citation\ keys=Autogenerate citation keys

Autolink\ files\ with\ names\ starting\ with\ the\ citation\ key=Autolink files with names starting with the citation key

Autolink\ only\ files\ that\ match\ the\ citation\ key=Autolink only files that match the citation key

Automatically\ create\ groups=Automatically create groups

Automatically\ remove\ exact\ duplicates=Automatically remove exact duplicates

AUX\ file\ import=AUX file import

Available\ export\ formats=Available export formats

Available\ import\ formats=Available import formats

%0\ source=%0 source

Background\ Tasks=Background Tasks

Background\ Tasks\ are\ running=Background Tasks are running

Background\ Tasks\ are\ done=Background Tasks are done

Browse=Browse

by=by
The\ conflicting\ fields\ of\ these\ entries\ will\ be\ merged\ into\ the\ 'Comment'\ field.=The conflicting fields of these entries will be merged into the 'Comment' field.

Cancel=Cancel
Cannot\ create\ group=Cannot create group

Cannot\ create\ group.\ Please\ create\ a\ library\ first.=Cannot create group. Please create a library first.

Cannot\ open\ folder\ as\ the\ file\ is\ an\ online\ link.=Cannot open folder as the file is an online link.

case\ insensitive=case insensitive

case\ sensitive=case sensitive

Case\ sensitive=Case sensitive

change\ assignment\ of\ entries=change assignment of entries

Change\ case=Change case

Change\ entry\ type=Change entry type


Change\ of\ Grouping\ Method=Change of Grouping Method

change\ preamble=change preamble

Changed\ language=Changed language

Changed\ preamble=Changed preamble

Cite\ command=Cite command

Clear=Clear

Clear\ fields=Clear fields

Open\ /\ close\ entry\ editor=Open / close entry editor

Close\ dialog=Close dialog

Close\ the\ current\ library=Close the current library

Close\ window=Close window

Comments=Comments

Contained\ in=Contained in

Content=Content

Copied=Copied


Copy=Copy

Copy\ citation\ key=Copy citation key

Copy\ to\ clipboard=Copy to clipboard

Could\ not\ call\ executable=Could not call executable

Could\ not\ export\ file=Could not export file

Could\ not\ export\ preferences=Could not export preferences

Could\ not\ find\ a\ suitable\ import\ format.=Could not find a suitable import format.
Could\ not\ import\ preferences=Could not import preferences

Could\ not\ instantiate\ %0=Could not instantiate %0
Could\ not\ instantiate\ %0\ %1=Could not instantiate %0 %1
Could\ not\ instantiate\ %0.\ Have\ you\ chosen\ the\ correct\ package\ path?=Could not instantiate %0. Have you chosen the correct package path?

Could\ not\ print\ preview=Could not print preview

Could\ not\ run\ the\ 'vim'\ program.=Could not run the 'vim' program.

Could\ not\ save\ file.=Could not save file.
Character\ encoding\ '%0'\ is\ not\ supported.=Character encoding '%0' is not supported.

Create\ custom\ fields\ for\ each\ BibTeX\ entry=Create custom fields for each BibTeX entry

crossreferenced\ entries\ included=crossreferenced entries included

Current\ content=Current content

Current\ value=Current value

Custom\ entry\ types=Custom entry types

Custom\ entry\ types\ found\ in\ file=Custom entry types found in file

Customize\ entry\ types=Customize entry types

Customize\ key\ bindings=Customize key bindings

Cut=Cut

cut\ entries=cut entries

cut\ entry\ %0=cut entry %0


Library\ encoding=Library encoding

Library\ properties=Library properties

Default=Default

Default\ encoding=Default encoding

Downloading=Downloading

Execute\ default\ action\ in\ dialog=Execute default action in dialog

Delete=Delete

Delete\ entry=Delete entry

Delete\ multiple\ entries=Delete multiple entries

Deleted=Deleted

Permanently\ delete\ local\ file=Permanently delete local file

Descending=Descending

Description=Description

Do\ not\ ask\ again=Do not ask again

Display\ all\ entries\ belonging\ to\ one\ or\ more\ of\ the\ selected\ groups=Display all entries belonging to one or more of the selected groups

Display\ all\ error\ messages=Display all error messages

Display\ help\ on\ command\ line\ options=Display help on command line options

Display\ only\ entries\ belonging\ to\ all\ selected\ groups=Display only entries belonging to all selected groups
Display\ version=Display version

Do\ not\ abbreviate\ names=Do not abbreviate names

Do\ not\ import\ entry=Do not import entry

Do\ not\ open\ any\ files\ at\ startup=Do not open any files at startup

Do\ not\ wrap\ the\ following\ fields\ when\ saving=Do not wrap the following fields when saving
Do\ not\ write\ the\ following\ fields\ to\ XMP\ Metadata=Do not write the following fields to XMP Metadata

Donate\ to\ JabRef=Donate to JabRef

Download\ file=Download file

Downloaded\ website\ as\ an\ HTML\ file.=Downloaded website as an HTML file.

duplicate\ removal=duplicate removal

Duplicate\ string\ name=Duplicate string name

Duplicates\ found=Duplicates found

Dynamically\ group\ entries\ by\ a\ free-form\ search\ expression=Dynamically group entries by a free-form search expression

Dynamically\ group\ entries\ by\ searching\ a\ field\ for\ a\ keyword=Dynamically group entries by searching a field for a keyword

Each\ line\ must\ be\ of\ the\ following\ form\:\ \'tab\:field1;field2;...;fieldN\'.=Each line must be of the following form\: 'tab\:field1;field2;...;fieldN'.

Edit=Edit

Edit\ file\ type=Edit file type

Edit\ group=Edit group


Edit\ preamble=Edit preamble
Edit\ strings=Edit strings

empty\ library=empty library
Autocompletion=Autocompletion

Enter\ URL\ to\ download=Enter URL to download

entries=entries

Entries\ exported\ to\ clipboard=Entries exported to clipboard

entry=entry

Entry\ editor=Entry editor

Entry\ owner=Entry owner

Entry\ preview=Entry preview

Entry\ table=Entry table
Entry\ table\ columns=Entry table columns
Entry\ Title\ (Required\ to\ deliver\ recommendations.)=Entry Title (Required to deliver recommendations.)
Entry\ type=Entry type
Error=Error
Error\ occurred\ when\ parsing\ entry=Error occurred when parsing entry
Error\ opening\ file=Error opening file
Error\ while\ writing=Error while writing
Error\ during\ persistence\ of\ crawling\ results.=Error during persistence of crawling results.
Error\ during\ reading\ of\ study\ definition\ file.=Error during reading of study definition file.
'%0'\ exists.\ Overwrite\ file?='%0' exists. Overwrite file?
Export=Export
Export\ preferences=Export preferences
Export\ preferences\ to\ file=Export preferences to file
Export\ to\ clipboard=Export to clipboard
Export\ to\ text\ file.=Export to text file.
Exporting=Exporting
Extension=Extension

External\ changes=External changes

External\ file\ links=External file links

External\ programs=External programs

Field=Field

field=field

Field\ name=Field name

Field\ names\ are\ not\ allowed\ to\ contain\ white\ spaces\ or\ certain\ characters\ (%0).=Field names are not allowed to contain white spaces or certain characters (%0).

Field\ to\ group\ by=Field to group by

File=File

file=file
File\ directory\ is\ not\ set\ or\ does\ not\ exist\!=File directory is not set or does not exist!

File\ exists=File exists

File\ not\ found=File not found

Filter=Filter

Filter\ groups=Filter groups

Finished\ writing\ XMP\ for\ %0\ file\ (%1\ skipped,\ %2\ errors).=Finished writing XMP for %0 file (%1 skipped, %2 errors).

First\ select\ the\ entries\ you\ want\ keys\ to\ be\ generated\ for.=First select the entries you want keys to be generated for.

Fit\ table\ horizontally\ on\ screen=Fit table horizontally on screen

Float=Float
Format\:\ Tab\:field;field;...\ (e.g.\ General\:url;pdf;note...)=Format\: Tab\:field;field;... (e.g. General\:url;pdf;note...)

Format\ of\ author\ and\ editor\ names=Format of author and editor names
Format\ string=Format string

Format\ used=Format used
Formatter\ name=Formatter name

found\ in\ AUX\ file=found in AUX file

Fulltext\ search=Fulltext search

Fulltext\ for=Fulltext for

Further\ information\ about\ Mr.\ DLib\ for\ JabRef\ users.=Further information about Mr. DLib for JabRef users.

General=General

Generate=Generate

Generate\ citation\ key=Generate citation key

Generate\ keys=Generate keys

Generate\ keys\ before\ saving\ (for\ entries\ without\ a\ key)=Generate keys before saving (for entries without a key)

Generated\ citation\ key\ for=Generated citation key for

Generating\ citation\ key\ for=Generating citation key for
Get\ fulltext=Get fulltext

Gray\ out\ non-hits=Gray out non-hits

Groups=Groups
has/have\ both\ a\ 'Comment'\ and\ a\ 'Review'\ field.=has/have both a 'Comment' and a 'Review' field.

Have\ you\ chosen\ the\ correct\ package\ path?=Have you chosen the correct package path?

Help=Help

Help\ on\ key\ patterns=Help on key patterns
Help\ on\ regular\ expression\ search=Help on regular expression search

Hide\ non-hits=Hide non-hits

Hierarchical\ context=Hierarchical context

Highlight=Highlight
Marking=Marking
Underline=Underline
Empty\ Highlight=Empty Highlight
Empty\ Marking=Empty Marking
Empty\ Underline=Empty Underline
The\ marked\ area\ does\ not\ contain\ any\ legible\ text!=The marked area does not contain any legible text!

HTML\ table=HTML table
HTML\ table\ (with\ Abstract\ &\ BibTeX)=HTML table (with Abstract & BibTeX)
Icon=Icon

Ignore=Ignore

Import=Import

Import\ and\ keep\ old\ entry=Import and keep old entry

Import\ and\ remove\ old\ entry=Import and remove old entry

Import\ entries=Import entries
Import\ file=Import file

Import\ name=Import name

Import\ preferences=Import preferences

Import\ preferences\ from\ file=Import preferences from file

Imported\ entries=Imported entries

Importer\ class=Importer class

Importing=Importing

Importing\ in\ unknown\ format=Importing in unknown format

Include\ subgroups\:\ When\ selected,\ view\ entries\ contained\ in\ this\ group\ or\ its\ subgroups=Include subgroups: When selected, view entries contained in this group or its subgroups

Independent\ group\:\ When\ selected,\ view\ only\ this\ group's\ entries=Independent group: When selected, view only this group's entries
I\ Agree=I Agree

Indexing\ pdf\ files=Indexing pdf files

Invalid\ citation\ key=Invalid citation key

Invalid\ URL=Invalid URL

Online\ help=Online help
JabRef\ Language\ (Provides\ for\ better\ recommendations\ by\ giving\ an\ indication\ of\ user's\ preferred\ language.)=JabRef Language (Provides for better recommendations by giving an indication of user's preferred language.)

JabRef\ preferences=JabRef preferences
JabRef\ requests\ recommendations\ from\ Mr.\ DLib,\ which\ is\ an\ external\ service.\ To\ enable\ Mr.\ DLib\ to\ calculate\ recommendations,\ some\ of\ your\ data\ must\ be\ shared\ with\ Mr.\ DLib.\ Generally,\ the\ more\ data\ is\ shared\ the\ better\ recommendations\ can\ be\ calculated.\ However,\ we\ understand\ that\ some\ of\ your\ data\ in\ JabRef\ is\ sensitive,\ and\ you\ may\ not\ want\ to\ share\ it.\ Therefore,\ Mr.\ DLib\ offers\ a\ choice\ of\ which\ data\ you\ would\ like\ to\ share.=JabRef requests recommendations from Mr. DLib, which is an external service. To enable Mr. DLib to calculate recommendations, some of your data must be shared with Mr. DLib. Generally, the more data is shared the better recommendations can be calculated. However, we understand that some of your data in JabRef is sensitive, and you may not want to share it. Therefore, Mr. DLib offers a choice of which data you would like to share.
JabRef\ Version\ (Required\ to\ ensure\ backwards\ compatibility\ with\ Mr.\ DLib's\ Web\ Service)=JabRef Version (Required to ensure backwards compatibility with Mr. DLib's Web Service)

Journal\ abbreviations=Journal abbreviations
Keep\ both=Keep both

Keep\ subgroups=Keep subgroups

Key\ bindings=Key bindings

Key\ bindings\ changed=Key bindings changed

Key\ pattern=Key pattern

keys\ in\ library=keys in library

Keyword=Keyword

Keywords=Keywords

Label=Label

Language=Language

Last\ modified=Last modified
LaTeX\ AUX\ file\:=LaTeX AUX file\:

Link=Link
Listen\ for\ remote\ operation\ on\ port=Listen for remote operation on port
Load\ and\ Save\ preferences\ from/to\ jabref.xml\ on\ start-up\ (memory\ stick\ mode)=Load and Save preferences from/to jabref.xml on start-up (memory stick mode)

Show\ advanced\ hints\ (i.e.\ helpful\ tooltips,\ suggestions\ and\ explanation)=Show advanced hints (i.e. helpful tooltips, suggestions and explanation)

Main\ file\ directory=Main file directory

Manage\ custom\ exports=Manage custom exports

Manage\ custom\ imports=Manage custom imports
Manage\ external\ file\ types=Manage external file types

Mark\ new\ entries\ with\ owner\ name=Mark new entries with owner name

Memory\ stick\ mode=Memory stick mode

Merged\ external\ changes=Merged external changes
Merge\ fields=Merge fields

Modified\ group\ "%0".=Modified group "%0".

Modified\ groups=Modified groups

Modified\ string=Modified string

Modify=Modify

move\ group=move group

Moved\ group\ "%0".=Moved group "%0".

Mr.\ DLib\ Privacy\ settings=Mr. DLib Privacy settings

No\ recommendations\ received\ from\ Mr.\ DLib\ for\ this\ entry.=No recommendations received from Mr. DLib for this entry.

Error\ while\ fetching\ recommendations\ from\ Mr.DLib.=Error while fetching recommendations from Mr.DLib.

Name=Name

Name\ formatter=Name formatter

Natbib\ style=Natbib style

nested\ AUX\ files=nested AUX files

New\ BibTeX\ sublibrary=New BibTeX sublibrary

New\ group=New group

New\ string=New string

Next\ entry=Next entry
no\ base-BibTeX-file\ specified=no base-BibTeX-file specified

no\ library\ generated=no library generated

No\ entries\ found.\ Please\ make\ sure\ you\ are\ using\ the\ correct\ import\ filter.=No entries found. Please make sure you are using the correct import filter.
No\ files\ found.=No files found.

No\ GUI.\ Only\ process\ command\ line\ options=No GUI. Only process command line options

No\ journal\ names\ could\ be\ abbreviated.=No journal names could be abbreviated.

No\ journal\ names\ could\ be\ unabbreviated.=No journal names could be unabbreviated.

not=not

not\ found=not found

Nothing\ to\ redo=Nothing to redo

Nothing\ to\ undo=Nothing to undo

OK=OK

One\ or\ more\ keys\ will\ be\ overwritten.\ Continue?=One or more keys will be overwritten. Continue?


Open=Open

Open\ library=Open library

Open\ editor\ when\ a\ new\ entry\ is\ created=Open editor when a new entry is created

Open\ file=Open file

Open\ last\ edited\ libraries\ at\ startup=Open last edited libraries at startup

Connect\ to\ shared\ database=Connect to shared database

Open\ terminal\ here=Open terminal here

Open\ URL\ or\ DOI=Open URL or DOI

Opening=Opening

Operation\ canceled.=Operation canceled.
Operating\ System\ (Provides\ for\ better\ recommendations\ by\ giving\ an\ indication\ of\ user's\ system\ set-up.)=Operating System (Provides for better recommendations by giving an indication of user's system set-up.)

Optional\ fields=Optional fields

Options=Options

or=or

Override\ default\ file\ directories=Override default file directories
Overwrite=Overwrite

Overwrite\ keys=Overwrite keys

pairs\ processed=pairs processed
Password=Password

Paste=Paste

paste\ entries=paste entries

paste\ entry\ %0=paste entry %0

Path\ to\ %0\ not\ defined=Path to %0 not defined

Path\ to\ LyX\ pipe=Path to LyX pipe

PDF\ does\ not\ exist=PDF does not exist

File\ has\ no\ attached\ annotations=File has no attached annotations

Please\ enter\ a\ name\ for\ the\ group.=Please enter a name for the group.

Please\ enter\ the\ string's\ label=Please enter the string's label

Please\ restart\ JabRef\ for\ preferences\ to\ take\ effect.=Please restart JabRef for preferences to take effect.

Possible\ duplicate\ entries=Possible duplicate entries

Possible\ duplicate\ of\ existing\ entry.\ Click\ to\ resolve.=Possible duplicate of existing entry. Click to resolve.

Preferences=Preferences

Preferences\ recorded.=Preferences recorded.

Preview=Preview
Citation\ Style=Citation Style
Current\ Preview=Current Preview
Cannot\ generate\ preview\ based\ on\ selected\ citation\ style.=Cannot generate preview based on selected citation style.
Bad\ character\ inside\ entry=Bad character inside entry
Error\ while\ generating\ citation\ style=Error while generating citation style
Preview\ style\ changed\ to\:\ %0=Preview style changed to: %0
Next\ preview\ layout=Next preview layout
Previous\ preview\ layout=Previous preview layout
Available=Available
Selected=Selected
Selected\ Layouts\ can\ not\ be\ empty=Selected Layouts can not be empty
Reset\ default\ preview\ style=Reset default preview style
Previous\ entry=Previous entry
Primary\ sort\ criterion=Primary sort criterion
Problem\ with\ parsing\ entry=Problem with parsing entry
Processing\ %0=Processing %0
Pull\ changes\ from\ shared\ database=Pull changes from shared database
Problem\ finding\ files.\ See\ error\ log\ for\ details.=Problem finding files. See error log for details.

Pushed\ citations\ to\ %0=Pushed citations to %0

Push\ applications=Push applications

Quit\ JabRef=Quit JabRef

Read\ only=Read only

Redo=Redo

Refine\ supergroup\:\ When\ selected,\ view\ entries\ contained\ in\ both\ this\ group\ and\ its\ supergroup=Refine supergroup: When selected, view entries contained in both this group and its supergroup

regular\ expression=regular expression

Related\ articles=Related articles

Remote\ operation=Remote operation

Remote\ server\ port=Remote server port

Remove=Remove

Remove\ subgroups=Remove subgroups

Remove\ all\ subgroups\ of\ "%0"?=Remove all subgroups of "%0"?

Remove\ entry\ from\ import=Remove entry from import

Remove\ selected\ entries\ from\ this\ group=Remove selected entries from this group

Remove\ group=Remove group

Remove\ group\ "%0"?=Remove group "%0"?

Remove\ group\ "%0"\ and\ its\ subgroups?=Remove group "%0" and its subgroups?

Remove\ group\ and\ subgroups=Remove group and subgroups

Remove\ link=Remove link

Remove\ old\ entry=Remove old entry

Remove\ string\ %0=Remove string %0

Removed\ group\ "%0".=Removed group "%0".

Removed\ group\ "%0"\ and\ its\ subgroups.=Removed group "%0" and its subgroups.

Removed\ string=Removed string

Renamed\ string=Renamed string

Replace=Replace
Replace\ With\:=Replace With:
Limit\ to\ Selected\ Entries=Limit to Selected Entries
Limit\ to\ Fields=Limit to Fields
All\ Field\ Replace=All Field Replace
Find\:=Find:
Find\ and\ Replace=Find and Replace

Replace\ (regular\ expression)=Replace (regular expression)

Replace\ String=Replace String
Replace\ string=Replace string

Replace\ Unicode\ ligatures=Replace Unicode ligatures
Replaces\ Unicode\ ligatures\ with\ their\ expanded\ form=Replaces Unicode ligatures with their expanded form

Required\ fields=Required fields

Reset\ all=Reset all

Resolve\ strings\ for\ all\ fields\ except=Resolve strings for all fields except
Resolve\ strings\ for\ standard\ BibTeX\ fields\ only=Resolve strings for standard BibTeX fields only

resolved=resolved

Restart=Restart

Restart\ required=Restart required

Review=Review
Review\ changes=Review changes
Review\ Field\ Migration=Review Field Migration

Save=Save
Save\ all\ finished.=Save all finished.

Save\ all\ open\ libraries=Save all open libraries

Save\ before\ closing=Save before closing

Save\ library=Save library
Save\ library\ as...=Save library as...

Saved\ selected\ to\ '%0'.=Saved selected to '%0'.

Saving=Saving
Saving\ all\ libraries...=Saving all libraries...

Saving\ library=Saving library

Search=Search

Search\ expression=Search expression

Searching\ for\ duplicates...=Searching for duplicates...

Searching\ for\ files=Searching for files

Secondary\ sort\ criterion=Secondary sort criterion

Select\ all=Select all
Select\ new\ encoding=Select new encoding

Select\ entry\ type=Select entry type

Select\ file\ from\ ZIP-archive=Select file from ZIP-archive

Select\ the\ tree\ nodes\ to\ view\ and\ accept\ or\ reject\ changes=Select the tree nodes to view and accept or reject changes

Set\ field=Set field
Set\ fields=Set fields

Settings=Settings

Shortcut=Shortcut

Show/edit\ %0\ source=Show/edit %0 source

Show\ 'Firstname\ Lastname'=Show 'Firstname Lastname'

Show\ 'Lastname,\ Firstname'=Show 'Lastname, Firstname'

Show\ BibTeX\ source\ by\ default=Show BibTeX source by default

Show\ confirmation\ dialog\ when\ deleting\ entries=Show confirmation dialog when deleting entries

Show\ last\ names\ only=Show last names only

Show\ names\ unchanged=Show names unchanged

Show\ optional\ fields=Show optional fields

Show\ required\ fields=Show required fields

Show\ validation\ messages=Show validation messages

Simple\ HTML=Simple HTML
Since\ the\ 'Review'\ field\ was\ deprecated\ in\ JabRef\ 4.2,\ these\ two\ fields\ are\ about\ to\ be\ merged\ into\ the\ 'Comment'\ field.=Since the 'Review' field was deprecated in JabRef 4.2, these two fields are about to be merged into the 'Comment' field.

Size=Size

Skipped\ -\ No\ PDF\ linked=Skipped - No PDF linked
Skipped\ -\ PDF\ does\ not\ exist=Skipped - PDF does not exist

Skipped\ entry.=Skipped entry.

Sort\ subgroups=Sort subgroups

source\ edit=source edit
Special\ name\ formatters=Special name formatters

Statically\ group\ entries\ by\ manual\ assignment=Statically group entries by manual assignment

Status=Status
Strings\ for\ library=Strings for library

Sublibrary\ from\ AUX\ to\ BibTeX=Sublibrary from AUX to BibTeX

Switches\ between\ full\ and\ abbreviated\ journal\ name\ if\ the\ journal\ name\ is\ known.=Switches between full and abbreviated journal name if the journal name is known.

Tertiary\ sort\ criterion=Tertiary sort criterion

The\ chosen\ encoding\ '%0'\ could\ not\ encode\ the\ following\ characters\:=The chosen encoding '%0' could not encode the following characters:


the\ field\ <b>%0</b>=the field <b>%0</b>
The\ group\ "%0"\ already\ contains\ the\ selection.=The group "%0" already contains the selection.

The\ label\ of\ the\ string\ cannot\ be\ a\ number.=The label of the string cannot be a number.

The\ label\ of\ the\ string\ cannot\ contain\ spaces.=The label of the string cannot contain spaces.

The\ label\ of\ the\ string\ cannot\ contain\ the\ '\#'\ character.=The label of the string cannot contain the '#' character.

The\ output\ option\ depends\ on\ a\ valid\ import\ option.=The output option depends on a valid import option.

The\ search\ is\ case\ insensitive.=The search is case insensitive.

The\ search\ is\ case\ sensitive.=The search is case sensitive.

There\ are\ possible\ duplicates\ that\ haven't\ been\ resolved.\ Continue?=There are possible duplicates that haven't been resolved. Continue?

This\ operation\ requires\ all\ selected\ entries\ to\ have\ citation\ keys\ defined.=This operation requires all selected entries to have citation keys defined.

This\ operation\ requires\ one\ or\ more\ entries\ to\ be\ selected.=This operation requires one or more entries to be selected.

This\ setting\ may\ be\ changed\ in\ preferences\ at\ any\ time.=This setting may be changed in preferences at any time.
Timezone\ (Provides\ for\ better\ recommendations\ by\ indicating\ the\ time\ of\ day\ the\ request\ is\ being\ made.)=Timezone (Provides for better recommendations by indicating the time of day the request is being made.)
Time\ stamp=Time stamp
Toggle\ groups\ interface=Toggle groups interface

Trim\ all\ whitespace\ characters\ in\ the\ field\ content.=Trim all whitespace characters in the field content.

Trim\ whitespace\ characters=Trim whitespace characters

Try\ different\ encoding=Try different encoding

Unabbreviate\ journal\ names\ of\ the\ selected\ entries=Unabbreviate journal names of the selected entries
Unabbreviated\ %0\ journal\ names.=Unabbreviated %0 journal names.

unable\ to\ write\ to=unable to write to

Undo=Undo

Unknown\ BibTeX\ entries\:=Unknown BibTeX entries\:

unknown\ edit=unknown edit

Unknown\ export\ format=Unknown export format

untitled=untitled

Upgrade\ external\ PDF/PS\ links\ to\ use\ the\ '%0'\ field.=Upgrade external PDF/PS links to use the '%0' field.

usage=usage
Use\ autocompletion=Use autocompletion

Use\ regular\ expression\ search=Use regular expression search

Username=Username

Value\ cleared\ externally=Value cleared externally

Value\ set\ externally=Value set externally

verify\ that\ LyX\ is\ running\ and\ that\ the\ lyxpipe\ is\ valid=verify that LyX is running and that the lyxpipe is valid

View=View
Vim\ server\ name=Vim server name

Warn\ about\ unresolved\ duplicates\ when\ closing\ inspection\ window=Warn about unresolved duplicates when closing inspection window

Warn\ before\ overwriting\ existing\ keys=Warn before overwriting existing keys

Warning=Warning

Warnings=Warnings

web\ link=web link

What\ do\ you\ want\ to\ do?=What do you want to do?
Whatever\ option\ you\ choose,\ Mr.\ DLib\ may\ share\ its\ data\ with\ research\ partners\ to\ further\ improve\ recommendation\ quality\ as\ part\ of\ a\ 'living\ lab'.\ Mr.\ DLib\ may\ also\ release\ public\ datasets\ that\ may\ contain\ anonymized\ information\ about\ you\ and\ the\ recommendations\ (sensitive\ information\ such\ as\ metadata\ of\ your\ articles\ will\ be\ anonymised\ through\ e.g.\ hashing).\ Research\ partners\ are\ obliged\ to\ adhere\ to\ the\ same\ strict\ data\ protection\ policy\ as\ Mr.\ DLib.=Whatever option you choose, Mr. DLib may share its data with research partners to further improve recommendation quality as part of a 'living lab'. Mr. DLib may also release public datasets that may contain anonymized information about you and the recommendations (sensitive information such as metadata of your articles will be anonymised through e.g. hashing). Research partners are obliged to adhere to the same strict data protection policy as Mr. DLib.

Will\ write\ XMP\ metadata\ to\ the\ PDFs\ linked\ from\ selected\ entries.=Will write XMP metadata to the PDFs linked from selected entries.

Write\ BibTeXEntry\ as\ XMP\ metadata\ to\ PDF.=Write BibTeXEntry as XMP metadata to PDF.

Write\ XMP=Write XMP
Write\ XMP\ metadata=Write XMP metadata
Write\ XMP\ metadata\ for\ all\ PDFs\ in\ current\ library?=Write XMP metadata for all PDFs in current library?
Writing\ XMP\ metadata...=Writing XMP metadata...
Writing\ XMP\ metadata\ for\ selected\ entries...=Writing XMP metadata for selected entries...

XMP-annotated\ PDF=XMP-annotated PDF
XMP\ export\ privacy\ settings=XMP export privacy settings
XMP\ metadata=XMP metadata
You\ must\ restart\ JabRef\ for\ this\ to\ come\ into\ effect.=You must restart JabRef for this to come into effect.

The\ following\ fetchers\ are\ available\:=The following fetchers are available:
Could\ not\ find\ fetcher\ '%0'=Could not find fetcher '%0'
Running\ query\ '%0'\ with\ fetcher\ '%1'.=Running query '%0' with fetcher '%1'.
Invalid\ query.\ Check\ position\ %0.=Invalid query. Check position %0.
Invalid\ query\ element\ '%0'\ at\ position\ %1=Invalid query element '%0' at position %1

Move\ file=Move file
Rename\ file=Rename file

Move\ file\ to\ file\ directory\ and\ rename\ file=Move file to file directory and rename file

Could\ not\ move\ file\ '%0'.=Could not move file '%0'.
Could\ not\ find\ file\ '%0'.=Could not find file '%0'.
Number\ of\ entries\ successfully\ imported=Number of entries successfully imported
Error\ while\ fetching\ from\ %0=Error while fetching from %0

Refuse\ to\ save\ the\ library\ before\ external\ changes\ have\ been\ reviewed.=Refuse to save the library before external changes have been reviewed.
Library\ protection=Library protection
Unable\ to\ save\ library=Unable to save library

Citation\ key\ generator=Citation key generator
Unable\ to\ open\ link.=Unable to open link.
MIME\ type=MIME type

This\ feature\ lets\ new\ files\ be\ opened\ or\ imported\ into\ an\ already\ running\ instance\ of\ JabRef\ instead\ of\ opening\ a\ new\ instance.\ For\ instance,\ this\ is\ useful\ when\ you\ open\ a\ file\ in\ JabRef\ from\ your\ web\ browser.\ Note\ that\ this\ will\ prevent\ you\ from\ running\ more\ than\ one\ instance\ of\ JabRef\ at\ a\ time.=This feature lets new files be opened or imported into an already running instance of JabRef instead of opening a new instance. For instance, this is useful when you open a file in JabRef from your web browser. Note that this will prevent you from running more than one instance of JabRef at a time.
Run\ fetcher=Run fetcher

When\ opening\ file\ link,\ search\ for\ matching\ file\ if\ no\ link\ is\ defined=When opening file link, search for matching file if no link is defined
Line\ %0\:\ Found\ corrupted\ citation\ key\ %1.=Line %0: Found corrupted citation key %1.
Line\ %0\:\ Found\ corrupted\ citation\ key\ %1\ (contains\ whitespaces).=Line %0: Found corrupted citation key %1 (contains whitespaces).
Line\ %0\:\ Found\ corrupted\ citation\ key\ %1\ (comma\ missing).=Line %0: Found corrupted citation key %1 (comma missing).
No\ full\ text\ document\ found=No full text document found
Download\ from\ URL=Download from URL
Rename\ field=Rename field
Append\ field=Append field
Append\ to\ fields=Append to fields
Rename\ field\ to=Rename field to
Move\ contents\ of\ a\ field\ into\ a\ field\ with\ a\ different\ name=Move contents of a field into a field with a different name

Cannot\ use\ port\ %0\ for\ remote\ operation;\ another\ application\ may\ be\ using\ it.\ Try\ specifying\ another\ port.=Cannot use port %0 for remote operation; another application may be using it. Try specifying another port.

Looking\ for\ full\ text\ document...=Looking for full text document...
Autosave=Autosave
A\ local\ copy\ will\ be\ opened.=A local copy will be opened.
Autosave\ local\ libraries=Autosave local libraries
Automatically\ save\ the\ library\ to=Automatically save the library to
Please\ enter\ a\ valid\ file\ path.=Please enter a valid file path.
Error\ opening\ file\ '%0'.=Error opening file '%0'.

Formatter\ not\ found\:\ %0=Formatter not found: %0

Could\ not\ save,\ file\ locked\ by\ another\ JabRef\ instance.=Could not save, file locked by another JabRef instance.
Metadata\ change=Metadata change
The\ following\ metadata\ changed\:=The following metadata changed:

Unable\ to\ create\ backup=Unable to create backup
Move\ file\ to\ file\ directory=Move file to file directory
<b>All\ Entries</b>\ (this\ group\ cannot\ be\ edited\ or\ removed)=<b>All Entries</b> (this group cannot be edited or removed)
static\ group=static group
dynamic\ group=dynamic group
refines\ supergroup=refines supergroup
includes\ subgroups=includes subgroups
contains=contains
search\ expression=search expression

Optional\ fields\ 2=Optional fields 2
Waiting\ for\ save\ operation\ to\ finish=Waiting for save operation to finish
Waiting\ for\ background\ tasks\ to\ finish.\ Quit\ anyway?=Waiting for background tasks to finish. Quit anyway?

Find\ and\ remove\ duplicate\ citation\ keys=Find and remove duplicate citation keys
Expected\ syntax\ for\ --fetch\='<name\ of\ fetcher>\:<query>'=Expected syntax for --fetch='<name of fetcher>:<query>'
Duplicate\ citation\ key=Duplicate citation key


General\ file\ directory=General file directory
User-specific\ file\ directory=User-specific file directory
LaTeX\ file\ directory=LaTeX file directory
Search\ failed\:\ illegal\ search\ expression=Search failed: illegal search expression

You\ must\ enter\ an\ integer\ value\ in\ the\ interval\ 1025-65535=You must enter an integer value in the interval 1025-65535
Automatically\ open\ browse\ dialog\ when\ creating\ new\ file\ link=Automatically open browse dialog when creating new file link
Autocomplete\ names\ in\ 'Firstname\ Lastname'\ format\ only=Autocomplete names in 'Firstname Lastname' format only
Autocomplete\ names\ in\ 'Lastname,\ Firstname'\ format\ only=Autocomplete names in 'Lastname, Firstname' format only
Autocomplete\ names\ in\ both\ formats=Autocomplete names in both formats
Send\ as\ email=Send as email
References=References
Sending\ of\ emails=Sending of emails
Subject\ for\ sending\ an\ email\ with\ references=Subject for sending an email with references
Automatically\ open\ folders\ of\ attached\ files=Automatically open folders of attached files
Error\ creating\ email=Error creating email
Entries\ added\ to\ an\ email=Entries added to an email
Custom\ applications=Custom applications
Please\ specify\ a\ file\ browser.=Please specify a file browser.
Please\ specify\ a\ terminal\ application.=Please specify a terminal application.
Use\ custom\ file\ browser=Use custom file browser
Use\ custom\ terminal\ emulator=Use custom terminal emulator
exportFormat=exportFormat
Output\ file\ missing=Output file missing
No\ search\ matches.=No search matches.
The\ output\ option\ depends\ on\ a\ valid\ input\ option.=The output option depends on a valid input option.
Linked\ file\ name\ conventions=Linked file name conventions
Filename\ format\ pattern=Filename format pattern
Additional\ parameters=Additional parameters
Cite\ selected\ entries\ between\ parenthesis=Cite selected entries between parenthesis
Cite\ selected\ entries\ with\ in-text\ citation=Cite selected entries with in-text citation
Cite\ special=Cite special
Extra\ information\ (e.g.\ page\ number)=Extra information (e.g. page number)
Manage\ citations=Manage citations
Problem\ modifying\ citation=Problem modifying citation
Citation=Citation
Connecting...=Connecting...
Could\ not\ resolve\ BibTeX\ entry\ for\ citation\ marker\ '%0'.=Could not resolve BibTeX entry for citation marker '%0'.
Select\ style=Select style
Journals=Journals
Cite=Cite
Cite\ in-text=Cite in-text
Insert\ empty\ citation=Insert empty citation
Merge\ citations=Merge citations
Manual\ connect=Manual connect
Select\ Writer\ document=Select Writer document
Sync\ OpenOffice/LibreOffice\ bibliography=Sync OpenOffice/LibreOffice bibliography
Select\ which\ open\ Writer\ document\ to\ work\ on=Select which open Writer document to work on
Connected\ to\ document=Connected to document
Insert\ a\ citation\ without\ text\ (the\ entry\ will\ appear\ in\ the\ reference\ list)=Insert a citation without text (the entry will appear in the reference list)
Cite\ selected\ entries\ with\ extra\ information=Cite selected entries with extra information
Ensure\ that\ the\ bibliography\ is\ up-to-date=Ensure that the bibliography is up-to-date
Your\ OpenOffice/LibreOffice\ document\ references\ the\ citation\ key\ '%0',\ which\ could\ not\ be\ found\ in\ your\ current\ library.=Your OpenOffice/LibreOffice document references the citation key '%0', which could not be found in your current library.
Unable\ to\ synchronize\ bibliography=Unable to synchronize bibliography
Combine\ pairs\ of\ citations\ that\ are\ separated\ by\ spaces\ only=Combine pairs of citations that are separated by spaces only
Autodetection\ failed=Autodetection failed
Please\ wait...=Please wait...
Connection\ lost=Connection lost
The\ paragraph\ format\ is\ controlled\ by\ the\ property\ 'ReferenceParagraphFormat'\ or\ 'ReferenceHeaderParagraphFormat'\ in\ the\ style\ file.=The paragraph format is controlled by the property 'ReferenceParagraphFormat' or 'ReferenceHeaderParagraphFormat' in the style file.
The\ character\ format\ is\ controlled\ by\ the\ citation\ property\ 'CitationCharacterFormat'\ in\ the\ style\ file.=The character format is controlled by the citation property 'CitationCharacterFormat' in the style file.
Automatically\ sync\ bibliography\ when\ inserting\ citations=Automatically sync bibliography when inserting citations
Look\ up\ BibTeX\ entries\ in\ the\ active\ tab\ only=Look up BibTeX entries in the active tab only
Look\ up\ BibTeX\ entries\ in\ all\ open\ libraries=Look up BibTeX entries in all open libraries
Autodetecting\ paths...=Autodetecting paths...
Could\ not\ find\ OpenOffice/LibreOffice\ installation=Could not find OpenOffice/LibreOffice installation
Found\ more\ than\ one\ OpenOffice/LibreOffice\ executable.=Found more than one OpenOffice/LibreOffice executable.
Please\ choose\ which\ one\ to\ connect\ to\:=Please choose which one to connect to:
Choose\ OpenOffice/LibreOffice\ executable=Choose OpenOffice/LibreOffice executable
Select\ document=Select document
HTML\ list=HTML list
If\ possible,\ normalize\ this\ list\ of\ names\ to\ conform\ to\ standard\ BibTeX\ name\ formatting=If possible, normalize this list of names to conform to standard BibTeX name formatting
Could\ not\ open\ %0=Could not open %0
Unknown\ import\ format=Unknown import format
Web\ search=Web search
Style\ selection=Style selection
No\ valid\ style\ file\ defined=No valid style file defined
Choose\ pattern=Choose pattern
Search\ and\ store\ files\ relative\ to\ library\ file\ location=Search and store files relative to library file location
Could\ not\ run\ the\ gnuclient/emacsclient\ program.\ Make\ sure\ you\ have\ the\ emacsclient/gnuclient\ program\ installed\ and\ available\ in\ the\ PATH.=Could not run the gnuclient/emacsclient program. Make sure you have the emacsclient/gnuclient program installed and available in the PATH.
You\ must\ select\ either\ a\ valid\ style\ file,\ or\ use\ one\ of\ the\ default\ styles.=You must select either a valid style file, or use one of the default styles.

This\ feature\ generates\ a\ new\ library\ based\ on\ which\ entries\ are\ needed\ in\ an\ existing\ LaTeX\ document.=This feature generates a new library based on which entries are needed in an existing LaTeX document.

First\ select\ entries\ to\ clean\ up.=First select entries to clean up.
Cleanup\ entry=Cleanup entry
Autogenerate\ PDF\ Names=Autogenerate PDF Names
Auto-generating\ PDF-Names\ does\ not\ support\ undo.\ Continue?=Auto-generating PDF-Names does not support undo. Continue?

Use\ full\ firstname\ whenever\ possible=Use full firstname whenever possible
Use\ abbreviated\ firstname\ whenever\ possible=Use abbreviated firstname whenever possible
Use\ abbreviated\ and\ full\ firstname=Use abbreviated and full firstname
Name\ format=Name format
First\ names=First names
Cleanup\ entries=Cleanup entries
Automatically\ assign\ new\ entry\ to\ selected\ groups=Automatically assign new entry to selected groups
%0\ mode=%0 mode
Move\ DOIs\ from\ note\ and\ URL\ field\ to\ DOI\ field\ and\ remove\ http\ prefix=Move DOIs from note and URL field to DOI field and remove http prefix
Make\ paths\ of\ linked\ files\ relative\ (if\ possible)=Make paths of linked files relative (if possible)
Rename\ PDFs\ to\ given\ filename\ format\ pattern=Rename PDFs to given filename format pattern
Rename\ only\ PDFs\ having\ a\ relative\ path=Rename only PDFs having a relative path
Doing\ a\ cleanup\ for\ %0\ entries...=Doing a cleanup for %0 entries...
No\ entry\ needed\ a\ clean\ up=No entry needed a clean up
One\ entry\ needed\ a\ clean\ up=One entry needed a clean up
%0\ entries\ needed\ a\ clean\ up=%0 entries needed a clean up

Group\ tree\ could\ not\ be\ parsed.\ If\ you\ save\ the\ BibTeX\ library,\ all\ groups\ will\ be\ lost.=Group tree could not be parsed. If you save the BibTeX library, all groups will be lost.
Attach\ file=Attach file
Setting\ all\ preferences\ to\ default\ values.=Setting all preferences to default values.
Resetting\ preference\ key\ '%0'=Resetting preference key '%0'
Unknown\ preference\ key\ '%0'=Unknown preference key '%0'
Unable\ to\ clear\ preferences.=Unable to clear preferences.

Unselect\ all=Unselect all
Expand\ all=Expand all
Collapse\ all=Collapse all
Searches\ the\ selected\ directory\ for\ unlinked\ files.=Searches the selected directory for unlinked files.
Starts\ the\ import\ of\ BibTeX\ entries.=Starts the import of BibTeX entries.
Last\ edited\:=Last edited:
All\ time=All time
last\ edited=last edited
Last\ day=Last day
Last\ week=Last week
Last\ month=Last month
Last\ year=Last year
Sort\ by\:=Sort by:
Newest\ first=Newest first
Oldest\ first=Oldest first
Directory=Directory
Search\ results=Search results
Import\ result=Import result
Searching\ file\ system...=Searching file system...
Citation\ key\ patterns=Citation key patterns
Clear\ priority=Clear priority
Clear\ rank=Clear rank
Enable\ special\ fields=Enable special fields
One\ star=One star
Two\ stars=Two stars
Three\ stars=Three stars
Four\ stars=Four stars
Five\ stars=Five stars
Help\ on\ special\ fields=Help on special fields
Keywords\ of\ selected\ entries=Keywords of selected entries
Manage\ content\ selectors=Manage content selectors
Content\ selectors=Content selectors
Manage\ keywords=Manage keywords
No\ priority\ information=No priority information
No\ rank\ information=No rank information
Priority=Priority
Priority\ high=Priority high
Priority\ low=Priority low
Priority\ medium=Priority medium
Quality=Quality
Rank=Rank
Relevance=Relevance
Set\ priority\ to\ high=Set priority to high
Set\ priority\ to\ low=Set priority to low
Set\ priority\ to\ medium=Set priority to medium
Synchronize\ with\ keywords=Synchronize with keywords
Synchronized\ special\ fields\ based\ on\ keywords=Synchronized special fields based on keywords
Toggle\ relevance=Toggle relevance
Toggle\ quality\ assured=Toggle quality assured
Toggle\ print\ status=Toggle print status
Update\ keywords=Update keywords
Write\ values\ of\ special\ fields\ as\ separate\ fields\ to\ BibTeX=Write values of special fields as separate fields to BibTeX
Connection\ to\ OpenOffice/LibreOffice\ has\ been\ lost.\ Please\ make\ sure\ OpenOffice/LibreOffice\ is\ running,\ and\ try\ to\ reconnect.=Connection to OpenOffice/LibreOffice has been lost. Please make sure OpenOffice/LibreOffice is running, and try to reconnect.
JabRef\ will\ send\ at\ least\ one\ request\ per\ entry\ to\ a\ publisher.=JabRef will send at least one request per entry to a publisher.
Correct\ the\ entry,\ and\ reopen\ editor\ to\ display/edit\ source.=Correct the entry, and reopen editor to display/edit source.
Could\ not\ connect\ to\ running\ OpenOffice/LibreOffice.=Could not connect to running OpenOffice/LibreOffice.
Make\ sure\ you\ have\ installed\ OpenOffice/LibreOffice\ with\ Java\ support.=Make sure you have installed OpenOffice/LibreOffice with Java support.
If\ connecting\ manually,\ please\ verify\ program\ and\ library\ paths.=If connecting manually, please verify program and library paths.
Error\ message\:=Error message:
If\ a\ pasted\ or\ imported\ entry\ already\ has\ the\ field\ set,\ overwrite.=If a pasted or imported entry already has the field set, overwrite.
Not\ connected\ to\ any\ Writer\ document.\ Please\ make\ sure\ a\ document\ is\ open,\ and\ use\ the\ 'Select\ Writer\ document'\ button\ to\ connect\ to\ it.=Not connected to any Writer document. Please make sure a document is open, and use the 'Select Writer document' button to connect to it.
Removed\ all\ subgroups\ of\ group\ "%0".=Removed all subgroups of group "%0".
To\ disable\ the\ memory\ stick\ mode\ rename\ or\ remove\ the\ jabref.xml\ file\ in\ the\ same\ folder\ as\ JabRef.=To disable the memory stick mode rename or remove the jabref.xml file in the same folder as JabRef.
Unable\ to\ connect.\ One\ possible\ reason\ is\ that\ JabRef\ and\ OpenOffice/LibreOffice\ are\ not\ both\ running\ in\ either\ 32\ bit\ mode\ or\ 64\ bit\ mode.=Unable to connect. One possible reason is that JabRef and OpenOffice/LibreOffice are not both running in either 32 bit mode or 64 bit mode.
Delimiter(s)=Delimiter(s)
When\ downloading\ files,\ or\ moving\ linked\ files\ to\ the\ file\ directory,\ prefer\ the\ BIB\ file\ location\ rather\ than\ the\ file\ directory\ set\ above=When downloading files, or moving linked files to the file directory, prefer the BIB file location rather than the file directory set above
Your\ style\ file\ specifies\ the\ character\ format\ '%0',\ which\ is\ undefined\ in\ your\ current\ OpenOffice/LibreOffice\ document.=Your style file specifies the character format '%0', which is undefined in your current OpenOffice/LibreOffice document.
Your\ style\ file\ specifies\ the\ paragraph\ format\ '%0',\ which\ is\ undefined\ in\ your\ current\ OpenOffice/LibreOffice\ document.=Your style file specifies the paragraph format '%0', which is undefined in your current OpenOffice/LibreOffice document.

Searching...=Searching...
Please\ enter\ a\ search\ string=Please enter a search string
Please\ open\ or\ start\ a\ new\ library\ before\ searching=Please open or start a new library before searching

Canceled\ merging\ entries=Canceled merging entries

Merge\ entries=Merge entries
Merged\ entries=Merged entries
None=None
Parse=Parse
Result=Result
You\ have\ to\ choose\ exactly\ two\ entries\ to\ merge.=You have to choose exactly two entries to merge.

Add\ timestamp\ to\ modified\ entries\ (field\ "modificationdate")=Add timestamp to modified entries (field "modificationdate")
Add\ timestamp\ to\ new\ entries\ (field\ "creationdate")=Add timestamp to new entries (field "creationdate")
All\ key\ bindings\ will\ be\ reset\ to\ their\ defaults.=All key bindings will be reset to their defaults.

Automatically\ set\ file\ links=Automatically set file links
Finished\ automatically\ setting\ external\ links.=Finished automatically setting external links.
Changed\ %0\ entries.=Changed %0 entries.

Resetting\ all\ key\ bindings=Resetting all key bindings

Network=Network
Hostname=Hostname
Please\ specify\ a\ hostname=Please specify a hostname
Please\ specify\ a\ port=Please specify a port
Please\ specify\ a\ username=Please specify a username
Please\ specify\ a\ password=Please specify a password

Proxy\ configuration=Proxy configuration
Use\ custom\ proxy\ configuration=Use custom proxy configuration
Proxy\ requires\ authentication=Proxy requires authentication
Attention\:\ Password\ is\ stored\ in\ plain\ text\!=Attention: Password is stored in plain text!
Clear\ connection\ settings=Clear connection settings

Open\ folder=Open folder
Export\ sort\ order=Export sort order
Save\ sort\ order=Save sort order
Newline\ separator=Newline separator

Keep\ original\ order=Keep original order
Use\ current\ table\ sort\ order=Use current table sort order
Use\ specified\ order=Use specified order
Show\ extra\ columns=Show extra columns
Parsing\ error=Parsing error
illegal\ backslash\ expression=illegal backslash expression

Clear\ read\ status=Clear read status
Convert\ to\ biblatex\ format\ (for\ example,\ move\ the\ value\ of\ the\ 'journal'\ field\ to\ 'journaltitle')=Convert to biblatex format (for example, move the value of the 'journal' field to 'journaltitle')
Deprecated\ fields=Deprecated fields
No\ read\ status\ information=No read status information
Printed=Printed
Read\ status=Read status
Read\ status\ read=Read status read
Read\ status\ skimmed=Read status skimmed
Save\ selected\ as\ plain\ BibTeX...=Save selected as plain BibTeX...
Set\ read\ status\ to\ read=Set read status to read
Set\ read\ status\ to\ skimmed=Set read status to skimmed
Show\ deprecated\ BibTeX\ fields=Show deprecated BibTeX fields

Opens\ JabRef's\ GitHub\ page=Opens JabRef's GitHub page
Opens\ JabRef's\ Twitter\ page=Opens JabRef's Twitter page
Opens\ JabRef's\ Facebook\ page=Opens JabRef's Facebook page
Opens\ JabRef's\ blog=Opens JabRef's blog
Opens\ JabRef's\ website=Opens JabRef's website

Could\ not\ open\ browser.=Could not open browser.
Please\ open\ %0\ manually.=Please open %0 manually.
The\ link\ has\ been\ copied\ to\ the\ clipboard.=The link has been copied to the clipboard.

Open\ %0\ file=Open %0 file

Cannot\ delete\ file=Cannot delete file
File\ permission\ error=File permission error
JabRef\ does\ not\ have\ permission\ to\ access\ %s=JabRef does not have permission to access %s
Path\ to\ %0=Path to %0
Convert=Convert
Normalize\ to\ BibTeX\ name\ format=Normalize to BibTeX name format
Help\ on\ Name\ Formatting=Help on Name Formatting

Add\ new\ file\ type=Add new file type

Left\ entry=Left entry
Right\ entry=Right entry
Original\ entry=Original entry
No\ information\ added=No information added
Select\ at\ least\ one\ entry\ to\ manage\ keywords.=Select at least one entry to manage keywords.
OpenDocument\ text=OpenDocument text
OpenDocument\ spreadsheet=OpenDocument spreadsheet
OpenDocument\ presentation=OpenDocument presentation
%0\ image=%0 image
Added\ entry=Added entry
Modified\ entry=Modified entry
Deleted\ entry=Deleted entry
Modified\ groups\ tree=Modified groups tree
Removed\ all\ groups=Removed all groups
Accepting\ the\ change\ replaces\ the\ complete\ groups\ tree\ with\ the\ externally\ modified\ groups\ tree.=Accepting the change replaces the complete groups tree with the externally modified groups tree.
Select\ export\ format=Select export format
Return\ to\ JabRef=Return to JabRef
Could\ not\ connect\ to\ %0=Could not connect to %0
Warning\:\ %0\ out\ of\ %1\ entries\ have\ undefined\ title.=Warning: %0 out of %1 entries have undefined title.
Warning\:\ %0\ out\ of\ %1\ entries\ have\ undefined\ citation\ key.=Warning: %0 out of %1 entries have undefined citation key.
Really\ delete\ the\ selected\ entry?=Really delete the selected entry?
Really\ delete\ the\ %0\ selected\ entries?=Really delete the %0 selected entries?
Keep\ merged\ entry\ only=Keep merged entry only
Keep\ left=Keep left
Keep\ right=Keep right
Old\ entry=Old entry
From\ import=From import
No\ problems\ found.=No problems found.
Save\ changes=Save changes
Discard\ changes=Discard changes
Library\ '%0'\ has\ changed.=Library '%0' has changed.
Print\ entry\ preview=Print entry preview
Copy\ title=Copy title
Copy\ \\cite{citation\ key}=Copy \\cite{citation key}
Copy\ citation\ key\ and\ title=Copy citation key and title
Invalid\ DOI\:\ '%0'.=Invalid DOI: '%0'.
Same\ DOI\ used\ in\ multiple\ entries=Same DOI used in multiple entries
should\ start\ with\ a\ name=should start with a name
should\ end\ with\ a\ name=should end with a name
unexpected\ closing\ curly\ bracket=unexpected closing curly bracket
unexpected\ opening\ curly\ bracket=unexpected opening curly bracket
capital\ letters\ are\ not\ masked\ using\ curly\ brackets\ {}=capital letters are not masked using curly brackets {}
should\ contain\ a\ four\ digit\ number=should contain a four digit number
should\ contain\ a\ valid\ page\ number\ range=should contain a valid page number range
No\ results\ found.=No results found.
Found\ %0\ results.=Found %0 results.
Invalid\ regular\ expression=Invalid regular expression
plain\ text=plain text
This\ search\ contains\ entries\ in\ which\ any\ field\ contains\ the\ regular\ expression\ <b>%0</b>=This search contains entries in which any field contains the regular expression <b>%0</b>
This\ search\ contains\ entries\ in\ which\ any\ field\ contains\ the\ term\ <b>%0</b>=This search contains entries in which any field contains the term <b>%0</b>
This\ search\ contains\ entries\ in\ which=This search contains entries in which

Unable\ to\ autodetect\ OpenOffice/LibreOffice\ installation.\ Please\ choose\ the\ installation\ directory\ manually.=Unable to autodetect OpenOffice/LibreOffice installation. Please choose the installation directory manually.

Close\ library=Close library
Entry\ editor,\ next\ entry=Entry editor, next entry
Entry\ editor,\ next\ panel=Entry editor, next panel
Entry\ editor,\ next\ panel\ 2=Entry editor, next panel 2
Entry\ editor,\ previous\ entry=Entry editor, previous entry
Entry\ editor,\ previous\ panel=Entry editor, previous panel
Entry\ editor,\ previous\ panel\ 2=Entry editor, previous panel 2
File\ list\ editor,\ move\ entry\ down=File list editor, move entry down
File\ list\ editor,\ move\ entry\ up=File list editor, move entry up
Focus\ entry\ table=Focus entry table
Import\ into\ current\ library=Import into current library
Import\ into\ new\ library=Import into new library
New\ article=New article
New\ book=New book
New\ entry=New entry
New\ inbook=New inbook
New\ mastersthesis=New mastersthesis
New\ phdthesis=New phdthesis
New\ proceedings=New proceedings
New\ unpublished=New unpublished
Preamble\ editor,\ store\ changes=Preamble editor, store changes
Push\ to\ application=Push to application
Refresh\ OpenOffice/LibreOffice=Refresh OpenOffice/LibreOffice
Resolve\ duplicate\ citation\ keys=Resolve duplicate citation keys
Save\ all=Save all
String\ dialog,\ add\ string=String dialog, add string
String\ dialog,\ remove\ string=String dialog, remove string
Synchronize\ files=Synchronize files
Unabbreviate=Unabbreviate
should\ contain\ a\ protocol=should contain a protocol
Copy\ preview=Copy preview
Copy\ selection=Copy selection
Automatically\ setting\ file\ links=Automatically setting file links
Regenerating\ citation\ keys\ according\ to\ metadata=Regenerating citation keys according to metadata
Regenerate\ all\ keys\ for\ the\ entries\ in\ a\ BibTeX\ file=Regenerate all keys for the entries in a BibTeX file
Show\ debug\ level\ messages=Show debug level messages
Default\ library\ mode=Default library mode
Show\ only\ preferences\ deviating\ from\ their\ default\ value=Show only preferences deviating from their default value
default=default
key=key
type=type
value=value
Show\ preferences=Show preferences
Save\ actions=Save actions
Convert\ to\ BibTeX\ format\ (for\ example,\ move\ the\ value\ of\ the\ 'journaltitle'\ field\ to\ 'journal')=Convert to BibTeX format (for example, move the value of the 'journaltitle' field to 'journal')

Other\ fields=Other fields
Show\ remaining\ fields=Show remaining fields

link\ should\ refer\ to\ a\ correct\ file\ path=link should refer to a correct file path
abbreviation\ detected=abbreviation detected
wrong\ entry\ type\ as\ proceedings\ has\ page\ numbers=wrong entry type as proceedings has page numbers
Abbreviate\ journal\ names=Abbreviate journal names
Abbreviating...=Abbreviating...
Abbreviation\ '%0'\ for\ journal\ '%1'\ already\ defined.=Abbreviation '%0' for journal '%1' already defined.
Abbreviation\ cannot\ be\ empty=Abbreviation cannot be empty
Duplicated\ Journal\ Abbreviation=Duplicated Journal Abbreviation
Duplicated\ Journal\ File=Duplicated Journal File
Error\ Occurred=Error Occurred
Journal\ file\ %s\ already\ added=Journal file %s already added
Name\ cannot\ be\ empty=Name cannot be empty

Display\ keywords\ appearing\ in\ ALL\ entries=Display keywords appearing in ALL entries
Display\ keywords\ appearing\ in\ ANY\ entry=Display keywords appearing in ANY entry
None\ of\ the\ selected\ entries\ have\ titles.=None of the selected entries have titles.
None\ of\ the\ selected\ entries\ have\ citation\ keys.=None of the selected entries have citation keys.
Unabbreviate\ journal\ names=Unabbreviate journal names
Unabbreviating...=Unabbreviating...
Usage=Usage


Adds\ {}\ brackets\ around\ acronyms,\ month\ names\ and\ countries\ to\ preserve\ their\ case.=Adds {} brackets around acronyms, month names and countries to preserve their case.
Are\ you\ sure\ you\ want\ to\ reset\ all\ settings\ to\ default\ values?=Are you sure you want to reset all settings to default values?
Reset\ preferences=Reset preferences
Ill-formed\ entrytype\ comment\ in\ BIB\ file=Ill-formed entrytype comment in BIB file

Move\ linked\ files\ to\ default\ file\ directory\ %0=Move linked files to default file directory %0

Do\ you\ still\ want\ to\ continue?=Do you still want to continue?
Internal\ style=Internal style
Add\ style\ file=Add style file
Current\ style\ is\ '%0'=Current style is '%0'
Remove\ style=Remove style
You\ must\ select\ a\ valid\ style\ file.\ Your\ style\ is\ probably\ missing\ a\ line\ for\ the\ type\ "default".=You must select a valid style file. Your style is probably missing a line for the type "default".
Invalid\ style\ selected=Invalid style selected

Reload=Reload

Capitalize=Capitalize
Capitalize\ all\ words,\ but\ converts\ articles,\ prepositions,\ and\ conjunctions\ to\ lower\ case.=Capitalize all words, but converts articles, prepositions, and conjunctions to lower case.
Capitalize\ the\ first\ word,\ changes\ other\ words\ to\ lower\ case.=Capitalize the first word, changes other words to lower case.
Changes\ all\ letters\ to\ lower\ case.=Changes all letters to lower case.
Changes\ all\ letters\ to\ upper\ case.=Changes all letters to upper case.
Changes\ the\ first\ letter\ of\ all\ words\ to\ capital\ case\ and\ the\ remaining\ letters\ to\ lower\ case.=Changes the first letter of all words to capital case and the remaining letters to lower case.
Cleans\ up\ LaTeX\ code.=Cleans up LaTeX code.
Converts\ HTML\ code\ to\ LaTeX\ code.=Converts HTML code to LaTeX code.
HTML\ to\ Unicode=HTML to Unicode
Converts\ HTML\ code\ to\ Unicode.=Converts HTML code to Unicode.
Converts\ LaTeX\ encoding\ to\ Unicode\ characters.=Converts LaTeX encoding to Unicode characters.
Converts\ Unicode\ characters\ to\ LaTeX\ encoding.=Converts Unicode characters to LaTeX encoding.
Converts\ ordinals\ to\ LaTeX\ superscripts.=Converts ordinals to LaTeX superscripts.
Converts\ units\ to\ LaTeX\ formatting.=Converts units to LaTeX formatting.
HTML\ to\ LaTeX=HTML to LaTeX
LaTeX\ cleanup=LaTeX cleanup
LaTeX\ to\ Unicode=LaTeX to Unicode
Lower\ case=Lower case
Minify\ list\ of\ person\ names=Minify list of person names
Normalize\ date=Normalize date
Normalize\ en\ dashes=Normalize en dashes
Normalize\ month=Normalize month
Normalize\ month\ to\ BibTeX\ standard\ abbreviation.=Normalize month to BibTeX standard abbreviation.
Normalize\ names\ of\ persons=Normalize names of persons
Normalize\ page\ numbers=Normalize page numbers
Normalize\ pages\ to\ BibTeX\ standard.=Normalize pages to BibTeX standard.
Normalizes\ lists\ of\ persons\ to\ the\ BibTeX\ standard.=Normalizes lists of persons to the BibTeX standard.
Normalizes\ the\ date\ to\ ISO\ date\ format.=Normalizes the date to ISO date format.
Normalizes\ the\ en\ dashes.=Normalizes the en dashes.
Ordinals\ to\ LaTeX\ superscript=Ordinals to LaTeX superscript
Protect\ terms=Protect terms
Add\ enclosing\ braces=Add enclosing braces
Add\ braces\ encapsulating\ the\ complete\ field\ content.=Add braces encapsulating the complete field content.
Remove\ enclosing\ braces=Remove enclosing braces
Removes\ braces\ encapsulating\ the\ complete\ field\ content.=Removes braces encapsulating the complete field content.
Removes\ all\ balanced\ {}\ braces\ around\ words.=Removes all balanced {} braces around words.
Shorten\ DOI=Shorten DOI
Shortens\ DOI\ to\ more\ human\ readable\ form.=Shortens DOI to more human readable form.
Sentence\ case=Sentence case
Shortens\ lists\ of\ persons\ if\ there\ are\ more\ than\ 2\ persons\ to\ "et\ al.".=Shortens lists of persons if there are more than 2 persons to "et al.".
Title\ case=Title case
Unicode\ to\ LaTeX=Unicode to LaTeX
Units\ to\ LaTeX=Units to LaTeX
Upper\ case=Upper case
Does\ nothing.=Does nothing.
Identity=Identity
Clears\ the\ field\ completely.=Clears the field completely.
Directory\ not\ found=Directory not found
Main\ file\ directory\ not\ set.\ Check\ the\ preferences\ (linked\ files)\ or\ the\ library\ properties.=Main file directory not set. Check the preferences (linked files) or the library properties.
This\ operation\ requires\ exactly\ one\ item\ to\ be\ selected.=This operation requires exactly one item to be selected.
Opening\ large\ number\ of\ files=Opening large number of files
You\ are\ about\ to\ open\ %0\ files.\ Continue?=You are about to open %0 files. Continue?
Continue=Continue
Importing\ in\ %0\ format=Importing in %0 format
Female\ name=Female name
Female\ names=Female names
Male\ name=Male name
Male\ names=Male names
Mixed\ names=Mixed names
Neuter\ name=Neuter name
Neuter\ names=Neuter names

Determined\ %0\ for\ %1\ entries=Determined %0 for %1 entries
Look\ up\ %0=Look up %0
Looking\ up\ %0...\ -\ entry\ %1\ out\ of\ %2\ -\ found\ %3=Looking up %0... - entry %1 out of %2 - found %3

Audio\ CD=Audio CD
British\ patent=British patent
British\ patent\ request=British patent request
Candidate\ thesis=Candidate thesis
Collaborator=Collaborator
Column=Column
Compiler=Compiler
Continuator=Continuator
Data\ CD=Data CD
Editor=Editor
European\ patent=European patent
European\ patent\ request=European patent request
Founder=Founder
French\ patent=French patent
French\ patent\ request=French patent request
German\ patent=German patent
German\ patent\ request=German patent request
Line=Line
Master's\ thesis=Master's thesis
Page=Page
Paragraph=Paragraph
Patent=Patent
Patent\ request=Patent request
PhD\ thesis=PhD thesis
Redactor=Redactor
Research\ report=Research report
Reviser=Reviser
Section=Section
Software=Software
Technical\ report=Technical report
U.S.\ patent=U.S. patent
U.S.\ patent\ request=U.S. patent request
Verse=Verse

change\ entries\ of\ group=change entries of group
odd\ number\ of\ unescaped\ '\#'=odd number of unescaped '#'

Plain\ text=Plain text
Show\ diff=Show diff
character=character
word=word
Show\ symmetric\ diff=Show symmetric diff
Copy\ Version=Copy Version
Maintainers=Maintainers
Contributors=Contributors
License=License
JabRef\ would\ not\ have\ been\ possible\ without\ the\ help\ of\ our\ contributors.=JabRef would not have been possible without the help of our contributors.

HTML\ encoded\ character\ found=HTML encoded character found
booktitle\ ends\ with\ 'conference\ on'=booktitle ends with 'conference on'

incorrect\ control\ digit=incorrect control digit
incorrect\ format=incorrect format
Copied\ version\ to\ clipboard=Copied version to clipboard

Citation\ key=Citation key
Message=Message


MathSciNet\ Review=MathSciNet Review
Reset\ Bindings=Reset Bindings

Decryption\ not\ supported.=Decryption not supported.

Cleared\ '%0'\ for\ %1\ entries=Cleared '%0' for %1 entries
Set\ '%0'\ to\ '%1'\ for\ %2\ entries=Set '%0' to '%1' for %2 entries
Toggled\ '%0'\ for\ %1\ entries=Toggled '%0' for %1 entries

Check\ for\ updates=Check for updates
Download\ update=Download update
New\ version\ available=New version available
Installed\ version=Installed version
Remind\ me\ later=Remind me later
Ignore\ this\ update=Ignore this update
Could\ not\ connect\ to\ the\ update\ server.=Could not connect to the update server.
Please\ try\ again\ later\ and/or\ check\ your\ network\ connection.=Please try again later and/or check your network connection.
To\ see\ what\ is\ new\ view\ the\ changelog.=To see what is new view the changelog.
A\ new\ version\ of\ JabRef\ has\ been\ released.=A new version of JabRef has been released.
JabRef\ is\ up-to-date.=JabRef is up-to-date.
Latest\ version=Latest version
Online\ help\ forum=Online help forum
Custom=Custom

Export\ cited=Export cited
Unable\ to\ generate\ new\ library=Unable to generate new library

Note\:\ Use\ the\ placeholder\ %DIR%\ for\ the\ location\ of\ the\ opened\ library\ file.=Note: Use the placeholder %DIR% for the location of the opened library file.
Error\ occured\ while\ executing\ the\ command\ \"%0\".=Error occured while executing the command \"%0\".
Reformat\ ISSN=Reformat ISSN

Countries\ and\ territories\ in\ English=Countries and territories in English
Electrical\ engineering\ terms=Electrical engineering terms
Enabled=Enabled
Internal\ list=Internal list
Protected\ terms\ files=Protected terms files
Months\ and\ weekdays\ in\ English=Months and weekdays in English
The\ text\ after\ the\ last\ line\ starting\ with\ \#\ will\ be\ used=The text after the last line starting with # will be used
Add\ protected\ terms\ file=Add protected terms file
Are\ you\ sure\ you\ want\ to\ remove\ the\ protected\ terms\ file?=Are you sure you want to remove the protected terms file?
Remove\ protected\ terms\ file=Remove protected terms file
Add\ selected\ text\ to\ list=Add selected text to list
Add\ {}\ around\ selected\ text=Add {} around selected text
Format\ field=Format field
New\ protected\ terms\ file=New protected terms file
change\ field\ %0\ of\ entry\ %1\ from\ %2\ to\ %3=change field %0 of entry %1 from %2 to %3
change\ key\ from\ %0\ to\ %1=change key from %0 to %1
change\ string\ content\ %0\ to\ %1=change string content %0 to %1
change\ string\ name\ %0\ to\ %1=change string name %0 to %1
change\ type\ of\ entry\ %0\ from\ %1\ to\ %2=change type of entry %0 from %1 to %2
insert\ entry\ %0=insert entry %0
insert\ string\ %0=insert string %0
remove\ entries=remove entries
remove\ entry\ %0=remove entry %0
remove\ string\ %0=remove string %0
undefined=undefined
Cannot\ get\ info\ based\ on\ given\ %0\:\ %1=Cannot get info based on given %0: %1
Get\ bibliographic\ data\ from\ %0=Get bibliographic data from %0
No\ %0\ found=No %0 found
Entry\ from\ %0=Entry from %0
Merge\ entry\ with\ %0\ information=Merge entry with %0 information
Updated\ entry\ with\ info\ from\ %0=Updated entry with info from %0

Add\ new\ list=Add new list
Open\ existing\ list=Open existing list
Remove\ list=Remove list
Add\ abbreviation=Add abbreviation
Remove\ abbreviation=Remove abbreviation
Full\ journal\ name=Full journal name
Abbreviation\ name=Abbreviation name
Shortest\ unique\ abbreviation=Shortest unique abbreviation

No\ abbreviation\ files\ loaded=No abbreviation files loaded

Loading\ built\ in\ lists=Loading built in lists

JabRef\ built\ in\ list=JabRef built in list

Event\ log=Event log
We\ now\ give\ you\ insight\ into\ the\ inner\ workings\ of\ JabRef\'s\ internals.\ This\ information\ might\ be\ helpful\ to\ diagnose\ the\ root\ cause\ of\ a\ problem.\ Please\ feel\ free\ to\ inform\ the\ developers\ about\ an\ issue.=We now give you insight into the inner workings of JabRef\'s internals. This information might be helpful to diagnose the root cause of a problem. Please feel free to inform the developers about an issue.
Log\ copied\ to\ clipboard.=Log copied to clipboard.
Copy\ Log=Copy Log
Clear\ Log=Clear Log
Report\ Issue=Report Issue
Issue\ on\ GitHub\ successfully\ reported.=Issue on GitHub successfully reported.
Issue\ report\ successful=Issue report successful
Your\ issue\ was\ reported\ in\ your\ browser.=Your issue was reported in your browser.
The\ log\ and\ exception\ information\ was\ copied\ to\ your\ clipboard.=The log and exception information was copied to your clipboard.
Please\ paste\ this\ information\ (with\ Ctrl+V)\ in\ the\ issue\ description.=Please paste this information (with Ctrl+V) in the issue description.

Host=Host
Port=Port
Library=Library
User=User
Connect=Connect
Connection\ error=Connection error
Connection\ to\ %0\ server\ established.=Connection to %0 server established.
There\ are\ connection\ issues\ with\ a\ JabRef\ server.\ Detailed\ information\:\ %0.=There are connection issues with a JabRef server. Detailed information: %0.
Required\ field\ "%0"\ is\ empty.=Required field "%0" is empty.
%0\ driver\ not\ available.=%0 driver not available.
The\ connection\ to\ the\ server\ has\ been\ terminated.=The connection to the server has been terminated.
Reconnect=Reconnect
Work\ offline=Work offline
Working\ offline.=Working offline.
Update\ refused.=Update refused.
Update\ refused=Update refused
Update\ could\ not\ be\ performed\ due\ to\ existing\ change\ conflicts.=Update could not be performed due to existing change conflicts.
You\ are\ not\ working\ on\ the\ newest\ version\ of\ BibEntry.=You are not working on the newest version of BibEntry.
Local\ version\:\ %0=Local version: %0
Shared\ version\:\ %0=Shared version: %0
Press\ "Merge\ entries"\ to\ merge\ the\ changes\ and\ resolve\ this\ problem.=Press "Merge entries" to merge the changes and resolve this problem.
Canceling\ this\ operation\ will\ leave\ your\ changes\ unsynchronized.=Canceling this operation will leave your changes unsynchronized.
Shared\ entry\ is\ no\ longer\ present=Shared entry is no longer present
The\ entry\ you\ currently\ work\ on\ has\ been\ deleted\ on\ the\ shared\ side.=The entry you currently work on has been deleted on the shared side.
You\ can\ restore\ the\ entry\ using\ the\ "Undo"\ operation.=You can restore the entry using the "Undo" operation.
You\ are\ already\ connected\ to\ a\ database\ using\ entered\ connection\ details.=You are already connected to a database using entered connection details.

Cannot\ cite\ entries\ without\ citation\ keys.\ Generate\ keys\ now?=Cannot cite entries without citation keys. Generate keys now?
New\ technical\ report=New technical report

%0\ file=%0 file
Custom\ layout\ file=Custom layout file
Protected\ terms\ file=Protected terms file
Style\ file=Style file

Open\ OpenOffice/LibreOffice\ connection=Open OpenOffice/LibreOffice connection
You\ must\ enter\ at\ least\ one\ field\ name=You must enter at least one field name
Non-ASCII\ encoded\ character\ found=Non-ASCII encoded character found
Non-UTF-8\ encoded\ field\ found=Non-UTF-8 encoded field found
Toggle\ web\ search\ interface=Toggle web search interface

Migration\ help\ information=Migration help information
Entered\ database\ has\ obsolete\ structure\ and\ is\ no\ longer\ supported.=Entered database has obsolete structure and is no longer supported.
However,\ a\ new\ database\ was\ created\ alongside\ the\ pre-3.6\ one.=However, a new database was created alongside the pre-3.6 one.
Opens\ a\ link\ where\ the\ current\ development\ version\ can\ be\ downloaded=Opens a link where the current development version can be downloaded
See\ what\ has\ been\ changed\ in\ the\ JabRef\ versions=See what has been changed in the JabRef versions
Referenced\ citation\ key\ does\ not\ exist=Referenced citation key does not exist
Full\ text\ document\ for\ entry\ %0\ already\ linked.=Full text document for entry %0 already linked.
Download\ full\ text\ documents=Download full text documents
You\ are\ about\ to\ download\ full\ text\ documents\ for\ %0\ entries.=You are about to download full text documents for %0 entries.
last\ four\ nonpunctuation\ characters\ should\ be\ numerals=last four nonpunctuation characters should be numerals

Author=Author
Date=Date
File\ annotations=File annotations
Show\ file\ annotations=Show file annotations
shared=shared
should\ contain\ an\ integer\ or\ a\ literal=should contain an integer or a literal
should\ have\ the\ first\ letter\ capitalized=should have the first letter capitalized
edition\ of\ book\ reported\ as\ just\ 1=edition of book reported as just 1
no\ integer\ as\ values\ for\ edition\ allowed=no integer as values for edition allowed
Tools=Tools
What\'s\ new\ in\ this\ version?=What\'s new in this version?
Want\ to\ help?=Want to help?
Make\ a\ donation=Make a donation
get\ involved=get involved
Used\ libraries=Used libraries
Existing\ file=Existing file

ID=ID
ID\ type=ID type
Fetcher\ '%0'\ did\ not\ find\ an\ entry\ for\ id\ '%1'.=Fetcher '%0' did not find an entry for id '%1'.

Select\ first\ entry=Select first entry
Select\ last\ entry=Select last entry

Invalid\ ISBN\:\ '%0'.=Invalid ISBN: '%0'.
should\ be\ an\ integer\ or\ normalized=should be an integer or normalized
should\ be\ normalized=should be normalized

Empty\ search\ ID=Empty search ID
The\ given\ search\ ID\ was\ empty.=The given search ID was empty.
Copy\ citation\ key\ and\ link=Copy citation key and link
biblatex\ field\ only=biblatex field only

Error\ while\ generating\ fetch\ URL=Error while generating fetch URL
Error\ while\ parsing\ ID\ list=Error while parsing ID list
Unable\ to\ get\ PubMed\ IDs=Unable to get PubMed IDs
Backup\ found=Backup found
A\ backup\ file\ for\ '%0'\ was\ found.=A backup file for '%0' was found.
This\ could\ indicate\ that\ JabRef\ did\ not\ shut\ down\ cleanly\ last\ time\ the\ file\ was\ used.=This could indicate that JabRef did not shut down cleanly last time the file was used.
Do\ you\ want\ to\ recover\ the\ library\ from\ the\ backup\ file?=Do you want to recover the library from the backup file?

Show\ 'Related\ Articles'\ tab=Show 'Related Articles' tab
This\ might\ be\ caused\ by\ reaching\ the\ traffic\ limitation\ of\ Google\ Scholar\ (see\ 'Help'\ for\ details).=This might be caused by reaching the traffic limitation of Google Scholar (see 'Help' for details).

Could\ not\ open\ website.=Could not open website.
Problem\ downloading\ from\ %1=Problem downloading from %1

File\ directory\ pattern=File directory pattern
Update\ with\ bibliographic\ information\ from\ the\ web=Update with bibliographic information from the web

Could\ not\ find\ any\ bibliographic\ information.=Could not find any bibliographic information.
Citation\ key\ deviates\ from\ generated\ key=Citation key deviates from generated key
DOI\ %0\ is\ invalid=DOI %0 is invalid

Select\ all\ customized\ types\ to\ be\ stored\ in\ local\ preferences\:=Select all customized types to be stored in local preferences\:
Different\ customization,\ current\ settings\ will\ be\ overwritten=Different customization, current settings will be overwritten

Entry\ type\ %0\ is\ only\ defined\ for\ Biblatex\ but\ not\ for\ BibTeX=Entry type %0 is only defined for Biblatex but not for BibTeX

Copied\ %0\ citations.=Copied %0 citations.

journal\ not\ found\ in\ abbreviation\ list=journal not found in abbreviation list
Unhandled\ exception\ occurred.=Unhandled exception occurred.

strings\ included=strings included
Escape\ underscores=Escape underscores
Color=Color
Please\ also\ add\ all\ steps\ to\ reproduce\ this\ issue,\ if\ possible.=Please also add all steps to reproduce this issue, if possible.
Fit\ width=Fit width
Fit\ a\ single\ page=Fit a single page
Zoom\ in=Zoom in
Zoom\ out=Zoom out
Previous\ page=Previous page
Next\ page=Next page
Document\ viewer=Document viewer
Live=Live
Locked=Locked
Show\ the\ document\ of\ the\ currently\ selected\ entry.=Show the document of the currently selected entry.
Show\ this\ document\ until\ unlocked.=Show this document until unlocked.
Set\ current\ user\ name\ as\ owner.=Set current user name as owner.

Collect\ and\ share\ telemetry\ data\ to\ help\ improve\ JabRef=Collect and share telemetry data to help improve JabRef
Don't\ share=Don't share
Share\ anonymous\ statistics=Share anonymous statistics
Telemetry\:\ Help\ make\ JabRef\ better=Telemetry: Help make JabRef better
To\ improve\ the\ user\ experience,\ we\ would\ like\ to\ collect\ anonymous\ statistics\ on\ the\ features\ you\ use.\ We\ will\ only\ record\ what\ features\ you\ access\ and\ how\ often\ you\ do\ it.\ We\ will\ neither\ collect\ any\ personal\ data\ nor\ the\ content\ of\ bibliographic\ items.\ If\ you\ choose\ to\ allow\ data\ collection,\ you\ can\ later\ disable\ it\ via\ Options\ ->\ Preferences\ ->\ General.=To improve the user experience, we would like to collect anonymous statistics on the features you use. We will only record what features you access and how often you do it. We will neither collect any personal data nor the content of bibliographic items. If you choose to allow data collection, you can later disable it via Options -> Preferences -> General.
This\ file\ was\ found\ automatically.\ Do\ you\ want\ to\ link\ it\ to\ this\ entry?=This file was found automatically. Do you want to link it to this entry?
Names\ are\ not\ in\ the\ standard\ %0\ format.=Names are not in the standard %0 format.

Delete\ the\ selected\ file\ permanently\ from\ disk,\ or\ just\ remove\ the\ file\ from\ the\ entry?\ Pressing\ Delete\ will\ delete\ the\ file\ permanently\ from\ disk.=Delete the selected file permanently from disk, or just remove the file from the entry? Pressing Delete will delete the file permanently from disk.
Delete\ '%0'=Delete '%0'
Delete\ from\ disk=Delete from disk
Remove\ from\ entry=Remove from entry
There\ exists\ already\ a\ group\ with\ the\ same\ name.=There exists already a group with the same name.
If\ you\ use\ it,\ it\ will\ inherit\ all\ entries\ from\ this\ other\ group.=If you use it, it will inherit all entries from this other group.

Copy\ linked\ file=Copy linked file
Copy\ linked\ file\ to\ folder...=Copy linked file to folder...
Could\ not\ copy\ file\ to\ %0,\ maybe\ the\ file\ is\ already\ existing?=Could not copy file to %0, maybe the file is already existing?
Successfully\ copied\ file\ to\ %0.=Successfully copied file to %0.
Could\ not\ resolve\ the\ file\ %0=Could not resolve the file %0

Copy\ linked\ files\ to\ folder...=Copy linked files to folder...
Copied\ file\ successfully=Copied file successfully
Copying\ files...=Copying files...
Copying\ file\ %0\ of\ entry\ %1=Copying file %0 of entry %1
Finished\ copying=Finished copying
Could\ not\ copy\ file=Could not copy file
Copied\ %0\ files\ of\ %1\ sucessfully\ to\ %2=Copied %0 files of %1 sucessfully to %2
Rename\ failed=Rename failed
JabRef\ cannot\ access\ the\ file\ because\ it\ is\ being\ used\ by\ another\ process.=JabRef cannot access the file because it is being used by another process.
Show\ console\ output\ (only\ when\ the\ launcher\ is\ used)=Show console output (only when the launcher is used)

Remove\ line\ breaks=Remove line breaks
Removes\ all\ line\ breaks\ in\ the\ field\ content.=Removes all line breaks in the field content.
Checking\ integrity...=Checking integrity...

Remove\ hyphenated\ line\ breaks=Remove hyphenated line breaks
Removes\ all\ hyphenated\ line\ breaks\ in\ the\ field\ content.=Removes all hyphenated line breaks in the field content.

Could\ not\ retrieve\ entry\ data\ from\ '%0'.=Could not retrieve entry data from '%0'.
Entry\ from\ %0\ could\ not\ be\ parsed.=Entry from %0 could not be parsed.
Invalid\ identifier\:\ '%0'.=Invalid identifier: '%0'.
This\ paper\ has\ been\ withdrawn.=This paper has been withdrawn.
Finished\ writing\ XMP\ metadata.=Finished writing XMP metadata.
empty\ citation\ key=empty citation key
Aux\ file=Aux file
Group\ containing\ entries\ cited\ in\ a\ given\ TeX\ file=Group containing entries cited in a given TeX file

Any\ file=Any file

No\ linked\ files\ found\ for\ export.=No linked files found for export.

No\ full\ text\ document\ found\ for\ entry\ %0.=No full text document found for entry %0.

Delete\ Entry=Delete Entry
Next\ library=Next library
Previous\ library=Previous library
Add\ group=Add group
Entry\ is\ contained\ in\ the\ following\ groups\:=Entry is contained in the following groups\:
Delete\ entries=Delete entries
Keep\ entries=Keep entries
Keep\ entry=Keep entry
Ignore\ backup=Ignore backup
Restore\ from\ backup=Restore from backup

Overwrite\ file=Overwrite file
Shared\ database\ connection=Shared database connection

Could\ not\ connect\ to\ Vim\ server.\ Make\ sure\ that\ Vim\ is\ running\ with\ correct\ server\ name.=Could not connect to Vim server. Make sure that Vim is running with correct server name.
Could\ not\ connect\ to\ a\ running\ gnuserv\ process.\ Make\ sure\ that\ Emacs\ or\ XEmacs\ is\ running,\ and\ that\ the\ server\ has\ been\ started\ (by\ running\ the\ command\ 'server-start'/'gnuserv-start').=Could not connect to a running gnuserv process. Make sure that Emacs or XEmacs is running, and that the server has been started (by running the command 'server-start'/'gnuserv-start').
Error\ pushing\ entries=Error pushing entries

Undefined\ character\ format=Undefined character format
Undefined\ paragraph\ format=Undefined paragraph format

Edit\ Preamble=Edit Preamble
Markings=Markings
Use\ selected\ instance=Use selected instance

Hide\ panel=Hide panel
Move\ panel\ up=Move panel up
Move\ panel\ down=Move panel down
Linked\ files=Linked files
Group\ view\ mode\ set\ to\ intersection=Group view mode set to intersection
Group\ view\ mode\ set\ to\ union=Group view mode set to union
Open\ file\ %0=Open file %0
Toggle\ intersection=Toggle intersection
Toggle\ union=Toggle union
Jump\ to\ entry=Jump to entry
The\ group\ name\ contains\ the\ keyword\ separator\ "%0"\ and\ thus\ probably\ does\ not\ work\ as\ expected.=The group name contains the keyword separator "%0" and thus probably does not work as expected.
Blog=Blog
Check\ integrity=Check integrity
Cleanup\ URL\ link=Cleanup URL link
Cleanup\ URL\ link\ by\ removing\ special\ symbols\ and\ extracting\ simple\ link=Cleanup URL link by removing special symbols and extracting simple link
Copy\ DOI\ url=Copy DOI url
Copy\ citation=Copy citation
Development\ version=Development version
Export\ selected\ entries=Export selected entries
Export\ selected\ entries\ to\ clipboard=Export selected entries to clipboard
Find\ duplicates=Find duplicates
JabRef\ resources=JabRef resources
Manage\ journal\ abbreviations=Manage journal abbreviations
Manage\ protected\ terms=Manage protected terms
New\ entry\ from\ plain\ text=New entry from plain text
New\ sublibrary\ based\ on\ AUX\ file=New sublibrary based on AUX file
Push\ entries\ to\ external\ application\ (%0)=Push entries to external application (%0)
Quit=Quit
Recent\ libraries=Recent libraries
Set\ up\ general\ fields=Set up general fields
View\ change\ log=View change log
View\ event\ log=View event log
Website=Website
Write\ XMP\ metadata\ to\ PDFs=Write XMP metadata to PDFs

Override\ default\ font\ settings=Override default font settings
Clear\ search=Clear search

Click\ help\ to\ learn\ about\ the\ migration\ of\ pre-3.6\ databases.=Click help to learn about the migration of pre-3.6 databases.
Database\ Type\:=Database Type\:
Database\:=Database\:
Host/Port\:=Host/Port\:
User\:=User\:
Keystore\ password\:=Keystore password\:
Keystore\:=Keystore\:
Password\:=Password\:
Server\ Timezone\:=Server Timezone\:
Remember\ Password=Remember Password
Use\ SSL=Use SSL
Move\ preprint\ information\ from\ 'URL'\ and\ 'journal'\ field\ to\ the\ 'eprint'\ field=Move preprint information from 'URL' and 'journal' field to the 'eprint' field
Customize\ Export\ Formats=Customize Export Formats
Export\ name=Export name
Main\ layout\ file\:=Main layout file\:
Main\ layout\ file=Main layout file
Save\ exporter=Save exporter
File\ extension\:=File extension\:
Export\ format\ name\:=Export format name\:
Cleared\ connection\ settings=Cleared connection settings
Error\ adding\ discovered\ CitationStyles=Error adding discovered CitationStyles
(more)=(more)
Cancel\ import=Cancel import
Continue\ with\ import=Continue with import
Import\ canceled=Import canceled
Select\ all\ new\ entries=Select all new entries
Select\ all\ entries=Select all entries
Total\ items\ found\:=Total items found:
Selected\ items\:=Selected items:
Download\ linked\ online\ files=Download linked online files
Select\ the\ entries\ to\ be\ imported\:=Select the entries to be imported\:
Add\ new\ String=Add new String
Must\ not\ be\ empty\!=Must not be empty\!
Open\ Help\ page=Open Help page
Add\ new\ field\ name=Add new field name
Field\ name\:=Field name:
Field\ name\ \"%0\"\ already\ exists=Field name "%0" already exists
No\ field\ name\ selected\!=No field name selected!
Remove\ field\ name=Remove field name
Are\ you\ sure\ you\ want\ to\ remove\ field\ name\:\ \"%0\"?=Are you sure you want to remove field name: "%0"?
Add\ new\ keyword=Add new keyword
Keyword\:=Keyword:
Keyword\ \"%0\"\ already\ exists=Keyword "%0" already exists
Keyword\ separator=Keyword separator
Remove\ keyword=Remove keyword
Are\ you\ sure\ you\ want\ to\ remove\ keyword\:\ \"%0\"?=Are you sure you want to remove keyword: "%0"?
Reset\ to\ default=Reset to default
Edit\ string\ constants=Edit string constants
Export\ all\ entries=Export all entries
Generate\ citation\ keys=Generate citation keys
Groups\ interface=Groups interface
Manage\ field\ names\ &\ content=Manage field names & content
New\ library=New library
OpenOffice/LibreOffice=OpenOffice/LibreOffice
Open\ document\ viewer=Open document viewer
Open\ entry\ editor=Open entry editor
Search\ document\ identifier\ online=Search document identifier online
Search\ for\ unlinked\ local\ files=Search for unlinked local files
Search\ full\ text\ documents\ online=Search full text documents online
Find\ and\ replace=Find and replace

Found\ documents\:=Found documents\:
Use\ selected\ document=Use selected document
Accept\ changes=Accept changes
Dismiss\ changes=Dismiss changes
The\ library\ has\ been\ modified\ by\ another\ program.=The library has been modified by another program.

Set\ rank\ to\ one=Set rank to one
Set\ rank\ to\ two=Set rank to two
Set\ rank\ to\ three=Set rank to three
Set\ rank\ to\ four=Set rank to four
Set\ rank\ to\ five=Set rank to five

A\ string\ with\ the\ label\ '%0'\ already\ exists.=A string with the label '%0' already exists.

Executing\ command\ "%0"...=Executing command "%0"...

Rename\ file\ to\ a\ given\ name=Rename file to a given name
New\ Filename=New Filename
Rename\ file\ to\ defined\ pattern=Rename file to defined pattern

Application\ settings=Application settings

Export\ an\ input\ to\ a\ file=Export an input to a file
Export\ preferences\ to\ a\ file=Export preferences to a file
Import\ BibTeX=Import BibTeX
Import\ preferences\ from\ a\ file=Import preferences from a file
Matching=Matching
Same\ as\ --import,\ but\ will\ be\ imported\ to\ the\ opened\ tab=Same as --import, but will be imported to the opened tab
Allow\ integers\ in\ 'edition'\ field\ in\ BibTeX\ mode=Allow integers in 'edition' field in BibTeX mode

Search\ for\ citations\ in\ LaTeX\ files...=Search for citations in LaTeX files...
LaTeX\ Citations\ Search\ Results=LaTeX Citations Search Results
LaTeX\ files\ directory\:=LaTeX files directory:
LaTeX\ files\ found\:=LaTeX files found:
files=files
Show\ 'LaTeX\ Citations'\ tab=Show 'LaTeX Citations' tab
LaTeX\ Citations=LaTeX Citations
Search\ citations\ for\ this\ entry\ in\ LaTeX\ files=Search citations for this entry in LaTeX files
No\ citations\ found=No citations found
No\ LaTeX\ files\ containing\ this\ entry\ were\ found.=No LaTeX files containing this entry were found.
Selected\ entry\ does\ not\ have\ an\ associated\ citation\ key.=Selected entry does not have an associated citation key.
Current\ search\ directory\:=Current search directory:
Set\ LaTeX\ file\ directory=Set LaTeX file directory
Import\ entries\ from\ LaTeX\ files=Import entries from LaTeX files
Import\ new\ entries=Import new entries
Group\ color=Group color

Columns=Columns
File\ type=File type
IEEE=IEEE
Internal=Internal
Special=Special
Remove\ column=Remove column
Add\ custom\ column=Add custom column
Update\ to\ current\ column\ order=Update to current column order
Sort\ column\ one\ step\ upwards=Sort column one step upwards
Sort\ column\ one\ step\ downwards=Sort column one step downwards
Synchronize\ special\ fields\ to\ keywords=Synchronize special fields to keywords
Serialize\ special\ fields=Serialize special fields
List\ must\ not\ be\ empty.=List must not be empty.

Order=Order

Add\ field\ to\ filter\ list=Add field to filter list
Add\ formatter\ to\ list=Add formatter to list
Filter\ List=Filter List
Open\ files...=Open files...

Affected\ fields\:=Affected fields:
Show\ preview\ as\ a\ tab\ in\ entry\ editor=Show preview as a tab in entry editor
Font=Font
Visual\ theme=Visual theme
Light\ theme=Light theme
Dark\ theme=Dark theme
Custom\ theme=Custom theme
Overwrite\ existing\ keys=Overwrite existing keys
Key\ patterns=Key patterns
Font\ settings=Font settings
Override\ font\ settings=Override font settings
Override\ font\ size=Override font size
Theme\ changed\ to\ dark\ theme.=Theme changed to dark theme.
Theme\ changed\ to\ light\ theme.=Theme changed to light theme.
Theme\ changed\ to\ a\ custom\ theme\:=Theme changed to a custom theme:
Please\ specify\ a\ css\ theme\ file.=Please specify a css theme file.
You\ must\ enter\ an\ integer\ value\ higher\ than\ 8.=You must enter an integer value higher than 8.
Letters\ after\ duplicate\ generated\ keys=Letters after duplicate generated keys
Start\ on\ second\ duplicate\ key\ with\ letter\ A\ (a,\ b,\ ...)=Start on second duplicate key with letter A (a, b, ...)
Start\ on\ second\ duplicate\ key\ with\ letter\ B\ (b,\ c,\ ...)=Start on second duplicate key with letter B (b, c, ...)
Always\ add\ letter\ (a,\ b,\ ...)\ to\ generated\ keys=Always add letter (a, b, ...) to generated keys
Default\ pattern=Default pattern
Reset\ %s\ to\ default\ value=Reset %s to default value
Library\ mode=Library mode
Reset\ to\ recommended=Reset to recommended
Remove\ all=Remove all
Reset\ All=Reset All
Column\ type\ %0\ is\ unknown.=Column type %0 is unknown.
Linked\ identifiers=Linked identifiers
Special\ field\ type\ %0\ is\ unknown.\ Using\ normal\ column\ type.=Special field type %0 is unknown. Using normal column type.

insert\ entries=insert entries
In\ JabRef=In JabRef
On\ disk=On disk
Select\ all\ changes\ on\ the\ left=Select all changes on the left
Select\ all\ changes\ on\ the\ right=Select all changes on the right
Dismiss=Dismiss
Mark\ all\ changes\ as\ accepted=Mark all changes as accepted
Unmark\ all\ changes=Unmark all changes

Normalize\ newline\ characters=Normalize newline characters
Normalizes\ all\ newline\ characters\ in\ the\ field\ content.=Normalizes all newline characters in the field content.

Independent=Independent
Intersection=Intersection
Union=Union
Collect\ by=Collect by
Explicit\ selection=Explicit selection
Searching\ for\ a\ keyword=Searching for a keyword
Free\ search\ expression=Free search expression
Specified\ keywords=Specified keywords
Cited\ entries=Cited entries
Search\ term\ is\ empty.=Search term is empty.
Invalid\ regular\ expression.=Invalid regular expression.
Please\ provide\ a\ valid\ aux\ file.=Please provide a valid aux file.
Keyword\ delimiter=Keyword delimiter
Hierarchical\ keyword\ delimiter=Hierarchical keyword delimiter
Escape\ ampersands=Escape ampersands

Hint\:\n\nTo\ search\ all\ fields\ for\ <b>Smith</b>,\ enter\:\n<tt>smith</tt>\n\nTo\ search\ the\ field\ <b>author</b>\ for\ <b>Smith</b>\ and\ the\ field\ <b>title</b>\ for\ <b>electrical</b>,\ enter\:\n<tt>author\=Smith\ and\ title\=electrical</tt>=Hint:\n\nTo search all fields for <b>Smith</b>, enter:\n<tt>smith</tt>\n\nTo search the field <b>author</b> for <b>Smith</b> and the field <b>title</b> for <b>electrical</b>, enter:\n<tt>author=Smith and title=electrical</tt>

Copied\ '%0'\ to\ clipboard.=Copied '%0' to clipboard.
This\ operation\ requires\ an\ open\ library.=This operation requires an open library.

Plain\ References\ Parser=Plain References Parser
Please\ enter\ the\ plain\ references\ to\ extract\ from\ separated\ by\ double\ empty\ lines.=Please enter the plain references to extract from separated by double empty lines.
Add\ to\ current\ library=Add to current library
%0\ entries\ were\ parsed\ from\ your\ query.=%0 entries were parsed from your query.
Starts\ the\ extraction\ and\ adds\ the\ resulting\ entries\ to\ the\ currently\ opened\ database=Starts the extraction and adds the resulting entries to the currently opened database
Your\ text\ is\ being\ parsed...=Your text is being parsed...

Citation\ key\ filters=Citation key filters
Field\ filters=Field filters
Message\ filters=Message filters
Clear\ filters=Clear filters

Add\ new\ Field=Add new Field
Add\ new\ entry\ type=Add new entry type
Field\ type=Field type
Required\ and\ optional\ fields=Required and optional fields
Index=Index
Remove\ entry\ type=Remove entry type
Remove\ field\ %0\ from\ currently\ selected\ entry\ type=Remove field %0 from currently selected entry type
Optional=Optional
Required=Required
Entry\ type\ cannot\ be\ empty.\ Please\ enter\ a\ name.=Entry type cannot be empty. Please enter a name.
Field\ cannot\ be\ empty.\ Please\ enter\ a\ name.=Field cannot be empty. Please enter a name.

Capitalize\ current\ word=Capitalize current word
Delete\ text=Delete text
Make\ current\ word\ lowercase=Make current word lowercase
Make\ current\ word\ uppercase=Make current word uppercase
Move\ caret\ left=Move caret left
Move\ caret\ right=Move caret right
Move\ caret\ to\ previous\ word=Move caret to previous word
Move\ caret\ to\ next\ word=Move caret to next word
Move\ caret\ to\ beginning\ of\ line=Move caret to beginning of line
Move\ caret\ to\ end\ of\ line=Move caret to end of line
Move\ the\ caret\ down=Move the caret down
Move\ the\ caret\ to\ the\ beginning\ of\ text=Move the caret to the beginning of text
Move\ the\ caret\ to\ the\ end\ of\ text=Move the caret to the end of text
Move\ the\ caret\ up=Move the caret up
Remove\ line\ after\ caret=Remove line after caret
Remove\ characters\ until\ next\ word=Remove characters until next word
Remove\ the\ current\ word\ backwards=Remove the current word backwards

Text\ editor=Text editor

Search\ ShortScience=Search ShortScience
Unable\ to\ open\ ShortScience.=Unable to open ShortScience.

Shared\ database=Shared database
Lookup=Lookup

Please\ enter\ a\ field\ name\ to\ search\ for\ a\ keyword.=Please enter a field name to search for a keyword.
Access\ date\ of\ the\ address\ specified\ in\ the\ url\ field.=Access date of the address specified in the url field.
Additional\ information\ related\ to\ the\ resource\ indicated\ by\ the\ eprint\ field.=Additional information related to the resource indicated by the eprint field.
Annex\ to\ the\ eventtitle\ field.=Annex to the eventtitle field.
Author(s)\ of\ a\ commentary\ to\ the\ work.=Author(s) of a commentary to the work.
Author(s)\ of\ an\ afterword\ to\ the\ work.=Author(s) of an afterword to the work.
Author(s)\ of\ an\ introduction\ to\ the\ work.=Author(s) of an introduction to the work.
Author(s)\ of\ annotations\ to\ the\ work.=Author(s) of annotations to the work.
Author(s)\ of\ the\ work.=Author(s) of the work.
Can\ be\ used\ for\ known\ event\ acronyms.=Can be used for known event acronyms.
Chapter\ or\ section\ or\ any\ other\ unit\ of\ a\ work.=Chapter or section or any other unit of a work.
Date\ of\ a\ conference,\ a\ symposium,\ or\ some\ other\ event.=Date of a conference, a symposium, or some other event.
Designation\ to\ be\ used\ by\ the\ citation\ style\ as\ a\ substitute\ for\ the\ regular\ label\ if\ any\ data\ required\ to\ generate\ the\ regular\ label\ is\ missing.=Designation to be used by the citation style as a substitute for the regular label if any data required to generate the regular label is missing.
Digital\ Object\ Identifier\ of\ the\ work.=Digital Object Identifier of the work.
Edition\ of\ a\ printed\ publication.=Edition of a printed publication.
Editor(s)\ of\ the\ work\ or\ the\ main\ publication,\ depending\ on\ the\ type\ of\ the\ entry.=Editor(s) of the work or the main publication, depending on the type of the entry.
Electronic\ identifier\ of\ a\ work.=Electronic identifier of a work.
Electronic\ identifier\ of\ an\ online\ publication.=Electronic identifier of an online publication.
If\ the\ work\ is\ published\ as\ part\ of\ another\ one,\ such\ as\ an\ article\ in\ a\ journal\ or\ a\ collection,\ this\ field\ holds\ the\ relevant\ page\ range\ in\ that\ other\ work.\ It\ may\ also\ be\ used\ to\ limit\ the\ reference\ to\ a\ specific\ part\ of\ a\ work\ (a\ chapter\ in\ a\ book,\ for\ example).\ For\ papers\ in\ electronic\ journals\ with\ anon-classical\ pagination\ setup\ the\ eid\ field\ may\ be\ more\ suitable.=If the work is published as part of another one, such as an article in a journal or a collection, this field holds the relevant page range in that other work. It may also be used to limit the reference to a specific part of a work (a chapter in a book, for example). For papers in electronic journals with anon-classical pagination setup the eid field may be more suitable.
Information\ such\ as\ a\ library\ name\ and\ a\ call\ number.=Information such as a library name and a call number.
International\ Standard\ Book\ Number\ of\ a\ book.=International Standard Book Number of a book.
Issue\ of\ a\ journal.=Issue of a journal.
Key\ by\ which\ the\ work\ may\ be\ cited.=Key by which the work may be cited.
Link(s)\ to\ a\ local\ PDF\ or\ other\ document\ of\ the\ work.=Link(s) to a local PDF or other document of the work.
Location\ of\ a\ conference,\ a\ symposium,\ or\ some\ other\ event.=Location of a conference, a symposium, or some other event.
Main\ title\ of\ a\ multi-volume\ book,\ such\ as\ "Collected\ Works".=Main title of a multi-volume book, such as "Collected Works".
Miscellaneous\ bibliographic\ data\ usually\ printed\ at\ the\ end\ of\ the\ entry.=Miscellaneous bibliographic data usually printed at the end of the entry.
Miscellaneous\ bibliographic\ data\ which\ does\ not\ fit\ into\ any\ other\ field.=Miscellaneous bibliographic data which does not fit into any other field.
Name(s)\ of\ the\ (manual)\ groups\ the\ entry\ belongs\ to.=Name(s) of the (manual) groups the entry belongs to.
Name(s)\ of\ the\ publisher(s).=Name(s) of the publisher(s).
Name\ of\ a\ journal,\ a\ newspaper,\ or\ some\ other\ periodical.=Name of a journal, a newspaper, or some other periodical.
Name\ of\ a\ publication\ series,\ such\ as\ "Studies\ in...",\ or\ the\ number\ of\ a\ journal\ series.=Name of a publication series, such as "Studies in...", or the number of a journal series.
Name\ of\ a\ university\ or\ some\ other\ institution.=Name of a university or some other institution.
Note\ that\ this\ field\ holds\ the\ plain\ title\ of\ the\ event.\ Things\ like\ "Proceedings\ of\ the\ Fifth\ XYZ\ Conference"\ go\ into\ the\ titleaddon\ or\ booktitleaddon\ field.=Note that this field holds the plain title of the event. Things like "Proceedings of the Fifth XYZ Conference" go into the titleaddon or booktitleaddon field.
Note\ that\ this\ field\ is\ intended\ for\ commented\ editions\ which\ have\ a\ commentator\ in\ addition\ to\ the\ author.\ If\ the\ work\ is\ a\ stand-alone\ commentary,\ the\ commentator\ should\ be\ given\ in\ the\ author\ field.=Note that this field is intended for commented editions which have a commentator in addition to the author. If the work is a stand-alone commentary, the commentator should be given in the author field.
Number\ of\ a\ journal\ or\ the\ volume/number\ of\ a\ book\ in\ a\ series.=Number of a journal or the volume/number of a book in a series.
One\ or\ more\ page\ numbers\ or\ page\ ranges.=One or more page numbers or page ranges.
Organization(s)\ that\ published\ a\ manual\ or\ an\ online\ resource,\ or\ sponsored\ a\ conference.=Organization(s) that published a manual or an online resource, or sponsored a conference.
Publication\ date\ of\ the\ work.=Publication date of the work.
Publication\ month.=Publication month.
Publication\ notice\ for\ unusual\ publications\ which\ do\ not\ fit\ into\ any\ of\ the\ common\ categories.=Publication notice for unusual publications which do not fit into any of the common categories.
Publication\ state\ of\ the\ work,\ e.\ g.,\ "in\ press".=Publication state of the work, e. g., "in press".
Revision\ number\ of\ a\ piece\ of\ software,\ a\ manual,\ etc.=Revision number of a piece of software, a manual, etc.
Separated\ list\ of\ keywords.=Separated list of keywords.
Subtitle\ of\ a\ specific\ issue\ of\ a\ journal\ or\ other\ periodical.=Subtitle of a specific issue of a journal or other periodical.
Subtitle\ of\ the\ work.=Subtitle of the work.
Place(s)\ of\ publication,\ i.\ e.,\ the\ location\ of\ the\ publisher\ or\ institution,\ depending\ on\ the\ entry\ type.=Place(s) of publication, i. e., the location of the publisher or institution, depending on the entry type.
This\ could\ be\ a\ section\ of\ an\ archive,\ a\ path\ indicating\ a\ service,\ a\ classification\ of\ some\ sort.=This could be a section of an archive, a path indicating a service, a classification of some sort.
This\ field\ is\ intended\ for\ journals\ whose\ individual\ issues\ are\ identified\ by\ a\ designation\ such\ as\ "Spring"\ or\ "Summer"\ rather\ than\ the\ month\ or\ a\ number.\ Integer\ ranges\ and\ short\ designators\ are\ better\ written\ to\ the\ number\ field.=This field is intended for journals whose individual issues are identified by a designation such as "Spring" or "Summer" rather than the month or a number. Integer ranges and short designators are better written to the number field.
This\ field\ may\ replace\ the\ pages\ field\ for\ journals\ deviating\ from\ the\ classic\ pagination\ scheme\ of\ printed\ journals\ by\ only\ enumerating\ articles\ or\ papers\ and\ not\ pages.=This field may replace the pages field for journals deviating from the classic pagination scheme of printed journals by only enumerating articles or papers and not pages.
This\ is\ roughly\ comparable\ to\ a\ DOI\ but\ specific\ to\ a\ certain\ archive,\ repository,\ service,\ or\ system.=This is roughly comparable to a DOI but specific to a certain archive, repository, service, or system.
Title\ of\ a\ conference,\ a\ symposium,\ or\ some\ other\ event.=Title of a conference, a symposium, or some other event.
Title\ of\ a\ specific\ issue\ of\ a\ journal\ or\ other\ periodical.=Title of a specific issue of a journal or other periodical.
Title\ of\ the\ main\ publication\ this\ work\ is\ part\ of.=Title of the main publication this work is part of.
Title\ of\ the\ work.=Title of the work.
Total\ number\ of\ pages\ of\ the\ work.=Total number of pages of the work.
Total\ number\ of\ volumes\ of\ a\ multi-volume\ work.=Total number of volumes of a multi-volume work.
Type\ of\ the\ eprint\ identifier,\ e.\ g.,\ the\ name\ of\ the\ archive,\ repository,\ service,\ or\ system\ the\ eprint\ field\ refers\ to.=Type of the eprint identifier, e. g., the name of the archive, repository, service, or system the eprint field refers to.
URL\ of\ an\ online\ publication.=URL of an online publication.
Volume\ of\ a\ multi-volume\ book\ or\ a\ periodical.=Volume of a multi-volume book or a periodical.
Year\ of\ publication.=Year of publication.
This\ field\ is\ intended\ for\ recording\ abstracts,\ to\ be\ printed\ by\ a\ special\ bibliography\ style.=This field is intended for recording abstracts, to be printed by a special bibliography style.
This\ field\ may\ be\ useful\ when\ implementing\ a\ style\ for\ annotated\ bibliographies.=This field may be useful when implementing a style for annotated bibliographies.
Subtitle\ related\ to\ the\ "Booktitle".=Subtitle related to the "Booktitle".
Annex\ to\ the\ "Booktitle",\ to\ be\ printed\ in\ a\ different\ font.=Annex to the "Booktitle", to be printed in a different font.
Comment\ to\ this\ entry.=Comment to this entry.
Secondary\ editor\ performing\ a\ different\ editorial\ role,\ such\ as\ compiling,\ redacting,\ etc.=Secondary editor performing a different editorial role, such as compiling, redacting, etc.
Another\ secondary\ editor\ performing\ a\ different\ role.=Another secondary editor performing a different role.
Type\ of\ editorial\ role\ performed\ by\ the\ "Editor".=Type of editorial role performed by the "Editor".
Type\ of\ editorial\ role\ performed\ by\ the\ "Editora".=Type of editorial role performed by the "Editora".
Type\ of\ editorial\ role\ performed\ by\ the\ "Editorb".=Type of editorial role performed by the "Editorb".
Type\ of\ editorial\ role\ performed\ by\ the\ "Editorc".=Type of editorial role performed by the "Editorc".
Author(s)\ of\ a\ foreword\ to\ the\ work.=Author(s) of a foreword to the work.
International\ Standard\ Technical\ Report\ Number\ of\ a\ technical\ report.=International Standard Technical Report Number of a technical report.
International\ Standard\ Serial\ Number\ of\ a\ periodical.=International Standard Serial Number of a periodical.
Subtitle\ of\ a\ journal,\ a\ newspaper,\ or\ some\ other\ periodical.=Subtitle of a journal, a newspaper, or some other periodical.
Language(s)\ of\ the\ work.\ Languages\ may\ be\ specified\ literally\ or\ as\ localisation\ keys.=Language(s) of the work. Languages may be specified literally or as localisation keys.
Subtitle\ related\ to\ the\ "Maintitle".=Subtitle related to the "Maintitle".
Annex\ to\ the\ "Maintitle",\ to\ be\ printed\ in\ a\ different\ font.=Annex to the "Maintitle", to be printed in a different font.
Addon\ to\ be\ printed\ immediately\ after\ the\ author\ name\ in\ the\ bibliography.=Addon to be printed immediately after the author name in the bibliography.
If\ the\ work\ is\ a\ translation,\ a\ reprint,\ or\ something\ similar,\ the\ publication\ date\ of\ the\ original\ edition.=If the work is a translation, a reprint, or something similar, the publication date of the original edition.
If\ the\ work\ is\ a\ translation,\ the\ language(s)\ of\ the\ original\ work.=If the work is a translation, the language(s) of the original work.
Pagination\ of\ the\ work.\ The\ key\ should\ be\ given\ in\ the\ singular\ form.=Pagination of the work. The key should be given in the singular form.
Number\ of\ a\ partial\ volume.\ This\ field\ applies\ to\ books\ only,\ not\ to\ journals.\ It\ may\ be\ used\ when\ a\ logical\ volume\ consists\ of\ two\ or\ more\ physical\ ones.=Number of a partial volume. This field applies to books only, not to journals. It may be used when a logical volume consists of two or more physical ones.
Title\ in\ an\ abridged\ form.=Title in an abridged form.
Annex\ to\ the\ "Title",\ to\ be\ printed\ in\ a\ different\ font.=Annex to the "Title", to be printed in a different font.
Translator(s)\ of\ the\ "Title"\ or\ "Booktitle",\ depending\ on\ the\ entry\ type.\ If\ the\ translator\ is\ identical\ to\ the\ "Editor",\ the\ standard\ styles\ will\ automatically\ concatenate\ these\ fields\ in\ the\ bibliography.=Translator(s) of the "Title" or "Booktitle", depending on the entry type. If the translator is identical to the "Editor", the standard styles will automatically concatenate these fields in the bibliography.
Type\ of\ a\ "Manual",\ "Patent",\ "Report",\ or\ "Thesis".=Type of a "Manual", "Patent", "Report", or "Thesis".
This\ field\ holds\ an\ entry\ key\ for\ the\ cross-referencing\ feature.\ Child\ entries\ with\ a\ "Crossref"\ field\ inherit\ data\ from\ the\ parent\ entry\ specified\ in\ the\ "Crossref"\ field.=This field holds an entry key for the cross-referencing feature. Child entries with a "Crossref" field inherit data from the parent entry specified in the "Crossref" field.
Gender\ of\ the\ author\ or\ gender\ of\ the\ editor,\ if\ there\ is\ no\ author.=Gender of the author or gender of the editor, if there is no author.
Citation\ keys\ of\ other\ entries\ which\ have\ a\ relationship\ to\ this\ entry.=Citation keys of other entries which have a relationship to this entry.
This\ field\ is\ an\ alternative\ cross-referencing\ mechanism.\ It\ differs\ from\ "Crossref"\ in\ that\ the\ child\ entry\ will\ not\ inherit\ any\ data\ from\ the\ parent\ entry\ specified\ in\ the\ "Xref"\ field.=This field is an alternative cross-referencing mechanism. It differs from "Crossref" in that the child entry will not inherit any data from the parent entry specified in the "Xref" field.
Owner/creator\ of\ this\ entry.=Owner/creator of this entry.
Timestamp\ of\ this\ entry,\ when\ it\ has\ been\ created\ or\ last\ modified.=Timestamp of this entry, when it has been created or last modified.
User-specific\ printed\ flag,\ in\ case\ the\ entry\ has\ been\ printed.=User-specific printed flag, in case the entry has been printed.
User-specific\ priority.=User-specific priority.
User-specific\ quality\ flag,\ in\ case\ its\ quality\ is\ assured.=User-specific quality flag, in case its quality is assured.
User-specific\ ranking.=User-specific ranking.
User-specific\ read\ status.=User-specific read status.
User-specific\ relevance\ flag,\ in\ case\ the\ entry\ is\ relevant.=User-specific relevance flag, in case the entry is relevant.

Auto\ complete\ disabled.=Auto complete disabled.
Auto\ complete\ enabled.=Auto complete enabled.

Remove\ formatter\ for\ %0=Remove formatter for %0
Remove\ formatter\ '%0'=Remove formatter '%0'

An\ article\ in\ a\ journal,\ magazine,\ newspaper,\ or\ other\ periodical\ which\ forms\ a\ self-contained\ unit\ with\ its\ own\ title.=An article in a journal, magazine, newspaper, or other periodical which forms a self-contained unit with its own title.
A\ single-volume\ book\ with\ one\ or\ more\ authors\ where\ the\ authors\ share\ credit\ for\ the\ work\ as\ a\ whole.=A single-volume book with one or more authors where the authors share credit for the work as a whole.
A\ book-like\ work\ without\ a\ formal\ publisher\ or\ sponsoring\ institution.=A book-like work without a formal publisher or sponsoring institution.
A\ single-volume\ collection\ with\ multiple,\ self-contained\ contributions\ by\ distinct\ authors\ which\ have\ their\ own\ title.\ The\ work\ as\ a\ whole\ has\ no\ overall\ author\ but\ it\ will\ usually\ have\ an\ editor.=A single-volume collection with multiple, self-contained contributions by distinct authors which have their own title. The work as a whole has no overall author but it will usually have an editor.
A\ legacy\ alias\ for\ "InProceedings".=A legacy alias for "InProceedings".
A\ part\ of\ a\ book\ which\ forms\ a\ self-contained\ unit\ with\ its\ own\ title.=A part of a book which forms a self-contained unit with its own title.
A\ contribution\ to\ a\ collection\ which\ forms\ a\ self-contained\ unit\ with\ a\ distinct\ author\ and\ title.=A contribution to a collection which forms a self-contained unit with a distinct author and title.
An\ article\ in\ a\ conference\ proceedings.=An article in a conference proceedings.
Technical\ or\ other\ documentation,\ not\ necessarily\ in\ printed\ form.=Technical or other documentation, not necessarily in printed form.
A\ fallback\ type\ for\ entries\ which\ do\ not\ fit\ into\ any\ other\ category.=A fallback type for entries which do not fit into any other category.
Similar\ to\ "Thesis"\ except\ that\ the\ type\ field\ is\ optional\ and\ defaults\ to\ the\ localised\ term\ \ Master's\ thesis.=Similar to "Thesis" except that the type field is optional and defaults to the localised term  Master's thesis.
Similar\ to\ "Thesis"\ except\ that\ the\ type\ field\ is\ optional\ and\ defaults\ to\ the\ localised\ term\ PhD\ thesis.=Similar to "Thesis" except that the type field is optional and defaults to the localised term PhD thesis.
A\ single-volume\ conference\ proceedings.\ This\ type\ is\ very\ similar\ to\ "Collection".=A single-volume conference proceedings. This type is very similar to "Collection".
Similar\ to\ "Report"\ except\ that\ the\ type\ field\ is\ optional\ and\ defaults\ to\ the\ localised\ term\ technical\ report.=Similar to "Report" except that the type field is optional and defaults to the localised term technical report.
A\ work\ with\ an\ author\ and\ a\ title\ which\ has\ not\ been\ formally\ published,\ such\ as\ a\ manuscript\ or\ the\ script\ of\ a\ talk.=A work with an author and a title which has not been formally published, such as a manuscript or the script of a talk.
This\ type\ is\ similar\ to\ "InBook"\ but\ intended\ for\ works\ originally\ published\ as\ a\ stand-alone\ book.=This type is similar to "InBook" but intended for works originally published as a stand-alone book.
An\ article\ in\ a\ work\ of\ reference.\ This\ is\ a\ more\ specific\ variant\ of\ the\ generic\ "InCollection"\ entry\ type.=An article in a work of reference. This is a more specific variant of the generic "InCollection" entry type.
A\ multi-volume\ "Book".=A multi-volume "Book".
A\ multi-volume\ "Collection".=A multi-volume "Collection".
A\ multi-volume\ "Proceedings"\ entry.=A multi-volume "Proceedings" entry.
A\ multi-volume\ "Reference"\ entry.\ The\ standard\ styles\ will\ treat\ this\ entry\ type\ as\ an\ alias\ for\ "MvCollection".=A multi-volume "Reference" entry. The standard styles will treat this entry type as an alias for "MvCollection".
This\ entry\ type\ is\ intended\ for\ sources\ such\ as\ web\ sites\ which\ are\ intrinsically\ online\ resources.=This entry type is intended for sources such as web sites which are intrinsically online resources.
A\ single-volume\ work\ of\ reference\ such\ as\ an\ encyclopedia\ or\ a\ dictionary.=A single-volume work of reference such as an encyclopedia or a dictionary.
A\ technical\ report,\ research\ report,\ or\ white\ paper\ published\ by\ a\ university\ or\ some\ other\ institution.=A technical report, research report, or white paper published by a university or some other institution.
An\ entry\ set\ is\ a\ group\ of\ entries\ which\ are\ cited\ as\ a\ single\ reference\ and\ listed\ as\ a\ single\ item\ in\ the\ bibliography.=An entry set is a group of entries which are cited as a single reference and listed as a single item in the bibliography.
Supplemental\ material\ in\ a\ "Book".\ This\ type\ is\ provided\ for\ elements\ such\ as\ prefaces,\ introductions,\ forewords,\ afterwords,\ etc.\ which\ often\ have\ a\ generic\ title\ only.=Supplemental material in a "Book". This type is provided for elements such as prefaces, introductions, forewords, afterwords, etc. which often have a generic title only.
Supplemental\ material\ in\ a\ "Collection".=Supplemental material in a "Collection".
Supplemental\ material\ in\ a\ "Periodical".\ This\ type\ may\ be\ useful\ when\ referring\ to\ items\ such\ as\ regular\ columns,\ obituaries,\ letters\ to\ the\ editor,\ etc.\ which\ only\ have\ a\ generic\ title.=Supplemental material in a "Periodical". This type may be useful when referring to items such as regular columns, obituaries, letters to the editor, etc. which only have a generic title.
A\ thesis\ written\ for\ an\ educational\ institution\ to\ satisfy\ the\ requirements\ for\ a\ degree.=A thesis written for an educational institution to satisfy the requirements for a degree.
An\ alias\ for\ "Online",\ provided\ for\ jurabib\ compatibility.=An alias for "Online", provided for jurabib compatibility.
Computer\ software.\ The\ standard\ styles\ will\ treat\ this\ entry\ type\ as\ an\ alias\ for\ "Misc".=Computer software. The standard styles will treat this entry type as an alias for "Misc".
A\ data\ set\ or\ a\ similar\ collection\ of\ (mostly)\ raw\ data.=A data set or a similar collection of (mostly) raw data.

Display\ count\ of\ items\ in\ group=Display count of items in group
Remove\ the\ following\ characters\:=Remove the following characters:
Truncate=Truncate
Truncates\ a\ string\ after\ a\ given\ index.=Truncates a string after a given index.
Close=Close
Close\ all=Close all
Close\ all\ libraries=Close all libraries
Close\ other\ libraries=Close other libraries
Close\ others=Close others
Reveal\ in\ file\ explorer=Reveal in file explorer

Autolink\ files=Autolink files

Custom\ editor\ tabs=Custom editor tabs
Custom\ export\ formats=Custom export formats
Custom\ import\ formats=Custom import formats

No\ list\ enabled=No list enabled
Protect\ selection=Protect selection

Customized\ preview\ style=Customized preview style
Next\ preview\ style=Next preview style
Previous\ preview\ style=Previous preview style

(\ Note\:\ Press\ return\ to\ commit\ changes\ in\ the\ table\!\ )=( Note\: Press return to commit changes in the table\! )
Reset=Reset
New\ inproceedings=New inproceedings
Reset\ entry\ types\ and\ fields\ to\ defaults=Reset entry types and fields to defaults
This\ will\ reset\ all\ entry\ types\ to\ their\ default\ values\ and\ remove\ all\ custom\ entry\ types=This will reset all entry types to their default values and remove all custom entry types
Replace\ tabs\ with\ space=Replace tabs with space
Replace\ tabs\ with\ space\ in\ the\ field\ content.=Replace tabs with space in the field content.
Remove\ redundant\ spaces=Remove redundant spaces
Replaces\ consecutive\ spaces\ with\ a\ single\ space\ in\ the\ field\ content.=Replaces consecutive spaces with a single space in the field content.
Remove\ digits=Remove digits
Removes\ digits.=Removes digits.

Presets=Presets

Check\ Proxy\ Setting=Check Proxy Setting
Check\ connection=Check connection
Connection\ failed\!=Connection failed\!
Connection\ successful\!=Connection successful\!
Generate\ groups\ from\ keywords\ in\ the\ following\ field=Generate groups from keywords in the following field
Generate\ groups\ for\ author\ last\ names=Generate groups for author last names
Regular\ expression=Regular expression

Error\ importing.\ See\ the\ error\ log\ for\ details.=Error importing. See the error log for details.

Error\ from\ import\:\ %0=Error from import\: %0
Error\ reading\ PDF\ content\:\ %0=Error reading PDF content\: %0
Error\ reading\ XMP\ content\:\ %0=Error reading XMP content\: %0
Importing\ bib\ entry=Importing bib entry
Importing\ using\ XMP\ data...=Importing using XMP data...
Importing\ using\ extracted\ PDF\ data=Importing using extracted PDF data
No\ BibTeX\ data\ found.\ Creating\ empty\ entry\ with\ file\ link=No BibTeX data found. Creating empty entry with file link
No\ metadata\ found.\ Creating\ empty\ entry\ with\ file\ link=No metadata found. Creating empty entry with file link
Processing\ file\ %0=Processing file %0
Export\ selected=Export selected

Separate\ merged\ citations=Separate merged citations
Separate\ citations=Separate citations

Unprotect\ terms=Unprotect terms
Error\ connecting\ to\ Writer\ document=Error connecting to Writer document
You\ need\ to\ open\ Writer\ with\ a\ document\ before\ connecting=You need to open Writer with a document before connecting

Generate\ a\ new\ key\ for\ imported\ entries\ (overwriting\ their\ default)=Generate a new key for imported entries (overwriting their default)
Import\ settings=Import settings
Custom\ DOI\ URI=Custom DOI URI
Customization=Customization
Use\ custom\ DOI\ base\ URI\ for\ article\ access=Use custom DOI base URI for article access

Unable\ to\ find\ valid\ certification\ path\ to\ requested\ target(%0),\ download\ anyway?=Unable to find valid certification path to requested target(%0), download anyway?
Download\ operation\ canceled.=Download operation canceled.

Convert\ timestamp\ field\ to\ field\ 'creationdate'=Convert timestamp field to field 'creationdate'
Convert\ timestamp\ field\ to\ field\ 'modificationdate'=Convert timestamp field to field 'modificationdate'

New\ entry\ by\ type=New entry by type

File\ '%1'\ is\ a\ duplicate\ of\ '%0'.\ Keeping\ '%0'=File '%1' is a duplicate of '%0'. Keeping '%0'
File\ '%1'\ is\ a\ duplicate\ of\ '%0'.\ Keeping\ both\ due\ to\ deletion\ error=File '%1' is a duplicate of '%0'. Keeping both due to deletion error

<<<<<<< HEAD
Rebuild\ fulltext\ search\ index=Rebuild fulltext search index
Rebuild\ fulltext\ search\ index\ for\ current\ library?=Rebuild fulltext search index for current library?
Rebuilding\ fulltext\ search\ index...=Rebuilding fulltext search index...
Failed\ to\ access\ fulltext\ search\ index=Failed to access fulltext search index
=======
Enable\ field\ formatters=Enable field formatters
Entry\ Type=Entry Type
Entry\ types=Entry types
Field\ names=Field names
Others=Others
Overwrite\ existing\ field\ values=Overwrite existing field values
Recommended=Recommended

Authors\ and\ Title=Authors and Title
Database=Database
Databases=Databases
Manage\ study\ definition=Manage study definition
Add\ Author\:=Add Author\:
Add\ Database\:=Add Database\:
Add\ Query\:=Add Query\:
Add\ Research\ Question\:=Add Research Question\:
Perform\ search\ for\ existing\ systematic\ literature\ review=Perform search for existing systematic literature review
Queries=Queries
Research\ Questions=Research Questions
Searching=Searching
Start\ new\ systematic\ literature\ review=Start new systematic literature review
Study\ Title\:=Study Title\:
Study\ repository\ could\ not\ be\ created=Study repository could not be created

All\ query\ terms\ are\ joined\ using\ the\ logical\ AND,\ and\ OR\ operators=All query terms are joined using the logical AND, and OR operators
Finalize=Finalize
If\ the\ sequence\ of\ terms\ is\ relevant\ wrap\ them\ in\ double\ quotes =If the sequence of terms is relevant wrap them in double quotes
Query\ terms\ are\ separated\ by\ spaces.=Query terms are separated by spaces.
Select\ the\ study\ directory\:=Select the study directory\:
An\ example\:=An example\:
Define\ study\ parameters=Define study parameters
Start\ survey=Start survey
Query=Query
Question=Question
Select\ directory=Select directory
>>>>>>> 2fe7f31a
<|MERGE_RESOLUTION|>--- conflicted
+++ resolved
@@ -2322,12 +2322,6 @@
 File\ '%1'\ is\ a\ duplicate\ of\ '%0'.\ Keeping\ '%0'=File '%1' is a duplicate of '%0'. Keeping '%0'
 File\ '%1'\ is\ a\ duplicate\ of\ '%0'.\ Keeping\ both\ due\ to\ deletion\ error=File '%1' is a duplicate of '%0'. Keeping both due to deletion error
 
-<<<<<<< HEAD
-Rebuild\ fulltext\ search\ index=Rebuild fulltext search index
-Rebuild\ fulltext\ search\ index\ for\ current\ library?=Rebuild fulltext search index for current library?
-Rebuilding\ fulltext\ search\ index...=Rebuilding fulltext search index...
-Failed\ to\ access\ fulltext\ search\ index=Failed to access fulltext search index
-=======
 Enable\ field\ formatters=Enable field formatters
 Entry\ Type=Entry Type
 Entry\ types=Entry types
@@ -2363,4 +2357,8 @@
 Query=Query
 Question=Question
 Select\ directory=Select directory
->>>>>>> 2fe7f31a
+
+Rebuild\ fulltext\ search\ index=Rebuild fulltext search index
+Rebuild\ fulltext\ search\ index\ for\ current\ library?=Rebuild fulltext search index for current library?
+Rebuilding\ fulltext\ search\ index...=Rebuilding fulltext search index...
+Failed\ to\ access\ fulltext\ search\ index=Failed to access fulltext search index