--- conflicted
+++ resolved
@@ -2578,8 +2578,7 @@
 Finished=Finished
 Finished\ writing\ metadata\ for\ library\ %0\ (%1\ succeeded,\ %2\ skipped,\ %3\ errors).=Finished writing metadata for library %0 (%1 succeeded, %2 skipped, %3 errors).
 Processing...=Processing...
-<<<<<<< HEAD
-Writing\ metadata\ to\ {}=Writing metadata to {}
+Writing\ metadata\ to\ %0=Writing metadata to %0
 
 Add\ selected\ entries\ to\ database=Add selected entries to database
 The\ selected\ entry\ doesn't\ have\ a\ DOI\ linked\ to\ it.\ Lookup\ a\ DOI\ and\ try\ again.=The selected entry doesn't have a DOI linked to it. Lookup a DOI and try again.
@@ -2593,7 +2592,4 @@
 Citation\ relations=Citation relations
 Show\ articles\ related\ by\ citation=Show articles related by citation
 Error\ while\ fetching\ citing\ entries\:\ %0=Error while fetching citing entries: %0
-Jump\ to\ entry\ in\ database=Jump to entry in database
-=======
-Writing\ metadata\ to\ %0=Writing metadata to %0
->>>>>>> 1dfa17dc
+Jump\ to\ entry\ in\ database=Jump to entry in database