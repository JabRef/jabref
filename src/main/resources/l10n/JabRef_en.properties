--- conflicted
+++ resolved
@@ -2104,10 +2104,7 @@
 Open\ files...=Open files...
 
 Affected\ fields\:=Affected fields:
-<<<<<<< HEAD
 Show\ preview\ as\ a\ tab\ in\ entry\ editor=Show preview as a tab in entry editor
-=======
-
 Font=Font
 Visual\ theme=Visual theme
 Light\ theme=Light theme
@@ -2125,5 +2122,4 @@
 Start\ on\ second\ duplicate\ key\ with\ letter\ B\ (b,\ c,\ ...)=Start on second duplicate key with letter B (b, c, ...)
 Always\ add\ letter\ (a,\ b,\ ...)\ to\ generated\ keys=Always add letter (a, b, ...) to generated keys
 Default\ pattern=Default pattern
-Reset\ %s\ to\ default\ value=Reset %s to default value
->>>>>>> aa4585d0
+Reset\ %s\ to\ default\ value=Reset %s to default value