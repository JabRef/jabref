%0\ contains\ the\ regular\ expression\ <b>%1</b>=%0 contains the regular expression <b>%1</b>

%0\ contains\ the\ term\ <b>%1</b>=%0 contains the term <b>%1</b>

%0\ doesn't\ contain\ the\ regular\ expression\ <b>%1</b>=%0 doesn't contain the regular expression <b>%1</b>

%0\ doesn't\ contain\ the\ term\ <b>%1</b>=%0 doesn't contain the term <b>%1</b>

%0\ export\ successful=%0 export successful

%0\ matches\ the\ regular\ expression\ <b>%1</b>=%0 matches the regular expression <b>%1</b>

%0\ matches\ the\ term\ <b>%1</b>=%0 matches the term <b>%1</b>

Abbreviate\ journal\ names\ of\ the\ selected\ entries\ (DEFAULT\ abbreviation)=Abbreviate journal names of the selected entries (DEFAULT abbreviation)
Abbreviate\ journal\ names\ of\ the\ selected\ entries\ (MEDLINE\ abbreviation)=Abbreviate journal names of the selected entries (MEDLINE abbreviation)
Abbreviate\ journal\ names\ of\ the\ selected\ entries\ (SHORTEST\ UNIQUE\ abbreviation)=Abbreviate journal names of the selected entries (SHORTEST UNIQUE abbreviation)

Abbreviate\ names=Abbreviate names
Abbreviated\ %0\ journal\ names.=Abbreviated %0 journal names.

Abbreviation=Abbreviation
Abbreviations=Abbreviations

About\ JabRef=About JabRef

Abstract=Abstract

Accept=Accept

Accept\ change=Accept change

Accept\ recommendations\ from\ Mr.\ DLib=Accept recommendations from Mr. DLib

Action=Action

Add=Add

Add\ a\ (compiled)\ custom\ Importer\ class\ from\ a\ class\ path.=Add a (compiled) custom Importer class from a class path.
The\ path\ need\ not\ be\ on\ the\ classpath\ of\ JabRef.=The path need not be on the classpath of JabRef.

Add\ a\ regular\ expression\ for\ the\ key\ pattern.=Add a regular expression for the key pattern.

Add\ selected\ entries\ to\ this\ group=Add selected entries to this group

Add\ subgroup=Add subgroup

Added\ group\ "%0".=Added group "%0".

Added\ string=Added string

Additionally,\ entries\ whose\ <b>%0</b>\ field\ does\ not\ contain\ <b>%1</b>\ can\ be\ assigned\ manually\ to\ this\ group\ by\ selecting\ them\ then\ using\ either\ drag\ and\ drop\ or\ the\ context\ menu.\ This\ process\ adds\ the\ term\ <b>%1</b>\ to\ each\ entry's\ <b>%0</b>\ field.\ Entries\ can\ be\ removed\ manually\ from\ this\ group\ by\ selecting\ them\ then\ using\ the\ context\ menu.\ This\ process\ removes\ the\ term\ <b>%1</b>\ from\ each\ entry's\ <b>%0</b>\ field.=Additionally, entries whose <b>%0</b> field does not contain <b>%1</b> can be assigned manually to this group by selecting them then using either drag and drop or the context menu. This process adds the term <b>%1</b> to each entry's <b>%0</b> field. Entries can be removed manually from this group by selecting them then using the context menu. This process removes the term <b>%1</b> from each entry's <b>%0</b> field.

Advanced=Advanced
All\ entries=All entries
All\ entries\ of\ this\ type\ will\ be\ declared\ typeless.\ Continue?=All entries of this type will be declared typeless. Continue?

Always\ reformat\ BIB\ file\ on\ save\ and\ export=Always reformat BIB file on save and export

and=and

any\ field\ that\ matches\ the\ regular\ expression\ <b>%0</b>=any field that matches the regular expression <b>%0</b>

Appearance=Appearance

Append\ contents\ from\ a\ BibTeX\ library\ into\ the\ currently\ viewed\ library=Append contents from a BibTeX library into the currently viewed library

Append\ library=Append library

Application=Application

Application\ to\ push\ entries\ to=Application to push entries to

Apply=Apply

Arguments\ passed\ on\ to\ running\ JabRef\ instance.\ Shutting\ down.=Arguments passed on to running JabRef instance. Shutting down.

Assign\ the\ original\ group's\ entries\ to\ this\ group?=Assign the original group's entries to this group?

Assigned\ %0\ entries\ to\ group\ "%1".=Assigned %0 entries to group "%1".

Assigned\ 1\ entry\ to\ group\ "%0".=Assigned 1 entry to group "%0".

Autogenerate\ BibTeX\ keys=Autogenerate BibTeX keys

Autolink\ files\ with\ names\ starting\ with\ the\ BibTeX\ key=Autolink files with names starting with the BibTeX key

Autolink\ only\ files\ that\ match\ the\ BibTeX\ key=Autolink only files that match the BibTeX key

Automatically\ create\ groups=Automatically create groups

Automatically\ remove\ exact\ duplicates=Automatically remove exact duplicates

AUX\ file\ import=AUX file import

Available\ export\ formats=Available export formats

Available\ import\ formats=Available import formats

Backup\ old\ file\ when\ saving=Backup old file when saving

%0\ source=%0 source

Browse=Browse

by=by
The\ conflicting\ fields\ of\ these\ entries\ will\ be\ merged\ into\ the\ 'Comment'\ field.=The conflicting fields of these entries will be merged into the 'Comment' field.

Cancel=Cancel
Cannot\ create\ group=Cannot create group

Cannot\ create\ group.\ Please\ create\ a\ library\ first.=Cannot create group. Please create a library first.

case\ insensitive=case insensitive

case\ sensitive=case sensitive

Case\ sensitive=Case sensitive

change\ assignment\ of\ entries=change assignment of entries

Change\ case=Change case

Change\ entry\ type=Change entry type


Change\ of\ Grouping\ Method=Change of Grouping Method

change\ preamble=change preamble

Changed\ language=Changed language

Changed\ preamble=Changed preamble

Cite\ command=Cite command

Clear=Clear

Clear\ fields=Clear fields

Close\ entry=Close entry

Close\ dialog=Close dialog

Close\ the\ current\ library=Close the current library

Close\ window=Close window

Comments=Comments

Contained\ in=Contained in

Content=Content

Copied=Copied


Copy=Copy

Copy\ BibTeX\ key=Copy BibTeX key

Copy\ to\ clipboard=Copy to clipboard

Could\ not\ call\ executable=Could not call executable

Could\ not\ export\ file=Could not export file

Could\ not\ export\ preferences=Could not export preferences

Could\ not\ find\ a\ suitable\ import\ format.=Could not find a suitable import format.
Could\ not\ import\ preferences=Could not import preferences

Could\ not\ instantiate\ %0=Could not instantiate %0
Could\ not\ instantiate\ %0\ %1=Could not instantiate %0 %1
Could\ not\ instantiate\ %0.\ Have\ you\ chosen\ the\ correct\ package\ path?=Could not instantiate %0. Have you chosen the correct package path?
Could\ not\ open\ link=Could not open link

Could\ not\ print\ preview=Could not print preview

Could\ not\ run\ the\ 'vim'\ program.=Could not run the 'vim' program.

Could\ not\ save\ file.=Could not save file.
Character\ encoding\ '%0'\ is\ not\ supported.=Character encoding '%0' is not supported.

Create\ custom\ fields\ for\ each\ BibTeX\ entry=Create custom fields for each BibTeX entry

crossreferenced\ entries\ included=crossreferenced entries included

Current\ content=Current content

Current\ value=Current value

Custom\ entry\ types=Custom entry types

Custom\ entry\ types\ found\ in\ file=Custom entry types found in file

Customize\ entry\ types=Customize entry types

Customize\ key\ bindings=Customize key bindings

Cut=Cut

cut\ entries=cut entries

cut\ entry\ %0=cut entry %0


Library\ encoding=Library encoding

Library\ properties=Library properties

Date\ format=Date format

Default=Default

Default\ encoding=Default encoding

Default\ grouping\ field=Default grouping field

Execute\ default\ action\ in\ dialog=Execute default action in dialog

Delete=Delete

Delete\ custom\ format=Delete custom format

Delete\ entry=Delete entry

Delete\ multiple\ entries=Delete multiple entries

Deleted=Deleted

Permanently\ delete\ local\ file=Permanently delete local file

Descending=Descending

Description=Description

Disable\ this\ confirmation\ dialog=Disable this confirmation dialog

Display\ all\ entries\ belonging\ to\ one\ or\ more\ of\ the\ selected\ groups=Display all entries belonging to one or more of the selected groups

Display\ all\ error\ messages=Display all error messages

Display\ help\ on\ command\ line\ options=Display help on command line options

Display\ only\ entries\ belonging\ to\ all\ selected\ groups=Display only entries belonging to all selected groups
Display\ version=Display version

Do\ not\ abbreviate\ names=Do not abbreviate names

Do\ not\ import\ entry=Do not import entry

Do\ not\ open\ any\ files\ at\ startup=Do not open any files at startup

Do\ not\ wrap\ the\ following\ fields\ when\ saving=Do not wrap the following fields when saving
Do\ not\ write\ the\ following\ fields\ to\ XMP\ Metadata=Do not write the following fields to XMP Metadata

Donate\ to\ JabRef=Donate to JabRef

Download\ file=Download file
duplicate\ removal=duplicate removal

Duplicate\ string\ name=Duplicate string name

Duplicates\ found=Duplicates found

Dynamic\ groups=Dynamic groups

Dynamically\ group\ entries\ by\ a\ free-form\ search\ expression=Dynamically group entries by a free-form search expression

Dynamically\ group\ entries\ by\ searching\ a\ field\ for\ a\ keyword=Dynamically group entries by searching a field for a keyword

Each\ line\ must\ be\ of\ the\ following\ form=Each line must be of the following form

Edit=Edit

Edit\ entry=Edit entry
Edit\ file\ type=Edit file type

Edit\ group=Edit group


Edit\ preamble=Edit preamble
Edit\ strings=Edit strings

empty\ library=empty library
Autocompletion=Autocompletion

Enter\ URL\ to\ download=Enter URL to download

entries=entries

Entries\ cannot\ be\ manually\ assigned\ to\ or\ removed\ from\ this\ group.=Entries cannot be manually assigned to or removed from this group.

Entries\ exported\ to\ clipboard=Entries exported to clipboard


entry=entry

Entry\ editor=Entry editor

Entry\ owner=Entry owner

Entry\ preview=Entry preview

Entry\ table=Entry table

Entry\ table\ columns=Entry table columns
Entry\ Title\ (Required\ to\ deliver\ recommendations.)=Entry Title (Required to deliver recommendations.)

Entry\ type=Entry type

Error=Error

Error\ occurred\ when\ parsing\ entry=Error occurred when parsing entry

Error\ opening\ file=Error opening file

Error\ while\ writing=Error while writing

'%0'\ exists.\ Overwrite\ file?='%0' exists. Overwrite file?

Export=Export

Export\ preferences=Export preferences

Export\ preferences\ to\ file=Export preferences to file

Export\ to\ clipboard=Export to clipboard

Export\ to\ text\ file.=Export to text file.

Exporting=Exporting
Extension=Extension

External\ changes=External changes

External\ file\ links=External file links

External\ programs=External programs

External\ viewer\ called=External viewer called

Field=Field

field=field

Field\ name=Field name
Field\ names\ are\ not\ allowed\ to\ contain\ white\ space\ or\ the\ following\ characters=Field names are not allowed to contain white space or the following characters

Field\ to\ group\ by=Field to group by

File=File

file=file
File\ directory\ is\ not\ set\ or\ does\ not\ exist\!=File directory is not set or does not exist!

File\ exists=File exists

File\ not\ found=File not found

Filter=Filter

Finished\ automatically\ setting\ external\ links.=Finished automatically setting external links.

Filter\ groups=Filter groups

Finished\ writing\ XMP\ for\ %0\ file\ (%1\ skipped,\ %2\ errors).=Finished writing XMP for %0 file (%1 skipped, %2 errors).

First\ select\ the\ entries\ you\ want\ keys\ to\ be\ generated\ for.=First select the entries you want keys to be generated for.

Fit\ table\ horizontally\ on\ screen=Fit table horizontally on screen

Float=Float
Format\:\ Tab\:field;field;...\ (e.g.\ General\:url;pdf;note...)=Format\: Tab\:field;field;... (e.g. General\:url;pdf;note...)

Format\ of\ author\ and\ editor\ names=Format of author and editor names
Format\ string=Format string

Format\ used=Format used
Formatter\ name=Formatter name

found\ in\ AUX\ file=found in AUX file

Further\ information\ about\ Mr.\ DLib\ for\ JabRef\ users.=Further information about Mr. DLib for JabRef users.

General=General

General\ Fields=General Fields

Generate=Generate

Generate\ BibTeX\ key=Generate BibTeX key

Generate\ keys=Generate keys

Generate\ keys\ before\ saving\ (for\ entries\ without\ a\ key)=Generate keys before saving (for entries without a key)

Generated\ BibTeX\ key\ for=Generated BibTeX key for

Generating\ BibTeX\ key\ for=Generating BibTeX key for
Get\ fulltext=Get fulltext

Gray\ out\ non-hits=Gray out non-hits

Groups=Groups
has/have\ both\ a\ 'Comment'\ and\ a\ 'Review'\ field.=has/have both a 'Comment' and a 'Review' field.

Have\ you\ chosen\ the\ correct\ package\ path?=Have you chosen the correct package path?

Help=Help

Help\ on\ key\ patterns=Help on key patterns
Help\ on\ regular\ expression\ search=Help on regular expression search

Hide\ non-hits=Hide non-hits

Hierarchical\ context=Hierarchical context

Highlight=Highlight
Marking=Marking
Underline=Underline
Empty\ Highlight=Empty Highlight
Empty\ Marking=Empty Marking
Empty\ Underline=Empty Underline
The\ marked\ area\ does\ not\ contain\ any\ legible\ text!=The marked area does not contain any legible text!

Hint\:\ To\ search\ specific\ fields\ only,\ enter\ for\ example\:<p><tt>author\=smith\ and\ title\=electrical</tt>=Hint: To search specific fields only, enter for example:<p><tt>author=smith and title=electrical</tt>

HTML\ table=HTML table
HTML\ table\ (with\ Abstract\ &\ BibTeX)=HTML table (with Abstract & BibTeX)
Icon=Icon

Ignore=Ignore

Import=Import

Import\ and\ keep\ old\ entry=Import and keep old entry

Import\ and\ remove\ old\ entry=Import and remove old entry

Import\ entries=Import entries
Import\ file=Import file

Import\ group\ definitions=Import group definitions

Import\ name=Import name

Import\ preferences=Import preferences

Import\ preferences\ from\ file=Import preferences from file

Import\ strings=Import strings

Import\ word\ selector\ definitions=Import word selector definitions

Imported\ entries=Imported entries

Imported\ from\ library=Imported from library

Importer\ class=Importer class

Importing=Importing

Importing\ in\ unknown\ format=Importing in unknown format

Include\ subgroups\:\ When\ selected,\ view\ entries\ contained\ in\ this\ group\ or\ its\ subgroups=Include subgroups: When selected, view entries contained in this group or its subgroups

Independent\ group\:\ When\ selected,\ view\ only\ this\ group's\ entries=Independent group: When selected, view only this group's entries
I\ Agree=I Agree

Invalid\ BibTeX\ key=Invalid BibTeX key

Invalid\ date\ format=Invalid date format

Invalid\ URL=Invalid URL

Online\ help=Online help
JabRef\ Language\ (Provides\ for\ better\ recommendations\ by\ giving\ an\ indication\ of\ user's\ preferred\ language.)=JabRef Language (Provides for better recommendations by giving an indication of user's preferred language.)

JabRef\ preferences=JabRef preferences
JabRef\ requests\ recommendations\ from\ Mr.\ DLib,\ which\ is\ an\ external\ service.\ To\ enable\ Mr.\ DLib\ to\ calculate\ recommendations,\ some\ of\ your\ data\ must\ be\ shared\ with\ Mr.\ DLib.\ Generally,\ the\ more\ data\ is\ shared\ the\ better\ recommendations\ can\ be\ calculated.\ However,\ we\ understand\ that\ some\ of\ your\ data\ in\ JabRef\ is\ sensitive,\ and\ you\ may\ not\ want\ to\ share\ it.\ Therefore,\ Mr.\ DLib\ offers\ a\ choice\ of\ which\ data\ you\ would\ like\ to\ share.=JabRef requests recommendations from Mr. DLib, which is an external service. To enable Mr. DLib to calculate recommendations, some of your data must be shared with Mr. DLib. Generally, the more data is shared the better recommendations can be calculated. However, we understand that some of your data in JabRef is sensitive, and you may not want to share it. Therefore, Mr. DLib offers a choice of which data you would like to share.
JabRef\ Version\ (Required\ to\ ensure\ backwards\ compatibility\ with\ Mr.\ DLib's\ Web\ Service)=JabRef Version (Required to ensure backwards compatibility with Mr. DLib's Web Service)

Journal\ abbreviations=Journal abbreviations
Keep\ both=Keep both

Key\ bindings=Key bindings

Key\ bindings\ changed=Key bindings changed

Key\ pattern=Key pattern

keys\ in\ library=keys in library

Keyword=Keyword

Label=Label

Language=Language

Last\ modified=Last modified
LaTeX\ AUX\ file\:=LaTeX AUX file\:

Link=Link
Listen\ for\ remote\ operation\ on\ port=Listen for remote operation on port
Load\ and\ Save\ preferences\ from/to\ jabref.xml\ on\ start-up\ (memory\ stick\ mode)=Load and Save preferences from/to jabref.xml on start-up (memory stick mode)

Show\ advanced\ hints\ (i.e.\ helpful\ tooltips,\ suggestions\ and\ explanation)=Show advanced hints (i.e. helpful tooltips, suggestions and explanation)

Main\ file\ directory=Main file directory

Manage\ custom\ exports=Manage custom exports

Manage\ custom\ imports=Manage custom imports
Manage\ external\ file\ types=Manage external file types

Mark\ new\ entries\ with\ addition\ date=Mark new entries with addition date

Mark\ new\ entries\ with\ owner\ name=Mark new entries with owner name

Memory\ stick\ mode=Memory stick mode

Merged\ external\ changes=Merged external changes
Merge\ fields=Merge fields

Modified\ group\ "%0".=Modified group "%0".

Modified\ groups=Modified groups

Modified\ string=Modified string

Modify=Modify

move\ group=move group

Moved\ group\ "%0".=Moved group "%0".

Mr.\ DLib\ Privacy\ settings=Mr. DLib Privacy settings

No\ recommendations\ received\ from\ Mr.\ DLib\ for\ this\ entry.=No recommendations received from Mr. DLib for this entry.

Error\ while\ fetching\ recommendations\ from\ Mr.DLib.=Error while fetching recommendations from Mr.DLib.

Name=Name

Name\ formatter=Name formatter

Natbib\ style=Natbib style

nested\ AUX\ files=nested AUX files

New\ BibTeX\ sublibrary=New BibTeX sublibrary

New\ group=New group

New\ string=New string

Next\ entry=Next entry
no\ base-BibTeX-file\ specified=no base-BibTeX-file specified

no\ library\ generated=no library generated

No\ entries\ found.\ Please\ make\ sure\ you\ are\ using\ the\ correct\ import\ filter.=No entries found. Please make sure you are using the correct import filter.
No\ files\ found.=No files found.

No\ GUI.\ Only\ process\ command\ line\ options=No GUI. Only process command line options

No\ journal\ names\ could\ be\ abbreviated.=No journal names could be abbreviated.

No\ journal\ names\ could\ be\ unabbreviated.=No journal names could be unabbreviated.

Open\ PDF=Open PDF

No\ URL\ defined=No URL defined
not=not

not\ found=not found

Nothing\ to\ redo=Nothing to redo

Nothing\ to\ undo=Nothing to undo

OK=OK

One\ or\ more\ keys\ will\ be\ overwritten.\ Continue?=One or more keys will be overwritten. Continue?


Open=Open

Open\ library=Open library

Open\ editor\ when\ a\ new\ entry\ is\ created=Open editor when a new entry is created

Open\ file=Open file

Open\ last\ edited\ libraries\ at\ startup=Open last edited libraries at startup

Connect\ to\ shared\ database=Connect to shared database

Open\ terminal\ here=Open terminal here

Open\ URL\ or\ DOI=Open URL or DOI

Opening=Opening

Operation\ canceled.=Operation canceled.
Operating\ System\ (Provides\ for\ better\ recommendations\ by\ giving\ an\ indication\ of\ user's\ system\ set-up.)=Operating System (Provides for better recommendations by giving an indication of user's system set-up.)

Optional\ fields=Optional fields

Options=Options

or=or

Override\ default\ file\ directories=Override default file directories
Overwrite=Overwrite

Overwrite\ keys=Overwrite keys

pairs\ processed=pairs processed
Password=Password

Paste=Paste

paste\ entries=paste entries

paste\ entry\ %0=paste entry %0

Path\ to\ %0\ not\ defined=Path to %0 not defined

Path\ to\ LyX\ pipe=Path to LyX pipe

PDF\ does\ not\ exist=PDF does not exist

File\ has\ no\ attached\ annotations=File has no attached annotations

Please\ enter\ a\ name\ for\ the\ group.=Please enter a name for the group.

Please\ enter\ a\ search\ term.\ For\ example,\ to\ search\ all\ fields\ for\ <b>Smith</b>,\ enter\:<p><tt>smith</tt><p>To\ search\ the\ field\ <b>Author</b>\ for\ <b>Smith</b>\ and\ the\ field\ <b>Title</b>\ for\ <b>electrical</b>,\ enter\:<p><tt>author\=smith\ and\ title\=electrical</tt>=Please enter a search term. For example, to search all fields for <b>Smith</b>, enter:<p><tt>smith</tt><p>To search the field <b>Author</b> for <b>Smith</b> and the field <b>Title</b> for <b>electrical</b>, enter:<p><tt>author=smith and title=electrical</tt>

Please\ enter\ the\ field\ to\ search\ (e.g.\ <b>keywords</b>)\ and\ the\ keyword\ to\ search\ it\ for\ (e.g.\ <b>electrical</b>).=Please enter the field to search (e.g. <b>keywords</b>) and the keyword to search it for (e.g. <b>electrical</b>).

Please\ enter\ the\ string's\ label=Please enter the string's label

Please\ restart\ JabRef\ for\ preferences\ to\ take\ effect.=Please restart JabRef for preferences to take effect.

Possible\ duplicate\ entries=Possible duplicate entries

Possible\ duplicate\ of\ existing\ entry.\ Click\ to\ resolve.=Possible duplicate of existing entry. Click to resolve.

Preferences=Preferences

Preferences\ recorded.=Preferences recorded.

Preview=Preview
Citation\ Style=Citation Style
Current\ Preview=Current Preview
Cannot\ generate\ preview\ based\ on\ selected\ citation\ style.=Cannot generate preview based on selected citation style.
Bad\ character\ inside\ entry=Bad character inside entry
Error\ while\ generating\ citation\ style=Error while generating citation style
Preview\ style\ changed\ to\:\ %0=Preview style changed to: %0
Next\ preview\ layout=Next preview layout
Previous\ preview\ layout=Previous preview layout
Available=Available
Selected=Selected
Selected\ Layouts\ can\ not\ be\ empty=Selected Layouts can not be empty

Reset\ default\ preview\ style=Reset default preview style

Previous\ entry=Previous entry

Primary\ sort\ criterion=Primary sort criterion
Problem\ with\ parsing\ entry=Problem with parsing entry
Processing\ %0=Processing %0
Pull\ changes\ from\ shared\ database=Pull changes from shared database

Pushed\ citations\ to\ %0=Pushed citations to %0

Push\ applications=Push applications

Quit\ JabRef=Quit JabRef

Read\ only=Read only

Redo=Redo

Refine\ supergroup\:\ When\ selected,\ view\ entries\ contained\ in\ both\ this\ group\ and\ its\ supergroup=Refine supergroup: When selected, view entries contained in both this group and its supergroup

regular\ expression=regular expression

Related\ articles=Related articles

Remote\ operation=Remote operation

Remote\ server\ port=Remote server port

Remove=Remove

Remove\ subgroups=Remove subgroups

Remove\ all\ subgroups\ of\ "%0"?=Remove all subgroups of "%0"?

Remove\ entry\ from\ import=Remove entry from import

Remove\ selected\ entries\ from\ this\ group=Remove selected entries from this group

Remove\ group=Remove group

Remove\ group,\ keep\ subgroups=Remove group, keep subgroups

Remove\ group\ "%0"?=Remove group "%0"?

Remove\ group\ "%0"\ and\ its\ subgroups?=Remove group "%0" and its subgroups?

remove\ group\ (keep\ subgroups)=remove group (keep subgroups)

remove\ group\ and\ subgroups=remove group and subgroups

Remove\ group\ and\ subgroups=Remove group and subgroups

Remove\ link=Remove link

Remove\ old\ entry=Remove old entry

Remove\ selected\ strings=Remove selected strings

Removed\ group\ "%0".=Removed group "%0".

Removed\ group\ "%0"\ and\ its\ subgroups.=Removed group "%0" and its subgroups.

Removed\ string=Removed string

Renamed\ string=Renamed string

Replace=Replace
Replace\ With\:=Replace With:
Limit\ to\ Selected\ Entries=Limit to Selected Entries
Limit\ to\ Fields=Limit to Fields
All\ Field\ Replace=All Field Replace
Find\:=Find:
Find\ and\ Replace=Find and Replace

Replace\ (regular\ expression)=Replace (regular expression)

Replace\ String=Replace String
Replace\ string=Replace string

Replace\ Unicode\ ligatures=Replace Unicode ligatures
Replaces\ Unicode\ ligatures\ with\ their\ expanded\ form=Replaces Unicode ligatures with their expanded form

Required\ fields=Required fields

Reset\ all=Reset all

Resolve\ strings\ for\ all\ fields\ except=Resolve strings for all fields except
Resolve\ strings\ for\ standard\ BibTeX\ fields\ only=Resolve strings for standard BibTeX fields only

resolved=resolved

Restart=Restart

Restart\ required=Restart required

Review=Review
Review\ changes=Review changes
Review\ Field\ Migration=Review Field Migration

Save=Save
Save\ all\ finished.=Save all finished.

Save\ all\ open\ libraries=Save all open libraries

Save\ before\ closing=Save before closing

Save\ library=Save library
Save\ library\ as...=Save library as...

Save\ entries\ in\ their\ original\ order=Save entries in their original order

Saved\ selected\ to\ '%0'.=Saved selected to '%0'.

Saving=Saving
Saving\ all\ libraries...=Saving all libraries...

Saving\ library=Saving library

Search=Search

Search\ expression=Search expression

Searching\ for\ duplicates...=Searching for duplicates...

Searching\ for\ files=Searching for files

Secondary\ sort\ criterion=Secondary sort criterion

Select\ all=Select all
Select\ new\ encoding=Select new encoding

Select\ entry\ type=Select entry type

Select\ file\ from\ ZIP-archive=Select file from ZIP-archive

Select\ the\ tree\ nodes\ to\ view\ and\ accept\ or\ reject\ changes=Select the tree nodes to view and accept or reject changes

Set\ field=Set field
Set\ fields=Set fields

Set\ General\ Fields=Set General Fields

Settings=Settings

Shortcut=Shortcut

Show/edit\ %0\ source=Show/edit %0 source

Show\ 'Firstname\ Lastname'=Show 'Firstname Lastname'

Show\ 'Lastname,\ Firstname'=Show 'Lastname, Firstname'

Show\ BibTeX\ source\ by\ default=Show BibTeX source by default

Show\ confirmation\ dialog\ when\ deleting\ entries=Show confirmation dialog when deleting entries

Show\ last\ names\ only=Show last names only

Show\ names\ unchanged=Show names unchanged

Show\ optional\ fields=Show optional fields

Show\ required\ fields=Show required fields

Show\ validation\ messages=Show validation messages

Simple\ HTML=Simple HTML
Since\ the\ 'Review'\ field\ was\ deprecated\ in\ JabRef\ 4.2,\ these\ two\ fields\ are\ about\ to\ be\ merged\ into\ the\ 'Comment'\ field.=Since the 'Review' field was deprecated in JabRef 4.2, these two fields are about to be merged into the 'Comment' field.

Size=Size

Skipped\ -\ No\ PDF\ linked=Skipped - No PDF linked
Skipped\ -\ PDF\ does\ not\ exist=Skipped - PDF does not exist

Skipped\ entry.=Skipped entry.

source\ edit=source edit
Special\ name\ formatters=Special name formatters

Statically\ group\ entries\ by\ manual\ assignment=Statically group entries by manual assignment

Status=Status
Strings\ for\ library=Strings for library

Sublibrary\ from\ AUX\ to\ BibTeX=Sublibrary from AUX to BibTeX

Switches\ between\ full\ and\ abbreviated\ journal\ name\ if\ the\ journal\ name\ is\ known.=Switches between full and abbreviated journal name if the journal name is known.

Tabname=Tabname
Tertiary\ sort\ criterion=Tertiary sort criterion

The\ chosen\ encoding\ '%0'\ could\ not\ encode\ the\ following\ characters\:=The chosen encoding '%0' could not encode the following characters:


the\ field\ <b>%0</b>=the field <b>%0</b>
The\ group\ "%0"\ already\ contains\ the\ selection.=The group "%0" already contains the selection.

The\ label\ of\ the\ string\ cannot\ be\ a\ number.=The label of the string cannot be a number.

The\ label\ of\ the\ string\ cannot\ contain\ spaces.=The label of the string cannot contain spaces.

The\ label\ of\ the\ string\ cannot\ contain\ the\ '\#'\ character.=The label of the string cannot contain the '#' character.

The\ output\ option\ depends\ on\ a\ valid\ import\ option.=The output option depends on a valid import option.

The\ regular\ expression\ <b>%0</b>\ is\ invalid\:=The regular expression <b>%0</b> is invalid:

The\ search\ is\ case\ insensitive.=The search is case insensitive.

The\ search\ is\ case\ sensitive.=The search is case sensitive.

There\ are\ possible\ duplicates\ (marked\ with\ an\ icon)\ that\ haven't\ been\ resolved.\ Continue?=There are possible duplicates (marked with an icon) that haven't been resolved. Continue?

This\ group\ contains\ entries\ based\ on\ manual\ assignment.\ Entries\ can\ be\ assigned\ to\ this\ group\ by\ selecting\ them\ then\ using\ either\ drag\ and\ drop\ or\ the\ context\ menu.\ Entries\ can\ be\ removed\ from\ this\ group\ by\ selecting\ them\ then\ using\ the\ context\ menu.=This group contains entries based on manual assignment. Entries can be assigned to this group by selecting them then using either drag and drop or the context menu. Entries can be removed from this group by selecting them then using the context menu.

This\ group\ contains\ entries\ whose\ <b>%0</b>\ field\ contains\ the\ keyword\ <b>%1</b>=This group contains entries whose <b>%0</b> field contains the keyword <b>%1</b>

This\ group\ contains\ entries\ whose\ <b>%0</b>\ field\ contains\ the\ regular\ expression\ <b>%1</b>=This group contains entries whose <b>%0</b> field contains the regular expression <b>%1</b>

This\ operation\ requires\ all\ selected\ entries\ to\ have\ BibTeX\ keys\ defined.=This operation requires all selected entries to have BibTeX keys defined.

This\ operation\ requires\ one\ or\ more\ entries\ to\ be\ selected.=This operation requires one or more entries to be selected.

This\ setting\ may\ be\ changed\ in\ preferences\ at\ any\ time.=This setting may be changed in preferences at any time.
Timezone\ (Provides\ for\ better\ recommendations\ by\ indicating\ the\ time\ of\ day\ the\ request\ is\ being\ made.)=Timezone (Provides for better recommendations by indicating the time of day the request is being made.)
Time\ stamp=Time stamp
Toggle\ groups\ interface=Toggle groups interface

Trim\ all\ whitespace\ characters\ in\ the\ field\ content.=Trim all whitespace characters in the field content.

Trim\ whitespace\ characters=Trim whitespace characters

Try\ different\ encoding=Try different encoding

Unabbreviate\ journal\ names\ of\ the\ selected\ entries=Unabbreviate journal names of the selected entries
Unabbreviated\ %0\ journal\ names.=Unabbreviated %0 journal names.

unable\ to\ write\ to=unable to write to

Undo=Undo

Unknown\ BibTeX\ entries\:=Unknown BibTeX entries\:

unknown\ edit=unknown edit

Unknown\ export\ format=Unknown export format

untitled=untitled

Upgrade\ external\ PDF/PS\ links\ to\ use\ the\ '%0'\ field.=Upgrade external PDF/PS links to use the '%0' field.

usage=usage
Use\ autocompletion=Use autocompletion

Use\ regular\ expression\ search=Use regular expression search

Username=Username

Value\ cleared\ externally=Value cleared externally

Value\ set\ externally=Value set externally

verify\ that\ LyX\ is\ running\ and\ that\ the\ lyxpipe\ is\ valid=verify that LyX is running and that the lyxpipe is valid

View=View
Vim\ server\ name=Vim server name

Warn\ about\ unresolved\ duplicates\ when\ closing\ inspection\ window=Warn about unresolved duplicates when closing inspection window

Warn\ before\ overwriting\ existing\ keys=Warn before overwriting existing keys

Warning=Warning

Warnings=Warnings

web\ link=web link

What\ do\ you\ want\ to\ do?=What do you want to do?
Whatever\ option\ you\ choose,\ Mr.\ DLib\ may\ share\ its\ data\ with\ research\ partners\ to\ further\ improve\ recommendation\ quality\ as\ part\ of\ a\ 'living\ lab'.\ Mr.\ DLib\ may\ also\ release\ public\ datasets\ that\ may\ contain\ anonymized\ information\ about\ you\ and\ the\ recommendations\ (sensitive\ information\ such\ as\ metadata\ of\ your\ articles\ will\ be\ anonymised\ through\ e.g.\ hashing).\ Research\ partners\ are\ obliged\ to\ adhere\ to\ the\ same\ strict\ data\ protection\ policy\ as\ Mr.\ DLib.=Whatever option you choose, Mr. DLib may share its data with research partners to further improve recommendation quality as part of a 'living lab'. Mr. DLib may also release public datasets that may contain anonymized information about you and the recommendations (sensitive information such as metadata of your articles will be anonymised through e.g. hashing). Research partners are obliged to adhere to the same strict data protection policy as Mr. DLib.

Will\ write\ XMP-metadata\ to\ the\ PDFs\ linked\ from\ selected\ entries.=Will write XMP-metadata to the PDFs linked from selected entries.

Write\ BibTeXEntry\ as\ XMP-metadata\ to\ PDF.=Write BibTeXEntry as XMP-metadata to PDF.

Write\ XMP=Write XMP
Write\ XMP-metadata=Write XMP-metadata
Write\ XMP-metadata\ for\ all\ PDFs\ in\ current\ library?=Write XMP-metadata for all PDFs in current library?
Writing\ XMP-metadata...=Writing XMP-metadata...
Writing\ XMP-metadata\ for\ selected\ entries...=Writing XMP-metadata for selected entries...

XMP-annotated\ PDF=XMP-annotated PDF
XMP\ export\ privacy\ settings=XMP export privacy settings
XMP-metadata=XMP-metadata
You\ must\ restart\ JabRef\ for\ this\ to\ come\ into\ effect.=You must restart JabRef for this to come into effect.

You\ must\ restart\ JabRef\ for\ the\ new\ key\ bindings\ to\ work\ properly.=You must restart JabRef for the new key bindings to work properly.

Your\ new\ key\ bindings\ have\ been\ stored.=Your new key bindings have been stored.

The\ following\ fetchers\ are\ available\:=The following fetchers are available:
Could\ not\ find\ fetcher\ '%0'=Could not find fetcher '%0'
Running\ query\ '%0'\ with\ fetcher\ '%1'.=Running query '%0' with fetcher '%1'.

Move\ file=Move file
Rename\ file=Rename file

Move\ file\ to\ file\ directory\ and\ rename\ file=Move file to file directory and rename file

Could\ not\ move\ file\ '%0'.=Could not move file '%0'.
Could\ not\ find\ file\ '%0'.=Could not find file '%0'.
Number\ of\ entries\ successfully\ imported=Number of entries successfully imported
Error\ while\ fetching\ from\ %0=Error while fetching from %0

Refuse\ to\ save\ the\ library\ before\ external\ changes\ have\ been\ reviewed.=Refuse to save the library before external changes have been reviewed.
Library\ protection=Library protection
Unable\ to\ save\ library=Unable to save library

BibTeX\ key\ generator=BibTeX key generator
Unable\ to\ open\ link.=Unable to open link.
MIME\ type=MIME type

This\ feature\ lets\ new\ files\ be\ opened\ or\ imported\ into\ an\ already\ running\ instance\ of\ JabRef\ instead\ of\ opening\ a\ new\ instance.\ For\ instance,\ this\ is\ useful\ when\ you\ open\ a\ file\ in\ JabRef\ from\ your\ web\ browser.\ Note\ that\ this\ will\ prevent\ you\ from\ running\ more\ than\ one\ instance\ of\ JabRef\ at\ a\ time.=This feature lets new files be opened or imported into an already running instance of JabRef instead of opening a new instance. For instance, this is useful when you open a file in JabRef from your web browser. Note that this will prevent you from running more than one instance of JabRef at a time.
Run\ fetcher=Run fetcher

Use\ IEEE\ LaTeX\ abbreviations=Use IEEE LaTeX abbreviations

When\ opening\ file\ link,\ search\ for\ matching\ file\ if\ no\ link\ is\ defined=When opening file link, search for matching file if no link is defined
Line\ %0\:\ Found\ corrupted\ BibTeX\ key\ %1.=Line %0: Found corrupted BibTeX key %1.
Line\ %0\:\ Found\ corrupted\ BibTeX\ key\ %1\ (contains\ whitespaces).=Line %0: Found corrupted BibTeX key %1 (contains whitespaces).
Line\ %0\:\ Found\ corrupted\ BibTeX\ key\ %1\ (comma\ missing).=Line %0: Found corrupted BibTeX key %1 (comma missing).
No\ full\ text\ document\ found=No full text document found
Download\ from\ URL=Download from URL
Rename\ field=Rename field
Append\ field=Append field
Append\ to\ fields=Append to fields
Rename\ field\ to=Rename field to
Move\ contents\ of\ a\ field\ into\ a\ field\ with\ a\ different\ name=Move contents of a field into a field with a different name

Cannot\ use\ port\ %0\ for\ remote\ operation;\ another\ application\ may\ be\ using\ it.\ Try\ specifying\ another\ port.=Cannot use port %0 for remote operation; another application may be using it. Try specifying another port.

Looking\ for\ full\ text\ document...=Looking for full text document...
Autosave=Autosave
A\ local\ copy\ will\ be\ opened.=A local copy will be opened.
Autosave\ local\ libraries=Autosave local libraries
Automatically\ save\ the\ library\ to=Automatically save the library to
Please\ enter\ a\ valid\ file\ path.=Please enter a valid file path.


Export\ in\ current\ table\ sort\ order=Export in current table sort order
Export\ entries\ in\ their\ original\ order=Export entries in their original order
Error\ opening\ file\ '%0'.=Error opening file '%0'.

Formatter\ not\ found\:\ %0=Formatter not found: %0

Could\ not\ save,\ file\ locked\ by\ another\ JabRef\ instance.=Could not save, file locked by another JabRef instance.
Metadata\ change=Metadata change
Changes\ have\ been\ made\ to\ the\ following\ metadata\ elements=Changes have been made to the following metadata elements

Generate\ groups\ for\ author\ last\ names=Generate groups for author last names
Generate\ groups\ from\ keywords\ in\ a\ BibTeX\ field=Generate groups from keywords in a BibTeX field
Enforce\ legal\ characters\ in\ BibTeX\ keys=Enforce legal characters in BibTeX keys

Unable\ to\ create\ backup=Unable to create backup
Move\ file\ to\ file\ directory=Move file to file directory
<b>All\ Entries</b>\ (this\ group\ cannot\ be\ edited\ or\ removed)=<b>All Entries</b> (this group cannot be edited or removed)
static\ group=static group
dynamic\ group=dynamic group
refines\ supergroup=refines supergroup
includes\ subgroups=includes subgroups
contains=contains
search\ expression=search expression

Optional\ fields\ 2=Optional fields 2
Waiting\ for\ save\ operation\ to\ finish=Waiting for save operation to finish

Find\ and\ remove\ duplicate\ BibTeX\ keys=Find and remove duplicate BibTeX keys
Expected\ syntax\ for\ --fetch\='<name\ of\ fetcher>\:<query>'=Expected syntax for --fetch='<name of fetcher>:<query>'
Duplicate\ BibTeX\ key=Duplicate BibTeX key


General\ file\ directory=General file directory
User-specific\ file\ directory=User-specific file directory
LaTex\ file\ directory=LaTex file directory
Search\ failed\:\ illegal\ search\ expression=Search failed: illegal search expression

You\ must\ enter\ an\ integer\ value\ in\ the\ interval\ 1025-65535=You must enter an integer value in the interval 1025-65535
Automatically\ open\ browse\ dialog\ when\ creating\ new\ file\ link=Automatically open browse dialog when creating new file link
Autocomplete\ names\ in\ 'Firstname\ Lastname'\ format\ only=Autocomplete names in 'Firstname Lastname' format only
Autocomplete\ names\ in\ 'Lastname,\ Firstname'\ format\ only=Autocomplete names in 'Lastname, Firstname' format only
Autocomplete\ names\ in\ both\ formats=Autocomplete names in both formats
Send\ as\ email=Send as email
References=References
Sending\ of\ emails=Sending of emails
Subject\ for\ sending\ an\ email\ with\ references=Subject for sending an email with references
Automatically\ open\ folders\ of\ attached\ files=Automatically open folders of attached files
Error\ creating\ email=Error creating email
Entries\ added\ to\ an\ email=Entries added to an email
exportFormat=exportFormat
Output\ file\ missing=Output file missing
No\ search\ matches.=No search matches.
The\ output\ option\ depends\ on\ a\ valid\ input\ option.=The output option depends on a valid input option.
Linked\ file\ name\ conventions=Linked file name conventions
Filename\ format\ pattern=Filename format pattern
Additional\ parameters=Additional parameters
Cite\ selected\ entries\ between\ parenthesis=Cite selected entries between parenthesis
Cite\ selected\ entries\ with\ in-text\ citation=Cite selected entries with in-text citation
Cite\ special=Cite special
Extra\ information\ (e.g.\ page\ number)=Extra information (e.g. page number)
Manage\ citations=Manage citations
Problem\ modifying\ citation=Problem modifying citation
Citation=Citation
Connecting...=Connecting...
Could\ not\ resolve\ BibTeX\ entry\ for\ citation\ marker\ '%0'.=Could not resolve BibTeX entry for citation marker '%0'.
Select\ style=Select style
Journals=Journals
Cite=Cite
Cite\ in-text=Cite in-text
Insert\ empty\ citation=Insert empty citation
Merge\ citations=Merge citations
Manual\ connect=Manual connect
Select\ Writer\ document=Select Writer document
Sync\ OpenOffice/LibreOffice\ bibliography=Sync OpenOffice/LibreOffice bibliography
Select\ which\ open\ Writer\ document\ to\ work\ on=Select which open Writer document to work on
Connected\ to\ document=Connected to document
Insert\ a\ citation\ without\ text\ (the\ entry\ will\ appear\ in\ the\ reference\ list)=Insert a citation without text (the entry will appear in the reference list)
Cite\ selected\ entries\ with\ extra\ information=Cite selected entries with extra information
Ensure\ that\ the\ bibliography\ is\ up-to-date=Ensure that the bibliography is up-to-date
Your\ OpenOffice/LibreOffice\ document\ references\ the\ BibTeX\ key\ '%0',\ which\ could\ not\ be\ found\ in\ your\ current\ library.=Your OpenOffice/LibreOffice document references the BibTeX key '%0', which could not be found in your current library.
Unable\ to\ synchronize\ bibliography=Unable to synchronize bibliography
Combine\ pairs\ of\ citations\ that\ are\ separated\ by\ spaces\ only=Combine pairs of citations that are separated by spaces only
Autodetection\ failed=Autodetection failed
Please\ wait...=Please wait...
Set\ connection\ parameters=Set connection parameters
Path\ to\ OpenOffice/LibreOffice\ directory=Path to OpenOffice/LibreOffice directory
Path\ to\ OpenOffice/LibreOffice\ executable=Path to OpenOffice/LibreOffice executable
Path\ to\ OpenOffice/LibreOffice\ library\ dir=Path to OpenOffice/LibreOffice library dir
Connection\ lost=Connection lost
The\ paragraph\ format\ is\ controlled\ by\ the\ property\ 'ReferenceParagraphFormat'\ or\ 'ReferenceHeaderParagraphFormat'\ in\ the\ style\ file.=The paragraph format is controlled by the property 'ReferenceParagraphFormat' or 'ReferenceHeaderParagraphFormat' in the style file.
The\ character\ format\ is\ controlled\ by\ the\ citation\ property\ 'CitationCharacterFormat'\ in\ the\ style\ file.=The character format is controlled by the citation property 'CitationCharacterFormat' in the style file.
Automatically\ sync\ bibliography\ when\ inserting\ citations=Automatically sync bibliography when inserting citations
Look\ up\ BibTeX\ entries\ in\ the\ active\ tab\ only=Look up BibTeX entries in the active tab only
Look\ up\ BibTeX\ entries\ in\ all\ open\ libraries=Look up BibTeX entries in all open libraries
Autodetecting\ paths...=Autodetecting paths...
Could\ not\ find\ OpenOffice/LibreOffice\ installation=Could not find OpenOffice/LibreOffice installation
Found\ more\ than\ one\ OpenOffice/LibreOffice\ executable.=Found more than one OpenOffice/LibreOffice executable.
Please\ choose\ which\ one\ to\ connect\ to\:=Please choose which one to connect to:
Choose\ OpenOffice/LibreOffice\ executable=Choose OpenOffice/LibreOffice executable
Select\ document=Select document
HTML\ list=HTML list
If\ possible,\ normalize\ this\ list\ of\ names\ to\ conform\ to\ standard\ BibTeX\ name\ formatting=If possible, normalize this list of names to conform to standard BibTeX name formatting
Could\ not\ open\ %0=Could not open %0
Unknown\ import\ format=Unknown import format
Web\ search=Web search
Style\ selection=Style selection
No\ valid\ style\ file\ defined=No valid style file defined
Choose\ pattern=Choose pattern
Use\ the\ BIB\ file\ location\ as\ primary\ file\ directory=Use the BIB file location as primary file directory
Could\ not\ run\ the\ gnuclient/emacsclient\ program.\ Make\ sure\ you\ have\ the\ emacsclient/gnuclient\ program\ installed\ and\ available\ in\ the\ PATH.=Could not run the gnuclient/emacsclient program. Make sure you have the emacsclient/gnuclient program installed and available in the PATH.
You\ must\ select\ either\ a\ valid\ style\ file,\ or\ use\ one\ of\ the\ default\ styles.=You must select either a valid style file, or use one of the default styles.

This\ feature\ generates\ a\ new\ library\ based\ on\ which\ entries\ are\ needed\ in\ an\ existing\ LaTeX\ document.=This feature generates a new library based on which entries are needed in an existing LaTeX document.

First\ select\ entries\ to\ clean\ up.=First select entries to clean up.
Cleanup\ entry=Cleanup entry
Autogenerate\ PDF\ Names=Autogenerate PDF Names
Auto-generating\ PDF-Names\ does\ not\ support\ undo.\ Continue?=Auto-generating PDF-Names does not support undo. Continue?

Use\ full\ firstname\ whenever\ possible=Use full firstname whenever possible
Use\ abbreviated\ firstname\ whenever\ possible=Use abbreviated firstname whenever possible
Use\ abbreviated\ and\ full\ firstname=Use abbreviated and full firstname
Name\ format=Name format
First\ names=First names
Cleanup\ entries=Cleanup entries
Automatically\ assign\ new\ entry\ to\ selected\ groups=Automatically assign new entry to selected groups
%0\ mode=%0 mode
Move\ DOIs\ from\ note\ and\ URL\ field\ to\ DOI\ field\ and\ remove\ http\ prefix=Move DOIs from note and URL field to DOI field and remove http prefix
Make\ paths\ of\ linked\ files\ relative\ (if\ possible)=Make paths of linked files relative (if possible)
Rename\ PDFs\ to\ given\ filename\ format\ pattern=Rename PDFs to given filename format pattern
Rename\ only\ PDFs\ having\ a\ relative\ path=Rename only PDFs having a relative path
Doing\ a\ cleanup\ for\ %0\ entries...=Doing a cleanup for %0 entries...
No\ entry\ needed\ a\ clean\ up=No entry needed a clean up
One\ entry\ needed\ a\ clean\ up=One entry needed a clean up
%0\ entries\ needed\ a\ clean\ up=%0 entries needed a clean up

Remove\ selected=Remove selected

Group\ tree\ could\ not\ be\ parsed.\ If\ you\ save\ the\ BibTeX\ library,\ all\ groups\ will\ be\ lost.=Group tree could not be parsed. If you save the BibTeX library, all groups will be lost.
Attach\ file=Attach file
Setting\ all\ preferences\ to\ default\ values.=Setting all preferences to default values.
Resetting\ preference\ key\ '%0'=Resetting preference key '%0'
Unknown\ preference\ key\ '%0'=Unknown preference key '%0'
Unable\ to\ clear\ preferences.=Unable to clear preferences.

Find\ unlinked\ files=Find unlinked files
Unselect\ all=Unselect all
Expand\ all=Expand all
Collapse\ all=Collapse all
Opens\ the\ file\ browser.=Opens the file browser.
Scan\ directory=Scan directory
Searches\ the\ selected\ directory\ for\ unlinked\ files.=Searches the selected directory for unlinked files.
Starts\ the\ import\ of\ BibTeX\ entries.=Starts the import of BibTeX entries.
Select\ a\ directory\ where\ the\ search\ shall\ start.=Select a directory where the search shall start.
Select\ file\ type\:=Select file type:
These\ files\ are\ not\ linked\ in\ the\ active\ library.=These files are not linked in the active library.
Searching\ file\ system...=Searching file system...
Select\ directory=Select directory
Select\ files=Select files
BibTeX\ entry\ creation=BibTeX entry creation
BibTeX\ key\ patterns=BibTeX key patterns
Clear\ priority=Clear priority
Clear\ rank=Clear rank
Enable\ special\ fields=Enable special fields
One\ star=One star
Two\ stars=Two stars
Three\ stars=Three stars
Four\ stars=Four stars
Five\ stars=Five stars
Help\ on\ special\ fields=Help on special fields
Keywords\ of\ selected\ entries=Keywords of selected entries
Manage\ content\ selectors=Manage content selectors
Manage\ keywords=Manage keywords
No\ priority\ information=No priority information
No\ rank\ information=No rank information
Priority=Priority
Priority\ high=Priority high
Priority\ low=Priority low
Priority\ medium=Priority medium
Quality=Quality
Rank=Rank
Relevance=Relevance
Set\ priority\ to\ high=Set priority to high
Set\ priority\ to\ low=Set priority to low
Set\ priority\ to\ medium=Set priority to medium
Synchronize\ with\ keywords=Synchronize with keywords
Synchronized\ special\ fields\ based\ on\ keywords=Synchronized special fields based on keywords
Toggle\ relevance=Toggle relevance
Toggle\ quality\ assured=Toggle quality assured
Toggle\ print\ status=Toggle print status
Update\ keywords=Update keywords
Write\ values\ of\ special\ fields\ as\ separate\ fields\ to\ BibTeX=Write values of special fields as separate fields to BibTeX
Connection\ to\ OpenOffice/LibreOffice\ has\ been\ lost.\ Please\ make\ sure\ OpenOffice/LibreOffice\ is\ running,\ and\ try\ to\ reconnect.=Connection to OpenOffice/LibreOffice has been lost. Please make sure OpenOffice/LibreOffice is running, and try to reconnect.
JabRef\ will\ send\ at\ least\ one\ request\ per\ entry\ to\ a\ publisher.=JabRef will send at least one request per entry to a publisher.
Correct\ the\ entry,\ and\ reopen\ editor\ to\ display/edit\ source.=Correct the entry, and reopen editor to display/edit source.
Could\ not\ connect\ to\ running\ OpenOffice/LibreOffice.=Could not connect to running OpenOffice/LibreOffice.
Make\ sure\ you\ have\ installed\ OpenOffice/LibreOffice\ with\ Java\ support.=Make sure you have installed OpenOffice/LibreOffice with Java support.
If\ connecting\ manually,\ please\ verify\ program\ and\ library\ paths.=If connecting manually, please verify program and library paths.
Error\ message\:=Error message:
If\ a\ pasted\ or\ imported\ entry\ already\ has\ the\ field\ set,\ overwrite.=If a pasted or imported entry already has the field set, overwrite.
Not\ connected\ to\ any\ Writer\ document.\ Please\ make\ sure\ a\ document\ is\ open,\ and\ use\ the\ 'Select\ Writer\ document'\ button\ to\ connect\ to\ it.=Not connected to any Writer document. Please make sure a document is open, and use the 'Select Writer document' button to connect to it.
Removed\ all\ subgroups\ of\ group\ "%0".=Removed all subgroups of group "%0".
To\ disable\ the\ memory\ stick\ mode\ rename\ or\ remove\ the\ jabref.xml\ file\ in\ the\ same\ folder\ as\ JabRef.=To disable the memory stick mode rename or remove the jabref.xml file in the same folder as JabRef.
Unable\ to\ connect.\ One\ possible\ reason\ is\ that\ JabRef\ and\ OpenOffice/LibreOffice\ are\ not\ both\ running\ in\ either\ 32\ bit\ mode\ or\ 64\ bit\ mode.=Unable to connect. One possible reason is that JabRef and OpenOffice/LibreOffice are not both running in either 32 bit mode or 64 bit mode.
Use\ the\ following\ delimiter\ character(s)\:=Use the following delimiter character(s):
When\ downloading\ files,\ or\ moving\ linked\ files\ to\ the\ file\ directory,\ prefer\ the\ BIB\ file\ location\ rather\ than\ the\ file\ directory\ set\ above=When downloading files, or moving linked files to the file directory, prefer the BIB file location rather than the file directory set above
Your\ style\ file\ specifies\ the\ character\ format\ '%0',\ which\ is\ undefined\ in\ your\ current\ OpenOffice/LibreOffice\ document.=Your style file specifies the character format '%0', which is undefined in your current OpenOffice/LibreOffice document.
Your\ style\ file\ specifies\ the\ paragraph\ format\ '%0',\ which\ is\ undefined\ in\ your\ current\ OpenOffice/LibreOffice\ document.=Your style file specifies the paragraph format '%0', which is undefined in your current OpenOffice/LibreOffice document.

Searching...=Searching...
Add\ {}\ to\ specified\ title\ words\ on\ search\ to\ keep\ the\ correct\ case=Add {} to specified title words on search to keep the correct case
Import\ conversions=Import conversions
Please\ enter\ a\ search\ string=Please enter a search string
Please\ open\ or\ start\ a\ new\ library\ before\ searching=Please open or start a new library before searching

Canceled\ merging\ entries=Canceled merging entries

Format\ units\ by\ adding\ non-breaking\ separators\ and\ keeping\ the\ correct\ case\ on\ search=Format units by adding non-breaking separators and keeping the correct case on search
Merge\ entries=Merge entries
Merged\ entries=Merged entries
None=None
Parse=Parse
Result=Result
You\ have\ to\ choose\ exactly\ two\ entries\ to\ merge.=You have to choose exactly two entries to merge.

Update\ timestamp\ on\ modification=Update timestamp on modification
All\ key\ bindings\ will\ be\ reset\ to\ their\ defaults.=All key bindings will be reset to their defaults.

Automatically\ set\ file\ links=Automatically set file links
Resetting\ all\ key\ bindings=Resetting all key bindings

Network=Network
Search\ IEEEXplore=Search IEEEXplore
Hostname=Hostname
Please\ specify\ a\ hostname=Please specify a hostname
Please\ specify\ a\ port=Please specify a port
Please\ specify\ a\ username=Please specify a username
Please\ specify\ a\ password=Please specify a password

Use\ custom\ proxy\ configuration=Use custom proxy configuration
Proxy\ requires\ authentication=Proxy requires authentication
Attention\:\ Password\ is\ stored\ in\ plain\ text\!=Attention: Password is stored in plain text!
Clear\ connection\ settings=Clear connection settings

Open\ folder=Open folder
Export\ entries\ ordered\ as\ specified=Export entries ordered as specified
Export\ sort\ order=Export sort order
Export\ sorting=Export sorting
Newline\ separator=Newline separator

Save\ in\ current\ table\ sort\ order=Save in current table sort order
Save\ entries\ ordered\ as\ specified=Save entries ordered as specified
Show\ extra\ columns=Show extra columns
Parsing\ error=Parsing error
illegal\ backslash\ expression=illegal backslash expression

Clear\ read\ status=Clear read status
Convert\ to\ biblatex\ format\ (for\ example,\ move\ the\ value\ of\ the\ 'journal'\ field\ to\ 'journaltitle')=Convert to biblatex format (for example, move the value of the 'journal' field to 'journaltitle')
Deprecated\ fields=Deprecated fields
No\ read\ status\ information=No read status information
Printed=Printed
Read\ status=Read status
Read\ status\ read=Read status read
Read\ status\ skimmed=Read status skimmed
Save\ selected\ as\ plain\ BibTeX...=Save selected as plain BibTeX...
Set\ read\ status\ to\ read=Set read status to read
Set\ read\ status\ to\ skimmed=Set read status to skimmed
Show\ deprecated\ BibTeX\ fields=Show deprecated BibTeX fields

Opens\ JabRef's\ GitHub\ page=Opens JabRef's GitHub page
Opens\ JabRef's\ Twitter\ page=Opens JabRef's Twitter page
Opens\ JabRef's\ Facebook\ page=Opens JabRef's Facebook page
Opens\ JabRef's\ blog=Opens JabRef's blog
Opens\ JabRef's\ website=Opens JabRef's website

Could\ not\ open\ browser.=Could not open browser.
Please\ open\ %0\ manually.=Please open %0 manually.
The\ link\ has\ been\ copied\ to\ the\ clipboard.=The link has been copied to the clipboard.

Open\ %0\ file=Open %0 file

Cannot\ delete\ file=Cannot delete file
File\ permission\ error=File permission error
JabRef\ does\ not\ have\ permission\ to\ access\ %s=JabRef does not have permission to access %s
Push\ to\ %0=Push to %0
Path\ to\ %0=Path to %0
Convert=Convert
Normalize\ to\ BibTeX\ name\ format=Normalize to BibTeX name format
Help\ on\ Name\ Formatting=Help on Name Formatting

Add\ new\ file\ type=Add new file type

Left\ entry=Left entry
Right\ entry=Right entry
Original\ entry=Original entry
No\ information\ added=No information added
Select\ at\ least\ one\ entry\ to\ manage\ keywords.=Select at least one entry to manage keywords.
OpenDocument\ text=OpenDocument text
OpenDocument\ spreadsheet=OpenDocument spreadsheet
OpenDocument\ presentation=OpenDocument presentation
%0\ image=%0 image
Added\ entry=Added entry
Modified\ entry=Modified entry
Deleted\ entry=Deleted entry
Modified\ groups\ tree=Modified groups tree
Removed\ all\ groups=Removed all groups
Accepting\ the\ change\ replaces\ the\ complete\ groups\ tree\ with\ the\ externally\ modified\ groups\ tree.=Accepting the change replaces the complete groups tree with the externally modified groups tree.
Select\ export\ format=Select export format
Return\ to\ JabRef=Return to JabRef
Could\ not\ connect\ to\ %0=Could not connect to %0
Warning\:\ %0\ out\ of\ %1\ entries\ have\ undefined\ title.=Warning: %0 out of %1 entries have undefined title.
Warning\:\ %0\ out\ of\ %1\ entries\ have\ undefined\ BibTeX\ key.=Warning: %0 out of %1 entries have undefined BibTeX key.
Really\ delete\ the\ selected\ entry?=Really delete the selected entry?
Really\ delete\ the\ %0\ selected\ entries?=Really delete the %0 selected entries?
Keep\ merged\ entry\ only=Keep merged entry only
Keep\ left=Keep left
Keep\ right=Keep right
Old\ entry=Old entry
From\ import=From import
No\ problems\ found.=No problems found.
Save\ changes=Save changes
Discard\ changes=Discard changes
Library\ '%0'\ has\ changed.=Library '%0' has changed.
Print\ entry\ preview=Print entry preview
Copy\ title=Copy title
Copy\ \\cite{BibTeX\ key}=Copy \\cite{BibTeX key}
Copy\ BibTeX\ key\ and\ title=Copy BibTeX key and title
Invalid\ DOI\:\ '%0'.=Invalid DOI: '%0'.
should\ start\ with\ a\ name=should start with a name
should\ end\ with\ a\ name=should end with a name
unexpected\ closing\ curly\ bracket=unexpected closing curly bracket
unexpected\ opening\ curly\ bracket=unexpected opening curly bracket
capital\ letters\ are\ not\ masked\ using\ curly\ brackets\ {}=capital letters are not masked using curly brackets {}
should\ contain\ a\ four\ digit\ number=should contain a four digit number
should\ contain\ a\ valid\ page\ number\ range=should contain a valid page number range
No\ results\ found.=No results found.
Found\ %0\ results.=Found %0 results.
Invalid\ regular\ expression=Invalid regular expression
plain\ text=plain text
This\ search\ contains\ entries\ in\ which\ any\ field\ contains\ the\ regular\ expression\ <b>%0</b>=This search contains entries in which any field contains the regular expression <b>%0</b>
This\ search\ contains\ entries\ in\ which\ any\ field\ contains\ the\ term\ <b>%0</b>=This search contains entries in which any field contains the term <b>%0</b>
This\ search\ contains\ entries\ in\ which=This search contains entries in which

Unable\ to\ autodetect\ OpenOffice/LibreOffice\ installation.\ Please\ choose\ the\ installation\ directory\ manually.=Unable to autodetect OpenOffice/LibreOffice installation. Please choose the installation directory manually.

Close\ library=Close library
Decrease\ table\ font\ size=Decrease table font size
Entry\ editor,\ next\ entry=Entry editor, next entry
Entry\ editor,\ next\ panel=Entry editor, next panel
Entry\ editor,\ next\ panel\ 2=Entry editor, next panel 2
Entry\ editor,\ previous\ entry=Entry editor, previous entry
Entry\ editor,\ previous\ panel=Entry editor, previous panel
Entry\ editor,\ previous\ panel\ 2=Entry editor, previous panel 2
File\ list\ editor,\ move\ entry\ down=File list editor, move entry down
File\ list\ editor,\ move\ entry\ up=File list editor, move entry up
Focus\ entry\ table=Focus entry table
Import\ into\ current\ library=Import into current library
Import\ into\ new\ library=Import into new library
Increase\ table\ font\ size=Increase table font size
New\ article=New article
New\ book=New book
New\ entry=New entry
New\ from\ plain\ text=New from plain text
New\ inbook=New inbook
New\ mastersthesis=New mastersthesis
New\ phdthesis=New phdthesis
New\ proceedings=New proceedings
New\ unpublished=New unpublished
Preamble\ editor,\ store\ changes=Preamble editor, store changes
Push\ to\ application=Push to application
Refresh\ OpenOffice/LibreOffice=Refresh OpenOffice/LibreOffice
Resolve\ duplicate\ BibTeX\ keys=Resolve duplicate BibTeX keys
Save\ all=Save all
String\ dialog,\ add\ string=String dialog, add string
String\ dialog,\ remove\ string=String dialog, remove string
Synchronize\ files=Synchronize files
Unabbreviate=Unabbreviate
should\ contain\ a\ protocol=should contain a protocol
Copy\ preview=Copy preview
Automatically\ setting\ file\ links=Automatically setting file links
Regenerating\ BibTeX\ keys\ according\ to\ metadata=Regenerating BibTeX keys according to metadata
Regenerate\ all\ keys\ for\ the\ entries\ in\ a\ BibTeX\ file=Regenerate all keys for the entries in a BibTeX file
Show\ debug\ level\ messages=Show debug level messages
Default\ bibliography\ mode=Default bibliography mode
Show\ only\ preferences\ deviating\ from\ their\ default\ value=Show only preferences deviating from their default value
default=default
key=key
type=type
value=value
Show\ preferences=Show preferences
Save\ actions=Save actions
Enable\ save\ actions=Enable save actions
Convert\ to\ BibTeX\ format\ (for\ example,\ move\ the\ value\ of\ the\ 'journaltitle'\ field\ to\ 'journal')=Convert to BibTeX format (for example, move the value of the 'journaltitle' field to 'journal')

Other\ fields=Other fields
Show\ remaining\ fields=Show remaining fields

link\ should\ refer\ to\ a\ correct\ file\ path=link should refer to a correct file path
abbreviation\ detected=abbreviation detected
wrong\ entry\ type\ as\ proceedings\ has\ page\ numbers=wrong entry type as proceedings has page numbers
Abbreviate\ journal\ names=Abbreviate journal names
Abbreviating...=Abbreviating...
Abbreviation\ '%0'\ for\ journal\ '%1'\ already\ defined.=Abbreviation '%0' for journal '%1' already defined.
Abbreviation\ cannot\ be\ empty=Abbreviation cannot be empty
Duplicated\ Journal\ Abbreviation=Duplicated Journal Abbreviation
Duplicated\ Journal\ File=Duplicated Journal File
Error\ Occurred=Error Occurred
Journal\ file\ %s\ already\ added=Journal file %s already added
Name\ cannot\ be\ empty=Name cannot be empty

Display\ keywords\ appearing\ in\ ALL\ entries=Display keywords appearing in ALL entries
Display\ keywords\ appearing\ in\ ANY\ entry=Display keywords appearing in ANY entry
None\ of\ the\ selected\ entries\ have\ titles.=None of the selected entries have titles.
None\ of\ the\ selected\ entries\ have\ BibTeX\ keys.=None of the selected entries have BibTeX keys.
Unabbreviate\ journal\ names=Unabbreviate journal names
Unabbreviating...=Unabbreviating...
Usage=Usage


Adds\ {}\ brackets\ around\ acronyms,\ month\ names\ and\ countries\ to\ preserve\ their\ case.=Adds {} brackets around acronyms, month names and countries to preserve their case.
Are\ you\ sure\ you\ want\ to\ reset\ all\ settings\ to\ default\ values?=Are you sure you want to reset all settings to default values?
Reset\ preferences=Reset preferences
Ill-formed\ entrytype\ comment\ in\ BIB\ file=Ill-formed entrytype comment in BIB file

Move\ linked\ files\ to\ default\ file\ directory\ %0=Move linked files to default file directory %0

Do\ you\ still\ want\ to\ continue?=Do you still want to continue?
Run\ field\ formatter\:=Run field formatter:
Table\ font\ size\ is\ %0=Table font size is %0
Internal\ style=Internal style
Add\ style\ file=Add style file
Current\ style\ is\ '%0'=Current style is '%0'
Remove\ style=Remove style
You\ must\ select\ a\ valid\ style\ file.=You must select a valid style file.
Invalid\ style\ selected=Invalid style selected

Reload=Reload

Capitalize=Capitalize
Capitalize\ all\ words,\ but\ converts\ articles,\ prepositions,\ and\ conjunctions\ to\ lower\ case.=Capitalize all words, but converts articles, prepositions, and conjunctions to lower case.
Capitalize\ the\ first\ word,\ changes\ other\ words\ to\ lower\ case.=Capitalize the first word, changes other words to lower case.
Changes\ all\ letters\ to\ lower\ case.=Changes all letters to lower case.
Changes\ all\ letters\ to\ upper\ case.=Changes all letters to upper case.
Changes\ the\ first\ letter\ of\ all\ words\ to\ capital\ case\ and\ the\ remaining\ letters\ to\ lower\ case.=Changes the first letter of all words to capital case and the remaining letters to lower case.
Cleans\ up\ LaTeX\ code.=Cleans up LaTeX code.
Converts\ HTML\ code\ to\ LaTeX\ code.=Converts HTML code to LaTeX code.
HTML\ to\ Unicode=HTML to Unicode
Converts\ HTML\ code\ to\ Unicode.=Converts HTML code to Unicode.
Converts\ LaTeX\ encoding\ to\ Unicode\ characters.=Converts LaTeX encoding to Unicode characters.
Converts\ Unicode\ characters\ to\ LaTeX\ encoding.=Converts Unicode characters to LaTeX encoding.
Converts\ ordinals\ to\ LaTeX\ superscripts.=Converts ordinals to LaTeX superscripts.
Converts\ units\ to\ LaTeX\ formatting.=Converts units to LaTeX formatting.
HTML\ to\ LaTeX=HTML to LaTeX
LaTeX\ cleanup=LaTeX cleanup
LaTeX\ to\ Unicode=LaTeX to Unicode
Lower\ case=Lower case
Minify\ list\ of\ person\ names=Minify list of person names
Normalize\ date=Normalize date
Normalize\ en\ dashes=Normalize en dashes
Normalize\ month=Normalize month
Normalize\ month\ to\ BibTeX\ standard\ abbreviation.=Normalize month to BibTeX standard abbreviation.
Normalize\ names\ of\ persons=Normalize names of persons
Normalize\ page\ numbers=Normalize page numbers
Normalize\ pages\ to\ BibTeX\ standard.=Normalize pages to BibTeX standard.
Normalizes\ lists\ of\ persons\ to\ the\ BibTeX\ standard.=Normalizes lists of persons to the BibTeX standard.
Normalizes\ the\ date\ to\ ISO\ date\ format.=Normalizes the date to ISO date format.
Normalizes\ the\ en\ dashes.=Normalizes the en dashes.
Ordinals\ to\ LaTeX\ superscript=Ordinals to LaTeX superscript
Protect\ terms=Protect terms
Add\ enclosing\ braces=Add enclosing braces
Add\ braces\ encapsulating\ the\ complete\ field\ content.=Add braces encapsulating the complete field content.
Remove\ enclosing\ braces=Remove enclosing braces
Removes\ braces\ encapsulating\ the\ complete\ field\ content.=Removes braces encapsulating the complete field content.
Shorten\ DOI=Shorten DOI
Shortens\ DOI\ to\ more\ human\ readable\ form.=Shortens DOI to more human readable form.
Sentence\ case=Sentence case
Shortens\ lists\ of\ persons\ if\ there\ are\ more\ than\ 2\ persons\ to\ "et\ al.".=Shortens lists of persons if there are more than 2 persons to "et al.".
Title\ case=Title case
Unicode\ to\ LaTeX=Unicode to LaTeX
Units\ to\ LaTeX=Units to LaTeX
Upper\ case=Upper case
Does\ nothing.=Does nothing.
Identity=Identity
Clears\ the\ field\ completely.=Clears the field completely.
Directory\ not\ found=Directory not found
Main\ file\ directory\ not\ set\!=Main file directory not set!
This\ operation\ requires\ exactly\ one\ item\ to\ be\ selected.=This operation requires exactly one item to be selected.
Importing\ in\ %0\ format=Importing in %0 format
Female\ name=Female name
Female\ names=Female names
Male\ name=Male name
Male\ names=Male names
Mixed\ names=Mixed names
Neuter\ name=Neuter name
Neuter\ names=Neuter names

Determined\ %0\ for\ %1\ entries=Determined %0 for %1 entries
Look\ up\ %0=Look up %0
Looking\ up\ %0...\ -\ entry\ %1\ out\ of\ %2\ -\ found\ %3=Looking up %0... - entry %1 out of %2 - found %3

Audio\ CD=Audio CD
British\ patent=British patent
British\ patent\ request=British patent request
Candidate\ thesis=Candidate thesis
Collaborator=Collaborator
Column=Column
Compiler=Compiler
Continuator=Continuator
Data\ CD=Data CD
Editor=Editor
European\ patent=European patent
European\ patent\ request=European patent request
Founder=Founder
French\ patent=French patent
French\ patent\ request=French patent request
German\ patent=German patent
German\ patent\ request=German patent request
Line=Line
Master's\ thesis=Master's thesis
Page=Page
Paragraph=Paragraph
Patent=Patent
Patent\ request=Patent request
PhD\ thesis=PhD thesis
Redactor=Redactor
Research\ report=Research report
Reviser=Reviser
Section=Section
Software=Software
Technical\ report=Technical report
U.S.\ patent=U.S. patent
U.S.\ patent\ request=U.S. patent request
Verse=Verse

change\ entries\ of\ group=change entries of group
odd\ number\ of\ unescaped\ '\#'=odd number of unescaped '#'

Plain\ text=Plain text
Show\ diff=Show diff
character=character
word=word
Show\ symmetric\ diff=Show symmetric diff
Copy\ Version=Copy Version
Developers=Developers
Authors=Authors
License=License

HTML\ encoded\ character\ found=HTML encoded character found
booktitle\ ends\ with\ 'conference\ on'=booktitle ends with 'conference on'

incorrect\ control\ digit=incorrect control digit
incorrect\ format=incorrect format
Copied\ version\ to\ clipboard=Copied version to clipboard

BibTeX\ key=BibTeX key
Message=Message


MathSciNet\ Review=MathSciNet Review
Reset\ Bindings=Reset Bindings

Decryption\ not\ supported.=Decryption not supported.

Cleared\ '%0'\ for\ %1\ entries=Cleared '%0' for %1 entries
Set\ '%0'\ to\ '%1'\ for\ %2\ entries=Set '%0' to '%1' for %2 entries
Toggled\ '%0'\ for\ %1\ entries=Toggled '%0' for %1 entries

Check\ for\ updates=Check for updates
Download\ update=Download update
New\ version\ available=New version available
Installed\ version=Installed version
Remind\ me\ later=Remind me later
Ignore\ this\ update=Ignore this update
Could\ not\ connect\ to\ the\ update\ server.=Could not connect to the update server.
Please\ try\ again\ later\ and/or\ check\ your\ network\ connection.=Please try again later and/or check your network connection.
To\ see\ what\ is\ new\ view\ the\ changelog.=To see what is new view the changelog.
A\ new\ version\ of\ JabRef\ has\ been\ released.=A new version of JabRef has been released.
JabRef\ is\ up-to-date.=JabRef is up-to-date.
Latest\ version=Latest version
Online\ help\ forum=Online help forum
Custom=Custom

Export\ cited=Export cited
Unable\ to\ generate\ new\ library=Unable to generate new library

Open\ console=Open console
Use\ default\ terminal\ emulator=Use default terminal emulator
Note\:\ Use\ the\ placeholder\ %DIR%\ for\ the\ location\ of\ the\ opened\ library\ file.=Note: Use the placeholder %DIR% for the location of the opened library file.
Error\ occured\ while\ executing\ the\ command\ \"%0\".=Error occured while executing the command \"%0\".
Reformat\ ISSN=Reformat ISSN

Countries\ and\ territories\ in\ English=Countries and territories in English
Electrical\ engineering\ terms=Electrical engineering terms
Enabled=Enabled
Internal\ list=Internal list
Manage\ protected\ terms\ files=Manage protected terms files
Months\ and\ weekdays\ in\ English=Months and weekdays in English
The\ text\ after\ the\ last\ line\ starting\ with\ \#\ will\ be\ used=The text after the last line starting with # will be used
Add\ protected\ terms\ file=Add protected terms file
Are\ you\ sure\ you\ want\ to\ remove\ the\ protected\ terms\ file?=Are you sure you want to remove the protected terms file?
Remove\ protected\ terms\ file=Remove protected terms file
Add\ selected\ text\ to\ list=Add selected text to list
Add\ {}\ around\ selected\ text=Add {} around selected text
Format\ field=Format field
New\ protected\ terms\ file=New protected terms file
change\ field\ %0\ of\ entry\ %1\ from\ %2\ to\ %3=change field %0 of entry %1 from %2 to %3
change\ key\ from\ %0\ to\ %1=change key from %0 to %1
change\ string\ content\ %0\ to\ %1=change string content %0 to %1
change\ string\ name\ %0\ to\ %1=change string name %0 to %1
change\ type\ of\ entry\ %0\ from\ %1\ to\ %2=change type of entry %0 from %1 to %2
insert\ entry\ %0=insert entry %0
insert\ string\ %0=insert string %0
remove\ entries=remove entries
remove\ entry\ %0=remove entry %0
remove\ string\ %0=remove string %0
undefined=undefined
Cannot\ get\ info\ based\ on\ given\ %0\:\ %1=Cannot get info based on given %0: %1
Get\ BibTeX\ data\ from\ %0=Get BibTeX data from %0
No\ %0\ found=No %0 found
Entry\ from\ %0=Entry from %0
Merge\ entry\ with\ %0\ information=Merge entry with %0 information
Updated\ entry\ with\ info\ from\ %0=Updated entry with info from %0

Add\ new\ list=Add new list
Open\ existing\ list=Open existing list
Remove\ list=Remove list
Add\ abbreviation=Add abbreviation
Remove\ abbreviation=Remove abbreviation
Full\ journal\ name=Full journal name
Abbreviation\ name=Abbreviation name
Shortest\ unique\ abbreviation=Shortest unique abbreviation

No\ abbreviation\ files\ loaded=No abbreviation files loaded

Loading\ built\ in\ lists=Loading built in lists

JabRef\ built\ in\ list=JabRef built in list
IEEE\ built\ in\ list=IEEE built in list

Event\ log=Event log
We\ now\ give\ you\ insight\ into\ the\ inner\ workings\ of\ JabRef\'s\ internals.\ This\ information\ might\ be\ helpful\ to\ diagnose\ the\ root\ cause\ of\ a\ problem.\ Please\ feel\ free\ to\ inform\ the\ developers\ about\ an\ issue.=We now give you insight into the inner workings of JabRef\'s internals. This information might be helpful to diagnose the root cause of a problem. Please feel free to inform the developers about an issue.
Log\ copied\ to\ clipboard.=Log copied to clipboard.
Copy\ Log=Copy Log
Clear\ Log=Clear Log
Report\ Issue=Report Issue
Issue\ on\ GitHub\ successfully\ reported.=Issue on GitHub successfully reported.
Issue\ report\ successful=Issue report successful
Your\ issue\ was\ reported\ in\ your\ browser.=Your issue was reported in your browser.
The\ log\ and\ exception\ information\ was\ copied\ to\ your\ clipboard.=The log and exception information was copied to your clipboard.
Please\ paste\ this\ information\ (with\ Ctrl+V)\ in\ the\ issue\ description.=Please paste this information (with Ctrl+V) in the issue description.

Host=Host
Port=Port
Library=Library
User=User
Connect=Connect
Connection\ error=Connection error
Connection\ to\ %0\ server\ established.=Connection to %0 server established.
Required\ field\ "%0"\ is\ empty.=Required field "%0" is empty.
%0\ driver\ not\ available.=%0 driver not available.
The\ connection\ to\ the\ server\ has\ been\ terminated.=The connection to the server has been terminated.
Reconnect=Reconnect
Work\ offline=Work offline
Working\ offline.=Working offline.
Update\ refused.=Update refused.
Update\ refused=Update refused
Update\ could\ not\ be\ performed\ due\ to\ existing\ change\ conflicts.=Update could not be performed due to existing change conflicts.
You\ are\ not\ working\ on\ the\ newest\ version\ of\ BibEntry.=You are not working on the newest version of BibEntry.
Local\ version\:\ %0=Local version: %0
Shared\ version\:\ %0=Shared version: %0
Press\ "Merge\ entries"\ to\ merge\ the\ changes\ and\ resolve\ this\ problem.=Press "Merge entries" to merge the changes and resolve this problem.
Canceling\ this\ operation\ will\ leave\ your\ changes\ unsynchronized.=Canceling this operation will leave your changes unsynchronized.
Shared\ entry\ is\ no\ longer\ present=Shared entry is no longer present
The\ entry\ you\ currently\ work\ on\ has\ been\ deleted\ on\ the\ shared\ side.=The entry you currently work on has been deleted on the shared side.
You\ can\ restore\ the\ entry\ using\ the\ "Undo"\ operation.=You can restore the entry using the "Undo" operation.
You\ are\ already\ connected\ to\ a\ database\ using\ entered\ connection\ details.=You are already connected to a database using entered connection details.

Cannot\ cite\ entries\ without\ BibTeX\ keys.\ Generate\ keys\ now?=Cannot cite entries without BibTeX keys. Generate keys now?
New\ technical\ report=New technical report

%0\ file=%0 file
Custom\ layout\ file=Custom layout file
Protected\ terms\ file=Protected terms file
Style\ file=Style file

Open\ OpenOffice/LibreOffice\ connection=Open OpenOffice/LibreOffice connection
You\ must\ enter\ at\ least\ one\ field\ name=You must enter at least one field name
Non-ASCII\ encoded\ character\ found=Non-ASCII encoded character found
Toggle\ web\ search\ interface=Toggle web search interface
%0\ files\ found=%0 files found
One\ file\ found=One file found

Migration\ help\ information=Migration help information
Entered\ database\ has\ obsolete\ structure\ and\ is\ no\ longer\ supported.=Entered database has obsolete structure and is no longer supported.
However,\ a\ new\ database\ was\ created\ alongside\ the\ pre-3.6\ one.=However, a new database was created alongside the pre-3.6 one.
Opens\ a\ link\ where\ the\ current\ development\ version\ can\ be\ downloaded=Opens a link where the current development version can be downloaded
See\ what\ has\ been\ changed\ in\ the\ JabRef\ versions=See what has been changed in the JabRef versions
Referenced\ BibTeX\ key\ does\ not\ exist=Referenced BibTeX key does not exist
Full\ text\ document\ for\ entry\ %0\ already\ linked.=Full text document for entry %0 already linked.
Finished\ downloading\ full\ text\ document\ for\ entry\ %0.=Finished downloading full text document for entry %0.
Download\ full\ text\ documents=Download full text documents
You\ are\ about\ to\ download\ full\ text\ documents\ for\ %0\ entries.=You are about to download full text documents for %0 entries.
last\ four\ nonpunctuation\ characters\ should\ be\ numerals=last four nonpunctuation characters should be numerals

Author=Author
Date=Date
File\ annotations=File annotations
Show\ file\ annotations=Show file annotations
Adobe\ Acrobat\ Reader=Adobe Acrobat Reader
Sumatra\ Reader=Sumatra Reader
shared=shared
should\ contain\ an\ integer\ or\ a\ literal=should contain an integer or a literal
should\ have\ the\ first\ letter\ capitalized=should have the first letter capitalized
edition\ of\ book\ reported\ as\ just\ 1=edition of book reported as just 1
Tools=Tools
What\'s\ new\ in\ this\ version?=What\'s new in this version?
Want\ to\ help?=Want to help?
Make\ a\ donation=Make a donation
get\ involved=get involved
Used\ libraries=Used libraries
Existing\ file=Existing file

ID=ID
ID\ type=ID type
Fetcher\ '%0'\ did\ not\ find\ an\ entry\ for\ id\ '%1'.=Fetcher '%0' did not find an entry for id '%1'.

Select\ first\ entry=Select first entry
Select\ last\ entry=Select last entry

Invalid\ ISBN\:\ '%0'.=Invalid ISBN: '%0'.
should\ be\ an\ integer\ or\ normalized=should be an integer or normalized
should\ be\ normalized=should be normalized

Empty\ search\ ID=Empty search ID
The\ given\ search\ ID\ was\ empty.=The given search ID was empty.
Copy\ BibTeX\ key\ and\ link=Copy BibTeX key and link
biblatex\ field\ only=biblatex field only

Error\ while\ generating\ fetch\ URL=Error while generating fetch URL
Error\ while\ parsing\ ID\ list=Error while parsing ID list
Unable\ to\ get\ PubMed\ IDs=Unable to get PubMed IDs
Backup\ found=Backup found
A\ backup\ file\ for\ '%0'\ was\ found.=A backup file for '%0' was found.
This\ could\ indicate\ that\ JabRef\ did\ not\ shut\ down\ cleanly\ last\ time\ the\ file\ was\ used.=This could indicate that JabRef did not shut down cleanly last time the file was used.
Do\ you\ want\ to\ recover\ the\ library\ from\ the\ backup\ file?=Do you want to recover the library from the backup file?

Show\ 'Related\ Articles'\ tab=Show 'Related Articles' tab
This\ might\ be\ caused\ by\ reaching\ the\ traffic\ limitation\ of\ Google\ Scholar\ (see\ 'Help'\ for\ details).=This might be caused by reaching the traffic limitation of Google Scholar (see 'Help' for details).

Could\ not\ open\ website.=Could not open website.
Problem\ downloading\ from\ %1=Problem downloading from %1

File\ directory\ pattern=File directory pattern
Update\ with\ bibliographic\ information\ from\ the\ web=Update with bibliographic information from the web

Could\ not\ find\ any\ bibliographic\ information.=Could not find any bibliographic information.
BibTeX\ key\ deviates\ from\ generated\ key=BibTeX key deviates from generated key
DOI\ %0\ is\ invalid=DOI %0 is invalid

Select\ all\ customized\ types\ to\ be\ stored\ in\ local\ preferences\:=Select all customized types to be stored in local preferences\:
Different\ customization,\ current\ settings\ will\ be\ overwritten=Different customization, current settings will be overwritten

Entry\ type\ %0\ is\ only\ defined\ for\ Biblatex\ but\ not\ for\ BibTeX=Entry type %0 is only defined for Biblatex but not for BibTeX

Copied\ %0\ citations.=Copied %0 citations.

journal\ not\ found\ in\ abbreviation\ list=journal not found in abbreviation list
Unhandled\ exception\ occurred.=Unhandled exception occurred.

strings\ included=strings included
Default\ table\ font\ size=Default table font size
Escape\ underscores=Escape underscores
Color=Color
Please\ also\ add\ all\ steps\ to\ reproduce\ this\ issue,\ if\ possible.=Please also add all steps to reproduce this issue, if possible.
Fit\ width=Fit width
Fit\ a\ single\ page=Fit a single page
Zoom\ in=Zoom in
Zoom\ out=Zoom out
Previous\ page=Previous page
Next\ page=Next page
Document\ viewer=Document viewer
Live=Live
Locked=Locked
Show\ the\ document\ of\ the\ currently\ selected\ entry.=Show the document of the currently selected entry.
Show\ this\ document\ until\ unlocked.=Show this document until unlocked.
Set\ current\ user\ name\ as\ owner.=Set current user name as owner.

Sort\ all\ subgroups\ (recursively)=Sort all subgroups (recursively)
Collect\ and\ share\ telemetry\ data\ to\ help\ improve\ JabRef.=Collect and share telemetry data to help improve JabRef.
Don't\ share=Don't share
Share\ anonymous\ statistics=Share anonymous statistics
Telemetry\:\ Help\ make\ JabRef\ better=Telemetry: Help make JabRef better
To\ improve\ the\ user\ experience,\ we\ would\ like\ to\ collect\ anonymous\ statistics\ on\ the\ features\ you\ use.\ We\ will\ only\ record\ what\ features\ you\ access\ and\ how\ often\ you\ do\ it.\ We\ will\ neither\ collect\ any\ personal\ data\ nor\ the\ content\ of\ bibliographic\ items.\ If\ you\ choose\ to\ allow\ data\ collection,\ you\ can\ later\ disable\ it\ via\ Options\ ->\ Preferences\ ->\ General.=To improve the user experience, we would like to collect anonymous statistics on the features you use. We will only record what features you access and how often you do it. We will neither collect any personal data nor the content of bibliographic items. If you choose to allow data collection, you can later disable it via Options -> Preferences -> General.
This\ file\ was\ found\ automatically.\ Do\ you\ want\ to\ link\ it\ to\ this\ entry?=This file was found automatically. Do you want to link it to this entry?
Names\ are\ not\ in\ the\ standard\ %0\ format.=Names are not in the standard %0 format.

Delete\ the\ selected\ file\ permanently\ from\ disk,\ or\ just\ remove\ the\ file\ from\ the\ entry?\ Pressing\ Delete\ will\ delete\ the\ file\ permanently\ from\ disk.=Delete the selected file permanently from disk, or just remove the file from the entry? Pressing Delete will delete the file permanently from disk.
Delete\ '%0'=Delete '%0'
Delete\ from\ disk=Delete from disk
Remove\ from\ entry=Remove from entry
There\ exists\ already\ a\ group\ with\ the\ same\ name.=There exists already a group with the same name.

Copy\ linked\ file=Copy linked file
Copy\ linked\ file\ to\ folder...=Copy linked file to folder...
Could\ not\ copy\ file\ to\ %0,\ maybe\ the\ file\ is\ already\ existing?=Could not copy file to %0, maybe the file is already existing?
Sucessfully\ copied\ file\ to\ %0=Sucessfully copied file to %0
Could\ not\ resolve\ the\ file\ %0=Could not resolve the file %0

Copy\ linked\ files\ to\ folder...=Copy linked files to folder...
Copied\ file\ successfully=Copied file successfully
Copying\ files...=Copying files...
Copying\ file\ %0\ of\ entry\ %1=Copying file %0 of entry %1
Finished\ copying=Finished copying
Could\ not\ copy\ file=Could not copy file
Copied\ %0\ files\ of\ %1\ sucessfully\ to\ %2=Copied %0 files of %1 sucessfully to %2
Rename\ failed=Rename failed
JabRef\ cannot\ access\ the\ file\ because\ it\ is\ being\ used\ by\ another\ process.=JabRef cannot access the file because it is being used by another process.
Show\ console\ output\ (only\ when\ the\ launcher\ is\ used)=Show console output (only when the launcher is used)

Remove\ line\ breaks=Remove line breaks
Removes\ all\ line\ breaks\ in\ the\ field\ content.=Removes all line breaks in the field content.
Checking\ integrity...=Checking integrity...

Remove\ hyphenated\ line\ breaks=Remove hyphenated line breaks
Removes\ all\ hyphenated\ line\ breaks\ in\ the\ field\ content.=Removes all hyphenated line breaks in the field content.
Note\ that\ currently,\ JabRef\ does\ not\ run\ with\ Java\ 9.=Note that currently, JabRef does not run with Java 9.
Your\ current\ Java\ version\ (%0)\ is\ not\ supported.\ Please\ install\ version\ %1\ or\ higher.=Your current Java version (%0) is not supported. Please install version %1 or higher.

Could\ not\ retrieve\ entry\ data\ from\ '%0'.=Could not retrieve entry data from '%0'.
Entry\ from\ %0\ could\ not\ be\ parsed.=Entry from %0 could not be parsed.
Invalid\ identifier\:\ '%0'.=Invalid identifier: '%0'.
This\ paper\ has\ been\ withdrawn.=This paper has been withdrawn.
Finished\ writing\ XMP-metadata.=Finished writing XMP-metadata.
empty\ BibTeX\ key=empty BibTeX key
Your\ Java\ Runtime\ Environment\ is\ located\ at\ %0.=Your Java Runtime Environment is located at %0.
Aux\ file=Aux file
Group\ containing\ entries\ cited\ in\ a\ given\ TeX\ file=Group containing entries cited in a given TeX file

Any\ file=Any file

No\ linked\ files\ found\ for\ export.=No linked files found for export.

No\ full\ text\ document\ found\ for\ entry\ %0.=No full text document found for entry %0.

Delete\ Entry=Delete Entry
Next\ library=Next library
Previous\ library=Previous library
add\ group=add group
Entry\ is\ contained\ in\ the\ following\ groups\:=Entry is contained in the following groups\:
Delete\ entries=Delete entries
Keep\ entries=Keep entries
Keep\ entry=Keep entry
Ignore\ backup=Ignore backup
Restore\ from\ backup=Restore from backup

Overwrite\ file=Overwrite file
Shared\ database\ connection=Shared database connection

Could\ not\ connect\ to\ Vim\ server.\ Make\ sure\ that\ Vim\ is\ running\ with\ correct\ server\ name.=Could not connect to Vim server. Make sure that Vim is running with correct server name.
Could\ not\ connect\ to\ a\ running\ gnuserv\ process.\ Make\ sure\ that\ Emacs\ or\ XEmacs\ is\ running,\ and\ that\ the\ server\ has\ been\ started\ (by\ running\ the\ command\ 'server-start'/'gnuserv-start').=Could not connect to a running gnuserv process. Make sure that Emacs or XEmacs is running, and that the server has been started (by running the command 'server-start'/'gnuserv-start').
Error\ pushing\ entries=Error pushing entries

Undefined\ character\ format=Undefined character format
Undefined\ paragraph\ format=Undefined paragraph format

Edit\ Preamble=Edit Preamble
Markings=Markings
Use\ selected\ instance=Use selected instance

Hide\ panel=Hide panel
Move\ panel\ up=Move panel up
Move\ panel\ down=Move panel down
Linked\ files=Linked files
Group\ view\ mode\ set\ to\ intersection=Group view mode set to intersection
Group\ view\ mode\ set\ to\ union=Group view mode set to union
Open\ file\ %0=Open file %0
Toggle\ intersection=Toggle intersection
Toggle\ union=Toggle union
Jump\ to\ entry=Jump to entry
The\ group\ name\ contains\ the\ keyword\ separator\ "%0"\ and\ thus\ probably\ does\ not\ work\ as\ expected.=The group name contains the keyword separator "%0" and thus probably does not work as expected.
Blog=Blog
Check\ integrity=Check integrity
Cleanup\ URL\ link=Cleanup URL link
Cleanup\ URL\ link\ by\ removing\ special\ symbols\ and\ extracting\ simple\ link=Cleanup URL link by removing special symbols and extracting simple link
Copy\ DOI\ url=Copy DOI url
Copy\ citation=Copy citation
Development\ version=Development version
Export\ selected\ entries=Export selected entries
Export\ selected\ entries\ to\ clipboard=Export selected entries to clipboard
Find\ duplicates=Find duplicates
Fork\ me\ on\ GitHub=Fork me on GitHub
JabRef\ resources=JabRef resources
Manage\ journal\ abbreviations=Manage journal abbreviations
Manage\ protected\ terms=Manage protected terms
New\ %0\ library=New %0 library
New\ entry\ from\ plain\ text=New entry from plain text
New\ sublibrary\ based\ on\ AUX\ file=New sublibrary based on AUX file
Push\ entries\ to\ external\ application\ (%0)=Push entries to external application (%0)
Quit=Quit
Recent\ libraries=Recent libraries
Set\ up\ general\ fields=Set up general fields
View\ change\ log=View change log
View\ event\ log=View event log
Website=Website
Write\ XMP-metadata\ to\ PDFs=Write XMP-metadata to PDFs

Override\ default\ font\ settings=Override default font settings
Clear\ search=Clear search

Click\ help\ to\ learn\ about\ the\ migration\ of\ pre-3.6\ databases.=Click help to learn about the migration of pre-3.6 databases.
Database\ Type\:=Database Type\:
Database\:=Database\:
Host/Port\:=Host/Port\:
User\:=User\:
Keystore\ password\:=Keystore password\:
Keystore\:=Keystore\:
Password\:=Password\:
Server\ Timezone\:=Server Timezone\:
Remember\ Password=Remember Password
Use\ SSL=Use SSL
Move\ preprint\ information\ from\ 'URL'\ and\ 'journal'\ field\ to\ the\ 'eprint'\ field=Move preprint information from 'URL' and 'journal' field to the 'eprint' field
Type=Type
Customize\ Export\ Formats=Customize Export Formats
Export\ name=Export name
Main\ layout\ file\:=Main layout file\:
Main\ layout\ file=Main layout file
Save\ exporter=Save exporter
File\ extension\:=File extension\:
Export\ format\ name\:=Export format name\:
Cleared\ connection\ settings=Cleared connection settings
Error\ adding\ discovered\ CitationStyles=Error adding discovered CitationStyles
(more)=(more)
Cancel\ import=Cancel import
Continue\ with\ import=Continue with import
Import\ canceled=Import canceled
Select\ all\ new\ entries=Select all new entries
Select\ the\ entries\ to\ be\ imported\:=Select the entries to be imported\:
Add\ new\ String=Add new String
Remove\ selected\ Strings=Remove selected Strings
Must\ not\ be\ empty\!=Must not be empty\!
Open\ Help\ page=Open Help page
Add\ new\ field\ name=Add new field name
Field\ name\:=Field name:
Field\ name\ \"%0\"\ already\ exists=Field name "%0" already exists
No\ field\ name\ selected\!=No field name selected!
Remove\ field\ name=Remove field name
Are\ you\ sure\ you\ want\ to\ remove\ field\ name\:\ \"%0\"?=Are you sure you want to remove field name: "%0"?
Add\ new\ keyword=Add new keyword
Keyword\:=Keyword:
Keyword\ \"%0\"\ already\ exists=Keyword "%0" already exists
Keyword\ seperator=Keyword seperator
Remove\ keyword=Remove keyword
Are\ you\ sure\ you\ want\ to\ remove\ keyword\:\ \"%0\"?=Are you sure you want to remove keyword: "%0"?
Reset\ to\ default=Reset to default
Edit\ string\ constants=Edit string constants
Export\ all\ entries=Export all entries
Generate\ BibTeX\ keys=Generate BibTeX keys
Groups\ interface=Groups interface
Manage\ field\ names\ &\ content=Manage field names & content
New\ library=New library
Next\ citation\ style=Next citation style
OpenOffice/LibreOffice=OpenOffice/LibreOffice
Open\ document\ viewer=Open document viewer
Open\ entry\ editor=Open entry editor
Previous\ citation\ style=Previous citation style
Search\ document\ identifier\ online=Search document identifier online
Search\ for\ unlinked\ local\ files=Search for unlinked local files
Search\ full\ text\ documents\ online=Search full text documents online
Find\ and\ replace=Find and replace

Found\ documents\:=Found documents\:
Use\ selected\ document=Use selected document
Accept\ changes=Accept changes
Dismiss\ changes=Dismiss changes
The\ library\ has\ been\ modified\ by\ another\ program.=The library has been modified by another program.

Extract=Extract
Extract\ BibTeX\ from\ plain\ text= Extract BibTeX from plain text
Input\ text\ to\ parse=Input text to parse
Starts\ the\ extraction\ of\ the\ BibTeX\ entry=Starts the extraction of the BibTeX entry

Execute\ command=Execute command
Open\ File\ Browser=Open File Browser
Use\ default\ file\ browser=Use default file browser

Set\ rank\ to\ one=Set rank to one
Set\ rank\ to\ two=Set rank to two
Set\ rank\ to\ three=Set rank to three
Set\ rank\ to\ four=Set rank to four
Set\ rank\ to\ five=Set rank to five

A\ string\ with\ the\ label\ '%0'\ already\ exists.=A string with the label '%0' already exists.

Executing\ command\ "%0"...=Executing command "%0"...

Rename\ file\ to\ a\ given\ name=Rename file to a given name
New\ Filename=New Filename
Rename\ file\ to\ defined\ pattern=Rename file to defined pattern

Application\ settings=Application settings

Export\ an\ input\ to\ a\ file=Export an input to a file
Export\ preferences\ to\ a\ file=Export preferences to a file
Import\ BibTeX=Import BibTeX
Import\ preferences\ from\ a\ file=Import preferences from a file
Matching=Matching
Same\ as\ --import,\ but\ will\ be\ imported\ to\ the\ opened\ tab=Same as --import, but will be imported to the opened tab
Allow\ integers\ in\ 'edition'\ field\ in\ BibTeX\ mode=Allow integers in 'edition' field in BibTeX mode

Search\ for\ Citations\ in\ LaTeX\ Files=Search for Citations in LaTeX Files
LaTeX\ Citations\ Search\ Results=LaTeX Citations Search Results
LaTeX\ files\ directory\:=LaTeX files directory:
LaTeX\ files\ found\:=LaTeX files found:
files=files
Show\ 'LaTeX\ Citations'\ tab=Show 'LaTeX Citations' tab
LaTeX\ Citations=LaTeX Citations
Search\ citations\ for\ this\ entry\ in\ LaTeX\ files=Search citations for this entry in LaTeX files
No\ citations\ found=No citations found
No\ LaTeX\ files\ containing\ this\ entry\ were\ found.=No LaTeX files containing this entry were found.
Selected\ entry\ does\ not\ have\ an\ associated\ BibTeX\ key.=Selected entry does not have an associated BibTeX key.
Current\ search\ directory\:=Current search directory:
Set\ LaTeX\ file\ directory=Set LaTeX file directory
Import\ entries\ from\ LaTeX\ files=Import entries from LaTeX files
Import\ new\ entries=Import new entries
Group\ color=Group color

Columns=Columns
File\ type=File type
IEEE=IEEE
Internal=Internal
Special=Special
Remove\ column=Remove column
Add\ custom\ column=Add custom column
Update\ to\ current\ column\ order=Update to current column order
Sort\ column\ one\ step\ upwards=Sort column one step upwards
Sort\ column\ one\ step\ downwards=Sort column one step downwards
Synchronize\ special\ fields\ to\ keywords=Synchronize special fields to keywords
Serialize\ special\ fields=Serialize special fields
List\ must\ not\ be\ empty.=List must not be empty.

Add\ field\ to\ filter\ list=Add field to filter list
Add\ formatter\ to\ list=Add formatter to list
Filter\ List=Filter List
Open\ files...=Open files...

Affected\ fields\:=Affected fields:
Show\ preview\ as\ a\ tab\ in\ entry\ editor=Show preview as a tab in entry editor
Font=Font
Visual\ theme=Visual theme
Light\ theme=Light theme
Dark\ theme=Dark theme
Overwrite\ existing\ keys=Overwrite existing keys
Key\ patterns=Key patterns
Size\:=Size:
Font\ settings=Font settings
Override\ font\ settings=Override font settings
Override\ font\ size=Override font size
Theme\ changed\ to\ dark\ theme.=Theme changed to dark theme.
Theme\ changed\ to\ light\ theme.=Theme changed to light theme.
You\ must\ enter\ an\ integer\ value\ higher\ than\ 8.=You must enter an integer value higher than 8.
Letters\ after\ duplicate\ generated\ keys=Letters after duplicate generated keys
Start\ on\ second\ duplicate\ key\ with\ letter\ A\ (a,\ b,\ ...)=Start on second duplicate key with letter A (a, b, ...)
Start\ on\ second\ duplicate\ key\ with\ letter\ B\ (b,\ c,\ ...)=Start on second duplicate key with letter B (b, c, ...)
Always\ add\ letter\ (a,\ b,\ ...)\ to\ generated\ keys=Always add letter (a, b, ...) to generated keys
Default\ pattern=Default pattern
Reset\ %s\ to\ default\ value=Reset %s to default value
Library\ mode=Library mode
Reset\ to\ recommended=Reset to recommended
Remove\ all=Remove all
Reset\ All=Reset All
Column\ type\ %0\ is\ unknown.=Column type %0 is unknown.
Linked\ identifiers=Linked identifiers
Special\ field\ type\ %0\ is\ unknown.\ Using\ normal\ column\ type.=Special field type %0 is unknown. Using normal column type.
<<<<<<< HEAD
insert\ entries=insert entries
empty=empty
=======

In\ JabRef=In JabRef
On\ disk=On disk
>>>>>>> 5f7f1339
<|MERGE_RESOLUTION|>--- conflicted
+++ resolved
@@ -2088,11 +2088,7 @@
 Column\ type\ %0\ is\ unknown.=Column type %0 is unknown.
 Linked\ identifiers=Linked identifiers
 Special\ field\ type\ %0\ is\ unknown.\ Using\ normal\ column\ type.=Special field type %0 is unknown. Using normal column type.
-<<<<<<< HEAD
 insert\ entries=insert entries
 empty=empty
-=======
-
 In\ JabRef=In JabRef
-On\ disk=On disk
->>>>>>> 5f7f1339
+On\ disk=On disk