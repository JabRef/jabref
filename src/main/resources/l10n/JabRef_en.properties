--- conflicted
+++ resolved
@@ -2226,14 +2226,11 @@
 Copy\ file\ to\ default\ file\ folder=Copy file to default file folder
 Link\ file\ (without\ copying)=Link file (without copying)
 Copy,\ rename\ and\ link\ file=Copy, rename and link file
-<<<<<<< HEAD
+Type=Type
 Customize\ Export\ Formats=Customize Export Formats
 Export\ name=Export name
 Main\ layout\ file:=Main layout file:
 Save\ exporter=Save exporter
 Browse=Browse
 File\ extension:=File extension:
-Export\ format\ name:=Export format name
-=======
-Type=Type
->>>>>>> 37be3345
+Export\ format\ name:=Export format name