%0\ contains\ the\ regular\ expression\ <b>%1</b>=%0 contains the regular expression <b>%1</b>

%0\ contains\ the\ term\ <b>%1</b>=%0 contains the term <b>%1</b>

%0\ doesn't\ contain\ the\ regular\ expression\ <b>%1</b>=%0 doesn't contain the regular expression <b>%1</b>

%0\ doesn't\ contain\ the\ term\ <b>%1</b>=%0 doesn't contain the term <b>%1</b>

%0\ export\ successful=%0 export successful

%0\ matches\ the\ regular\ expression\ <b>%1</b>=%0 matches the regular expression <b>%1</b>

%0\ matches\ the\ term\ <b>%1</b>=%0 matches the term <b>%1</b>

Abbreviate\ journal\ names\ of\ the\ selected\ entries\ (DEFAULT\ abbreviation)=Abbreviate journal names of the selected entries (DEFAULT abbreviation)
Abbreviate\ journal\ names\ of\ the\ selected\ entries\ (MEDLINE\ abbreviation)=Abbreviate journal names of the selected entries (MEDLINE abbreviation)
Abbreviate\ journal\ names\ of\ the\ selected\ entries\ (SHORTEST\ UNIQUE\ abbreviation)=Abbreviate journal names of the selected entries (SHORTEST UNIQUE abbreviation)

Abbreviate\ names=Abbreviate names
Abbreviated\ %0\ journal\ names.=Abbreviated %0 journal names.

Abbreviation=Abbreviation
Abbreviations=Abbreviations

About\ JabRef=About JabRef

Abstract=Abstract

Accept=Accept

Accept\ change=Accept change

Accept\ recommendations\ from\ Mr.\ DLib=Accept recommendations from Mr. DLib

Action=Action

Add=Add

Add\ a\ (compiled)\ custom\ Importer\ class\ from\ a\ class\ path.=Add a (compiled) custom Importer class from a class path.
The\ path\ need\ not\ be\ on\ the\ classpath\ of\ JabRef.=The path need not be on the classpath of JabRef.

Add\ a\ regular\ expression\ for\ the\ key\ pattern.=Add a regular expression for the key pattern.

Add\ selected\ entries\ to\ this\ group=Add selected entries to this group

Add\ subgroup=Add subgroup

Added\ group\ "%0".=Added group "%0".

Added\ string=Added string

Advanced=Advanced
All\ entries=All entries

Always\ reformat\ BIB\ file\ on\ save\ and\ export=Always reformat BIB file on save and export

and=and

any\ field\ that\ matches\ the\ regular\ expression\ <b>%0</b>=any field that matches the regular expression <b>%0</b>

Appearance=Appearance

Append\ contents\ from\ a\ BibTeX\ library\ into\ the\ currently\ viewed\ library=Append contents from a BibTeX library into the currently viewed library

Append\ library=Append library

Application=Application

Application\ to\ push\ entries\ to=Application to push entries to

Apply=Apply

Arguments\ passed\ on\ to\ running\ JabRef\ instance.\ Shutting\ down.=Arguments passed on to running JabRef instance. Shutting down.

Assign\ the\ original\ group's\ entries\ to\ this\ group?=Assign the original group's entries to this group?

Assigned\ %0\ entries\ to\ group\ "%1".=Assigned %0 entries to group "%1".

Assigned\ 1\ entry\ to\ group\ "%0".=Assigned 1 entry to group "%0".

Autogenerate\ BibTeX\ keys=Autogenerate BibTeX keys

Autolink\ files\ with\ names\ starting\ with\ the\ BibTeX\ key=Autolink files with names starting with the BibTeX key

Autolink\ only\ files\ that\ match\ the\ BibTeX\ key=Autolink only files that match the BibTeX key

Automatically\ create\ groups=Automatically create groups

Automatically\ remove\ exact\ duplicates=Automatically remove exact duplicates

AUX\ file\ import=AUX file import

Available\ export\ formats=Available export formats

Available\ import\ formats=Available import formats

Backup\ old\ file\ when\ saving=Backup old file when saving

%0\ source=%0 source

Browse=Browse

by=by
The\ conflicting\ fields\ of\ these\ entries\ will\ be\ merged\ into\ the\ 'Comment'\ field.=The conflicting fields of these entries will be merged into the 'Comment' field.

Cancel=Cancel
Cannot\ create\ group=Cannot create group

Cannot\ create\ group.\ Please\ create\ a\ library\ first.=Cannot create group. Please create a library first.

case\ insensitive=case insensitive

case\ sensitive=case sensitive

Case\ sensitive=Case sensitive

change\ assignment\ of\ entries=change assignment of entries

Change\ case=Change case

Change\ entry\ type=Change entry type


Change\ of\ Grouping\ Method=Change of Grouping Method

change\ preamble=change preamble

Changed\ language=Changed language

Changed\ preamble=Changed preamble

Cite\ command=Cite command

Clear=Clear

Clear\ fields=Clear fields

Close\ entry=Close entry

Close\ dialog=Close dialog

Close\ the\ current\ library=Close the current library

Close\ window=Close window

Comments=Comments

Contained\ in=Contained in

Content=Content

Copied=Copied


Copy=Copy

Copy\ BibTeX\ key=Copy BibTeX key

Copy\ to\ clipboard=Copy to clipboard

Could\ not\ call\ executable=Could not call executable

Could\ not\ export\ file=Could not export file

Could\ not\ export\ preferences=Could not export preferences

Could\ not\ find\ a\ suitable\ import\ format.=Could not find a suitable import format.
Could\ not\ import\ preferences=Could not import preferences

Could\ not\ instantiate\ %0=Could not instantiate %0
Could\ not\ instantiate\ %0\ %1=Could not instantiate %0 %1
Could\ not\ instantiate\ %0.\ Have\ you\ chosen\ the\ correct\ package\ path?=Could not instantiate %0. Have you chosen the correct package path?
Could\ not\ open\ link=Could not open link

Could\ not\ print\ preview=Could not print preview

Could\ not\ run\ the\ 'vim'\ program.=Could not run the 'vim' program.

Could\ not\ save\ file.=Could not save file.
Character\ encoding\ '%0'\ is\ not\ supported.=Character encoding '%0' is not supported.

Create\ custom\ fields\ for\ each\ BibTeX\ entry=Create custom fields for each BibTeX entry

crossreferenced\ entries\ included=crossreferenced entries included

Current\ content=Current content

Current\ value=Current value

Custom\ entry\ types=Custom entry types

Custom\ entry\ types\ found\ in\ file=Custom entry types found in file

Customize\ entry\ types=Customize entry types

Customize\ key\ bindings=Customize key bindings

Cut=Cut

cut\ entries=cut entries

cut\ entry\ %0=cut entry %0


Library\ encoding=Library encoding

Library\ properties=Library properties

Date\ format=Date format

Default=Default

Default\ encoding=Default encoding

Default\ grouping\ field=Default grouping field

Execute\ default\ action\ in\ dialog=Execute default action in dialog

Delete=Delete

Delete\ entry=Delete entry

Delete\ multiple\ entries=Delete multiple entries

Deleted=Deleted

Permanently\ delete\ local\ file=Permanently delete local file

Descending=Descending

Description=Description

Disable\ this\ confirmation\ dialog=Disable this confirmation dialog

Display\ all\ entries\ belonging\ to\ one\ or\ more\ of\ the\ selected\ groups=Display all entries belonging to one or more of the selected groups

Display\ all\ error\ messages=Display all error messages

Display\ help\ on\ command\ line\ options=Display help on command line options

Display\ only\ entries\ belonging\ to\ all\ selected\ groups=Display only entries belonging to all selected groups
Display\ version=Display version

Do\ not\ abbreviate\ names=Do not abbreviate names

Do\ not\ import\ entry=Do not import entry

Do\ not\ open\ any\ files\ at\ startup=Do not open any files at startup

Do\ not\ wrap\ the\ following\ fields\ when\ saving=Do not wrap the following fields when saving
Do\ not\ write\ the\ following\ fields\ to\ XMP\ Metadata=Do not write the following fields to XMP Metadata

Donate\ to\ JabRef=Donate to JabRef

Download\ file=Download file
duplicate\ removal=duplicate removal

Duplicate\ string\ name=Duplicate string name

Duplicates\ found=Duplicates found

Dynamic\ groups=Dynamic groups

Dynamically\ group\ entries\ by\ a\ free-form\ search\ expression=Dynamically group entries by a free-form search expression

Dynamically\ group\ entries\ by\ searching\ a\ field\ for\ a\ keyword=Dynamically group entries by searching a field for a keyword

Each\ line\ must\ be\ of\ the\ following\ form=Each line must be of the following form

Edit=Edit

Edit\ entry=Edit entry
Edit\ file\ type=Edit file type

Edit\ group=Edit group


Edit\ preamble=Edit preamble
Edit\ strings=Edit strings

empty\ library=empty library
Autocompletion=Autocompletion

Enter\ URL\ to\ download=Enter URL to download

entries=entries

Entries\ exported\ to\ clipboard=Entries exported to clipboard

entry=entry

Entry\ editor=Entry editor

Entry\ owner=Entry owner

Entry\ preview=Entry preview

Entry\ table=Entry table

Entry\ table\ columns=Entry table columns
Entry\ Title\ (Required\ to\ deliver\ recommendations.)=Entry Title (Required to deliver recommendations.)

Entry\ type=Entry type

Error=Error

Error\ occurred\ when\ parsing\ entry=Error occurred when parsing entry

Error\ opening\ file=Error opening file

Error\ while\ writing=Error while writing

'%0'\ exists.\ Overwrite\ file?='%0' exists. Overwrite file?

Export=Export

Export\ preferences=Export preferences

Export\ preferences\ to\ file=Export preferences to file

Export\ to\ clipboard=Export to clipboard

Export\ to\ text\ file.=Export to text file.

Exporting=Exporting
Extension=Extension

External\ changes=External changes

External\ file\ links=External file links

External\ programs=External programs

External\ viewer\ called=External viewer called

Field=Field

field=field

Field\ name=Field name
Field\ names\ are\ not\ allowed\ to\ contain\ white\ space\ or\ the\ following\ characters=Field names are not allowed to contain white space or the following characters

Field\ to\ group\ by=Field to group by

File=File

file=file
File\ directory\ is\ not\ set\ or\ does\ not\ exist\!=File directory is not set or does not exist!

File\ exists=File exists

File\ not\ found=File not found

Filter=Filter

Finished\ automatically\ setting\ external\ links.=Finished automatically setting external links.

Filter\ groups=Filter groups

Finished\ writing\ XMP\ for\ %0\ file\ (%1\ skipped,\ %2\ errors).=Finished writing XMP for %0 file (%1 skipped, %2 errors).

First\ select\ the\ entries\ you\ want\ keys\ to\ be\ generated\ for.=First select the entries you want keys to be generated for.

Fit\ table\ horizontally\ on\ screen=Fit table horizontally on screen

Float=Float
Format\:\ Tab\:field;field;...\ (e.g.\ General\:url;pdf;note...)=Format\: Tab\:field;field;... (e.g. General\:url;pdf;note...)

Format\ of\ author\ and\ editor\ names=Format of author and editor names
Format\ string=Format string

Format\ used=Format used
Formatter\ name=Formatter name

found\ in\ AUX\ file=found in AUX file

Further\ information\ about\ Mr.\ DLib\ for\ JabRef\ users.=Further information about Mr. DLib for JabRef users.

General=General

General\ Fields=General Fields

Generate=Generate

Generate\ BibTeX\ key=Generate BibTeX key

Generate\ keys=Generate keys

Generate\ keys\ before\ saving\ (for\ entries\ without\ a\ key)=Generate keys before saving (for entries without a key)

Generated\ BibTeX\ key\ for=Generated BibTeX key for

Generating\ BibTeX\ key\ for=Generating BibTeX key for
Get\ fulltext=Get fulltext

Gray\ out\ non-hits=Gray out non-hits

Groups=Groups
has/have\ both\ a\ 'Comment'\ and\ a\ 'Review'\ field.=has/have both a 'Comment' and a 'Review' field.

Have\ you\ chosen\ the\ correct\ package\ path?=Have you chosen the correct package path?

Help=Help

Help\ on\ key\ patterns=Help on key patterns
Help\ on\ regular\ expression\ search=Help on regular expression search

Hide\ non-hits=Hide non-hits

Hierarchical\ context=Hierarchical context

Highlight=Highlight
Marking=Marking
Underline=Underline
Empty\ Highlight=Empty Highlight
Empty\ Marking=Empty Marking
Empty\ Underline=Empty Underline
The\ marked\ area\ does\ not\ contain\ any\ legible\ text!=The marked area does not contain any legible text!

Hint\:\ To\ search\ specific\ fields\ only,\ enter\ for\ example\:<p><tt>author\=smith\ and\ title\=electrical</tt>=Hint: To search specific fields only, enter for example:<p><tt>author=smith and title=electrical</tt>

HTML\ table=HTML table
HTML\ table\ (with\ Abstract\ &\ BibTeX)=HTML table (with Abstract & BibTeX)
Icon=Icon

Ignore=Ignore

Import=Import

Import\ and\ keep\ old\ entry=Import and keep old entry

Import\ and\ remove\ old\ entry=Import and remove old entry

Import\ entries=Import entries
Import\ file=Import file

Import\ group\ definitions=Import group definitions

Import\ name=Import name

Import\ preferences=Import preferences

Import\ preferences\ from\ file=Import preferences from file

Import\ strings=Import strings

Import\ word\ selector\ definitions=Import word selector definitions

Imported\ entries=Imported entries

Imported\ from\ library=Imported from library

Importer\ class=Importer class

Importing=Importing

Importing\ in\ unknown\ format=Importing in unknown format

Include\ subgroups\:\ When\ selected,\ view\ entries\ contained\ in\ this\ group\ or\ its\ subgroups=Include subgroups: When selected, view entries contained in this group or its subgroups

Independent\ group\:\ When\ selected,\ view\ only\ this\ group's\ entries=Independent group: When selected, view only this group's entries
I\ Agree=I Agree

Invalid\ BibTeX\ key=Invalid BibTeX key

Invalid\ date\ format=Invalid date format

Invalid\ URL=Invalid URL

Online\ help=Online help
JabRef\ Language\ (Provides\ for\ better\ recommendations\ by\ giving\ an\ indication\ of\ user's\ preferred\ language.)=JabRef Language (Provides for better recommendations by giving an indication of user's preferred language.)

JabRef\ preferences=JabRef preferences
JabRef\ requests\ recommendations\ from\ Mr.\ DLib,\ which\ is\ an\ external\ service.\ To\ enable\ Mr.\ DLib\ to\ calculate\ recommendations,\ some\ of\ your\ data\ must\ be\ shared\ with\ Mr.\ DLib.\ Generally,\ the\ more\ data\ is\ shared\ the\ better\ recommendations\ can\ be\ calculated.\ However,\ we\ understand\ that\ some\ of\ your\ data\ in\ JabRef\ is\ sensitive,\ and\ you\ may\ not\ want\ to\ share\ it.\ Therefore,\ Mr.\ DLib\ offers\ a\ choice\ of\ which\ data\ you\ would\ like\ to\ share.=JabRef requests recommendations from Mr. DLib, which is an external service. To enable Mr. DLib to calculate recommendations, some of your data must be shared with Mr. DLib. Generally, the more data is shared the better recommendations can be calculated. However, we understand that some of your data in JabRef is sensitive, and you may not want to share it. Therefore, Mr. DLib offers a choice of which data you would like to share.
JabRef\ Version\ (Required\ to\ ensure\ backwards\ compatibility\ with\ Mr.\ DLib's\ Web\ Service)=JabRef Version (Required to ensure backwards compatibility with Mr. DLib's Web Service)

Journal\ abbreviations=Journal abbreviations
Keep\ both=Keep both

Key\ bindings=Key bindings

Key\ bindings\ changed=Key bindings changed

Key\ pattern=Key pattern

keys\ in\ library=keys in library

Keyword=Keyword

Keywords=Keywords

Label=Label

Language=Language

Last\ modified=Last modified
LaTeX\ AUX\ file\:=LaTeX AUX file\:

Link=Link
Listen\ for\ remote\ operation\ on\ port=Listen for remote operation on port
Load\ and\ Save\ preferences\ from/to\ jabref.xml\ on\ start-up\ (memory\ stick\ mode)=Load and Save preferences from/to jabref.xml on start-up (memory stick mode)

Show\ advanced\ hints\ (i.e.\ helpful\ tooltips,\ suggestions\ and\ explanation)=Show advanced hints (i.e. helpful tooltips, suggestions and explanation)

Main\ file\ directory=Main file directory

Manage\ custom\ exports=Manage custom exports

Manage\ custom\ imports=Manage custom imports
Manage\ external\ file\ types=Manage external file types

Mark\ new\ entries\ with\ addition\ date=Mark new entries with addition date

Mark\ new\ entries\ with\ owner\ name=Mark new entries with owner name

Memory\ stick\ mode=Memory stick mode

Merged\ external\ changes=Merged external changes
Merge\ fields=Merge fields

Modified\ group\ "%0".=Modified group "%0".

Modified\ groups=Modified groups

Modified\ string=Modified string

Modify=Modify

move\ group=move group

Moved\ group\ "%0".=Moved group "%0".

Mr.\ DLib\ Privacy\ settings=Mr. DLib Privacy settings

No\ recommendations\ received\ from\ Mr.\ DLib\ for\ this\ entry.=No recommendations received from Mr. DLib for this entry.

Error\ while\ fetching\ recommendations\ from\ Mr.DLib.=Error while fetching recommendations from Mr.DLib.

Name=Name

Name\ formatter=Name formatter

Natbib\ style=Natbib style

nested\ AUX\ files=nested AUX files

New\ BibTeX\ sublibrary=New BibTeX sublibrary

New\ group=New group

New\ string=New string

Next\ entry=Next entry
no\ base-BibTeX-file\ specified=no base-BibTeX-file specified

no\ library\ generated=no library generated

No\ entries\ found.\ Please\ make\ sure\ you\ are\ using\ the\ correct\ import\ filter.=No entries found. Please make sure you are using the correct import filter.
No\ files\ found.=No files found.

No\ GUI.\ Only\ process\ command\ line\ options=No GUI. Only process command line options

No\ journal\ names\ could\ be\ abbreviated.=No journal names could be abbreviated.

No\ journal\ names\ could\ be\ unabbreviated.=No journal names could be unabbreviated.

Open\ PDF=Open PDF

No\ URL\ defined=No URL defined
not=not

not\ found=not found

Nothing\ to\ redo=Nothing to redo

Nothing\ to\ undo=Nothing to undo

OK=OK

One\ or\ more\ keys\ will\ be\ overwritten.\ Continue?=One or more keys will be overwritten. Continue?


Open=Open

Open\ library=Open library

Open\ editor\ when\ a\ new\ entry\ is\ created=Open editor when a new entry is created

Open\ file=Open file

Open\ last\ edited\ libraries\ at\ startup=Open last edited libraries at startup

Connect\ to\ shared\ database=Connect to shared database

Open\ terminal\ here=Open terminal here

Open\ URL\ or\ DOI=Open URL or DOI

Opening=Opening

Operation\ canceled.=Operation canceled.
Operating\ System\ (Provides\ for\ better\ recommendations\ by\ giving\ an\ indication\ of\ user's\ system\ set-up.)=Operating System (Provides for better recommendations by giving an indication of user's system set-up.)

Optional\ fields=Optional fields

Options=Options

or=or

Override\ default\ file\ directories=Override default file directories
Overwrite=Overwrite

Overwrite\ keys=Overwrite keys

pairs\ processed=pairs processed
Password=Password

Paste=Paste

paste\ entries=paste entries

paste\ entry\ %0=paste entry %0

Path\ to\ %0\ not\ defined=Path to %0 not defined

Path\ to\ LyX\ pipe=Path to LyX pipe

PDF\ does\ not\ exist=PDF does not exist

File\ has\ no\ attached\ annotations=File has no attached annotations

Please\ enter\ a\ name\ for\ the\ group.=Please enter a name for the group.

Please\ enter\ the\ string's\ label=Please enter the string's label

Please\ restart\ JabRef\ for\ preferences\ to\ take\ effect.=Please restart JabRef for preferences to take effect.

Possible\ duplicate\ entries=Possible duplicate entries

Possible\ duplicate\ of\ existing\ entry.\ Click\ to\ resolve.=Possible duplicate of existing entry. Click to resolve.

Preferences=Preferences

Preferences\ recorded.=Preferences recorded.

Preview=Preview
Citation\ Style=Citation Style
Current\ Preview=Current Preview
Cannot\ generate\ preview\ based\ on\ selected\ citation\ style.=Cannot generate preview based on selected citation style.
Bad\ character\ inside\ entry=Bad character inside entry
Error\ while\ generating\ citation\ style=Error while generating citation style
Preview\ style\ changed\ to\:\ %0=Preview style changed to: %0
Next\ preview\ layout=Next preview layout
Previous\ preview\ layout=Previous preview layout
Available=Available
Selected=Selected
Selected\ Layouts\ can\ not\ be\ empty=Selected Layouts can not be empty

Reset\ default\ preview\ style=Reset default preview style

Previous\ entry=Previous entry

Primary\ sort\ criterion=Primary sort criterion
Problem\ with\ parsing\ entry=Problem with parsing entry
Processing\ %0=Processing %0
Pull\ changes\ from\ shared\ database=Pull changes from shared database

Pushed\ citations\ to\ %0=Pushed citations to %0

Push\ applications=Push applications

Quit\ JabRef=Quit JabRef

Read\ only=Read only

Redo=Redo

Refine\ supergroup\:\ When\ selected,\ view\ entries\ contained\ in\ both\ this\ group\ and\ its\ supergroup=Refine supergroup: When selected, view entries contained in both this group and its supergroup

regular\ expression=regular expression

Related\ articles=Related articles

Remote\ operation=Remote operation

Remote\ server\ port=Remote server port

Remove=Remove

Remove\ subgroups=Remove subgroups

Remove\ all\ subgroups\ of\ "%0"?=Remove all subgroups of "%0"?

Remove\ entry\ from\ import=Remove entry from import

Remove\ selected\ entries\ from\ this\ group=Remove selected entries from this group

Remove\ group=Remove group

Remove\ group,\ keep\ subgroups=Remove group, keep subgroups

Remove\ group\ "%0"?=Remove group "%0"?

Remove\ group\ "%0"\ and\ its\ subgroups?=Remove group "%0" and its subgroups?

remove\ group\ (keep\ subgroups)=remove group (keep subgroups)

remove\ group\ and\ subgroups=remove group and subgroups

Remove\ group\ and\ subgroups=Remove group and subgroups

Remove\ link=Remove link

Remove\ old\ entry=Remove old entry

Remove\ selected\ strings=Remove selected strings

Removed\ group\ "%0".=Removed group "%0".

Removed\ group\ "%0"\ and\ its\ subgroups.=Removed group "%0" and its subgroups.

Removed\ string=Removed string

Renamed\ string=Renamed string

Replace=Replace
Replace\ With\:=Replace With:
Limit\ to\ Selected\ Entries=Limit to Selected Entries
Limit\ to\ Fields=Limit to Fields
All\ Field\ Replace=All Field Replace
Find\:=Find:
Find\ and\ Replace=Find and Replace

Replace\ (regular\ expression)=Replace (regular expression)

Replace\ String=Replace String
Replace\ string=Replace string

Replace\ Unicode\ ligatures=Replace Unicode ligatures
Replaces\ Unicode\ ligatures\ with\ their\ expanded\ form=Replaces Unicode ligatures with their expanded form

Required\ fields=Required fields

Reset\ all=Reset all

Resolve\ strings\ for\ all\ fields\ except=Resolve strings for all fields except
Resolve\ strings\ for\ standard\ BibTeX\ fields\ only=Resolve strings for standard BibTeX fields only

resolved=resolved

Restart=Restart

Restart\ required=Restart required

Review=Review
Review\ changes=Review changes
Review\ Field\ Migration=Review Field Migration

Save=Save
Save\ all\ finished.=Save all finished.

Save\ all\ open\ libraries=Save all open libraries

Save\ before\ closing=Save before closing

Save\ library=Save library
Save\ library\ as...=Save library as...

Save\ entries\ in\ their\ original\ order=Save entries in their original order

Saved\ selected\ to\ '%0'.=Saved selected to '%0'.

Saving=Saving
Saving\ all\ libraries...=Saving all libraries...

Saving\ library=Saving library

Search=Search

Search\ expression=Search expression

Searching\ for\ duplicates...=Searching for duplicates...

Searching\ for\ files=Searching for files

Secondary\ sort\ criterion=Secondary sort criterion

Select\ all=Select all
Select\ new\ encoding=Select new encoding

Select\ entry\ type=Select entry type

Select\ file\ from\ ZIP-archive=Select file from ZIP-archive

Select\ the\ tree\ nodes\ to\ view\ and\ accept\ or\ reject\ changes=Select the tree nodes to view and accept or reject changes

Set\ field=Set field
Set\ fields=Set fields

Set\ General\ Fields=Set General Fields

Settings=Settings

Shortcut=Shortcut

Show/edit\ %0\ source=Show/edit %0 source

Show\ 'Firstname\ Lastname'=Show 'Firstname Lastname'

Show\ 'Lastname,\ Firstname'=Show 'Lastname, Firstname'

Show\ BibTeX\ source\ by\ default=Show BibTeX source by default

Show\ confirmation\ dialog\ when\ deleting\ entries=Show confirmation dialog when deleting entries

Show\ last\ names\ only=Show last names only

Show\ names\ unchanged=Show names unchanged

Show\ optional\ fields=Show optional fields

Show\ required\ fields=Show required fields

Show\ validation\ messages=Show validation messages

Simple\ HTML=Simple HTML
Since\ the\ 'Review'\ field\ was\ deprecated\ in\ JabRef\ 4.2,\ these\ two\ fields\ are\ about\ to\ be\ merged\ into\ the\ 'Comment'\ field.=Since the 'Review' field was deprecated in JabRef 4.2, these two fields are about to be merged into the 'Comment' field.

Size=Size

Skipped\ -\ No\ PDF\ linked=Skipped - No PDF linked
Skipped\ -\ PDF\ does\ not\ exist=Skipped - PDF does not exist

Skipped\ entry.=Skipped entry.

source\ edit=source edit
Special\ name\ formatters=Special name formatters

Statically\ group\ entries\ by\ manual\ assignment=Statically group entries by manual assignment

Status=Status
Strings\ for\ library=Strings for library

Sublibrary\ from\ AUX\ to\ BibTeX=Sublibrary from AUX to BibTeX

Switches\ between\ full\ and\ abbreviated\ journal\ name\ if\ the\ journal\ name\ is\ known.=Switches between full and abbreviated journal name if the journal name is known.

Tabname=Tabname
Tertiary\ sort\ criterion=Tertiary sort criterion

The\ chosen\ encoding\ '%0'\ could\ not\ encode\ the\ following\ characters\:=The chosen encoding '%0' could not encode the following characters:


the\ field\ <b>%0</b>=the field <b>%0</b>
The\ group\ "%0"\ already\ contains\ the\ selection.=The group "%0" already contains the selection.

The\ label\ of\ the\ string\ cannot\ be\ a\ number.=The label of the string cannot be a number.

The\ label\ of\ the\ string\ cannot\ contain\ spaces.=The label of the string cannot contain spaces.

The\ label\ of\ the\ string\ cannot\ contain\ the\ '\#'\ character.=The label of the string cannot contain the '#' character.

The\ output\ option\ depends\ on\ a\ valid\ import\ option.=The output option depends on a valid import option.

The\ search\ is\ case\ insensitive.=The search is case insensitive.

The\ search\ is\ case\ sensitive.=The search is case sensitive.

There\ are\ possible\ duplicates\ (marked\ with\ an\ icon)\ that\ haven't\ been\ resolved.\ Continue?=There are possible duplicates (marked with an icon) that haven't been resolved. Continue?

This\ operation\ requires\ all\ selected\ entries\ to\ have\ BibTeX\ keys\ defined.=This operation requires all selected entries to have BibTeX keys defined.

This\ operation\ requires\ one\ or\ more\ entries\ to\ be\ selected.=This operation requires one or more entries to be selected.

This\ setting\ may\ be\ changed\ in\ preferences\ at\ any\ time.=This setting may be changed in preferences at any time.
Timezone\ (Provides\ for\ better\ recommendations\ by\ indicating\ the\ time\ of\ day\ the\ request\ is\ being\ made.)=Timezone (Provides for better recommendations by indicating the time of day the request is being made.)
Time\ stamp=Time stamp
Toggle\ groups\ interface=Toggle groups interface

Trim\ all\ whitespace\ characters\ in\ the\ field\ content.=Trim all whitespace characters in the field content.

Trim\ whitespace\ characters=Trim whitespace characters

Try\ different\ encoding=Try different encoding

Unabbreviate\ journal\ names\ of\ the\ selected\ entries=Unabbreviate journal names of the selected entries
Unabbreviated\ %0\ journal\ names.=Unabbreviated %0 journal names.

unable\ to\ write\ to=unable to write to

Undo=Undo

Unknown\ BibTeX\ entries\:=Unknown BibTeX entries\:

unknown\ edit=unknown edit

Unknown\ export\ format=Unknown export format

untitled=untitled

Upgrade\ external\ PDF/PS\ links\ to\ use\ the\ '%0'\ field.=Upgrade external PDF/PS links to use the '%0' field.

usage=usage
Use\ autocompletion=Use autocompletion

Use\ regular\ expression\ search=Use regular expression search

Username=Username

Value\ cleared\ externally=Value cleared externally

Value\ set\ externally=Value set externally

verify\ that\ LyX\ is\ running\ and\ that\ the\ lyxpipe\ is\ valid=verify that LyX is running and that the lyxpipe is valid

View=View
Vim\ server\ name=Vim server name

Warn\ about\ unresolved\ duplicates\ when\ closing\ inspection\ window=Warn about unresolved duplicates when closing inspection window

Warn\ before\ overwriting\ existing\ keys=Warn before overwriting existing keys

Warning=Warning

Warnings=Warnings

web\ link=web link

What\ do\ you\ want\ to\ do?=What do you want to do?
Whatever\ option\ you\ choose,\ Mr.\ DLib\ may\ share\ its\ data\ with\ research\ partners\ to\ further\ improve\ recommendation\ quality\ as\ part\ of\ a\ 'living\ lab'.\ Mr.\ DLib\ may\ also\ release\ public\ datasets\ that\ may\ contain\ anonymized\ information\ about\ you\ and\ the\ recommendations\ (sensitive\ information\ such\ as\ metadata\ of\ your\ articles\ will\ be\ anonymised\ through\ e.g.\ hashing).\ Research\ partners\ are\ obliged\ to\ adhere\ to\ the\ same\ strict\ data\ protection\ policy\ as\ Mr.\ DLib.=Whatever option you choose, Mr. DLib may share its data with research partners to further improve recommendation quality as part of a 'living lab'. Mr. DLib may also release public datasets that may contain anonymized information about you and the recommendations (sensitive information such as metadata of your articles will be anonymised through e.g. hashing). Research partners are obliged to adhere to the same strict data protection policy as Mr. DLib.

Will\ write\ XMP-metadata\ to\ the\ PDFs\ linked\ from\ selected\ entries.=Will write XMP-metadata to the PDFs linked from selected entries.

Write\ BibTeXEntry\ as\ XMP-metadata\ to\ PDF.=Write BibTeXEntry as XMP-metadata to PDF.

Write\ XMP=Write XMP
Write\ XMP-metadata=Write XMP-metadata
Write\ XMP-metadata\ for\ all\ PDFs\ in\ current\ library?=Write XMP-metadata for all PDFs in current library?
Writing\ XMP-metadata...=Writing XMP-metadata...
Writing\ XMP-metadata\ for\ selected\ entries...=Writing XMP-metadata for selected entries...

XMP-annotated\ PDF=XMP-annotated PDF
XMP\ export\ privacy\ settings=XMP export privacy settings
XMP-metadata=XMP-metadata
You\ must\ restart\ JabRef\ for\ this\ to\ come\ into\ effect.=You must restart JabRef for this to come into effect.

You\ must\ restart\ JabRef\ for\ the\ new\ key\ bindings\ to\ work\ properly.=You must restart JabRef for the new key bindings to work properly.

Your\ new\ key\ bindings\ have\ been\ stored.=Your new key bindings have been stored.

The\ following\ fetchers\ are\ available\:=The following fetchers are available:
Could\ not\ find\ fetcher\ '%0'=Could not find fetcher '%0'
Running\ query\ '%0'\ with\ fetcher\ '%1'.=Running query '%0' with fetcher '%1'.

Move\ file=Move file
Rename\ file=Rename file

Move\ file\ to\ file\ directory\ and\ rename\ file=Move file to file directory and rename file

Could\ not\ move\ file\ '%0'.=Could not move file '%0'.
Could\ not\ find\ file\ '%0'.=Could not find file '%0'.
Number\ of\ entries\ successfully\ imported=Number of entries successfully imported
Error\ while\ fetching\ from\ %0=Error while fetching from %0

Refuse\ to\ save\ the\ library\ before\ external\ changes\ have\ been\ reviewed.=Refuse to save the library before external changes have been reviewed.
Library\ protection=Library protection
Unable\ to\ save\ library=Unable to save library

BibTeX\ key\ generator=BibTeX key generator
Unable\ to\ open\ link.=Unable to open link.
MIME\ type=MIME type

This\ feature\ lets\ new\ files\ be\ opened\ or\ imported\ into\ an\ already\ running\ instance\ of\ JabRef\ instead\ of\ opening\ a\ new\ instance.\ For\ instance,\ this\ is\ useful\ when\ you\ open\ a\ file\ in\ JabRef\ from\ your\ web\ browser.\ Note\ that\ this\ will\ prevent\ you\ from\ running\ more\ than\ one\ instance\ of\ JabRef\ at\ a\ time.=This feature lets new files be opened or imported into an already running instance of JabRef instead of opening a new instance. For instance, this is useful when you open a file in JabRef from your web browser. Note that this will prevent you from running more than one instance of JabRef at a time.
Run\ fetcher=Run fetcher

Use\ IEEE\ LaTeX\ abbreviations=Use IEEE LaTeX abbreviations

When\ opening\ file\ link,\ search\ for\ matching\ file\ if\ no\ link\ is\ defined=When opening file link, search for matching file if no link is defined
Line\ %0\:\ Found\ corrupted\ BibTeX\ key\ %1.=Line %0: Found corrupted BibTeX key %1.
Line\ %0\:\ Found\ corrupted\ BibTeX\ key\ %1\ (contains\ whitespaces).=Line %0: Found corrupted BibTeX key %1 (contains whitespaces).
Line\ %0\:\ Found\ corrupted\ BibTeX\ key\ %1\ (comma\ missing).=Line %0: Found corrupted BibTeX key %1 (comma missing).
No\ full\ text\ document\ found=No full text document found
Download\ from\ URL=Download from URL
Rename\ field=Rename field
Append\ field=Append field
Append\ to\ fields=Append to fields
Rename\ field\ to=Rename field to
Move\ contents\ of\ a\ field\ into\ a\ field\ with\ a\ different\ name=Move contents of a field into a field with a different name

Cannot\ use\ port\ %0\ for\ remote\ operation;\ another\ application\ may\ be\ using\ it.\ Try\ specifying\ another\ port.=Cannot use port %0 for remote operation; another application may be using it. Try specifying another port.

Looking\ for\ full\ text\ document...=Looking for full text document...
Autosave=Autosave
A\ local\ copy\ will\ be\ opened.=A local copy will be opened.
Autosave\ local\ libraries=Autosave local libraries
Automatically\ save\ the\ library\ to=Automatically save the library to
Please\ enter\ a\ valid\ file\ path.=Please enter a valid file path.


Export\ in\ current\ table\ sort\ order=Export in current table sort order
Export\ entries\ in\ their\ original\ order=Export entries in their original order
Error\ opening\ file\ '%0'.=Error opening file '%0'.

Formatter\ not\ found\:\ %0=Formatter not found: %0

Could\ not\ save,\ file\ locked\ by\ another\ JabRef\ instance.=Could not save, file locked by another JabRef instance.
Metadata\ change=Metadata change
The\ following\ metadata\ changed\:=The following metadata changed:

Enforce\ legal\ characters\ in\ BibTeX\ keys=Enforce legal characters in BibTeX keys

Unable\ to\ create\ backup=Unable to create backup
Move\ file\ to\ file\ directory=Move file to file directory
<b>All\ Entries</b>\ (this\ group\ cannot\ be\ edited\ or\ removed)=<b>All Entries</b> (this group cannot be edited or removed)
static\ group=static group
dynamic\ group=dynamic group
refines\ supergroup=refines supergroup
includes\ subgroups=includes subgroups
contains=contains
search\ expression=search expression

Optional\ fields\ 2=Optional fields 2
Waiting\ for\ save\ operation\ to\ finish=Waiting for save operation to finish

Find\ and\ remove\ duplicate\ BibTeX\ keys=Find and remove duplicate BibTeX keys
Expected\ syntax\ for\ --fetch\='<name\ of\ fetcher>\:<query>'=Expected syntax for --fetch='<name of fetcher>:<query>'
Duplicate\ BibTeX\ key=Duplicate BibTeX key


General\ file\ directory=General file directory
User-specific\ file\ directory=User-specific file directory
LaTex\ file\ directory=LaTex file directory
Search\ failed\:\ illegal\ search\ expression=Search failed: illegal search expression

You\ must\ enter\ an\ integer\ value\ in\ the\ interval\ 1025-65535=You must enter an integer value in the interval 1025-65535
Automatically\ open\ browse\ dialog\ when\ creating\ new\ file\ link=Automatically open browse dialog when creating new file link
Autocomplete\ names\ in\ 'Firstname\ Lastname'\ format\ only=Autocomplete names in 'Firstname Lastname' format only
Autocomplete\ names\ in\ 'Lastname,\ Firstname'\ format\ only=Autocomplete names in 'Lastname, Firstname' format only
Autocomplete\ names\ in\ both\ formats=Autocomplete names in both formats
Send\ as\ email=Send as email
References=References
Sending\ of\ emails=Sending of emails
Subject\ for\ sending\ an\ email\ with\ references=Subject for sending an email with references
Automatically\ open\ folders\ of\ attached\ files=Automatically open folders of attached files
Error\ creating\ email=Error creating email
Entries\ added\ to\ an\ email=Entries added to an email
exportFormat=exportFormat
Output\ file\ missing=Output file missing
No\ search\ matches.=No search matches.
The\ output\ option\ depends\ on\ a\ valid\ input\ option.=The output option depends on a valid input option.
Linked\ file\ name\ conventions=Linked file name conventions
Filename\ format\ pattern=Filename format pattern
Additional\ parameters=Additional parameters
Cite\ selected\ entries\ between\ parenthesis=Cite selected entries between parenthesis
Cite\ selected\ entries\ with\ in-text\ citation=Cite selected entries with in-text citation
Cite\ special=Cite special
Extra\ information\ (e.g.\ page\ number)=Extra information (e.g. page number)
Manage\ citations=Manage citations
Problem\ modifying\ citation=Problem modifying citation
Citation=Citation
Connecting...=Connecting...
Could\ not\ resolve\ BibTeX\ entry\ for\ citation\ marker\ '%0'.=Could not resolve BibTeX entry for citation marker '%0'.
Select\ style=Select style
Journals=Journals
Cite=Cite
Cite\ in-text=Cite in-text
Insert\ empty\ citation=Insert empty citation
Merge\ citations=Merge citations
Manual\ connect=Manual connect
Select\ Writer\ document=Select Writer document
Sync\ OpenOffice/LibreOffice\ bibliography=Sync OpenOffice/LibreOffice bibliography
Select\ which\ open\ Writer\ document\ to\ work\ on=Select which open Writer document to work on
Connected\ to\ document=Connected to document
Insert\ a\ citation\ without\ text\ (the\ entry\ will\ appear\ in\ the\ reference\ list)=Insert a citation without text (the entry will appear in the reference list)
Cite\ selected\ entries\ with\ extra\ information=Cite selected entries with extra information
Ensure\ that\ the\ bibliography\ is\ up-to-date=Ensure that the bibliography is up-to-date
Your\ OpenOffice/LibreOffice\ document\ references\ the\ BibTeX\ key\ '%0',\ which\ could\ not\ be\ found\ in\ your\ current\ library.=Your OpenOffice/LibreOffice document references the BibTeX key '%0', which could not be found in your current library.
Unable\ to\ synchronize\ bibliography=Unable to synchronize bibliography
Combine\ pairs\ of\ citations\ that\ are\ separated\ by\ spaces\ only=Combine pairs of citations that are separated by spaces only
Autodetection\ failed=Autodetection failed
Please\ wait...=Please wait...
Set\ connection\ parameters=Set connection parameters
Path\ to\ OpenOffice/LibreOffice\ directory=Path to OpenOffice/LibreOffice directory
Path\ to\ OpenOffice/LibreOffice\ executable=Path to OpenOffice/LibreOffice executable
Path\ to\ OpenOffice/LibreOffice\ library\ dir=Path to OpenOffice/LibreOffice library dir
Connection\ lost=Connection lost
The\ paragraph\ format\ is\ controlled\ by\ the\ property\ 'ReferenceParagraphFormat'\ or\ 'ReferenceHeaderParagraphFormat'\ in\ the\ style\ file.=The paragraph format is controlled by the property 'ReferenceParagraphFormat' or 'ReferenceHeaderParagraphFormat' in the style file.
The\ character\ format\ is\ controlled\ by\ the\ citation\ property\ 'CitationCharacterFormat'\ in\ the\ style\ file.=The character format is controlled by the citation property 'CitationCharacterFormat' in the style file.
Automatically\ sync\ bibliography\ when\ inserting\ citations=Automatically sync bibliography when inserting citations
Look\ up\ BibTeX\ entries\ in\ the\ active\ tab\ only=Look up BibTeX entries in the active tab only
Look\ up\ BibTeX\ entries\ in\ all\ open\ libraries=Look up BibTeX entries in all open libraries
Autodetecting\ paths...=Autodetecting paths...
Could\ not\ find\ OpenOffice/LibreOffice\ installation=Could not find OpenOffice/LibreOffice installation
Found\ more\ than\ one\ OpenOffice/LibreOffice\ executable.=Found more than one OpenOffice/LibreOffice executable.
Please\ choose\ which\ one\ to\ connect\ to\:=Please choose which one to connect to:
Choose\ OpenOffice/LibreOffice\ executable=Choose OpenOffice/LibreOffice executable
Select\ document=Select document
HTML\ list=HTML list
If\ possible,\ normalize\ this\ list\ of\ names\ to\ conform\ to\ standard\ BibTeX\ name\ formatting=If possible, normalize this list of names to conform to standard BibTeX name formatting
Could\ not\ open\ %0=Could not open %0
Unknown\ import\ format=Unknown import format
Web\ search=Web search
Style\ selection=Style selection
No\ valid\ style\ file\ defined=No valid style file defined
Choose\ pattern=Choose pattern
Use\ the\ BIB\ file\ location\ as\ primary\ file\ directory=Use the BIB file location as primary file directory
Could\ not\ run\ the\ gnuclient/emacsclient\ program.\ Make\ sure\ you\ have\ the\ emacsclient/gnuclient\ program\ installed\ and\ available\ in\ the\ PATH.=Could not run the gnuclient/emacsclient program. Make sure you have the emacsclient/gnuclient program installed and available in the PATH.
You\ must\ select\ either\ a\ valid\ style\ file,\ or\ use\ one\ of\ the\ default\ styles.=You must select either a valid style file, or use one of the default styles.

This\ feature\ generates\ a\ new\ library\ based\ on\ which\ entries\ are\ needed\ in\ an\ existing\ LaTeX\ document.=This feature generates a new library based on which entries are needed in an existing LaTeX document.

First\ select\ entries\ to\ clean\ up.=First select entries to clean up.
Cleanup\ entry=Cleanup entry
Autogenerate\ PDF\ Names=Autogenerate PDF Names
Auto-generating\ PDF-Names\ does\ not\ support\ undo.\ Continue?=Auto-generating PDF-Names does not support undo. Continue?

Use\ full\ firstname\ whenever\ possible=Use full firstname whenever possible
Use\ abbreviated\ firstname\ whenever\ possible=Use abbreviated firstname whenever possible
Use\ abbreviated\ and\ full\ firstname=Use abbreviated and full firstname
Name\ format=Name format
First\ names=First names
Cleanup\ entries=Cleanup entries
Automatically\ assign\ new\ entry\ to\ selected\ groups=Automatically assign new entry to selected groups
%0\ mode=%0 mode
Move\ DOIs\ from\ note\ and\ URL\ field\ to\ DOI\ field\ and\ remove\ http\ prefix=Move DOIs from note and URL field to DOI field and remove http prefix
Make\ paths\ of\ linked\ files\ relative\ (if\ possible)=Make paths of linked files relative (if possible)
Rename\ PDFs\ to\ given\ filename\ format\ pattern=Rename PDFs to given filename format pattern
Rename\ only\ PDFs\ having\ a\ relative\ path=Rename only PDFs having a relative path
Doing\ a\ cleanup\ for\ %0\ entries...=Doing a cleanup for %0 entries...
No\ entry\ needed\ a\ clean\ up=No entry needed a clean up
One\ entry\ needed\ a\ clean\ up=One entry needed a clean up
%0\ entries\ needed\ a\ clean\ up=%0 entries needed a clean up

Remove\ selected=Remove selected

Group\ tree\ could\ not\ be\ parsed.\ If\ you\ save\ the\ BibTeX\ library,\ all\ groups\ will\ be\ lost.=Group tree could not be parsed. If you save the BibTeX library, all groups will be lost.
Attach\ file=Attach file
Setting\ all\ preferences\ to\ default\ values.=Setting all preferences to default values.
Resetting\ preference\ key\ '%0'=Resetting preference key '%0'
Unknown\ preference\ key\ '%0'=Unknown preference key '%0'
Unable\ to\ clear\ preferences.=Unable to clear preferences.

Find\ unlinked\ files=Find unlinked files
Unselect\ all=Unselect all
Expand\ all=Expand all
Collapse\ all=Collapse all
Opens\ the\ file\ browser.=Opens the file browser.
Scan\ directory=Scan directory
Searches\ the\ selected\ directory\ for\ unlinked\ files.=Searches the selected directory for unlinked files.
Starts\ the\ import\ of\ BibTeX\ entries.=Starts the import of BibTeX entries.
Select\ a\ directory\ where\ the\ search\ shall\ start.=Select a directory where the search shall start.
Select\ file\ type\:=Select file type:
These\ files\ are\ not\ linked\ in\ the\ active\ library.=These files are not linked in the active library.
Searching\ file\ system...=Searching file system...
Select\ directory=Select directory
Select\ files=Select files
BibTeX\ entry\ creation=BibTeX entry creation
BibTeX\ key\ patterns=BibTeX key patterns
Clear\ priority=Clear priority
Clear\ rank=Clear rank
Enable\ special\ fields=Enable special fields
One\ star=One star
Two\ stars=Two stars
Three\ stars=Three stars
Four\ stars=Four stars
Five\ stars=Five stars
Help\ on\ special\ fields=Help on special fields
Keywords\ of\ selected\ entries=Keywords of selected entries
Manage\ content\ selectors=Manage content selectors
Content\ selectors=Content selectors
Manage\ keywords=Manage keywords
No\ priority\ information=No priority information
No\ rank\ information=No rank information
Priority=Priority
Priority\ high=Priority high
Priority\ low=Priority low
Priority\ medium=Priority medium
Quality=Quality
Rank=Rank
Relevance=Relevance
Set\ priority\ to\ high=Set priority to high
Set\ priority\ to\ low=Set priority to low
Set\ priority\ to\ medium=Set priority to medium
Synchronize\ with\ keywords=Synchronize with keywords
Synchronized\ special\ fields\ based\ on\ keywords=Synchronized special fields based on keywords
Toggle\ relevance=Toggle relevance
Toggle\ quality\ assured=Toggle quality assured
Toggle\ print\ status=Toggle print status
Update\ keywords=Update keywords
Write\ values\ of\ special\ fields\ as\ separate\ fields\ to\ BibTeX=Write values of special fields as separate fields to BibTeX
Connection\ to\ OpenOffice/LibreOffice\ has\ been\ lost.\ Please\ make\ sure\ OpenOffice/LibreOffice\ is\ running,\ and\ try\ to\ reconnect.=Connection to OpenOffice/LibreOffice has been lost. Please make sure OpenOffice/LibreOffice is running, and try to reconnect.
JabRef\ will\ send\ at\ least\ one\ request\ per\ entry\ to\ a\ publisher.=JabRef will send at least one request per entry to a publisher.
Correct\ the\ entry,\ and\ reopen\ editor\ to\ display/edit\ source.=Correct the entry, and reopen editor to display/edit source.
Could\ not\ connect\ to\ running\ OpenOffice/LibreOffice.=Could not connect to running OpenOffice/LibreOffice.
Make\ sure\ you\ have\ installed\ OpenOffice/LibreOffice\ with\ Java\ support.=Make sure you have installed OpenOffice/LibreOffice with Java support.
If\ connecting\ manually,\ please\ verify\ program\ and\ library\ paths.=If connecting manually, please verify program and library paths.
Error\ message\:=Error message:
If\ a\ pasted\ or\ imported\ entry\ already\ has\ the\ field\ set,\ overwrite.=If a pasted or imported entry already has the field set, overwrite.
Not\ connected\ to\ any\ Writer\ document.\ Please\ make\ sure\ a\ document\ is\ open,\ and\ use\ the\ 'Select\ Writer\ document'\ button\ to\ connect\ to\ it.=Not connected to any Writer document. Please make sure a document is open, and use the 'Select Writer document' button to connect to it.
Removed\ all\ subgroups\ of\ group\ "%0".=Removed all subgroups of group "%0".
To\ disable\ the\ memory\ stick\ mode\ rename\ or\ remove\ the\ jabref.xml\ file\ in\ the\ same\ folder\ as\ JabRef.=To disable the memory stick mode rename or remove the jabref.xml file in the same folder as JabRef.
Unable\ to\ connect.\ One\ possible\ reason\ is\ that\ JabRef\ and\ OpenOffice/LibreOffice\ are\ not\ both\ running\ in\ either\ 32\ bit\ mode\ or\ 64\ bit\ mode.=Unable to connect. One possible reason is that JabRef and OpenOffice/LibreOffice are not both running in either 32 bit mode or 64 bit mode.
Delimiter(s)=Delimiter(s)
When\ downloading\ files,\ or\ moving\ linked\ files\ to\ the\ file\ directory,\ prefer\ the\ BIB\ file\ location\ rather\ than\ the\ file\ directory\ set\ above=When downloading files, or moving linked files to the file directory, prefer the BIB file location rather than the file directory set above
Your\ style\ file\ specifies\ the\ character\ format\ '%0',\ which\ is\ undefined\ in\ your\ current\ OpenOffice/LibreOffice\ document.=Your style file specifies the character format '%0', which is undefined in your current OpenOffice/LibreOffice document.
Your\ style\ file\ specifies\ the\ paragraph\ format\ '%0',\ which\ is\ undefined\ in\ your\ current\ OpenOffice/LibreOffice\ document.=Your style file specifies the paragraph format '%0', which is undefined in your current OpenOffice/LibreOffice document.

Searching...=Searching...
Add\ {}\ to\ specified\ title\ words\ on\ search\ to\ keep\ the\ correct\ case=Add {} to specified title words on search to keep the correct case
Import\ conversions=Import conversions
Please\ enter\ a\ search\ string=Please enter a search string
Please\ open\ or\ start\ a\ new\ library\ before\ searching=Please open or start a new library before searching

Canceled\ merging\ entries=Canceled merging entries

Format\ units\ by\ adding\ non-breaking\ separators\ and\ keeping\ the\ correct\ case\ on\ search=Format units by adding non-breaking separators and keeping the correct case on search
Merge\ entries=Merge entries
Merged\ entries=Merged entries
None=None
Parse=Parse
Result=Result
You\ have\ to\ choose\ exactly\ two\ entries\ to\ merge.=You have to choose exactly two entries to merge.

Update\ timestamp\ on\ modification=Update timestamp on modification
All\ key\ bindings\ will\ be\ reset\ to\ their\ defaults.=All key bindings will be reset to their defaults.

Automatically\ set\ file\ links=Automatically set file links
Resetting\ all\ key\ bindings=Resetting all key bindings

Network=Network
Search\ IEEEXplore=Search IEEEXplore
Hostname=Hostname
Please\ specify\ a\ hostname=Please specify a hostname
Please\ specify\ a\ port=Please specify a port
Please\ specify\ a\ username=Please specify a username
Please\ specify\ a\ password=Please specify a password

Use\ custom\ proxy\ configuration=Use custom proxy configuration
Proxy\ requires\ authentication=Proxy requires authentication
Attention\:\ Password\ is\ stored\ in\ plain\ text\!=Attention: Password is stored in plain text!
Clear\ connection\ settings=Clear connection settings

Open\ folder=Open folder
Export\ entries\ ordered\ as\ specified=Export entries ordered as specified
Export\ sort\ order=Export sort order
Save\ sort\ order=Save sort order
Export\ sorting=Export sorting
Newline\ separator=Newline separator

Save\ in\ current\ table\ sort\ order=Save in current table sort order
Save\ entries\ ordered\ as\ specified=Save entries ordered as specified
Show\ extra\ columns=Show extra columns
Parsing\ error=Parsing error
illegal\ backslash\ expression=illegal backslash expression

Clear\ read\ status=Clear read status
Convert\ to\ biblatex\ format\ (for\ example,\ move\ the\ value\ of\ the\ 'journal'\ field\ to\ 'journaltitle')=Convert to biblatex format (for example, move the value of the 'journal' field to 'journaltitle')
Deprecated\ fields=Deprecated fields
No\ read\ status\ information=No read status information
Printed=Printed
Read\ status=Read status
Read\ status\ read=Read status read
Read\ status\ skimmed=Read status skimmed
Save\ selected\ as\ plain\ BibTeX...=Save selected as plain BibTeX...
Set\ read\ status\ to\ read=Set read status to read
Set\ read\ status\ to\ skimmed=Set read status to skimmed
Show\ deprecated\ BibTeX\ fields=Show deprecated BibTeX fields

Opens\ JabRef's\ GitHub\ page=Opens JabRef's GitHub page
Opens\ JabRef's\ Twitter\ page=Opens JabRef's Twitter page
Opens\ JabRef's\ Facebook\ page=Opens JabRef's Facebook page
Opens\ JabRef's\ blog=Opens JabRef's blog
Opens\ JabRef's\ website=Opens JabRef's website

Could\ not\ open\ browser.=Could not open browser.
Please\ open\ %0\ manually.=Please open %0 manually.
The\ link\ has\ been\ copied\ to\ the\ clipboard.=The link has been copied to the clipboard.

Open\ %0\ file=Open %0 file

Cannot\ delete\ file=Cannot delete file
File\ permission\ error=File permission error
JabRef\ does\ not\ have\ permission\ to\ access\ %s=JabRef does not have permission to access %s
Push\ to\ %0=Push to %0
Path\ to\ %0=Path to %0
Convert=Convert
Normalize\ to\ BibTeX\ name\ format=Normalize to BibTeX name format
Help\ on\ Name\ Formatting=Help on Name Formatting

Add\ new\ file\ type=Add new file type

Left\ entry=Left entry
Right\ entry=Right entry
Original\ entry=Original entry
No\ information\ added=No information added
Select\ at\ least\ one\ entry\ to\ manage\ keywords.=Select at least one entry to manage keywords.
OpenDocument\ text=OpenDocument text
OpenDocument\ spreadsheet=OpenDocument spreadsheet
OpenDocument\ presentation=OpenDocument presentation
%0\ image=%0 image
Added\ entry=Added entry
Modified\ entry=Modified entry
Deleted\ entry=Deleted entry
Modified\ groups\ tree=Modified groups tree
Removed\ all\ groups=Removed all groups
Accepting\ the\ change\ replaces\ the\ complete\ groups\ tree\ with\ the\ externally\ modified\ groups\ tree.=Accepting the change replaces the complete groups tree with the externally modified groups tree.
Select\ export\ format=Select export format
Return\ to\ JabRef=Return to JabRef
Could\ not\ connect\ to\ %0=Could not connect to %0
Warning\:\ %0\ out\ of\ %1\ entries\ have\ undefined\ title.=Warning: %0 out of %1 entries have undefined title.
Warning\:\ %0\ out\ of\ %1\ entries\ have\ undefined\ BibTeX\ key.=Warning: %0 out of %1 entries have undefined BibTeX key.
Really\ delete\ the\ selected\ entry?=Really delete the selected entry?
Really\ delete\ the\ %0\ selected\ entries?=Really delete the %0 selected entries?
Keep\ merged\ entry\ only=Keep merged entry only
Keep\ left=Keep left
Keep\ right=Keep right
Old\ entry=Old entry
From\ import=From import
No\ problems\ found.=No problems found.
Save\ changes=Save changes
Discard\ changes=Discard changes
Library\ '%0'\ has\ changed.=Library '%0' has changed.
Print\ entry\ preview=Print entry preview
Copy\ title=Copy title
Copy\ \\cite{BibTeX\ key}=Copy \\cite{BibTeX key}
Copy\ BibTeX\ key\ and\ title=Copy BibTeX key and title
Invalid\ DOI\:\ '%0'.=Invalid DOI: '%0'.
should\ start\ with\ a\ name=should start with a name
should\ end\ with\ a\ name=should end with a name
unexpected\ closing\ curly\ bracket=unexpected closing curly bracket
unexpected\ opening\ curly\ bracket=unexpected opening curly bracket
capital\ letters\ are\ not\ masked\ using\ curly\ brackets\ {}=capital letters are not masked using curly brackets {}
should\ contain\ a\ four\ digit\ number=should contain a four digit number
should\ contain\ a\ valid\ page\ number\ range=should contain a valid page number range
No\ results\ found.=No results found.
Found\ %0\ results.=Found %0 results.
Invalid\ regular\ expression=Invalid regular expression
plain\ text=plain text
This\ search\ contains\ entries\ in\ which\ any\ field\ contains\ the\ regular\ expression\ <b>%0</b>=This search contains entries in which any field contains the regular expression <b>%0</b>
This\ search\ contains\ entries\ in\ which\ any\ field\ contains\ the\ term\ <b>%0</b>=This search contains entries in which any field contains the term <b>%0</b>
This\ search\ contains\ entries\ in\ which=This search contains entries in which
Hint\:\ To\ search\ specific\ fields\ only,\ enter\ for\ example\:=Hint: To search specific fields only, enter for example:

Unable\ to\ autodetect\ OpenOffice/LibreOffice\ installation.\ Please\ choose\ the\ installation\ directory\ manually.=Unable to autodetect OpenOffice/LibreOffice installation. Please choose the installation directory manually.

Close\ library=Close library
Decrease\ table\ font\ size=Decrease table font size
Entry\ editor,\ next\ entry=Entry editor, next entry
Entry\ editor,\ next\ panel=Entry editor, next panel
Entry\ editor,\ next\ panel\ 2=Entry editor, next panel 2
Entry\ editor,\ previous\ entry=Entry editor, previous entry
Entry\ editor,\ previous\ panel=Entry editor, previous panel
Entry\ editor,\ previous\ panel\ 2=Entry editor, previous panel 2
File\ list\ editor,\ move\ entry\ down=File list editor, move entry down
File\ list\ editor,\ move\ entry\ up=File list editor, move entry up
Focus\ entry\ table=Focus entry table
Import\ into\ current\ library=Import into current library
Import\ into\ new\ library=Import into new library
Increase\ table\ font\ size=Increase table font size
New\ article=New article
New\ book=New book
New\ entry=New entry
New\ inbook=New inbook
New\ mastersthesis=New mastersthesis
New\ phdthesis=New phdthesis
New\ proceedings=New proceedings
New\ unpublished=New unpublished
Preamble\ editor,\ store\ changes=Preamble editor, store changes
Push\ to\ application=Push to application
Refresh\ OpenOffice/LibreOffice=Refresh OpenOffice/LibreOffice
Resolve\ duplicate\ BibTeX\ keys=Resolve duplicate BibTeX keys
Save\ all=Save all
String\ dialog,\ add\ string=String dialog, add string
String\ dialog,\ remove\ string=String dialog, remove string
Synchronize\ files=Synchronize files
Unabbreviate=Unabbreviate
should\ contain\ a\ protocol=should contain a protocol
Copy\ preview=Copy preview
Automatically\ setting\ file\ links=Automatically setting file links
Regenerating\ BibTeX\ keys\ according\ to\ metadata=Regenerating BibTeX keys according to metadata
Regenerate\ all\ keys\ for\ the\ entries\ in\ a\ BibTeX\ file=Regenerate all keys for the entries in a BibTeX file
Show\ debug\ level\ messages=Show debug level messages
Default\ bibliography\ mode=Default bibliography mode
Show\ only\ preferences\ deviating\ from\ their\ default\ value=Show only preferences deviating from their default value
default=default
key=key
type=type
value=value
Show\ preferences=Show preferences
Save\ actions=Save actions
Enable\ save\ actions=Enable save actions
Convert\ to\ BibTeX\ format\ (for\ example,\ move\ the\ value\ of\ the\ 'journaltitle'\ field\ to\ 'journal')=Convert to BibTeX format (for example, move the value of the 'journaltitle' field to 'journal')

Other\ fields=Other fields
Show\ remaining\ fields=Show remaining fields

link\ should\ refer\ to\ a\ correct\ file\ path=link should refer to a correct file path
abbreviation\ detected=abbreviation detected
wrong\ entry\ type\ as\ proceedings\ has\ page\ numbers=wrong entry type as proceedings has page numbers
Abbreviate\ journal\ names=Abbreviate journal names
Abbreviating...=Abbreviating...
Abbreviation\ '%0'\ for\ journal\ '%1'\ already\ defined.=Abbreviation '%0' for journal '%1' already defined.
Abbreviation\ cannot\ be\ empty=Abbreviation cannot be empty
Duplicated\ Journal\ Abbreviation=Duplicated Journal Abbreviation
Duplicated\ Journal\ File=Duplicated Journal File
Error\ Occurred=Error Occurred
Journal\ file\ %s\ already\ added=Journal file %s already added
Name\ cannot\ be\ empty=Name cannot be empty

Display\ keywords\ appearing\ in\ ALL\ entries=Display keywords appearing in ALL entries
Display\ keywords\ appearing\ in\ ANY\ entry=Display keywords appearing in ANY entry
None\ of\ the\ selected\ entries\ have\ titles.=None of the selected entries have titles.
None\ of\ the\ selected\ entries\ have\ BibTeX\ keys.=None of the selected entries have BibTeX keys.
Unabbreviate\ journal\ names=Unabbreviate journal names
Unabbreviating...=Unabbreviating...
Usage=Usage


Adds\ {}\ brackets\ around\ acronyms,\ month\ names\ and\ countries\ to\ preserve\ their\ case.=Adds {} brackets around acronyms, month names and countries to preserve their case.
Are\ you\ sure\ you\ want\ to\ reset\ all\ settings\ to\ default\ values?=Are you sure you want to reset all settings to default values?
Reset\ preferences=Reset preferences
Ill-formed\ entrytype\ comment\ in\ BIB\ file=Ill-formed entrytype comment in BIB file

Move\ linked\ files\ to\ default\ file\ directory\ %0=Move linked files to default file directory %0

Do\ you\ still\ want\ to\ continue?=Do you still want to continue?
Run\ field\ formatter\:=Run field formatter:
Table\ font\ size\ is\ %0=Table font size is %0
Internal\ style=Internal style
Add\ style\ file=Add style file
Current\ style\ is\ '%0'=Current style is '%0'
Remove\ style=Remove style
You\ must\ select\ a\ valid\ style\ file.=You must select a valid style file.
Invalid\ style\ selected=Invalid style selected

Reload=Reload

Capitalize=Capitalize
Capitalize\ all\ words,\ but\ converts\ articles,\ prepositions,\ and\ conjunctions\ to\ lower\ case.=Capitalize all words, but converts articles, prepositions, and conjunctions to lower case.
Capitalize\ the\ first\ word,\ changes\ other\ words\ to\ lower\ case.=Capitalize the first word, changes other words to lower case.
Changes\ all\ letters\ to\ lower\ case.=Changes all letters to lower case.
Changes\ all\ letters\ to\ upper\ case.=Changes all letters to upper case.
Changes\ the\ first\ letter\ of\ all\ words\ to\ capital\ case\ and\ the\ remaining\ letters\ to\ lower\ case.=Changes the first letter of all words to capital case and the remaining letters to lower case.
Cleans\ up\ LaTeX\ code.=Cleans up LaTeX code.
Converts\ HTML\ code\ to\ LaTeX\ code.=Converts HTML code to LaTeX code.
HTML\ to\ Unicode=HTML to Unicode
Converts\ HTML\ code\ to\ Unicode.=Converts HTML code to Unicode.
Converts\ LaTeX\ encoding\ to\ Unicode\ characters.=Converts LaTeX encoding to Unicode characters.
Converts\ Unicode\ characters\ to\ LaTeX\ encoding.=Converts Unicode characters to LaTeX encoding.
Converts\ ordinals\ to\ LaTeX\ superscripts.=Converts ordinals to LaTeX superscripts.
Converts\ units\ to\ LaTeX\ formatting.=Converts units to LaTeX formatting.
HTML\ to\ LaTeX=HTML to LaTeX
LaTeX\ cleanup=LaTeX cleanup
LaTeX\ to\ Unicode=LaTeX to Unicode
Lower\ case=Lower case
Minify\ list\ of\ person\ names=Minify list of person names
Normalize\ date=Normalize date
Normalize\ en\ dashes=Normalize en dashes
Normalize\ month=Normalize month
Normalize\ month\ to\ BibTeX\ standard\ abbreviation.=Normalize month to BibTeX standard abbreviation.
Normalize\ names\ of\ persons=Normalize names of persons
Normalize\ page\ numbers=Normalize page numbers
Normalize\ pages\ to\ BibTeX\ standard.=Normalize pages to BibTeX standard.
Normalizes\ lists\ of\ persons\ to\ the\ BibTeX\ standard.=Normalizes lists of persons to the BibTeX standard.
Normalizes\ the\ date\ to\ ISO\ date\ format.=Normalizes the date to ISO date format.
Normalizes\ the\ en\ dashes.=Normalizes the en dashes.
Ordinals\ to\ LaTeX\ superscript=Ordinals to LaTeX superscript
Protect\ terms=Protect terms
Add\ enclosing\ braces=Add enclosing braces
Add\ braces\ encapsulating\ the\ complete\ field\ content.=Add braces encapsulating the complete field content.
Remove\ enclosing\ braces=Remove enclosing braces
Removes\ braces\ encapsulating\ the\ complete\ field\ content.=Removes braces encapsulating the complete field content.
Shorten\ DOI=Shorten DOI
Shortens\ DOI\ to\ more\ human\ readable\ form.=Shortens DOI to more human readable form.
Sentence\ case=Sentence case
Shortens\ lists\ of\ persons\ if\ there\ are\ more\ than\ 2\ persons\ to\ "et\ al.".=Shortens lists of persons if there are more than 2 persons to "et al.".
Title\ case=Title case
Unicode\ to\ LaTeX=Unicode to LaTeX
Units\ to\ LaTeX=Units to LaTeX
Upper\ case=Upper case
Does\ nothing.=Does nothing.
Identity=Identity
Clears\ the\ field\ completely.=Clears the field completely.
Directory\ not\ found=Directory not found
Main\ file\ directory\ not\ set\!=Main file directory not set!
This\ operation\ requires\ exactly\ one\ item\ to\ be\ selected.=This operation requires exactly one item to be selected.
Importing\ in\ %0\ format=Importing in %0 format
Female\ name=Female name
Female\ names=Female names
Male\ name=Male name
Male\ names=Male names
Mixed\ names=Mixed names
Neuter\ name=Neuter name
Neuter\ names=Neuter names

Determined\ %0\ for\ %1\ entries=Determined %0 for %1 entries
Look\ up\ %0=Look up %0
Looking\ up\ %0...\ -\ entry\ %1\ out\ of\ %2\ -\ found\ %3=Looking up %0... - entry %1 out of %2 - found %3

Audio\ CD=Audio CD
British\ patent=British patent
British\ patent\ request=British patent request
Candidate\ thesis=Candidate thesis
Collaborator=Collaborator
Column=Column
Compiler=Compiler
Continuator=Continuator
Data\ CD=Data CD
Editor=Editor
European\ patent=European patent
European\ patent\ request=European patent request
Founder=Founder
French\ patent=French patent
French\ patent\ request=French patent request
German\ patent=German patent
German\ patent\ request=German patent request
Line=Line
Master's\ thesis=Master's thesis
Page=Page
Paragraph=Paragraph
Patent=Patent
Patent\ request=Patent request
PhD\ thesis=PhD thesis
Redactor=Redactor
Research\ report=Research report
Reviser=Reviser
Section=Section
Software=Software
Technical\ report=Technical report
U.S.\ patent=U.S. patent
U.S.\ patent\ request=U.S. patent request
Verse=Verse

change\ entries\ of\ group=change entries of group
odd\ number\ of\ unescaped\ '\#'=odd number of unescaped '#'

Plain\ text=Plain text
Show\ diff=Show diff
character=character
word=word
Show\ symmetric\ diff=Show symmetric diff
Copy\ Version=Copy Version
Developers=Developers
Authors=Authors
License=License

HTML\ encoded\ character\ found=HTML encoded character found
booktitle\ ends\ with\ 'conference\ on'=booktitle ends with 'conference on'

incorrect\ control\ digit=incorrect control digit
incorrect\ format=incorrect format
Copied\ version\ to\ clipboard=Copied version to clipboard

BibTeX\ key=BibTeX key
Message=Message


MathSciNet\ Review=MathSciNet Review
Reset\ Bindings=Reset Bindings

Decryption\ not\ supported.=Decryption not supported.

Cleared\ '%0'\ for\ %1\ entries=Cleared '%0' for %1 entries
Set\ '%0'\ to\ '%1'\ for\ %2\ entries=Set '%0' to '%1' for %2 entries
Toggled\ '%0'\ for\ %1\ entries=Toggled '%0' for %1 entries

Check\ for\ updates=Check for updates
Download\ update=Download update
New\ version\ available=New version available
Installed\ version=Installed version
Remind\ me\ later=Remind me later
Ignore\ this\ update=Ignore this update
Could\ not\ connect\ to\ the\ update\ server.=Could not connect to the update server.
Please\ try\ again\ later\ and/or\ check\ your\ network\ connection.=Please try again later and/or check your network connection.
To\ see\ what\ is\ new\ view\ the\ changelog.=To see what is new view the changelog.
A\ new\ version\ of\ JabRef\ has\ been\ released.=A new version of JabRef has been released.
JabRef\ is\ up-to-date.=JabRef is up-to-date.
Latest\ version=Latest version
Online\ help\ forum=Online help forum
Custom=Custom

Export\ cited=Export cited
Unable\ to\ generate\ new\ library=Unable to generate new library

Open\ console=Open console
Use\ default\ terminal\ emulator=Use default terminal emulator
Note\:\ Use\ the\ placeholder\ %DIR%\ for\ the\ location\ of\ the\ opened\ library\ file.=Note: Use the placeholder %DIR% for the location of the opened library file.
Error\ occured\ while\ executing\ the\ command\ \"%0\".=Error occured while executing the command \"%0\".
Reformat\ ISSN=Reformat ISSN

Countries\ and\ territories\ in\ English=Countries and territories in English
Electrical\ engineering\ terms=Electrical engineering terms
Enabled=Enabled
Internal\ list=Internal list
Manage\ protected\ terms\ files=Manage protected terms files
Months\ and\ weekdays\ in\ English=Months and weekdays in English
The\ text\ after\ the\ last\ line\ starting\ with\ \#\ will\ be\ used=The text after the last line starting with # will be used
Add\ protected\ terms\ file=Add protected terms file
Are\ you\ sure\ you\ want\ to\ remove\ the\ protected\ terms\ file?=Are you sure you want to remove the protected terms file?
Remove\ protected\ terms\ file=Remove protected terms file
Add\ selected\ text\ to\ list=Add selected text to list
Add\ {}\ around\ selected\ text=Add {} around selected text
Format\ field=Format field
New\ protected\ terms\ file=New protected terms file
change\ field\ %0\ of\ entry\ %1\ from\ %2\ to\ %3=change field %0 of entry %1 from %2 to %3
change\ key\ from\ %0\ to\ %1=change key from %0 to %1
change\ string\ content\ %0\ to\ %1=change string content %0 to %1
change\ string\ name\ %0\ to\ %1=change string name %0 to %1
change\ type\ of\ entry\ %0\ from\ %1\ to\ %2=change type of entry %0 from %1 to %2
insert\ entry\ %0=insert entry %0
insert\ string\ %0=insert string %0
remove\ entries=remove entries
remove\ entry\ %0=remove entry %0
remove\ string\ %0=remove string %0
undefined=undefined
Cannot\ get\ info\ based\ on\ given\ %0\:\ %1=Cannot get info based on given %0: %1
Get\ BibTeX\ data\ from\ %0=Get BibTeX data from %0
No\ %0\ found=No %0 found
Entry\ from\ %0=Entry from %0
Merge\ entry\ with\ %0\ information=Merge entry with %0 information
Updated\ entry\ with\ info\ from\ %0=Updated entry with info from %0

Add\ new\ list=Add new list
Open\ existing\ list=Open existing list
Remove\ list=Remove list
Add\ abbreviation=Add abbreviation
Remove\ abbreviation=Remove abbreviation
Full\ journal\ name=Full journal name
Abbreviation\ name=Abbreviation name
Shortest\ unique\ abbreviation=Shortest unique abbreviation

No\ abbreviation\ files\ loaded=No abbreviation files loaded

Loading\ built\ in\ lists=Loading built in lists

JabRef\ built\ in\ list=JabRef built in list
IEEE\ built\ in\ list=IEEE built in list

Event\ log=Event log
We\ now\ give\ you\ insight\ into\ the\ inner\ workings\ of\ JabRef\'s\ internals.\ This\ information\ might\ be\ helpful\ to\ diagnose\ the\ root\ cause\ of\ a\ problem.\ Please\ feel\ free\ to\ inform\ the\ developers\ about\ an\ issue.=We now give you insight into the inner workings of JabRef\'s internals. This information might be helpful to diagnose the root cause of a problem. Please feel free to inform the developers about an issue.
Log\ copied\ to\ clipboard.=Log copied to clipboard.
Copy\ Log=Copy Log
Clear\ Log=Clear Log
Report\ Issue=Report Issue
Issue\ on\ GitHub\ successfully\ reported.=Issue on GitHub successfully reported.
Issue\ report\ successful=Issue report successful
Your\ issue\ was\ reported\ in\ your\ browser.=Your issue was reported in your browser.
The\ log\ and\ exception\ information\ was\ copied\ to\ your\ clipboard.=The log and exception information was copied to your clipboard.
Please\ paste\ this\ information\ (with\ Ctrl+V)\ in\ the\ issue\ description.=Please paste this information (with Ctrl+V) in the issue description.

Host=Host
Port=Port
Library=Library
User=User
Connect=Connect
Connection\ error=Connection error
Connection\ to\ %0\ server\ established.=Connection to %0 server established.
Required\ field\ "%0"\ is\ empty.=Required field "%0" is empty.
%0\ driver\ not\ available.=%0 driver not available.
The\ connection\ to\ the\ server\ has\ been\ terminated.=The connection to the server has been terminated.
Reconnect=Reconnect
Work\ offline=Work offline
Working\ offline.=Working offline.
Update\ refused.=Update refused.
Update\ refused=Update refused
Update\ could\ not\ be\ performed\ due\ to\ existing\ change\ conflicts.=Update could not be performed due to existing change conflicts.
You\ are\ not\ working\ on\ the\ newest\ version\ of\ BibEntry.=You are not working on the newest version of BibEntry.
Local\ version\:\ %0=Local version: %0
Shared\ version\:\ %0=Shared version: %0
Press\ "Merge\ entries"\ to\ merge\ the\ changes\ and\ resolve\ this\ problem.=Press "Merge entries" to merge the changes and resolve this problem.
Canceling\ this\ operation\ will\ leave\ your\ changes\ unsynchronized.=Canceling this operation will leave your changes unsynchronized.
Shared\ entry\ is\ no\ longer\ present=Shared entry is no longer present
The\ entry\ you\ currently\ work\ on\ has\ been\ deleted\ on\ the\ shared\ side.=The entry you currently work on has been deleted on the shared side.
You\ can\ restore\ the\ entry\ using\ the\ "Undo"\ operation.=You can restore the entry using the "Undo" operation.
You\ are\ already\ connected\ to\ a\ database\ using\ entered\ connection\ details.=You are already connected to a database using entered connection details.

Cannot\ cite\ entries\ without\ BibTeX\ keys.\ Generate\ keys\ now?=Cannot cite entries without BibTeX keys. Generate keys now?
New\ technical\ report=New technical report

%0\ file=%0 file
Custom\ layout\ file=Custom layout file
Protected\ terms\ file=Protected terms file
Style\ file=Style file

Open\ OpenOffice/LibreOffice\ connection=Open OpenOffice/LibreOffice connection
You\ must\ enter\ at\ least\ one\ field\ name=You must enter at least one field name
Non-ASCII\ encoded\ character\ found=Non-ASCII encoded character found
Toggle\ web\ search\ interface=Toggle web search interface
%0\ files\ found=%0 files found
One\ file\ found=One file found

Migration\ help\ information=Migration help information
Entered\ database\ has\ obsolete\ structure\ and\ is\ no\ longer\ supported.=Entered database has obsolete structure and is no longer supported.
However,\ a\ new\ database\ was\ created\ alongside\ the\ pre-3.6\ one.=However, a new database was created alongside the pre-3.6 one.
Opens\ a\ link\ where\ the\ current\ development\ version\ can\ be\ downloaded=Opens a link where the current development version can be downloaded
See\ what\ has\ been\ changed\ in\ the\ JabRef\ versions=See what has been changed in the JabRef versions
Referenced\ BibTeX\ key\ does\ not\ exist=Referenced BibTeX key does not exist
Full\ text\ document\ for\ entry\ %0\ already\ linked.=Full text document for entry %0 already linked.
Finished\ downloading\ full\ text\ document\ for\ entry\ %0.=Finished downloading full text document for entry %0.
Download\ full\ text\ documents=Download full text documents
You\ are\ about\ to\ download\ full\ text\ documents\ for\ %0\ entries.=You are about to download full text documents for %0 entries.
last\ four\ nonpunctuation\ characters\ should\ be\ numerals=last four nonpunctuation characters should be numerals

Author=Author
Date=Date
File\ annotations=File annotations
Show\ file\ annotations=Show file annotations
Adobe\ Acrobat\ Reader=Adobe Acrobat Reader
Sumatra\ Reader=Sumatra Reader
shared=shared
should\ contain\ an\ integer\ or\ a\ literal=should contain an integer or a literal
should\ have\ the\ first\ letter\ capitalized=should have the first letter capitalized
edition\ of\ book\ reported\ as\ just\ 1=edition of book reported as just 1
Tools=Tools
What\'s\ new\ in\ this\ version?=What\'s new in this version?
Want\ to\ help?=Want to help?
Make\ a\ donation=Make a donation
get\ involved=get involved
Used\ libraries=Used libraries
Existing\ file=Existing file

ID=ID
ID\ type=ID type
Fetcher\ '%0'\ did\ not\ find\ an\ entry\ for\ id\ '%1'.=Fetcher '%0' did not find an entry for id '%1'.

Select\ first\ entry=Select first entry
Select\ last\ entry=Select last entry

Invalid\ ISBN\:\ '%0'.=Invalid ISBN: '%0'.
should\ be\ an\ integer\ or\ normalized=should be an integer or normalized
should\ be\ normalized=should be normalized

Empty\ search\ ID=Empty search ID
The\ given\ search\ ID\ was\ empty.=The given search ID was empty.
Copy\ BibTeX\ key\ and\ link=Copy BibTeX key and link
biblatex\ field\ only=biblatex field only

Error\ while\ generating\ fetch\ URL=Error while generating fetch URL
Error\ while\ parsing\ ID\ list=Error while parsing ID list
Unable\ to\ get\ PubMed\ IDs=Unable to get PubMed IDs
Backup\ found=Backup found
A\ backup\ file\ for\ '%0'\ was\ found.=A backup file for '%0' was found.
This\ could\ indicate\ that\ JabRef\ did\ not\ shut\ down\ cleanly\ last\ time\ the\ file\ was\ used.=This could indicate that JabRef did not shut down cleanly last time the file was used.
Do\ you\ want\ to\ recover\ the\ library\ from\ the\ backup\ file?=Do you want to recover the library from the backup file?

Show\ 'Related\ Articles'\ tab=Show 'Related Articles' tab
This\ might\ be\ caused\ by\ reaching\ the\ traffic\ limitation\ of\ Google\ Scholar\ (see\ 'Help'\ for\ details).=This might be caused by reaching the traffic limitation of Google Scholar (see 'Help' for details).

Could\ not\ open\ website.=Could not open website.
Problem\ downloading\ from\ %1=Problem downloading from %1

File\ directory\ pattern=File directory pattern
Update\ with\ bibliographic\ information\ from\ the\ web=Update with bibliographic information from the web

Could\ not\ find\ any\ bibliographic\ information.=Could not find any bibliographic information.
BibTeX\ key\ deviates\ from\ generated\ key=BibTeX key deviates from generated key
DOI\ %0\ is\ invalid=DOI %0 is invalid

Select\ all\ customized\ types\ to\ be\ stored\ in\ local\ preferences\:=Select all customized types to be stored in local preferences\:
Different\ customization,\ current\ settings\ will\ be\ overwritten=Different customization, current settings will be overwritten

Entry\ type\ %0\ is\ only\ defined\ for\ Biblatex\ but\ not\ for\ BibTeX=Entry type %0 is only defined for Biblatex but not for BibTeX

Copied\ %0\ citations.=Copied %0 citations.

journal\ not\ found\ in\ abbreviation\ list=journal not found in abbreviation list
Unhandled\ exception\ occurred.=Unhandled exception occurred.

strings\ included=strings included
Default\ table\ font\ size=Default table font size
Escape\ underscores=Escape underscores
Color=Color
Please\ also\ add\ all\ steps\ to\ reproduce\ this\ issue,\ if\ possible.=Please also add all steps to reproduce this issue, if possible.
Fit\ width=Fit width
Fit\ a\ single\ page=Fit a single page
Zoom\ in=Zoom in
Zoom\ out=Zoom out
Previous\ page=Previous page
Next\ page=Next page
Document\ viewer=Document viewer
Live=Live
Locked=Locked
Show\ the\ document\ of\ the\ currently\ selected\ entry.=Show the document of the currently selected entry.
Show\ this\ document\ until\ unlocked.=Show this document until unlocked.
Set\ current\ user\ name\ as\ owner.=Set current user name as owner.

Sort\ all\ subgroups\ (recursively)=Sort all subgroups (recursively)
Collect\ and\ share\ telemetry\ data\ to\ help\ improve\ JabRef.=Collect and share telemetry data to help improve JabRef.
Don't\ share=Don't share
Share\ anonymous\ statistics=Share anonymous statistics
Telemetry\:\ Help\ make\ JabRef\ better=Telemetry: Help make JabRef better
To\ improve\ the\ user\ experience,\ we\ would\ like\ to\ collect\ anonymous\ statistics\ on\ the\ features\ you\ use.\ We\ will\ only\ record\ what\ features\ you\ access\ and\ how\ often\ you\ do\ it.\ We\ will\ neither\ collect\ any\ personal\ data\ nor\ the\ content\ of\ bibliographic\ items.\ If\ you\ choose\ to\ allow\ data\ collection,\ you\ can\ later\ disable\ it\ via\ Options\ ->\ Preferences\ ->\ General.=To improve the user experience, we would like to collect anonymous statistics on the features you use. We will only record what features you access and how often you do it. We will neither collect any personal data nor the content of bibliographic items. If you choose to allow data collection, you can later disable it via Options -> Preferences -> General.
This\ file\ was\ found\ automatically.\ Do\ you\ want\ to\ link\ it\ to\ this\ entry?=This file was found automatically. Do you want to link it to this entry?
Names\ are\ not\ in\ the\ standard\ %0\ format.=Names are not in the standard %0 format.

Delete\ the\ selected\ file\ permanently\ from\ disk,\ or\ just\ remove\ the\ file\ from\ the\ entry?\ Pressing\ Delete\ will\ delete\ the\ file\ permanently\ from\ disk.=Delete the selected file permanently from disk, or just remove the file from the entry? Pressing Delete will delete the file permanently from disk.
Delete\ '%0'=Delete '%0'
Delete\ from\ disk=Delete from disk
Remove\ from\ entry=Remove from entry
There\ exists\ already\ a\ group\ with\ the\ same\ name.=There exists already a group with the same name.

Copy\ linked\ file=Copy linked file
Copy\ linked\ file\ to\ folder...=Copy linked file to folder...
Could\ not\ copy\ file\ to\ %0,\ maybe\ the\ file\ is\ already\ existing?=Could not copy file to %0, maybe the file is already existing?
Sucessfully\ copied\ file\ to\ %0=Sucessfully copied file to %0
Could\ not\ resolve\ the\ file\ %0=Could not resolve the file %0

Copy\ linked\ files\ to\ folder...=Copy linked files to folder...
Copied\ file\ successfully=Copied file successfully
Copying\ files...=Copying files...
Copying\ file\ %0\ of\ entry\ %1=Copying file %0 of entry %1
Finished\ copying=Finished copying
Could\ not\ copy\ file=Could not copy file
Copied\ %0\ files\ of\ %1\ sucessfully\ to\ %2=Copied %0 files of %1 sucessfully to %2
Rename\ failed=Rename failed
JabRef\ cannot\ access\ the\ file\ because\ it\ is\ being\ used\ by\ another\ process.=JabRef cannot access the file because it is being used by another process.
Show\ console\ output\ (only\ when\ the\ launcher\ is\ used)=Show console output (only when the launcher is used)

Remove\ line\ breaks=Remove line breaks
Removes\ all\ line\ breaks\ in\ the\ field\ content.=Removes all line breaks in the field content.
Checking\ integrity...=Checking integrity...

Remove\ hyphenated\ line\ breaks=Remove hyphenated line breaks
Removes\ all\ hyphenated\ line\ breaks\ in\ the\ field\ content.=Removes all hyphenated line breaks in the field content.
Note\ that\ currently,\ JabRef\ does\ not\ run\ with\ Java\ 9.=Note that currently, JabRef does not run with Java 9.
Your\ current\ Java\ version\ (%0)\ is\ not\ supported.\ Please\ install\ version\ %1\ or\ higher.=Your current Java version (%0) is not supported. Please install version %1 or higher.

Could\ not\ retrieve\ entry\ data\ from\ '%0'.=Could not retrieve entry data from '%0'.
Entry\ from\ %0\ could\ not\ be\ parsed.=Entry from %0 could not be parsed.
Invalid\ identifier\:\ '%0'.=Invalid identifier: '%0'.
This\ paper\ has\ been\ withdrawn.=This paper has been withdrawn.
Finished\ writing\ XMP-metadata.=Finished writing XMP-metadata.
empty\ BibTeX\ key=empty BibTeX key
Your\ Java\ Runtime\ Environment\ is\ located\ at\ %0.=Your Java Runtime Environment is located at %0.
Aux\ file=Aux file
Group\ containing\ entries\ cited\ in\ a\ given\ TeX\ file=Group containing entries cited in a given TeX file

Any\ file=Any file

No\ linked\ files\ found\ for\ export.=No linked files found for export.

No\ full\ text\ document\ found\ for\ entry\ %0.=No full text document found for entry %0.

Delete\ Entry=Delete Entry
Next\ library=Next library
Previous\ library=Previous library
add\ group=add group
Entry\ is\ contained\ in\ the\ following\ groups\:=Entry is contained in the following groups\:
Delete\ entries=Delete entries
Keep\ entries=Keep entries
Keep\ entry=Keep entry
Ignore\ backup=Ignore backup
Restore\ from\ backup=Restore from backup

Overwrite\ file=Overwrite file
Shared\ database\ connection=Shared database connection

Could\ not\ connect\ to\ Vim\ server.\ Make\ sure\ that\ Vim\ is\ running\ with\ correct\ server\ name.=Could not connect to Vim server. Make sure that Vim is running with correct server name.
Could\ not\ connect\ to\ a\ running\ gnuserv\ process.\ Make\ sure\ that\ Emacs\ or\ XEmacs\ is\ running,\ and\ that\ the\ server\ has\ been\ started\ (by\ running\ the\ command\ 'server-start'/'gnuserv-start').=Could not connect to a running gnuserv process. Make sure that Emacs or XEmacs is running, and that the server has been started (by running the command 'server-start'/'gnuserv-start').
Error\ pushing\ entries=Error pushing entries

Undefined\ character\ format=Undefined character format
Undefined\ paragraph\ format=Undefined paragraph format

Edit\ Preamble=Edit Preamble
Markings=Markings
Use\ selected\ instance=Use selected instance

Hide\ panel=Hide panel
Move\ panel\ up=Move panel up
Move\ panel\ down=Move panel down
Linked\ files=Linked files
Group\ view\ mode\ set\ to\ intersection=Group view mode set to intersection
Group\ view\ mode\ set\ to\ union=Group view mode set to union
Open\ file\ %0=Open file %0
Toggle\ intersection=Toggle intersection
Toggle\ union=Toggle union
Jump\ to\ entry=Jump to entry
The\ group\ name\ contains\ the\ keyword\ separator\ "%0"\ and\ thus\ probably\ does\ not\ work\ as\ expected.=The group name contains the keyword separator "%0" and thus probably does not work as expected.
Blog=Blog
Check\ integrity=Check integrity
Cleanup\ URL\ link=Cleanup URL link
Cleanup\ URL\ link\ by\ removing\ special\ symbols\ and\ extracting\ simple\ link=Cleanup URL link by removing special symbols and extracting simple link
Copy\ DOI\ url=Copy DOI url
Copy\ citation=Copy citation
Development\ version=Development version
Export\ selected\ entries=Export selected entries
Export\ selected\ entries\ to\ clipboard=Export selected entries to clipboard
Find\ duplicates=Find duplicates
Fork\ me\ on\ GitHub=Fork me on GitHub
JabRef\ resources=JabRef resources
Manage\ journal\ abbreviations=Manage journal abbreviations
Manage\ protected\ terms=Manage protected terms
New\ %0\ library=New %0 library
New\ entry\ from\ plain\ text=New entry from plain text
New\ sublibrary\ based\ on\ AUX\ file=New sublibrary based on AUX file
Push\ entries\ to\ external\ application\ (%0)=Push entries to external application (%0)
Quit=Quit
Recent\ libraries=Recent libraries
Set\ up\ general\ fields=Set up general fields
View\ change\ log=View change log
View\ event\ log=View event log
Website=Website
Write\ XMP-metadata\ to\ PDFs=Write XMP-metadata to PDFs

Override\ default\ font\ settings=Override default font settings
Clear\ search=Clear search

Click\ help\ to\ learn\ about\ the\ migration\ of\ pre-3.6\ databases.=Click help to learn about the migration of pre-3.6 databases.
Database\ Type\:=Database Type\:
Database\:=Database\:
Host/Port\:=Host/Port\:
User\:=User\:
Keystore\ password\:=Keystore password\:
Keystore\:=Keystore\:
Password\:=Password\:
Server\ Timezone\:=Server Timezone\:
Remember\ Password=Remember Password
Use\ SSL=Use SSL
Move\ preprint\ information\ from\ 'URL'\ and\ 'journal'\ field\ to\ the\ 'eprint'\ field=Move preprint information from 'URL' and 'journal' field to the 'eprint' field
Customize\ Export\ Formats=Customize Export Formats
Export\ name=Export name
Main\ layout\ file\:=Main layout file\:
Main\ layout\ file=Main layout file
Save\ exporter=Save exporter
File\ extension\:=File extension\:
Export\ format\ name\:=Export format name\:
Cleared\ connection\ settings=Cleared connection settings
Error\ adding\ discovered\ CitationStyles=Error adding discovered CitationStyles
(more)=(more)
Cancel\ import=Cancel import
Continue\ with\ import=Continue with import
Import\ canceled=Import canceled
Select\ all\ new\ entries=Select all new entries
Select\ the\ entries\ to\ be\ imported\:=Select the entries to be imported\:
Add\ new\ String=Add new String
Remove\ selected\ Strings=Remove selected Strings
Must\ not\ be\ empty\!=Must not be empty\!
Open\ Help\ page=Open Help page
Add\ new\ field\ name=Add new field name
Field\ name\:=Field name:
Field\ name\ \"%0\"\ already\ exists=Field name "%0" already exists
No\ field\ name\ selected\!=No field name selected!
Remove\ field\ name=Remove field name
Are\ you\ sure\ you\ want\ to\ remove\ field\ name\:\ \"%0\"?=Are you sure you want to remove field name: "%0"?
Add\ new\ keyword=Add new keyword
Keyword\:=Keyword:
Keyword\ \"%0\"\ already\ exists=Keyword "%0" already exists
Keyword\ seperator=Keyword seperator
Remove\ keyword=Remove keyword
Are\ you\ sure\ you\ want\ to\ remove\ keyword\:\ \"%0\"?=Are you sure you want to remove keyword: "%0"?
Reset\ to\ default=Reset to default
Edit\ string\ constants=Edit string constants
Export\ all\ entries=Export all entries
Generate\ BibTeX\ keys=Generate BibTeX keys
Groups\ interface=Groups interface
Manage\ field\ names\ &\ content=Manage field names & content
New\ library=New library
Next\ citation\ style=Next citation style
OpenOffice/LibreOffice=OpenOffice/LibreOffice
Open\ document\ viewer=Open document viewer
Open\ entry\ editor=Open entry editor
Previous\ citation\ style=Previous citation style
Search\ document\ identifier\ online=Search document identifier online
Search\ for\ unlinked\ local\ files=Search for unlinked local files
Search\ full\ text\ documents\ online=Search full text documents online
Find\ and\ replace=Find and replace

Found\ documents\:=Found documents\:
Use\ selected\ document=Use selected document
Accept\ changes=Accept changes
Dismiss\ changes=Dismiss changes
The\ library\ has\ been\ modified\ by\ another\ program.=The library has been modified by another program.

Execute\ command=Execute command
Open\ File\ Browser=Open File Browser
Use\ default\ file\ browser=Use default file browser

Set\ rank\ to\ one=Set rank to one
Set\ rank\ to\ two=Set rank to two
Set\ rank\ to\ three=Set rank to three
Set\ rank\ to\ four=Set rank to four
Set\ rank\ to\ five=Set rank to five

A\ string\ with\ the\ label\ '%0'\ already\ exists.=A string with the label '%0' already exists.

Executing\ command\ "%0"...=Executing command "%0"...

Rename\ file\ to\ a\ given\ name=Rename file to a given name
New\ Filename=New Filename
Rename\ file\ to\ defined\ pattern=Rename file to defined pattern

Application\ settings=Application settings

Export\ an\ input\ to\ a\ file=Export an input to a file
Export\ preferences\ to\ a\ file=Export preferences to a file
Import\ BibTeX=Import BibTeX
Import\ preferences\ from\ a\ file=Import preferences from a file
Matching=Matching
Same\ as\ --import,\ but\ will\ be\ imported\ to\ the\ opened\ tab=Same as --import, but will be imported to the opened tab
Allow\ integers\ in\ 'edition'\ field\ in\ BibTeX\ mode=Allow integers in 'edition' field in BibTeX mode

Search\ for\ Citations\ in\ LaTeX\ Files=Search for Citations in LaTeX Files
LaTeX\ Citations\ Search\ Results=LaTeX Citations Search Results
LaTeX\ files\ directory\:=LaTeX files directory:
LaTeX\ files\ found\:=LaTeX files found:
files=files
Show\ 'LaTeX\ Citations'\ tab=Show 'LaTeX Citations' tab
LaTeX\ Citations=LaTeX Citations
Search\ citations\ for\ this\ entry\ in\ LaTeX\ files=Search citations for this entry in LaTeX files
No\ citations\ found=No citations found
No\ LaTeX\ files\ containing\ this\ entry\ were\ found.=No LaTeX files containing this entry were found.
Selected\ entry\ does\ not\ have\ an\ associated\ BibTeX\ key.=Selected entry does not have an associated BibTeX key.
Current\ search\ directory\:=Current search directory:
Set\ LaTeX\ file\ directory=Set LaTeX file directory
Import\ entries\ from\ LaTeX\ files=Import entries from LaTeX files
Import\ new\ entries=Import new entries
Group\ color=Group color

Columns=Columns
File\ type=File type
IEEE=IEEE
Internal=Internal
Special=Special
Remove\ column=Remove column
Add\ custom\ column=Add custom column
Update\ to\ current\ column\ order=Update to current column order
Sort\ column\ one\ step\ upwards=Sort column one step upwards
Sort\ column\ one\ step\ downwards=Sort column one step downwards
Synchronize\ special\ fields\ to\ keywords=Synchronize special fields to keywords
Serialize\ special\ fields=Serialize special fields
List\ must\ not\ be\ empty.=List must not be empty.

Add\ field\ to\ filter\ list=Add field to filter list
Add\ formatter\ to\ list=Add formatter to list
Filter\ List=Filter List
Open\ files...=Open files...

Affected\ fields\:=Affected fields:
Show\ preview\ as\ a\ tab\ in\ entry\ editor=Show preview as a tab in entry editor
Font=Font
Visual\ theme=Visual theme
Light\ theme=Light theme
Dark\ theme=Dark theme
Overwrite\ existing\ keys=Overwrite existing keys
Key\ patterns=Key patterns
Size\:=Size:
Font\ settings=Font settings
Override\ font\ settings=Override font settings
Override\ font\ size=Override font size
Theme\ changed\ to\ dark\ theme.=Theme changed to dark theme.
Theme\ changed\ to\ light\ theme.=Theme changed to light theme.
You\ must\ enter\ an\ integer\ value\ higher\ than\ 8.=You must enter an integer value higher than 8.
Letters\ after\ duplicate\ generated\ keys=Letters after duplicate generated keys
Start\ on\ second\ duplicate\ key\ with\ letter\ A\ (a,\ b,\ ...)=Start on second duplicate key with letter A (a, b, ...)
Start\ on\ second\ duplicate\ key\ with\ letter\ B\ (b,\ c,\ ...)=Start on second duplicate key with letter B (b, c, ...)
Always\ add\ letter\ (a,\ b,\ ...)\ to\ generated\ keys=Always add letter (a, b, ...) to generated keys
Default\ pattern=Default pattern
Reset\ %s\ to\ default\ value=Reset %s to default value
Library\ mode=Library mode
Reset\ to\ recommended=Reset to recommended
Remove\ all=Remove all
Reset\ All=Reset All
Column\ type\ %0\ is\ unknown.=Column type %0 is unknown.
Linked\ identifiers=Linked identifiers
Special\ field\ type\ %0\ is\ unknown.\ Using\ normal\ column\ type.=Special field type %0 is unknown. Using normal column type.

insert\ entries=insert entries
In\ JabRef=In JabRef
On\ disk=On disk
Select\ all\ changes\ on\ the\ left=Select all changes on the left
Select\ all\ changes\ on\ the\ right=Select all changes on the right
Dismiss=Dismiss
Mark\ all\ changes\ as\ accepted=Mark all changes as accepted
Unmark\ all\ changes=Unmark all changes

Normalize\ newline\ characters=Normalize newline characters
Normalizes\ all\ newline\ characters\ in\ the\ field\ content.=Normalizes all newline characters in the field content.

Independent=Independent
Intersection=Intersection
Union=Union
Collect\ by=Collect by
Explicit\ selection=Explicit selection
Searching\ for\ keywords=Searching for keywords
Free\ search\ expression=Free search expression
Specified\ keywords=Specified keywords
Cited\ entries=Cited entries
Search\ term\ is\ empty.=Search term is empty.
Invalid\ regular\ expression.=Invalid regular expression.
Keyword\ delimiter=Keyword delimiter
Hierarchical\ keyword\ delimiter=Hierarchical keyword delimiter
Escape\ ampersands=Escape ampersands

<<<<<<< HEAD
Plain\ References\ Parser=Plain References Parser
Please\ enter\ the\ plain\ references\ to\ extract\ from.=Please enter the plain references to extract from.
Add\ to\ current\ library=Add to current library
%0\ entries\ were\ parsed\ from\ your\ query.=%0 entries were parsed from your query.
Starts\ the\ extraction\ and\ adds\ the\ resulting\ entries\ to\ the\ currently\ opened\ database=Starts the extraction and adds the resulting entries to the currently opened database
Your\ text\ is\ being\ parsed...=Your text is being parsed...
=======
BibTeX\ key\ filters=BibTeX key filters
Field\ filters=Field filters
Message\ filters=Message filters
Clear\ filters=Clear filters

Add\ new\ Field=Add new Field
Add\ new\ entry\ type=Add new entry type
Field\ type=Field type
Required\ and\ optional\ fields=Required and optional fields
Index=Index
Remove\ entry\ type=Remove entry type
Remove\ field\ %0\ from\ currently\ selected\ entry\ type=Remove field %0 from currently selected entry type

Optional=Optional
Required=Required
Entry\ type\ cannot\ be\ empty.\ Please\ enter\ a\ name.=Entry type cannot be empty. Please enter a name.
Field\ cannot\ be\ empty.\ Please\ enter\ a\ name.=Field cannot be empty. Please enter a name.
>>>>>>> c768697e
<|MERGE_RESOLUTION|>--- conflicted
+++ resolved
@@ -2092,14 +2092,13 @@
 Hierarchical\ keyword\ delimiter=Hierarchical keyword delimiter
 Escape\ ampersands=Escape ampersands
 
-<<<<<<< HEAD
 Plain\ References\ Parser=Plain References Parser
 Please\ enter\ the\ plain\ references\ to\ extract\ from.=Please enter the plain references to extract from.
 Add\ to\ current\ library=Add to current library
 %0\ entries\ were\ parsed\ from\ your\ query.=%0 entries were parsed from your query.
 Starts\ the\ extraction\ and\ adds\ the\ resulting\ entries\ to\ the\ currently\ opened\ database=Starts the extraction and adds the resulting entries to the currently opened database
 Your\ text\ is\ being\ parsed...=Your text is being parsed...
-=======
+
 BibTeX\ key\ filters=BibTeX key filters
 Field\ filters=Field filters
 Message\ filters=Message filters
@@ -2116,5 +2115,4 @@
 Optional=Optional
 Required=Required
 Entry\ type\ cannot\ be\ empty.\ Please\ enter\ a\ name.=Entry type cannot be empty. Please enter a name.
-Field\ cannot\ be\ empty.\ Please\ enter\ a\ name.=Field cannot be empty. Please enter a name.
->>>>>>> c768697e
+Field\ cannot\ be\ empty.\ Please\ enter\ a\ name.=Field cannot be empty. Please enter a name.