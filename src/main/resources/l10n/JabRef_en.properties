--- conflicted
+++ resolved
@@ -2111,7 +2111,8 @@
 Selected\ entry\ does\ not\ have\ an\ associated\ BibTeX\ key.=Selected entry does not have an associated BibTeX key.
 Current\ search\ directory\:=Current search directory:
 Set\ LaTeX\ file\ directory=Set LaTeX file directory
-<<<<<<< HEAD
+Import\ entries\ from\ LaTeX\ files=Import entries from LaTeX files
+Import\ new\ entries=Import new entries
 Group\ color=Group color
 
 Add\ custom\ column=Add custom column
@@ -2131,9 +2132,4 @@
 Update=Update
 Update\ to\ current\ column\ order=Update to current column order
 New\ column=New column
-New\ custom\ column=New custom column
-=======
-Import\ entries\ from\ LaTeX\ files=Import entries from LaTeX files
-Import\ new\ entries=Import new entries
-Group\ color=Group color
->>>>>>> 901fbcad
+New\ custom\ column=New custom column