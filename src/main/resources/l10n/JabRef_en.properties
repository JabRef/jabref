--- conflicted
+++ resolved
@@ -805,11 +805,7 @@
 Filter\ search\ results=Filter search results
 Filter\ by\ groups=Filter by groups
 Invert\ groups=Invert groups
-<<<<<<< HEAD
-Match\ category=Match category
 Search\ score=Search score
-=======
->>>>>>> 1534516a
 Scroll\ to\ previous\ match\ category=Scroll to previous match category
 Scroll\ to\ next\ match\ category=Scroll to next match category
 Search=Search
