--- conflicted
+++ resolved
@@ -2099,7 +2099,6 @@
 Entry\ type\ cannot\ be\ empty.\ Please\ enter\ a\ name.=Entry type cannot be empty. Please enter a name.
 Field\ cannot\ be\ empty.\ Please\ enter\ a\ name.=Field cannot be empty. Please enter a name.
 
-<<<<<<< HEAD
 Search\ ShortScience=Search ShortScience
 Unable\ to\ open\ ShortScience.=Unable to open ShortScience.
 
@@ -2264,9 +2263,6 @@
 Replaces\ consecutive\ spaces\ with\ a\ single\ space\ in\ the\ field\ content.=Replaces consecutive spaces with a single space in the field content.
 Remove\ digits=Remove digits
 Removes\ digits.=Removes digits.
-=======
-Shared\ database=Shared database
-Lookup=Lookup
 
 Export\ theme\ as\ CSS=Export theme as CSS
 Could\ not\ export\ theme=Could not export theme
@@ -2278,5 +2274,4 @@
 Import\ custom\ theme=Import custom theme
 
 Import\ CSS=Import CSS
-Import\ custom\ CSS\ file=Import custom CSS file
->>>>>>> 00d8ef60
+Import\ custom\ CSS\ file=Import custom CSS file