--- conflicted
+++ resolved
@@ -2138,18 +2138,9 @@
 Move\ the\ caret\ to\ the\ beginning\ of\ text=Move the caret to the beginning of text
 Move\ the\ caret\ to\ the\ end\ of\ text=Move the caret to the end of text
 Move\ the\ caret\ up=Move the caret up
-<<<<<<< HEAD
 Remove\ current\ word\ forwards=Remove current word forwards
 Remove\ line\ after\ caret=Remove line after caret
 Remove\ the\ current\ word\ backwards=Remove the current word backwards
-=======
-Capitalize\ the\ next\ word=Capitalize the next word
-Make\ all\ characters\ in\ the\ next\ word\ lowercase=Make all characters in the next word lowercase
-Make\ all\ characters\ in\ the\ next\ word\ uppercase=Make all characters in the next word uppercase
-Remove\ all\ the\ words\ in\ the\ line=Remove all the words in the line
-Remove\ the\ next\ word\ in\ the\ line=Remove the next word in the line
-Remove\ the\ previous\ word\ in\ the\ line=Remove the previous word in the line
 
 Shared\ database=Shared database
-Lookup=Lookup
->>>>>>> 6f12069d
+Lookup=Lookup