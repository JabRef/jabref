--- conflicted
+++ resolved
@@ -2097,12 +2097,10 @@
 Hierarchical\ keyword\ delimiter=Hierarchical keyword delimiter
 Escape\ ampersands=Escape ampersands
 
-<<<<<<< HEAD
 BibTeX\ key\ filters=BibTeX key filters
 Field\ filters=Field filters
 Message\ filters=Message filters
 Clear\ filters=Clear filters
-=======
 
 Add\ new\ Field=Add new Field
 Add\ new\ entry\ type=Add new entry type
@@ -2115,5 +2113,4 @@
 Optional=Optional
 Required=Required
 Entry\ type\ cannot\ be\ empty.\ Please\ enter\ a\ name.=Entry type cannot be empty. Please enter a name.
-Field\ cannot\ be\ empty.\ Please\ enter\ a\ name.=Field cannot be empty. Please enter a name.
->>>>>>> 58f1db59
+Field\ cannot\ be\ empty.\ Please\ enter\ a\ name.=Field cannot be empty. Please enter a name.