--- conflicted
+++ resolved
@@ -1769,6 +1769,9 @@
 Error\ while\ parsing\ ID\ list=Error while parsing ID list
 Unable\ to\ get\ PubMed\ IDs=Unable to get PubMed IDs
 Backup\ found=Backup found
+A\ backup\ file\ for\ '%0'\ was\ found\ at\ '%1'.=A backup file for '%0' was found at '%1'.
+This\ could\ indicate\ that\ JabRef\ did\ not\ shut\ down\ cleanly\ last\ time\ the\ file\ was\ used.=This could indicate that JabRef did not shut down cleanly last time the file was used.
+Do\ you\ want\ to\ recover\ the\ library\ from\ the\ backup\ file?=Do you want to recover the library from the backup file?
 
 Show\ 'Related\ Articles'\ tab=Show 'Related Articles' tab
 This\ might\ be\ caused\ by\ reaching\ the\ traffic\ limitation\ of\ Google\ Scholar\ (see\ 'Help'\ for\ details).=This might be caused by reaching the traffic limitation of Google Scholar (see 'Help' for details).
@@ -2510,11 +2513,9 @@
 
 No\ entries\ corresponding\ to\ given\ query=No entries corresponding to given query
 
-<<<<<<< HEAD
 Review\ backup=Review\ backup
 A\ backup\ file\ for\ '%0'\ was\ found\ at\ [%1]=A backup file for '%0' was found at [%1]
 Do\ you\ want\ to\ recover\ the\ library\ from\ the\ backup\ file?=Do you want to recover the library from the backup file?
 This\ could\ indicate\ that\ JabRef\ did\ not\ shut\ down\ cleanly\ last\ time\ the\ file\ was\ used.=This could indicate that JabRef did not shut down cleanly last time the file was used.
-=======
-Use\ the\ field\ FJournal\ to\ store\ the\ full\ journal\ name\ for\ (un)abbreviations\ in\ the\ entry=Use the field FJournal to store the full journal name for (un)abbreviations in the entry
->>>>>>> b2f8bd36
+
+Use\ the\ field\ FJournal\ to\ store\ the\ full\ journal\ name\ for\ (un)abbreviations\ in\ the\ entry=Use the field FJournal to store the full journal name for (un)abbreviations in the entry