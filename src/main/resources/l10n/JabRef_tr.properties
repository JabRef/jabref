%0\ contains\ the\ regular\ expression\ <b>%1</b>=%0 şu Düzenli İfadeyi içeriyor <b>%1</b>

%0\ contains\ the\ term\ <b>%1</b>=%0 şu terimi içeriyor <b>%1</b>

%0\ doesn't\ contain\ the\ regular\ expression\ <b>%1</b>=%0 şu Düzenli İfadeyi içermiyor <b>%1</b>

%0\ doesn't\ contain\ the\ term\ <b>%1</b>=%0 şu terimi içermiyor <b>%1</b>

%0\ export\ successful=%0 dışa aktarım başarılı

%0\ matches\ the\ regular\ expression\ <b>%1</b>=%0 şu Düzenli İfadeyle eşleşiyor <b>%1</b>

%0\ matches\ the\ term\ <b>%1</b>=%0 şu terimle eşleşiyor <b>%1</b>

Abbreviate\ journal\ names\ of\ the\ selected\ entries\ (DEFAULT\ abbreviation)=Seçili girdilerin dergi isimlerini kısalt (ÖN TANIMLI kısaltma)
Abbreviate\ journal\ names\ of\ the\ selected\ entries\ (MEDLINE\ abbreviation)=Seçili girdilerin dergi isimlerini kısalt (MEDLINE kısaltması)
Abbreviate\ journal\ names\ of\ the\ selected\ entries\ (SHORTEST\ UNIQUE\ abbreviation)=Seçili girdilerin dergi isimlerini kısalt (EN KISA ÖZGÜN kısaltma)

Abbreviate\ names=İsimleri kısalt
Abbreviated\ %0\ journal\ names.=Kısaltılmış %0 dergi isimleri.

Abbreviation=Kısaltma
Abbreviations=Kısaltmalar

About\ JabRef=JabRef Hakkında

Abstract=Özet

Accept=Kabul et

Accept\ change=Değişikliği kabul et

Accept\ recommendations\ from\ Mr.\ DLib=Mr. DLib'den gelen önerileri kabul et

Action=Eylem

Add=Ekle

Add\ a\ (compiled)\ custom\ Importer\ class\ from\ a\ class\ path.=Bir sınıf yolundan (derlenmiş) özel İçeAlmaBiçemi sınıfı ekle.
The\ path\ need\ not\ be\ on\ the\ classpath\ of\ JabRef.=Yolun JabRef'in sınıf yolunda olması gerekmez.

Add\ a\ regular\ expression\ for\ the\ key\ pattern.=Anahtar kalıbı için bir düzenli ifade ekle.

Add\ selected\ entries\ to\ this\ group=Seçili girdileri bu gruba ekle

Add\ subgroup=Altgrup ekle

Added\ group\ "%0".="%0" grubu eklendi.

Added\ string=Dizge eklendi

Advanced=Gelişmiş
All\ entries=Tüm girdiler

Always\ reformat\ BIB\ file\ on\ save\ and\ export=Kaydetme ve dışa aktarmada BIB dosyasını her zaman yeniden biçemle

and=ve

any\ field\ that\ matches\ the\ regular\ expression\ <b>%0</b>=<b>%0</b> düzenli ifadesine uyan herhangi bir alan

Appearance=Görünüm

Append\ contents\ from\ a\ BibTeX\ library\ into\ the\ currently\ viewed\ library=Bir BibTeX veritabanının içeriğini halen görüntülenen veritabanının sonuna ekle

Append\ library=Veritabanını sonuna ekle

Application=Uygulama

Application\ to\ push\ entries\ to=Girdilerin iteleneceği uygulama

Apply=Uygula

Arguments\ passed\ on\ to\ running\ JabRef\ instance.\ Shutting\ down.=Argümanlar çalışan JabRef oturumuna aktarıldı. Kapatılıyor.

Assign\ the\ original\ group's\ entries\ to\ this\ group?=Orijinal grubun girdileri bu gruba atansın mı?

Assigned\ %0\ entries\ to\ group\ "%1".=%0 girdi "%1" grubuna atandı.

Assigned\ 1\ entry\ to\ group\ "%0".=Bir girdi "%0" grubuna atandı.

Autogenerate\ BibTeX\ keys=BibTeX anahtarlarını otomatik oluştur

Autolink\ files\ with\ names\ starting\ with\ the\ BibTeX\ key=Adları BibTeX anahtarıyla başlayan dosyaları otomatik bağla

Autolink\ only\ files\ that\ match\ the\ BibTeX\ key=Yalnızca BibTeX anahtarıyla eşleşen dosyaları otomatik bağla

Automatically\ create\ groups=Grupları otomatik oluştur

Automatically\ remove\ exact\ duplicates=Tıpkı çift nüshaları otomatik sil

AUX\ file\ import=AUX dosya içe aktarımı

Available\ export\ formats=Mevcut dışa aktarım biçemleri

Available\ import\ formats=Mevcut içe aktarım biçemleri

Backup\ old\ file\ when\ saving=Kaydederken eski dosyayı yedekle

%0\ source=%0 kaynağı

Browse=Göz at

by=ile
The\ conflicting\ fields\ of\ these\ entries\ will\ be\ merged\ into\ the\ 'Comment'\ field.=Bu girdilerin çakışan alanları 'Yorum' alanına katıştırılır.

Cancel=İptal
Cannot\ create\ group=Grup oluşturulamıyor

Cannot\ create\ group.\ Please\ create\ a\ library\ first.=Grup oluşturulamıyor. Lütfen önce bir kütüphane oluşturun.

case\ insensitive=büyük/kü.ük harfe duyarsız

case\ sensitive=büyük/küçük harfe duyarlı

Case\ sensitive=Büyük/küçük harfe duyarlı

change\ assignment\ of\ entries=girdilerin atanmasını değiştir

Change\ case=Büyük/küçük harf değiştir

Change\ entry\ type=Girdi türünü değiştir


Change\ of\ Grouping\ Method=Gruplama Yöntemi Değişikliği

change\ preamble=öncülü değiştir

Changed\ language=Dil değiştirildi

Changed\ preamble=Öncül değişti

Cite\ command=Alıntı komutu

Clear=Sil

Clear\ fields=Alanları sil

Close\ entry=Girdiyi kapat

Close\ dialog=Dialoğu kapat

Close\ the\ current\ library=Güncel veritabanını kapat

Close\ window=Pencereyi kapat

Comments=Yorumlar

Contained\ in=Şunun içinde

Content=İçerik

Copied=Kopyalandı


Copy=Kopyala

Copy\ BibTeX\ key=BibTeX anahtarını kopyala

Copy\ to\ clipboard=Panoya kopyala

Could\ not\ call\ executable=Program çağrılamıyor

Could\ not\ export\ file=Dosya dışa aktarılamıyor

Could\ not\ export\ preferences=Tercihler dışa aktarılamıyor

Could\ not\ find\ a\ suitable\ import\ format.=Uygun içe aktarım biçemi bulunamıyor.
Could\ not\ import\ preferences=Tercihler içe aktarılamıyor

Could\ not\ instantiate\ %0=%0 somutlaştırılamıyor
Could\ not\ instantiate\ %0\ %1=%0 %1 somutlaştırılamıyor
Could\ not\ instantiate\ %0.\ Have\ you\ chosen\ the\ correct\ package\ path?=%0 somutlaştırılamıyor. Doğru paket yolunu seçmiş miydiniz?
Could\ not\ open\ link=Link açılamıyor

Could\ not\ print\ preview=Yazdırma önizlenemiyor

Could\ not\ run\ the\ 'vim'\ program.='Vim' programı çalıştırılamıyor.

Could\ not\ save\ file.=Dosya kaydedilemiyor.
Character\ encoding\ '%0'\ is\ not\ supported.='%0' karakter kodlaması desteklenmiyor.

Create\ custom\ fields\ for\ each\ BibTeX\ entry=Her BibTeX girdisi için özel alanlar oluştur

crossreferenced\ entries\ included=çapraz bağlantılı girdiler dahil edildi

Current\ content=Güncel içerik

Current\ value=Güncel değer

Custom\ entry\ types=Özel girdi türleri

Custom\ entry\ types\ found\ in\ file=Dosyada özel girdi türleri bulundu

Customize\ entry\ types=Girdi türlerini özelleştir

Customize\ key\ bindings=Tuş bağlantılarını özelleştir

Cut=Kes

cut\ entries=girdileri kes

cut\ entry\ %0=%0 girdisini kes


Library\ encoding=Veritabanı kodlaması

Library\ properties=Veritabanı özellikleri

Date\ format=Tarih biçemi

Default=Öntanımlı

Default\ encoding=Öntanımlı kodlama

Default\ grouping\ field=Öntanımlı gruplama alanı

Execute\ default\ action\ in\ dialog=İletişim kutusundaki öntanımlı eylemi yürüt

Delete=Sil

Delete\ entry=Girdiyi sil

Delete\ multiple\ entries=Çok sayıda girdiyi sil

Deleted=Silindi

Permanently\ delete\ local\ file=Yerel dosyayı sil

Descending=Azalan

Description=Tarif

Disable\ this\ confirmation\ dialog=Bu onaylama penceresini etkisizleştir

Display\ all\ entries\ belonging\ to\ one\ or\ more\ of\ the\ selected\ groups=Seçili bir ya da daha fazla gruba ait tüm girdileri göster

Display\ all\ error\ messages=Tüm hata mesajlarını göster

Display\ help\ on\ command\ line\ options=Komut satırı seçenekleri hakkındaki yardımı göster

Display\ only\ entries\ belonging\ to\ all\ selected\ groups=Yalnızca seçili tüm gruplara ait girdileri göster
Display\ version=Sürümü göster

Do\ not\ abbreviate\ names=İsimleri kısaltma

Do\ not\ import\ entry=Girdiyi içe aktarma

Do\ not\ open\ any\ files\ at\ startup=Başlangıçta hiçbir dosyayı açma

Do\ not\ wrap\ the\ following\ fields\ when\ saving=Kaydederken aşağıdaki alanları sarmalama
Do\ not\ write\ the\ following\ fields\ to\ XMP\ Metadata=Aşağıdaki alanları XMP Metadata'ya yazma

Donate\ to\ JabRef=JabRef'e bağış yap

Download\ file=Dosya indir
duplicate\ removal=çift nüsha silme

Duplicate\ string\ name=Çift nüsha dizge adı

Duplicates\ found=Çift nüshalar bulundu

Dynamic\ groups=Devingen gruplar

Dynamically\ group\ entries\ by\ a\ free-form\ search\ expression=Serbest form arama ifadesiyle devingence grup girdileri

Dynamically\ group\ entries\ by\ searching\ a\ field\ for\ a\ keyword=Bir alan ya da anahtar sözcük aramayla devingence grup girdileri

Each\ line\ must\ be\ of\ the\ following\ form=Her satır aşağıdaki biçimde olmalıdır

Edit=Düzenle

Edit\ entry=Girdiyi düzenle
Edit\ file\ type=Dosya türünü düzenle

Edit\ group=Grubu düzenle


Edit\ preamble=Öncülü düzenle
Edit\ strings=Dizgeleri düzenle

empty\ library=boş veritabanı
Autocompletion=Otomatik tamamlama

Enter\ URL\ to\ download=İndirilecek URL'yi girin

entries=girdiler

Entries\ exported\ to\ clipboard=Girdiler panoya aktarıldı

entry=girdi

Entry\ editor=Girdi düzenleyici

Entry\ owner=Girdi sahibi

Entry\ preview=Girdi önizlemesi

Entry\ table=Girdi tablosu

Entry\ table\ columns=Girdi tablosu sütunları
Entry\ Title\ (Required\ to\ deliver\ recommendations.)=Girdi Başlığı (öneride bulunmak için şart.)

Entry\ type=Girdi türü

Error=Hata

Error\ occurred\ when\ parsing\ entry=Girdi ayrıştırılırken hata oluştu

Error\ opening\ file=Dosya açmada hata

Error\ while\ writing=Yazarken hata

'%0'\ exists.\ Overwrite\ file?='%0' mevcut. Dosyanın üzerine yazılsın mı?

Export=Dışa aktar

Export\ preferences=Tercihleri dışa aktar

Export\ preferences\ to\ file=Tercihleri dosyaya aktar

Export\ to\ clipboard=Panoya aktar

Export\ to\ text\ file.=Metin dosyasına aktar.

Exporting=Dışa aktarılıyor
Extension=Uzantı

External\ changes=Harici değişiklikler

External\ file\ links=Harici dosya linkleri

External\ programs=Harici programlar

External\ viewer\ called=Harici görüntüleyici çağrıldı

Field=Alan

field=alan

Field\ name=Alan adı
Field\ names\ are\ not\ allowed\ to\ contain\ white\ space\ or\ the\ following\ characters=Alan adlarının boşluk ya da aşağıdaki karakterleri içermesine izin verilmez

Field\ to\ group\ by=Gruplanacak alan

File=Dosya

file=dosya
File\ directory\ is\ not\ set\ or\ does\ not\ exist\!=Dosya dizini kurulmadı ya da mevcut değil\!

File\ exists=Dosya mevcut

File\ not\ found=Dosya bulunamadı

Filter=Süzgeç

Finished\ automatically\ setting\ external\ links.=Harici linklerin otokurulması bitti.

Filter\ groups=Grupları filtrele

Finished\ writing\ XMP\ for\ %0\ file\ (%1\ skipped,\ %2\ errors).=%0 dosya için XMP yazımı bitti (%1 atlandı, %2 hata).

First\ select\ the\ entries\ you\ want\ keys\ to\ be\ generated\ for.=Önce anahtar oluşturulmasını istediğiniz girdileri seçiniz.

Fit\ table\ horizontally\ on\ screen=Tabloyu ekrana yatay sığdır

Float=Yüzdür
Format\:\ Tab\:field;field;...\ (e.g.\ General\:url;pdf;note...)=Biçim\: Sekme\:alan;alan;... (örneğin Genel\:url;pdf;not...)

Format\ of\ author\ and\ editor\ names=Yazar ve düzenleyici adları biçemi
Format\ string=Dizgeyi Biçimle

Format\ used=Kullanılan biçem
Formatter\ name=Biçimleyici Adı

found\ in\ AUX\ file=yardımcı dosyada bulundu

Further\ information\ about\ Mr.\ DLib\ for\ JabRef\ users.=JabRef kullanıcıları için Mr. DLib hakkında daha fazla bilgi.

General=Genel

General\ Fields=Genel Alanlar

Generate=Oluştur

Generate\ BibTeX\ key=BibTeX anahtarı oluştur

Generate\ keys=Anahtarları oluştur

Generate\ keys\ before\ saving\ (for\ entries\ without\ a\ key)=(Anahtarsız girdiler için) Kaydetmeden önce anahtarları oluştur

Generated\ BibTeX\ key\ for=Şunun için BibTeX anahtarı oluşturuldu

Generating\ BibTeX\ key\ for=Şunun için BibTeX anahtarı oluşturuluyor
Get\ fulltext=Tammetni getir

Gray\ out\ non-hits=İsabet almayanları grileştir

Groups=Gruplar
has/have\ both\ a\ 'Comment'\ and\ a\ 'Review'\ field.=hem 'Yorum' hem de 'İnceleme' alani var.

Have\ you\ chosen\ the\ correct\ package\ path?=Doğru paket yolunu seçtiniz mi?

Help=Yardım

Help\ on\ key\ patterns=Tuş desenleri hakkında yardım
Help\ on\ regular\ expression\ search=Düzenli İfade Arama hakkında yardım

Hide\ non-hits=İsabet almayanları sakla

Hierarchical\ context=Hiyerarşik içerik

Highlight=Vurgula
Marking=İşaretleniyor
Underline=Altını çiz
Empty\ Highlight=Boş vurgulama
Empty\ Marking=Boş işaretleme
Empty\ Underline=Boş altını çizme
The\ marked\ area\ does\ not\ contain\ any\ legible\ text\!=İşaretlenmiş alan herhangi bir okunabilir metin içermiyor\!

Hint\:\ To\ search\ specific\ fields\ only,\ enter\ for\ example\:<p><tt>author\=smith\ and\ title\=electrical</tt>=İpucu\: Yalnızca belirli alanları aramak için, örneğin şunu giriniz\:<p><tt>author\=smith and title\=electrical</tt>

HTML\ table=HTML tablosu
HTML\ table\ (with\ Abstract\ &\ BibTeX)=(Özet & BibTeX ile) HTML tablosu
Icon=Simge

Ignore=Yoksay

Import=İçe aktar

Import\ and\ keep\ old\ entry=İçe aktar ve eski girdiyi koru

Import\ and\ remove\ old\ entry=Eski girdiyi içe aktar ve sil.

Import\ entries=Girdileri içe aktar
Import\ file=Dosya içe aktar

Import\ group\ definitions=Grup tanımlarını içe aktar

Import\ name=İsim içe aktar

Import\ preferences=İçe aktarma tercihleri

Import\ preferences\ from\ file=Dosyadan içe aktarma tercihleri

Import\ strings=Dizgeleri içe aktar

Import\ word\ selector\ definitions=Sözcük seçici tanımlarını içe aktar

Imported\ entries=İçe aktarılmış girdiler

Imported\ from\ library=Veritabanından içe aktarılmış

Importer\ class=Importer sınıfı

Importing=İçe aktarılıyor

Importing\ in\ unknown\ format=Bilinmeyen biçemde içe aktarılıyor

Include\ subgroups\:\ When\ selected,\ view\ entries\ contained\ in\ this\ group\ or\ its\ subgroups=Altgrupları içer\: Seçildiğinde, bu grup ya da altgruplarındaki girdileri göster

Independent\ group\:\ When\ selected,\ view\ only\ this\ group's\ entries=Bağımsız grup\: Seçildiğinde, yalnızca bu grubun girdilerini göster
I\ Agree=Kabul Ediyorum

Invalid\ BibTeX\ key=Geçersiz BibTeX anahtarı

Invalid\ date\ format=Geçersiz tarih biçemi

Invalid\ URL=Geçersiz URL

Online\ help=Çevrimiçi yardım
JabRef\ Language\ (Provides\ for\ better\ recommendations\ by\ giving\ an\ indication\ of\ user's\ preferred\ language.)=JabRef Dili (kullanıcının tercih ettiği dili belirtmek daha iyi öneriler sağlar.)

JabRef\ preferences=JabRef tercihler
JabRef\ requests\ recommendations\ from\ Mr.\ DLib,\ which\ is\ an\ external\ service.\ To\ enable\ Mr.\ DLib\ to\ calculate\ recommendations,\ some\ of\ your\ data\ must\ be\ shared\ with\ Mr.\ DLib.\ Generally,\ the\ more\ data\ is\ shared\ the\ better\ recommendations\ can\ be\ calculated.\ However,\ we\ understand\ that\ some\ of\ your\ data\ in\ JabRef\ is\ sensitive,\ and\ you\ may\ not\ want\ to\ share\ it.\ Therefore,\ Mr.\ DLib\ offers\ a\ choice\ of\ which\ data\ you\ would\ like\ to\ share.=JabRef, harici bir servis olan Mr. DLib'den öneriler alır. Mr. DLib'in öneri hesaplamalarını aktifleştirmek için, verilerinizin bazıları Mr. DLib'le paylaşılmalıdır. Genel olarak, ne kadar çok veri paylaşılırsa o kadar iyi öneriler hesaplanabilir. Bununla birlikte, JabRef'teki verilerinizin bazılarının duyarlı olduğunu ve paylaşmak istemeyebileceğinizi anlıyoruz. Bu nedenle, Mr. DLib hangi verilerinizi paylaşmak istediğinizi sizin tercihinize bırakıyor.
JabRef\ Version\ (Required\ to\ ensure\ backwards\ compatibility\ with\ Mr.\ DLib's\ Web\ Service)=JabRef Sürümü (Mr. DLib'in Web Servisinin geriye dönük uyumluluğu için şart)

Journal\ abbreviations=Dergi kısaltmaları
Keep\ both=İkisini de tut

Key\ bindings=Anahtar bağlantıları

Key\ bindings\ changed=Anahtar bağlantıları değişti

Key\ pattern=Anahtar deseni

keys\ in\ library=veritabanındaki anahtarlar

Keyword=Anahtar sözcük

Keywords=Anahtar Sözcükler

Label=Etiket

Language=Dil

Last\ modified=Son değiştirme
LaTeX\ AUX\ file\:=LaTeX AUX dosyası\:

Link=Bağlantı
Listen\ for\ remote\ operation\ on\ port=Bağlantı noktasındaki uzak işlemi dinle
Load\ and\ Save\ preferences\ from/to\ jabref.xml\ on\ start-up\ (memory\ stick\ mode)=Başlangıçta tercihleri jabref.xml'den yükle ya da buraya kaydet (bellek çubuğu kipi)

Show\ advanced\ hints\ (i.e.\ helpful\ tooltips,\ suggestions\ and\ explanation)=İleri düzey ipuçlarını göster (yardımsever araç ipuçları, öneriler ve açıklama)

Main\ file\ directory=Ana dosya dizini

Manage\ custom\ exports=Özel dışa aktarımları yönet

Manage\ custom\ imports=Özel içe aktarımları yönet
Manage\ external\ file\ types=Harici dosya türlerini yönet

Mark\ new\ entries\ with\ addition\ date=Yeni girdileri ekleme tarihiyle işaretle

Mark\ new\ entries\ with\ owner\ name=Yeni girdileri sahip adıyla işaretle

Memory\ stick\ mode=Bellek Çubuğu Kipi

Merged\ external\ changes=Harici değişiklikler birleştirildi
Merge\ fields=Alanları birleştir

Modified\ group\ "%0".=Değiştirilmiş grup "%0".

Modified\ groups=Değiştirilmiş gruplar

Modified\ string=Değiştirilmiş dizge

Modify=Değiştir

move\ group=grubu taşı

Moved\ group\ "%0".="%0" grubu taşındı.

Mr.\ DLib\ Privacy\ settings=Mr. DLib Kişisel gizlilik ayarları

No\ recommendations\ received\ from\ Mr.\ DLib\ for\ this\ entry.=Bu girdi için Mr. Dlib'den bir öneri alınmadı.

Error\ while\ fetching\ recommendations\ from\ Mr.DLib.=Mr. DLib'den öneri getirmede hata.

Name=Ad

Name\ formatter=Ad biçemleyici

Natbib\ style=Natbib stili

nested\ AUX\ files=içiçe AUX dosyaları

New\ BibTeX\ sublibrary=Yeni BibTeX alt veritabanı

New\ group=Yeni grup

New\ string=Yeni dizge

Next\ entry=Yeni girdi
no\ base-BibTeX-file\ specified=temel BibTeX dosyası belirtilmedi

no\ library\ generated=veritabanı üretilmedi

No\ entries\ found.\ Please\ make\ sure\ you\ are\ using\ the\ correct\ import\ filter.=Girdi bulunmadı. Lütfen doğru içe aktarma süzgecini kullandığınızdan emin olun.
No\ files\ found.=Hiçbir dosya bulunmadı.

No\ GUI.\ Only\ process\ command\ line\ options=GKA yok. Yalnızca komut satırı seçenekleri işlenecek

No\ journal\ names\ could\ be\ abbreviated.=Hiçbir dergi adı kısaltılamadı.

No\ journal\ names\ could\ be\ unabbreviated.=Hiçbir dergi adı kısaltması açılamadı.

Open\ PDF=DPF'i aç

No\ URL\ defined=Hiç url tanımlanmamış
not=hariç

not\ found=bulunmadı

Nothing\ to\ redo=Yinelenecek bir şey yok

Nothing\ to\ undo=Geriye alınacak bir şey yok

OK=Tamam

One\ or\ more\ keys\ will\ be\ overwritten.\ Continue?=Bir ya da daha çok anahtarın üzerine yazılacak. Devam edilsin mi?


Open=Aç

Open\ library=Veritabanı aç

Open\ editor\ when\ a\ new\ entry\ is\ created=Yeni bir girdi oluşturulduğunda düzenleyiciyi aç

Open\ file=Dosya aç

Open\ last\ edited\ libraries\ at\ startup=Açılışta son düzenlenmiş veritabanlarını aç

Connect\ to\ shared\ database=Paylaşılmış veritabanını aç

Open\ terminal\ here=Terminali burada aç

Open\ URL\ or\ DOI=URL ya da DOI aç

Opening=Açılıyor

Operation\ canceled.=İşlem iptal edildi.
Operating\ System\ (Provides\ for\ better\ recommendations\ by\ giving\ an\ indication\ of\ user's\ system\ set-up.)=İşletim Sistemi (Kullanıcının sistem ayarlarını belirterek daha iyi öneriler sağlar.)

Optional\ fields=Tercihe bağlı alanlar

Options=Seçenekler

or=ya da

Override\ default\ file\ directories=Öntanımlı dosya dizinlerini geçersiz kıl
Overwrite=Üzerine yaz

Overwrite\ keys=Anahtarların üzerine yaz

pairs\ processed=işlenmiş çiftler
Password=Parola

Paste=Yapıştır

paste\ entries=girdileri yapıştır

paste\ entry\ %0=%0 girdisini yapıştır

Path\ to\ %0\ not\ defined=%0'in yolu tanımlanmamış

Path\ to\ LyX\ pipe=LyX hattının yolu

PDF\ does\ not\ exist=PDF mevcut değil

File\ has\ no\ attached\ annotations=Dosyanın eklenmiş açıklama notu yok

Please\ enter\ a\ name\ for\ the\ group.=Lütfen grup için bir isim giriniz.

Please\ enter\ the\ string's\ label=Lütfen dizgenin etiketini giriniz

Please\ restart\ JabRef\ for\ preferences\ to\ take\ effect.=Lütfen tercihlerin etkinleşmesi için JabRef'i yeniden başlatın.

Possible\ duplicate\ entries=Olası çift nüsha girdiler

Possible\ duplicate\ of\ existing\ entry.\ Click\ to\ resolve.=Mevcut girdinin olası çift nüshası. Düzeltmek için tıklayınız.

Preferences=Tercihler

Preferences\ recorded.=Tercihler kaydedildi.

Preview=Önizleme
Citation\ Style=Atıf Stili
Current\ Preview=Mevcut Önizleme
Cannot\ generate\ preview\ based\ on\ selected\ citation\ style.=Seçili atıf stiline dayalı ön izleme oluşturulamıyor.
Bad\ character\ inside\ entry=Girdi içinde kötü karakter
Error\ while\ generating\ citation\ style=Atıf stili oluşturulurken hata
Preview\ style\ changed\ to\:\ %0=Önizleme stili %0'a değiştirildi
Next\ preview\ layout=Sonraki önizleme düzeni
Previous\ preview\ layout=Önceki önizleme düzeni
Available=Mevcut
Selected=Seçili
Selected\ Layouts\ can\ not\ be\ empty=Seçili Yerleşim Planları boş olamaz

Reset\ default\ preview\ style=Öntanımlı ön izleme stilini en başa döndür

Previous\ entry=Önceki girdi

Primary\ sort\ criterion=Birincil sıralama kriteri
Problem\ with\ parsing\ entry=Girdi ayrıştırmada sorun
Processing\ %0=İşleniyor %0
Pull\ changes\ from\ shared\ database=Paylaşılmış veritabaınından değişiklikleri çek

Pushed\ citations\ to\ %0=Atıflar %0'a itelendi

Push\ applications=İteleme uygulamaları

Quit\ JabRef=JabRef'ten çık

Read\ only=Salt okunur

Redo=Yeniden yap

Refine\ supergroup\:\ When\ selected,\ view\ entries\ contained\ in\ both\ this\ group\ and\ its\ supergroup=Supergrubu arıt\: Seçildiğinde, hem bu grubun, hem de süpergrubunun içerdiği girdileri görüntüle

regular\ expression=Düzenli İfade

Related\ articles=İlgili makaleler

Remote\ operation=Uzak işlem

Remote\ server\ port=Uzak sunucu bağlantı noktası

Remove=Sil

Remove\ subgroups=Tüm altgrupları sil

Remove\ all\ subgroups\ of\ "%0"?="%0"in tüm altgruplarını sil?

Remove\ entry\ from\ import=İçe aktarımdan girdiyi sil

Remove\ selected\ entries\ from\ this\ group=Seçili girdileri bu gruptan çıkar

Remove\ group=Grubu sil

Remove\ group,\ keep\ subgroups=Grubu sil, altgrupları tut

Remove\ group\ "%0"?="%0" grubu silinsin mi?

Remove\ group\ "%0"\ and\ its\ subgroups?="%0" grubu ve altgrupları silinsin mi?

remove\ group\ (keep\ subgroups)=grubu sil (altgrupları tut)

remove\ group\ and\ subgroups=grubu ve altgrupları sil

Remove\ group\ and\ subgroups=Grubu ve altgrupları sil

Remove\ link=Linki sil

Remove\ old\ entry=Eski girdiyi sil

Remove\ selected\ strings=Seçili dizgeleri sil

Removed\ group\ "%0".="%0" grubu silindi.

Removed\ group\ "%0"\ and\ its\ subgroups.="%0" grubu ve altgrupları silindi.

Removed\ string=Dizge silindi

Renamed\ string=Dizge yeniden adlandırıldı

Replace=Yerine koy
Replace\ With\:=Şununla değiştir\:
Limit\ to\ Selected\ Entries=Seçili girdilere kısıtla
Limit\ to\ Fields=Alanlara kısıtla
All\ Field\ Replace=Tüm Alan Değiştir
Find\:=Bul\:
Find\ and\ Replace=Bul ve Değiştir

Replace\ (regular\ expression)=Yerine koy (düzenli ifade)

Replace\ String=Dizgenin Yerine Koy
Replace\ string=Dizgenin yerine koy

Replace\ Unicode\ ligatures=Unicode bitişik harfleri başkalarıyla değiştir
Replaces\ Unicode\ ligatures\ with\ their\ expanded\ form=Unicode bitişik harfleri genişletilmiş formlarıyla değiştirir

Required\ fields=Zorunlu alanlar

Reset\ all=Tümünü sıfırla

Resolve\ strings\ for\ all\ fields\ except=Şu hariç tüm alanların dizgelerini çözümle
Resolve\ strings\ for\ standard\ BibTeX\ fields\ only=Yalnızca standart BibTeX alan dizgelerini çözümle

resolved=çözümlendi

Restart=Yeniden başlat

Restart\ required=Yeniden başlatma gerekli

Review=Gözden geçir
Review\ changes=Değişklikleri incele
Review\ Field\ Migration=Alan Birleştirmeyi İncele

Save=Kaydet
Save\ all\ finished.=Tüm bitenleri kaydet.

Save\ all\ open\ libraries=Tüm açık veritabanlarını kaydet

Save\ before\ closing=Kapatmadan önce kaydet

Save\ library=Veritabanını kaydet
Save\ library\ as...=Veritabanını farklı kaydet ...

Save\ entries\ in\ their\ original\ order=Girdileri orijinal sıralarında kaydet

Saved\ selected\ to\ '%0'.=Seçim şuraya kaydedildi '%0'.

Saving=Kaydediliyor
Saving\ all\ libraries...=Tüm veritabanları kaydediliyor...

Saving\ library=Veritabanı kaydediliyor

Search=Ara

Search\ expression=İfade ara

Searching\ for\ duplicates...=Çift nüshalar aranıyor...

Searching\ for\ files=Dosyalar aranıyor

Secondary\ sort\ criterion=İkincil sıralama kriteri

Select\ all=Tümünü seç
Select\ new\ encoding=Yeni kodlamayı seçin

Select\ entry\ type=Girdi türünü seç

Select\ file\ from\ ZIP-archive=ZIP arşivinden dosyayı seçiniz

Select\ the\ tree\ nodes\ to\ view\ and\ accept\ or\ reject\ changes=Değişiklikleri görmek ve kabul ya da reddetmek için ağaç düğümlerini seçiniz

Set\ field=Alanı ata
Set\ fields=Alanları ata

Set\ General\ Fields=Genel Alanları Ayarla

Settings=Ayarlar

Shortcut=Kısayol

Show/edit\ %0\ source=%0 kaynağın göster/düzenle

Show\ 'Firstname\ Lastname'='Ad Soyad' göster

Show\ 'Lastname,\ Firstname'='Soyad, Ad' göster

Show\ BibTeX\ source\ by\ default=Öntanımlı olarak BibTeX kaynağını göster

Show\ confirmation\ dialog\ when\ deleting\ entries=Girdileri silerken onaylama iletişim penceresini göster

Show\ last\ names\ only=Yalnızca soyadları göster

Show\ names\ unchanged=Adları değiştirmeden göster

Show\ optional\ fields=Seçmeli alanları göster

Show\ required\ fields=Zorunlu alanları göster

Show\ validation\ messages=Doğrulama iletileri göster

Simple\ HTML=Basit HTML
Since\ the\ 'Review'\ field\ was\ deprecated\ in\ JabRef\ 4.2,\ these\ two\ fields\ are\ about\ to\ be\ merged\ into\ the\ 'Comment'\ field.='İnceleme' alanı JabRef 4.2'de bulunmadığı için, bu iki alan 'Yorum' alanında birleştirilmek üzeredir.

Size=Boyut

Skipped\ -\ No\ PDF\ linked=Atlandı - PDF eklenmedi
Skipped\ -\ PDF\ does\ not\ exist=Atlandı - PDF mevcut değil

Skipped\ entry.=Girdi atlandı.

source\ edit=kaynak düzenle
Special\ name\ formatters=Özel Ad Biçemleyicileri

Statically\ group\ entries\ by\ manual\ assignment=Elle atanmış durağan grup girdileri

Status=Durum
Strings\ for\ library=Veritabanı için dizgeler

Sublibrary\ from\ AUX\ to\ BibTeX=AUX'tan BibTeX'e alt-kütüphane

Switches\ between\ full\ and\ abbreviated\ journal\ name\ if\ the\ journal\ name\ is\ known.=Dergi adı biliniyorsa tam ve kısaltılmış dergi adı arasında geçiş yapar.

Tabname=Sekmeadı
Tertiary\ sort\ criterion=Üçüncül sıralama ölçütü

The\ chosen\ encoding\ '%0'\ could\ not\ encode\ the\ following\ characters\:=Seçilen '%0' kodlaması şu karakterleri kodlayamıyor\:


the\ field\ <b>%0</b>=alan <b>%0</b>
The\ group\ "%0"\ already\ contains\ the\ selection.="%0" grubu seçimi zaten kapsıyor.

The\ label\ of\ the\ string\ cannot\ be\ a\ number.=Dizgenin etiketi bir numara olamaz.

The\ label\ of\ the\ string\ cannot\ contain\ spaces.=Dizgenin etiketi boşluk içeremez.

The\ label\ of\ the\ string\ cannot\ contain\ the\ '\#'\ character.=Dizgenin etiketi '\#' karakterini içeremez.

The\ output\ option\ depends\ on\ a\ valid\ import\ option.=Çıktı seçeneği geçerli bir içe aktarım seçeneğine bağlıdır.

The\ search\ is\ case\ insensitive.=Arama büyük/küçük harfe duyarsız.

The\ search\ is\ case\ sensitive.=Arama büyük/küçük harfe duyarlı.

There\ are\ possible\ duplicates\ (marked\ with\ an\ icon)\ that\ haven't\ been\ resolved.\ Continue?=Çözümlenmemiş, olası çift nüshalar mevcut (simgesiyle işaretlenmiş). Devam edilsin mi?

This\ operation\ requires\ all\ selected\ entries\ to\ have\ BibTeX\ keys\ defined.=Bu işlem, tüm seçili girdilerin tanımlı BibTeX anahtarlarının olmasını gerektirir.

This\ operation\ requires\ one\ or\ more\ entries\ to\ be\ selected.=Bu işlem, bir ya da daha çok girdinin seçili olmasını gerektirir.

This\ setting\ may\ be\ changed\ in\ preferences\ at\ any\ time.=Tercihlerdeki bu ayar herhangi bir zamanda değiştirilebilir.
Timezone\ (Provides\ for\ better\ recommendations\ by\ indicating\ the\ time\ of\ day\ the\ request\ is\ being\ made.)=Saat dilimi (İstemde bulunulan saati belirterek daha iyi öneriler sağlar.)
Time\ stamp=Tarih damgası
Toggle\ groups\ interface=Grup arayüzünü aç/kapat

Trim\ all\ whitespace\ characters\ in\ the\ field\ content.=Alan içeriğindeki tüm boşluk karakterlerini kırp.

Trim\ whitespace\ characters=Boşluk karakterlerini kırp

Try\ different\ encoding=Başka kodlama deneyin

Unabbreviate\ journal\ names\ of\ the\ selected\ entries=Seçili girdilerin dergi adlarını kısaltma
Unabbreviated\ %0\ journal\ names.=%0 dergi adı kısaltması kaldırıldı.

unable\ to\ write\ to=Şuraya yazılamadı

Undo=Geriye al

Unknown\ BibTeX\ entries\:=Bilinmeyen BibTeX girdileri\:

unknown\ edit=bilinmeyen düzenleme

Unknown\ export\ format=Bilinmeyen dışa aktarım biçemi

untitled=başlıksız

Upgrade\ external\ PDF/PS\ links\ to\ use\ the\ '%0'\ field.=Harici PDF/PS linklerini '%0' alanını kullanmak üzere yeni sürüme yükselt.

usage=kullanım
Use\ autocompletion=Otomatik tamamlama kullan

Use\ regular\ expression\ search=Düzenli İfade Aramayı kullan

Username=Kullanıcı adı

Value\ cleared\ externally=Değer, haricen silindi

Value\ set\ externally=Değer, haricen atandı

verify\ that\ LyX\ is\ running\ and\ that\ the\ lyxpipe\ is\ valid=LyX'in çalıştığını ve veri iletişim hattının geçerli olduğunu teyid edin

View=Görüntüle
Vim\ server\ name=Vim Sunucu Adı

Warn\ about\ unresolved\ duplicates\ when\ closing\ inspection\ window=İnceleme penceresi kapanırken çözülmemiş çift nüshalar hakkında uyar

Warn\ before\ overwriting\ existing\ keys=Mevcut anahtarların üzerine yazmadan önce uyar

Warning=Uyarı

Warnings=Uyarılar

web\ link=sanaldoku linki

What\ do\ you\ want\ to\ do?=Ne yapmak istersiniz?
Whatever\ option\ you\ choose,\ Mr.\ DLib\ may\ share\ its\ data\ with\ research\ partners\ to\ further\ improve\ recommendation\ quality\ as\ part\ of\ a\ 'living\ lab'.\ Mr.\ DLib\ may\ also\ release\ public\ datasets\ that\ may\ contain\ anonymized\ information\ about\ you\ and\ the\ recommendations\ (sensitive\ information\ such\ as\ metadata\ of\ your\ articles\ will\ be\ anonymised\ through\ e.g.\ hashing).\ Research\ partners\ are\ obliged\ to\ adhere\ to\ the\ same\ strict\ data\ protection\ policy\ as\ Mr.\ DLib.=Hangi seçeneği seçerseniz seçin, Mr. DLib verilerini, 'yaşayan laboratuvar'ın parçası olarak, öneri kalitesini daha da arttırmak amacıyla araştırma ortaklarıyla paylaşabilir. Mr. DLib, hakkınızda anonimleştirilimiş bilgi içeren genel veri kümelerini ve önerileri (makalelerinizin metaverisi gibi duyarlı bilgiler karmaşıklaştırma gibi yöntemlerle anonimleştirilerek) genel kullanıma açabilir. Araştırma ortakları, Mr DLib'in katı veri koruma politikasının aynısına uymak zorundadır.

Will\ write\ XMP\ metadata\ to\ the\ PDFs\ linked\ from\ selected\ entries.=Seçili girdilerle bağlantılı PDFlere XMP metaverisi yazılacak.

Write\ BibTeXEntry\ as\ XMP\ metadata\ to\ PDF.=BibTeXGirdisi'ni PDF'ye XMP metaverisi olarak yaz.

Write\ XMP=XMP'yi yaz
Write\ XMP\ metadata=XMP metaverisini yaz
Write\ XMP\ metadata\ for\ all\ PDFs\ in\ current\ library?=Mevcut veritabanındaki tüm PFDlere XMP metaverisi yazılsın mı?
Writing\ XMP\ metadata...=XMP metaverisi yazılıyor...
Writing\ XMP\ metadata\ for\ selected\ entries...=Seçili girdiler için XMP metaverisi yazılıyor...

XMP-annotated\ PDF=XMP-ek notlu PDF
XMP\ export\ privacy\ settings=Gizlilik Ayarlarını XMP Dışa Aktar
XMP\ metadata=XMP metaverisi
You\ must\ restart\ JabRef\ for\ this\ to\ come\ into\ effect.=Bunun etkinleşmesi için JabRefi yeniden başlatmalısınız.

You\ must\ restart\ JabRef\ for\ the\ new\ key\ bindings\ to\ work\ properly.=Yeni anahtar demetlerinin düzgün çalışması için JabRef'i yeniden başlatmalısınız.

Your\ new\ key\ bindings\ have\ been\ stored.=Yeni anahtar demetleriniz kaydedildi.

The\ following\ fetchers\ are\ available\:=Aşağıdaki getiriciler kullanıma hazırdır\:
Could\ not\ find\ fetcher\ '%0'='%0' getiricisi bulunamadı
Running\ query\ '%0'\ with\ fetcher\ '%1'.='%0' sorgusu '%1' getiricisiyle çalıştırılıyor.

Move\ file=Dosya Taşı adlandır
Rename\ file=Yeniden adlandır

Move\ file\ to\ file\ directory\ and\ rename\ file=Dosyayı dosya dizinine taşı ve yeniden adlandır

Could\ not\ move\ file\ '%0'.='%0' dosya taşınamıyor.
Could\ not\ find\ file\ '%0'.='%0' dosyası bulunamadı.
Number\ of\ entries\ successfully\ imported=Girdi sayısı başarıyla içe aktarıldı
Error\ while\ fetching\ from\ %0=%0'dan getirme sırasında hata

Refuse\ to\ save\ the\ library\ before\ external\ changes\ have\ been\ reviewed.=Harici değişiklikler gözden geçirilene dek veritabanının kaydedilmesini reddet.
Library\ protection=Veirtabanı koruması
Unable\ to\ save\ library=Veritabanı kaydedilemedi

BibTeX\ key\ generator=BibTeX anahtar oluşturucusu
Unable\ to\ open\ link.=Bağlantı açılamadı.
MIME\ type=MIME türü

This\ feature\ lets\ new\ files\ be\ opened\ or\ imported\ into\ an\ already\ running\ instance\ of\ JabRef\ instead\ of\ opening\ a\ new\ instance.\ For\ instance,\ this\ is\ useful\ when\ you\ open\ a\ file\ in\ JabRef\ from\ your\ web\ browser.\ Note\ that\ this\ will\ prevent\ you\ from\ running\ more\ than\ one\ instance\ of\ JabRef\ at\ a\ time.=Bu özellik yeni dosyaların yeni bir oturum açmaktansa halen çalışmakta olan bir<BR>JabRef oturumu içine açılması ya da aktarılmasını sağlar. Örneğin bu, tarayıcınızdan bir dosyayı<BR>JabRef içine açtığnızda kullanışlıdır.<BR>Bunun, birden fazla JabRef oturumunu aynı anda çalıştırmanızı önleyeceğini not ediniz.
Run\ fetcher=Getiriciyi çalıştır

Use\ IEEE\ LaTeX\ abbreviations=IEEE LaTeX kısaltmaları kullanınız

When\ opening\ file\ link,\ search\ for\ matching\ file\ if\ no\ link\ is\ defined=Dosya bağlantısını açarken, eğer link tanımlanmamışsa eşleşen dosyayı ara
Line\ %0\:\ Found\ corrupted\ BibTeX\ key\ %1.=Satır %0\: Bozulmuş BibTeX-anahtarı bulundu %1.
Line\ %0\:\ Found\ corrupted\ BibTeX\ key\ %1\ (contains\ whitespaces).=Satır %0\: Bozulmuş BibTeX-anahtarı bulundu %1 (beyaz boşluk içeriyor).
Line\ %0\:\ Found\ corrupted\ BibTeX\ key\ %1\ (comma\ missing).=Satır %0\: Bozulmuş BibTeX-anahtarı bulundu %1 (virgül kayıp).
No\ full\ text\ document\ found=Tam metin belge bulunamadı
Download\ from\ URL=URL'den indir
Rename\ field=Alanın adını değiştir
Append\ field=Alan ekle
Append\ to\ fields=Alanlara ekle
Rename\ field\ to=Alan adını şuna değiştir
Move\ contents\ of\ a\ field\ into\ a\ field\ with\ a\ different\ name=Alan içeriğini başka isimli bir alanın içine taşı

Cannot\ use\ port\ %0\ for\ remote\ operation;\ another\ application\ may\ be\ using\ it.\ Try\ specifying\ another\ port.=Uzak operasyon için bağlantı noktası %0 kullanılamıyor; bir başka program kullanıyor olabilir. Başka bir bağlantı noktası deneyin.

Looking\ for\ full\ text\ document...=Tam metin belge aranıyor...
Autosave=Otomatik kaydet
A\ local\ copy\ will\ be\ opened.=Yerel bir kopya açılacak.
Autosave\ local\ libraries=Yerel kütüphaneleri otomatik kaydet
Automatically\ save\ the\ library\ to=Kütüphaneyi otomatik olarak şuraya kaydet
Please\ enter\ a\ valid\ file\ path.=Lütfen geçerli bir dosya yolu girin.


Export\ in\ current\ table\ sort\ order=Mevcut tablo sıralama düzeninde dışa aktar
Export\ entries\ in\ their\ original\ order=Girdileri orijinal sırasında dışa aktar
Error\ opening\ file\ '%0'.=Dosya açmada hata '%0'.

Formatter\ not\ found\:\ %0=Biçimleyici bulunamadı\: %0

Could\ not\ save,\ file\ locked\ by\ another\ JabRef\ instance.=Kaydedilemiyor, dosya başka bir JabRef oturumunca kilitlenmiş.
Metadata\ change=Metadata değişikliği
The\ following\ metadata\ changed\:=Aşağıdaki metaveri değişti\:

Enforce\ legal\ characters\ in\ BibTeX\ keys=BibTeX anahtarlarında yasal karakterleri zorla

Unable\ to\ create\ backup=Yedek oluşturulamadı
Move\ file\ to\ file\ directory=Dosyayı dosya dizinine taşı
<b>All\ Entries</b>\ (this\ group\ cannot\ be\ edited\ or\ removed)=<b>Tüm Girdiler</b> (bu grup silinemez ve düzenlenemez)
static\ group=durağan grup
dynamic\ group=devingen grup
refines\ supergroup=süpergrubu rafine eder
includes\ subgroups=altgrupları içerir
contains=içerir
search\ expression=arama ifadesi

Optional\ fields\ 2=Opsiyonel alanlar 2
Waiting\ for\ save\ operation\ to\ finish=Kaydetme işleminin bitmesi bekleniyor

Find\ and\ remove\ duplicate\ BibTeX\ keys=Çifte BibTeX anahtarlarını bul ve kaldır
Expected\ syntax\ for\ --fetch\='<name\ of\ fetcher>\:<query>'=--fetch için beklenen sözdizimi \:--fetch\='<name of fetcher>\:<query>'
Duplicate\ BibTeX\ key=Çifte BibTeX anahtarı


General\ file\ directory=Genel dosya dizini
User-specific\ file\ directory=Kullanıcıya özel dosya dizini
<<<<<<< HEAD
LaTeX\ file\ directory=LaTeX dosya dizini
=======
LaTeX\ file\ directory=LaTex dosya dizini
>>>>>>> 2e98c669
Search\ failed\:\ illegal\ search\ expression=Arama başarısız\: uygunsuz arama dizgesi

You\ must\ enter\ an\ integer\ value\ in\ the\ interval\ 1025-65535=1025-65535 aralığında bir tam sayı değeri girmelisiniz
Automatically\ open\ browse\ dialog\ when\ creating\ new\ file\ link=Yeni dosya bağlantısını oluştururken gözatma iletişim kutusunu otomatikman aç
Autocomplete\ names\ in\ 'Firstname\ Lastname'\ format\ only=İsimleri yalnızca 'Ad Soyad' biçiminde otomatik tamamla
Autocomplete\ names\ in\ 'Lastname,\ Firstname'\ format\ only=İsimleri yalnızca 'Soyad, Ad' biçiminde otomatik tamamla
Autocomplete\ names\ in\ both\ formats=İsimleri her iki biçimde otomatik tamamla
Send\ as\ email=Eposta olarak gönder
References=Kaynaklar
Sending\ of\ emails=Epostalar gönderiliyor
Subject\ for\ sending\ an\ email\ with\ references=Kaynaklarla gönderilecek bir eposta konusu
Automatically\ open\ folders\ of\ attached\ files=Ekli dosyaların klasörlerini otomatikman aç
Error\ creating\ email=Eposta oluşturmada hata
Entries\ added\ to\ an\ email=Girdiler bir epostaya eklendi
exportFormat=dışa-aktarımBiçimi
Output\ file\ missing=Çıktı dosyası kayıp
No\ search\ matches.=Eşleşen arama yok
The\ output\ option\ depends\ on\ a\ valid\ input\ option.=Çıktı seçeneği geçerli bir girdi seçeneğine bağlmlıdır.
Linked\ file\ name\ conventions=Bağlantılı dosya adı görenekleri
Filename\ format\ pattern=Dosya adı biçimi deseni
Additional\ parameters=Ek parametreler
Cite\ selected\ entries\ between\ parenthesis=Site seçimli girdiler
Cite\ selected\ entries\ with\ in-text\ citation=Seçili girdileri metin içi atıflamayla atıfla
Cite\ special=Özel atıfla
Extra\ information\ (e.g.\ page\ number)=Ek bilgi (örnek\: sayfa numarası)
Manage\ citations=Atıfları yönet
Problem\ modifying\ citation=Alıntı değiştirmede sorun
Citation=Atıf
Connecting...=Bağlanıyor...
Could\ not\ resolve\ BibTeX\ entry\ for\ citation\ marker\ '%0'.=Atıf belirteci '%0' için BibTeX girdisi çözümlenemedi.
Select\ style=Stil seç
Journals=Dergiler
Cite=Alıntıla
Cite\ in-text=Metin-içi alıntıla
Insert\ empty\ citation=Boş atıf ekle
Merge\ citations=Atıfları birleştir
Manual\ connect=Elle bağlan
Select\ Writer\ document=Writer belgesi seç
Sync\ OpenOffice/LibreOffice\ bibliography=Kaynakça 00 güncelle
Select\ which\ open\ Writer\ document\ to\ work\ on=Hangi açık Writer belgesi üzerinde çalışılacağını seç
Connected\ to\ document=Belgeye bağlandı
Insert\ a\ citation\ without\ text\ (the\ entry\ will\ appear\ in\ the\ reference\ list)=Metinsiz bir atıf seç (girdi kaynak listesinde görünecek)
Cite\ selected\ entries\ with\ extra\ information=Seçili girdileri ek bilgiyle alıntıla
Ensure\ that\ the\ bibliography\ is\ up-to-date=Kaynakçanın güncel olduğuna emin ol
Your\ OpenOffice/LibreOffice\ document\ references\ the\ BibTeX\ key\ '%0',\ which\ could\ not\ be\ found\ in\ your\ current\ library.=OpenOffice/LibreOffice belgeniz mevcut veri tabanında bulunamayan '%0' BibTeX anahtarını kaynak gösteriyor.
Unable\ to\ synchronize\ bibliography=Kaynakça güncellenemiyor
Combine\ pairs\ of\ citations\ that\ are\ separated\ by\ spaces\ only=Yalnızca boşlukla ayrılmış atıf çiftlerini birleştir
Autodetection\ failed=Otomatik algılama başarısız
Please\ wait...=Lütfen bekleyin...
Set\ connection\ parameters=Bağlantı parametrelerini ayarla
Path\ to\ OpenOffice/LibreOffice\ directory=OpenOffice/LibreOffice dizini yolu
Path\ to\ OpenOffice/LibreOffice\ executable=OpenOffice/LibreOffice çalıştıma dosyası yolu
Path\ to\ OpenOffice/LibreOffice\ library\ dir=OpenOffice/LibreOffice kütüphane dizini yolu
Connection\ lost=Bağlantı koptu
The\ paragraph\ format\ is\ controlled\ by\ the\ property\ 'ReferenceParagraphFormat'\ or\ 'ReferenceHeaderParagraphFormat'\ in\ the\ style\ file.=Paragraf biçimi stil dosyasında 'KaynakParagrafBiçimi' ya da 'KaynakBaşlığıParagrafBiçimi' özelliği tarafından kontrol edilir.
The\ character\ format\ is\ controlled\ by\ the\ citation\ property\ 'CitationCharacterFormat'\ in\ the\ style\ file.=Karakter biçimi stil dosyasında 'AtıfKarakterBiçimi' alıntı özelliği tarafından kontrol edilir.
Automatically\ sync\ bibliography\ when\ inserting\ citations=Atıf eklenirken kaynakçayı otomatikman güncelle
Look\ up\ BibTeX\ entries\ in\ the\ active\ tab\ only=BibTeX girdilerini yalnızca etkin sekmede ara
Look\ up\ BibTeX\ entries\ in\ all\ open\ libraries=BibTeX girdilerini tüm açık veri tabanlarında ara
Autodetecting\ paths...=Yollar otomatikman algılanıyor...
Could\ not\ find\ OpenOffice/LibreOffice\ installation=OpenOffice/LibreOffice kurulumu bulunamadı.
Found\ more\ than\ one\ OpenOffice/LibreOffice\ executable.=Birden fazla OpenOffice/LibreOffice çalıştırma dosyası bulundu.
Please\ choose\ which\ one\ to\ connect\ to\:=Lütfen hangisine bağlanılacağını seçin\:
Choose\ OpenOffice/LibreOffice\ executable=OpenOffice/LibreOffice çalıştırma dosyasını seçin
Select\ document=Belge seçin
HTML\ list=HTML listesi
If\ possible,\ normalize\ this\ list\ of\ names\ to\ conform\ to\ standard\ BibTeX\ name\ formatting=eğer mümkünse, bu isim listesini standart BibTeX isim biçimiyle uyumlu olacak şekilde normalleştir
Could\ not\ open\ %0=%0 açılamıyor
Unknown\ import\ format=Bilinmeyen içe aktarım biçimi
Web\ search=Ağ araması
Style\ selection=Stil seçimi
No\ valid\ style\ file\ defined=Geçerli stil dosyası tanımlanmadı
Choose\ pattern=Desen seçin
Use\ the\ BIB\ file\ location\ as\ primary\ file\ directory=bib dosyası konumunu birincil dosya dizini olarak kullan
Could\ not\ run\ the\ gnuclient/emacsclient\ program.\ Make\ sure\ you\ have\ the\ emacsclient/gnuclient\ program\ installed\ and\ available\ in\ the\ PATH.=gnuclient/emacsclient programı çalıştırılamıyor. Emacsclient/gnuclient programının kurulu olduğuna ve YOL'da mevcut olduğuna emin olun.
You\ must\ select\ either\ a\ valid\ style\ file,\ or\ use\ one\ of\ the\ default\ styles.=Ya geçerli bir stil dosyası seçmeli, ya da öntanımlı stillerden birini kullanmalısınız.

This\ feature\ generates\ a\ new\ library\ based\ on\ which\ entries\ are\ needed\ in\ an\ existing\ LaTeX\ document.=Bu özellik mevcut bir LaTeX belgesinde hangi girdilerin gerekli olduğuna dayanan yeni bir veritabanı oluşturur.

First\ select\ entries\ to\ clean\ up.=Öncelikle temizlemek istediğiniz girdileri seçiniz.
Cleanup\ entry=Girdiyi temizle
Autogenerate\ PDF\ Names=PFD Adlarını Otomatik Oluştur
Auto-generating\ PDF-Names\ does\ not\ support\ undo.\ Continue?=PDF Adlarını otomatik oluşturma geri alınamaz. Devam edilsin mi?

Use\ full\ firstname\ whenever\ possible=Mümkün oldukça tam ilk ismi kullanınız
Use\ abbreviated\ firstname\ whenever\ possible=Mümkün oldukça kısaltılmış ilk ismi kullanınız
Use\ abbreviated\ and\ full\ firstname=Kısaltılmış ve tam ilk ismi kullanınız
Name\ format=Ad biçimi
First\ names=İsimler
Cleanup\ entries=Girdileri temizle
Automatically\ assign\ new\ entry\ to\ selected\ groups=Seçili gruplara otomatikman yeni girdi ata
%0\ mode=%0 kipi
Move\ DOIs\ from\ note\ and\ URL\ field\ to\ DOI\ field\ and\ remove\ http\ prefix=DOI'leri not ve URL alanlarından DOI alanına taşı ve http ön ekini kaldır
Make\ paths\ of\ linked\ files\ relative\ (if\ possible)=(Mümkünse) bağlantılı dosya yollarını göreceli yapın
Rename\ PDFs\ to\ given\ filename\ format\ pattern=PDF'leri belirlenmiş dosya ismi biçemi desenine göre yeniden adlandır
Rename\ only\ PDFs\ having\ a\ relative\ path=Yalnızca göreceli yolu olan PDF'leri yeniden adlandır
Doing\ a\ cleanup\ for\ %0\ entries...=%O girdileri için temizlik yapılıyor...
No\ entry\ needed\ a\ clean\ up=Hiçbir girdiye temizlik gerekmedi
One\ entry\ needed\ a\ clean\ up=Bir girdi temizlik gerektirdi
%0\ entries\ needed\ a\ clean\ up=%0 girdi temizlik gerektirdi

Remove\ selected=Seçiliyi Sil

Group\ tree\ could\ not\ be\ parsed.\ If\ you\ save\ the\ BibTeX\ library,\ all\ groups\ will\ be\ lost.=Grup ağacı çözümlenemedi. Eğer BibTeX veri tabanını kaydederseniz tüm gruplar yitecek.
Attach\ file=Dosya ekle
Setting\ all\ preferences\ to\ default\ values.=Tüm tercihler öntanımlı değerlere ayarlanıyor.
Resetting\ preference\ key\ '%0'=Tercih anahtarı '%0' yeniden atanıyor
Unknown\ preference\ key\ '%0'=Bilinmeyen tercih anahtarı '%0'
Unable\ to\ clear\ preferences.=Tercihler silinemedi.

Find\ unlinked\ files=Bağlantısız dosyaları bul
Unselect\ all=Tüm seçimleri kaldır
Expand\ all=Tümünü genişlet
Collapse\ all=Tüm genişletmeyi kaldır
Opens\ the\ file\ browser.=Dosya göz atıcısını başlatır.
Scan\ directory=Dizini tara
Searches\ the\ selected\ directory\ for\ unlinked\ files.=Seçili dizini bağlantısız dosyalar için tarar.
Starts\ the\ import\ of\ BibTeX\ entries.=BibTeX girdilerinin içe aktarımı başlatır.
Select\ a\ directory\ where\ the\ search\ shall\ start.=Aramanın başlayacağı dizini seçin.
Select\ file\ type\:=Dosya türü seçin\:
These\ files\ are\ not\ linked\ in\ the\ active\ library.=Bu dosyaların aktif veri tabanında bağlantıları yok.
Searching\ file\ system...=Dosya sistemi aranıyor...
Select\ directory=Dizin seç
Select\ files=Dosya seç
BibTeX\ entry\ creation=BibTeX girdisi oluşturma
BibTeX\ key\ patterns=BibTeX anahtar paternleri
Clear\ priority=Önceliği sil
Clear\ rank=Rütbeyi sil
Enable\ special\ fields=Özle alanları etkinleştir
One\ star=Bir yıldız
Two\ stars=İki yıldız
Three\ stars=Üç yıldız
Four\ stars=Dört yıldız
Five\ stars=Beş yıldız
Help\ on\ special\ fields=Özle alanlar konusunda yardım
Keywords\ of\ selected\ entries=Seçili girdilerin anahtar sözcükleri
Manage\ content\ selectors=İçerik seçicileri yönet
Content\ selectors=İçerik seçiciler
Manage\ keywords=Anahtar sözcükleri yönet
No\ priority\ information=Öncelik bilgisi yok
No\ rank\ information=Rütbe bilgisi yok
Priority=Öncelik
Priority\ high=Öncelik yüksek
Priority\ low=Öncelik düşük
Priority\ medium=Öncelik orta
Quality=Kalite
Rank=Rütbe
Relevance=İlgi düzeyi
Set\ priority\ to\ high=Önceliği yükseğe ayarla
Set\ priority\ to\ low=Önceliği düşüğe ayarla
Set\ priority\ to\ medium=Önceliği ortaya ayarla
Synchronize\ with\ keywords=Anahtar sözcüklerle eşzamanla
Synchronized\ special\ fields\ based\ on\ keywords=Anahtar sözcüklere dayanarak özel alanlar eşzamanlandı
Toggle\ relevance=İlgi düzeyini değiştir
Toggle\ quality\ assured=Kalite güvencesini değiştir
Toggle\ print\ status=Yazdırma statüsünü değiştir
Update\ keywords=Anahtar sözcükleri güncelle
Write\ values\ of\ special\ fields\ as\ separate\ fields\ to\ BibTeX=Özel alan değerlerini BibTeX'e ayrı alanlar olarak yaz
Connection\ to\ OpenOffice/LibreOffice\ has\ been\ lost.\ Please\ make\ sure\ OpenOffice/LibreOffice\ is\ running,\ and\ try\ to\ reconnect.=OpenOffice/LibreOffice bağlantısı koptu. Lütfen OpenOffice/LibreOffice'in açık olduğunu teyid edin, ve tekrar bağlanmayı deneyin.
JabRef\ will\ send\ at\ least\ one\ request\ per\ entry\ to\ a\ publisher.=JabRef bir yayıncıya en az bir istem gönderecek.
Correct\ the\ entry,\ and\ reopen\ editor\ to\ display/edit\ source.=Girdiyi düzeltin, ve kaynağı görmek/düzenlemek için düzenleyiciyi tekrar açın.
Could\ not\ connect\ to\ running\ OpenOffice/LibreOffice.=Çalışan OpenOffice/LibreOffice'e bağlanılamıyor.
Make\ sure\ you\ have\ installed\ OpenOffice/LibreOffice\ with\ Java\ support.=OpenOffice/LibreOffice'i Java desteğiyle kurduğunuza emin olun.
If\ connecting\ manually,\ please\ verify\ program\ and\ library\ paths.=Manuel bağlanıyorsanız program ve kütüphane yollarını kontrol edin.
Error\ message\:=Hata mesajı\:
If\ a\ pasted\ or\ imported\ entry\ already\ has\ the\ field\ set,\ overwrite.=Eğer yapıştırılmış ya da içe aktarılmış bir girdi alanı atadıysa üzerine yaz.
Not\ connected\ to\ any\ Writer\ document.\ Please\ make\ sure\ a\ document\ is\ open,\ and\ use\ the\ 'Select\ Writer\ document'\ button\ to\ connect\ to\ it.=Herhangi bir Writer belgesine bağlanılmadı. Lütfen bir belgenin açık olduğuna emin olun ve ona bağlanmak için "Write belgesini seç" düğmesini kullanın.
Removed\ all\ subgroups\ of\ group\ "%0".=Grup "%0"'ın bütün alt grupları silindi.
To\ disable\ the\ memory\ stick\ mode\ rename\ or\ remove\ the\ jabref.xml\ file\ in\ the\ same\ folder\ as\ JabRef.=Taşınabilir hafıza kartı kipini etkisizleştirmek için JabRef'le aynı klasördeki jabref.xml dosyasını silin ya da adını değiştirin.
Unable\ to\ connect.\ One\ possible\ reason\ is\ that\ JabRef\ and\ OpenOffice/LibreOffice\ are\ not\ both\ running\ in\ either\ 32\ bit\ mode\ or\ 64\ bit\ mode.=Bağlanılamadı. Bir olası neden JabRef ve OpenOffice/LibreOffice'in birlikte 32 bit ya da 64 bit kipinde çalışmamasıdır.
Delimiter(s)=Sınırlayıcı(lar)
When\ downloading\ files,\ or\ moving\ linked\ files\ to\ the\ file\ directory,\ prefer\ the\ BIB\ file\ location\ rather\ than\ the\ file\ directory\ set\ above=Dosya indirirken ya da bağlantılı dosyaları dosya dizinine taşırken, yukarıda atanan dosya dizini yerine BIB dosyası konumunu tercih edin
Your\ style\ file\ specifies\ the\ character\ format\ '%0',\ which\ is\ undefined\ in\ your\ current\ OpenOffice/LibreOffice\ document.=Stil dosyanız, mevcut OpenOffice/LibreOffice belgenizde tanımlanmamış olan '%0' karakter formatını belirtiyor.
Your\ style\ file\ specifies\ the\ paragraph\ format\ '%0',\ which\ is\ undefined\ in\ your\ current\ OpenOffice/LibreOffice\ document.=Stil dosyanız, mevcut OpenOffice/LibreOffice belgenizde tanımlanmamış olan '%0' paragraf formatını belirtiyor.

Searching...=Arıyor...
Add\ {}\ to\ specified\ title\ words\ on\ search\ to\ keep\ the\ correct\ case=Aramada doğru küçük büyük harf seçimi için belirli başlık sözcüklerine {} ekleyin
Import\ conversions=Dönüşümleri içe aktar
Please\ enter\ a\ search\ string=Lütfen bir arama dizgesi girin
Please\ open\ or\ start\ a\ new\ library\ before\ searching=Lütfen aramadan önce bir veri tabanı açın ya da başlatın

Canceled\ merging\ entries=Girdilerin birleştirilmesi iptal edildi

Format\ units\ by\ adding\ non-breaking\ separators\ and\ keeping\ the\ correct\ case\ on\ search=Birimleri bölünemez ayraçlar ekleyerek ve aramadaki büyük küçük harfleri koruyarak biçimle
Merge\ entries=Girdileri birleştir
Merged\ entries=Girdiler yeni birine birleştirildi ve eskiler korundu
None=Hiç
Parse=Ayrıştır
Result=Sonuç
You\ have\ to\ choose\ exactly\ two\ entries\ to\ merge.=Birleştirmek için tam tamına iki girdi seçmelisiniz.

Update\ timestamp\ on\ modification=Değiştirirken zaman damgasını güncelle
All\ key\ bindings\ will\ be\ reset\ to\ their\ defaults.=Tüm tuş bağlantıları öntanımlılara dönüştürülecek.

Automatically\ set\ file\ links=Dosya bağlantılarını otomatik olarak kur
Resetting\ all\ key\ bindings=Tüm tuş bağlantıları başa döndürülüyor

Network=Ağ
Search\ IEEEXplore=IEEEXplore'da ara
Hostname=Makine
Please\ specify\ a\ hostname=Lütfen bir makina adı belirtin
Please\ specify\ a\ port=Lütfen bir kapı/port belirtin
Please\ specify\ a\ username=Lütfen bir kullanıcı adı belirtin
Please\ specify\ a\ password=Lütfen bir parola belirtin

Use\ custom\ proxy\ configuration=Özelleştirilmiş vekil konfigürasyonu kullan
Proxy\ requires\ authentication=Vekil sunucu kimlik denetleme gerektiriyor
Attention\:\ Password\ is\ stored\ in\ plain\ text\!=Dikkat\: Parola salt metin olarak kaydedildi\!
Clear\ connection\ settings=Bağlantı ayarlarını sil

Open\ folder=Klasörü aç
Export\ entries\ ordered\ as\ specified=Girdileri belirtilen sırada dışa aktar
Export\ sort\ order=Sıralama kriterlerini dışa aktar
Save\ sort\ order=Sıralama kriterlerini kaydet
Export\ sorting=Sıralamayı dışa aktar
Newline\ separator=Satırbaşı ayracı

Save\ in\ current\ table\ sort\ order=Mevcut tablo sıralama ayarıyla kaydet
Save\ entries\ ordered\ as\ specified=Girdileri belirtilen sırada kaydet
Show\ extra\ columns=Ekstra sütunları göster
Parsing\ error=Çözümleme hatası
illegal\ backslash\ expression=kuraldışı ters bölü ifadesi

Clear\ read\ status=Okundu statüsünü temizle
Convert\ to\ biblatex\ format\ (for\ example,\ move\ the\ value\ of\ the\ 'journal'\ field\ to\ 'journaltitle')=Biblatex biçemine dönüştür (örneğin 'journal' alanının değerini 'journaltitle'a taşı)
Deprecated\ fields=Yürürlükten kalkmış alanlar
No\ read\ status\ information=Okunma statüsü bilgisi yok
Printed=Yazdırılmış
Read\ status=Okunma statüsü
Read\ status\ read=Okunma statüsü okunmuş
Read\ status\ skimmed=Okunma statüsü göz gezdirilmiş
Save\ selected\ as\ plain\ BibTeX...=Seçimi salt BibTeX olarak kaydet ...
Set\ read\ status\ to\ read=Okunma statüsünü okunmuş olarak ata
Set\ read\ status\ to\ skimmed=Okunma statüsünü göz gezdirilmiş olarak ata
Show\ deprecated\ BibTeX\ fields=Yürürlükten kaldırılmış BibTeX alanlarını göster

Opens\ JabRef's\ GitHub\ page=JabRef'in GitHub sayfasını açar
Opens\ JabRef's\ Twitter\ page=JabRef'in Twitter sayfasını açar
Opens\ JabRef's\ Facebook\ page=JabRef'in Facebook sayfasını açar
Opens\ JabRef's\ blog=JabRef'in ağ güncesini açar
Opens\ JabRef's\ website=JabRef'in web sitesini açar

Could\ not\ open\ browser.=Tarayıcı açılamadı.
Please\ open\ %0\ manually.=Lütfen %0'i kendiniz açın.
The\ link\ has\ been\ copied\ to\ the\ clipboard.=Bağlantı panoya kopyalandı.

Open\ %0\ file=%0 dosyayı aç

Cannot\ delete\ file=Dosya silinemiyor
File\ permission\ error=Dosya izin hatası
JabRef\ does\ not\ have\ permission\ to\ access\ %s=JabRef'in %s'e erişim izni yok
Push\ to\ %0=%0'e itele
Path\ to\ %0=%0 yolu
Convert=Dönüştür
Normalize\ to\ BibTeX\ name\ format=BibTeX adı biçimine normalleştir
Help\ on\ Name\ Formatting=İsim Biçimlemede Yardım

Add\ new\ file\ type=Yeni dosya türü ekle

Left\ entry=Sol girdi
Right\ entry=Sağ girdi
Original\ entry=Orjinal girdi
No\ information\ added=Bilgi eklenmedi
Select\ at\ least\ one\ entry\ to\ manage\ keywords.=Anahtar sözcükleri yönetmek için en az bir girdi seçiniz.
OpenDocument\ text=AçıkBelge metni
OpenDocument\ spreadsheet=AçıkBelge iş tablosu
OpenDocument\ presentation=AçıkBelge sunumu
%0\ image=%0 resim
Added\ entry=Eklenen girdi
Modified\ entry=Değiştirilmiş girdi
Deleted\ entry=Girdi silindi
Modified\ groups\ tree=Değiştirilmiş grup ağacı
Removed\ all\ groups=Tüm gruplar silindi
Accepting\ the\ change\ replaces\ the\ complete\ groups\ tree\ with\ the\ externally\ modified\ groups\ tree.=Değişikliği kabul etmek, harici olarak değiştirilmiş grup ağacını mevcut grup ağacının tamamının yerine koyar.
Select\ export\ format=Dışa aktarma biçemini seç
Return\ to\ JabRef=JabRef'e geri dön
Could\ not\ connect\ to\ %0=%0'e bağlanılamadı
Warning\:\ %0\ out\ of\ %1\ entries\ have\ undefined\ title.=Uyarı\: %1 girdiden %0'inin tanımlanmamış başlığı var.
Warning\:\ %0\ out\ of\ %1\ entries\ have\ undefined\ BibTeX\ key.=Uyarı\:%1 girdiden %0'inde tanımlanmamış BibTeX anahtarı var.
Really\ delete\ the\ selected\ entry?=Gerçekten seçili girdi silinsin mi?
Really\ delete\ the\ %0\ selected\ entries?=Gerçekten seçili %0 girdi silinsin mi?
Keep\ merged\ entry\ only=Yalnızca birleşik girdiyi tut
Keep\ left=Solu tut
Keep\ right=Sağı tut
Old\ entry=Eski girdi
From\ import=İçe almadan
No\ problems\ found.=Hiçbir sorun bulunmadı.
Save\ changes=Değişiklikleri kaydet
Discard\ changes=Değişiklikleri sil
Library\ '%0'\ has\ changed.=Veri tabanı '%0' değişti.
Print\ entry\ preview=Girdi yazdırma önizleme
Copy\ title=Başlığı kopyala
Copy\ \\cite{BibTeX\ key}=\\cite{BibTeX anahtarı}'nı kopyala
Copy\ BibTeX\ key\ and\ title=BibTeX anahtarı ve başlığını kopyala
Invalid\ DOI\:\ '%0'.=Geçersiz DOI\: '%0'.
should\ start\ with\ a\ name=bir isimle başlamalı
should\ end\ with\ a\ name=bir isimle sonlanmalı
unexpected\ closing\ curly\ bracket=beklenmeyen küme parantezi kapanışı
unexpected\ opening\ curly\ bracket=beklenmeyen küme parantezi açılışı
capital\ letters\ are\ not\ masked\ using\ curly\ brackets\ {}=küme parantezleri {} kullanarak büyük harfler maskelenmez
should\ contain\ a\ four\ digit\ number=dört basamaklı bir numara içermeli
should\ contain\ a\ valid\ page\ number\ range=geçerli bir sayfa numarası aralığı içermeli
No\ results\ found.=Hiçbir sonuç bulunmadı.
Found\ %0\ results.=%0 sonuç bulundu.
Invalid\ regular\ expression=Geçersiz düzenli ifade
plain\ text=salt metin
This\ search\ contains\ entries\ in\ which\ any\ field\ contains\ the\ regular\ expression\ <b>%0</b>=Bu arama, <b>%0</b> düzenli ifadesini içeren herhangi bir alan bulunan girdileri içerir
This\ search\ contains\ entries\ in\ which\ any\ field\ contains\ the\ term\ <b>%0</b>=Bu arama, <b>%0</b> terimini içeren herhangi bir alan bulunan girdileri içerir
This\ search\ contains\ entries\ in\ which=Bu arama içinde şu olan girdileri içerir
Hint\:\ To\ search\ specific\ fields\ only,\ enter\ for\ example\:=İpucu\: Belirli alanları aramak için örneğin şunu girin\:

Unable\ to\ autodetect\ OpenOffice/LibreOffice\ installation.\ Please\ choose\ the\ installation\ directory\ manually.=OpenOffice/LibreOffice kurulumu otomatik olarak bulunamadı. Lütfen kurulum dizinini kendiniz seçiniz.

Close\ library=Veri tabanını kapat
Decrease\ table\ font\ size=Tablo yazıtipi boyutunu azalt
Entry\ editor,\ next\ entry=Girdi düzenleyici, sonraki girdi
Entry\ editor,\ next\ panel=Girdi düzenleyici, sonraki panel
Entry\ editor,\ next\ panel\ 2=Girdi düzenleyici, sonraki panel 2
Entry\ editor,\ previous\ entry=Girdi düzenleyici, önceki girdi
Entry\ editor,\ previous\ panel=Girdi düzenleyici, önceki panel
Entry\ editor,\ previous\ panel\ 2=Girdi düzenleyici, önceki panel 2
File\ list\ editor,\ move\ entry\ down=Dosya listesi düzenleyici, girdiyi aşağıya taşı
File\ list\ editor,\ move\ entry\ up=Dosya listesi düzenleyici, girdiyi yukarıya taşı
Focus\ entry\ table=Girdi tablosuna odaklan
Import\ into\ current\ library=Mevcut veritabanına aktar
Import\ into\ new\ library=Yeni veritabanına aktar
Increase\ table\ font\ size=Tablo yazıtipi boyutunu arttır
New\ article=Yeni makale
New\ book=Yeni kitap
New\ entry=Yeni girdi
New\ inbook=Yeni kitaptan
New\ mastersthesis=Yeni master tezi
New\ phdthesis=Yeni doktora tezi
New\ proceedings=Yeni tutanak
New\ unpublished=Yeni yayınlanmamış
Preamble\ editor,\ store\ changes=Giriş düzenleyici, dükkan değişiklikleri
Push\ to\ application=Uygulamaya itele
Refresh\ OpenOffice/LibreOffice=Tazele 00
Resolve\ duplicate\ BibTeX\ keys=Çifte BibTeX anahtarlarını çözümle
Save\ all=Tümünü kaydet
String\ dialog,\ add\ string=Dizilim iletişim kutusu, dizilim ekle
String\ dialog,\ remove\ string=Dizilim iletişim kutusu, dizilim çıkar
Synchronize\ files=Dosyaları eşzamanla
Unabbreviate=Kısaltmayı kaldır
should\ contain\ a\ protocol=bir protokol içermeli
Copy\ preview=Kopyalama önizleme
Automatically\ setting\ file\ links=Dosya bağlantıları otomatik olarak ayarlanıyor
Regenerating\ BibTeX\ keys\ according\ to\ metadata=Üstveri (metadata) uyarınca BibTeX anahtarları yeniden oluşturuluyor
Regenerate\ all\ keys\ for\ the\ entries\ in\ a\ BibTeX\ file=Bir BibTeX dosyasındaki tüm girdiler için tüm anahtarları yeniden oluştur
Show\ debug\ level\ messages=Hata ayıklama düzeyi mesajları göster
Default\ bibliography\ mode=Öntanımlı bibliyografya kipi
Show\ only\ preferences\ deviating\ from\ their\ default\ value=Yalnızca öntanımlı değerlerinden sapan tercihleri göster
default=öntanımlı
key=anahtar
type=tür
value=değer
Show\ preferences=Tercihleri göster
Save\ actions=Eylemleri kaydet
Enable\ save\ actions=Eylemleri kaydetmeyi etkinleştir
Convert\ to\ BibTeX\ format\ (for\ example,\ move\ the\ value\ of\ the\ 'journaltitle'\ field\ to\ 'journal')=BibTeX biçimine dönüştür (örneğin, 'journaltitle' alanının değerini 'journal'a taşı)

Other\ fields=Diğer alanlar
Show\ remaining\ fields=Kalan alanları göster

link\ should\ refer\ to\ a\ correct\ file\ path=bağlantı doğru bir dosya yolunu işaret etmeli
abbreviation\ detected=kısaltma saptandı
wrong\ entry\ type\ as\ proceedings\ has\ page\ numbers=yanlış girdi türü zira tutanaklarda sayfa numarası olur
Abbreviate\ journal\ names=Dergi adlarını kısalt
Abbreviating...=Kısaltılıyor...
Abbreviation\ '%0'\ for\ journal\ '%1'\ already\ defined.='%1' dergisi için '%0' kısaltması zaten tanımlanmış.
Abbreviation\ cannot\ be\ empty=Kısaltma boş olamaz
Duplicated\ Journal\ Abbreviation=Çifte Dergi Kısaltması
Duplicated\ Journal\ File=Çifte Dergi Dosyası
Error\ Occurred=Hata Oluştu
Journal\ file\ %s\ already\ added=%s dergi dosyası zaten eklendi
Name\ cannot\ be\ empty=İsim boş olamaz

Display\ keywords\ appearing\ in\ ALL\ entries=TÜM girdilerde görünen anahtar sözcükleri göster
Display\ keywords\ appearing\ in\ ANY\ entry=HERHANGİ BİR girdide görünen anahtar sözcükleri göster
None\ of\ the\ selected\ entries\ have\ titles.=Seçili girdilerin hiç birinde başlık yok.
None\ of\ the\ selected\ entries\ have\ BibTeX\ keys.=Seçili girdilerin hiçbirinde BibTeX anahtarı yok.
Unabbreviate\ journal\ names=Kısaltma dergi adlarını aç
Unabbreviating...=Kısaltmalar dönüştürülüyor...
Usage=Kullanım


Adds\ {}\ brackets\ around\ acronyms,\ month\ names\ and\ countries\ to\ preserve\ their\ case.=Harf çeşidini (büyük/küçük) korumak için %lerin içindeki akronim, ay adları ve ülkelerin çevresine küme parantezi ekle.
Are\ you\ sure\ you\ want\ to\ reset\ all\ settings\ to\ default\ values?=Tüm ayarları öntanımlı değerlere dönüştürmek istediğinizden emin misiniz?
Reset\ preferences=Tercihleri sıfırla
Ill-formed\ entrytype\ comment\ in\ BIB\ file=Bib dosyasında kötü biçimli girdi türü yorumu

Move\ linked\ files\ to\ default\ file\ directory\ %0=Bağlantılı dosyaları öntanımlı dosya dizinine aktar %0

Do\ you\ still\ want\ to\ continue?=Hala devam etmek istiyor musunuz?
Run\ field\ formatter\:=Alan biçimlendiriciyi çalıştır\:
Table\ font\ size\ is\ %0=Tablo yazıtipi boyutu %0'dır
Internal\ style=Dahili stil
Add\ style\ file=Stil dosyası ekle
Current\ style\ is\ '%0'=Mevcut stil '%0'dır
Remove\ style=Stili sil
You\ must\ select\ a\ valid\ style\ file.=Geçerli bir stil dosyası seçmelisiniz.
Invalid\ style\ selected=Geçersiz stil seçildi

Reload=Yeniden yükle

Capitalize=Büyük harfe dönüştür
Capitalize\ all\ words,\ but\ converts\ articles,\ prepositions,\ and\ conjunctions\ to\ lower\ case.=Tüm sözcükleri büyük harfe dönüştür ama artikel, edat ve bağlaçları küçük harfe dönüştür.
Capitalize\ the\ first\ word,\ changes\ other\ words\ to\ lower\ case.=İlk sözcüğü büyük harfe, diğer tüm sözcükleri küçük harfe deönüştür.
Changes\ all\ letters\ to\ lower\ case.=Tüm harfleri küçük harfe dönüştür.
Changes\ all\ letters\ to\ upper\ case.=Tüm harfleri büyük harfe dönüştür.
Changes\ the\ first\ letter\ of\ all\ words\ to\ capital\ case\ and\ the\ remaining\ letters\ to\ lower\ case.=Tüm sözcüklerin ilk harfini büyük harfe, diğer tüm harflerini küçük harfe dönüştür.
Cleans\ up\ LaTeX\ code.=LaTeX kodunu temizler.
Converts\ HTML\ code\ to\ LaTeX\ code.=HTML kodunu LaTeX koduna dönüştürür.
HTML\ to\ Unicode=HTML'den Unicode'a
Converts\ HTML\ code\ to\ Unicode.=HTML kodunu Unicode'a dönüştürür.
Converts\ LaTeX\ encoding\ to\ Unicode\ characters.=LaTeX kodunu Unicode karakterlerine dönüştürür.
Converts\ Unicode\ characters\ to\ LaTeX\ encoding.=Unicode karakterlerini LaTeX koduna dönüştürür.
Converts\ ordinals\ to\ LaTeX\ superscripts.=Sıra sayılarını LaTeX üstyazılarına dönüştürür.
Converts\ units\ to\ LaTeX\ formatting.=%lerin içindeki birimleri LaTeX koduna dönüştürür.
HTML\ to\ LaTeX=HTML'den LaTeX'e
LaTeX\ cleanup=LaTeX temizleme
LaTeX\ to\ Unicode=LaTeX'ten Unicode'a
Lower\ case=Küçük harf
Minify\ list\ of\ person\ names=Kişi adları listesini küçült
Normalize\ date=Günü normalleştir
Normalize\ en\ dashes=Uzun tireleri normalleştir
Normalize\ month=Ayı normalleştir
Normalize\ month\ to\ BibTeX\ standard\ abbreviation.=Ayı BibTeX standart kısaltmasına normalleştir
Normalize\ names\ of\ persons=Kişi adlarını normalleştir
Normalize\ page\ numbers=Sayfa numaralarını normalleştir
Normalize\ pages\ to\ BibTeX\ standard.=Sayfaları BibTeX standardına normalleştir.
Normalizes\ lists\ of\ persons\ to\ the\ BibTeX\ standard.=Kişi listelerini BibTeX standardına normalleştirir.
Normalizes\ the\ date\ to\ ISO\ date\ format.=Günü, ISO gün biçemine normalleştirir.
Normalizes\ the\ en\ dashes.=Uzun tireleri normalleştirir.
Ordinals\ to\ LaTeX\ superscript=Sıra sayılarını LaTeX üstyazısına
Protect\ terms=Proje koşulları
Add\ enclosing\ braces=Kapsayan kaşlı ayraçlar ekle
Add\ braces\ encapsulating\ the\ complete\ field\ content.=Tam alan içeriğini kapsayan kaşlı ayraçlar ekle.
Remove\ enclosing\ braces=Çevreleyen küme parantezlerini kaldır
Removes\ braces\ encapsulating\ the\ complete\ field\ content.=Tüm alan içeriğini kapsayan küme parantezlerini kaldırır.
Shorten\ DOI=DOI kısalt
Shortens\ DOI\ to\ more\ human\ readable\ form.=DOI'yı insanca okunabilir şekilde kısaltır.
Sentence\ case=Cümle (harf) şekli
Shortens\ lists\ of\ persons\ if\ there\ are\ more\ than\ 2\ persons\ to\ "et\ al.".=Kişi listelerini, eğer 2 kişiden fazlaysa "et al."a kısaltır.
Title\ case=Başlık (harf) şekli
Unicode\ to\ LaTeX=Unicode'dan LaTeX'e
Units\ to\ LaTeX=Birimler'den LaTeX'e
Upper\ case=Büyük harf
Does\ nothing.=Hiçbir şey yapmaz.
Identity=Kimlik
Clears\ the\ field\ completely.=Alanı tamamen temizler.
Directory\ not\ found=Dizin bulunamadı
Main\ file\ directory\ not\ set\!=Ana dosya dizini belirlenmedi\!
This\ operation\ requires\ exactly\ one\ item\ to\ be\ selected.=Bu işlem tam olarak bir ögenin seçilmesini gerektirir.
Importing\ in\ %0\ format=%0 biçeminde içe aktarılıyor
Female\ name=Dişil ad
Female\ names=Dişil adlar
Male\ name=Eril ad
Male\ names=Eril adlar
Mixed\ names=Karışık adlar
Neuter\ name=Cinsiyetsiz ad
Neuter\ names=Cinsiyetsiz adlar

Determined\ %0\ for\ %1\ entries=%1 girdi için %0 belirlendi
Look\ up\ %0=%0'ı ara
Looking\ up\ %0...\ -\ entry\ %1\ out\ of\ %2\ -\ found\ %3=%0 aranıyor... - %2 girdiden %1'i - bulunan %3

Audio\ CD=Müzik CDsi
British\ patent=İngiliz patenti
British\ patent\ request=İngiliz patent başvurusu
Candidate\ thesis=Aday tezi
Collaborator=İşbirlikçi
Column=Sütun
Compiler=Derleyici
Continuator=Devam ettirici
Data\ CD=Veri CDsi
Editor=Editör
European\ patent=Avrupa patenti
European\ patent\ request=Avrupa patent başvurusu
Founder=Kurucu
French\ patent=Fransız patenti
French\ patent\ request=Fransız patent başvurusu
German\ patent=Alman patenti
German\ patent\ request=Alman patent başvurusu
Line=Satır
Master's\ thesis=Master tezi
Page=Sayfa
Paragraph=Paragraf
Patent=Patent
Patent\ request=Patent başvurusu
PhD\ thesis=Doktora tezi
Redactor=Redaktör
Research\ report=Araştırma raporu
Reviser=Revizör
Section=Bölüm
Software=Yazılım
Technical\ report=Teknik rapor
U.S.\ patent=B.D. patenti
U.S.\ patent\ request=B.D. patent başvurusu
Verse=Dize

change\ entries\ of\ group=grubun girdilerini değiştir
odd\ number\ of\ unescaped\ '\#'=tek sayılı öncelenmemiş '\#'

Plain\ text=Salt metin
Show\ diff=Diff göster
character=karakter
word=sözcük
Show\ symmetric\ diff=Simetrik diff göster
Copy\ Version=Sürümü Kopyala
Developers=Geliştiriciler
Authors=Yazarlar
License=Lisans

HTML\ encoded\ character\ found=HTML kodlu karakter bulundu
booktitle\ ends\ with\ 'conference\ on'=kitap başlığı 'konudaki konferans' ile bitiyor

incorrect\ control\ digit=yanlış kontrol numarası
incorrect\ format=yanlış biçem
Copied\ version\ to\ clipboard=Sürüm panoya kopyalandı

BibTeX\ key=BibTeX anahtarı
Message=Mesaj


MathSciNet\ Review=MathSciNet İncelemesi
Reset\ Bindings=Bağlantıları Sıfırla

Decryption\ not\ supported.=Şifre çözme desteklenmiyor.

Cleared\ '%0'\ for\ %1\ entries=%1 girdi için %0 temizlendi
Set\ '%0'\ to\ '%1'\ for\ %2\ entries=%2 girdiler için '%0' '%1'a ata
Toggled\ '%0'\ for\ %1\ entries=%1 girdiler için '%0' değiştirildi

Check\ for\ updates=Güncellemeleri kontrol et
Download\ update=Güncellemeyi indir
New\ version\ available=Yeni sürüm mevcut
Installed\ version=Kurulu sürüm
Remind\ me\ later=Daha sonra hatırlat
Ignore\ this\ update=Bu güncellemeyi yoksay
Could\ not\ connect\ to\ the\ update\ server.=Güncelleme sunucusuna bağlanılamıyor.
Please\ try\ again\ later\ and/or\ check\ your\ network\ connection.=Lütfen daha sonra deneyin ve/veya ağ bağlantınızı kontrol edin.
To\ see\ what\ is\ new\ view\ the\ changelog.=Yenilikleri görmek için değişiklik kütüğüne bakın.
A\ new\ version\ of\ JabRef\ has\ been\ released.=JabRef'in yeni bir sürümü yayınlandı.
JabRef\ is\ up-to-date.=JabRef güncel.
Latest\ version=En son sürüm
Online\ help\ forum=Çevrimiçi yardım forumu
Custom=Özel

Export\ cited=Başvurulanları dışa aktar
Unable\ to\ generate\ new\ library=Yeni veritabanı oluşturulamadı

Open\ console=Konsolu aç
Use\ default\ terminal\ emulator=Öntanımlı uçbirim öykünücüsünü kullan
Note\:\ Use\ the\ placeholder\ %DIR%\ for\ the\ location\ of\ the\ opened\ library\ file.=Not\: Açık kütüphane dosyasının konumu için %DIR% yer tutucusunu kullan.
Error\ occured\ while\ executing\ the\ command\ "%0".="%0" komutu çalıştırılırken hata oluştu.
Reformat\ ISSN=ISSN'i yeniden biçimlendir

Countries\ and\ territories\ in\ English=Ülke ve bölgeler İngilizce
Electrical\ engineering\ terms=Elektrik mühendisliği terimleri
Enabled=Aktifleştirildi
Internal\ list=Dahili liste
Manage\ protected\ terms\ files=Korunmuş terimler dosyasını yönet
Months\ and\ weekdays\ in\ English=Ay ve haftanın günleri İngilizce
The\ text\ after\ the\ last\ line\ starting\ with\ \#\ will\ be\ used=\# ile başlayan son satırdan sonraki metin kullanılacak
Add\ protected\ terms\ file=Korunmuş terimler dosyası ekle
Are\ you\ sure\ you\ want\ to\ remove\ the\ protected\ terms\ file?=Korunmuş terimler dosyasını silmek istediğinizden emin misiniz?
Remove\ protected\ terms\ file=Korunmuş terimler dosyasını sil
Add\ selected\ text\ to\ list=Seçili metni listeye ekle
Add\ {}\ around\ selected\ text=Seçili metnin çevresine {} ekle
Format\ field=Alanı biçimle
New\ protected\ terms\ file=Yeni korunmuş terimler dosyası
change\ field\ %0\ of\ entry\ %1\ from\ %2\ to\ %3=%1 girdisinin %0 alanını %2'den %3'e değiştir
change\ key\ from\ %0\ to\ %1=anahtarı %0'dan %1'e değiştir
change\ string\ content\ %0\ to\ %1=dizge içeriğini %0'dan %1'e değiştir
change\ string\ name\ %0\ to\ %1=dizge adını %0'dan %1'e değiştir
change\ type\ of\ entry\ %0\ from\ %1\ to\ %2=girdi türünü %0'dan %1'e değiştir
insert\ entry\ %0=%0 girdisini ekle
insert\ string\ %0=%0 dizgesini ekle
remove\ entries=girdileri sil
remove\ entry\ %0=%0 girdisini sil
remove\ string\ %0=%0 dizgesini sil
undefined=tanımlanmamış
Cannot\ get\ info\ based\ on\ given\ %0\:\ %1=Verilen %0\: %1'e göre bilgi alınamıyor
Get\ BibTeX\ data\ from\ %0=%0'den BibTeX verisini al
No\ %0\ found=%0 bulunamadi
Entry\ from\ %0=%0'den girdi
Merge\ entry\ with\ %0\ information=%0 bilgisiyle girdiyi birleştir
Updated\ entry\ with\ info\ from\ %0=%0'den edinilen bilgiyle girdi güncellendi

Add\ new\ list=Yeni liste ekle
Open\ existing\ list=Mevcut listeyi aç
Remove\ list=Listeyi sil
Add\ abbreviation=Kısaltma ekle
Remove\ abbreviation=Kısaltmayı kaldır
Full\ journal\ name=Tam dergi adı
Abbreviation\ name=Kısaltma adı
Shortest\ unique\ abbreviation=En kısa özgün kısaltma

No\ abbreviation\ files\ loaded=Hiç kısaltma dosyası yüklenmedi

Loading\ built\ in\ lists=Yerleşik listeler yükleniyor

JabRef\ built\ in\ list=JabRef yerleşik listesi
IEEE\ built\ in\ list=IEEE yerleşik listesi

Event\ log=Olay kayıt dosyası
We\ now\ give\ you\ insight\ into\ the\ inner\ workings\ of\ JabRef's\ internals.\ This\ information\ might\ be\ helpful\ to\ diagnose\ the\ root\ cause\ of\ a\ problem.\ Please\ feel\ free\ to\ inform\ the\ developers\ about\ an\ issue.=Biz şimdi size JabRef'in iç çalışma düzeneği hakkında içgörü veriyoruz. Bu bilgi bir sorunun temel nedenini tanımada yararlı olabilir. Lütfen bir sorun hakkında geliştiricileri bilgilendirmekten çekinmeyin.
Log\ copied\ to\ clipboard.=Kayıt dosyası panoya kopyalandı.
Copy\ Log=Kayıt Dosyasını Kopyala
Clear\ Log=Kayıt Dosyasını Temizle
Report\ Issue=Sorun Bildir
Issue\ on\ GitHub\ successfully\ reported.=GitHub'daki sorun başarıyla rapor edildi.
Issue\ report\ successful=Sorun raporu başarılı
Your\ issue\ was\ reported\ in\ your\ browser.=Sorununuz tarayıcınızda rapor edildi.
The\ log\ and\ exception\ information\ was\ copied\ to\ your\ clipboard.=Kayıt dosyası ve istisna bilgisi panonuza kopyalandı.
Please\ paste\ this\ information\ (with\ Ctrl+V)\ in\ the\ issue\ description.=Lütfen bu bilgiyi sorun tarifine (Ctrl+V ile) yapıştırın.

Host=Makine
Port=Bağlantı noktası
Library=Veritabanı
User=Kullanıcı
Connect=Bağlan
Connection\ error=Bağlantı hatası
Connection\ to\ %0\ server\ established.=%0 sunucusuna bağlantı sağlandı
Required\ field\ "%0"\ is\ empty.=Gerekli alan "%0" boş.
%0\ driver\ not\ available.=%0 sürücüsü yok
The\ connection\ to\ the\ server\ has\ been\ terminated.=Sunucuyla olan bağlantı sonlandırıldı.
Reconnect=Yeniden bağlan
Work\ offline=Çevrimdışı çalış
Working\ offline.=Çevrimdışı çalışılıyor.
Update\ refused.=Güncelleme reddedildi.
Update\ refused=Güncelleme reddedildi
Update\ could\ not\ be\ performed\ due\ to\ existing\ change\ conflicts.=Mevcut değişiklik çelişkileri nedeniyle güncelleme yapılamadı.
You\ are\ not\ working\ on\ the\ newest\ version\ of\ BibEntry.=BibEntry'nin en son sürümünde çalışmıyorsunuz.
Local\ version\:\ %0=Yerel sürüm\: %0
Shared\ version\:\ %0=Paylaşılmış sürüm\: %0
Press\ "Merge\ entries"\ to\ merge\ the\ changes\ and\ resolve\ this\ problem.=Değişiklikleri birleştirmek ve bu sorunu çözmek için "Girdileri birleştir"e bas.
Canceling\ this\ operation\ will\ leave\ your\ changes\ unsynchronized.=Bu işlemi iptal etmek değişkliklerinizi eşzamanlanmamış halde bırakacak.
Shared\ entry\ is\ no\ longer\ present=Paylaşılmış girdi artık mevcut değil
The\ entry\ you\ currently\ work\ on\ has\ been\ deleted\ on\ the\ shared\ side.=Üzerinde çalıştığınız girdi paylaşılmış tarafta silindi.
You\ can\ restore\ the\ entry\ using\ the\ "Undo"\ operation.="Geri al" işlemiyle girdiyi restore edebilirsiniz.
You\ are\ already\ connected\ to\ a\ database\ using\ entered\ connection\ details.=Girilmiş bağlantı ayarlarıyla bir veritabanına zaten bağlısınız.

Cannot\ cite\ entries\ without\ BibTeX\ keys.\ Generate\ keys\ now?=BibTeX anahtarları olmadan girdiler alıntılanamaz. Anahtarlar şimdi oluşturulsun mu?
New\ technical\ report=Yeni teknik rapor

%0\ file=%0 dosyası
Custom\ layout\ file=Özel düzen dosyası
Protected\ terms\ file=Korunmuş terimler dosyası
Style\ file=Stil dosyası

Open\ OpenOffice/LibreOffice\ connection=OpenOffice/LibreOffice bağlantısı aç
You\ must\ enter\ at\ least\ one\ field\ name=En az bir alan adı girmelisiniz
Non-ASCII\ encoded\ character\ found=ASCII koduyla kodlanmamış karakter bulundu
Toggle\ web\ search\ interface=Ağ arama arayüzünü değiştir
%0\ files\ found=%0 dosya bulundu
One\ file\ found=Bir dosya bulundu

Migration\ help\ information=Gçö yardımı bilgisi
Entered\ database\ has\ obsolete\ structure\ and\ is\ no\ longer\ supported.=Girilen veritanbanı kullanılmayan yapıya sahip ve artık desteklenmiyor.
However,\ a\ new\ database\ was\ created\ alongside\ the\ pre-3.6\ one.=Ancak, 3.6 öncesinin yanı sıra yeni bir veritabanı oluşturuldu.
Opens\ a\ link\ where\ the\ current\ development\ version\ can\ be\ downloaded=Mevcut geliştirme sürümünün indirilebileceği bir bağlantı açar
See\ what\ has\ been\ changed\ in\ the\ JabRef\ versions=JabRef sürümlerinde nelerin değişmiş olduğuu görün
Referenced\ BibTeX\ key\ does\ not\ exist=Başvurulan BibTeX anahtarı mevcut değil
Full\ text\ document\ for\ entry\ %0\ already\ linked.=%0 girdisi için tam metin belgesi zaten bağlantılı.
Finished\ downloading\ full\ text\ document\ for\ entry\ %0.=%0 girdisi için tam metin belgesinin indirilmesi bitti.
Download\ full\ text\ documents=Tam metin belgelerini indir
You\ are\ about\ to\ download\ full\ text\ documents\ for\ %0\ entries.=%0 adet girdi için tam metin belgeleri indirmek üzeresiniz.
last\ four\ nonpunctuation\ characters\ should\ be\ numerals=noktalama olmayan son dört karakter rakam olmalıdır

Author=Yazar
Date=Tarih
File\ annotations=Dosya açıklama notları
Show\ file\ annotations=Dosya açıklama notlarını göster
Adobe\ Acrobat\ Reader=Adobe Acrobat Okuyucu
Sumatra\ Reader=Sumatra Okuyucu
shared=paylaşıldı
should\ contain\ an\ integer\ or\ a\ literal=bir tamsayı ya da harf içermelidir
should\ have\ the\ first\ letter\ capitalized=İlk harf büyük olmalıdır
edition\ of\ book\ reported\ as\ just\ 1=kitabın sürümü yalnızca 1 olarak rapor edildi
Tools=Araçlar
What's\ new\ in\ this\ version?=Bu sürümde neler yeni?
Want\ to\ help?=Yardım etmek ister misiniz?
Make\ a\ donation=Bağışta bulun
get\ involved=katkıda bulun
Used\ libraries=Kullanılan kütüphaneler
Existing\ file=Varolan dosya

ID=ID(kimlik)
ID\ type=ID türü
Fetcher\ '%0'\ did\ not\ find\ an\ entry\ for\ id\ '%1'.='%0' getiricisi '%1' kimliği için bir girdi bulamadı.

Select\ first\ entry=İlk girdiyi seç
Select\ last\ entry=Son girdiyi seç

Invalid\ ISBN\:\ '%0'.=Geçersiz ISBN\: '%0'.
should\ be\ an\ integer\ or\ normalized=bir tamsayı olmalı ya da normalleştirilmelidir
should\ be\ normalized=normalleştirilmelidir

Empty\ search\ ID=Boş arama IDsi
The\ given\ search\ ID\ was\ empty.=Verilen arama IDsi boştu.
Copy\ BibTeX\ key\ and\ link=BibTeX anahtarı ve bağlantısını kopyala
biblatex\ field\ only=Yalnızca biblatex alanı

Error\ while\ generating\ fetch\ URL=URL'den getirme oluşturulurken hata
Error\ while\ parsing\ ID\ list=ID listesi çözümlenirken hata
Unable\ to\ get\ PubMed\ IDs=PubMed IDleri alınamadı
Backup\ found=Yedek bulundu
A\ backup\ file\ for\ '%0'\ was\ found.='%0' için bir yedek dosyası bulundu.
This\ could\ indicate\ that\ JabRef\ did\ not\ shut\ down\ cleanly\ last\ time\ the\ file\ was\ used.=Bu, dosya son kullanıldığında JabRef'in temiz kapatılmadığını belirtiyor olabilir.
Do\ you\ want\ to\ recover\ the\ library\ from\ the\ backup\ file?=Veritabanınızı yedek dosyadan kurtarmak ister misiniz?

Show\ 'Related\ Articles'\ tab='İlişkili Makaleler' sekmesini göster
This\ might\ be\ caused\ by\ reaching\ the\ traffic\ limitation\ of\ Google\ Scholar\ (see\ 'Help'\ for\ details).=Bu, Google Scholar'ın trafik limitine erişmekten dolayı olabilir (ayrıntılar için 'Yardım'a bakınız).

Could\ not\ open\ website.=Web sitesi açılamadı.
Problem\ downloading\ from\ %1=%1'den indirmede sorun

File\ directory\ pattern=Dosya dizini paterni
Update\ with\ bibliographic\ information\ from\ the\ web=Web'deki bibliyografya bilgisiyle güncelle

Could\ not\ find\ any\ bibliographic\ information.=Hiç bibliyografya bilgisi bulunamadı.
BibTeX\ key\ deviates\ from\ generated\ key=BibTeX anahtarı oluşturulan anahtardan farklı
DOI\ %0\ is\ invalid=%0 DOI geçersiz

Select\ all\ customized\ types\ to\ be\ stored\ in\ local\ preferences\:=Tüm özelleştirilmiş türleri yerel tercihlerde sakla\:
Different\ customization,\ current\ settings\ will\ be\ overwritten=Farklı kişiselleştirme, güncel ayarların üzerine yazılacak

Entry\ type\ %0\ is\ only\ defined\ for\ Biblatex\ but\ not\ for\ BibTeX=%0 girdi türü yalnızca Biblatex için tanımlanmış BibTeX için değil

Copied\ %0\ citations.=%0 atıf kopyalandı.

journal\ not\ found\ in\ abbreviation\ list=kısaltma listesinde dergi bulunamadı
Unhandled\ exception\ occurred.=İşlenmemiş istisna oluştu.

strings\ included=dizgeler dahil edildi
Default\ table\ font\ size=Öntanımlı tablo yazıtipi boyutu
Escape\ underscores=Altçizgileri öncele
Color=Renk
Please\ also\ add\ all\ steps\ to\ reproduce\ this\ issue,\ if\ possible.=Mümkünse lütfen bu sorunu yeniden üretebilmek için gereken tüm adımları ekleyin
Fit\ width=Genişliğe uydur
Fit\ a\ single\ page=Sayfaya uydur
Zoom\ in=Yakınlaş
Zoom\ out=Uzaklaş
Previous\ page=Önceki sayfa
Next\ page=Sonraki sayfa
Document\ viewer=Belge görüntüleyici
Live=Canlı
Locked=Kilitli
Show\ the\ document\ of\ the\ currently\ selected\ entry.=Mevcut seçili girdinin belgesini göster.
Show\ this\ document\ until\ unlocked.=Kilidi açılana dek bu belgeyi göster.
Set\ current\ user\ name\ as\ owner.=Mevcut kullanıcı adını sahip olarak ata.

Sort\ all\ subgroups\ (recursively)=Tüm alt grupları (ardışık olarak) sırala
Collect\ and\ share\ telemetry\ data\ to\ help\ improve\ JabRef.=JabRef'i geliştirmeye yardımcı olmak için telemetri verilerini topla ve paylaş
Don't\ share=Paylaşma
Share\ anonymous\ statistics=Anonim istatistikleri paylaş
Telemetry\:\ Help\ make\ JabRef\ better=Telemetri\:JabRef'i daha iyi yapmaya yardım et
To\ improve\ the\ user\ experience,\ we\ would\ like\ to\ collect\ anonymous\ statistics\ on\ the\ features\ you\ use.\ We\ will\ only\ record\ what\ features\ you\ access\ and\ how\ often\ you\ do\ it.\ We\ will\ neither\ collect\ any\ personal\ data\ nor\ the\ content\ of\ bibliographic\ items.\ If\ you\ choose\ to\ allow\ data\ collection,\ you\ can\ later\ disable\ it\ via\ Options\ ->\ Preferences\ ->\ General.=Kullanıcı deneyimini geliştirmek için, kullandığınız özelliklerle ilgili anonim istatistikleri toplamak istiyoruz. Yalnızca kullandığınız özellikleri ve kullanma sıklığını kaydedeceğiz. Kişisel verileri ya da bibliyografik ögelerin içeriğini toplamayacağız. Eğer veri toplamaya izin vermeyi seçerseniz, bunu daha sonra Seçenekler -> Tercihler aracılığıyla etkisizleştirebilirsiniz -
This\ file\ was\ found\ automatically.\ Do\ you\ want\ to\ link\ it\ to\ this\ entry?=Bu dosya otomatik olarak bulundu. Bu girdiye bağlantılamak ister misiniz?
Names\ are\ not\ in\ the\ standard\ %0\ format.=İsimler, standart %0 biçeminde değil.

Delete\ the\ selected\ file\ permanently\ from\ disk,\ or\ just\ remove\ the\ file\ from\ the\ entry?\ Pressing\ Delete\ will\ delete\ the\ file\ permanently\ from\ disk.=Seçili dosyayı diskten kalıcı olarak sil, ya da sadece dosyayı girdiden kaldır? Sile basmak dosyayı diskten kalıcı olarak silecek.
Delete\ '%0'='%0' Sil
Delete\ from\ disk=Diskten sil
Remove\ from\ entry=Girdiden sil
There\ exists\ already\ a\ group\ with\ the\ same\ name.=Aynı isimli bir grup zaten var.

Copy\ linked\ file=Bağlantılı dosyayı kopyala
Copy\ linked\ file\ to\ folder...=Bağlı dosyayı klasöre kopyala...
Could\ not\ copy\ file\ to\ %0,\ maybe\ the\ file\ is\ already\ existing?=Dosya %0'a kopyalanamadı, zaten mevcut olmasın?
Sucessfully\ copied\ file\ to\ %0=Dosya %0'a başarıyla kopyalandı
Could\ not\ resolve\ the\ file\ %0=%0 dosyası çözümlenemedi

Copy\ linked\ files\ to\ folder...=Bağlı dosyaları klasöre kopyala...
Copied\ file\ successfully=Dosya başarıyla kopyalandı
Copying\ files...=Dosyalar kopyalanıyor...
Copying\ file\ %0\ of\ entry\ %1=%1 girdisinin %0 dosyası kopyalanıyor
Finished\ copying=Kopyalama tamamlandı
Could\ not\ copy\ file=Dosya kopyalanamadı
Copied\ %0\ files\ of\ %1\ sucessfully\ to\ %2=%1 dosyanın %0'ı başarıyla %2'ye kopyalandı
Rename\ failed=Yeniden adlandırma başarısız oldu
JabRef\ cannot\ access\ the\ file\ because\ it\ is\ being\ used\ by\ another\ process.=JabRef dosyaya erişemiyor çünkü dosya başka bir süreç tarafından kullanılıyor.
Show\ console\ output\ (only\ when\ the\ launcher\ is\ used)=Konsol çıktısını göster (yalnızca başlatıcı kullanıldığında)

Remove\ line\ breaks=Satır sonlarını kaldır
Removes\ all\ line\ breaks\ in\ the\ field\ content.=Alan içeriğindeki tüm satır sonlarını kaldırır.
Checking\ integrity...=Bütünlük denetleniyor...

Remove\ hyphenated\ line\ breaks=Hecelenmiş satır sonlarını kaldır
Removes\ all\ hyphenated\ line\ breaks\ in\ the\ field\ content.=Alan içeriğindeki tüm hecelenmiş satır sonlarını kaldırır.
Note\ that\ currently,\ JabRef\ does\ not\ run\ with\ Java\ 9.=Dikkatinize\: JabRef halen Java 9'la çalışmaz.
Your\ current\ Java\ version\ (%0)\ is\ not\ supported.\ Please\ install\ version\ %1\ or\ higher.=Mevcut Java sürümünüz (%0) desteklenmiyor. Lütfen sürüm %1 ya da daha güncelini kurunuz.

Could\ not\ retrieve\ entry\ data\ from\ '%0'.='%0' dan girdi verileri alınamadı.
Entry\ from\ %0\ could\ not\ be\ parsed.=%0'dan girdi çözümlenemedi.
Invalid\ identifier\:\ '%0'.=Geçersiz tanımlayıcı\: '%0 '.
This\ paper\ has\ been\ withdrawn.=Bu yayın geri çekildi.
Finished\ writing\ XMP\ metadata.=XMP metaveri yazımı bitti.
empty\ BibTeX\ key=boş BibTeX anahtarı
Your\ Java\ Runtime\ Environment\ is\ located\ at\ %0.=Sizin Java Runtime Environment'ınız %0'da yer alır.
Aux\ file=Aux dosya
Group\ containing\ entries\ cited\ in\ a\ given\ TeX\ file=Belirli bir TeX dosyasında alıntılanmış girdileri içeren grup

Any\ file=Herhangi bir dosya

No\ linked\ files\ found\ for\ export.=Dışarı aktarılacak dosya bulunamadı.

No\ full\ text\ document\ found\ for\ entry\ %0.=%0 girdisi için tam metin belge bulunamadı.

Delete\ Entry=Girdiyi Sil
Next\ library=Sonraki kütüphane
Previous\ library=Önceki kütüphane
add\ group=grup ekle
Entry\ is\ contained\ in\ the\ following\ groups\:=Girdi, aşağıdaki gruplarda yer alır\:
Delete\ entries=Girdileri sil
Keep\ entries=Girdileri tut
Keep\ entry=Girdiyi tut
Ignore\ backup=Yedeği yok say
Restore\ from\ backup=Yedekten geri yükle

Overwrite\ file=Dosyanın üzerine yaz
Shared\ database\ connection=Paylaşılan veri tabanı bağlantısı

Could\ not\ connect\ to\ Vim\ server.\ Make\ sure\ that\ Vim\ is\ running\ with\ correct\ server\ name.=Vim sunucusuna bağlanılamadı. Vim'in doğru sunucu adıyla çalıştığına emin olun.
Could\ not\ connect\ to\ a\ running\ gnuserv\ process.\ Make\ sure\ that\ Emacs\ or\ XEmacs\ is\ running,\ and\ that\ the\ server\ has\ been\ started\ (by\ running\ the\ command\ 'server-start'/'gnuserv-start').=Çalışan bir gnuserv sürecine bağlanılamadı. Emacs ya da XEmacs'ın çalıştığına ve sunucunun başlatıldığına ('server-start'/'gnuserv-start' komutu çalıştırılarak) emin olun.
Error\ pushing\ entries=Girdileri itelemede hata

Undefined\ character\ format=Tanımlanmamış karakter biçimi
Undefined\ paragraph\ format=Tanımlanmamış paragraf biçimi

Edit\ Preamble=Öncülü düzenle
Markings=İşaretler
Use\ selected\ instance=Seçili örneği kullan

Hide\ panel=Paneli gizle
Move\ panel\ up=Paneli yukarı taşı
Move\ panel\ down=Paneli aşağı taşı
Linked\ files=Bağlı dosyalar
Group\ view\ mode\ set\ to\ intersection=Grup görüntüleme kipi kesişime ayarlandı
Group\ view\ mode\ set\ to\ union=Grup görüntüleme kipi birleşime ayarlandı
Open\ file\ %0=Dosya Aç %0
Toggle\ intersection=Kesişimi değiştir
Toggle\ union=Birleşimi değiştir
Jump\ to\ entry=Girdiye atla
The\ group\ name\ contains\ the\ keyword\ separator\ "%0"\ and\ thus\ probably\ does\ not\ work\ as\ expected.=Grup adı anahtar sözcük ayracı olan "%0" içeriyor ve bu sebeple muhtemelen beklendiğini gibi çalışmayacak.
Blog=Ağ güncesi
Check\ integrity=Bütünlük kontrolü
Cleanup\ URL\ link=URL bağlantısını temizle
Cleanup\ URL\ link\ by\ removing\ special\ symbols\ and\ extracting\ simple\ link=URL bağlantısını özel simgeleri kaldırarak ve basit bağlantı çıkararak temizle
Copy\ DOI\ url=DOI url'sini kopyala
Copy\ citation=Atıf'ı kopyala
Development\ version=Geliştirme sürümü
Export\ selected\ entries=Seçili girdileri dışa aktar
Export\ selected\ entries\ to\ clipboard=Seçili girdileri panoya aktar
Find\ duplicates=Yinelenenleri bul
JabRef\ resources=JabRef kaynakları
Manage\ journal\ abbreviations=Dergi kısaltmalarını yönet
Manage\ protected\ terms=Korunmuş terimleri yönet
New\ %0\ library=Yeni %0 veri tabanı
New\ entry\ from\ plain\ text=Düz metinden yeni girdi
New\ sublibrary\ based\ on\ AUX\ file=AUX dosyasını temel alan yeni alt-kütüphane
Push\ entries\ to\ external\ application\ (%0)=Girdileri harici uygulamaya itele (%0)
Quit=Çıkış
Recent\ libraries=Son kullanılan kütüphaneler
Set\ up\ general\ fields=Genel alanları ayarla
View\ change\ log=Değişiklik kütüğünü göster
View\ event\ log=Olay kayıt dosyasını göster
Website=Web sitesi
Write\ XMP\ metadata\ to\ PDFs=XMP metaverisini PDF'lere yaz

Override\ default\ font\ settings=Öntamınlı yazıtipi ayarlarını geçersiz kıl
Clear\ search=Aramayı temizle

Click\ help\ to\ learn\ about\ the\ migration\ of\ pre-3.6\ databases.=3.6 öncesi veri tabanlarının göçünü öğrenmek için yardımı tıklayın.
Database\ Type\:=Veri tabanı Türü\:
Database\:=Veri tabanı\:
Host/Port\:=Ana bilgisayar/bağlantı noktası\:
User\:=Kullanıcı\:
Keystore\ password\:=Anahtar deposunun parolası\:
Keystore\:=Anahtar deposu\:
Password\:=Parola\:
Server\ Timezone\:=Sunucu saat dilimi\:
Remember\ Password=Parolayı Hatırla
Use\ SSL=SSL kullan
Move\ preprint\ information\ from\ 'URL'\ and\ 'journal'\ field\ to\ the\ 'eprint'\ field=Yazdırma öncesi bilgileri 'URL' ve 'dergi' alanından 'eprint' alanına taşı
Customize\ Export\ Formats=Dışa aktarma Biçimlerini Özelleştir
Export\ name=Adı dışa aktar
Main\ layout\ file\:=Ana yerleşim dosyası\:
Main\ layout\ file=Ana yerleşim dosyası
Save\ exporter=Dışa aktarıcıyı kaydet
File\ extension\:=Dosya uzantısı\:
Export\ format\ name\:=Biçim adını dışa aktar\:
Cleared\ connection\ settings=Bağlantı ayarları silindi
Error\ adding\ discovered\ CitationStyles=Keşfedilmiş Atıf Stillerini eklemede hata
(more)=(daha fazla)
Cancel\ import=İçe aktarmayı iptal et
Continue\ with\ import=İçe aktarmaya devam et
Import\ canceled=İçe aktarım iptal edildi
Select\ all\ new\ entries=Tüm yeni girdileri seç
Select\ the\ entries\ to\ be\ imported\:=İçe aktarılacak girdileri seç\:
Add\ new\ String=Yeni Dizge Ekle
Remove\ selected\ Strings=Seçili dizgeleri sil
Must\ not\ be\ empty\!=Boş olmamalı\!
Open\ Help\ page=Yardım sayfasını Aç
Add\ new\ field\ name=Yeni alan adı ekle
Field\ name\:=Alan adı\:
Field\ name\ "%0"\ already\ exists="%0" alan adı zaten var
No\ field\ name\ selected\!=Alan adı seçilmedi\!
Remove\ field\ name=Alan adını sil
Are\ you\ sure\ you\ want\ to\ remove\ field\ name\:\ "%0"?=Alan adını silmek istediğinizden emin misiniz\: "%0"?
Add\ new\ keyword=Yeni anahtar sözcük ekle
Keyword\:=Anahtar sözcük\:
Keyword\ "%0"\ already\ exists=Anahtar kelime "%0" zaten var
Keyword\ seperator=Anahtar sözcük ayracı
Remove\ keyword=Anahtar sözcüğü sil
Are\ you\ sure\ you\ want\ to\ remove\ keyword\:\ "%0"?=Anahtar sözcüğü silmek istediğinizden emin misiniz\: "%0"?
Reset\ to\ default=Öntanımlıya sıfırla
Edit\ string\ constants=Dizge sabitlerini düzenle
Export\ all\ entries=Tüm girdileri dışa aktar
Generate\ BibTeX\ keys=BibTeX anahtarlarını oluştur
Groups\ interface=Grup arayüzü
Manage\ field\ names\ &\ content=Alan ad ve içeriklerini yönet
New\ library=Yeni kütüphane
Next\ citation\ style=Yeni atıf stili
OpenOffice/LibreOffice=OpenOfis/LibreOfis
Open\ document\ viewer=Belge görüntüleyiciyi aç
Open\ entry\ editor=Girdi düzenleyiciyi aç
Previous\ citation\ style=Önceki atıf stili
Search\ document\ identifier\ online=Belge tanımlayıcıyı çevrim içi ara
Search\ for\ unlinked\ local\ files=Bağlantılı olmayan yerel dosyaları ara
Search\ full\ text\ documents\ online=Çevrim içi tam metin belgeleri ara
Find\ and\ replace=Bul ve değiştir

Found\ documents\:=Bulunan belgeler\:
Use\ selected\ document=Seçili dokümanı kullan
Accept\ changes=Değişiklikleri kabul et
Dismiss\ changes=Değişiklikleri sil
The\ library\ has\ been\ modified\ by\ another\ program.=Kütüphane başka bir program tarafından değiştirildi.

Execute\ command=Komutu çalıştır
Open\ File\ Browser=Dosya Tarayıcıyı Aç
Use\ default\ file\ browser=Öntanımlı dosya tarayıcıyı kullan

Set\ rank\ to\ one=Rütbeyi bire ayarla
Set\ rank\ to\ two=Rütbeyi ikiye ayarla
Set\ rank\ to\ three=Rütbeyi üçe ayarla
Set\ rank\ to\ four=Rütbeyi dörde ayarla
Set\ rank\ to\ five=Rütbeyi beşe ayarla

A\ string\ with\ the\ label\ '%0'\ already\ exists.='%0' etiketine sahip bir dizge zaten mevcut.

Executing\ command\ "%0"...="%0" komutu çalıştırılıyor...

Rename\ file\ to\ a\ given\ name=Dosyayı verilmiş bir isimle yeniden adlandır
New\ Filename=Yeni Dosya adı
Rename\ file\ to\ defined\ pattern=Dosyayı tanımlı bir desenle yeniden adlandır

Application\ settings=Uygulama ayarları

Export\ an\ input\ to\ a\ file=Bir girdiyi bir dosyaya aktar
Export\ preferences\ to\ a\ file=Tercihleri bir dosyaya aktar
Import\ BibTeX=BibTeX'i içe aktar
Import\ preferences\ from\ a\ file=Tercihleri bir dosyadan içe aktar
Matching=Eşleştirme
Same\ as\ --import,\ but\ will\ be\ imported\ to\ the\ opened\ tab=İçe aktarma gibi, fakat açık sekmeye aktarılacak
Allow\ integers\ in\ 'edition'\ field\ in\ BibTeX\ mode=BibTeX kipinin 'sürüm' alanında tam sayılara izin ver

Search\ for\ citations\ in\ LaTeX\ files...=LaTeX dosyalarında alıntıları ara...
LaTeX\ Citations\ Search\ Results=LaTeX Alıntıları Arama Sonuçları
LaTeX\ files\ directory\:=LaTeX dosyaları dizini\:
LaTeX\ files\ found\:=Bulunan LaTeX dosyaları\:
files=dosyalar
Show\ 'LaTeX\ Citations'\ tab='LaTeX Alıntıları' sekmesini göster
LaTeX\ Citations=LaTeX Alıntıları
Search\ citations\ for\ this\ entry\ in\ LaTeX\ files=LaTeX dosyalarında bu girdi için alıntıları ara
No\ citations\ found=Alıntı bulunamadı
No\ LaTeX\ files\ containing\ this\ entry\ were\ found.=Bu girdiyi içeren LaTeX dosyası bulunamadı.
Selected\ entry\ does\ not\ have\ an\ associated\ BibTeX\ key.=Seçili girdinin kendisiyle ilişkili bir BibTeX anahtarı yok.
Current\ search\ directory\:=Mevcut arama dizini\:
Import\ entries\ from\ LaTeX\ files=LaTeX dosyalarından girdileri içeri aktar
Import\ new\ entries=Yeni girdileri içeri aktar
Group\ color=Grup rengi

Columns=Sütunlar
File\ type=Dosya türü
IEEE=IEEE
Internal=Dahili
Special=Özel
Remove\ column=Sütunu kaldır
Add\ custom\ column=Özel sütun ekle
Update\ to\ current\ column\ order=Varolan sütun sırasına güncelle
Sort\ column\ one\ step\ upwards=Sütunu bir basamak yukarı sırala
Sort\ column\ one\ step\ downwards=Sütunu bir basamak aşağı sırala
Synchronize\ special\ fields\ to\ keywords=Özel alanları anahtar sözcüklere eşzamanla
Serialize\ special\ fields=Özel alanları serile
List\ must\ not\ be\ empty.=Liste boş olamaz.

Add\ field\ to\ filter\ list=Alanı süzgeç listesine ekle
Add\ formatter\ to\ list=Biçimleyiciyi listeye ekle
Filter\ List=Süzgeç listesi
Open\ files...=Dosyaları aç...

Affected\ fields\:=Etkilenmiş alanlar\:
Show\ preview\ as\ a\ tab\ in\ entry\ editor=Ön izleyiciyi, girdi düzenleyicide bir sekme olarak göster
Font=Yazı tipi
Visual\ theme=Görsel tema
Light\ theme=Aydınlık tema
Dark\ theme=Karanlık tema
Overwrite\ existing\ keys=Mevcut anahtarların üzerine yaz
Key\ patterns=Anahtar desenleri
Size\:=Boyut\:
Font\ settings=Yazı tipi ayarları
Override\ font\ settings=Yazı tipi ayarlarını geçersiz kıl
Override\ font\ size=Yazı tipi boyutunu geçersiz kıl
Theme\ changed\ to\ dark\ theme.=Tema, karanlık temaya değiştirildi.
Theme\ changed\ to\ light\ theme.=Tema, aydınlık temaya değiştirildi.
You\ must\ enter\ an\ integer\ value\ higher\ than\ 8.=8'den yüksek bir tam sayı değeri girmelisiniz.
Letters\ after\ duplicate\ generated\ keys=Mükerrer oluşturulmuş anahtarlardan sonraki harfler
Start\ on\ second\ duplicate\ key\ with\ letter\ A\ (a,\ b,\ ...)=İkinci mükerrer anahtardan sonra A harfiyle başla (a, b, ...)
Start\ on\ second\ duplicate\ key\ with\ letter\ B\ (b,\ c,\ ...)=İkinci mükerrer anahtardan sonra B harfiyle başla (a, b, ...)
Always\ add\ letter\ (a,\ b,\ ...)\ to\ generated\ keys=Oluşturulmuş anahtarlara her zaman harf ekle (a, b ...)
Default\ pattern=Öntanımlı desen
Reset\ %s\ to\ default\ value=%s'i ön tanımlı değere sıfırla
Library\ mode=Kütüphane kipi
Reset\ to\ recommended=Önerilene sıfırla
Remove\ all=Tümünü sil
Reset\ All=Tümünü Sıfırla
Column\ type\ %0\ is\ unknown.=%0 sütun türü bilinmiyor.
Linked\ identifiers=Bağlantılı tanımlayıcılar
Special\ field\ type\ %0\ is\ unknown.\ Using\ normal\ column\ type.=%0 özel alan türü bilinmiyor. Normal sütun türü kullanılacak.

insert\ entries=girdileri ekle
In\ JabRef=JabRef'te
On\ disk=Sürücüde
Select\ all\ changes\ on\ the\ left=Soldaki tüm değişiklikleri seç
Select\ all\ changes\ on\ the\ right=Sağdaki tüm değişiklikleri seç
Dismiss=Kapat
Mark\ all\ changes\ as\ accepted=Tüm değişiklikleri kabul edilmiş olarak işaretle
Unmark\ all\ changes=Tüm değişikliklerin işaretlerini kaldır

Normalize\ newline\ characters=Satır başı karakterlerini normalleştir
Normalizes\ all\ newline\ characters\ in\ the\ field\ content.=Alan içeriğindeki tüm satır başı karakterlerini normalleştirir.

Independent=Bağımsız
Intersection=Kesişim
Union=Bileşim
Collect\ by=Topla
Explicit\ selection=Belirgin seçim
Searching\ for\ keywords=Anahtar sözcükler aranıyor
Free\ search\ expression=Serbest arama ifadesi
Specified\ keywords=Belirlenen anahtar sözcükler
Cited\ entries=Alıntılanan girdiler
Search\ term\ is\ empty.=Arama terimi boş.
Invalid\ regular\ expression.=Geçersiz düzenli ifade.
Keyword\ delimiter=Anahtar sözcük sınırlayıcı
Hierarchical\ keyword\ delimiter=Hiyerarşik anahtar sözcük sınırlayıcı
Escape\ ampersands=Ve simgelerini (ampersand) öncele

Plain\ References\ Parser=Sade Kaynak Ayrıştırıcı
Please\ enter\ the\ plain\ references\ to\ extract\ from\ separated\ by\ double\ empty\ lines.=Lütfen ayıklamak için çift boş satırla ayrılmış sade kaynakları girin.
Add\ to\ current\ library=Mevcut kütüphaneye ekle
%0\ entries\ were\ parsed\ from\ your\ query.=Sorgunuzdan %0 girdi ayrıştırıldı.
Starts\ the\ extraction\ and\ adds\ the\ resulting\ entries\ to\ the\ currently\ opened\ database=Ayıklamayı başlatır ve elde edilen girdileri halen açık veritabanına ekler
Your\ text\ is\ being\ parsed...=Metniniz ayrıştırılıyor...

BibTeX\ key\ filters=BibTeX anahtar filtreleri
Field\ filters=Alan filtreleri
Message\ filters=Mesaj filtreleri
Clear\ filters=Filtreleri temizle

Add\ new\ Field=Yeni Alan ekle
Add\ new\ entry\ type=Yeni girdi türü ekle
Field\ type=Alan türü
Required\ and\ optional\ fields=Zorunlu ve tercihe bağlı alanlar
Index=Dizin
Remove\ entry\ type=Girdi türünü sil
Remove\ field\ %0\ from\ currently\ selected\ entry\ type=%0 alanını mevcut seçilmiş girdi türlerinden sil

Optional=Tercihe bağlı
Required=Zorunlu
Entry\ type\ cannot\ be\ empty.\ Please\ enter\ a\ name.=Girdi türü boş olamaz. Lütfen bir isim giriniz.
Field\ cannot\ be\ empty.\ Please\ enter\ a\ name.=Alan boş olamaz. Lütfen bir isim giriniz.<|MERGE_RESOLUTION|>--- conflicted
+++ resolved
@@ -1029,11 +1029,7 @@
 
 General\ file\ directory=Genel dosya dizini
 User-specific\ file\ directory=Kullanıcıya özel dosya dizini
-<<<<<<< HEAD
 LaTeX\ file\ directory=LaTeX dosya dizini
-=======
-LaTeX\ file\ directory=LaTex dosya dizini
->>>>>>> 2e98c669
 Search\ failed\:\ illegal\ search\ expression=Arama başarısız\: uygunsuz arama dizgesi
 
 You\ must\ enter\ an\ integer\ value\ in\ the\ interval\ 1025-65535=1025-65535 aralığında bir tam sayı değeri girmelisiniz
