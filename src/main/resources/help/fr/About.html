<html xmlns="http://www.w3.org/1999/xhtml">
<head>
<meta http-equiv="Content-Type" content="text/html; charset=UTF-8">
<link rel="stylesheet" type="text/css" href="../jabref_help.css"/>
</head>

<body id="aboutpage">

    <h1>JabRef version ${version}</h1>

    <div id="logo">
    <img src="../../images/JabRef-icon-48.png" alt="JabRef logo"/><br/>&copy; 2003-${year}
    </div>

    <p>JabRef est librement distribuable selon les termes de la
    <a href="http://choosealicense.com/licenses/gpl-2.0/">GNU General Public License</a>,
    version 2.</p>

    <p>JabRef est un logiciel libre&nbsp;: vous pouvez le r&eacute;distribuer
    et/ou le modifier selon les termes de la GNU
    <a href="http://choosealicense.com/licenses/gpl-2.0/">General Public License</a>
    tels que publi&eacute;s par la Free Software Foundation,
    soit en version 2 de cette License, soit (&agrave; votre choix)
    dans n'importe quelle version ult&eacute;rieure.</p>

    <h2>Current developers:</h2>

    <p>The following persons belong to the <a href="https://github.com/orgs/JabRef/teams/developers">JabRef developers team</a> and take care about the overall development of JabRef.</p>

    <p>${developers}</p>

    <h2>Contributions de&nbsp;:</h2>

    <p>${authors}</p>

    <h2>Logiciels tiers utilis&eacute;s&nbsp;:</h2>

    <h2>Third-party software used:</h2>

<<<<<<< HEAD
    ${licenseInformation}
=======
        <p>JabRef utilise le g&eacute;n&eacute;rateur d'analyseur
        syntaxique ANTLR pour interpr&eacute;ter les cha&icirc;nes
        de recherche. ANTLR est un logiciel du domaine public -
        voir <code>http://www.antlr.org/license.html</code> pour
        les termes de la license.</p>

        <p>Pour la pr&eacute;sentation de la table et le filtrage,
        JabRef utilise la biblioth&egrave;que Glazed Lists
        (<code>http://publicobject.com/glazedlists</code>), qui est
        distribu&eacute;e sous la license "Lesser General Public
        License".</p>

        <p>JabRef utilise aussi la biblioth&egrave;que de threading
        Spin 1.3.1, qui est distribu&eacute;e selon les termes de
        la Lesser GNU Public License.</p>

       <p>Certains composants de l'interface graphique de la
        biblioth&egrave;que Microba sont
        utilis&eacute;s. Elle est
        distribu&eacute;e sous une license de type
        BSD. Voir
        <code>http://sourceforge.net/projects/microba/</code> pour
        plus d'informations.</p>

        <p>La majorit&eacute; des
        ic&ocirc;nes proviennent de l'ensemble
        d'ic&ocirc;nes Crystal Clear par Everaldo
        (<code>http://www.everaldo.com</code>), qui est
        distribu&eacute;e sous les termes de la
        Lesser General Public License.</p>

        <p>Les options de la ligne de commande sont trait&eacute;es
        en utilisant Apache Commons CLI
        (<code>http://commons.apache.org/cli/</code>). License: Apache License.</p>

        <p>Apache Commons Logging
        (<code>https://commons.apache.org/proper/commons-logging/</code>) est utilis&eacute; pour la journalisation. License: Apache License.</p>

        <p>Jersey est utilis&eacute; pour la connexion &agrave; Mr. DLib.
        License: GPLv2 avec exception des chemins de classes (<code>http://glassfish.java.net/public/CDDL+GPL_1_1.html</code>)</p>

        <p>JabRef utilise les biblioth&egrave;ques FontBox, JempBox et
        PDFBox pour g&eacute;rer et manipuler les PDF. Elles sont
        distribu&eacute;es sous licence Apache. Voir
        <code>http://pdfbox.apache.org</code> pour plus d'informations.</p>

        <p>Autres biblioth&egrave;ques utilis&eacute;es&nbsp;:</p>
        <ul>
            <li>MySQL Conector/J</li>
            <li>PostgreSQL JDBC Driver</li>
            <li>Java Native Access (JNA)</li>
            <li>OpenOffice.org libraries</li>
            <li>SwingX</li>
            <li>Java Plugin Framework <code>http://jpf.sourceforge.net/</code></li>
            <li>Mr. DLib serialization</li>
            <li>XStream</li>
        </ul>

        <p>
        Les biblioth&egrave;ques utilis&eacute;es b&eacute;n&eacute;ficient de la protection du droit de copie
        par leurs auteurs et organisations respectives.

        <!-- This doesn't need to be translated. It is part of the BSD license -->
        THIS SOFTWARE IS PROVIDED BY THE COPYRIGHT HOLDERS AND CONTRIBUTORS "AS IS"
        AND ANY EXPRESS OR IMPLIED WARRANTIES, INCLUDING, BUT NOT LIMITED TO, THE
        IMPLIED WARRANTIES OF MERCHANTABILITY AND FITNESS FOR A PARTICULAR PURPOSE ARE
        DISCLAIMED. IN NO EVENT SHALL THE COPYRIGHT HOLDER OR CONTRIBUTORS BE LIABLE
        FOR ANY DIRECT, INDIRECT, INCIDENTAL, SPECIAL, EXEMPLARY, OR CONSEQUENTIAL
        DAMAGES (INCLUDING, BUT NOT LIMITED TO, PROCUREMENT OF SUBSTITUTE GOODS OR
        SERVICES; LOSS OF USE, DATA, OR PROFITS; OR BUSINESS INTERRUPTION) HOWEVER
        CAUSED AND ON ANY THEORY OF LIABILITY, WHETHER IN CONTRACT, STRICT LIABILITY,
        OR TORT (INCLUDING NEGLIGENCE OR OTHERWISE) ARISING IN ANY WAY OUT OF THE USE
        OF THIS SOFTWARE, EVEN IF ADVISED OF THE POSSIBILITY OF SUCH DAMAGE.
        </p>

        <p>Une liste donnant la license de chaque jar et biblioth&egrave;que est disponible dans <code>used-libraries.txt</code>, sous la racine de la distribution des sources.</p>
>>>>>>> 1c82d663

    <h3>More information</h3>
    <p>The current list of used libraries is also presented at <a href="https://github.com/JabRef/jabref/blob/master/external-libraries.txt">external-libraries.txt on GitHub</a>.</p>
</body>
</html> <|MERGE_RESOLUTION|>--- conflicted
+++ resolved
@@ -35,90 +35,9 @@
 
     <h2>Logiciels tiers utilis&eacute;s&nbsp;:</h2>
 
-    <h2>Third-party software used:</h2>
-
-<<<<<<< HEAD
     ${licenseInformation}
-=======
-        <p>JabRef utilise le g&eacute;n&eacute;rateur d'analyseur
-        syntaxique ANTLR pour interpr&eacute;ter les cha&icirc;nes
-        de recherche. ANTLR est un logiciel du domaine public -
-        voir <code>http://www.antlr.org/license.html</code> pour
-        les termes de la license.</p>
-
-        <p>Pour la pr&eacute;sentation de la table et le filtrage,
-        JabRef utilise la biblioth&egrave;que Glazed Lists
-        (<code>http://publicobject.com/glazedlists</code>), qui est
-        distribu&eacute;e sous la license "Lesser General Public
-        License".</p>
-
-        <p>JabRef utilise aussi la biblioth&egrave;que de threading
-        Spin 1.3.1, qui est distribu&eacute;e selon les termes de
-        la Lesser GNU Public License.</p>
-
-       <p>Certains composants de l'interface graphique de la
-        biblioth&egrave;que Microba sont
-        utilis&eacute;s. Elle est
-        distribu&eacute;e sous une license de type
-        BSD. Voir
-        <code>http://sourceforge.net/projects/microba/</code> pour
-        plus d'informations.</p>
-
-        <p>La majorit&eacute; des
-        ic&ocirc;nes proviennent de l'ensemble
-        d'ic&ocirc;nes Crystal Clear par Everaldo
-        (<code>http://www.everaldo.com</code>), qui est
-        distribu&eacute;e sous les termes de la
-        Lesser General Public License.</p>
-
-        <p>Les options de la ligne de commande sont trait&eacute;es
-        en utilisant Apache Commons CLI
-        (<code>http://commons.apache.org/cli/</code>). License: Apache License.</p>
-
-        <p>Apache Commons Logging
-        (<code>https://commons.apache.org/proper/commons-logging/</code>) est utilis&eacute; pour la journalisation. License: Apache License.</p>
-
-        <p>Jersey est utilis&eacute; pour la connexion &agrave; Mr. DLib.
-        License: GPLv2 avec exception des chemins de classes (<code>http://glassfish.java.net/public/CDDL+GPL_1_1.html</code>)</p>
-
-        <p>JabRef utilise les biblioth&egrave;ques FontBox, JempBox et
-        PDFBox pour g&eacute;rer et manipuler les PDF. Elles sont
-        distribu&eacute;es sous licence Apache. Voir
-        <code>http://pdfbox.apache.org</code> pour plus d'informations.</p>
-
-        <p>Autres biblioth&egrave;ques utilis&eacute;es&nbsp;:</p>
-        <ul>
-            <li>MySQL Conector/J</li>
-            <li>PostgreSQL JDBC Driver</li>
-            <li>Java Native Access (JNA)</li>
-            <li>OpenOffice.org libraries</li>
-            <li>SwingX</li>
-            <li>Java Plugin Framework <code>http://jpf.sourceforge.net/</code></li>
-            <li>Mr. DLib serialization</li>
-            <li>XStream</li>
-        </ul>
-
-        <p>
-        Les biblioth&egrave;ques utilis&eacute;es b&eacute;n&eacute;ficient de la protection du droit de copie
-        par leurs auteurs et organisations respectives.
-
-        <!-- This doesn't need to be translated. It is part of the BSD license -->
-        THIS SOFTWARE IS PROVIDED BY THE COPYRIGHT HOLDERS AND CONTRIBUTORS "AS IS"
-        AND ANY EXPRESS OR IMPLIED WARRANTIES, INCLUDING, BUT NOT LIMITED TO, THE
-        IMPLIED WARRANTIES OF MERCHANTABILITY AND FITNESS FOR A PARTICULAR PURPOSE ARE
-        DISCLAIMED. IN NO EVENT SHALL THE COPYRIGHT HOLDER OR CONTRIBUTORS BE LIABLE
-        FOR ANY DIRECT, INDIRECT, INCIDENTAL, SPECIAL, EXEMPLARY, OR CONSEQUENTIAL
-        DAMAGES (INCLUDING, BUT NOT LIMITED TO, PROCUREMENT OF SUBSTITUTE GOODS OR
-        SERVICES; LOSS OF USE, DATA, OR PROFITS; OR BUSINESS INTERRUPTION) HOWEVER
-        CAUSED AND ON ANY THEORY OF LIABILITY, WHETHER IN CONTRACT, STRICT LIABILITY,
-        OR TORT (INCLUDING NEGLIGENCE OR OTHERWISE) ARISING IN ANY WAY OUT OF THE USE
-        OF THIS SOFTWARE, EVEN IF ADVISED OF THE POSSIBILITY OF SUCH DAMAGE.
-        </p>
-
-        <p>Une liste donnant la license de chaque jar et biblioth&egrave;que est disponible dans <code>used-libraries.txt</code>, sous la racine de la distribution des sources.</p>
->>>>>>> 1c82d663
 
     <h3>More information</h3>
-    <p>The current list of used libraries is also presented at <a href="https://github.com/JabRef/jabref/blob/master/external-libraries.txt">external-libraries.txt on GitHub</a>.</p>
+    <p>Une liste donnant la license de chaque jar et biblioth&egrave;que est disponible dans <code>external-libraries.txt</code>, sous la racine de la distribution des sources.</p>
 </body>
 </html> 