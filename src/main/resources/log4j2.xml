--- conflicted
+++ resolved
@@ -10,11 +10,7 @@
         <ApplicationInsightsAppender name="applicationInsightsAppender" />
     </Appenders>
     <Loggers>
-<<<<<<< HEAD
-        <Logger name="net.sf.jabref" level="INFO" additivity="true">
-=======
         <Logger name="org.jabref" level="INFO">
->>>>>>> 63620ff3
             <AppenderRef ref="GuiLogger"/>
         </Logger>
         <Root level="INFO">
