package net.sf.jabref.logic.bibtex;

import java.util.HashSet;
import java.util.Objects;
import java.util.Set;
import java.util.regex.Pattern;

import net.sf.jabref.logic.util.OS;
import net.sf.jabref.model.entry.FieldName;
import net.sf.jabref.model.strings.StringUtil;

/**
 * This class provides the reformatting needed when reading BibTeX fields formatted
 * in JabRef style. The reformatting must undo all formatting done by JabRef when
 * writing the same fields.
 */
public class FieldContentParser {

    private final Set<String> multiLineFields;

    // 's' matches a space, tab, new line, carriage return.
    private static final Pattern WHITESPACE = Pattern.compile("\\s+");


    public FieldContentParser(FieldContentParserPreferences prefs) {
        Objects.requireNonNull(prefs);

        multiLineFields = new HashSet<>();
        // the following two are also coded in net.sf.jabref.logic.bibtex.LatexFieldFormatter.format(String, String)
        multiLineFields.add(FieldName.ABSTRACT);
        multiLineFields.add(FieldName.REVIEW);
        // the file field should not be formatted, therefore we treat it as a multi line field
        multiLineFields.addAll(prefs.getNonWrappableFields());
    }

    /**
     * Performs the reformatting
     *
     * @param fieldContent the content to format
     * @param bibtexField the name of the bibtex field
     * @return the formatted field content.
     */
    public String format(String fieldContent, String bibtexField) {

        if (multiLineFields.contains(bibtexField)) {
            // Unify line breaks
<<<<<<< HEAD
            return StringUtil.unifyLineBreaks(fieldContent, OS.NEWLINE);
=======
            return StringUtil.unifyLineBreaksToConfiguredLineBreaks(fieldContent, OS.NEWLINE);
>>>>>>> 03a1e464
        }

        return WHITESPACE.matcher(fieldContent).replaceAll(" ");
    }

    public String format(StringBuilder fieldContent, String bibtexField) {
        return format(fieldContent.toString(), bibtexField);
    }
}<|MERGE_RESOLUTION|>--- conflicted
+++ resolved
@@ -44,11 +44,7 @@
 
         if (multiLineFields.contains(bibtexField)) {
             // Unify line breaks
-<<<<<<< HEAD
             return StringUtil.unifyLineBreaks(fieldContent, OS.NEWLINE);
-=======
-            return StringUtil.unifyLineBreaksToConfiguredLineBreaks(fieldContent, OS.NEWLINE);
->>>>>>> 03a1e464
         }
 
         return WHITESPACE.matcher(fieldContent).replaceAll(" ");
