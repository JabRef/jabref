--- conflicted
+++ resolved
@@ -123,13 +123,8 @@
                     .filter(p -> !(p.getLink().startsWith("http://") || p.getLink().startsWith("https://")))
                     .collect(Collectors.toList());
 
-<<<<<<< HEAD
             for (ParsedFileField p : parsedFileFields) {
-                Optional<File> file = FileUtil.expandFilename(context.getMetaData(), p.getLink());
-=======
-            for (FileField.ParsedFileField p : parsedFileFields) {
-                Optional<File> file = FileUtil.expandFilename(context, p.link);
->>>>>>> f9414da2
+                Optional<File> file = FileUtil.expandFilename(context, p.getLink());
                 if ((!file.isPresent()) || !file.get().exists()) {
                     return Collections.singletonList(
                             new IntegrityMessage(Localization.lang("link should refer to a correct file path"), entry,
