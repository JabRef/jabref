package net.sf.jabref.logic.integrity;

import java.io.File;
import java.util.ArrayList;
import java.util.Collections;
import java.util.List;
import java.util.Locale;
import java.util.Map;
import java.util.Objects;
import java.util.Optional;
import java.util.function.Predicate;
import java.util.regex.Matcher;
import java.util.regex.Pattern;
import java.util.stream.Collectors;

import net.sf.jabref.BibDatabaseContext;
import net.sf.jabref.Globals;
import net.sf.jabref.bibtex.FieldProperties;
import net.sf.jabref.bibtex.InternalBibtexFields;
import net.sf.jabref.logic.l10n.Localization;
import net.sf.jabref.logic.util.io.FileUtil;
import net.sf.jabref.model.entry.BibEntry;
import net.sf.jabref.model.entry.FileField;
import net.sf.jabref.model.entry.ParsedFileField;

public class IntegrityCheck {

    private final BibDatabaseContext bibDatabaseContext;

    public IntegrityCheck(BibDatabaseContext bibDatabaseContext) {
        this.bibDatabaseContext = Objects.requireNonNull(bibDatabaseContext);
    }

    public List<IntegrityMessage> checkBibtexDatabase() {
        List<IntegrityMessage> result = new ArrayList<>();

        for (BibEntry entry : bibDatabaseContext.getDatabase().getEntries()) {
            result.addAll(checkBibtexEntry(entry));
        }

        return result;
    }

    private List<IntegrityMessage> checkBibtexEntry(BibEntry entry) {
        List<IntegrityMessage> result = new ArrayList<>();

        if (entry == null) {
            return result;
        }

        result.addAll(new AuthorNameChecker().check(entry));

        if (!bibDatabaseContext.isBiblatexMode()) {
            result.addAll(new TitleChecker().check(entry));
        }

        result.addAll(new BracketChecker("title").check(entry));
        result.addAll(new YearChecker().check(entry));
        result.addAll(new PagesChecker().check(entry));
        result.addAll(new UrlChecker().check(entry));
        result.addAll(new FileChecker(bibDatabaseContext).check(entry));
        result.addAll(new TypeChecker().check(entry));
        result.addAll(new AbbreviationChecker("journal").check(entry));
        result.addAll(new AbbreviationChecker("booktitle").check(entry));
        result.addAll(new BibStringChecker().check(entry));
        result.addAll(new HTMLCharacterChecker().check(entry));
<<<<<<< HEAD
        result.addAll(new BooktitleChecker().check(entry));
=======
        result.addAll(new ISSNChecker().check(entry));
>>>>>>> 0b55a7f5

        return result;
    }


    @FunctionalInterface
    public interface Checker {
        List<IntegrityMessage> check(BibEntry entry);
    }

    private static class TypeChecker implements Checker {

        @Override
        public List<IntegrityMessage> check(BibEntry entry) {
            Optional<String> value = entry.getFieldOptional("pages");
            if (!value.isPresent()) {
                return Collections.emptyList();
            }

            if ("proceedings".equalsIgnoreCase(entry.getType())) {
                return Collections.singletonList(new IntegrityMessage(Localization.lang("wrong entry type as proceedings has page numbers"), entry, "pages"));
            }

            return Collections.emptyList();
        }
    }

    private static class BooktitleChecker implements Checker {

        @Override
        public List<IntegrityMessage> check(BibEntry entry) {
            String field = "booktitle";
            Optional<String> value = entry.getFieldOptional(field);
            if (!value.isPresent()) {
                return Collections.emptyList();
            }

            if (value.get().toLowerCase(Locale.ENGLISH).endsWith("conference on")) {
                return Collections.singletonList(new IntegrityMessage(Localization.lang("booktitle ends with 'conference on'"), entry, field));
            }

            return Collections.emptyList();
        }
    }

    private static class AbbreviationChecker implements Checker {

        private final String field;

        private AbbreviationChecker(String field) {
            this.field = field;
        }

        @Override
        public List<IntegrityMessage> check(BibEntry entry) {
            Optional<String> value = entry.getFieldOptional(field);
            if (!value.isPresent()) {
                return Collections.emptyList();
            }

            if (value.get().contains(".")) {
                return Collections.singletonList(new IntegrityMessage(Localization.lang("abbreviation detected"), entry, field));
            }

            return Collections.emptyList();
        }
    }

    private static class FileChecker implements Checker {

        private final BibDatabaseContext context;

        private FileChecker(BibDatabaseContext context) {
            this.context = context;
        }

        @Override
        public List<IntegrityMessage> check(BibEntry entry) {
            Optional<String> value = entry.getFieldOptional(Globals.FILE_FIELD);
            if (!value.isPresent()) {
                return Collections.emptyList();
            }

            List<ParsedFileField> parsedFileFields = FileField.parse(value.get()).stream()
                    .filter(p -> !(p.getLink().startsWith("http://") || p.getLink().startsWith("https://")))
                    .collect(Collectors.toList());

            for (ParsedFileField p : parsedFileFields) {
                Optional<File> file = FileUtil.expandFilename(context, p.getLink());
                if ((!file.isPresent()) || !file.get().exists()) {
                    return Collections.singletonList(
                            new IntegrityMessage(Localization.lang("link should refer to a correct file path"), entry,
                                    Globals.FILE_FIELD));
                }
            }

            return Collections.emptyList();
        }
    }

    private static class UrlChecker implements Checker {

        @Override
        public List<IntegrityMessage> check(BibEntry entry) {
            Optional<String> value = entry.getFieldOptional("url");
            if (!value.isPresent()) {
                return Collections.emptyList();
            }

            if (!value.get().contains("://")) {
                return Collections.singletonList(new IntegrityMessage(Localization.lang("should contain a protocol") + ": http[s]://, file://, ftp://, ...", entry, "url"));
            }

            return Collections.emptyList();
        }
    }

    private static class AuthorNameChecker implements Checker {

        @Override
        public List<IntegrityMessage> check(BibEntry entry) {
            List<IntegrityMessage> result = new ArrayList<>();
            for (String field : entry.getFieldNames()) {
                if (InternalBibtexFields.getFieldExtras(field).contains(FieldProperties.PERSON_NAMES)) {
                    Optional<String> value = entry.getFieldOptional(field);
                    if (!value.isPresent()) {
                        return Collections.emptyList();
                    }

                    String valueTrimmedAndLowerCase = value.get().trim().toLowerCase();
                    if (valueTrimmedAndLowerCase.startsWith("and ") || valueTrimmedAndLowerCase.startsWith(",")) {
                        result.add(new IntegrityMessage(Localization.lang("should start with a name"), entry, field));
                    } else if (valueTrimmedAndLowerCase.endsWith(" and") || valueTrimmedAndLowerCase.endsWith(",")) {
                        result.add(new IntegrityMessage(Localization.lang("should end with a name"), entry, field));
                    }
                }
            }
            return result;
        }
    }

    private static class BracketChecker implements Checker {

        private final String field;

        private BracketChecker(String field) {
            this.field = field;
        }

        @Override
        public List<IntegrityMessage> check(BibEntry entry) {
            Optional<String> value = entry.getFieldOptional(field);
            if (!value.isPresent()) {
                return Collections.emptyList();
            }

            // metaphor: integer-based stack (push + / pop -)
            int counter = 0;
            for (char a : value.get().trim().toCharArray()) {
                if (a == '{') {
                    counter++;
                } else if (a == '}') {
                    if (counter == 0) {
                        return Collections.singletonList(new IntegrityMessage(Localization.lang("unexpected closing curly bracket"), entry, field));
                    } else {
                        counter--;
                    }
                }
            }

            if (counter > 0) {
                return Collections.singletonList(new IntegrityMessage(Localization.lang("unexpected opening curly bracket"), entry, field));
            }

            return Collections.emptyList();
        }

    }

    private static class TitleChecker implements Checker {

        private static final Pattern INSIDE_CURLY_BRAKETS = Pattern.compile("\\{[^}\\{]*\\}");
        private static final Predicate<String> HAS_CAPITAL_LETTERS = Pattern.compile("[\\p{Lu}\\p{Lt}]").asPredicate();

        @Override
        public List<IntegrityMessage> check(BibEntry entry) {
            Optional<String> value = entry.getFieldOptional("title");
            if (!value.isPresent()) {
                return Collections.emptyList();
            }


            /*
             * Algorithm:
             * - remove trailing whitespaces
             * - ignore first letter as this can always be written in caps
             * - remove everything that is in brackets
             * - check if at least one capital letter is in the title
             */
            String valueTrimmed = value.get().trim();
            String valueIgnoringFirstLetter = valueTrimmed.startsWith("{") ? valueTrimmed : valueTrimmed.substring(1);
            String valueOnlySpacesWithinCurlyBraces = valueIgnoringFirstLetter;
            while (true) {
                Matcher matcher = INSIDE_CURLY_BRAKETS.matcher(valueOnlySpacesWithinCurlyBraces);
                if (!matcher.find()) {
                    break;
                }
                valueOnlySpacesWithinCurlyBraces = matcher.replaceAll("");
            }

            boolean hasCapitalLettersThatBibtexWillConvertToSmallerOnes = HAS_CAPITAL_LETTERS.test(valueOnlySpacesWithinCurlyBraces);

            if (hasCapitalLettersThatBibtexWillConvertToSmallerOnes) {
                return Collections.singletonList(new IntegrityMessage(Localization.lang("large capitals are not masked using curly brackets {}"), entry, "title"));
            }

            return Collections.emptyList();
        }
    }

    private static class YearChecker implements Checker {

        private static final Predicate<String> CONTAINS_FOUR_DIGIT = Pattern.compile("([^0-9]|^)[0-9]{4}([^0-9]|$)").asPredicate();

        /**
         * Checks, if the number String contains a four digit year
         */
        @Override
        public List<IntegrityMessage> check(BibEntry entry) {
            Optional<String> value = entry.getFieldOptional("year");
            if (!value.isPresent()) {
                return Collections.emptyList();
            }

            if (!CONTAINS_FOUR_DIGIT.test(value.get().trim())) {
                return Collections.singletonList(new IntegrityMessage(Localization.lang("should contain a four digit number"), entry, "year"));
            }

            return Collections.emptyList();
        }
    }

    /**
     * From BibTex manual:
     * One or more page numbers or range of numbers, such as 42--111 or 7,41,73--97 or 43+
     * (the '+' in this last example indicates pages following that don't form a simple range).
     * To make it easier to maintain Scribe-compatible databases, the standard styles convert
     * a single dash (as in 7-33) to the double dash used in TEX to denote number ranges (as in 7--33).
     */
    private static class PagesChecker implements Checker {

        private static final String PAGES_EXP = ""
                + "\\A"                       // begin String
                + "\\d+"                      // number
                + "(?:"                       // non-capture group
                + "\\+|\\-{2}\\d+"            // + or --number (range)
                + ")?"                        // optional group
                + "(?:"                       // non-capture group
                + ","                         // comma
                + "\\d+(?:\\+|\\-{2}\\d+)?"   // repeat former pattern
                + ")*"                        // repeat group 0,*
                + "\\z";                      // end String

        private static final Predicate<String> VALID_PAGE_NUMBER = Pattern.compile(PAGES_EXP).asPredicate();

        /**
         * Checks, if the page numbers String conforms to the BibTex manual
         */
        @Override
        public List<IntegrityMessage> check(BibEntry entry) {
            Optional<String> value = entry.getFieldOptional("pages");
            if (!value.isPresent()) {
                return Collections.emptyList();
            }

            if (!VALID_PAGE_NUMBER.test(value.get().trim())) {
                return Collections.singletonList(new IntegrityMessage(Localization.lang("should contain a valid page number range"), entry, "pages"));
            }

            return Collections.emptyList();
        }
    }

    private static class BibStringChecker implements Checker {

        // Detect # if it doesn't have a \ in front of it or if it starts the string
        private static final Pattern UNESCAPED_HASH = Pattern.compile("(?<!\\\\)#|^#");


        /**
         * Checks, if there is an even number of unescaped #
         */
        @Override
        public List<IntegrityMessage> check(BibEntry entry) {
            List<IntegrityMessage> results = new ArrayList<>();
            for (Map.Entry<String, String> field : entry.getFieldMap().entrySet()) {
                Matcher hashMatcher = UNESCAPED_HASH.matcher(field.getValue());
                int hashCount = 0;
                while (hashMatcher.find()) {
                    hashCount++;
                }
                if ((hashCount % 2) == 1) {
                    results.add(
                            new IntegrityMessage(Localization.lang("odd number of unescaped '#'"), entry,
                                    field.getKey()));
                }
            }
            return results;
        }
    }

    private static class HTMLCharacterChecker implements Checker {

        // Detect any HTML encoded character,
        private static final Pattern HTML_CHARACTER_PATTERN = Pattern.compile("&[#\\p{Alnum}]+;");


        /**
         * Checks, if there are any HTML encoded characters in the fields
         */
        @Override
        public List<IntegrityMessage> check(BibEntry entry) {
            List<IntegrityMessage> results = new ArrayList<>();
            for (Map.Entry<String, String> field : entry.getFieldMap().entrySet()) {
                Matcher characterMatcher = HTML_CHARACTER_PATTERN.matcher(field.getValue());
                if (characterMatcher.find()) {
                    results.add(new IntegrityMessage(Localization.lang("HTML encoded character found"), entry,
                            field.getKey()));
                }
            }
            return results;
        }
    }

}<|MERGE_RESOLUTION|>--- conflicted
+++ resolved
@@ -64,11 +64,8 @@
         result.addAll(new AbbreviationChecker("booktitle").check(entry));
         result.addAll(new BibStringChecker().check(entry));
         result.addAll(new HTMLCharacterChecker().check(entry));
-<<<<<<< HEAD
         result.addAll(new BooktitleChecker().check(entry));
-=======
         result.addAll(new ISSNChecker().check(entry));
->>>>>>> 0b55a7f5
 
         return result;
     }
