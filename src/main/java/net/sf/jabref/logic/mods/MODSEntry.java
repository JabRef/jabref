--- conflicted
+++ resolved
@@ -51,7 +51,7 @@
     private String number;
     private String volume;
     private String genre;
-    private String address;
+    private String place;
     private final Set<String> handledExtensions;
 
     private MODSEntry host;
@@ -82,7 +82,7 @@
     }
 
     private void populateFromBibtex(BibEntry bibtex) {
-        if (bibtex.getFieldOptional(FieldName.TITLE).isPresent()) {
+        if (bibtex.hasField(FieldName.TITLE)) {
             if (CHARFORMAT) {
                 title = chars.format(bibtex.getField(FieldName.TITLE).get());
             } else {
@@ -90,7 +90,7 @@
             }
         }
 
-        if (bibtex.getFieldOptional(FieldName.PUBLISHER).isPresent()) {
+        if (bibtex.hasField(FieldName.PUBLISHER)) {
             if (CHARFORMAT) {
                 publisher = chars.format(bibtex.getField(FieldName.PUBLISHER).get());
             } else {
@@ -98,25 +98,14 @@
             }
         }
 
-<<<<<<< HEAD
-        if (bibtex.getFieldOptional(BibEntry.KEY_FIELD).isPresent()) {
-=======
         if (bibtex.hasField(BibEntry.KEY_FIELD)) {
->>>>>>> d832acde
             id = bibtex.getCiteKeyOptional().get();
         }
-
-        if (bibtex.getFieldOrAlias(FieldName.ADDRESS).isPresent()) { // TODO: "place" is the MODS version, in BibTeX: "address", BibLaTeX: "location"?
+        if (bibtex.hasField("place")) { // TODO: "place" is the MODS version, in BibTeX: "address", BibLaTeX: "location"?
             if (CHARFORMAT) {
-<<<<<<< HEAD
-                address = chars.format(bibtex.getFieldOrAlias(FieldName.ADDRESS).get());
-            } else {
-                address = bibtex.getFieldOrAlias(FieldName.ADDRESS).get();
-=======
                 place = chars.format(bibtex.getField("place").get());
             } else {
                 place = bibtex.getField("place").get();
->>>>>>> d832acde
             }
         }
 
@@ -128,19 +117,11 @@
         if ("article".equals(bibtex.getType()) || "inproceedings".equals(bibtex.getType())) {
             host = new MODSEntry();
             host.entryType = "relatedItem";
-<<<<<<< HEAD
-            host.title = bibtex.getField(FieldName.BOOKTITLE);
-            host.publisher = bibtex.getField(FieldName.PUBLISHER);
-            host.number = bibtex.getField(FieldName.NUMBER);
-            if (bibtex.getFieldOptional(FieldName.VOLUME).isPresent()) {
-                host.volume = bibtex.getFieldOptional(FieldName.VOLUME).get();
-=======
             host.title = bibtex.getField(FieldName.BOOKTITLE).orElse(null);
             host.publisher = bibtex.getField(FieldName.PUBLISHER).orElse(null);
             host.number = bibtex.getField(FieldName.NUMBER).orElse(null);
             if (bibtex.hasField(FieldName.VOLUME)) {
                 host.volume = bibtex.getField(FieldName.VOLUME).get();
->>>>>>> d832acde
             }
             host.issuance = "continuing";
             if (bibtex.hasField(FieldName.PAGES)) {
@@ -313,10 +294,12 @@
             LOGGER.warn("Exception caught...", e);
             throw new Error(e);
         }
+        // return result;
     }
 
     /*
      * render as XML
+     *
      */
     @Override
     public String toString() {
