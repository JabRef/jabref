--- conflicted
+++ resolved
@@ -69,16 +69,7 @@
         if (backup && Files.exists(file)) {
             Path fileName = file.getFileName();
             Path backupFile = file.resolveSibling(fileName + BACKUP_EXTENSION);
-<<<<<<< HEAD
-            try {
-                FileUtil.copyFile(file, backupFile, true);
-            } catch (IOException ex) {
-                LOGGER.error("Problem copying file", ex);
-                throw SaveException.BACKUP_CREATION;
-            }
-=======
             FileUtil.copyFile(file, backupFile, true);
->>>>>>> 60089940
         }
         try {
             // Always use a lock file
@@ -94,16 +85,6 @@
             }
 
             FileUtil.copyFile(temporaryFile, file, true);
-<<<<<<< HEAD
-        } catch (IOException ex2) {
-            // If something happens here, what can we do to correct the problem? The file is corrupted, but we still
-            // have a clean copy in tmp. However, we just failed to copy tmp to file, so it's not likely that
-            // repeating the action will have a different result.
-            // On the other hand, our temporary file should still be clean, and won't be deleted.
-            throw new SaveException("Save failed while committing changes: " + ex2.getMessage(),
-                    Localization.lang("Save failed while committing changes: %0", ex2.getMessage()));
-=======
->>>>>>> 60089940
         } finally {
             FileBasedLock.deleteLockFile(file);
         }
