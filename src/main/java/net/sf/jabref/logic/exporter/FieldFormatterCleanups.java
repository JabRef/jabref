--- conflicted
+++ resolved
@@ -20,10 +20,7 @@
 import net.sf.jabref.model.FieldChange;
 import net.sf.jabref.model.entry.BibEntry;
 import net.sf.jabref.model.entry.FieldName;
-<<<<<<< HEAD
-=======
 import net.sf.jabref.model.metadata.MetaData;
->>>>>>> 03a1e464
 import net.sf.jabref.model.strings.StringUtil;
 
 public class FieldFormatterCleanups {
@@ -109,11 +106,7 @@
         // first remove all newlines for easier parsing
         String remainingString = formatterString;
 
-<<<<<<< HEAD
         remainingString = StringUtil.unifyLineBreaks(remainingString, OS.NEWLINE).replaceAll(OS.NEWLINE, "");
-=======
-        remainingString = StringUtil.unifyLineBreaksToConfiguredLineBreaks(remainingString, OS.NEWLINE).replaceAll(OS.NEWLINE, "");
->>>>>>> 03a1e464
         try {
             while (startIndex < formatterString.length()) {
                 // read the field name
