--- conflicted
+++ resolved
@@ -16,10 +16,6 @@
         }
     }
 
-<<<<<<< HEAD
-
-=======
->>>>>>> 955b94d7
     @SafeVarargs
     public static <T> List<T> toList(Optional<T>... values) {
         return Stream.of(values).flatMap(optional -> toList(optional).stream()).collect(Collectors.toList());
