--- conflicted
+++ resolved
@@ -6,6 +6,7 @@
 import java.nio.file.FileSystems;
 import java.nio.file.Files;
 import java.nio.file.Path;
+import java.nio.file.Paths;
 import java.nio.file.StandardCopyOption;
 import java.util.ArrayList;
 import java.util.Arrays;
@@ -42,11 +43,8 @@
     private static final Pattern SLASH = Pattern.compile("/");
     private static final Pattern BACKSLASH = Pattern.compile("\\\\");
 
-<<<<<<< HEAD
-=======
     public static final boolean isPosixCompilant = FileSystems.getDefault().supportedFileAttributeViews().contains(
             "posix");
->>>>>>> ff550e42
 
     /**
      * Returns the extension of a file or Optional.empty() if the file does not have one (no . in name).
