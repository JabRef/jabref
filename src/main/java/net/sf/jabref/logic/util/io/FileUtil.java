package net.sf.jabref.logic.util.io;

import java.io.File;
import java.io.IOException;
import java.io.StringReader;
import java.nio.file.Files;
import java.nio.file.Path;
import java.nio.file.Paths;
import java.nio.file.StandardCopyOption;
import java.util.ArrayList;
import java.util.Arrays;
import java.util.Collections;
import java.util.HashMap;
import java.util.List;
import java.util.Map;
import java.util.Objects;
import java.util.Optional;
import java.util.Set;
import java.util.Stack;
import java.util.Vector;
import java.util.regex.Pattern;

import net.sf.jabref.logic.layout.Layout;
import net.sf.jabref.logic.layout.LayoutFormatterPreferences;
import net.sf.jabref.logic.layout.LayoutHelper;
import net.sf.jabref.logic.util.OS;
import net.sf.jabref.model.database.BibDatabase;
import net.sf.jabref.model.database.BibDatabaseContext;
import net.sf.jabref.model.entry.BibEntry;
import net.sf.jabref.model.entry.FieldName;
import net.sf.jabref.model.entry.FileField;
import net.sf.jabref.model.entry.ParsedFileField;
import net.sf.jabref.model.metadata.FileDirectoryPreferences;

import org.apache.commons.logging.Log;
import org.apache.commons.logging.LogFactory;

public class FileUtil {

    private static final Log LOGGER = LogFactory.getLog(FileUtil.class);

    private static final Pattern SLASH = Pattern.compile("/");
    private static final Pattern BACKSLASH = Pattern.compile("\\\\");


    /**
     * Returns the extension of a file or Optional.empty() if the file does not have one (no . in name).
     *
     * @param file
     * @return The extension, trimmed and in lowercase.
     */
    public static Optional<String> getFileExtension(File file) {
        return getFileExtension(file.getName());
    }

    /**
     * Returns the extension of a file name or Optional.empty() if the file does not have one (no . in name).
     *
     * @param fileName
     * @return The extension, trimmed and in lowercase.
     */
    public static Optional<String> getFileExtension(String fileName) {
        int pos = fileName.lastIndexOf('.');
        if ((pos > 0) && (pos < (fileName.length() - 1))) {
            return Optional.of(fileName.substring(pos + 1).trim().toLowerCase());
        } else {
            return Optional.empty();
        }
    }

    /**
     * Creates the minimal unique path substring for each file among multiple file paths.
     *
     * @param paths the file paths
     * @return the minimal unique path substring for each file path
     */
    public static List<String> uniquePathSubstrings(List<String> paths) {
        List<Stack<String>> stackList = new ArrayList<>(paths.size());
        // prepare data structures
        for (String path : paths) {
            List<String> directories = Arrays.asList(path.split(Pattern.quote(File.separator)));
            Stack<String> stack = new Stack<>();
            stack.addAll(directories);
            stackList.add(stack);
        }

        List<String> pathSubstrings = new ArrayList<>(Collections.nCopies(paths.size(), ""));

        // compute shortest folder substrings
        while (!stackList.stream().allMatch(Vector::isEmpty)) {
            for (int i = 0; i < stackList.size(); i++) {
                String tempString = pathSubstrings.get(i);

                if (tempString.isEmpty() && !stackList.get(i).isEmpty()) {
                    pathSubstrings.set(i, stackList.get(i).pop());
                } else if (!stackList.get(i).isEmpty()) {
                    pathSubstrings.set(i, stackList.get(i).pop() + File.separator + tempString);
                }
            }

            for (int i = 0; i < stackList.size(); i++) {
                String tempString = pathSubstrings.get(i);

                if (Collections.frequency(pathSubstrings, tempString) == 1) {
                    stackList.get(i).clear();
                }
            }
        }
        return pathSubstrings;
    }

    /**
     * Copies a file.
     *
<<<<<<< HEAD
     * @param source         File Source file
     * @param dest           File Destination file
     * @param replaceExisting boolean Determines whether an existing File is replaced or not
     * @return boolean Whether the copy succeeded, or was skipped, because the file already exists
     * @throws IOException
     */
    public static boolean copyFile(Path source, Path dest, boolean replaceExisting) throws IOException {
        if (replaceExisting) {
            return Files.copy(source, dest, StandardCopyOption.REPLACE_EXISTING) != null;
        }
        return false;
    }

    /**
     * Renames a given file and replaces it if it exists
     * @param fileName The source filename to rename
     * @param destFilename The target fileName
     * @return True if the rename was succesful, false if an exception occured
     */
    public static boolean renameFile(String fileName, String destFilename) {
        try {
            Path src = Paths.get(fileName);
            return Files.move(src, src.resolveSibling(destFilename), StandardCopyOption.REPLACE_EXISTING) != null;
=======
     * @param pathToSourceFile      Path Source file
     * @param pathToDestinationFile Path Destination file
     * @param replaceExisting       boolean Determines whether the copy goes on even if the file exists.
     * @return boolean Whether the copy succeeded, or was stopped due to the file already existing.
     * @throws IOException
     */
    public static boolean copyFile(Path pathToSourceFile, Path pathToDestinationFile, boolean replaceExisting) {
        // Check if the file already exists.
        if (!Files.exists(pathToSourceFile)) {
            LOGGER.error("Path to the source file doesn't exist.");
            return false;
        }
        if (Files.exists(pathToDestinationFile) && !replaceExisting) {
            LOGGER.error("Path to the destination file is not exists and the file shouldn't be replace.");
            return false;
        }
        try {
            return Files.copy(pathToSourceFile, pathToDestinationFile, StandardCopyOption.REPLACE_EXISTING) != null;
        } catch (IOException e) {
            LOGGER.error("Copying Files failed.", e);
            return false;
        }
    }

    /**
     * Renames a given file
     *
     * @param fromFile The source filename to rename
     * @param toFile   The target fileName
     * @return True if the rename was successful, false if an exception occurred
     */
    public static boolean renameFile(String fromFile, String toFile) {

        try {
            Path src = Paths.get(fromFile);
            return Files.move(src, src.resolveSibling(toFile)) != null;
>>>>>>> 60089940
        } catch (IOException e) {
            LOGGER.error("Renaming Files failed", e);
            return false;
        }
    }

    /**
     * Converts a relative filename to an absolute one, if necessary. Returns
     * null if the file does not exist.<br/>
     * <p>
     * Uses <ul>
     * <li>the default directory associated with the extension of the file</li>
     * <li>the standard file directory</li>
     * <li>the directory of the BIB file</li>
     * </ul>
     *
     * @param databaseContext The database this file belongs to.
     * @param name     The filename, may also be a relative path to the file
     */
    public static Optional<File> expandFilename(final BibDatabaseContext databaseContext, String name,
            FileDirectoryPreferences fileDirectoryPreferences) {
        Optional<String> extension = getFileExtension(name);
        // Find the default directory for this field type, if any:
        List<String> directories = databaseContext.getFileDirectories(extension.orElse(null), fileDirectoryPreferences);
        // Include the standard "file" directory:
        List<String> fileDir = databaseContext.getFileDirectories(fileDirectoryPreferences);
        // Include the directory of the BIB file:
        List<String> al = new ArrayList<>();
        for (String dir : directories) {
            if (!al.contains(dir)) {
                al.add(dir);
            }
        }
        for (String aFileDir : fileDir) {
            if (!al.contains(aFileDir)) {
                al.add(aFileDir);
            }
        }

        return expandFilename(name, al);
    }

    /**
     * Converts a relative filename to an absolute one, if necessary. Returns
     * null if the file does not exist.
     * <p>
     * Will look in each of the given dirs starting from the beginning and
     * returning the first found file to match if any.
     */
    public static Optional<File> expandFilename(String name, List<String> directories) {
        for (String dir : directories) {
            if (dir != null) {
                Optional<File> result = expandFilename(name, dir);
                if (result.isPresent()) {
                    return result;
                }
            }
        }

        return Optional.empty();
    }

    /**
     * Converts a relative filename to an absolute one, if necessary. Returns
     * null if the file does not exist.
     */
    private static Optional<File> expandFilename(String filename, String dir) {

        if ((filename == null) || filename.isEmpty()) {
            return Optional.empty();
        }

        String name = filename;

        File file = new File(name);
        if (file.exists() || (dir == null)) {
            return Optional.of(file);
        }

        if (dir.endsWith(OS.FILE_SEPARATOR)) {
            name = dir + name;
        } else {
            name = dir + OS.FILE_SEPARATOR + name;
        }

        // fix / and \ problems:
        if (OS.WINDOWS) {
            name = SLASH.matcher(name).replaceAll("\\\\");
        } else {
            name = BACKSLASH.matcher(name).replaceAll("/");
        }

        File fileInDir = new File(name);
        if (fileInDir.exists()) {
            return Optional.of(fileInDir);
        } else {
            return Optional.empty();
        }
    }

    /**
     * Converts an absolute filename to a relative one, if necessary.
     * Returns the parameter fileName itself if no shortening is possible
     * <p>
     * This method works correctly only if dirs are sorted decent in their length
     * i.e. /home/user/literature/important before /home/user/literature
     *
     * @param fileName the filename to be shortened
     * @param dirs     directories to check.
     */
    public static File shortenFileName(File fileName, List<String> dirs) {
        if ((fileName == null) || !fileName.isAbsolute() || (dirs == null)) {
            return fileName;
        }

        for (String dir : dirs) {
            if (dir != null) {
                File result = shortenFileName(fileName, dir);
                if ((result != null) && !result.equals(fileName)) {
                    return result;
                }
            }
        }
        return fileName;
    }

    private static File shortenFileName(File fileName, String directory) {
        if ((fileName == null) || !fileName.isAbsolute() || (directory == null)) {
            return fileName;
        }

        String dir = directory;
        String longName;
        if (OS.WINDOWS) {
            // case-insensitive matching on Windows
            longName = fileName.toString().toLowerCase();
            dir = dir.toLowerCase();
        } else {
            longName = fileName.toString();
        }

        if (!dir.endsWith(OS.FILE_SEPARATOR)) {
            dir = dir.concat(OS.FILE_SEPARATOR);
        }

        if (longName.startsWith(dir)) {
            // result is based on original name, not on lower-cased name
            String newName = fileName.toString().substring(dir.length());
            return new File(newName);
        } else {
            return fileName;
        }
    }

    public static Map<BibEntry, List<File>> findAssociatedFiles(List<BibEntry> entries, List<String> extensions,
            List<File> directories, boolean autolinkExactKeyOnly) {
        Map<BibEntry, List<File>> result = new HashMap<>();

        // First scan directories
        Set<File> filesWithExtension = FileFinder.findFiles(extensions, directories);

        // Initialize Result-Set
        for (BibEntry entry : entries) {
            result.put(entry, new ArrayList<>());
        }

        // Now look for keys
        nextFile: for (File file : filesWithExtension) {

            String name = file.getName();
            int dot = name.lastIndexOf('.');
            // First, look for exact matches:
            for (BibEntry entry : entries) {
                Optional<String> citeKey = entry.getCiteKeyOptional();
                if ((citeKey.isPresent()) && !citeKey.get().isEmpty() && (dot > 0)
                        && name.substring(0, dot).equals(citeKey.get())) {
                    result.get(entry).add(file);
                    continue nextFile;
                }
            }
            // If we get here, we did not find any exact matches. If non-exact
            // matches are allowed, try to find one:
            if (!autolinkExactKeyOnly) {
                for (BibEntry entry : entries) {
                    Optional<String> citeKey = entry.getCiteKeyOptional();
                    if ((citeKey.isPresent()) && !citeKey.get().isEmpty() && name.startsWith(citeKey.get())) {
                        result.get(entry).add(file);
                        continue nextFile;
                    }
                }
            }
        }

        return result;
    }

    /**
     * Returns the list of linked files. The files have the absolute filename
     *
     * @param bes list of BibTeX entries
     * @param fileDirs list of directories to try for expansion
     *
     * @return list of files. May be empty
     */
    public static List<File> getListOfLinkedFiles(List<BibEntry> bes, List<String> fileDirs) {
        Objects.requireNonNull(bes);
        Objects.requireNonNull(fileDirs);

        List<File> result = new ArrayList<>();
        for (BibEntry entry : bes) {
            entry.getField(FieldName.FILE).ifPresent(fileField -> {
                List<ParsedFileField> fileList = FileField.parse(fileField);
                for (ParsedFileField file : fileList) {
                    expandFilename(file.getLink(), fileDirs).ifPresent(result::add);
                }
            });
        }

        return result;
    }

    /**
     * Determines filename provided by an entry in a database
     *
     * @param database        the database, where the entry is located
     * @param entry           the entry to which the file should be linked to
     * @param fileNamePattern the filename pattern
     * @param prefs           the layout preferences
     * @return a suggested fileName
     */
    public static String createFileNameFromPattern(BibDatabase database, BibEntry entry, String fileNamePattern,
            LayoutFormatterPreferences prefs) {
        String targetName = null;

        StringReader sr = new StringReader(fileNamePattern);
        Layout layout = null;
        try {
            layout = new LayoutHelper(sr, prefs).getLayoutFromText();
        } catch (IOException e) {
            LOGGER.info("Wrong format " + e.getMessage(), e);
        }
        if (layout != null) {
            targetName = layout.doLayout(entry, database);
        }

        if ((targetName == null) || targetName.isEmpty()) {
            targetName = entry.getCiteKeyOptional().orElse("default");
        }
        //Removes illegal characters from filename
        targetName = FileNameCleaner.cleanFileName(targetName);
        return targetName;
    }
}<|MERGE_RESOLUTION|>--- conflicted
+++ resolved
@@ -112,31 +112,6 @@
     /**
      * Copies a file.
      *
-<<<<<<< HEAD
-     * @param source         File Source file
-     * @param dest           File Destination file
-     * @param replaceExisting boolean Determines whether an existing File is replaced or not
-     * @return boolean Whether the copy succeeded, or was skipped, because the file already exists
-     * @throws IOException
-     */
-    public static boolean copyFile(Path source, Path dest, boolean replaceExisting) throws IOException {
-        if (replaceExisting) {
-            return Files.copy(source, dest, StandardCopyOption.REPLACE_EXISTING) != null;
-        }
-        return false;
-    }
-
-    /**
-     * Renames a given file and replaces it if it exists
-     * @param fileName The source filename to rename
-     * @param destFilename The target fileName
-     * @return True if the rename was succesful, false if an exception occured
-     */
-    public static boolean renameFile(String fileName, String destFilename) {
-        try {
-            Path src = Paths.get(fileName);
-            return Files.move(src, src.resolveSibling(destFilename), StandardCopyOption.REPLACE_EXISTING) != null;
-=======
      * @param pathToSourceFile      Path Source file
      * @param pathToDestinationFile Path Destination file
      * @param replaceExisting       boolean Determines whether the copy goes on even if the file exists.
@@ -171,9 +146,8 @@
     public static boolean renameFile(String fromFile, String toFile) {
 
         try {
-            Path src = Paths.get(fromFile);
-            return Files.move(src, src.resolveSibling(toFile)) != null;
->>>>>>> 60089940
+            Path src = Paths.get(fileName);
+            return Files.move(src, src.resolveSibling(destFilename), StandardCopyOption.REPLACE_EXISTING) != null;
         } catch (IOException e) {
             LOGGER.error("Renaming Files failed", e);
             return false;
