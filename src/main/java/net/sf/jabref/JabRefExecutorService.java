--- conflicted
+++ resolved
@@ -33,6 +33,7 @@
     private final ExecutorService lowPriorityExecutorService = Executors.newCachedThreadPool(r -> {
         Thread thread = new Thread(r);
         thread.setName("JabRef LowPriorityCachedThreadPool");
+        thread.setUncaughtExceptionHandler(new FallbackExceptionHandler());
         return thread;
     });
 
@@ -91,7 +92,6 @@
         }
     }
 
-<<<<<<< HEAD
     public void executeInterruptableTask(final Runnable runnable) {
         this.lowPriorityExecutorService.execute(runnable);
     }
@@ -101,37 +101,6 @@
             //TODO logger
             return;
         }
-=======
-    public void executeWithLowPriorityInOwnThread(final Runnable runnable, String name) {
-        AutoCleanupRunnable target = new AutoCleanupRunnable(runnable, startedThreads);
-        final Thread thread = new Thread(target);
-        target.thread = thread;
-        thread.setName("JabRef - " + name + " - low prio");
-        thread.setUncaughtExceptionHandler(new FallbackExceptionHandler());
-        startedThreads.add(thread);
-        thread.setPriority(Thread.MIN_PRIORITY);
-        thread.start();
-    }
-
-    public void executeInOwnThread(Thread thread) {
-        // this is a special case method for Threads that cannot be interrupted so easily
-        // this method should normally not be used
-        startedThreads.add(thread);
-        // TODO memory leak when thread is finished
-        thread.start();
-    }
-
-    public void executeWithLowPriorityInOwnThreadAndWait(Runnable runnable) {
-        Thread thread = new Thread(runnable);
-        thread.setName("JabRef low prio");
-        thread.setUncaughtExceptionHandler(new FallbackExceptionHandler());
-        startedThreads.add(thread);
-        thread.setPriority(Thread.MIN_PRIORITY);
-        thread.start();
-
-        waitForThreadToFinish(thread);
-    }
->>>>>>> 59742bf8
 
         Future<?> future = lowPriorityExecutorService.submit(runnable);
         while(true) {
