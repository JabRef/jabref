--- conflicted
+++ resolved
@@ -1372,32 +1372,6 @@
         }
     }
 
-<<<<<<< HEAD
-    class ExternalViewerListener extends MouseAdapter {
-        @Override
-        public void mouseClicked(MouseEvent evt) {
-            if (evt.getClickCount() == 2) {
-                TextArea tf = (TextArea) evt.getSource();
-
-                if (tf.getText().isEmpty()) {
-                    return;
-                }
-
-                tf.selectAll();
-
-                String link = tf.getText(); // get selected ? String
-
-                try {
-                    JabRefDesktop.openExternalViewer(panel.getBibDatabaseContext(), link, tf.getFieldName());
-                } catch (IOException ex) {
-                    LOGGER.warn("Error opening file.", ex);
-                }
-            }
-        }
-    }
-
-=======
->>>>>>> 6488cf76
     private void warnDuplicateBibtexkey() {
         panel.output(Localization.lang("Duplicate BibTeX key") + ". "
                 + Localization.lang("Grouping may not work for this entry."));
