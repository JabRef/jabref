--- conflicted
+++ resolved
@@ -933,17 +933,7 @@
                     }
                 }
 
-<<<<<<< HEAD
-                public void updateAllContentSelectors() {
-                    if (!contentSelectors.isEmpty()) {
-                        for (FieldContentSelector contentSelector : contentSelectors) {
-                            contentSelector.rebuildComboBox();
-                        }
-                    }
-                }
-=======
-
->>>>>>> 3058a440
+
                 private void handleTypeChange() {
                     showChangeEntryTypePopupMenu();
                 }
