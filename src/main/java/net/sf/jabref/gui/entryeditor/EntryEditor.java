--- conflicted
+++ resolved
@@ -520,11 +520,6 @@
             return FieldExtraComponents.getPaginationExtraComponent(editor, this);
         } else if (fieldExtras.contains(FieldProperty.TYPE)) {
             return FieldExtraComponents.getTypeExtraComponent(editor, this, "patent".equalsIgnoreCase(entry.getType()));
-<<<<<<< HEAD
-=======
-        } else if (fieldExtras.contains(FieldProperty.CROSSREF)) {
-            return FieldExtraComponents.getCrossrefExtraComponent(editor, frame.getCurrentBasePanel());
->>>>>>> 2f73d749
         }
         return Optional.empty();
     }
