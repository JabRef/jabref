/*  Copyright (C) 2003-2015 JabRef contributors.
    This program is free software; you can redistribute it and/or modify
    it under the terms of the GNU General Public License as published by
    the Free Software Foundation; either version 2 of the License, or
    (at your option) any later version.

    This program is distributed in the hope that it will be useful,
    but WITHOUT ANY WARRANTY; without even the implied warranty of
    MERCHANTABILITY or FITNESS FOR A PARTICULAR PURPOSE.  See the
    GNU General Public License for more details.

    You should have received a copy of the GNU General Public License along
    with this program; if not, write to the Free Software Foundation, Inc.,
    51 Franklin Street, Fifth Floor, Boston, MA 02110-1301 USA.
*/
package net.sf.jabref.gui;

import java.awt.Component;
import java.awt.Cursor;
import java.awt.Font;
import java.awt.Frame;
import java.awt.GraphicsEnvironment;
import java.awt.GridBagConstraints;
import java.awt.GridBagLayout;
import java.awt.Insets;
import java.awt.Window;
import java.awt.event.ActionEvent;
import java.awt.event.ComponentAdapter;
import java.awt.event.ComponentEvent;
import java.awt.event.KeyAdapter;
import java.awt.event.MouseAdapter;
import java.awt.event.WindowAdapter;
import java.awt.event.WindowEvent;
import java.io.File;
import java.io.IOException;
<<<<<<< HEAD
import java.lang.reflect.Field;
import java.util.ArrayList;
import java.util.Arrays;
import java.util.HashMap;
import java.util.HashSet;
import java.util.LinkedList;
import java.util.List;
import java.util.Vector;
import javax.swing.plaf.TabbedPaneUI;
import javax.swing.plaf.basic.BasicTabbedPaneUI;
=======
import java.util.*;
>>>>>>> 4f3c9e4a
import javax.swing.*;
import javax.swing.event.ChangeEvent;
import javax.swing.event.ChangeListener;
import javax.swing.event.ListSelectionEvent;
import javax.swing.event.ListSelectionListener;

import net.sf.jabref.*;
import net.sf.jabref.gui.actions.*;
import net.sf.jabref.gui.desktop.JabRefDesktop;
import net.sf.jabref.gui.keyboard.KeyBinds;
import net.sf.jabref.gui.menus.help.DonateAction;
import net.sf.jabref.gui.worker.AbstractWorker;
import net.sf.jabref.gui.worker.MarkEntriesAction;
import net.sf.jabref.gui.preftabs.PreferencesDialog;
<<<<<<< HEAD
import net.sf.jabref.gui.search.SearchBar;
=======
import net.sf.jabref.gui.util.FocusRequester;
import net.sf.jabref.gui.util.PositionWindow;
>>>>>>> 4f3c9e4a
import net.sf.jabref.importer.*;
import net.sf.jabref.importer.fetcher.GeneralFetcher;
import net.sf.jabref.logic.CustomEntryTypesManager;
import net.sf.jabref.logic.integrity.IntegrityCheck;
import net.sf.jabref.logic.integrity.IntegrityMessage;
import net.sf.jabref.logic.l10n.Localization;
import net.sf.jabref.logic.util.OS;
import net.sf.jabref.logic.util.io.FileUtil;
import net.sf.jabref.model.database.BibtexDatabase;
import net.sf.jabref.model.entry.BibtexEntry;
import net.sf.jabref.model.entry.EntryUtil;
import org.apache.commons.logging.Log;
import org.apache.commons.logging.LogFactory;

import net.sf.jabref.exporter.AutoSaveManager;
import net.sf.jabref.exporter.ExportCustomizationDialog;
import net.sf.jabref.exporter.ExportFormats;
import net.sf.jabref.exporter.SaveAllAction;
import net.sf.jabref.exporter.SaveDatabaseAction;
import net.sf.jabref.external.ExternalFileTypeEditor;
import net.sf.jabref.external.push.PushToApplicationButton;
import net.sf.jabref.external.push.PushToApplications;
import net.sf.jabref.groups.EntryTableTransferHandler;
import net.sf.jabref.groups.GroupSelector;
import net.sf.jabref.gui.menus.help.ForkMeOnGitHubAction;
import net.sf.jabref.gui.help.HelpAction;
import net.sf.jabref.gui.help.HelpDialog;
import net.sf.jabref.gui.journals.ManageJournalsAction;
import net.sf.jabref.openoffice.OpenOfficePanel;
import net.sf.jabref.specialfields.Printed;
import net.sf.jabref.specialfields.Priority;
import net.sf.jabref.specialfields.Quality;
import net.sf.jabref.specialfields.Rank;
import net.sf.jabref.specialfields.ReadStatus;
import net.sf.jabref.specialfields.Relevance;
import net.sf.jabref.specialfields.SpecialFieldsUtils;
import net.sf.jabref.sql.importer.DbImportAction;
import net.sf.jabref.util.ManageKeywordsAction;
import net.sf.jabref.util.MassSetFieldAction;
import com.jgoodies.looks.HeaderStyle;
import com.jgoodies.looks.Options;
import osx.macadapter.MacAdapter;

/**
 * The main window of the application.
 */
public class JabRefFrame extends JFrame implements OutputPrinter {
    private static final long serialVersionUID = 1L;
    private static final Log LOGGER = LogFactory.getLog(JabRefFrame.class);

    final JSplitPane contentPane = new JSplitPane();

    final JabRefPreferences prefs = Globals.prefs;
    private PreferencesDialog prefsDialog;

    private int lastTabbedPanelSelectionIndex = -1;

    // The sidepane manager takes care of populating the sidepane.
    public SidePaneManager sidePaneManager;

    public JTabbedPane tabbedPane; // initialized at constructor
    final String htmlPadding = "<html><div style='padding:2px 5px;'>";

    private final Insets marg = new Insets(1, 0, 2, 0);
    private final JabRef jabRef;

    private PositionWindow pw;

    private final GeneralAction checkIntegrity = new GeneralAction(Actions.CHECK_INTEGRITY, Localization.lang("Check integrity")) {

        @Override
        public void actionPerformed(ActionEvent e) {
            IntegrityCheck check = new IntegrityCheck();
            List<IntegrityMessage> messages = check.checkBibtexDatabase(getCurrentBasePanel().database());

            if (messages.isEmpty()) {
                JOptionPane.showMessageDialog(getCurrentBasePanel(), Localization.lang("No problems found."));
            } else {
                // prepare data model
                Object[][] model = new Object[messages.size()][3];
                int i = 0;
                for (IntegrityMessage message : messages) {
                    model[i][0] = message.getEntry().getCiteKey();
                    model[i][1] = message.getFieldName();
                    model[i][2] = message.getMessage();
                    i++;
                }

                // construct view
                JTable table = new JTable(
                        model,
                        new Object[]{"key", "field", "message"}
                );

                table.setSelectionMode(ListSelectionModel.SINGLE_SELECTION);
                ListSelectionModel selectionModel = table.getSelectionModel();

                selectionModel.addListSelectionListener(new ListSelectionListener() {

                    @Override
                    public void valueChanged(ListSelectionEvent e) {
                        if (!e.getValueIsAdjusting()) {
                            String citeKey = (String) model[table.getSelectedRow()][0];
                            String fieldName = (String) model[table.getSelectedRow()][1];
                            getCurrentBasePanel().editEntryByKeyAndFocusField(citeKey, fieldName);
                        }
                    }
                });

                table.getColumnModel().getColumn(0).setPreferredWidth(80);
                table.getColumnModel().getColumn(1).setPreferredWidth(30);
                table.getColumnModel().getColumn(2).setPreferredWidth(250);
                table.setAutoResizeMode(JTable.AUTO_RESIZE_LAST_COLUMN);
                JScrollPane scrollPane = new JScrollPane(table);
                String title = Localization.lang("%0 problem(s) found", String.valueOf(messages.size()));
                JDialog dialog = new JDialog(JabRefFrame.this, title, false);
                dialog.add(scrollPane);
                dialog.setSize(600, 500);

                // show view
                dialog.setVisible(true);
            }
        }
    };

    class ToolBar extends JToolBar {

        private static final long serialVersionUID = 1L;

        void addAction(Action a) {
            JButton b = new JButton(a);
            b.setText(null);
            if (!OS.OS_X) {
                b.setMargin(marg);
            }
            // create a disabled Icon for FontBasedIcons as Swing does not automatically create one
            Object obj = a.getValue(Action.LARGE_ICON_KEY);
            if ((obj != null) && (obj instanceof IconTheme.FontBasedIcon)) {
                b.setDisabledIcon(((IconTheme.FontBasedIcon) obj).createDisabledIcon());
            }
            add(b);
        }

        void addJToogleButton(JToggleButton button) {
            button.setText(null);
            if (!OS.OS_X) {
                button.setMargin(marg);
            }
            Object obj = button.getAction().getValue(Action.LARGE_ICON_KEY);
            if ((obj != null) && (obj instanceof IconTheme.FontBasedIcon)) {
                button.setDisabledIcon(((IconTheme.FontBasedIcon) obj).createDisabledIcon());
            }
            add(button);
        }


    }


    final ToolBar tlb = new ToolBar();

    private final JMenuBar mb = new JMenuBar();

    private final GridBagLayout gbl = new GridBagLayout();
    private final GridBagConstraints con = new GridBagConstraints();

    final JLabel statusLine = new JLabel("", SwingConstants.LEFT);
    private final JLabel statusLabel = new JLabel(
            Localization.lang("Status")
                    + ':', SwingConstants.LEFT);
    private final JProgressBar progressBar = new JProgressBar();

    private final FileHistory fileHistory = new FileHistory(prefs, this);

    // The help window.
    public final HelpDialog helpDiag = new HelpDialog(this);

    // Here we instantiate menu/toolbar actions. Actions regarding
    // the currently open database are defined as a GeneralAction
    // with a unique command string. This causes the appropriate
    // BasePanel's runCommand() method to be called with that command.
    // Note: GeneralAction's constructor automatically gets translations
    // for the name and message strings.

    /* References to the toggle buttons in the toolbar */
    // the groups interface
    public JToggleButton groupToggle;
    public JToggleButton previewToggle;
    public JToggleButton fetcherToggle;

    final OpenDatabaseAction open = new OpenDatabaseAction(this, true);
    private final AbstractAction quit = new CloseAction();
    private final AbstractAction selectKeys = new SelectKeysAction();
    private final AbstractAction newDatabaseAction = new NewDatabaseAction(this);
    private final AbstractAction newSubDatabaseAction = new NewSubDatabaseAction(this);
    private final AbstractAction forkMeOnGitHubAction = new ForkMeOnGitHubAction();
    private final AbstractAction donationAction = new DonateAction();
    private final AbstractAction help = new HelpAction(Localization.menuTitle("JabRef help"), helpDiag,
            GUIGlobals.baseFrameHelp, Localization.lang("JabRef help"),
            prefs.getKey(KeyBinds.HELP));
    private final AbstractAction contents = new HelpAction(Localization.menuTitle("Help contents"), helpDiag,
            GUIGlobals.helpContents, Localization.lang("Help contents"),
            IconTheme.JabRefIcon.HELP_CONTENTS.getIcon());
    private final AbstractAction about = new HelpAction(Localization.menuTitle("About JabRef"), helpDiag,
            GUIGlobals.aboutPage, Localization.lang("About JabRef"),
            IconTheme.getImage("about"));
    private final AbstractAction editEntry = new GeneralAction(Actions.EDIT, Localization.menuTitle("Edit entry"),
            Localization.lang("Edit entry"), prefs.getKey(KeyBinds.EDIT_ENTRY), IconTheme.JabRefIcon.EDIT_ENTRY.getIcon());
    private final AbstractAction focusTable = new GeneralAction(Actions.FOCUS_TABLE,
            Localization.menuTitle("Focus entry table"),
            Localization.lang("Move the keyboard focus to the entry table"), prefs.getKey(KeyBinds.FOCUS_ENTRY_TABLE));
    private final AbstractAction save = new GeneralAction(Actions.SAVE, Localization.menuTitle("Save database"),
            Localization.lang("Save database"), prefs.getKey(KeyBinds.SAVE_DATABASE), IconTheme.JabRefIcon.SAVE.getIcon());
    private final AbstractAction saveAs = new GeneralAction(Actions.SAVE_AS,
            Localization.menuTitle("Save database as ..."), Localization.lang("Save database as ..."),
            prefs.getKey(KeyBinds.SAVE_DATABASE_AS));
    private final AbstractAction saveAll = new SaveAllAction(JabRefFrame.this);
    private final AbstractAction saveSelectedAs = new GeneralAction(Actions.SAVE_SELECTED_AS,
            Localization.menuTitle("Save selected as ..."), Localization.lang("Save selected as ..."));
    private final AbstractAction saveSelectedAsPlain = new GeneralAction(Actions.SAVE_SELECTED_AS_PLAIN,
            Localization.menuTitle("Save selected as plain BibTeX ..."),
            Localization.lang("Save selected as plain BibTeX ..."));
    private final AbstractAction exportAll = ExportFormats.getExportAction(this, false);
    private final AbstractAction exportSelected = ExportFormats.getExportAction(this, true);
    private final AbstractAction importCurrent = ImportFormats.getImportAction(this, false);
    private final AbstractAction importNew = ImportFormats.getImportAction(this, true);
    public final AbstractAction nextTab = new ChangeTabAction(true);
    public final AbstractAction prevTab = new ChangeTabAction(false);
    private final AbstractAction sortTabs = new SortTabsAction(this);
    private final AbstractAction undo = new GeneralAction(Actions.UNDO, Localization.menuTitle("Undo"),
            Localization.lang("Undo"), prefs.getKey(KeyBinds.UNDO), IconTheme.JabRefIcon.UNDO.getIcon());
    private final AbstractAction redo = new GeneralAction(Actions.REDO, Localization.menuTitle("Redo"),
            Localization.lang("Redo"), prefs.getKey(KeyBinds.REDO), IconTheme.JabRefIcon.REDO.getIcon());
    final AbstractAction forward = new GeneralAction(Actions.FORWARD, Localization.menuTitle("Forward"),
            Localization.lang("Forward"), prefs.getKey(KeyBinds.FORWARD), IconTheme.JabRefIcon.RIGHT.getIcon());
    final AbstractAction back = new GeneralAction(Actions.BACK, Localization.menuTitle("Back"),
            Localization.lang("Back"), prefs.getKey(KeyBinds.BACK), IconTheme.JabRefIcon.LEFT.getIcon());
    private final AbstractAction delete = new GeneralAction(Actions.DELETE, Localization.menuTitle("Delete"),
            Localization.lang("Delete"), prefs.getKey(KeyBinds.DELETE), IconTheme.JabRefIcon.DELETE.getIcon());
    private final AbstractAction copy = new EditAction(Actions.COPY, Localization.lang("Copy"),
            IconTheme.JabRefIcon.COPY.getIcon());
    private final AbstractAction paste = new EditAction(Actions.PASTE, Localization.lang("Paste"),
            IconTheme.JabRefIcon.PASTE.getIcon());
    private final AbstractAction cut = new EditAction(Actions.CUT, Localization.lang("Cut"),
            IconTheme.JabRefIcon.CUT.getIcon());
    private final AbstractAction mark = new GeneralAction(Actions.MARK_ENTRIES, Localization.menuTitle("Mark entries"),
            Localization.lang("Mark entries"), prefs.getKey(KeyBinds.MARK_ENTRIES), IconTheme.JabRefIcon.MARK_ENTRIES.getIcon());
    private final AbstractAction unmark = new GeneralAction(Actions.UNMARK_ENTRIES,
            Localization.menuTitle("Unmark entries"), Localization.lang("Unmark entries"),
            prefs.getKey(KeyBinds.UNMARK_ENTRIES), IconTheme.JabRefIcon.UNMARK_ENTRIES.getIcon());
    private final AbstractAction unmarkAll = new GeneralAction(Actions.UNMARK_ALL, Localization.menuTitle("Unmark all"));
    private final AbstractAction toggleRelevance = new GeneralAction(
            Relevance.getInstance().getValues().get(0).getActionName(),
            Relevance.getInstance().getValues().get(0).getMenuString(),
            Relevance.getInstance().getValues().get(0).getToolTipText(),
            IconTheme.JabRefIcon.RELEVANCE.getIcon());
    private final AbstractAction toggleQualityAssured = new GeneralAction(
            Quality.getInstance().getValues().get(0).getActionName(),
            Quality.getInstance().getValues().get(0).getMenuString(),
            Quality.getInstance().getValues().get(0).getToolTipText(),
            IconTheme.JabRefIcon.QUALITY_ASSURED.getIcon());
    private final AbstractAction togglePrinted = new GeneralAction(
            Printed.getInstance().getValues().get(0).getActionName(),
            Printed.getInstance().getValues().get(0).getMenuString(),
            Printed.getInstance().getValues().get(0).getToolTipText(),
            IconTheme.JabRefIcon.PRINTED.getIcon());
    private final AbstractAction manageSelectors = new GeneralAction(Actions.MANAGE_SELECTORS,
            Localization.menuTitle("Manage content selectors"));
    private final AbstractAction saveSessionAction = new SaveSessionAction();
    public final AbstractAction loadSessionAction = new LoadSessionAction();
    private final AbstractAction normalSearch = new GeneralAction(Actions.SEARCH, Localization.menuTitle("Search"),
            Localization.lang("Search"), prefs.getKey(KeyBinds.SEARCH), IconTheme.JabRefIcon.SEARCH.getIcon());

    private final AbstractAction copyKey = new GeneralAction(Actions.COPY_KEY, Localization.menuTitle("Copy BibTeX key"),
            prefs.getKey(KeyBinds.COPY_BIB_TE_X_KEY));
    private final AbstractAction copyCiteKey = new GeneralAction(Actions.COPY_CITE_KEY, Localization.menuTitle(
            "Copy \\cite{BibTeX key}"),
            prefs.getKey(KeyBinds.COPY_CITE_BIB_TE_X_KEY));
    private final AbstractAction copyKeyAndTitle = new GeneralAction(Actions.COPY_KEY_AND_TITLE,
            Localization.menuTitle("Copy BibTeX key and title"),
            prefs.getKey(KeyBinds.COPY_BIB_TE_X_KEY_AND_TITLE));
    private final AbstractAction mergeDatabaseAction = new GeneralAction(Actions.MERGE_DATABASE,
            Localization.menuTitle("Append database"),
            Localization.lang("Append contents from a BibTeX database into the currently viewed database"));
    private final AbstractAction selectAll = new GeneralAction(Actions.SELECT_ALL, Localization.menuTitle("Select all"),
            prefs.getKey(KeyBinds.SELECT_ALL));
    private final AbstractAction replaceAll = new GeneralAction(Actions.REPLACE_ALL,
            Localization.menuTitle("Replace string"), prefs.getKey(KeyBinds.REPLACE_STRING));

    private final AbstractAction editPreamble = new GeneralAction(Actions.EDIT_PREAMBLE,
            Localization.menuTitle("Edit preamble"),
            Localization.lang("Edit preamble"),
            prefs.getKey(KeyBinds.EDIT_PREAMBLE));
    private final AbstractAction editStrings = new GeneralAction(Actions.EDIT_STRINGS,
            Localization.menuTitle("Edit strings"),
            Localization.lang("Edit strings"),
            prefs.getKey(KeyBinds.EDIT_STRINGS),
            IconTheme.JabRefIcon.EDIT_STRINGS.getIcon());
    private final AbstractAction toggleToolbar = new AbstractAction(Localization.menuTitle("Hide/show toolbar")) {
        {
            putValue(Action.ACCELERATOR_KEY, prefs.getKey(KeyBinds.HIDE_SHOW_TOOLBAR));
            putValue(Action.SHORT_DESCRIPTION, Localization.lang("Hide/show toolbar"));
        }

        @Override
        public void actionPerformed(ActionEvent e) {
            tlb.setVisible(!tlb.isVisible());
        }
    };
    private final AbstractAction toggleGroups = new GeneralAction(Actions.TOGGLE_GROUPS,
            Localization.menuTitle("Toggle groups interface"),
            Localization.lang("Toggle groups interface"),
            prefs.getKey(KeyBinds.TOGGLE_GROUPS_INTERFACE),
            IconTheme.JabRefIcon.TOGGLE_GROUPS.getIcon());
    private final AbstractAction addToGroup = new GeneralAction(Actions.ADD_TO_GROUP, Localization.lang("Add to group"));
    private final AbstractAction removeFromGroup = new GeneralAction(Actions.REMOVE_FROM_GROUP,
            Localization.lang("Remove from group"));
    private final AbstractAction moveToGroup = new GeneralAction(Actions.MOVE_TO_GROUP, Localization.lang("Move to group"));


    private final AbstractAction togglePreview = new GeneralAction(Actions.TOGGLE_PREVIEW,
            Localization.menuTitle("Toggle entry preview"),
            Localization.lang("Toggle entry preview"),
            prefs.getKey(KeyBinds.TOGGLE_ENTRY_PREVIEW),
            IconTheme.JabRefIcon.TOGGLE_ENTRY_PREVIEW.getIcon());
    private final AbstractAction toggleHighlightAny = new GeneralAction(Actions.TOGGLE_HIGHLIGHTS_GROUPS_MATCHING_ANY,
            Localization.menuTitle("Highlight groups matching any selected entry"),
            Localization.lang("Highlight groups matching any selected entry"));
    private final AbstractAction toggleHighlightAll = new GeneralAction(Actions.TOGGLE_HIGHLIGHTS_GROUPS_MATCHING_ALL,
            Localization.menuTitle("Highlight groups matching all selected entries"),
            Localization.lang("Highlight groups matching all selected entries"));
    final AbstractAction switchPreview = new GeneralAction(Actions.SWITCH_PREVIEW,
            Localization.menuTitle("Switch preview layout"),
            prefs.getKey(KeyBinds.SWITCH_PREVIEW_LAYOUT));
    private final AbstractAction makeKeyAction = new GeneralAction(Actions.MAKE_KEY,
            Localization.menuTitle("Autogenerate BibTeX keys"),
            Localization.lang("Autogenerate BibTeX keys"),
            prefs.getKey(KeyBinds.AUTOGENERATE_BIB_TE_X_KEYS),
            IconTheme.JabRefIcon.MAKE_KEY.getIcon());

    private final AbstractAction writeXmpAction = new GeneralAction(Actions.WRITE_XMP,
            Localization.menuTitle("Write XMP-metadata to PDFs"),
            Localization.lang("Will write XMP-metadata to the PDFs linked from selected entries."),
            prefs.getKey(KeyBinds.WRITE_XMP));

    private final AbstractAction openFolder = new GeneralAction(Actions.OPEN_FOLDER,
            Localization.menuTitle("Open folder"), Localization.lang("Open folder"),
            prefs.getKey(KeyBinds.OPEN_FOLDER));
    private final AbstractAction openFile = new GeneralAction(Actions.OPEN_EXTERNAL_FILE,
            Localization.menuTitle("Open file"),
            Localization.lang("Open file"),
            prefs.getKey(KeyBinds.OPEN_FILE),
            IconTheme.JabRefIcon.FILE.getIcon());
    private final AbstractAction openPdf = new GeneralAction(Actions.OPEN_FILE,
            Localization.menuTitle("Open PDF or PS"),
            Localization.lang("Open PDF or PS"),
            prefs.getKey(KeyBinds.OPEN_PDF_OR_PS),
            IconTheme.JabRefIcon.PDF_FILE.getIcon());
    private final AbstractAction openUrl = new GeneralAction(Actions.OPEN_URL,
            Localization.menuTitle("Open URL or DOI"),
            Localization.lang("Open URL or DOI"),
            prefs.getKey(KeyBinds.OPEN_URL_OR_DOI),
            IconTheme.JabRefIcon.WWW.getIcon());
    private final AbstractAction openSpires = new GeneralAction(Actions.OPEN_SPIRES,
            Localization.lang("Open SPIRES entry"),
            Localization.lang("Open SPIRES entry"),
            prefs.getKey(KeyBinds.OPEN_SPIRES_ENTRY));
    private final AbstractAction dupliCheck = new GeneralAction(Actions.DUPLI_CHECK,
            Localization.menuTitle("Find duplicates"), IconTheme.JabRefIcon.FIND_DUPLICATES.getIcon());
    private final AbstractAction plainTextImport = new GeneralAction(Actions.PLAIN_TEXT_IMPORT,
            Localization.menuTitle("New entry from plain text"),
            prefs.getKey(KeyBinds.NEW_FROM_PLAIN_TEXT));


    private final AbstractAction customExpAction = new CustomizeExportsAction();
    private final AbstractAction customImpAction = new CustomizeImportsAction();
    private final AbstractAction customFileTypesAction = ExternalFileTypeEditor.getAction(this);
    private final AbstractAction exportToClipboard = new GeneralAction(Actions.EXPORT_TO_CLIPBOARD,
            Localization.menuTitle("Export selected entries to clipboard"),
            IconTheme.JabRefIcon.EXPORT_TO_CLIPBOARD.getIcon());
    private final AbstractAction autoSetFile = new GeneralAction(Actions.AUTO_SET_FILE,
            Localization.lang("Synchronize file links"),
            Globals.prefs.getKey(KeyBinds.SYNCHRONIZE_FILES));

    private final AbstractAction abbreviateMedline = new GeneralAction(Actions.ABBREVIATE_MEDLINE,
            Localization.menuTitle("Abbreviate journal names (MEDLINE)"),
            Localization.lang("Abbreviate journal names of the selected entries (MEDLINE abbreviation)"));
    private final AbstractAction abbreviateIso = new GeneralAction(Actions.ABBREVIATE_ISO,
            Localization.menuTitle("Abbreviate journal names (ISO)"),
            Localization.lang("Abbreviate journal names of the selected entries (ISO abbreviation)"),
            Globals.prefs.getKey(KeyBinds.ABBREVIATE));

    private final AbstractAction unabbreviate = new GeneralAction(Actions.UNABBREVIATE,
            Localization.menuTitle("Unabbreviate journal names"),
            Localization.lang("Unabbreviate journal names of the selected entries"),
            Globals.prefs.getKey(KeyBinds.UNABBREVIATE));
    private final AbstractAction manageJournals = new ManageJournalsAction(this);
    private final AbstractAction databaseProperties = new DatabasePropertiesAction();
    private final AbstractAction bibtexKeyPattern = new BibtexKeyPatternAction();
    private final AbstractAction errorConsole = new ErrorConsoleAction(this, Globals.streamEavesdropper, Globals.handler);

    private final AbstractAction dbConnect = new GeneralAction(Actions.DB_CONNECT,
            Localization.menuTitle("Connect to external SQL database"),
            Localization.lang("Connect to external SQL database"));

    private final AbstractAction dbExport = new GeneralAction(Actions.DB_EXPORT,
            Localization.menuTitle("Export to external SQL database"),
            Localization.lang("Export to external SQL database"));

    private final AbstractAction cleanupEntries = new GeneralAction(Actions.CLEANUP,
            Localization.menuTitle("Cleanup entries"),
            Localization.lang("Cleanup entries"),
            prefs.getKey(KeyBinds.CLEANUP),
            IconTheme.JabRefIcon.CLEANUP_ENTRIES.getIcon());

    private final AbstractAction mergeEntries = new GeneralAction(Actions.MERGE_ENTRIES,
            Localization.menuTitle("Merge entries"),
            Localization.lang("Merge entries"),
            IconTheme.JabRefIcon.MERGE_ENTRIES.getIcon());

    private final AbstractAction dbImport = new DbImportAction(this).getAction();
    private final AbstractAction downloadFullText = new GeneralAction(Actions.DOWNLOAD_FULL_TEXT,
            Localization.menuTitle("Look up full text document"),
            Localization.lang("Follow DOI or URL link and try to locate PDF full text document"));
    private final AbstractAction increaseFontSize = new IncreaseTableFontSizeAction();
    private final AbstractAction decreseFontSize = new DecreaseTableFontSizeAction();
    private final AbstractAction resolveDuplicateKeys = new GeneralAction(Actions.RESOLVE_DUPLICATE_KEYS,
            Localization.menuTitle("Resolve duplicate BibTeX keys"),
            Localization.lang("Find and remove duplicate BibTeX keys"),
            prefs.getKey(KeyBinds.RESOLVE_DUPLICATE_BIB_TE_X_KEYS));

    private final AbstractAction sendAsEmail = new GeneralAction(Actions.SEND_AS_EMAIL,
            Localization.lang("Send as email"), IconTheme.JabRefIcon.EMAIL.getIcon());

    final MassSetFieldAction massSetField = new MassSetFieldAction(this);
    final ManageKeywordsAction manageKeywords = new ManageKeywordsAction(this);

    private final GeneralAction findUnlinkedFiles = new GeneralAction(
            FindUnlinkedFilesDialog.ACTION_COMMAND,
            FindUnlinkedFilesDialog.ACTION_MENU_TITLE, FindUnlinkedFilesDialog.ACTION_SHORT_DESCRIPTION,
            prefs.getKey(FindUnlinkedFilesDialog.ACTION_KEYBINDING_ACTION)
    );

    private final AutoLinkFilesAction autoLinkFile = new AutoLinkFilesAction();

    private PushToApplicationButton pushExternalButton;

    GeneralFetcher generalFetcher;

    private final List<Action> fetcherActions = new LinkedList<>();

    public GroupSelector groupSelector;

    // The action for adding a new entry of unspecified type.
    private final NewEntryAction newEntryAction = new NewEntryAction(this, prefs.getKey(KeyBinds.NEW_ENTRY));
    // @formatter:off
    private final NewEntryAction[] newSpecificEntryAction = new NewEntryAction[]{
            new NewEntryAction(this, "article", prefs.getKey(KeyBinds.NEW_ARTICLE)),
            new NewEntryAction(this, "book", prefs.getKey(KeyBinds.NEW_BOOK)),
            new NewEntryAction(this, "phdthesis", prefs.getKey(KeyBinds.NEW_PHDTHESIS)),
            new NewEntryAction(this, "inbook", prefs.getKey(KeyBinds.NEW_INBOOK)),
            new NewEntryAction(this, "mastersthesis", prefs.getKey(KeyBinds.NEW_MASTERSTHESIS)),
            new NewEntryAction(this, "proceedings", prefs.getKey(KeyBinds.NEW_PROCEEDINGS)),
            new NewEntryAction(this, "inproceedings"),
            new NewEntryAction(this, "conference"),
            new NewEntryAction(this, "incollection"),
            new NewEntryAction(this, "booklet"),
            new NewEntryAction(this, "manual"),
            new NewEntryAction(this, "techreport"),
            new NewEntryAction(this, "unpublished", prefs.getKey(KeyBinds.NEW_UNPUBLISHED)),
            new NewEntryAction(this, "misc"),
            new NewEntryAction(this, "other")};
    // @formatter:on


    public JabRefFrame(JabRef jabRef) {
        this.jabRef = jabRef;
        init();
        updateEnabledState();

    }

    private void init() {
        tabbedPane = new DragDropPopupPane(manageSelectors, databaseProperties, bibtexKeyPattern, closeDatabaseAction);

        MyGlassPane glassPane = new MyGlassPane();
        setGlassPane(glassPane);
        // glassPane.setVisible(true);

        setTitle(GUIGlobals.frameTitle);
        setIconImage(new ImageIcon(IconTheme.getIconUrl("jabrefIcon48")).getImage());
        setDefaultCloseOperation(WindowConstants.DO_NOTHING_ON_CLOSE);
        addWindowListener(new WindowAdapter() {

            @Override
            public void windowClosing(WindowEvent e) {
                if (OS.OS_X) {
                    setState(Frame.ICONIFIED);
                } else {
                    new CloseAction().actionPerformed(null);
                }
            }
        });

        initSidePane();

        initLayout();

        initActions();

        // Show the toolbar if it was visible at last shutdown:
        tlb.setVisible(Globals.prefs.getBoolean(JabRefPreferences.TOOLBAR_VISIBLE));

        setBounds(GraphicsEnvironment.getLocalGraphicsEnvironment().getMaximumWindowBounds());
        pw = new PositionWindow(this, JabRefPreferences.POS_X, JabRefPreferences.POS_Y, JabRefPreferences.SIZE_X,
                JabRefPreferences.SIZE_Y);
        positionWindowOnScreen();

        // Set up a ComponentListener that saves the last size and position of the dialog
        this.addComponentListener(new ComponentAdapter() {

            @Override
            public void componentResized(ComponentEvent e) {
                // Save dialog position
                pw.storeWindowPosition();
            }

            @Override
            public void componentMoved(ComponentEvent e) {
                // Save dialog position
                pw.storeWindowPosition();
            }
        });


        tabbedPane.setBorder(null);
        tabbedPane.setForeground(GUIGlobals.inActiveTabbed);

        /*
         * The following state listener makes sure focus is registered with the
         * correct database when the user switches tabs. Without this,
         * cut/paste/copy operations would some times occur in the wrong tab.
         */
        tabbedPane.addChangeListener(new ChangeListener() {

            @Override
            public void stateChanged(ChangeEvent e) {
                markActiveBasePanel();

                BasePanel bp = getCurrentBasePanel();
                if (bp != null) {
                    groupToggle.setSelected(sidePaneManager.isComponentVisible("groups"));
                    previewToggle.setSelected(Globals.prefs.getBoolean(JabRefPreferences.PREVIEW_ENABLED));
                    fetcherToggle.setSelected(sidePaneManager.isComponentVisible(generalFetcher.getTitle()));
                    Globals.focusListener.setFocused(bp.mainTable);
                    setWindowTitle();
                    // Update search autocompleter with information for the correct database:
                    bp.updateSearchManager();
                    // Set correct enabled state for Back and Forward actions:
                    bp.setBackAndForwardEnabledState();
                    new FocusRequester(bp.mainTable);
                }
            }
        });

        //Note: The registration of Apple event is at the end of initialization, because
        //if the events happen too early (ie when the window is not initialized yet), the
        //opened (double-clicked) documents are not displayed.
        if (OS.OS_X) {
            try {
                new MacAdapter().registerMacEvents(this);
            } catch (Exception e) {
                LOGGER.fatal("Could not interface with Mac OS X methods.", e);
            }
        }
    }

    private void positionWindowOnScreen() {
        if (!prefs.getBoolean(JabRefPreferences.WINDOW_MAXIMISED)) {
            pw.setWindowPosition();
        }
    }

    /**
     * Tries to open a browser with the given URL
     * <p>
     * All errors are logged
     *
     * @param url the url to open
     */
    public void openBrowser(String url) {
        try {
            JabRefDesktop.openBrowser(url);
            output(Localization.lang("External viewer called") + '.');
        } catch (IOException ex) {
            output(Localization.lang("Error") + ": " + ex.getMessage());
            LOGGER.debug("Cannot open browser.", ex);
        }
    }

    public void setWindowTitle() {
        // Set window title:
        BasePanel bp = getCurrentBasePanel();
        if (bp == null) {
            setTitle(GUIGlobals.frameTitle);
            return;
        }
        String star = bp.isBaseChanged() ? "*" : "";
        if (bp.getDatabaseFile() != null) {
            setTitle(GUIGlobals.frameTitle + " - " + bp.getDatabaseFile().getPath() + star);
        } else {
            setTitle(GUIGlobals.frameTitle + " - " + GUIGlobals.untitledTitle + star);
        }
    }

    private void initSidePane() {
        sidePaneManager = new SidePaneManager(this);

        GUIGlobals.sidePaneManager = this.sidePaneManager;
        GUIGlobals.helpDiag = this.helpDiag;

        groupSelector = new GroupSelector(this, sidePaneManager);

        generalFetcher = new GeneralFetcher(sidePaneManager, this);

        sidePaneManager.register("groups", groupSelector);
    }

    /**
     * The MacAdapter calls this method when a ".bib" file has been double-clicked from the Finder.
     */
    public void openAction(String filePath) {
        File file = new File(filePath);
        // all the logic is done in openIt. Even raising an existing panel
        open.openFile(file, true);
    }

    // General info dialog.  The MacAdapter calls this method when "About"
    // is selected from the application menu.
    public void about() {
        // reuse the normal about action
        // null as parameter is OK as the code of actionPerformed does not rely on the data sent in the event.
        about.actionPerformed(null);
    }

    // General preferences dialog.  The MacAdapter calls this method when "Preferences..."
    // is selected from the application menu.
    public void preferences() {
        //PrefsDialog.showPrefsDialog(JabRefFrame.this, prefs);
        AbstractWorker worker = new AbstractWorker() {

            @Override
            public void run() {
                output(Localization.lang("Opening preferences..."));
                if (prefsDialog == null) {
                    prefsDialog = new PreferencesDialog(JabRefFrame.this, jabRef);
                    PositionWindow.placeDialog(prefsDialog, JabRefFrame.this);
                } else {
                    prefsDialog.setValues();
                }

            }

            @Override
            public void update() {
                prefsDialog.setVisible(true);
                output("");
            }
        };
        worker.getWorker().run();
        worker.getCallBack().update();
    }

    public JabRefPreferences prefs() {
        return prefs;
    }

    /**
     * Tears down all things started by JabRef
     * <p>
     * FIXME: Currently some threads remain and therefore hinder JabRef to be closed properly
     *
     * @param filenames the filenames of all currently opened files - used for storing them if prefs openLastEdited is set to true
     */
    private void tearDownJabRef(Vector<String> filenames) {
        JabRefExecutorService.INSTANCE.shutdownEverything();

        dispose();

        if (getCurrentBasePanel() != null) {
            getCurrentBasePanel().saveDividerLocation();
        }

        //prefs.putBoolean(JabRefPreferences.WINDOW_MAXIMISED, (getExtendedState()&MAXIMIZED_BOTH)>0);
        prefs.putBoolean(JabRefPreferences.WINDOW_MAXIMISED, getExtendedState() == Frame.MAXIMIZED_BOTH);

        prefs.putBoolean(JabRefPreferences.TOOLBAR_VISIBLE, tlb.isVisible());
        // Store divider location for side pane:
        int width = contentPane.getDividerLocation();
        if (width > 0) {
            prefs.putInt(JabRefPreferences.SIDE_PANE_WIDTH, width);
        }
        if (prefs.getBoolean(JabRefPreferences.OPEN_LAST_EDITED)) {
            // Here we store the names of all current files. If
            // there is no current file, we remove any
            // previously stored filename.
            if (filenames.isEmpty()) {
                prefs.remove(JabRefPreferences.LAST_EDITED);
            } else {
                String[] names = new String[filenames.size()];
                for (int i = 0; i < filenames.size(); i++) {
                    names[i] = filenames.elementAt(i);
                }
                prefs.putStringArray(JabRefPreferences.LAST_EDITED, names);
            }

        }

        fileHistory.storeHistory();
        prefs.customExports.store();
        prefs.customImports.store();
        CustomEntryTypesManager.saveCustomEntryTypes(prefs);

        // Clear autosave files:
        if (Globals.autoSaveManager != null) {
            Globals.autoSaveManager.clearAutoSaves();
        }

<<<<<<< HEAD
=======
        // Let the search interface store changes to prefs.
        // But which one? Let's use the one that is visible.
        if (getCurrentBasePanel() != null) {
            searchManager.updatePrefs();
        }

>>>>>>> 4f3c9e4a
        prefs.flush();

        // dispose all windows, even if they are not displayed anymore
        for (Window window : Window.getWindows()) {
            window.dispose();
        }

        // shutdown any timers that are may be active
        if (Globals.autoSaveManager != null) {
            Globals.stopAutoSaveManager();
        }
    }

    /**
     * General info dialog.  The MacAdapter calls this method when "Quit"
     * is selected from the application menu, Cmd-Q is pressed, or "Quit" is selected from the Dock.
     * The function returns a boolean indicating if quitting is ok or not.
     * <p>
     * Non-OSX JabRef calls this when choosing "Quit" from the menu
     * <p>
     * SIDE EFFECT: tears down JabRef
     *
     * @return true if the user chose to quit; false otherwise
     */
    public boolean quit() {
        // Ask here if the user really wants to close, if the base
        // has not been saved since last save.
        boolean close = true;
        Vector<String> filenames = new Vector<>();
        if (tabbedPane.getTabCount() > 0) {
            for (int i = 0; i < tabbedPane.getTabCount(); i++) {
                if (getBasePanelAt(i).isBaseChanged()) {
                    tabbedPane.setSelectedIndex(i);
                    Object[] options = {Localization.lang("Save changes"),
                            Localization.lang("Discard changes"),
                            Localization.lang("Return to JabRef")};
                    String filename;

                    if (getBasePanelAt(i).getDatabaseFile() != null) {
                        filename = getBasePanelAt(i).getDatabaseFile().getAbsolutePath();
                    } else {
                        filename = GUIGlobals.untitledTitle;
                    }
                    int answer = JOptionPane.showOptionDialog(JabRefFrame.this,
                            Localization.lang("Database %0 has changed.", filename),
                            Localization.lang("Unsaved changes"), JOptionPane.YES_NO_CANCEL_OPTION,
                            JOptionPane.WARNING_MESSAGE, null, options, options[2]);

                    if ((answer == JOptionPane.CANCEL_OPTION) ||
                            (answer == JOptionPane.CLOSED_OPTION)) {
                        return false;
                    }
                    if (answer == JOptionPane.YES_OPTION) {
                        // The user wants to save.
                        try {
                            //getCurrentBasePanel().runCommand("save");
                            SaveDatabaseAction saveAction = new SaveDatabaseAction(getCurrentBasePanel());
                            saveAction.runCommand();
                            if (saveAction.isCancelled() || !saveAction.isSuccess()) {
                                // The action was either cancelled or unsuccessful.
                                // Break!
                                output(Localization.lang("Unable to save database"));
                                close = false;
                            }
                        } catch (Throwable ex) {
                            // Something prevented the file
                            // from being saved. Break!!!
                            close = false;
                            break;
                        }
                    }
                }

                if (getBasePanelAt(i).getDatabaseFile() != null) {
                    filenames.add(getBasePanelAt(i).getDatabaseFile().getAbsolutePath());
                }
            }
        }

        if (close) {
            for (int i = 0; i < tabbedPane.getTabCount(); i++) {
                if (getBasePanelAt(i).isSaving()) {
                    // There is a database still being saved, so we need to wait.
                    WaitForSaveOperation w = new WaitForSaveOperation(this);
                    w.show(); // This method won't return until cancelled or the save operation is done.
                    if (w.cancelled()) {
                        return false; // The user clicked cancel.
                    }
                }
            }

            tearDownJabRef(filenames);
            return true;
        }

        return false;
    }

    private void initLayout() {
        tabbedPane.putClientProperty(Options.NO_CONTENT_BORDER_KEY, Boolean.TRUE);

        setProgressBarVisible(false);

        pushExternalButton = new PushToApplicationButton(this, PushToApplications.applications);
        fillMenu();
        createToolBar();
        getContentPane().setLayout(gbl);
        contentPane.setDividerSize(2);
        contentPane.setBorder(null);
        //getContentPane().setBackground(GUIGlobals.lightGray);
        con.fill = GridBagConstraints.HORIZONTAL;
        con.anchor = GridBagConstraints.WEST;
        con.weightx = 1;
        con.weighty = 0;
        con.gridwidth = GridBagConstraints.REMAINDER;

        //gbl.setConstraints(mb, con);
        //getContentPane().add(mb);
        setJMenuBar(mb);
        con.anchor = GridBagConstraints.NORTH;
        //con.gridwidth = 1;//GridBagConstraints.REMAINDER;;
        gbl.setConstraints(tlb, con);
        getContentPane().add(tlb);

        Component lim = Box.createGlue();
        gbl.setConstraints(lim, con);
        //getContentPane().add(lim);
        /*
          JPanel empt = new JPanel();
          empt.setBackground(GUIGlobals.lightGray);
          gbl.setConstraints(empt, con);
               getContentPane().add(empt);

          con.insets = new Insets(1,0,1,1);
          con.anchor = GridBagConstraints.EAST;
          con.weightx = 0;
          gbl.setConstraints(searchManager, con);
          getContentPane().add(searchManager);*/
        con.gridwidth = GridBagConstraints.REMAINDER;
        con.weightx = 1;
        con.weighty = 0;
        con.fill = GridBagConstraints.BOTH;
        con.anchor = GridBagConstraints.WEST;
        con.insets = new Insets(0, 0, 0, 0);
        lim = Box.createGlue();
        gbl.setConstraints(lim, con);
        getContentPane().add(lim);
        //tabbedPane.setVisible(false);
        //tabbedPane.setForeground(GUIGlobals.lightGray);
        con.weighty = 1;
        gbl.setConstraints(contentPane, con);
        getContentPane().add(contentPane);

        UIManager.put("TabbedPane.contentBorderInsets", new Insets(0,0,0,0));

        contentPane.setRightComponent(tabbedPane);
        contentPane.setLeftComponent(sidePaneManager.getPanel());
        sidePaneManager.updateView();

        JPanel status = new JPanel();
        status.setLayout(gbl);
        con.weighty = 0;
        con.weightx = 0;
        con.gridwidth = 1;
        con.insets = new Insets(0, 2, 0, 0);
        gbl.setConstraints(statusLabel, con);
        status.add(statusLabel);
        con.weightx = 1;
        con.insets = new Insets(0, 4, 0, 0);
        con.gridwidth = 1;
        gbl.setConstraints(statusLine, con);
        status.add(statusLine);
        con.weightx = 0;
        con.gridwidth = GridBagConstraints.REMAINDER;
        con.insets = new Insets(2, 4, 2, 2);
        gbl.setConstraints(progressBar, con);
        status.add(progressBar);
        con.weightx = 1;
        con.gridwidth = GridBagConstraints.REMAINDER;
        statusLabel.setForeground(GUIGlobals.entryEditorLabelColor.darker());
        con.insets = new Insets(0, 0, 0, 0);
        gbl.setConstraints(status, con);
        getContentPane().add(status);

        // Drag and drop for tabbedPane:
        TransferHandler xfer = new EntryTableTransferHandler(null, this, null);
        tabbedPane.setTransferHandler(xfer);
        tlb.setTransferHandler(xfer);
        mb.setTransferHandler(xfer);
        sidePaneManager.getPanel().setTransferHandler(xfer);
    }

    /**
     * Returns the indexed BasePanel.
     *
     * @param i Index of base
     */
    public BasePanel getBasePanelAt(int i) {
        return (BasePanel) tabbedPane.getComponentAt(i);
    }

    public void showBasePanelAt(int i) {
        tabbedPane.setSelectedIndex(i);
    }

    public void showBasePanel(BasePanel bp) {
        tabbedPane.setSelectedComponent(bp);
    }

    /**
     * Returns the currently viewed BasePanel.
     */
    public BasePanel getCurrentBasePanel() {
        return (BasePanel) tabbedPane.getSelectedComponent();
    }

    /**
     * @return the BasePanel count.
     */
    public int getBasePanelCount() {
        return tabbedPane.getComponentCount();
    }

    /**
     * handle the color of active and inactive JTabbedPane tabs
     */
    private void markActiveBasePanel() {
        int now = tabbedPane.getSelectedIndex();
        int len = tabbedPane.getTabCount();
        if ((lastTabbedPanelSelectionIndex > -1) && (lastTabbedPanelSelectionIndex < len)) {
            tabbedPane.setForegroundAt(lastTabbedPanelSelectionIndex, GUIGlobals.inActiveTabbed);
        }
        if ((now > -1) && (now < len)) {
            tabbedPane.setForegroundAt(now, GUIGlobals.activeTabbed);
        }
        lastTabbedPanelSelectionIndex = now;
    }

    private int getTabIndex(JComponent comp) {
        for (int i = 0; i < tabbedPane.getTabCount(); i++) {
            if (tabbedPane.getComponentAt(i) == comp) {
                return i;
            }
        }
        return -1;
    }

    public JTabbedPane getTabbedPane() {
        return tabbedPane;
    }

    public String getTabTitle(JComponent comp) {
        return tabbedPane.getTitleAt(getTabIndex(comp));
    }

    public String getTabTooltip(JComponent comp) {
        return tabbedPane.getToolTipTextAt(getTabIndex(comp));
    }

    public void setTabTitle(JComponent comp, String title, String toolTip) {
        int index = getTabIndex(comp);
        tabbedPane.setTitleAt(index, htmlPadding + title);
        tabbedPane.setToolTipTextAt(index, toolTip);
    }


    class GeneralAction extends MnemonicAwareAction {

        private final String command;

        public GeneralAction(String command, String text) {
            this.command = command;
            putValue(Action.NAME, text);
        }

        public GeneralAction(String command, String text, String description) {
            this.command = command;
            putValue(Action.NAME, text);
            putValue(Action.SHORT_DESCRIPTION, description);
        }

        public GeneralAction(String command, String text, Icon icon) {
            super(icon);

            this.command = command;
            putValue(Action.NAME, text);
        }

        public GeneralAction(String command, String text, String description, Icon icon) {
            super(icon);

            this.command = command;
            putValue(Action.NAME, text);
            putValue(Action.SHORT_DESCRIPTION, description);
        }

        public GeneralAction(String command, String text, KeyStroke key) {
            this.command = command;
            putValue(Action.NAME, text);
            putValue(Action.ACCELERATOR_KEY, key);
        }

        public GeneralAction(String command, String text, String description, KeyStroke key) {
            this.command = command;
            putValue(Action.NAME, text);
            putValue(Action.SHORT_DESCRIPTION, description);
            putValue(Action.ACCELERATOR_KEY, key);
        }

        public GeneralAction(String command, String text, String description, KeyStroke key, Icon icon) {
            super(icon);

            this.command = command;
            putValue(Action.NAME, text);
            putValue(Action.SHORT_DESCRIPTION, description);
            putValue(Action.ACCELERATOR_KEY, key);
        }

        @Override
        public void actionPerformed(ActionEvent e) {
            if (tabbedPane.getTabCount() > 0) {
                try {
                    ((BasePanel) tabbedPane.getSelectedComponent()).runCommand(command);
                } catch (Throwable ex) {
                    ex.printStackTrace();
                }
            } else {
                LOGGER.info("Action '" + command + "' must be disabled when no database is open.");
            }
        }
    }

    private void fillMenu() {
        //mb.putClientProperty(Options.HEADER_STYLE_KEY, HeaderStyle.BOTH);
        mb.setBorder(null);
        JMenu file = JabRefFrame.subMenu(Localization.menuTitle("File"));
        JMenu sessions = JabRefFrame.subMenu(Localization.menuTitle("Sessions"));
        JMenu edit = JabRefFrame.subMenu(Localization.menuTitle("Edit"));
        JMenu search = JabRefFrame.subMenu(Localization.menuTitle("Search"));
        JMenu groups = JabRefFrame.subMenu(Localization.menuTitle("Groups"));
        JMenu bibtex = JabRefFrame.subMenu(Localization.menuTitle("BibTeX"));
        JMenu view = JabRefFrame.subMenu(Localization.menuTitle("View"));
        JMenu tools = JabRefFrame.subMenu(Localization.menuTitle("Tools"));
        JMenu options = JabRefFrame.subMenu(Localization.menuTitle("Options"));
        JMenu newSpec = JabRefFrame.subMenu(Localization.menuTitle("New entry..."));
        JMenu helpMenu = JabRefFrame.subMenu(Localization.menuTitle("Help"));

        file.add(newDatabaseAction);
        file.add(open); //opendatabaseaction
        file.add(mergeDatabaseAction);
        file.add(save);
        file.add(saveAs);
        file.add(saveAll);
        file.add(saveSelectedAs);
        file.add(saveSelectedAsPlain);
        file.addSeparator();
        file.add(importNew);
        file.add(importCurrent);
        file.add(exportAll);
        file.add(exportSelected);
        file.addSeparator();
        file.add(dbConnect);
        file.add(dbImport);
        file.add(dbExport);

        file.addSeparator();
        file.add(databaseProperties);
        file.addSeparator();

        sessions.add(loadSessionAction);
        sessions.add(saveSessionAction);
        file.add(sessions);
        file.add(fileHistory);

        file.addSeparator();
        file.add(closeDatabaseAction);
        file.add(quit);
        mb.add(file);
        //edit.add(test);
        edit.add(undo);
        edit.add(redo);
        edit.addSeparator();

        edit.add(cut);
        edit.add(copy);
        edit.add(paste);
        //edit.add(remove);
        edit.add(delete);
        edit.addSeparator();
        edit.add(copyKey);
        edit.add(copyCiteKey);
        edit.add(copyKeyAndTitle);
        edit.add(exportToClipboard);
        edit.add(sendAsEmail);

        edit.addSeparator();
        edit.add(mark);
        JMenu markSpecific = JabRefFrame.subMenu(Localization.menuTitle("Mark specific color"));
        for (int i = 0; i < EntryMarker.MAX_MARKING_LEVEL; i++) {
            markSpecific.add(new MarkEntriesAction(this, i).getMenuItem());
        }
        edit.add(markSpecific);
        edit.add(unmark);
        edit.add(unmarkAll);
        edit.addSeparator();
        if (Globals.prefs.getBoolean(SpecialFieldsUtils.PREF_SPECIALFIELDSENABLED)) {
            JMenu m;
            if (Globals.prefs.getBoolean(SpecialFieldsUtils.PREF_SHOWCOLUMN_RANKING)) {
                m = new JMenu();
                RightClickMenu.populateSpecialFieldMenu(m, Rank.getInstance(), this);
                edit.add(m);
            }
            if (Globals.prefs.getBoolean(SpecialFieldsUtils.PREF_SHOWCOLUMN_RELEVANCE)) {
                edit.add(toggleRelevance);
            }
            if (Globals.prefs.getBoolean(SpecialFieldsUtils.PREF_SHOWCOLUMN_QUALITY)) {
                edit.add(toggleQualityAssured);
            }
            if (Globals.prefs.getBoolean(SpecialFieldsUtils.PREF_SHOWCOLUMN_PRIORITY)) {
                m = new JMenu();
                RightClickMenu.populateSpecialFieldMenu(m, Priority.getInstance(), this);
                edit.add(m);
            }
            if (Globals.prefs.getBoolean(SpecialFieldsUtils.PREF_SHOWCOLUMN_PRINTED)) {
                edit.add(togglePrinted);
            }
            if (Globals.prefs.getBoolean(SpecialFieldsUtils.PREF_SHOWCOLUMN_READ)) {
                m = new JMenu();
                RightClickMenu.populateSpecialFieldMenu(m, ReadStatus.getInstance(), this);
                edit.add(m);
            }
            edit.addSeparator();
        }

        edit.add(manageKeywords);
        edit.addSeparator();
        edit.add(selectAll);
        mb.add(edit);

        search.add(normalSearch);
        search.add(replaceAll);
        search.add(massSetField);
        search.addSeparator();
        search.add(dupliCheck);
        search.add(resolveDuplicateKeys);
        //search.add(strictDupliCheck);
        search.add(autoSetFile);
        search.addSeparator();
        search.add(generalFetcher.getAction());
        if (prefs.getBoolean(JabRefPreferences.WEB_SEARCH_VISIBLE)) {
            sidePaneManager.register(generalFetcher.getTitle(), generalFetcher);
            sidePaneManager.show(generalFetcher.getTitle());
        }
        mb.add(search);

        groups.add(toggleGroups);
        groups.addSeparator();
        groups.add(addToGroup);
        groups.add(removeFromGroup);
        groups.add(moveToGroup);
        groups.addSeparator();
        groups.add(toggleHighlightAny);
        groups.add(toggleHighlightAll);
        mb.add(groups);

        view.add(back);
        view.add(forward);
        view.add(focusTable);
        view.add(nextTab);
        view.add(prevTab);
        view.add(sortTabs);
        view.addSeparator();
        view.add(increaseFontSize);
        view.add(decreseFontSize);
        view.addSeparator();
        view.add(toggleToolbar);
        view.add(generalFetcher.getAction());
        view.add(toggleGroups);
        view.add(togglePreview);
        view.add(switchPreview);

        mb.add(view);

        bibtex.add(newEntryAction);
        for (NewEntryAction aNewSpecificEntryAction : newSpecificEntryAction) {
            newSpec.add(aNewSpecificEntryAction);
        }
        bibtex.add(newSpec);
        bibtex.add(plainTextImport);
        bibtex.addSeparator();
        bibtex.add(editEntry);
        bibtex.add(editPreamble);
        bibtex.add(editStrings);
        mb.add(bibtex);

        tools.add(makeKeyAction);
        tools.add(cleanupEntries);
        tools.add(mergeEntries);
        tools.add(downloadFullText);
        tools.add(newSubDatabaseAction);
        tools.add(writeXmpAction);
        OpenOfficePanel otp = OpenOfficePanel.getInstance();
        otp.init(this, sidePaneManager);
        tools.add(otp.getMenuItem());
        tools.add(pushExternalButton.getMenuAction());
        tools.addSeparator();
        tools.add(manageSelectors);
        tools.addSeparator();
        tools.add(openFolder);
        tools.add(openFile);
        tools.add(openPdf);
        tools.add(openUrl);
        //tools.add(openSpires);
        tools.add(findUnlinkedFiles);
        tools.add(autoLinkFile);
        tools.addSeparator();
        tools.add(abbreviateIso);
        tools.add(abbreviateMedline);
        tools.add(unabbreviate);
        tools.addSeparator();
        tools.add(checkIntegrity);
        mb.add(tools);

        options.add(showPrefs);
        AbstractAction customizeAction = new CustomizeEntryTypeAction();
        AbstractAction genFieldsCustomization = new GenFieldsCustomizationAction();
        options.add(customizeAction);
        options.add(genFieldsCustomization);
        options.add(customExpAction);
        options.add(customImpAction);
        options.add(customFileTypesAction);
        options.add(manageJournals);

        options.add(selectKeys);
        mb.add(options);

        helpMenu.add(help);
        helpMenu.add(contents);
        helpMenu.addSeparator();
        helpMenu.add(errorConsole);
        helpMenu.addSeparator();
        helpMenu.add(forkMeOnGitHubAction);
        helpMenu.add(donationAction);
        helpMenu.addSeparator();
        helpMenu.add(about);
        mb.add(helpMenu);

        createDisabledIconsForMenuEntries(mb);
    }

    public static JMenu subMenu(String name) {
        int i = name.indexOf('&');
        JMenu res;
        if (i >= 0) {
            res = new JMenu(name.substring(0, i) + name.substring(i + 1));
            char mnemonic = Character.toUpperCase(name.charAt(i + 1));
            res.setMnemonic((int) mnemonic);
        } else {
            res = new JMenu(name);
        }

        return res;
    }

    public void addParserResult(ParserResult pr, boolean raisePanel) {
        if (pr.toOpenTab()) {
            // Add the entries to the open tab.
            BasePanel panel = getCurrentBasePanel();
            if (panel == null) {
                // There is no open tab to add to, so we create a new tab:
                addTab(pr.getDatabase(), pr.getFile(), pr.getMetaData(), pr.getEncoding(), raisePanel);
            } else {
                List<BibtexEntry> entries = new ArrayList<>(pr.getDatabase().getEntries());
                addImportedEntries(panel, entries, false);
            }
        } else {
            addTab(pr.getDatabase(), pr.getFile(), pr.getMetaData(), pr.getEncoding(), raisePanel);
        }
    }

    private void createToolBar() {
        tlb.putClientProperty(Options.HEADER_STYLE_KEY, HeaderStyle.BOTH);
        tlb.setBorder(null);
        tlb.setRollover(true);

        //tlb.setBorderPainted(true);
        //tlb.setBackground(GUIGlobals.lightGray);
        //tlb.setForeground(GUIGlobals.lightGray);
        tlb.setFloatable(false);
        tlb.addAction(newDatabaseAction);
        tlb.addAction(open);
        tlb.addAction(save);
        tlb.addAction(saveAll);
        //tlb.addAction(dbConnect);
        //tlb.addAction(dbExport);

        tlb.addSeparator();
        tlb.addAction(cut);
        tlb.addAction(copy);
        tlb.addAction(paste);
        tlb.addAction(undo);
        tlb.addAction(redo);

        tlb.addSeparator();
        tlb.addAction(back);
        tlb.addAction(forward);
        tlb.addSeparator();
        tlb.addAction(newEntryAction);
        tlb.addAction(editEntry);
        tlb.addAction(editStrings);
        tlb.addAction(makeKeyAction);
        tlb.addAction(cleanupEntries);
        tlb.addAction(mergeEntries);

        tlb.addSeparator();
        tlb.addAction(mark);
        tlb.addAction(unmark);
        tlb.addSeparator();
        if (Globals.prefs.getBoolean(SpecialFieldsUtils.PREF_SPECIALFIELDSENABLED)) {
            if (Globals.prefs.getBoolean(SpecialFieldsUtils.PREF_SHOWCOLUMN_RANKING)) {
                tlb.add(net.sf.jabref.specialfields.SpecialFieldDropDown.generateSpecialFieldButtonWithDropDown(Rank.getInstance(), this));
            }
            if (Globals.prefs.getBoolean(SpecialFieldsUtils.PREF_SHOWCOLUMN_RELEVANCE)) {
                tlb.addAction(toggleRelevance);
            }
            if (Globals.prefs.getBoolean(SpecialFieldsUtils.PREF_SHOWCOLUMN_QUALITY)) {
                tlb.addAction(toggleQualityAssured);
            }
            if (Globals.prefs.getBoolean(SpecialFieldsUtils.PREF_SHOWCOLUMN_PRIORITY)) {
                tlb.add(net.sf.jabref.specialfields.SpecialFieldDropDown.generateSpecialFieldButtonWithDropDown(Priority.getInstance(), this));
            }
            if (Globals.prefs.getBoolean(SpecialFieldsUtils.PREF_SHOWCOLUMN_PRINTED)) {
                tlb.addAction(togglePrinted);
            }
            if (Globals.prefs.getBoolean(SpecialFieldsUtils.PREF_SHOWCOLUMN_READ)) {
                tlb.add(net.sf.jabref.specialfields.SpecialFieldDropDown.generateSpecialFieldButtonWithDropDown(ReadStatus.getInstance(), this));
            }
            tlb.addSeparator();
        }

        fetcherToggle = new JToggleButton(generalFetcher.getAction());
        tlb.addJToogleButton(fetcherToggle);

        previewToggle = new JToggleButton(togglePreview);
        tlb.addJToogleButton(previewToggle);

        groupToggle = new JToggleButton(toggleGroups);
        tlb.addJToogleButton(groupToggle);

        tlb.addSeparator();

        // Removing the separate push-to buttons, replacing them by the
        // multipurpose button:
        //tlb.addAction(emacsPushAction);
        //tlb.addAction(lyxPushAction);
        //tlb.addAction(winEdtPushAction);
        tlb.add(pushExternalButton.getComponent());
        tlb.addSeparator();
        tlb.add(donationAction);
//        tlb.addAction(openFolder);
//        tlb.addAction(openFile);
        //tlb.addAction(openPdf);
        //tlb.addAction(openUrl);

        //tlb.addSeparator();
        //tlb.addAction(showPrefs);
        tlb.add(Box.createHorizontalGlue());
        //tlb.add(new JabRefLabel(GUIGlobals.frameTitle+" "+GUIGlobals.version));

        tlb.addAction(closeDatabaseAction);
        //Insets margin = new Insets(0, 0, 0, 0);
        //for (int i=0; i<tlb.getComponentCount(); i++)
        //  ((JButton)tlb.getComponentAtIndex(i)).setMargin(margin);
    }

    public void output(final String s) {
        SwingUtilities.invokeLater(new Runnable() {

            @Override
            public void run() {
                statusLine.setText(s);
                statusLine.repaint();
            }
        });
    }

    public void stopShowingSearchResults() {
        for (int i = 0; i < tabbedPane.getTabCount(); i++) {
            getBasePanelAt(i).stopShowingSearchResults();
        }
    }


    private List<Object> openDatabaseOnlyActions = new LinkedList<>();
    private List<Object> severalDatabasesOnlyActions = new LinkedList<>();


    private void initActions() {
        openDatabaseOnlyActions = new LinkedList<>();
<<<<<<< HEAD
        openDatabaseOnlyActions.addAll(Arrays.asList(manageSelectors,
                mergeDatabaseAction, newSubDatabaseAction, close, save, saveAs, saveSelectedAs, saveSelectedAsPlain, undo,
                redo, cut, delete, copy, paste, mark, unmark, unmarkAll, editEntry,
                selectAll, copyKey, copyCiteKey, copyKeyAndTitle, editPreamble, editStrings, toggleGroups,
                makeKeyAction, normalSearch, mergeEntries, cleanupEntries, exportToClipboard,
                replaceAll, sendAsEmail, downloadFullText, writeXmpAction,
=======
        openDatabaseOnlyActions.addAll(Arrays.asList(manageSelectors, mergeDatabaseAction, newSubDatabaseAction, save,
                saveAs, saveSelectedAs, saveSelectedAsPlain, undo, redo, cut, delete, copy, paste, mark, unmark,
                unmarkAll, editEntry, selectAll, copyKey, copyCiteKey, copyKeyAndTitle, editPreamble, editStrings,
                toggleGroups, toggleSearch, makeKeyAction, normalSearch, mergeEntries, cleanupEntries,
                exportToClipboard, incrementalSearch, replaceAll, sendAsEmail, downloadFullText, writeXmpAction,
>>>>>>> 4f3c9e4a
                findUnlinkedFiles, addToGroup, removeFromGroup, moveToGroup, autoLinkFile, resolveDuplicateKeys,
                openPdf, openUrl, openFolder, openFile, openSpires, togglePreview, dupliCheck, autoSetFile,
                newEntryAction, plainTextImport, massSetField, manageKeywords, pushExternalButton.getMenuAction(),
                closeDatabaseAction, switchPreview, checkIntegrity, toggleHighlightAny, toggleHighlightAll,
                databaseProperties, abbreviateIso, abbreviateMedline, unabbreviate, exportAll, exportSelected,
                importCurrent, saveAll, dbConnect, dbExport, focusTable));

        openDatabaseOnlyActions.addAll(fetcherActions);

        openDatabaseOnlyActions.addAll(Arrays.asList(newSpecificEntryAction));

        severalDatabasesOnlyActions = new LinkedList<>();
        severalDatabasesOnlyActions.addAll(Arrays
                .asList(nextTab, prevTab, sortTabs));

        tabbedPane.addChangeListener(new ChangeListener() {

            @Override
            public void stateChanged(ChangeEvent event) {
                updateEnabledState();
            }
        });

    }

    /**
     * Takes a list of Object and calls the method setEnabled on them, depending on whether it is an Action or a Component.
     *
     * @param list    List that should contain Actions and Components.
     * @param enabled
     */
    private static void setEnabled(List<Object> list, boolean enabled) {
        for (Object o : list) {
            if (o instanceof Action) {
                ((Action) o).setEnabled(enabled);
            }
            if (o instanceof Component) {
                ((Component) o).setEnabled(enabled);
            }
        }
    }


    private int previousTabCount = -1;

    /**
     * Enable or Disable all actions based on the number of open tabs.
     * <p>
     * The action that are affected are set in initActions.
     */
    private void updateEnabledState() {
        int tabCount = tabbedPane.getTabCount();
        if (tabCount != previousTabCount) {
            previousTabCount = tabCount;
            JabRefFrame.setEnabled(openDatabaseOnlyActions, tabCount > 0);
            JabRefFrame.setEnabled(severalDatabasesOnlyActions, tabCount > 1);
        }
        if (tabCount == 0) {
            back.setEnabled(false);
            forward.setEnabled(false);
        }
    }

    /**
     * This method causes all open BasePanels to set up their tables
     * anew. When called from PrefsDialog3, this updates to the new
     * settings.
     */
    public void setupAllTables() {
        // This action can be invoked without an open database, so
        // we have to check if we have one before trying to invoke
        // methods to execute changes in the preferences.

        // We want to notify all tabs about the changes to
        // avoid problems when changing the column set.
        for (int i = 0; i < tabbedPane.getTabCount(); i++) {
            BasePanel bf = getBasePanelAt(i);

            // Update tables:
            if (bf.getDatabase() != null) {
                bf.setupMainPanel();

            }
        }
    }

    public BasePanel addTab(BibtexDatabase db, File file, MetaData metaData, String encoding, boolean raisePanel) {
        // ensure that non-null parameters are really non-null
        if (metaData == null) {
            metaData = new MetaData();
        }
        if (encoding == null) {
            encoding = Globals.prefs.get(JabRefPreferences.DEFAULT_ENCODING);
        }

        BasePanel bp = new BasePanel(JabRefFrame.this, db, file, metaData, encoding);
        addTab(bp, file, raisePanel);
        return bp;
    }


    private List<String> collectDatabaseFilePaths() {
        List<String> dbPaths = new ArrayList<>(getBasePanelCount());

        for (int i = 0; i < getBasePanelCount(); i++) {
            try {
                // db file exists
                if(getBasePanelAt(i).getDatabaseFile() == null) {
                    dbPaths.add("");
                } else {
                    dbPaths.add(getBasePanelAt(i).getDatabaseFile().getCanonicalPath());
                }
            } catch (IOException ex) {
                LOGGER.error("Invalid database file path: " + ex.getMessage());
            }
<<<<<<< HEAD
        } else {
            title = file.getName();
        }

        // We use html here to get some padding around the title
        // There are no closing tags since we would otherwise run in a bug
        // see https://sourceforge.net/p/jabref/bugs/1293/
        tabbedPane.add(htmlPadding + title, bp);
        tabbedPane.setToolTipTextAt(tabbedPane.getTabCount() - 1,
                file != null ? file.getAbsolutePath() : null);
        if (raisePanel) {
            tabbedPane.setSelectedComponent(bp);
=======
>>>>>>> 4f3c9e4a
        }
        return dbPaths;
    }

    private List<String> getUniquePathParts() {
        List<String> dbPaths = collectDatabaseFilePaths();
        List<String> uniquePaths = FileUtil.uniquePathSubstrings(dbPaths);

        return uniquePaths;
    }

    public void updateAllTabTitles() {
        List<String> paths = getUniquePathParts();
        for (int i = 0; i < getBasePanelCount(); i++) {
            String uniqPath = paths.get(i);
            File file = getBasePanelAt(i).getDatabaseFile();

            if ((file != null) && !uniqPath.equals(file.getName())) {
                // remove filename
                uniqPath = uniqPath.substring(0, uniqPath.lastIndexOf(File.separator));
                tabbedPane.setTitleAt(i, getBasePanelAt(i).getTabTitle() + " \u2014 " + uniqPath);
            } else if((file != null) && uniqPath.equals(file.getName())) {
                // set original filename (again)
                tabbedPane.setTitleAt(i, getBasePanelAt(i).getTabTitle());
            }
        }
    }

    public void addTab(BasePanel bp, File file, boolean raisePanel) {
        // add tab
        tabbedPane.add(bp.getTabTitle(), bp);
        tabbedPane.setToolTipTextAt(tabbedPane.getTabCount() - 1, file != null ? file.getAbsolutePath() : null);
        // update all tab titles
        updateAllTabTitles();

        if (raisePanel) {
            tabbedPane.setSelectedComponent(bp);
        }
    }

    /**
     * Creates icons for the disabled state for all JMenuItems with FontBasedIcons in the given menuElement.
     * This is necessary as Swing is not able to generate default disabled icons for font based icons.
     *
     * @param menuElement the menuElement for which disabled icons should be generated
     */
    public void createDisabledIconsForMenuEntries(MenuElement menuElement) {
        for (MenuElement subElement : menuElement.getSubElements()) {
            if ((subElement instanceof JMenu) || (subElement instanceof JPopupMenu)) {
                createDisabledIconsForMenuEntries(subElement);
            } else if (subElement instanceof JMenuItem) {
                JMenuItem item = (JMenuItem) subElement;
                if (item.getIcon() instanceof IconTheme.FontBasedIcon) {
                    item.setDisabledIcon(((IconTheme.FontBasedIcon) item.getIcon()).createDisabledIcon());
                }
            }
        }
    }


    class SelectKeysAction extends AbstractAction {
        public SelectKeysAction() {
            super(Localization.lang("Customize key bindings"));
            this.putValue(Action.SMALL_ICON, IconTheme.JabRefIcon.KEY_BINDINGS.getSmallIcon());
        }

        @Override
        public void actionPerformed(ActionEvent e) {
            KeyBindingsDialog d = new KeyBindingsDialog(new HashMap<>(prefs.getKeyBindings()), prefs.getDefaultKeys());
            d.setDefaultCloseOperation(WindowConstants.DISPOSE_ON_CLOSE);
            d.pack(); //setSize(300,500);
            PositionWindow.placeDialog(d, JabRefFrame.this);
            d.setVisible(true);
            if (d.getAction()) {
                prefs.setNewKeyBindings(d.getNewKeyBindings());
                JOptionPane.showMessageDialog
                        (JabRefFrame.this,
                                Localization.lang("Your new key bindings have been stored.") + '\n'
                                        + Localization.lang("You must restart JabRef for the new key "
                                        + "bindings to work properly."),
                                Localization.lang("Key bindings changed"),
                                JOptionPane.INFORMATION_MESSAGE);
            }
        }
    }

    /**
     * The action concerned with closing the window.
     */
    class CloseAction extends MnemonicAwareAction {
        public CloseAction() {
            putValue(Action.NAME, Localization.menuTitle("Quit"));
            putValue(Action.SHORT_DESCRIPTION, Localization.lang("Quit JabRef"));
            putValue(Action.ACCELERATOR_KEY, prefs.getKey(KeyBinds.QUIT_JAB_REF));
        }

        @Override
        public void actionPerformed(ActionEvent e) {
            quit();
        }
    }

    // The action for closing the current database and leaving the window open.
    private final CloseDatabaseAction closeDatabaseAction = new CloseDatabaseAction();

    class CloseDatabaseAction extends MnemonicAwareAction {
        public CloseDatabaseAction() {
            super(IconTheme.JabRefIcon.CLOSE.getSmallIcon());
            putValue(Action.NAME, Localization.menuTitle("Close database"));
            putValue(Action.SHORT_DESCRIPTION, Localization.lang("Close the current database"));
            putValue(Action.ACCELERATOR_KEY, prefs.getKey(KeyBinds.CLOSE_DATABASE));
        }

        @Override
        public void actionPerformed(ActionEvent e) {
            // Ask here if the user really wants to close, if the base
            // has not been saved since last save.
            boolean close = true;
            if (getCurrentBasePanel() == null) { // when it is initially empty
                return; // nbatada nov 7
            }

            if (getCurrentBasePanel().isBaseChanged()) {
                int answer = JOptionPane.showConfirmDialog(JabRefFrame.this,
                        Localization.lang("Database has changed. Do you want to save before closing?"),
                        Localization.lang("Save before closing"), JOptionPane.YES_NO_CANCEL_OPTION);
                if ((answer == JOptionPane.CANCEL_OPTION) || (answer == JOptionPane.CLOSED_OPTION)) {
                    close = false; // The user has cancelled.
                }
                if (answer == JOptionPane.YES_OPTION) {
                    // The user wants to save.
                    try {
                        SaveDatabaseAction saveAction = new SaveDatabaseAction(getCurrentBasePanel());
                        saveAction.runCommand();
                        if (saveAction.isCancelled() || !saveAction.isSuccess()) {
                            // The action either not cancelled or unsuccessful.
                            // Break!
                            close = false;
                        }

                    } catch (Throwable ex) {
                        // Something prevented the file
                        // from being saved. Break!!!
                        close = false;
                    }

                }
            }

            if (close) {
                close();
            }
        }

        public void close() {
            BasePanel pan = getCurrentBasePanel();
            pan.cleanUp();
            AutoSaveManager.deleteAutoSaveFile(pan); // Delete autosave
            tabbedPane.remove(pan);
            if (tabbedPane.getTabCount() > 0) {
                markActiveBasePanel();
            }
            setWindowTitle();
            updateEnabledState(); // FIXME: Man, this is what I call a bug that this is not called.
            output(Localization.lang("Closed database") + '.');
            // update tab titles
            updateAllTabTitles();
        }
    }

    // The action for opening the preferences dialog.
    private final AbstractAction showPrefs = new ShowPrefsAction();

    class ShowPrefsAction
            extends MnemonicAwareAction {

        public ShowPrefsAction() {
            super(IconTheme.JabRefIcon.PREFERENCES.getIcon());
            putValue(Action.NAME, Localization.menuTitle("Preferences"));
            putValue(Action.SHORT_DESCRIPTION, Localization.lang("Preferences"));
        }

        @Override
        public void actionPerformed(ActionEvent e) {
            preferences();
        }
    }


    /**
     * This method does the job of adding imported entries into the active
     * database, or into a new one. It shows the ImportInspectionDialog if
     * preferences indicate it should be used. Otherwise it imports directly.
     *
     * @param panel     The BasePanel to add to.
     * @param entries   The entries to add.
     * @param openInNew Should the entries be imported into a new database?
     */
    private void addImportedEntries(final BasePanel panel, final List<BibtexEntry> entries, final boolean openInNew) {
        SwingUtilities.invokeLater(new Runnable() {

            @Override
            public void run() {
                ImportInspectionDialog diag = new ImportInspectionDialog(JabRefFrame.this,
                        panel, BibtexFields.DEFAULT_INSPECTION_FIELDS, Localization.lang("Import"),
                        openInNew);
                diag.addEntries(entries);
                diag.entryListComplete();
                PositionWindow.placeDialog(diag, JabRefFrame.this);
                diag.setVisible(true);
                diag.toFront();
            }
        });
    }

    public FileHistory getFileHistory() {
        return fileHistory;
    }

    /**
     * Set the preview active state for all BasePanel instances.
     *
     * @param enabled
     */
    public void setPreviewActive(boolean enabled) {
        for (int i = 0; i < tabbedPane.getTabCount(); i++) {
            getBasePanelAt(i).setPreviewActive(enabled);
        }
    }

    public void removeCachedEntryEditors() {
        for (int j = 0; j < tabbedPane.getTabCount(); j++) {
            BasePanel bp = (BasePanel) tabbedPane.getComponentAt(j);
            bp.entryEditors.clear();
        }
    }

    /**
     * This method shows a wait cursor and blocks all input to the JFrame's contents.
     */
    public void block() {
        getGlassPane().setVisible(true);
    }

    /**
     * This method reverts the cursor to normal, and stops blocking input to the JFrame's contents.
     * There are no adverse effects of calling this method redundantly.
     */
    public void unblock() {
        getGlassPane().setVisible(false);
    }

    /**
     * Set the visibility of the progress bar in the right end of the
     * status line at the bottom of the frame.
     * <p>
     * If not called on the event dispatch thread, this method uses
     * SwingUtilities.invokeLater() to do the actual operation on the EDT.
     */
    public void setProgressBarVisible(final boolean visible) {
        if (SwingUtilities.isEventDispatchThread()) {
            progressBar.setVisible(visible);
        } else {
            SwingUtilities.invokeLater(new Runnable() {

                @Override
                public void run() {
                    progressBar.setVisible(visible);
                }
            });
        }
    }

    /**
     * Sets the current value of the progress bar.
     * <p>
     * If not called on the event dispatch thread, this method uses
     * SwingUtilities.invokeLater() to do the actual operation on the EDT.
     */
    public void setProgressBarValue(final int value) {
        if (SwingUtilities.isEventDispatchThread()) {
            progressBar.setValue(value);
        } else {
            SwingUtilities.invokeLater(new Runnable() {

                @Override
                public void run() {
                    progressBar.setValue(value);
                }
            });
        }

    }

    /**
     * Sets the indeterminate status of the progress bar.
     * <p>
     * If not called on the event dispatch thread, this method uses
     * SwingUtilities.invokeLater() to do the actual operation on the EDT.
     */
    public void setProgressBarIndeterminate(final boolean value) {
        if (SwingUtilities.isEventDispatchThread()) {
            progressBar.setIndeterminate(value);
        } else {
            SwingUtilities.invokeLater(new Runnable() {

                @Override
                public void run() {
                    progressBar.setIndeterminate(value);
                }
            });
        }

    }

    /**
     * Sets the maximum value of the progress bar. Always call this method
     * before using the progress bar, to set a maximum value appropriate to
     * the task at hand.
     * <p>
     * If not called on the event dispatch thread, this method uses
     * SwingUtilities.invokeLater() to do the actual operation on the EDT.
     */
    public void setProgressBarMaximum(final int value) {
        if (SwingUtilities.isEventDispatchThread()) {
            progressBar.setMaximum(value);
        } else {
            SwingUtilities.invokeLater(new Runnable() {

                @Override
                public void run() {
                    progressBar.setMaximum(value);
                }
            });
        }

    }


    class SaveSessionAction
            extends MnemonicAwareAction {

        public SaveSessionAction() {
            super();
            putValue(Action.NAME, Localization.menuTitle("Save session"));
            putValue(Action.ACCELERATOR_KEY, prefs.getKey(KeyBinds.SAVE_SESSION));
        }

        @Override
        public void actionPerformed(ActionEvent e) {
            // Here we store the names of all current files. If
            // there is no current file, we remove any
            // previously stored filename.
            Vector<String> filenames = new Vector<>();
            if (tabbedPane.getTabCount() > 0) {
                for (int i = 0; i < tabbedPane.getTabCount(); i++) {
                    if (tabbedPane.getTitleAt(i).equals(GUIGlobals.untitledTitle)) {
                        tabbedPane.setSelectedIndex(i);
                        int answer = JOptionPane.showConfirmDialog
                                (JabRefFrame.this, Localization.lang
                                                ("This untitled database must be saved first to be "
                                                        + "included in the saved session. Save now?"),
                                        Localization.lang("Save database"),
                                        JOptionPane.YES_NO_OPTION);
                        if (answer == JOptionPane.YES_OPTION) {
                            // The user wants to save.
                            try {
                                getCurrentBasePanel().runCommand(Actions.SAVE);
                            } catch (Throwable ignored) {
                                // Ignored
                            }
                        }
                    }
                    if (getBasePanelAt(i).getDatabaseFile() != null) {
                        filenames.add(getBasePanelAt(i).getDatabaseFile().getPath());
                    }
                }
            }

            if (filenames.isEmpty()) {
                output(Localization.lang("Not saved (empty session)") + '.');
            } else {
                String[] names = new String[filenames.size()];
                for (int i = 0; i < filenames.size(); i++) {
                    names[i] = filenames.elementAt(i);
                }
                prefs.putStringArray("savedSession", names);
                output(Localization.lang("Saved session") + '.');
            }

        }
    }

    public class LoadSessionAction extends MnemonicAwareAction {

        volatile boolean running;

        public LoadSessionAction() {
            super();
            putValue(Action.NAME, Localization.menuTitle("Load session"));
            putValue(Action.ACCELERATOR_KEY, prefs.getKey(KeyBinds.LOAD_SESSION));
        }

        @Override
        public void actionPerformed(ActionEvent e) {
            if (prefs.get("savedSession") == null) {
                output(Localization.lang("No saved session found."));
                return;
            }
            if (running) {
                return;
            } else {
                running = true;
            }

            output(Localization.lang("Loading session..."));
            JabRefExecutorService.INSTANCE.execute(new Runnable() {

                @Override
                public void run() {
                    HashSet<String> currentFiles = new HashSet<>();
                    if (tabbedPane.getTabCount() > 0) {
                        for (int i = 0; i < tabbedPane.getTabCount(); i++) {
                            if (getBasePanelAt(i).getDatabaseFile() != null) {
                                currentFiles.add(getBasePanelAt(i).getDatabaseFile().getPath());
                            }
                        }
                    }
                    String[] names = prefs.getStringArray("savedSession");
                    ArrayList<File> filesToOpen = new ArrayList<>();
                    for (int i = 0; i < names.length; i++) {
                        filesToOpen.add(new File(names[i]));
                    }
                    open.openFiles(filesToOpen, true);
                    running = false;
                }
            });

        }
    }

    class ChangeTabAction extends MnemonicAwareAction {

        private final boolean next;


        public ChangeTabAction(boolean next) {
            // @formatter:off
            putValue(Action.NAME, next ? Localization.menuTitle("Next tab") :
                    Localization.menuTitle("Previous tab"));
            // @formatter:on
            this.next = next;
            putValue(Action.ACCELERATOR_KEY,
                    next ? prefs.getKey(KeyBinds.NEXT_TAB) : prefs.getKey(KeyBinds.PREVIOUS_TAB));
        }

        @Override
        public void actionPerformed(ActionEvent e) {
            int i = tabbedPane.getSelectedIndex();
            int newI = next ? i + 1 : i - 1;
            if (newI < 0) {
                newI = tabbedPane.getTabCount() - 1;
            }
            if (newI == tabbedPane.getTabCount()) {
                newI = 0;
            }
            tabbedPane.setSelectedIndex(newI);
        }
    }

    /**
     * Class for handling general actions; cut, copy and paste. The focused component is
     * kept track of by Globals.focusListener, and we call the action stored under the
     * relevant name in its action map.
     */
    class EditAction extends MnemonicAwareAction {
        private final String command;


        public EditAction(String command, String name, Icon icon) {
            super(icon);
            this.command = command;
            String nName = EntryUtil.capitalizeFirst(command);
            putValue(Action.NAME, nName);
            putValue(Action.ACCELERATOR_KEY, prefs.getKey(nName));
            putValue(Action.SHORT_DESCRIPTION, name);
            //putValue(ACCELERATOR_KEY,
            //         (next?prefs.getKey(KeyBinds.NEXT_TAB):prefs.getKey(KeyBinds.PREVIOUS_TAB)));
        }

        @Override
        public void actionPerformed(ActionEvent e) {

            LOGGER.debug(Globals.focusListener.getFocused().toString());
            JComponent source = Globals.focusListener.getFocused();
            try {
                source.getActionMap().get(command).actionPerformed(new ActionEvent(source, 0, command));
            } catch (NullPointerException ex) {
                // No component is focused, so we do nothing.
            }
        }
    }

    class CustomizeExportsAction extends MnemonicAwareAction {

        public CustomizeExportsAction() {
            putValue(Action.NAME, Localization.menuTitle("Manage custom exports"));
        }

        @Override
        public void actionPerformed(ActionEvent e) {
            ExportCustomizationDialog ecd = new ExportCustomizationDialog(JabRefFrame.this);
            ecd.setVisible(true);
        }
    }

    class CustomizeImportsAction extends MnemonicAwareAction {

        public CustomizeImportsAction() {
            putValue(Action.NAME, Localization.menuTitle("Manage custom imports"));
        }

        @Override
        public void actionPerformed(ActionEvent e) {
            ImportCustomizationDialog ecd = new ImportCustomizationDialog(JabRefFrame.this);
            ecd.setVisible(true);
        }
    }

    class CustomizeEntryTypeAction extends MnemonicAwareAction {

        public CustomizeEntryTypeAction() {
            putValue(Action.NAME, Localization.menuTitle("Customize entry types"));
        }

        @Override
        public void actionPerformed(ActionEvent e) {
            JDialog dl = new EntryCustomizationDialog2(JabRefFrame.this);
            PositionWindow.placeDialog(dl, JabRefFrame.this);
            dl.setVisible(true);
        }
    }

    class GenFieldsCustomizationAction extends MnemonicAwareAction {

        public GenFieldsCustomizationAction() {
            putValue(Action.NAME, Localization.menuTitle("Set up general fields"));
        }

        @Override
        public void actionPerformed(ActionEvent e) {
            GenFieldsCustomizer gf = new GenFieldsCustomizer(JabRefFrame.this);
            PositionWindow.placeDialog(gf, JabRefFrame.this);
            gf.setVisible(true);

        }
    }

    class DatabasePropertiesAction extends MnemonicAwareAction {

        DatabasePropertiesDialog propertiesDialog;


        public DatabasePropertiesAction() {
            putValue(Action.NAME, Localization.menuTitle("Database properties"));
        }

        @Override
        public void actionPerformed(ActionEvent e) {
            if (propertiesDialog == null) {
                propertiesDialog = new DatabasePropertiesDialog(JabRefFrame.this);
            }
            propertiesDialog.setPanel(getCurrentBasePanel());
            PositionWindow.placeDialog(propertiesDialog, JabRefFrame.this);
            propertiesDialog.setVisible(true);
        }

    }

    class BibtexKeyPatternAction extends MnemonicAwareAction {

        BibtexKeyPatternDialog bibtexKeyPatternDialog;


        public BibtexKeyPatternAction() {
            putValue(Action.NAME, Localization.lang("Bibtex key patterns"));
        }

        @Override
        public void actionPerformed(ActionEvent e) {
            JabRefPreferences.getInstance();
            if (bibtexKeyPatternDialog == null) {
                // if no instance of BibtexKeyPatternDialog exists, create new one
                bibtexKeyPatternDialog = new BibtexKeyPatternDialog(JabRefFrame.this, getCurrentBasePanel());
            } else {
                // BibtexKeyPatternDialog allows for updating content based on currently selected panel
                bibtexKeyPatternDialog.setPanel(getCurrentBasePanel());
            }
            PositionWindow.placeDialog(bibtexKeyPatternDialog, JabRefFrame.this);
            bibtexKeyPatternDialog.setVisible(true);
        }

    }

    class IncreaseTableFontSizeAction extends MnemonicAwareAction {

        public IncreaseTableFontSizeAction() {
            putValue(Action.NAME, Localization.menuTitle("Increase table font size"));
            putValue(Action.ACCELERATOR_KEY, Globals.prefs.getKey(KeyBinds.INCREASE_TABLE_FONT_SIZE));
        }

        @Override
        public void actionPerformed(ActionEvent event) {
            int currentSize = GUIGlobals.CURRENTFONT.getSize();
            GUIGlobals.CURRENTFONT = new Font(GUIGlobals.CURRENTFONT.getFamily(), GUIGlobals.CURRENTFONT.getStyle(),
                    currentSize + 1);
            Globals.prefs.putInt(JabRefPreferences.FONT_SIZE, currentSize + 1);
            for (int i = 0; i < getBasePanelCount(); i++) {
                getBasePanelAt(i).updateTableFont();
            }
        }
    }

    class DecreaseTableFontSizeAction extends MnemonicAwareAction {

        public DecreaseTableFontSizeAction() {
            putValue(Action.NAME, Localization.menuTitle("Decrease table font size"));
            putValue(Action.ACCELERATOR_KEY, Globals.prefs.getKey(KeyBinds.DECREASE_TABLE_FONT_SIZE));
        }

        @Override
        public void actionPerformed(ActionEvent event) {
            int currentSize = GUIGlobals.CURRENTFONT.getSize();
            if (currentSize < 2) {
                return;
            }
            GUIGlobals.CURRENTFONT = new Font(GUIGlobals.CURRENTFONT.getFamily(), GUIGlobals.CURRENTFONT.getStyle(),
                    currentSize - 1);
            Globals.prefs.putInt(JabRefPreferences.FONT_SIZE, currentSize - 1);
            for (int i = 0; i < getBasePanelCount(); i++) {
                getBasePanelAt(i).updateTableFont();
            }
        }
    }

    private static class MyGlassPane extends JPanel {

        //ForegroundLabel infoLabel = new ForegroundLabel("Showing search");
        public MyGlassPane() {
            addKeyListener(new KeyAdapter() {
                // Nothing
            });
            addMouseListener(new MouseAdapter() {
                // Nothing
            });
            /*  infoLabel.setForeground(new Color(255, 100, 100, 124));

              setLayout(new BorderLayout());
              add(infoLabel, BorderLayout.CENTER);*/
            super.setCursor(
                    Cursor.getPredefinedCursor(Cursor.WAIT_CURSOR));
        }

        // Override isOpaque() to prevent the glasspane from hiding the window contents:
        @Override
        public boolean isOpaque() {
            return false;
        }
    }


    @Override
    public void showMessage(Object message, String title, int msgType) {
        JOptionPane.showMessageDialog(this, message, title, msgType);
    }

    @Override
    public void setStatus(String s) {
        output(s);
    }

    @Override
    public void showMessage(String message) {
        JOptionPane.showMessageDialog(this, message);
    }

  // Copied from org.pushingpixels.lafwidget.LafWidgetSupport
  // http://jarvis.cs.ucdavis.edu/code_essence/functions/5829321
  // We need to use reflection to change the tabAreaInsets since a TappedPaneUI does not provide an easier way to set this
  private void setTabAreaInsets(JTabbedPane tabbedPane, Insets tabAreaInsets) {
	  TabbedPaneUI ui = tabbedPane.getUI();
	  if (ui instanceof BasicTabbedPaneUI) {
		  try {
			  Class<?> clazz = ui.getClass();
			  while (clazz != null) {
				  try {
					  Field fld = clazz.getDeclaredField("tabAreaInsets");
					  if (fld != null) {
						  fld.setAccessible(true);
						  fld.set(ui, tabAreaInsets);
						  return;
					  }
				  } catch (NoSuchFieldException nsfe) {
				  }
				  clazz = clazz.getSuperclass();
			  }
		  } catch (Throwable t) {
			  // ignore all fall through
		  }
	  }
	  throw new UnsupportedOperationException();
  }
}<|MERGE_RESOLUTION|>--- conflicted
+++ resolved
@@ -33,7 +33,6 @@
 import java.awt.event.WindowEvent;
 import java.io.File;
 import java.io.IOException;
-<<<<<<< HEAD
 import java.lang.reflect.Field;
 import java.util.ArrayList;
 import java.util.Arrays;
@@ -44,9 +43,7 @@
 import java.util.Vector;
 import javax.swing.plaf.TabbedPaneUI;
 import javax.swing.plaf.basic.BasicTabbedPaneUI;
-=======
 import java.util.*;
->>>>>>> 4f3c9e4a
 import javax.swing.*;
 import javax.swing.event.ChangeEvent;
 import javax.swing.event.ChangeListener;
@@ -61,12 +58,9 @@
 import net.sf.jabref.gui.worker.AbstractWorker;
 import net.sf.jabref.gui.worker.MarkEntriesAction;
 import net.sf.jabref.gui.preftabs.PreferencesDialog;
-<<<<<<< HEAD
 import net.sf.jabref.gui.search.SearchBar;
-=======
 import net.sf.jabref.gui.util.FocusRequester;
 import net.sf.jabref.gui.util.PositionWindow;
->>>>>>> 4f3c9e4a
 import net.sf.jabref.importer.*;
 import net.sf.jabref.importer.fetcher.GeneralFetcher;
 import net.sf.jabref.logic.CustomEntryTypesManager;
@@ -795,15 +789,6 @@
             Globals.autoSaveManager.clearAutoSaves();
         }
 
-<<<<<<< HEAD
-=======
-        // Let the search interface store changes to prefs.
-        // But which one? Let's use the one that is visible.
-        if (getCurrentBasePanel() != null) {
-            searchManager.updatePrefs();
-        }
-
->>>>>>> 4f3c9e4a
         prefs.flush();
 
         // dispose all windows, even if they are not displayed anymore
@@ -1503,20 +1488,11 @@
 
     private void initActions() {
         openDatabaseOnlyActions = new LinkedList<>();
-<<<<<<< HEAD
-        openDatabaseOnlyActions.addAll(Arrays.asList(manageSelectors,
-                mergeDatabaseAction, newSubDatabaseAction, close, save, saveAs, saveSelectedAs, saveSelectedAsPlain, undo,
-                redo, cut, delete, copy, paste, mark, unmark, unmarkAll, editEntry,
-                selectAll, copyKey, copyCiteKey, copyKeyAndTitle, editPreamble, editStrings, toggleGroups,
-                makeKeyAction, normalSearch, mergeEntries, cleanupEntries, exportToClipboard,
-                replaceAll, sendAsEmail, downloadFullText, writeXmpAction,
-=======
         openDatabaseOnlyActions.addAll(Arrays.asList(manageSelectors, mergeDatabaseAction, newSubDatabaseAction, save,
                 saveAs, saveSelectedAs, saveSelectedAsPlain, undo, redo, cut, delete, copy, paste, mark, unmark,
                 unmarkAll, editEntry, selectAll, copyKey, copyCiteKey, copyKeyAndTitle, editPreamble, editStrings,
-                toggleGroups, toggleSearch, makeKeyAction, normalSearch, mergeEntries, cleanupEntries,
-                exportToClipboard, incrementalSearch, replaceAll, sendAsEmail, downloadFullText, writeXmpAction,
->>>>>>> 4f3c9e4a
+                toggleGroups, makeKeyAction, normalSearch, mergeEntries, cleanupEntries, exportToClipboard,
+                replaceAll, sendAsEmail, downloadFullText, writeXmpAction,
                 findUnlinkedFiles, addToGroup, removeFromGroup, moveToGroup, autoLinkFile, resolveDuplicateKeys,
                 openPdf, openUrl, openFolder, openFile, openSpires, togglePreview, dupliCheck, autoSetFile,
                 newEntryAction, plainTextImport, massSetField, manageKeywords, pushExternalButton.getMenuAction(),
@@ -1632,21 +1608,6 @@
             } catch (IOException ex) {
                 LOGGER.error("Invalid database file path: " + ex.getMessage());
             }
-<<<<<<< HEAD
-        } else {
-            title = file.getName();
-        }
-
-        // We use html here to get some padding around the title
-        // There are no closing tags since we would otherwise run in a bug
-        // see https://sourceforge.net/p/jabref/bugs/1293/
-        tabbedPane.add(htmlPadding + title, bp);
-        tabbedPane.setToolTipTextAt(tabbedPane.getTabCount() - 1,
-                file != null ? file.getAbsolutePath() : null);
-        if (raisePanel) {
-            tabbedPane.setSelectedComponent(bp);
-=======
->>>>>>> 4f3c9e4a
         }
         return dbPaths;
     }
