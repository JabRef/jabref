--- conflicted
+++ resolved
@@ -98,13 +98,8 @@
                     }
                 }
             });
-
-<<<<<<< HEAD
-            GUIUtil.correctRowHeight(table);
-
+            
             // BibTeX key
-=======
->>>>>>> c5f2a897
             table.getColumnModel().getColumn(0).setPreferredWidth(100);
             // field name
             table.getColumnModel().getColumn(1).setPreferredWidth(60);
