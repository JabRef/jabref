--- conflicted
+++ resolved
@@ -15,6 +15,10 @@
  */
 package net.sf.jabref.gui.actions;
 
+import java.util.List;
+import java.util.Objects;
+import javax.swing.*;
+
 import net.sf.jabref.BibDatabaseContext;
 import net.sf.jabref.Globals;
 import net.sf.jabref.JabRefPreferences;
@@ -30,10 +34,6 @@
 import net.sf.jabref.logic.cleanup.CleanupWorker;
 import net.sf.jabref.logic.l10n.Localization;
 import net.sf.jabref.model.entry.BibEntry;
-
-import javax.swing.*;
-import java.util.List;
-import java.util.Objects;
 
 public class CleanupAction extends AbstractWorker {
 
@@ -160,13 +160,7 @@
     private void doCleanup(CleanupPreset preset, BibEntry entry, NamedCompound ce) {
         // Create and run cleaner
         BibDatabaseContext bibDatabaseContext = panel.getBibDatabaseContext();
-<<<<<<< HEAD
-        CleanupWorker cleaner = new CleanupWorker(
-                bibDatabaseContext.getMetaData().getFileDirectory(Globals.FILE_FIELD), bibDatabaseContext,
-=======
-        CleanupWorker cleaner = new CleanupWorker(preset,
-                bibDatabaseContext.getFileDirectory(), bibDatabaseContext.getDatabase(),
->>>>>>> f9414da2
+        CleanupWorker cleaner = new CleanupWorker(bibDatabaseContext.getFileDirectory(), bibDatabaseContext,
                 Globals.journalAbbreviationLoader.getRepository());
         List<FieldChange> changes = cleaner.cleanup(preset, entry);
 
