--- conflicted
+++ resolved
@@ -5,11 +5,7 @@
 import java.io.InputStreamReader;
 import java.net.URL;
 import java.net.URLConnection;
-<<<<<<< HEAD
-=======
 import java.nio.charset.StandardCharsets;
-import java.util.ArrayList;
->>>>>>> 40df60b5
 import java.util.List;
 import java.util.regex.Matcher;
 import java.util.regex.Pattern;
@@ -213,32 +209,16 @@
      * Fetch and parse an medline item from eutils.ncbi.nlm.nih.gov.
      *
      * @param id One or several ids, separated by ","
-     *
-     * @return Will return an empty list on error.
      */
     private static List<BibEntry> fetchMedline(String id, OutputPrinter status) throws IOException {
         String baseUrl = "http://eutils.ncbi.nlm.nih.gov/entrez/eutils/efetch.fcgi?db=pubmed&retmode=xml&rettype=citation&id=" +
                 id;
-<<<<<<< HEAD
         URL url = new URL(baseUrl);
         URLConnection data = url.openConnection();
         ParserResult result = new MedlineImporter().importDatabase(
-                new BufferedReader(new InputStreamReader(data.getInputStream())));
+                new BufferedReader(new InputStreamReader(data.getInputStream(), StandardCharsets.UTF_8)));
         if (result.hasWarnings()) {
             status.showMessage(result.getErrorMessage());
-=======
-        try {
-            URL url = new URL(baseUrl);
-            URLConnection data = url.openConnection();
-            ParserResult result = new MedlineImporter().importDatabase(
-                    new BufferedReader(new InputStreamReader(data.getInputStream(), StandardCharsets.UTF_8)));
-            if (result.hasWarnings()) {
-                status.showMessage(result.getErrorMessage());
-            }
-            return result.getDatabase().getEntries();
-        } catch (IOException e) {
-            return new ArrayList<>();
->>>>>>> 40df60b5
         }
         return result.getDatabase().getEntries();
     }
