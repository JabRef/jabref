--- conflicted
+++ resolved
@@ -21,11 +21,8 @@
 
 import net.sf.jabref.importer.fetcher.IdBasedEntryFetcher;
 import net.sf.jabref.logic.importer.fetcher.ArXiv;
-<<<<<<< HEAD
+import net.sf.jabref.logic.importer.fetcher.GvkFetcher;
 import net.sf.jabref.logic.importer.fetcher.IsbnFetcher;
-=======
-import net.sf.jabref.logic.importer.fetcher.GvkFetcher;
->>>>>>> c9921ba7
 import net.sf.jabref.logic.journals.JournalAbbreviationLoader;
 
 public class EntryFetchers {
@@ -48,12 +45,9 @@
         entryFetchers.add(new DOAJFetcher());
         entryFetchers.add(new SpringerFetcher());
 
+        entryFetchers.add(new IdBasedEntryFetcher(new IsbnFetcher()));
         entryFetchers.add(new SearchBasedEntryFetcher(new ArXiv()));
-<<<<<<< HEAD
-        entryFetchers.add(new IdBasedEntryFetcher(new IsbnFetcher()));
-=======
         entryFetchers.add(new SearchBasedEntryFetcher(new GvkFetcher()));
->>>>>>> c9921ba7
     }
 
     public List<EntryFetcher> getEntryFetchers() {
