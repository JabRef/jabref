--- conflicted
+++ resolved
@@ -91,11 +91,7 @@
         HelpAction help = new HelpAction(activeFetcher.getHelpPage());
         JButton helpBut = help.getHelpButton();
         helpBut.setEnabled(activeFetcher.getHelpPage() != null);
-<<<<<<< HEAD
-
-=======
-        
->>>>>>> c9921ba7
+
         fetcherChoice.addActionListener(actionEvent -> {
             activeFetcher = fetcherArray[fetcherChoice.getSelectedIndex()];
             Globals.prefs.putInt(JabRefPreferences.SELECTED_FETCHER_INDEX, fetcherChoice.getSelectedIndex());
