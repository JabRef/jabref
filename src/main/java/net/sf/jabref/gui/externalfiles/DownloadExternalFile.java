--- conflicted
+++ resolved
@@ -199,28 +199,11 @@
                 }
             }
 
-<<<<<<< HEAD
-            try {
-                boolean success = FileUtil.copyFile(tmp.toPath(), toFile.toPath(), true);
-                if (!success) {
-                    // OOps, the file exists!
-                    LOGGER.error("File already exists! DownloadExternalFile.download()");
-                }
-
-                // If the local file is in or below the main file directory, change the
-                // path to relative:
-                if ((dirPrefix != null) && fileListEntry.link.startsWith(directory)
-                        && (fileListEntry.link.length() > dirPrefix.length())) {
-                    fileListEntry = new FileListEntry(fileListEntry.description,
-                            fileListEntry.link.substring(dirPrefix.length()), fileListEntry.type);
-                }
-=======
             boolean success = FileUtil.copyFile(Paths.get(tmp.toURI()), Paths.get(toFile.toURI()), true);
             if (!success) {
                 // OOps, the file exists!
                 LOGGER.error("File already exists! DownloadExternalFile.download()");
             }
->>>>>>> 60089940
 
             // If the local file is in or below the main file directory, change the
             // path to relative:
