/*  Copyright (C) 2003-2015 JabRef contributors.
    This program is free software; you can redistribute it and/or modify
    it under the terms of the GNU General Public License as published by
    the Free Software Foundation; either version 2 of the License, or
    (at your option) any later version.

    This program is distributed in the hope that it will be useful,
    but WITHOUT ANY WARRANTY; without even the implied warranty of
    MERCHANTABILITY or FITNESS FOR A PARTICULAR PURPOSE.  See the
    GNU General Public License for more details.

    You should have received a copy of the GNU General Public License along
    with this program; if not, write to the Free Software Foundation, Inc.,
    51 Franklin Street, Fifth Floor, Boston, MA 02110-1301 USA.
*/
package net.sf.jabref.gui;

import java.awt.Component;
import java.awt.Container;
import java.awt.Dimension;
import java.awt.Frame;
import java.awt.GridBagConstraints;
import java.awt.GridBagLayout;
import java.awt.Insets;
import java.awt.event.ActionEvent;
import java.awt.event.ActionListener;
import java.awt.event.ComponentAdapter;
import java.awt.event.ComponentEvent;
import java.awt.event.ComponentListener;
import java.awt.event.KeyEvent;
import java.awt.event.MouseAdapter;
import java.awt.event.MouseEvent;
import java.awt.event.MouseListener;
import java.awt.event.WindowAdapter;
import java.awt.event.WindowEvent;
import java.io.File;
import java.io.FileFilter;
import java.io.IOException;
import java.util.*;
import java.util.concurrent.atomic.AtomicBoolean;
import javax.swing.AbstractAction;
import javax.swing.Action;
import javax.swing.BorderFactory;
import javax.swing.DefaultListCellRenderer;
import javax.swing.JButton;
import javax.swing.JCheckBox;
import javax.swing.JComboBox;
import javax.swing.JComponent;
import javax.swing.JDialog;
import javax.swing.JFileChooser;
import javax.swing.JLabel;
import javax.swing.JList;
import javax.swing.JOptionPane;
import javax.swing.JPanel;
import javax.swing.JProgressBar;
import javax.swing.JRootPane;
import javax.swing.JScrollPane;
import javax.swing.JTextField;
import javax.swing.JTree;
import javax.swing.KeyStroke;
import javax.swing.WindowConstants;
import javax.swing.event.ChangeEvent;
import javax.swing.event.ChangeListener;
import javax.swing.filechooser.FileSystemView;
import javax.swing.tree.DefaultMutableTreeNode;
import javax.swing.tree.DefaultTreeCellRenderer;
import javax.swing.tree.DefaultTreeModel;
import javax.swing.tree.TreeModel;
import javax.swing.tree.TreeNode;
import javax.swing.tree.TreePath;

import net.sf.jabref.*;
import net.sf.jabref.logic.l10n.Localization;
import net.sf.jabref.model.database.BibDatabase;
import net.sf.jabref.gui.desktop.JabRefDesktop;
import net.sf.jabref.model.EntryTypes;
import net.sf.jabref.model.entry.EntryType;
import org.apache.commons.logging.Log;
import org.apache.commons.logging.LogFactory;

import net.sf.jabref.importer.EntryFromFileCreator;
import net.sf.jabref.importer.EntryFromFileCreatorManager;
import net.sf.jabref.importer.UnlinkedFilesCrawler;
import net.sf.jabref.importer.UnlinkedPDFFileFilter;

import com.jgoodies.forms.builder.ButtonBarBuilder;

/**
 * GUI Dialog for the feature "Find unlinked files".
 *
 * @author Nosh&Dan
 * @version 25.11.2008 | 23:13:29
 *
 */
public class FindUnlinkedFilesDialog extends JDialog {
    private static final Log LOGGER = LogFactory.getLog(FindUnlinkedFilesDialog.class);

    /**
     * Keys to be used for referencing this Action.
     */
    public static final String ACTION_COMMAND = "findUnlinkedFiles";
    public static final String ACTION_MENU_TITLE = Localization.menuTitle("Find unlinked files...");

    public static final String ACTION_SHORT_DESCRIPTION = Localization.lang("Searches for unlinked PDF files on the file system");
    private static final String GLOBAL_PREFS_WORKING_DIRECTORY_KEY = "findUnlinkedFilesWD";

    private static final String GLOBAL_PREFS_DIALOG_SIZE_KEY = "findUnlinkedFilesDialogSize";
    private JabRefFrame frame;
    private BibDatabase database;
    private EntryFromFileCreatorManager creatorManager;

    private UnlinkedFilesCrawler crawler;
    private File lastSelectedDirectory;

    private TreeModel treeModel;
    /* PANELS */
    private JPanel panelDirectory;
    private JPanel panelSearchArea;
    private JPanel panelFiles;
    private JPanel panelOptions;
    private JPanel panelButtons;
    private JPanel panelEntryTypesSelection;

    private JPanel panelImportArea;
    private JButton buttonBrowse;
    private JButton buttonScan;
    private JButton buttonApply;

    private JButton buttonClose;
    /* Options for the TreeView */
    private JButton buttonOptionSelectAll;
    private JButton buttonOptionUnselectAll;
    private JButton buttonOptionExpandAll;
    private JButton buttonOptionCollapseAll;

    private JCheckBox checkboxCreateKeywords;
    private JTextField textfieldDirectoryPath;
    private JLabel labelDirectoryDescription;
    private JLabel labelFileTypesDescription;
    private JLabel labelFilesDescription;
    private JLabel labelEntryTypeDescription;
    private JLabel labelSearchingDirectoryInfo;

    private JLabel labelImportingInfo;
    private JTree tree;
    private JScrollPane scrollpaneTree;
    private JComboBox<FileFilter> comboBoxFileTypeSelection;

    private JComboBox<BibtexEntryTypeWrapper> comboBoxEntryTypeSelection;
    private JProgressBar progressBarSearching;
    private JProgressBar progressBarImporting;
    private JFileChooser fileChooser;

    private MouseListener treeMouseListener;
    private Action actionSelectAll;
    private Action actionUnselectAll;
    private Action actionExpandTree;

    private Action actionCollapseTree;

    private ComponentListener dialogPositionListener;
    private final AtomicBoolean threadState = new AtomicBoolean();

    private boolean checkBoxWhyIsThereNoGetSelectedStupidSwing;

    /**
     * For Unit-testing only. <i>Don't remove!</i> <br>
     * Used via reflection in {@link net.sf.jabref.importer.DatabaseFileLookup} to construct this
     * class.
     */
    private FindUnlinkedFilesDialog() {
    }

    public FindUnlinkedFilesDialog(Frame owner, JabRefFrame frame, BasePanel panel) {
        super(owner, Localization.lang("Find unlinked files"), true);
        this.frame = frame;

        restoreSizeOfDialog();

        database = panel.getDatabase();
        creatorManager = new EntryFromFileCreatorManager();
        crawler = new UnlinkedFilesCrawler(database);

        lastSelectedDirectory = loadLastSelectedDirectory();

        initialize();
        buttonApply.setEnabled(false);
    }

    /**
     * Close dialog when pressing escape
     */
    @Override
    protected JRootPane createRootPane() {
        ActionListener actionListener = actionEvent -> setVisible(false);
        JRootPane rPane = new JRootPane();
        KeyStroke stroke = KeyStroke.getKeyStroke(KeyEvent.VK_ESCAPE, 0);
        rPane.registerKeyboardAction(actionListener, stroke, JComponent.WHEN_IN_FOCUSED_WINDOW);

        return rPane;
    }

    /**
     * Stores the current size of this dialog persistently.
     */
    private void storeSizeOfDialog() {
        Dimension dim = getSize();
        String store = dim.width + ";" + dim.height;
        Globals.prefs.put(FindUnlinkedFilesDialog.GLOBAL_PREFS_DIALOG_SIZE_KEY, store);
    }

    /**
     * Restores the location and size of this dialog from the persistent storage.
     */
    private void restoreSizeOfDialog() {

        String store = Globals.prefs.get(FindUnlinkedFilesDialog.GLOBAL_PREFS_DIALOG_SIZE_KEY);

        Dimension dimension = null;

        if (store != null) {
            try {
                String[] dim = store.split(";");
                dimension = new Dimension(Integer.valueOf(dim[0]), Integer.valueOf(dim[1]));
            } catch (NumberFormatException ignored) {
                // Ignored
            }
        }
        if (dimension != null) {
            setPreferredSize(dimension);
        }
    }

    /**
     * Initializes the components, the layout, the data structure and the
     * actions in this dialog.
     */
    private void initialize() {

        initializeActions();

        initComponents();

        createTree();
        createFileTypesCombobox();
        createEntryTypesCombobox();

        initLayout();
        setupActions();

        pack();
    }

    /**
     * Initializes action objects. <br>
     * Does not assign actions to components yet!
     */
    private void initializeActions() {

        actionSelectAll = new AbstractAction(Localization.lang("Select all")) {
            @Override
            public void actionPerformed(ActionEvent e) {
                CheckableTreeNode rootNode = (CheckableTreeNode) tree.getModel().getRoot();
                rootNode.setSelected(true);
                tree.invalidate();
                tree.repaint();
            }
        };

        actionUnselectAll = new AbstractAction(Localization.lang("Unselect all")) {
            @Override
            public void actionPerformed(ActionEvent e) {
                CheckableTreeNode rootNode = (CheckableTreeNode) tree.getModel().getRoot();
                rootNode.setSelected(false);
                tree.invalidate();
                tree.repaint();
            }
        };

        actionExpandTree = new AbstractAction(Localization.lang("Expand all")) {
            @Override
            public void actionPerformed(ActionEvent e) {
                CheckableTreeNode rootNode = (CheckableTreeNode) tree.getModel().getRoot();
                expandTree(tree, new TreePath(rootNode), true);
            }
        };

        actionCollapseTree = new AbstractAction(Localization.lang("Collapse all")) {
            @Override
            public void actionPerformed(ActionEvent e) {
                CheckableTreeNode rootNode = (CheckableTreeNode) tree.getModel().getRoot();
                expandTree(tree, new TreePath(rootNode), false);
            }
        };

        dialogPositionListener = new ComponentAdapter() {

            /* (non-Javadoc)
             * @see java.awt.event.ComponentAdapter#componentResized(java.awt.event.ComponentEvent)
             */
            @Override
            public void componentResized(ComponentEvent e) {
                storeSizeOfDialog();
            }

            /* (non-Javadoc)
             * @see java.awt.event.ComponentAdapter#componentMoved(java.awt.event.ComponentEvent)
             */
            @Override
            public void componentMoved(ComponentEvent e) {
                storeSizeOfDialog();
            }
        };

    }

    /**
     * Stores the working directory path for this view in the global
     * preferences.
     *
     * @param lastSelectedDir
     *            directory that is used as the working directory in this view.
     */
    private void storeLastSelectedDirectory(File lastSelectedDir) {
        lastSelectedDirectory = lastSelectedDir;
        if (lastSelectedDirectory != null) {
            Globals.prefs.put(FindUnlinkedFilesDialog.GLOBAL_PREFS_WORKING_DIRECTORY_KEY, lastSelectedDirectory.getAbsolutePath());
        }
    }

    /**
     * Loads the working directory path which is persistantly stored for this
     * view and returns it as a {@link File}-Object. <br>
     * <br>
     * If there is no working directory path stored, the general working
     * directory will be consulted.
     *
     * @return The persistently stored working directory path for this view.
     */
    private File loadLastSelectedDirectory() {
        String workingDirectory = Globals.prefs.get(FindUnlinkedFilesDialog.GLOBAL_PREFS_WORKING_DIRECTORY_KEY);
        if (workingDirectory == null) {
            workingDirectory = Globals.prefs.get(JabRefPreferences.WORKING_DIRECTORY);
        }
        lastSelectedDirectory = new File(workingDirectory);
        if (lastSelectedDirectory.isFile()) {
            lastSelectedDirectory = lastSelectedDirectory.getParentFile();
        }
        return lastSelectedDirectory;
    }

    /**
     * Opens a {@link JFileChooser} and receives the user input as a
     * {@link File} object, which this method returns. <br>
     * <br>
     * The "Open file" dialog will start at the path that is set in the
     * "directory" textfield, or at the last stored path for this dialog, if the
     * textfield is empty. <br>
     * <br>
     * If the user cancels the "Open file" dialog, this method returns null. <br>
     * <br>
     * If the user has selected a valid directory in the "Open file" dialog,
     * this path will be stored persistently for this dialog, so that it can be
     * preset at the next time this dialog is opened.
     *
     * @return The selected directory from the user, or <code>null</code>, if
     *         the user has aborted the selection.
     */
    private File chooseDirectory() {

        if (fileChooser == null) {
            fileChooser = new JFileChooser();
            fileChooser.setAutoscrolls(true);
            fileChooser.setDialogTitle(Localization.lang("Select directory"));
            fileChooser.setApproveButtonText(Localization.lang("Choose Directory"));
            fileChooser.setApproveButtonToolTipText(Localization.lang("Use the selected directory to start with the search."));
            fileChooser.setFileSelectionMode(JFileChooser.DIRECTORIES_ONLY);
        }

        String path = textfieldDirectoryPath.getText();
        if ((path == null) || path.isEmpty()) {
            fileChooser.setCurrentDirectory(lastSelectedDirectory);
        } else {
            fileChooser.setCurrentDirectory(new File(path));
        }

        int result = fileChooser.showOpenDialog(frame);
        if (result == JFileChooser.CANCEL_OPTION) {
            return null;
        }
        File selectedDirectory = fileChooser.getSelectedFile();
        String filepath = "";
        if (selectedDirectory != null) {
            filepath = selectedDirectory.getAbsolutePath();
        }
        textfieldDirectoryPath.setText(filepath);

        return selectedDirectory;
    }

    /**
     * Disables or enables all visible Elements in this Dialog. <br>
     * <br>
     * This also removes the {@link MouseListener} from the Tree-View to prevent
     * it from receiving mouse events when in disabled-state.
     *
     * @param enable
     *            <code>true</code> when the elements shall get enabled,
     *            <code>false</code> when they shall get disabled.
     */
    private void disOrEnableDialog(boolean enable) {

        if (enable) {
            tree.addMouseListener(treeMouseListener);
        }
        else {
            tree.removeMouseListener(treeMouseListener);
        }
        disOrEnableAllElements(FindUnlinkedFilesDialog.this, enable);

    }

    /**
     * Recursively disables or enables all swing and awt components in this
     * dialog, starting with but not including the container
     * <code>startContainer</code>.
     *
     * @param startContainer
     *            The GUI Element to start with.
     * @param enable
     *            <code>true</code>, if all elements will get enabled,
     *            <code>false</code> if all elements will get disabled.
     */
    private void disOrEnableAllElements(Container startContainer, boolean enable) {
        Component[] children = startContainer.getComponents();
        for (Component child : children) {
            if (child instanceof Container) {
                disOrEnableAllElements((Container) child, enable);
            }
            child.setEnabled(enable);
        }
    }

    /**
     * Expands or collapses the specified tree according to the
     * <code>expand</code>-parameter.
     */
    private void expandTree(JTree currentTree, TreePath parent, boolean expand) {
        TreeNode node = (TreeNode) parent.getLastPathComponent();
        if (node.getChildCount() >= 0) {
            for (Enumeration<TreeNode> e = node.children(); e.hasMoreElements();) {
                TreePath path = parent.pathByAddingChild(e.nextElement());
                expandTree(currentTree, path, expand);
            }
        }
        if (expand) {
            currentTree.expandPath(parent);
        } else {
            currentTree.collapsePath(parent);
        }
    }

    /**
     * Starts the search of unlinked files according to the current dialog
     * state. <br>
     * <br>
     * This state is made of: <br>
     * <li>The value of the "directory"-input-textfield and <li>The file type
     * selection. <br>
     * The search will process in a seperate thread and the progress bar behind
     * the "search" button will be displayed. <br>
     * <br>
     * When the search has completed, the
     * {@link #searchFinishedHandler(CheckableTreeNode)} handler method is
     * invoked.
     */
    private void startSearch() {

        final File directory = new File(textfieldDirectoryPath.getText());

        if (!directory.exists() || !directory.isDirectory()) {
            textfieldDirectoryPath.setText("");
            return;
        }

        storeLastSelectedDirectory(directory);

        progressBarSearching.setMinimumSize(new Dimension(buttonScan.getSize().width, progressBarSearching.getMinimumSize().height));
        progressBarSearching.setVisible(true);
        progressBarSearching.setString("");

        labelSearchingDirectoryInfo.setVisible(true);
        buttonScan.setVisible(false);

        disOrEnableDialog(false);
        labelSearchingDirectoryInfo.setEnabled(true);

        final FileFilter selectedFileFilter = (FileFilter) comboBoxFileTypeSelection.getSelectedItem();

        threadState.set(true);
        JabRefExecutorService.INSTANCE.execute(() -> {
            UnlinkedPDFFileFilter unlinkedPDFFileFilter = new UnlinkedPDFFileFilter(selectedFileFilter, database);
            CheckableTreeNode rootNode = crawler.searchDirectory(directory, unlinkedPDFFileFilter, threadState, new ChangeListener() {

                int counter;

                @Override
                public void stateChanged(ChangeEvent e) {
                    counter++;
                    progressBarSearching.setString(counter + " files found");
                }
            });
            searchFinishedHandler(rootNode);
        });

    }

    /**
     * This will start the import of all file of all selected nodes in this
     * dialogs tree view. <br>
     * <br>
     * The import itself will run in a seperate thread, whilst this dialog will
     * be showing a progress bar, until the thread has finished its work. <br>
     * <br>
     * When the import has finished, the {@link #importFinishedHandler(java.util.List)} is
     * invoked.
     */
    private void startImport() {

        if (treeModel == null) {
            return;
        }
        setDefaultCloseOperation(WindowConstants.DO_NOTHING_ON_CLOSE);

        CheckableTreeNode root = (CheckableTreeNode) treeModel.getRoot();

        final List<File> fileList = getFileListFromNode(root);

        if ((fileList == null) || fileList.isEmpty()) {
            return;
        }

        progressBarImporting.setVisible(true);
        labelImportingInfo.setVisible(true);
        buttonApply.setVisible(false);
        buttonClose.setVisible(false);
        disOrEnableDialog(false);

        labelImportingInfo.setEnabled(true);

        progressBarImporting.setMinimum(0);
        progressBarImporting.setMaximum(fileList.size());
        progressBarImporting.setValue(0);
        progressBarImporting.setString("");

        final EntryType entryType = ((BibtexEntryTypeWrapper) comboBoxEntryTypeSelection.getSelectedItem()).getEntryType();

        threadState.set(true);
        JabRefExecutorService.INSTANCE.execute(() -> {
            List<String> errors = new LinkedList<>();
            creatorManager.addEntriesFromFiles(fileList, database, frame.getCurrentBasePanel(),
                    entryType,
                    checkBoxWhyIsThereNoGetSelectedStupidSwing, new ChangeListener() {

                        int counter;

                        @Override
                        public void stateChanged(ChangeEvent e) {
                            counter++;
                            progressBarImporting.setValue(counter);
                            progressBarImporting.setString(counter + " of " + progressBarImporting.getMaximum());
                        }
                    }, errors);
            importFinishedHandler(errors);
        });
    }

    /**
     *
     * @param errors
     */
    private void importFinishedHandler(List<String> errors) {

        if ((errors != null) && !errors.isEmpty()) {

            JOptionPane.showMessageDialog(this, "The import finished with warnings:\n" + "There " + (errors.size() > 1 ? "were " : "was ") + errors.size() + (errors.size() > 1 ? " files" : " file") + (errors.size() > 1 ? " which" : " that") + " could not be imported.",
                    Localization.lang("Warning"),
                    JOptionPane.WARNING_MESSAGE);
        }

        progressBarImporting.setVisible(false);
        labelImportingInfo.setVisible(false);
        buttonApply.setVisible(true);
        buttonClose.setVisible(true);
        disOrEnableDialog(true);
        setDefaultCloseOperation(WindowConstants.DISPOSE_ON_CLOSE);
        frame.getCurrentBasePanel().markBaseChanged();
    }

    /**
     * Will be called from the Thread in which the "unlinked files search" is
     * processed. As the result of the search, the root node of the determined
     * file structure is passed.
     *
     * @param rootNode
     *            The root of the file structure as the result of the search.
     */
    private void searchFinishedHandler(CheckableTreeNode rootNode) {
        treeModel = new DefaultTreeModel(rootNode);
        tree.setModel(treeModel);
        tree.setRootVisible(rootNode.getChildCount() > 0);

        tree.invalidate();
        tree.repaint();

        progressBarSearching.setVisible(false);
        labelSearchingDirectoryInfo.setVisible(false);
        buttonScan.setVisible(true);
        actionSelectAll.actionPerformed(null);

        disOrEnableDialog(true);
        buttonApply.setEnabled(true);
    }

    /**
     * Sets up the actions for the components.
     */
    private void setupActions() {

        /**
         * Stores the selected Directory.
         */
        buttonBrowse.addActionListener(e -> {
            File selectedDirectory = chooseDirectory();
            storeLastSelectedDirectory(selectedDirectory);
        });

        buttonScan.addActionListener(e -> startSearch());

        /**
         * Action for the button "Import...". <br>
         * <br>
         * Actions on this button will start the import of all file of all
         * selected nodes in this dialogs tree view. <br>
         */
        ActionListener actionListenerImportEntrys = e -> startImport();

        buttonApply.addActionListener(actionListenerImportEntrys);

        buttonClose.addActionListener(e -> dispose());
    }

    /**
     * Creates a list of {@link File}s for all leaf nodes in the tree structure
     * <code>node</code>, which have been marked as <i>selected</i>. <br>
     * <br>
     * <code>Selected</code> nodes correspond to those entries in the tree,
     * whose checkbox is <code>checked</code>.
     *
     * SIDE EFFECT: The checked nodes are removed from the tree.
     *
     * @param node
     *            The root node representing a tree structure.
     * @return A list of files of all checked leaf nodes.
     */
    private List<File> getFileListFromNode(CheckableTreeNode node) {
        List<File> filesList = new ArrayList<>();
        Enumeration<CheckableTreeNode> children = node.depthFirstEnumeration();
        ArrayList<CheckableTreeNode> nodesToRemove = new ArrayList<>();
        for (CheckableTreeNode child : Collections.list(children)) {
            if (child.isLeaf() && child.isSelected()) {
                File nodeFile = ((FileNodeWrapper) child.getUserObject()).file;
                if ((nodeFile != null) && nodeFile.isFile()) {
                    filesList.add(nodeFile);
                    nodesToRemove.add(child);
                }
            }
        }


        // remove imported files from tree
        DefaultTreeModel model = (DefaultTreeModel) tree.getModel();
        for (CheckableTreeNode nodeToRemove : nodesToRemove) {
            DefaultMutableTreeNode parent = (DefaultMutableTreeNode) nodeToRemove.getParent();
            model.removeNodeFromParent(nodeToRemove);

            // remove empty parent node
            while ((parent != null) && parent.isLeaf()) {
                DefaultMutableTreeNode pp = (DefaultMutableTreeNode) parent.getParent();
                if (pp != null) {
                    model.removeNodeFromParent(parent);
                }
                parent = pp;
            }
            // TODO: update counter / see: getTreeCellRendererComponent for label generation
        }
        tree.invalidate();
        tree.repaint();

        return filesList;
    }

    /**
     * Initializes the visible components in this dialog.
     */
    private void initComponents() {

        this.addComponentListener(dialogPositionListener);
        /* Interrupts the searchThread by setting the State-Array to 0 */
        this.addWindowListener(new WindowAdapter() {

            @Override
            public void windowClosing(WindowEvent e) {
                threadState.set(false);
            }
        });

        panelDirectory = new JPanel();
        panelSearchArea = new JPanel();
        panelFiles = new JPanel();
        panelOptions = new JPanel();
        panelEntryTypesSelection = new JPanel();
        panelButtons = new JPanel();
        panelImportArea = new JPanel();

        buttonBrowse = new JButton(Localization.lang("Browse"));
        buttonBrowse.setMnemonic('B');
        buttonBrowse.setToolTipText(Localization.lang("Opens the file browser."));
        buttonScan = new JButton(Localization.lang("Scan directory"));
        buttonScan.setMnemonic('S');
        buttonScan.setToolTipText(Localization.lang("Searches the selected directory for unlinked files."));
        buttonApply = new JButton(Localization.lang("Apply"));
        buttonApply.setMnemonic('I');
        buttonApply.setToolTipText(Localization.lang("Starts the import of BibTeX entries."));
        buttonClose = new JButton(Localization.lang("Close"));
        buttonClose.setToolTipText(Localization.lang("Leave this dialog."));
        buttonClose.setMnemonic('C');

        /* Options for the TreeView */
        buttonOptionSelectAll = new JButton();
        buttonOptionSelectAll.setMnemonic('A');
        buttonOptionSelectAll.setAction(actionSelectAll);
        buttonOptionUnselectAll = new JButton();
        buttonOptionUnselectAll.setMnemonic('U');
        buttonOptionUnselectAll.setAction(actionUnselectAll);
        buttonOptionExpandAll = new JButton();
        buttonOptionExpandAll.setMnemonic('E');
        buttonOptionExpandAll.setAction(actionExpandTree);
        buttonOptionCollapseAll = new JButton();
        buttonOptionCollapseAll.setMnemonic('L');
        buttonOptionCollapseAll.setAction(actionCollapseTree);

        checkboxCreateKeywords = new JCheckBox(Localization.lang("Create directory based keywords"));
        checkboxCreateKeywords.setToolTipText(Localization.lang("Creates keywords in created entrys with directory pathnames"));
        checkboxCreateKeywords.setSelected(checkBoxWhyIsThereNoGetSelectedStupidSwing);
        checkboxCreateKeywords.addItemListener(e -> checkBoxWhyIsThereNoGetSelectedStupidSwing = !checkBoxWhyIsThereNoGetSelectedStupidSwing);

        textfieldDirectoryPath = new JTextField();
        textfieldDirectoryPath.setText(lastSelectedDirectory == null ? "" : lastSelectedDirectory.getAbsolutePath());

        labelDirectoryDescription = new JLabel(Localization.lang("Select a directory where the search shall start."));
        labelFileTypesDescription = new JLabel(Localization.lang("Select file type:"));
        labelFilesDescription = new JLabel(Localization.lang("These files are not linked in the active database."));
        labelEntryTypeDescription = new JLabel(Localization.lang("Entry type to be created:"));
        labelSearchingDirectoryInfo = new JLabel(Localization.lang("Searching file system..."));
        labelSearchingDirectoryInfo.setHorizontalAlignment(JTextField.CENTER);
        labelSearchingDirectoryInfo.setVisible(false);
        labelImportingInfo = new JLabel(Localization.lang("Importing into Database..."));
        labelImportingInfo.setHorizontalAlignment(JTextField.CENTER);
        labelImportingInfo.setVisible(false);

        tree = new JTree();
        scrollpaneTree = new JScrollPane(tree);
        scrollpaneTree.setWheelScrollingEnabled(true);

        progressBarSearching = new JProgressBar();
        progressBarSearching.setIndeterminate(true);
        progressBarSearching.setVisible(false);
        progressBarSearching.setStringPainted(true);

        progressBarImporting = new JProgressBar();
        progressBarImporting.setIndeterminate(false);
        progressBarImporting.setVisible(false);
        progressBarImporting.setStringPainted(true);

    }

    /**
     * Initializes the layout for the visible components in this menu. A
     * {@link GridBagLayout} is used.
     */
    private void initLayout() {

        GridBagLayout gbl = new GridBagLayout();

        panelDirectory.setBorder(BorderFactory.createTitledBorder(BorderFactory.createEtchedBorder(), Localization.lang("Select directory")));
        panelFiles.setBorder(BorderFactory.createTitledBorder(BorderFactory.createEtchedBorder(), Localization.lang("Select files")));
        panelEntryTypesSelection.setBorder(BorderFactory.createTitledBorder(BorderFactory.createEtchedBorder(), Localization.lang("BibTeX entry creation")));

        Insets basicInsets = new Insets(6, 6, 6, 6);
        Insets smallInsets = new Insets(3, 2, 3, 1);
        Insets noInsets = new Insets(0, 0, 0, 0);

        // 		x, y, w, h, wx,wy,ix,iy
        FindUnlinkedFilesDialog.addComponent(gbl, panelSearchArea, buttonScan, GridBagConstraints.HORIZONTAL, GridBagConstraints.EAST, noInsets,
                0, 1, 1, 1, 1, 1, 40, 10);
        FindUnlinkedFilesDialog.addComponent(gbl, panelSearchArea, labelSearchingDirectoryInfo, GridBagConstraints.HORIZONTAL, GridBagConstraints.EAST, noInsets,
                0, 2, 1, 1, 0, 0, 0, 0);
        FindUnlinkedFilesDialog.addComponent(gbl, panelSearchArea, progressBarSearching, GridBagConstraints.HORIZONTAL, GridBagConstraints.EAST, noInsets,
                0, 3, 1, 1, 0, 0, 0, 0);

        FindUnlinkedFilesDialog.addComponent(gbl, panelDirectory, labelDirectoryDescription, null, GridBagConstraints.WEST, new Insets(6, 6, 0, 6),
                0, 0, 3, 1, 0, 0, 0, 0);
        FindUnlinkedFilesDialog.addComponent(gbl, panelDirectory, textfieldDirectoryPath, GridBagConstraints.HORIZONTAL, null, basicInsets,
                0, 1, 2, 1, 1, 1, 0, 0);
        FindUnlinkedFilesDialog.addComponent(gbl, panelDirectory, buttonBrowse, GridBagConstraints.HORIZONTAL, GridBagConstraints.EAST, basicInsets,
                2, 1, 1, 1, 0, 0, 0, 0);
        FindUnlinkedFilesDialog.addComponent(gbl, panelDirectory, labelFileTypesDescription, GridBagConstraints.NONE, GridBagConstraints.WEST, new Insets(18, 6, 18, 3),
                0, 3, 1, 1, 0, 0, 0, 0);
        FindUnlinkedFilesDialog.addComponent(gbl, panelDirectory, comboBoxFileTypeSelection, GridBagConstraints.HORIZONTAL, GridBagConstraints.WEST, new Insets(18, 3, 18, 6),
                1, 3, 1, 1, 1, 0, 0, 0);
        FindUnlinkedFilesDialog.addComponent(gbl, panelDirectory, panelSearchArea, GridBagConstraints.HORIZONTAL, GridBagConstraints.EAST, new Insets(18, 6, 18, 6),
                2, 3, 1, 1, 0, 0, 0, 0);

        FindUnlinkedFilesDialog.addComponent(gbl, panelFiles, labelFilesDescription, GridBagConstraints.HORIZONTAL, GridBagConstraints.WEST, new Insets(6, 6, 0, 6),
                0, 0, 1, 1, 0, 0, 0, 0);
        FindUnlinkedFilesDialog.addComponent(gbl, panelFiles, scrollpaneTree, GridBagConstraints.BOTH, GridBagConstraints.CENTER, basicInsets,
                0, 1, 1, 1, 1, 1, 0, 0);
        FindUnlinkedFilesDialog.addComponent(gbl, panelFiles, panelOptions, GridBagConstraints.NONE, GridBagConstraints.NORTHEAST, basicInsets,
                1, 1, 1, 1, 0, 0, 0, 0);
        FindUnlinkedFilesDialog.addComponent(gbl, panelOptions, buttonOptionSelectAll, GridBagConstraints.HORIZONTAL, GridBagConstraints.NORTH, noInsets,
                0, 0, 1, 1, 1, 0, 0, 0);
        FindUnlinkedFilesDialog.addComponent(gbl, panelOptions, buttonOptionUnselectAll, GridBagConstraints.HORIZONTAL, GridBagConstraints.NORTH, noInsets,
                0, 1, 1, 1, 0, 0, 0, 0);
        FindUnlinkedFilesDialog.addComponent(gbl, panelOptions, buttonOptionExpandAll, GridBagConstraints.HORIZONTAL, GridBagConstraints.NORTH, new Insets(6, 0, 0, 0),
                0, 2, 1, 1, 0, 0, 0, 0);
        FindUnlinkedFilesDialog.addComponent(gbl, panelOptions, buttonOptionCollapseAll, GridBagConstraints.HORIZONTAL, GridBagConstraints.NORTH, noInsets,
                0, 3, 1, 1, 0, 0, 0, 0);

        FindUnlinkedFilesDialog.addComponent(gbl, panelEntryTypesSelection, labelEntryTypeDescription, GridBagConstraints.NONE, GridBagConstraints.WEST, basicInsets,
                0, 0, 1, 1, 0, 0, 0, 0);
        FindUnlinkedFilesDialog.addComponent(gbl, panelEntryTypesSelection, comboBoxEntryTypeSelection, GridBagConstraints.NONE, GridBagConstraints.WEST, basicInsets,
                1, 0, 1, 1, 1, 0, 0, 0);
        FindUnlinkedFilesDialog.addComponent(gbl, panelEntryTypesSelection, checkboxCreateKeywords, GridBagConstraints.HORIZONTAL, GridBagConstraints.WEST, basicInsets,
                0, 1, 2, 1, 0, 0, 0, 0);
        FindUnlinkedFilesDialog.addComponent(gbl, panelImportArea, labelImportingInfo, GridBagConstraints.HORIZONTAL, GridBagConstraints.CENTER, new Insets(6, 6, 0, 6),
                0, 1, 1, 1, 1, 0, 0, 0);
        FindUnlinkedFilesDialog.addComponent(gbl, panelImportArea, progressBarImporting, GridBagConstraints.HORIZONTAL, GridBagConstraints.CENTER, new Insets(0, 6, 6, 6),
                0, 2, 1, 1, 1, 0, 0, 0);
        FindUnlinkedFilesDialog.addComponent(gbl, panelButtons, panelImportArea, GridBagConstraints.NONE, GridBagConstraints.EAST, smallInsets,
                1, 0, 1, 1, 0, 0, 0, 0);

        FindUnlinkedFilesDialog.addComponent(gbl, getContentPane(), panelDirectory, GridBagConstraints.HORIZONTAL, GridBagConstraints.CENTER, basicInsets,
                0, 0, 1, 1, 0, 0, 0, 0);
        FindUnlinkedFilesDialog.addComponent(gbl, getContentPane(), panelFiles, GridBagConstraints.BOTH, GridBagConstraints.NORTHWEST, new Insets(12, 6, 2, 2),
                0, 1, 1, 1, 1, 1, 0, 0);
        FindUnlinkedFilesDialog.addComponent(gbl, getContentPane(), panelEntryTypesSelection, GridBagConstraints.HORIZONTAL, GridBagConstraints.SOUTHWEST, new Insets(12, 6, 2, 2),
                0, 2, 1, 1, 0, 0, 0, 0);
        FindUnlinkedFilesDialog.addComponent(gbl, getContentPane(), panelButtons, GridBagConstraints.HORIZONTAL, GridBagConstraints.CENTER, new Insets(10, 6, 10, 6),
                0, 3, 1, 1, 0, 0, 0, 0);

        ButtonBarBuilder bb = new ButtonBarBuilder();
        bb.addGlue();
        bb.addButton(buttonApply);
        bb.addButton(buttonClose);
        bb.addGlue();

        bb.getPanel().setBorder(BorderFactory.createEmptyBorder(5, 5, 5, 5));
        panelImportArea.add(bb.getPanel(), GridBagConstraints.NONE);
        pack();

    }

    /**
     * Adds a component to a container, using the specified gridbag-layout and
     * the supplied parameters. <br>
     * <br>
     * This method is simply used to ged rid of thousands of lines of code,
     * which inevitably rise when layouts such as the gridbag-layout is being
     * used.
     *
     * @param layout
     *            The layout to be used.
     * @param container
     *            The {@link Container}, to which the component will be added.
     * @param component
     *            An AWT {@link Component}, that will be added to the container.
     * @param fill
     *            A constant describing the fill behaviour (see
     *            {@link GridBagConstraints}). Can be <code>null</code>, if no
     *            filling wants to be specified.
     * @param anchor
     *            A constant describing the anchor of the element in its parent
     *            container (see {@link GridBagConstraints}). Can be
     *            <code>null</code>, if no specification is needed.
     * @param gridX
     *            The relative grid-X coordinate.
     * @param gridY
     *            The relative grid-Y coordinate.
     * @param width
     *            The relative width of the component.
     * @param height
     *            The relative height of the component.
     * @param weightX
     *            A value for the horizontal weight.
     * @param weightY
     *            A value for the vertical weight.
     * @param insets
     *            Insets of the component. Can be <code>null</code>.
     */
    private static void addComponent(GridBagLayout layout, Container container, Component component, Integer fill, Integer anchor,
            Insets insets, int gridX, int gridY, int width, int height, double weightX, double weightY, int ipadX, int ipadY) {
        container.setLayout(layout);
        GridBagConstraints constraints = new GridBagConstraints();
        constraints.gridx = gridX;
        constraints.gridy = gridY;
        constraints.gridwidth = width;
        constraints.gridheight = height;
        constraints.weightx = weightX;
        constraints.weighty = weightY;
        constraints.ipadx = ipadX;
        constraints.ipady = ipadY;
        if (fill != null) {
            constraints.fill = fill;
        }
        if (insets != null) {
            constraints.insets = insets;
        }
        if (anchor != null) {
            constraints.anchor = anchor;
        }
        layout.setConstraints(component, constraints);
        container.add(component);
    }

    /**
     * Creates the tree view, that holds the data structure. <br>
     * <br>
     * Initially, the root node is <b>not</b> visible, so that the tree appears empty at the beginning.
     */
    private void createTree() {

        /**
         * Mouse listener to listen for mouse events on the tree. <br>
         * This will mark the selected tree entry as "selected" or "unselected",
         * which will cause this nodes checkbox to appear as either "checked" or
         * "unchecked".
         */
        treeMouseListener = new MouseAdapter() {

            @Override
            public void mousePressed(MouseEvent e) {
                int x = e.getX();
                int y = e.getY();

                int row = tree.getRowForLocation(x, y);

                TreePath path = tree.getPathForRow(row);
                if (path != null) {
                    CheckableTreeNode node = (CheckableTreeNode) path.getLastPathComponent();
                    if (e.getClickCount() == 2) {
                        Object userObject = node.getUserObject();
                        if ((userObject instanceof FileNodeWrapper) && node.isLeaf()) {
                            FileNodeWrapper fnw = (FileNodeWrapper) userObject;
                            try {
<<<<<<< HEAD
                                JabRefDesktop.openExternalViewer(
                                        JabRef.jrf.getCurrentBasePanel().getBibDatabaseContext(),
                                        fnw.file.getAbsolutePath(), "pdf");
=======
                                JabRefDesktop.openExternalViewer(JabRef.mainFrame.getCurrentBasePanel().getBibDatabaseContext().getMetaData(), fnw.file.getAbsolutePath(), "pdf");
>>>>>>> 6488cf76
                            } catch (IOException e1) {
                                LOGGER.info("Error opening file", e1);
                            }
                        }
                    } else {
                        node.check();
                        tree.invalidate();
                        tree.repaint();
                    }
                }
            }

        };

        CheckableTreeNode startNode = new CheckableTreeNode("ROOT");
        DefaultTreeModel model = new DefaultTreeModel(startNode);

        tree.setModel(model);
        tree.setRootVisible(false);

        DefaultTreeCellRenderer renderer = new CheckboxTreeCellRenderer();
        tree.setCellRenderer(renderer);

        tree.addMouseListener(treeMouseListener);

    }

    /**
     * Initialises the combobox that contains the available file types which
     * bibtex entries can be created of.
     */
    private void createFileTypesCombobox() {

        List<FileFilter> fileFilterList = creatorManager.getFileFilterList();

        Vector<FileFilter> vector = new Vector<>();
        for (FileFilter fileFilter : fileFilterList) {
            vector.add(fileFilter);
        }
        comboBoxFileTypeSelection = new JComboBox<>(vector);

        comboBoxFileTypeSelection.setRenderer(new DefaultListCellRenderer() {

            /* (non-Javadoc)
             * @see javax.swing.DefaultListCellRenderer#getListCellRendererComponent(javax.swing.JList, java.lang.Object, int, boolean, boolean)
             */
            @Override
            public Component getListCellRendererComponent(JList<?> list, Object value, int index, boolean isSelected,
                    boolean cellHasFocus) {
                JLabel label = (JLabel) super.getListCellRendererComponent(list, value, index, isSelected, cellHasFocus);
                if (value instanceof EntryFromFileCreator) {
                    EntryFromFileCreator creator = (EntryFromFileCreator) value;
                    if (creator.getExternalFileType() != null) {
                        label.setIcon(creator.getExternalFileType().getIcon());
                    }
                }
                return label;
            }
        });

    }

    /**
     * Creates the ComboBox-View for the Listbox that holds the Bibtex entry
     * types.
     */
    private void createEntryTypesCombobox() {

        Iterator<EntryType> iterator = EntryTypes.getAllValues(frame.getCurrentBasePanel().getBibDatabaseContext().getMode()).iterator();
        Vector<BibtexEntryTypeWrapper> list = new Vector<>();
        list.add(new BibtexEntryTypeWrapper(null));
        while (iterator.hasNext()) {
            list.add(new BibtexEntryTypeWrapper(iterator.next()));
        }
        comboBoxEntryTypeSelection = new JComboBox<>(list);
    }


    /**
     * Wrapper for displaying the Type {@link BibtexEntryType} in a Combobox.
     *
     * @author Nosh&Dan
     * @version 12.11.2008 | 01:02:30
     *
     */
    private static class BibtexEntryTypeWrapper {

        private final EntryType entryType;


        BibtexEntryTypeWrapper(EntryType bibtexType) {
            this.entryType = bibtexType;
        }

        @Override
        public String toString() {
            if (entryType == null) {
                return Localization.lang("<No selection>");
            }
            return entryType.getName();
        }

        public EntryType getEntryType() {
            return entryType;
        }
    }

    public static class CheckableTreeNode extends DefaultMutableTreeNode {

        private boolean isSelected;
        private final JCheckBox checkbox;


        public CheckableTreeNode(Object userObject) {
            super(userObject);
            checkbox = new JCheckBox();
        }

        /**
         * @return the checkbox
         */
        public JCheckBox getCheckbox() {
            return checkbox;
        }

        public void check() {
            setSelected(!isSelected);
        }

        public void setSelected(boolean bSelected) {
            isSelected = bSelected;
            Enumeration<CheckableTreeNode> tmpChildren = this.children();
            for (CheckableTreeNode child : Collections.list(tmpChildren)) {
                child.setSelected(bSelected);
            }

        }

        public boolean isSelected() {
            return isSelected;
        }

    }

    private static class CheckboxTreeCellRenderer extends DefaultTreeCellRenderer {

        private final FileSystemView fsv = FileSystemView.getFileSystemView();


        @Override
        public Component getTreeCellRendererComponent(final JTree tree, Object value, boolean sel, boolean expanded, boolean leaf, int row,
                boolean hasFocus) {

            Component nodeComponent = super.getTreeCellRendererComponent(tree, value, sel, expanded, leaf, row, hasFocus);
            CheckableTreeNode node = (CheckableTreeNode) value;

            FileNodeWrapper userObject = (FileNodeWrapper) node.getUserObject();

            JPanel newPanel = new JPanel();

            JCheckBox checkbox = node.getCheckbox();
            checkbox.setSelected(node.isSelected());

            try {
                setIcon(fsv.getSystemIcon(userObject.file));
            } catch (Exception ignored) {
                // Ignored
            }

            newPanel.setBackground(nodeComponent.getBackground());
            checkbox.setBackground(nodeComponent.getBackground());

            GridBagLayout gbl = new GridBagLayout();
            FindUnlinkedFilesDialog.addComponent(gbl, newPanel, checkbox, null, null, null, 0, 0, 1, 1, 0, 0, 0, 0);
            FindUnlinkedFilesDialog.addComponent(gbl, newPanel, nodeComponent, GridBagConstraints.HORIZONTAL, null, new Insets(1, 2, 0, 0), 1, 0, 1, 1, 1, 0, 0, 0);

            if (userObject.fileCount > 0) {
                JLabel label = new JLabel("(" + userObject.fileCount + " file" + (userObject.fileCount > 1 ? "s" : "") + ")");
                FindUnlinkedFilesDialog.addComponent(gbl, newPanel, label, null, null, new Insets(1, 2, 0, 0), 2, 0, 1, 1, 0, 0, 0, 0);
            }
            return newPanel;
        }

    }

    public static class FileNodeWrapper {

        public final File file;
        public final int fileCount;


        public FileNodeWrapper(File aFile) {
            this(aFile, 0);
        }

        /**
         * @param aDirectory
         * @param fileCount
         */
        public FileNodeWrapper(File aDirectory, int fileCount) {
            this.file = aDirectory;
            this.fileCount = fileCount;
        }

        /*
         * (non-Javadoc)
         *
         * @see java.lang.Object#toString()
         */
        @Override
        public String toString() {
            return file.getName();
        }
    }

}<|MERGE_RESOLUTION|>--- conflicted
+++ resolved
@@ -963,13 +963,9 @@
                         if ((userObject instanceof FileNodeWrapper) && node.isLeaf()) {
                             FileNodeWrapper fnw = (FileNodeWrapper) userObject;
                             try {
-<<<<<<< HEAD
                                 JabRefDesktop.openExternalViewer(
-                                        JabRef.jrf.getCurrentBasePanel().getBibDatabaseContext(),
+                                        JabRef.mainFrame.getCurrentBasePanel().getBibDatabaseContext(),
                                         fnw.file.getAbsolutePath(), "pdf");
-=======
-                                JabRefDesktop.openExternalViewer(JabRef.mainFrame.getCurrentBasePanel().getBibDatabaseContext().getMetaData(), fnw.file.getAbsolutePath(), "pdf");
->>>>>>> 6488cf76
                             } catch (IOException e1) {
                                 LOGGER.info("Error opening file", e1);
                             }
