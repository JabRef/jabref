/*  Copyright (C) 2003-2015 JabRef contributors.
    This program is free software; you can redistribute it and/or modify
    it under the terms of the GNU General Public License as published by
    the Free Software Foundation; either version 2 of the License, or
    (at your option) any later version.

    This program is distributed in the hope that it will be useful,
    but WITHOUT ANY WARRANTY; without even the implied warranty of
    MERCHANTABILITY or FITNESS FOR A PARTICULAR PURPOSE.  See the
    GNU General Public License for more details.

    You should have received a copy of the GNU General Public License along
    with this program; if not, write to the Free Software Foundation, Inc.,
    51 Franklin Street, Fifth Floor, Boston, MA 02110-1301 USA.
*/
package net.sf.jabref.gui;

import java.awt.BorderLayout;
import java.awt.Toolkit;
import java.awt.datatransfer.*;
import java.awt.event.ActionEvent;
import java.awt.event.KeyAdapter;
import java.awt.event.KeyEvent;
import java.io.File;
import java.io.IOException;
import java.io.StringReader;
import java.nio.charset.Charset;
import java.nio.charset.UnsupportedCharsetException;
import java.util.*;
import javax.swing.*;
import javax.swing.tree.TreePath;
import javax.swing.undo.CannotRedoException;
import javax.swing.undo.CannotUndoException;

import ca.odell.glazedlists.FilterList;
import ca.odell.glazedlists.event.ListEventListener;
import ca.odell.glazedlists.matchers.Matcher;
import com.jgoodies.forms.builder.FormBuilder;
import com.jgoodies.forms.layout.FormLayout;
import net.sf.jabref.*;
import net.sf.jabref.collab.ChangeScanner;
import net.sf.jabref.collab.FileUpdateListener;
import net.sf.jabref.collab.FileUpdatePanel;
import net.sf.jabref.exporter.*;
import net.sf.jabref.external.*;
import net.sf.jabref.groups.GroupMatcher;
import net.sf.jabref.groups.GroupSelector;
import net.sf.jabref.groups.GroupTreeNode;
import net.sf.jabref.gui.actions.Actions;
import net.sf.jabref.gui.actions.BaseAction;
import net.sf.jabref.gui.actions.CleanupAction;
import net.sf.jabref.gui.desktop.JabRefDesktop;
import net.sf.jabref.gui.entryeditor.EntryEditor;
import net.sf.jabref.gui.fieldeditors.FieldEditor;
import net.sf.jabref.gui.journals.AbbreviateAction;
import net.sf.jabref.gui.journals.UnabbreviateAction;
import net.sf.jabref.gui.labelpattern.SearchFixDuplicateLabels;
import net.sf.jabref.gui.maintable.MainTable;
import net.sf.jabref.gui.maintable.MainTableFormat;
import net.sf.jabref.gui.maintable.MainTableSelectionListener;
import net.sf.jabref.gui.mergeentries.MergeEntriesDialog;
import net.sf.jabref.gui.mergeentries.MergeEntryDOIDialog;
import net.sf.jabref.gui.plaintextimport.TextInputDialog;
import net.sf.jabref.gui.search.SearchBar;
import net.sf.jabref.gui.search.matchers.EverythingMatcher;
import net.sf.jabref.gui.search.matchers.SearchMatcher;
import net.sf.jabref.gui.undo.*;
import net.sf.jabref.gui.util.FocusRequester;
import net.sf.jabref.gui.util.component.CheckBoxMessage;
import net.sf.jabref.gui.worker.*;
import net.sf.jabref.importer.AppendDatabaseAction;
import net.sf.jabref.importer.fileformat.BibtexParser;
import net.sf.jabref.logic.FieldChange;
import net.sf.jabref.logic.autocompleter.*;
import net.sf.jabref.logic.l10n.Encodings;
import net.sf.jabref.logic.l10n.Localization;
import net.sf.jabref.logic.labelpattern.LabelPatternUtil;
import net.sf.jabref.logic.layout.Layout;
import net.sf.jabref.logic.layout.LayoutHelper;
import net.sf.jabref.logic.util.UpdateField;
import net.sf.jabref.logic.util.io.FileBasedLock;
import net.sf.jabref.logic.util.io.FileUtil;
import net.sf.jabref.model.database.*;
import net.sf.jabref.model.database.DatabaseChangeEvent.ChangeType;
import net.sf.jabref.model.entry.BibEntry;
import net.sf.jabref.model.entry.EntryType;
import net.sf.jabref.model.entry.IdGenerator;
import net.sf.jabref.specialfields.*;
import net.sf.jabref.sql.*;
import net.sf.jabref.sql.exporter.DBExporter;

import org.apache.commons.logging.Log;
import org.apache.commons.logging.LogFactory;

public class BasePanel extends JPanel implements ClipboardOwner, FileUpdateListener {

    private static final Log LOGGER = LogFactory.getLog(BasePanel.class);

    private final BibDatabase database;
    private final BibDatabaseContext bibDatabaseContext;

    private BasePanelMode mode;
    private EntryEditor currentEditor;
    private PreviewPanel currentPreview;

    private MainTableSelectionListener selectionListener;
    private ListEventListener<BibEntry> groupsHighlightListener;

    private JSplitPane splitPane;

    private final JabRefFrame frame;

    private String fileMonitorHandle;
    private boolean saving;
    private boolean updatedExternally;
    private Charset encoding;

    // AutoCompleter used in the search bar
    private AutoCompleter<String> searchAutoCompleter;

    // The undo manager.
    public final CountingUndoManager undoManager = new CountingUndoManager(this);
    private final UndoAction undoAction = new UndoAction();
    private final RedoAction redoAction = new RedoAction();

    private final List<BibEntry> previousEntries = new ArrayList<>();
    private final List<BibEntry> nextEntries = new ArrayList<>();

    private boolean baseChanged;
    private boolean nonUndoableChange;
    // Used to track whether the base has changed since last save.

    public MainTable mainTable;
    private MainTableFormat tableFormat;
    private FilterList<BibEntry> searchFilterList;
    private FilterList<BibEntry> groupFilterList;

    private BibEntry showing;

    // Variable to prevent erroneous update of back/forward histories at the time
    // when a Back or Forward operation is being processed:
    private boolean backOrForwardInProgress;

    // To indicate which entry is currently shown.
    public final Map<String, EntryEditor> entryEditors = new HashMap<>();
    // To contain instantiated entry editors. This is to save time
    // in switching between entries.

    private PreambleEditor preambleEditor;
    // Keeps track of the preamble dialog if it is open.

    private StringDialog stringDialog;
    // Keeps track of the string dialog if it is open.

    private final Map<String, Object> actions = new HashMap<>();
    private final SidePaneManager sidePaneManager;

    private final SearchBar searchBar;

    private final StartStopListAction<BibEntry> filterSearchToggle;

    private final StartStopListAction<BibEntry> filterGroupToggle;

    private ContentAutoCompleters autoCompleters;


    public BasePanel(JabRefFrame frame, BibDatabaseContext bibDatabaseContext, Charset encoding) {
        Objects.requireNonNull(frame);
        Objects.requireNonNull(encoding);
        Objects.requireNonNull(bibDatabaseContext);

        this.encoding = encoding;
        this.bibDatabaseContext = bibDatabaseContext;

        this.sidePaneManager = frame.getSidePaneManager();
        this.frame = frame;
        this.database = bibDatabaseContext.getDatabase();

        searchBar = new SearchBar(this);

        setupMainPanel();

        setupActions();

        File file = bibDatabaseContext.getDatabaseFile();

        // ensure that at each addition of a new entry, the entry is added to the groups interface
        this.database.addDatabaseChangeListener(new GroupTreeUpdater());

        if (file == null) {
            if (database.hasEntries()) {
                // if the database is not empty and no file is assigned,
                // the database came from an import and has to be treated somehow
                // -> mark as changed
                this.baseChanged = true;
            }
        } else {
            // Register so we get notifications about outside changes to the file.
            try {
                fileMonitorHandle = Globals.fileUpdateMonitor.addUpdateListener(this, file);
            } catch (IOException ex) {
                LOGGER.warn("Could not register FileUpdateMonitor", ex);
            }
        }

        filterSearchToggle = new StartStopListAction<>(searchFilterList, SearchMatcher.INSTANCE,
                EverythingMatcher.INSTANCE);
        filterGroupToggle = new StartStopListAction<>(groupFilterList, GroupMatcher.INSTANCE,
                EverythingMatcher.INSTANCE);
    }

    // Returns a collection of AutoCompleters, which are populated from the current database
    public ContentAutoCompleters getAutoCompleters() {
        return autoCompleters;
    }

    public String getTabTitle() {
        StringBuilder title = new StringBuilder();

        if (getBibDatabaseContext().getDatabaseFile() == null) {
            title.append(GUIGlobals.UNTITLED_TITLE);

            if (getDatabase().hasEntries()) {
                // if the database is not empty and no file is assigned,
                // the database came from an import and has to be treated somehow
                // -> mark as changed
                // This also happens internally at basepanel to ensure consistency line 224
                title.append('*');
            }
        } else {
            // check if file is modified
            String changeFlag = isModified() ? "*" : "";
            title.append(getBibDatabaseContext().getDatabaseFile().getName()).append(changeFlag);
        }
        return title.toString();
    }

    public boolean isModified() {
        return baseChanged;
    }

    public BasePanelMode getMode() {
        return mode;
    }

    public void setMode(BasePanelMode mode) {
        this.mode = mode;
    }

    public JabRefFrame frame() {
        return frame;
    }

    public Charset getEncoding() {
        return encoding;
    }

    public void setEncoding(Charset encoding) {
        this.encoding = encoding;
    }

    public void output(String s) {
        frame.output(s);
    }

    private void setupActions() {
        SaveDatabaseAction saveAction = new SaveDatabaseAction(this);
        CleanupAction cleanUpAction = new CleanupAction(this, Globals.prefs);

        actions.put(Actions.UNDO, undoAction);
        actions.put(Actions.REDO, redoAction);

        actions.put(Actions.FOCUS_TABLE, (BaseAction) () -> new FocusRequester(mainTable));

        // The action for opening an entry editor.
        actions.put(Actions.EDIT, (BaseAction) selectionListener::editSignalled);

        // The action for saving a database.
        actions.put(Actions.SAVE, saveAction);

        actions.put(Actions.SAVE_AS, (BaseAction) saveAction::saveAs);

        actions.put(Actions.SAVE_SELECTED_AS, new SaveSelectedAction(SavePreferences.DatabaseSaveType.ALL));

        actions.put(Actions.SAVE_SELECTED_AS_PLAIN,
                new SaveSelectedAction(SavePreferences.DatabaseSaveType.PLAIN_BIBTEX));

        // The action for copying selected entries.
        actions.put(Actions.COPY, (BaseAction) () -> {
            List<BibEntry> bes = mainTable.getSelectedEntries();

            if (bes.isEmpty()) {
                // The user maybe selected a single cell.
                // TODO: Check if this can actually happen
                int[] rows = mainTable.getSelectedRows();
                int[] cols = mainTable.getSelectedColumns();
                if ((cols.length == 1) && (rows.length == 1)) {
                    // Copy single value.
                    Object o = mainTable.getValueAt(rows[0], cols[0]);
                    if (o != null) {
                        StringSelection ss = new StringSelection(o.toString());
                        Toolkit.getDefaultToolkit().getSystemClipboard().setContents(ss, BasePanel.this);

                        output(Localization.lang("Copied cell contents") + '.');
                    }
                }
            } else {
                TransferableBibtexEntry trbe = new TransferableBibtexEntry(bes);
                // ! look at ClipBoardManager
                Toolkit.getDefaultToolkit().getSystemClipboard().setContents(trbe, BasePanel.this);
                output(formatOutputMessage(Localization.lang("Copied"), bes.size()));
            }
        });

        actions.put(Actions.CUT, (BaseAction) () -> {
            runCommand(Actions.COPY);
            List<BibEntry> bes = mainTable.getSelectedEntries();
            if (!bes.isEmpty()) {
                // Create a CompoundEdit to make the action undoable.
                NamedCompound ce = new NamedCompound(
                        (bes.size() > 1 ? Localization.lang("cut entries") : Localization.lang("cut entry")));
                // Loop through the list of entries, and delete them.
                for (BibEntry be : bes) {
                    ce.addEdit(new UndoableRemoveEntry(database, be, BasePanel.this));
                    database.removeEntry(be);
                    ensureNotShowing(be);
                }
                frame.output(formatOutputMessage(Localization.lang("Cut"), bes.size()));
                ce.end();
                undoManager.addEdit(ce);
                markBaseChanged();

                //no entry is selected anymore, thus hide the preview panel
                hideBottomComponent();
            }
        });

        actions.put(Actions.DELETE, (BaseAction) () -> {
            List<BibEntry> bes = mainTable.getSelectedEntries();
            if (!bes.isEmpty()) {
                if (showDeleteConfirmationDialog(bes.size())) {
                    // Create a CompoundEdit to make the action undoable.
                    NamedCompound ce = new NamedCompound(
                            (bes.size() > 1 ? Localization.lang("delete entries") : Localization.lang("delete entry")));
                    // Loop through the list of entries, and delete them.
                    for (BibEntry be : bes) {
                        ce.addEdit(new UndoableRemoveEntry(database, be, BasePanel.this));
                        database.removeEntry(be);
                        ensureNotShowing(be);
                    }
                    markBaseChanged();
                    frame.output(formatOutputMessage(Localization.lang("Deleted"), bes.size()));
                    ce.end();
                    undoManager.addEdit(ce);
                }
                //no entry is selected anymore, thus hide the preview panel
                hideBottomComponent();
            }
        });

        // The action for pasting entries or cell contents.
        // Edited by Seb Wills <saw27@mrao.cam.ac.uk> on 14-Apr-04:
        //  - more robust detection of available content flavors (doesn't only look at first one offered)
        //  - support for parsing string-flavor clipboard contents which are bibtex entries.
        //    This allows you to (a) paste entire bibtex entries from a text editor, web browser, etc
        //                       (b) copy and paste entries between multiple instances of JabRef (since
        //         only the text representation seems to get as far as the X clipboard, at least on my system)
        actions.put(Actions.PASTE, (BaseAction) () -> {
            // Get clipboard contents, and see if TransferableBibtexEntry is among the content flavors offered
            Transferable content = Toolkit.getDefaultToolkit().getSystemClipboard().getContents(null);
            if (content != null) {
                Collection<BibEntry> bes = null;
                if (content.isDataFlavorSupported(TransferableBibtexEntry.entryFlavor)) {
                    // We have determined that the clipboard data is a set of entries.
                    try {
                        bes = (Collection<BibEntry>) content.getTransferData(TransferableBibtexEntry.entryFlavor);
                    } catch (UnsupportedFlavorException | ClassCastException ex) {
                        LOGGER.warn("Could not paste this type", ex);
                    } catch (IOException ex) {
                        LOGGER.warn("Could not paste", ex);
                    }
                } else if (content.isDataFlavorSupported(DataFlavor.stringFlavor)) {
                    try {
                        BibtexParser bp = new BibtexParser(
                                new StringReader((String) content.getTransferData(DataFlavor.stringFlavor)));
                        BibDatabase db = bp.parse().getDatabase();
                        LOGGER.info("Parsed " + db.getEntryCount() + " entries from clipboard text");
                        if (db.hasEntries()) {
                            bes = db.getEntries();
                        }
                    } catch (UnsupportedFlavorException ex) {
                        LOGGER.warn("Could not paste this type", ex);
                    } catch (Throwable ex) {
                        LOGGER.warn("Could not paste", ex);
                    }

                }

                // finally we paste in the entries (if any), which either came from TransferableBibtexEntries
                // or were parsed from a string
                if ((bes != null) && (!bes.isEmpty())) {

                    NamedCompound ce = new NamedCompound(
                            (bes.size() > 1 ? Localization.lang("paste entries") : Localization.lang("paste entry")));

                    // Store the first inserted bibtexentry.
                    // bes[0] does not work as bes[0] is first clonded,
                    // then inserted.
                    // This entry is used to open up an entry editor
                    // for the first inserted entry.
                    BibEntry firstBE = null;

                    for (BibEntry be1 : bes) {

                        BibEntry be = (BibEntry) be1.clone();
                        if (firstBE == null) {
                            firstBE = be;
                        }
                        UpdateField.setAutomaticFields(be, Globals.prefs.getBoolean(JabRefPreferences.OVERWRITE_OWNER),
                                Globals.prefs.getBoolean(JabRefPreferences.OVERWRITE_TIME_STAMP));

                        // We have to clone the
                        // entries, since the pasted
                        // entries must exist
                        // independently of the copied
                        // ones.
                        be.setId(IdGenerator.next());
                        database.insertEntry(be);

                        ce.addEdit(new UndoableInsertEntry(database, be, BasePanel.this));

                    }
                    ce.end();
                    undoManager.addEdit(ce);
                    output(formatOutputMessage(Localization.lang("Pasted"), bes.size()));
                    markBaseChanged();

                    if (Globals.prefs.getBoolean(JabRefPreferences.AUTO_OPEN_FORM)) {
                        selectionListener.editSignalled(firstBE);
                    }
                    highlightEntry(firstBE);
                }
            }

        });

        actions.put(Actions.SELECT_ALL, (BaseAction) mainTable::selectAll);

        // The action for opening the preamble editor
        actions.put(Actions.EDIT_PREAMBLE, (BaseAction) () -> {
            if (preambleEditor == null) {
                PreambleEditor form = new PreambleEditor(frame, BasePanel.this, database);
                form.setLocationRelativeTo(frame);
                form.setVisible(true);
                preambleEditor = form;
            } else {
                preambleEditor.setVisible(true);
            }

        });

        // The action for opening the string editor
        actions.put(Actions.EDIT_STRINGS, (BaseAction) () -> {
            if (stringDialog == null) {
                StringDialog form = new StringDialog(frame, BasePanel.this, database);
                form.setVisible(true);
                stringDialog = form;
            } else {
                stringDialog.setVisible(true);
            }

        });

        // The action for toggling the groups interface
        actions.put(Actions.TOGGLE_GROUPS, (BaseAction) () -> {
            sidePaneManager.toggle("groups");
            frame.groupToggle.setSelected(sidePaneManager.isComponentVisible("groups"));
        });

        // action for collecting database strings from user
        actions.put(Actions.DB_CONNECT, new DbConnectAction(this));

        // action for exporting database to external SQL database
        actions.put(Actions.DB_EXPORT, new AbstractWorker() {

            String errorMessage = "";
            boolean connectedToDB;


            // run first, in EDT:
            @Override
            public void init() {

                DBStrings dbs = bibDatabaseContext.getMetaData().getDBStrings();

                // get DBStrings from user if necessary
                if (dbs.isConfigValid()) {
                    connectedToDB = true;
                } else {
                    // init DB strings if necessary
                    if (!dbs.isInitialized()) {
                        dbs.initialize();
                    }

                    // show connection dialog
                    DBConnectDialog dbd = new DBConnectDialog(frame(), dbs);
                    dbd.setLocationRelativeTo(BasePanel.this);
                    dbd.setVisible(true);

                    connectedToDB = dbd.isConnectedToDB();

                    // store database strings
                    if (connectedToDB) {
                        dbs = dbd.getDBStrings();
                        bibDatabaseContext.getMetaData().setDBStrings(dbs);
                        dbd.dispose();
                    }
                }
            }

            // run second, on a different thread:
            @Override
            public void run() {

                if (connectedToDB) {

                    final DBStrings dbs = bibDatabaseContext.getMetaData().getDBStrings();

                    try {
                        frame.output(Localization.lang("Attempting SQL export..."));
                        final DBExporterAndImporterFactory factory = new DBExporterAndImporterFactory();
                        final DBExporter exporter = factory.getExporter(dbs.getServerType());
                        exporter.exportDatabaseToDBMS(database, bibDatabaseContext.getMetaData(),
                                getDatabase().getEntries(),
                                dbs, frame);
                        dbs.isConfigValid(true);
                    } catch (Exception ex) {
                        final String preamble = Localization
                                .lang("Could not export to SQL database for the following reason:");
                        errorMessage = SQLUtil.getExceptionMessage(ex);
                        LOGGER.info("Could not export to SQL database", ex);
                        dbs.isConfigValid(false);
                        JOptionPane.showMessageDialog(frame, preamble + '\n' + errorMessage,
                                Localization.lang("Export to SQL database"), JOptionPane.ERROR_MESSAGE);
                    }

                    bibDatabaseContext.getMetaData().setDBStrings(dbs);
                }
            }

            // run third, on EDT:
            @Override
            public void update() {

                // if no error, report success
                if (errorMessage.isEmpty()) {
                    if (connectedToDB) {
                        final DBStrings dbs = bibDatabaseContext.getMetaData().getDBStrings();
                        frame.output(Localization.lang("%0 export successful", dbs.getServerType()));
                    }
                } else { // show an error dialog if an error occurred
                    final String preamble = Localization
                            .lang("Could not export to SQL database for the following reason:");
                    frame.output(preamble + "  " + errorMessage);

                    JOptionPane.showMessageDialog(frame, preamble + '\n' + errorMessage,
                            Localization.lang("Export to SQL database"), JOptionPane.ERROR_MESSAGE);

                    errorMessage = "";
                }
            }

        });

        actions.put(FindUnlinkedFilesDialog.ACTION_COMMAND, (BaseAction) () -> {
            final FindUnlinkedFilesDialog dialog = new FindUnlinkedFilesDialog(frame, frame, BasePanel.this);
            dialog.setLocationRelativeTo(frame);
            dialog.setVisible(true);
        });

        // The action for auto-generating keys.
        actions.put(Actions.MAKE_KEY, new AbstractWorker() {

            List<BibEntry> entries;
            int numSelected;
            boolean cancelled;


            // Run first, in EDT:
            @Override
            public void init() {
                entries = getSelectedEntries();
                numSelected = entries.size();

                if (entries.isEmpty()) { // None selected. Inform the user to select entries first.
                    JOptionPane.showMessageDialog(frame,
                            Localization.lang("First select the entries you want keys to be generated for."),
                            Localization.lang("Autogenerate BibTeX keys"), JOptionPane.INFORMATION_MESSAGE);
                    return;
                }
                frame.block();
                output(formatOutputMessage(Localization.lang("Generating BibTeX key for"), numSelected));
            }

            // Run second, on a different thread:
            @Override
            public void run() {
                BibEntry bes;

                // First check if any entries have keys set already. If so, possibly remove
                // them from consideration, or warn about overwriting keys.
                // This is a partial clone of net.sf.jabref.gui.entryeditor.EntryEditor.GenerateKeyAction.actionPerformed(ActionEvent)
                for (final Iterator<BibEntry> i = entries.iterator(); i.hasNext();) {
                    bes = i.next();
                    if (bes.getCiteKey() != null) {
                        if (Globals.prefs.getBoolean(JabRefPreferences.AVOID_OVERWRITING_KEY)) {
                            // Remove the entry, because its key is already set:
                            i.remove();
                        } else if (Globals.prefs.getBoolean(JabRefPreferences.WARN_BEFORE_OVERWRITING_KEY)) {
                            // Ask if the user wants to cancel the operation:
                            CheckBoxMessage cbm = new CheckBoxMessage(
                                    Localization.lang("One or more keys will be overwritten. Continue?"),
                                    Localization.lang("Disable this confirmation dialog"), false);
                            final int answer = JOptionPane.showConfirmDialog(frame, cbm,
                                    Localization.lang("Overwrite keys"), JOptionPane.YES_NO_OPTION);
                            if (cbm.isSelected()) {
                                Globals.prefs.putBoolean(JabRefPreferences.WARN_BEFORE_OVERWRITING_KEY, false);
                            }
                            if (answer == JOptionPane.NO_OPTION) {
                                // Ok, break off the operation.
                                cancelled = true;
                                return;
                            }
                            // No need to check more entries, because the user has already confirmed
                            // that it's ok to overwrite keys:
                            break;
                        }
                    }
                }

                HashMap<BibEntry, Object> oldvals = new HashMap<>();
                // Iterate again, removing already set keys. This is skipped if overwriting
                // is disabled, since all entries with keys set will have been removed.
                if (!Globals.prefs.getBoolean(JabRefPreferences.AVOID_OVERWRITING_KEY)) {
                    for (BibEntry entry : entries) {
                        bes = entry;
                        // Store the old value:
                        oldvals.put(bes, bes.getField(BibEntry.KEY_FIELD));
                        database.setCiteKeyForEntry(bes, null);
                    }
                }

                final NamedCompound ce = new NamedCompound(Localization.lang("Autogenerate BibTeX keys"));

                // Finally, set the new keys:
                for (BibEntry entry : entries) {
                    bes = entry;
                    LabelPatternUtil.makeLabel(bibDatabaseContext.getMetaData(), database, bes);
                    ce.addEdit(new UndoableKeyChange(database, bes, (String) oldvals.get(bes),
                            bes.getField(BibEntry.KEY_FIELD)));
                }
                ce.end();
                undoManager.addEdit(ce);
            }

            // Run third, on EDT:
            @Override
            public void update() {
                database.setFollowCrossrefs(true);
                if (cancelled) {
                    frame.unblock();
                    return;
                }
                markBaseChanged();
                numSelected = entries.size();

                ////////////////////////////////////////////////////////////////////////////////
                //          Prevent selection loss for autogenerated BibTeX-Keys
                ////////////////////////////////////////////////////////////////////////////////
                for (final BibEntry bibEntry : entries) {
                    SwingUtilities.invokeLater(() -> {
                        final int row = mainTable.findEntry(bibEntry);
                        if ((row >= 0) && (mainTable.getSelectedRowCount() < entries.size())) {
                            mainTable.addRowSelectionInterval(row, row);
                        }
                    });
                }
                ////////////////////////////////////////////////////////////////////////////////
                output(formatOutputMessage(Localization.lang("Generated BibTeX key for"), numSelected));
                frame.unblock();
            }
        });

        // The action for cleaning up entry.
        actions.put(Actions.CLEANUP, cleanUpAction);

        actions.put(Actions.MERGE_ENTRIES, (BaseAction) () -> new MergeEntriesDialog(BasePanel.this));

        actions.put(Actions.SEARCH, (BaseAction) searchBar::focus);

        // The action for copying the selected entry's key.
        actions.put(Actions.COPY_KEY, (BaseAction) () -> {
            List<BibEntry> bes = mainTable.getSelectedEntries();
            if (!bes.isEmpty()) {
                storeCurrentEdit();
                List<String> keys = new ArrayList<>(bes.size());
                // Collect all non-null keys.
                for (BibEntry be : bes) {
                    if (be.getCiteKey() != null) {
                        keys.add(be.getCiteKey());
                    }
                }
                if (keys.isEmpty()) {
                    output(Localization.lang("None of the selected entries have BibTeX keys."));
                    return;
                }

                StringSelection ss = new StringSelection(String.join(",", keys));
                Toolkit.getDefaultToolkit().getSystemClipboard().setContents(ss, BasePanel.this);

                if (keys.size() == bes.size()) {
                    // All entries had keys.
                    output((bes.size() > 1 ? Localization.lang("Copied keys") : Localization.lang("Copied key")) + '.');
                } else {
                    output(Localization.lang("Warning: %0 out of %1 entries have undefined BibTeX key.",
                            Integer.toString(bes.size() - keys.size()), Integer.toString(bes.size())));
                }
            }
        });

        // The action for copying a cite for the selected entry.
        actions.put(Actions.COPY_CITE_KEY, (BaseAction) () -> {
            List<BibEntry> bes = mainTable.getSelectedEntries();
            if (!bes.isEmpty()) {
                storeCurrentEdit();
                List<String> keys = new ArrayList<>(bes.size());
                // Collect all non-null keys.
                for (BibEntry be : bes) {
                    if (be.getCiteKey() != null) {
                        keys.add(be.getCiteKey());
                    }
                }
                if (keys.isEmpty()) {
                    output(Localization.lang("None of the selected entries have BibTeX keys."));
                    return;
                }

                String sb = String.join(",", keys);
                StringSelection ss = new StringSelection("\\cite{" + sb + '}');
                Toolkit.getDefaultToolkit().getSystemClipboard().setContents(ss, BasePanel.this);

                if (keys.size() == bes.size()) {
                    // All entries had keys.
                    output(bes.size() > 1 ? Localization.lang("Copied keys") : Localization.lang("Copied key") + '.');
                } else {
                    output(Localization.lang("Warning: %0 out of %1 entries have undefined BibTeX key.",
                            Integer.toString(bes.size() - keys.size()), Integer.toString(bes.size())));
                }
            }
        });

        // The action for copying the BibTeX key and the title for the first selected entry
        actions.put(Actions.COPY_KEY_AND_TITLE, (BaseAction) () -> {
            List<BibEntry> bes = mainTable.getSelectedEntries();
            if (!bes.isEmpty()) {
                storeCurrentEdit();

                // OK: in a future version, this string should be configurable to allow arbitrary exports
                StringReader sr = new StringReader(
                        "\\bibtexkey - \\begin{title}\\format[RemoveBrackets]{\\title}\\end{title}\n");
                Layout layout;
                try {
                    layout = new LayoutHelper(sr, Globals.journalAbbreviationLoader.getRepository())
                            .getLayoutFromText();
                } catch (IOException e) {
                    LOGGER.info("Could not get layout", e);
                    return;
                }

                StringBuilder sb = new StringBuilder();

                int copied = 0;
                // Collect all non-null keys.
                for (BibEntry be : bes) {
                    if (be.getCiteKey() != null) {
                        copied++;
                        sb.append(layout.doLayout(be, database));
                    }
                }

                if (copied == 0) {
                    output(Localization.lang("None of the selected entries have BibTeX keys."));
                    return;
                }

                final StringSelection ss = new StringSelection(sb.toString());
                Toolkit.getDefaultToolkit().getSystemClipboard().setContents(ss, BasePanel.this);

                if (copied == bes.size()) {
                    // All entries had keys.
                    output((bes.size() > 1 ? Localization.lang("Copied keys") : Localization.lang("Copied key")) + '.');
                } else {
                    output(Localization.lang("Warning: %0 out of %1 entries have undefined BibTeX key.",
                            Integer.toString(bes.size() - copied), Integer.toString(bes.size())));
                }
            }
        });

        actions.put(Actions.MERGE_DATABASE, new AppendDatabaseAction(frame, this));

        actions.put(Actions.ADD_FILE_LINK, new AttachFileAction(this));

        actions.put(Actions.OPEN_EXTERNAL_FILE,
                (BaseAction) () -> JabRefExecutorService.INSTANCE.execute(() -> {
                    final List<BibEntry> bes = mainTable.getSelectedEntries();
                    if (bes.size() != 1) {
                        output(Localization.lang("This operation requires exactly one item to be selected."));
                        return;
                    }

                    final BibEntry entry = bes.get(0);
                    if (!entry.hasField(Globals.FILE_FIELD)) {
                        // no bibtex field
                        new SearchAndOpenFile(entry, BasePanel.this).searchAndOpen();
                        return;
                    }
                    FileListTableModel tableModel = new FileListTableModel();
                    tableModel.setContent(entry.getField(Globals.FILE_FIELD));
                    if (tableModel.getRowCount() == 0) {
                        // content in bibtex field is not readable
                        new SearchAndOpenFile(entry, BasePanel.this).searchAndOpen();
                        return;
                    }
                    FileListEntry flEntry = tableModel.getEntry(0);
                    ExternalFileMenuItem item = new ExternalFileMenuItem(frame(), entry, "", flEntry.link,
                            flEntry.type.get().getIcon(), bibDatabaseContext.getMetaData(), flEntry.type);
                    item.openLink();
                }));

        actions.put(Actions.OPEN_FOLDER, (BaseAction) () -> {
            JabRefExecutorService.INSTANCE.execute(() -> {
                final List<File> files = FileUtil.getListOfLinkedFiles(mainTable.getSelectedEntries(),
                        bibDatabaseContext.getMetaData().getFileDirectory());
                for (final File f : files) {
                    try {
                        JabRefDesktop.openFolderAndSelectFile(f.getAbsolutePath());
                    } catch (IOException e) {
                        LOGGER.info("Could not open folder", e);
                    }
                }
            });
        });

        actions.put(Actions.OPEN_CONSOLE, (BaseAction) () -> JabRefDesktop
                .openConsole(frame.getCurrentBasePanel().getBibDatabaseContext().getDatabaseFile()));

        actions.put(Actions.OPEN_URL, new OpenURLAction());

        actions.put(Actions.MERGE_DOI, (BaseAction) () -> new MergeEntryDOIDialog(BasePanel.this));

        actions.put(Actions.REPLACE_ALL, (BaseAction) () -> {
            final ReplaceStringDialog rsd = new ReplaceStringDialog(frame);
            rsd.setVisible(true);
            if (!rsd.okPressed()) {
                return;
            }
            int counter = 0;
            final NamedCompound ce = new NamedCompound(Localization.lang("Replace string"));
            if (rsd.selOnly()) {
                for (BibEntry be : mainTable.getSelectedEntries()) {
                    counter += rsd.replace(be, ce);
                }
            } else {
                for (BibEntry entry : database.getEntries()) {
                    counter += rsd.replace(entry, ce);
                }
            }

            output(Localization.lang("Replaced") + ' ' + counter + ' '
                    + (counter == 1 ? Localization.lang("occurrence") : Localization.lang("occurrences")) + '.');
            if (counter > 0) {
                ce.end();
                undoManager.addEdit(ce);
                markBaseChanged();
            }
        });

        actions.put(Actions.DUPLI_CHECK,
                (BaseAction) () -> JabRefExecutorService.INSTANCE.execute(new DuplicateSearch(BasePanel.this)));

        actions.put(Actions.PLAIN_TEXT_IMPORT, (BaseAction) () -> {
            // get Type of new entry
            EntryTypeDialog etd = new EntryTypeDialog(frame);
            etd.setLocationRelativeTo(BasePanel.this);
            etd.setVisible(true);
            EntryType tp = etd.getChoice();
            if (tp == null) {
                return;
            }

            String id = IdGenerator.next();
            BibEntry bibEntry = new BibEntry(id, tp.getName());
            TextInputDialog tidialog = new TextInputDialog(frame, bibEntry);
            tidialog.setLocationRelativeTo(BasePanel.this);
            tidialog.setVisible(true);

            if (tidialog.okPressed()) {
                UpdateField.setAutomaticFields(Collections.singletonList(bibEntry), false, false);
                insertEntry(bibEntry);
            }
        });

        actions.put(Actions.MARK_ENTRIES, new MarkEntriesAction(frame, 0));

        actions.put(Actions.UNMARK_ENTRIES, (BaseAction) () -> {
            try {
                List<BibEntry> bes = mainTable.getSelectedEntries();
                if (bes.isEmpty()) {
                    output(Localization.lang("This operation requires one or more entries to be selected."));
                    return;
                }
                NamedCompound ce = new NamedCompound(Localization.lang("Unmark entries"));
                for (BibEntry be : bes) {
                    EntryMarker.unmarkEntry(be, false, database, ce);
                }
                ce.end();
                undoManager.addEdit(ce);
                markBaseChanged();
                String outputStr;
                if (bes.size() == 1) {
                    outputStr = Localization.lang("Unmarked selected entry");
                } else {
                    outputStr = Localization.lang("Unmarked all %0 selected entries", Integer.toString(bes.size()));
                }
                output(outputStr);
            } catch (Throwable ex) {
                LOGGER.warn("Could not unmark", ex);
            }
        });

        actions.put(Actions.UNMARK_ALL, (BaseAction) () -> {
            NamedCompound ce = new NamedCompound(Localization.lang("Unmark all"));

            for (BibEntry be : database.getEntries()) {
                EntryMarker.unmarkEntry(be, false, database, ce);
            }
            ce.end();
            undoManager.addEdit(ce);
            markBaseChanged();
            output(Localization.lang("Unmarked all entries"));
        });

        // Note that we can't put the number of entries that have been reverted into the undoText as the concrete number cannot be injected
        actions.put(Relevance.getInstance().getValues().get(0).getActionName(),
                new SpecialFieldAction(frame, Relevance.getInstance(),
                        Relevance.getInstance().getValues().get(0).getFieldValue().get(), true,
                        Localization.lang("Toggle relevance"), Localization.lang("Toggled relevance for %0 entries")));
        actions.put(Quality.getInstance().getValues().get(0).getActionName(),
                new SpecialFieldAction(frame, Quality.getInstance(),
                        Quality.getInstance().getValues().get(0).getFieldValue().get(), true,
                        Localization.lang("Toggle quality assured"),
                        Localization.lang("Toggled quality for %0 entries")));
        actions.put(Printed.getInstance().getValues().get(0).getActionName(), new SpecialFieldAction(frame,
                Printed.getInstance(), Printed.getInstance().getValues().get(0).getFieldValue().get(), true,
                Localization.lang("Toggle print status"), Localization.lang("Toggled print status for %0 entries")));

        for (SpecialFieldValue prio : Priority.getInstance().getValues()) {
            actions.put(prio.getActionName(), prio.getAction(this.frame));
        }
        for (SpecialFieldValue rank : Rank.getInstance().getValues()) {
            actions.put(rank.getActionName(), rank.getAction(this.frame));
        }
        for (SpecialFieldValue status : ReadStatus.getInstance().getValues()) {
            actions.put(status.getActionName(), status.getAction(this.frame));
        }

        actions.put(Actions.TOGGLE_PREVIEW, (BaseAction) () -> {
            boolean enabled = !Globals.prefs.getBoolean(JabRefPreferences.PREVIEW_ENABLED);
            Globals.prefs.putBoolean(JabRefPreferences.PREVIEW_ENABLED, enabled);
            setPreviewActiveBasePanels(enabled);
            frame.setPreviewToggle(enabled);
        });

        actions.put(Actions.TOGGLE_HIGHLIGHTS_GROUPS_MATCHING_ANY, (BaseAction) () -> {
            new HighlightMatchingGroupPreferences(Globals.prefs).setToAny();
            // ping the listener so it updates:
            groupsHighlightListener.listChanged(null);
        });

        actions.put(Actions.TOGGLE_HIGHLIGHTS_GROUPS_MATCHING_ALL, (BaseAction) () -> {
            new HighlightMatchingGroupPreferences(Globals.prefs).setToAll();
            // ping the listener so it updates:
            groupsHighlightListener.listChanged(null);
        });

        actions.put(Actions.TOGGLE_HIGHLIGHTS_GROUPS_MATCHING_DISABLE, (BaseAction) () -> {
            new HighlightMatchingGroupPreferences(Globals.prefs).setToDisabled();
            // ping the listener so it updates:
            groupsHighlightListener.listChanged(null);
        });

        actions.put(Actions.SWITCH_PREVIEW, (BaseAction) selectionListener::switchPreview);

        actions.put(Actions.MANAGE_SELECTORS, (BaseAction) () -> {
            ContentSelectorDialog2 csd = new ContentSelectorDialog2(frame, frame, BasePanel.this, false,
                    bibDatabaseContext.getMetaData(), null);
            csd.setLocationRelativeTo(frame);
            csd.setVisible(true);
        });

        actions.put(Actions.EXPORT_TO_CLIPBOARD, new ExportToClipboardAction(frame, getDatabase()));
        actions.put(Actions.SEND_AS_EMAIL, new SendAsEMailAction(frame));

        actions.put(Actions.WRITE_XMP, new WriteXMPAction(this));

        actions.put(Actions.ABBREVIATE_ISO, new AbbreviateAction(this, true));
        actions.put(Actions.ABBREVIATE_MEDLINE, new AbbreviateAction(this, false));
        actions.put(Actions.UNABBREVIATE, new UnabbreviateAction(this));
        actions.put(Actions.AUTO_SET_FILE, new SynchronizeFileField(this));

        actions.put(Actions.BACK, (BaseAction) BasePanel.this::back);
        actions.put(Actions.FORWARD, (BaseAction) BasePanel.this::forward);

        actions.put(Actions.RESOLVE_DUPLICATE_KEYS, new SearchFixDuplicateLabels(this));

        actions.put(Actions.ADD_TO_GROUP, new GroupAddRemoveDialog(this, true, false));
        actions.put(Actions.REMOVE_FROM_GROUP, new GroupAddRemoveDialog(this, false, false));
        actions.put(Actions.MOVE_TO_GROUP, new GroupAddRemoveDialog(this, true, true));

        actions.put(Actions.DOWNLOAD_FULL_TEXT, new FindFullTextAction(this));
    }

    /**
     * This method is called from JabRefFrame if a database specific action is requested by the user. Runs the command
     * if it is defined, or prints an error message to the standard error stream.
     *
     * @param _command The name of the command to run.
     */
    public void runCommand(final String _command) {
        if (actions.get(_command) == null) {
            LOGGER.info("No action defined for '" + _command + '\'');
            return;
        }

        Object o = actions.get(_command);
        try {
            if (o instanceof BaseAction) {
                ((BaseAction) o).action();
            } else {
                // This part uses Spin's features:
                Worker wrk = ((AbstractWorker) o).getWorker();
                // The Worker returned by getWorker() has been wrapped
                // by Spin.off(), which makes its methods be run in
                // a different thread from the EDT.
                CallBack clb = ((AbstractWorker) o).getCallBack();

                ((AbstractWorker) o).init(); // This method runs in this same thread, the EDT.
                // Useful for initial GUI actions, like printing a message.

                // The CallBack returned by getCallBack() has been wrapped
                // by Spin.over(), which makes its methods be run on
                // the EDT.
                wrk.run(); // Runs the potentially time-consuming action
                // without freezing the GUI. The magic is that THIS line
                // of execution will not continue until run() is finished.
                clb.update(); // Runs the update() method on the EDT.
            }
        } catch (Throwable ex) {
            // If the action has blocked the JabRefFrame before crashing, we need to unblock it.
            // The call to unblock will simply hide the glasspane, so there is no harm in calling
            // it even if the frame hasn't been blocked.
            frame.unblock();
            LOGGER.error("runCommand error: " + ex.getMessage(), ex);
        }
    }

    private boolean saveDatabase(File file, boolean selectedOnly, Charset enc,
            SavePreferences.DatabaseSaveType saveType) throws SaveException {
        SaveSession session;
        frame.block();
        final String SAVE_DATABASE = Localization.lang("Save database");
        try {
            SavePreferences prefs = SavePreferences.loadForSaveFromPreferences(Globals.prefs).withEncoding(enc)
                    .withSaveType(saveType);
            BibDatabaseWriter databaseWriter = new BibDatabaseWriter();
            if (selectedOnly) {
                session = databaseWriter.savePartOfDatabase(bibDatabaseContext, prefs, mainTable.getSelectedEntries());
            } else {
                session = databaseWriter.saveDatabase(bibDatabaseContext, prefs);
            }

            registerUndoableChanges(session);

        } catch (UnsupportedCharsetException ex2) {
            JOptionPane.showMessageDialog(frame,
                    Localization.lang("Could not save file.") + ' '
                            + Localization.lang("Character encoding '%0' is not supported.", enc.displayName()),
                    SAVE_DATABASE, JOptionPane.ERROR_MESSAGE);
            throw new SaveException("rt");
        } catch (SaveException ex) {
            if (ex.specificEntry()) {
                // Error occurred during processing of
                // be. Highlight it:
                final int row = mainTable.findEntry(ex.getEntry());
                final int topShow = Math.max(0, row - 3);
                mainTable.setRowSelectionInterval(row, row);
                mainTable.scrollTo(topShow);
                showEntry(ex.getEntry());
            } else {
                LOGGER.warn("Could not save", ex);
            }

            JOptionPane.showMessageDialog(frame, Localization.lang("Could not save file.") + "\n" + ex.getMessage(),
                    SAVE_DATABASE, JOptionPane.ERROR_MESSAGE);
            throw new SaveException("rt");

        } finally {
            frame.unblock();
        }

        boolean commit = true;
        if (!session.getWriter().couldEncodeAll()) {
            FormBuilder builder = FormBuilder.create()
                    .layout(new FormLayout("left:pref, 4dlu, fill:pref", "pref, 4dlu, pref"));
            JTextArea ta = new JTextArea(session.getWriter().getProblemCharacters());
            ta.setEditable(false);
            builder.add(Localization.lang("The chosen encoding '%0' could not encode the following characters:",
                    session.getEncoding().displayName())).xy(1, 1);
            builder.add(ta).xy(3, 1);
            builder.add(Localization.lang("What do you want to do?")).xy(1, 3);
            String tryDiff = Localization.lang("Try different encoding");
            int answer = JOptionPane.showOptionDialog(frame, builder.getPanel(), SAVE_DATABASE,
                    JOptionPane.YES_NO_CANCEL_OPTION, JOptionPane.WARNING_MESSAGE, null,
                    new String[] {Localization.lang("Save"), tryDiff, Localization.lang("Cancel")}, tryDiff);

            if (answer == JOptionPane.NO_OPTION) {
                // The user wants to use another encoding.
                Object choice = JOptionPane.showInputDialog(frame, Localization.lang("Select encoding"), SAVE_DATABASE,
                        JOptionPane.QUESTION_MESSAGE, null, Encodings.ENCODINGS_DISPLAYNAMES, enc);
                if (choice == null) {
                    commit = false;
                } else {
                    Charset newEncoding = Charset.forName((String) choice);
                    return saveDatabase(file, selectedOnly, newEncoding, saveType);

                }
            } else if (answer == JOptionPane.CANCEL_OPTION) {
                commit = false;
            }

        }

        if (commit) {
            session.commit(file);
            this.encoding = enc; // Make sure to remember which encoding we used.
        } else {
            session.cancel();
        }

        return commit;
    }

    public void registerUndoableChanges(SaveSession session) {
        NamedCompound ce = new NamedCompound(Localization.lang("Save actions"));
        for (FieldChange change : session.getFieldChanges()) {
            ce.addEdit(new UndoableFieldChange(change));
        }
        ce.end();
        if (ce.hasEdits()) {
            undoManager.addEdit(ce);
        }
    }

    /**
     * This method is called from JabRefFrame when the user wants to create a new entry. If the argument is null, the
     * user is prompted for an entry type.
     *
     * @param type The type of the entry to create.
     * @return The newly created BibEntry or null the operation was canceled by the user.
     */
    public BibEntry newEntry(EntryType type) {
        EntryType actualType = type;
        if (actualType == null) {
            // Find out what type is wanted.
            final EntryTypeDialog etd = new EntryTypeDialog(frame);
            // We want to center the dialog, to make it look nicer.
            etd.setLocationRelativeTo(frame);
            etd.setVisible(true);
            actualType = etd.getChoice();
        }
        if (actualType != null) { // Only if the dialog was not cancelled.
            String id = IdGenerator.next();
            final BibEntry be = new BibEntry(id, actualType.getName());
            try {
                database.insertEntry(be);
                // Set owner/timestamp if options are enabled:
                List<BibEntry> list = new ArrayList<>();
                list.add(be);
                UpdateField.setAutomaticFields(list, true, true);

                // Create an UndoableInsertEntry object.
                undoManager.addEdit(new UndoableInsertEntry(database, be, BasePanel.this));
                output(Localization.lang("Added new '%0' entry.", actualType.getName().toLowerCase()));

                // We are going to select the new entry. Before that, make sure that we are in
                // show-entry mode. If we aren't already in that mode, enter the WILL_SHOW_EDITOR
                // mode which makes sure the selection will trigger display of the entry editor
                // and adjustment of the splitter.
                if (mode != BasePanelMode.SHOWING_EDITOR) {
                    mode = BasePanelMode.WILL_SHOW_EDITOR;
                }

                int row = mainTable.findEntry(be);
                if (row >= 0) {
                    highlightEntry(be); // Selects the entry. The selection listener will open the editor.
                } else {
                    // The entry is not visible in the table, perhaps due to a filtering search
                    // or group selection. Show the entry editor anyway:
                    showEntry(be);
                }

                markBaseChanged(); // The database just changed.
                new FocusRequester(getEntryEditor(be));

                return be;
            } catch (KeyCollisionException ex) {
                LOGGER.info(ex.getMessage(), ex);
            }
        }
        return null;
    }

    public SearchBar getSearchBar() {
        return searchBar;
    }


    /**
     * This listener is used to add a new entry to a group (or a set of groups) in case the Group View is selected and
     * one or more groups are marked
     */
    private class GroupTreeUpdater implements DatabaseChangeListener {

        @Override
        public void databaseChanged(final DatabaseChangeEvent e) {
            if ((e.getType() == ChangeType.ADDED_ENTRY) && Globals.prefs.getBoolean(JabRefPreferences.AUTO_ASSIGN_GROUP)
                    && frame.groupToggle.isSelected()) {
                final List<BibEntry> entries = Collections.singletonList(e.getEntry());
                final TreePath[] selection = frame.getGroupSelector().getGroupsTree().getSelectionPaths();
                if (selection != null) {
                    // it is possible that the user selected nothing. Therefore, checked for "!= null"
                    for (final TreePath tree : selection) {
                        ((GroupTreeNode) tree.getLastPathComponent()).addToGroup(entries);
                    }
                }
                SwingUtilities.invokeLater(() -> BasePanel.this.getGroupSelector().valueChanged(null));
            }
        }
    }

    /**
     * Ensures that the search auto completer is up to date when entries are changed AKA Let the auto completer, if any,
     * harvest words from the entry
     */
    private class SearchAutoCompleterUpdater implements DatabaseChangeListener {

        @Override
        public void databaseChanged(DatabaseChangeEvent e) {
            if ((e.getType() == ChangeType.CHANGED_ENTRY) || (e.getType() == ChangeType.ADDED_ENTRY)) {
                searchAutoCompleter.addBibtexEntry(e.getEntry());
            }
        }
    }

    /**
     * Ensures that auto completers are up to date when entries are changed AKA Let the auto completer, if any, harvest
     * words from the entry
     */
    private class AutoCompletersUpdater implements DatabaseChangeListener {

        @Override
        public void databaseChanged(DatabaseChangeEvent e) {
            if ((e.getType() == ChangeType.CHANGED_ENTRY) || (e.getType() == ChangeType.ADDED_ENTRY)) {
                BasePanel.this.autoCompleters.addEntry(e.getEntry());
            }
        }
    }


    /**
     * This method is called from JabRefFrame when the user wants to create a new entry.
     *
     * @param bibEntry The new entry.
     */
    public void insertEntry(final BibEntry bibEntry) {
        if (bibEntry != null) {
            try {
                database.insertEntry(bibEntry);
                if (Globals.prefs.getBoolean(JabRefPreferences.USE_OWNER)) {
                    // Set owner field to default value
                    UpdateField.setAutomaticFields(bibEntry, true, true);
                }
                // Create an UndoableInsertEntry object.
                undoManager.addEdit(new UndoableInsertEntry(database, bibEntry, BasePanel.this));
                output(Localization.lang("Added new '%0' entry.", bibEntry.getType()));

                markBaseChanged(); // The database just changed.
                if (Globals.prefs.getBoolean(JabRefPreferences.AUTO_OPEN_FORM)) {
                    selectionListener.editSignalled(bibEntry);
                }
                highlightEntry(bibEntry);
            } catch (KeyCollisionException ex) {
                LOGGER.info("Collision for bibtex key" + bibEntry.getId(), ex);
            }
        }
    }

    public void editEntryByKeyAndFocusField(final String bibtexKey, final String fieldName) {
        final List<BibEntry> entries = database.getEntriesByKey(bibtexKey);
        if (entries.size() == 1) {
            mainTable.setSelected(mainTable.findEntry(entries.get(0)));
            selectionListener.editSignalled();
            final EntryEditor editor = getEntryEditor(entries.get(0));
            editor.setFocusToField(fieldName);
            new FocusRequester(editor);
        }
    }

    public void updateTableFont() {
        mainTable.updateFont();
    }

    private void createMainTable() {

        final GlazedEntrySorter eventList = new GlazedEntrySorter(database.getEntries());
        // Must initialize sort columns somehow:

        database.addDatabaseChangeListener(eventList);
        database.addDatabaseChangeListener(SpecialFieldDatabaseChangeListener.getInstance());
        groupFilterList = new FilterList<>(eventList.getTheList(), EverythingMatcher.INSTANCE);
        if (filterGroupToggle != null) {
            filterGroupToggle.updateFilterList(groupFilterList);
        }
        searchFilterList = new FilterList<>(groupFilterList, EverythingMatcher.INSTANCE);
        if (filterSearchToggle != null) {
            filterSearchToggle.updateFilterList(searchFilterList);
        }
        tableFormat = new MainTableFormat(database);
        tableFormat.updateTableFormat();
        mainTable = new MainTable(tableFormat, searchFilterList, frame, this);

        selectionListener = new MainTableSelectionListener(this, mainTable);
        mainTable.updateFont();
        mainTable.addSelectionListener(selectionListener);
        mainTable.addMouseListener(selectionListener);
        mainTable.addKeyListener(selectionListener);
        mainTable.addFocusListener(selectionListener);

        // Add the listener that will take care of highlighting groups as the selection changes:
        groupsHighlightListener = listEvent -> {
            HighlightMatchingGroupPreferences highlightMatchingGroupPreferences = new HighlightMatchingGroupPreferences(
                    Globals.prefs);
            if (highlightMatchingGroupPreferences.isAny()) {
                getGroupSelector().showMatchingGroups(mainTable.getSelectedEntries(), false);
            } else if (highlightMatchingGroupPreferences.isAll()) {
                getGroupSelector().showMatchingGroups(mainTable.getSelectedEntries(), true);
            } else {
                // no highlight
                getGroupSelector().showMatchingGroups(null, true);
            }
        };
        mainTable.addSelectionListener(groupsHighlightListener);

        mainTable.getActionMap().put(Actions.CUT, new AbstractAction() {

            @Override
            public void actionPerformed(ActionEvent e) {
                try {
                    runCommand(Actions.CUT);
                } catch (Throwable ex) {
                    LOGGER.warn("Could not cut", ex);
                }
            }
        });
        mainTable.getActionMap().put(Actions.COPY, new AbstractAction() {

            @Override
            public void actionPerformed(ActionEvent e) {
                try {
                    runCommand(Actions.COPY);
                } catch (Throwable ex) {
                    LOGGER.warn("Could not copy", ex);
                }
            }
        });
        mainTable.getActionMap().put(Actions.PASTE, new AbstractAction() {

            @Override
            public void actionPerformed(ActionEvent e) {
                try {
                    runCommand(Actions.PASTE);
                } catch (Throwable ex) {
                    LOGGER.warn("Could not paste", ex);
                }
            }
        });

        mainTable.addKeyListener(new KeyAdapter() {

            @Override
            public void keyPressed(KeyEvent e) {
                final int keyCode = e.getKeyCode();
                final TreePath path = frame.getGroupSelector().getSelectionPath();
                final GroupTreeNode node = path == null ? null : (GroupTreeNode) path.getLastPathComponent();

                if (e.isControlDown()) {
                    switch (keyCode) {
                    // The up/down/left/rightkeystrokes are displayed in the
                    // GroupSelector's popup menu, so if they are to be changed,
                    // edit GroupSelector.java accordingly!
                    case KeyEvent.VK_UP:
                        e.consume();
                        if (node != null) {
                            frame.getGroupSelector().moveNodeUp(node, true);
                        }
                        break;
                    case KeyEvent.VK_DOWN:
                        e.consume();
                        if (node != null) {
                            frame.getGroupSelector().moveNodeDown(node, true);
                        }
                        break;
                    case KeyEvent.VK_LEFT:
                        e.consume();
                        if (node != null) {
                            frame.getGroupSelector().moveNodeLeft(node, true);
                        }
                        break;
                    case KeyEvent.VK_RIGHT:
                        e.consume();
                        if (node != null) {
                            frame.getGroupSelector().moveNodeRight(node, true);
                        }
                        break;
                    case KeyEvent.VK_PAGE_DOWN:
                        frame.nextTab.actionPerformed(null);
                        e.consume();
                        break;
                    case KeyEvent.VK_PAGE_UP:
                        frame.prevTab.actionPerformed(null);
                        e.consume();
                        break;
                    default:
                        break;
                    }
                } else if (keyCode == KeyEvent.VK_ENTER) {
                    e.consume();
                    try {
                        runCommand(Actions.EDIT);
                    } catch (Throwable ex) {
                        LOGGER.warn("Could not run action based on key press", ex);
                    }
                }
            }
        });
    }

    public void setupMainPanel() {
        splitPane = new JSplitPane(JSplitPane.VERTICAL_SPLIT);
        splitPane.setDividerSize(GUIGlobals.SPLIT_PANE_DIVIDER_SIZE);

        // check whether a mainTable already existed and a floatSearch was active
        boolean floatSearchActive = (mainTable != null) && isShowingFloatSearch();

        createMainTable();

        for (EntryEditor ee : entryEditors.values()) {
            ee.validateAllFields();
        }

        splitPane.setTopComponent(mainTable.getPane());

        // Remove borders
        splitPane.setBorder(BorderFactory.createEmptyBorder());
        setBorder(BorderFactory.createEmptyBorder());

        // If an entry is currently being shown, make sure it stays shown,
        // otherwise set the bottom component to null.
        if (mode == BasePanelMode.SHOWING_PREVIEW) {
            mode = BasePanelMode.SHOWING_NOTHING;
            int row = mainTable.findEntry(currentPreview.getEntry());
            if (row >= 0) {
                mainTable.setRowSelectionInterval(row, row);
            }

        } else if (mode == BasePanelMode.SHOWING_EDITOR) {
            mode = BasePanelMode.SHOWING_NOTHING;
        } else {
            splitPane.setBottomComponent(null);
        }

        setLayout(new BorderLayout());
        removeAll();
        add(searchBar, BorderLayout.NORTH);
        add(splitPane, BorderLayout.CENTER);

        // Set up name autocompleter for search:
        instantiateSearchAutoCompleter();
        this.getDatabase().addDatabaseChangeListener(new SearchAutoCompleterUpdater());

        AutoCompletePreferences autoCompletePreferences = new AutoCompletePreferences(Globals.prefs);
        // Set up AutoCompleters for this panel:
        if (Globals.prefs.getBoolean(JabRefPreferences.AUTO_COMPLETE)) {
            autoCompleters = new ContentAutoCompleters(getDatabase(), bibDatabaseContext.getMetaData(),
                    autoCompletePreferences, Globals.journalAbbreviationLoader);
            // ensure that the autocompleters are in sync with entries
            this.getDatabase().addDatabaseChangeListener(new AutoCompletersUpdater());
        } else {
            // create empty ContentAutoCompleters() if autoCompletion is deactivated
            autoCompleters = new ContentAutoCompleters(Globals.journalAbbreviationLoader);
        }

        // restore floating search result
        // (needed if preferences have been changed which causes a recreation of the main table)
        if (floatSearchActive) {
            startShowingFloatSearch();
        }

        splitPane.revalidate();
        revalidate();
        repaint();
    }

    public void updateSearchManager() {
        searchBar.setAutoCompleter(searchAutoCompleter);
    }

    private void instantiateSearchAutoCompleter() {
        AutoCompletePreferences autoCompletePreferences = new AutoCompletePreferences(Globals.prefs);
        AutoCompleterFactory autoCompleterFactory = new AutoCompleterFactory(autoCompletePreferences);
        searchAutoCompleter = autoCompleterFactory.getPersonAutoCompleter();
        for (BibEntry entry : database.getEntries()) {
            searchAutoCompleter.addBibtexEntry(entry);
        }
    }

    public void updatePreamble() {
        if (preambleEditor != null) {
            preambleEditor.updatePreamble();
        }
    }

    public void assureStringDialogNotEditing() {
        if (stringDialog != null) {
            stringDialog.assureNotEditing();
        }
    }

    public void updateStringDialog() {
        if (stringDialog != null) {
            stringDialog.refreshTable();
        }
    }

    public void adjustSplitter() {
        if (mode == BasePanelMode.SHOWING_PREVIEW) {
            splitPane.setDividerLocation(
                    splitPane.getHeight() - Globals.prefs.getInt(JabRefPreferences.PREVIEW_PANEL_HEIGHT));
        } else {
            splitPane.setDividerLocation(
                    splitPane.getHeight() - Globals.prefs.getInt(JabRefPreferences.ENTRY_EDITOR_HEIGHT));

        }
    }

    private boolean isShowingEditor() {
        return (splitPane.getBottomComponent() != null) && (splitPane.getBottomComponent() instanceof EntryEditor);
    }

    public void showEntry(final BibEntry be) {

        if (getShowing() == be) {
            if (splitPane.getBottomComponent() == null) {
                // This is the special occasion when showing is set to an
                // entry, but no entry editor is in fact shown. This happens
                // after Preferences dialog is closed, and it means that we
                // must make sure the same entry is shown again. We do this by
                // setting showing to null, and recursively calling this method.
                newEntryShowing(null);
                showEntry(be);
            } else {
                // The correct entry is already being shown. Make sure the editor
                // is updated.
                ((EntryEditor) splitPane.getBottomComponent()).updateAllFields();

            }
            return;

        }

        EntryEditor form;
        int divLoc = -1;
        String visName = null;
        if ((getShowing() != null) && isShowingEditor()) {
            visName = ((EntryEditor) splitPane.getBottomComponent()).getVisiblePanelName();
        }
        if (getShowing() != null) {
            divLoc = splitPane.getDividerLocation();
        }

        if (entryEditors.containsKey(be.getType())) {
            // We already have an editor for this entry type.
            form = entryEditors.get(be.getType());
            form.switchTo(be);
            if (visName != null) {
                form.setVisiblePanel(visName);
            }
            splitPane.setBottomComponent(form);
        } else {
            // We must instantiate a new editor for this type.
            form = new EntryEditor(frame, BasePanel.this, be);
            if (visName != null) {
                form.setVisiblePanel(visName);
            }
            splitPane.setBottomComponent(form);

            entryEditors.put(be.getType(), form);

        }
        if (divLoc > 0) {
            splitPane.setDividerLocation(divLoc);
        } else {
            splitPane.setDividerLocation(
                    splitPane.getHeight() - Globals.prefs.getInt(JabRefPreferences.ENTRY_EDITOR_HEIGHT));
        }

        newEntryShowing(be);
        setEntryEditorEnabled(true); // Make sure it is enabled.
    }

    /**
     * Get an entry editor ready to edit the given entry. If an appropriate editor is already cached, it will be updated
     * and returned.
     *
     * @param entry The entry to be edited.
     * @return A suitable entry editor.
     */
    public EntryEditor getEntryEditor(BibEntry entry) {
        EntryEditor form;
        if (entryEditors.containsKey(entry.getType())) {
            EntryEditor visibleNow = currentEditor;

            // We already have an editor for this entry type.
            form = entryEditors.get(entry.getType());

            // If the cached editor is not the same as the currently shown one,
            // make sure the current one stores its current edit:
            if ((visibleNow != null) && (!(form.equals(visibleNow)))) {
                visibleNow.storeCurrentEdit();
            }

            form.switchTo(entry);
        } else {
            // We must instantiate a new editor for this type. First make sure the old one
            // stores its last edit:
            storeCurrentEdit();
            // Then start the new one:
            form = new EntryEditor(frame, BasePanel.this, entry);

            entryEditors.put(entry.getType(), form);
        }
        return form;
    }

    public EntryEditor getCurrentEditor() {
        return currentEditor;
    }

    /**
     * Sets the given entry editor as the bottom component in the split pane. If an entry editor already was shown,
     * makes sure that the divider doesn't move. Updates the mode to SHOWING_EDITOR.
     *
     * @param editor The entry editor to add.
     */
    public void showEntryEditor(EntryEditor editor) {
        if (mode == BasePanelMode.SHOWING_EDITOR) {
            Globals.prefs.putInt(JabRefPreferences.ENTRY_EDITOR_HEIGHT,
                    splitPane.getHeight() - splitPane.getDividerLocation());
        } else if (mode == BasePanelMode.SHOWING_PREVIEW) {
            Globals.prefs.putInt(JabRefPreferences.PREVIEW_PANEL_HEIGHT,
                    splitPane.getHeight() - splitPane.getDividerLocation());
        }
        mode = BasePanelMode.SHOWING_EDITOR;
        currentEditor = editor;
        splitPane.setBottomComponent(editor);
        if (editor.getEntry() != getShowing()) {
            newEntryShowing(editor.getEntry());
        }
        adjustSplitter();

    }

    /**
     * Sets the given preview panel as the bottom component in the split panel. Updates the mode to SHOWING_PREVIEW.
     *
     * @param preview The preview to show.
     */
    public void showPreview(PreviewPanel preview) {
        mode = BasePanelMode.SHOWING_PREVIEW;
        currentPreview = preview;
        splitPane.setBottomComponent(preview);
    }

    /**
     * Removes the bottom component.
     */
    public void hideBottomComponent() {
        mode = BasePanelMode.SHOWING_NOTHING;
        splitPane.setBottomComponent(null);
    }

    /**
     * This method selects the given entry, and scrolls it into view in the table. If an entryEditor is shown, it is
     * given focus afterwards.
     */
    public void highlightEntry(final BibEntry be) {
        final int row = mainTable.findEntry(be);
        if (row >= 0) {
            mainTable.setRowSelectionInterval(row, row);
            mainTable.ensureVisible(row);
        }
    }

    /**
     * This method is called from an EntryEditor when it should be closed. We relay to the selection listener, which
     * takes care of the rest.
     *
     * @param editor The entry editor to close.
     */
    public void entryEditorClosing(EntryEditor editor) {
        // Store divider location for next time:
        Globals.prefs.putInt(JabRefPreferences.ENTRY_EDITOR_HEIGHT,
                splitPane.getHeight() - splitPane.getDividerLocation());
        selectionListener.entryEditorClosing(editor);
    }

    /**
     * Closes the entry editor if it is showing the given entry.
     *
     * @param be a <code>BibEntry</code> value
     */
    public void ensureNotShowing(BibEntry be) {
        if ((mode == BasePanelMode.SHOWING_EDITOR) && (currentEditor.getEntry() == be)) {
            selectionListener.entryEditorClosing(currentEditor);
        }
    }

    public void updateEntryEditorIfShowing() {
        if (mode == BasePanelMode.SHOWING_EDITOR) {
            if (currentEditor.getDisplayedBibEntryType().equals(currentEditor.getEntry().getType())) {
                currentEditor.updateAllFields();
                currentEditor.updateSource();
            } else {
                // The entry has changed type, so we must get a new editor.
                newEntryShowing(null);
                final EntryEditor newEditor = getEntryEditor(currentEditor.getEntry());
                showEntryEditor(newEditor);
            }
        }
    }

    /**
     * If an entry editor is showing, make sure its currently focused field stores its changes, if any.
     */
    public void storeCurrentEdit() {
        if (isShowingEditor()) {
            final EntryEditor editor = (EntryEditor) splitPane.getBottomComponent();
            editor.storeCurrentEdit();
        }

    }

    /**
     * This method iterates through all existing entry editors in this BasePanel, telling each to update all its
     * instances of FieldContentSelector. This is done to ensure that the list of words in each selector is up-to-date
     * after the user has made changes in the Manage dialog.
     */
    public void updateAllContentSelectors() {
        for (Map.Entry<String, EntryEditor> stringEntryEditorEntry : entryEditors.entrySet()) {
            EntryEditor ed = stringEntryEditorEntry.getValue();
            ed.updateAllContentSelectors();
        }
    }

    public void rebuildAllEntryEditors() {
        for (Map.Entry<String, EntryEditor> stringEntryEditorEntry : entryEditors.entrySet()) {
            EntryEditor ed = stringEntryEditorEntry.getValue();
            ed.rebuildPanels();
        }
    }

    public void markBaseChanged() {
        baseChanged = true;

        // Put an asterisk behind the filename to indicate the database has changed.
        frame.setWindowTitle();
        frame.updateAllTabTitles();
        // If the status line states that the base has been saved, we
        // remove this message, since it is no longer relevant. If a
        // different message is shown, we leave it.
        if (frame.getStatusLineText().startsWith(Localization.lang("Saved database"))) {
            frame.output(" ");
        }

    }

    public void markNonUndoableBaseChanged() {
        nonUndoableChange = true;
        markBaseChanged();
    }

    private synchronized void markChangedOrUnChanged() {
        if (undoManager.hasChanged()) {
            if (!baseChanged) {
                markBaseChanged();
            }
        } else if (baseChanged && !nonUndoableChange) {
            baseChanged = false;
            if (getBibDatabaseContext().getDatabaseFile() == null) {
                frame.setTabTitle(this, GUIGlobals.UNTITLED_TITLE, null);
            } else {
                frame.setTabTitle(this, getTabTitle(), getBibDatabaseContext().getDatabaseFile().getAbsolutePath());
            }
        }
        frame.setWindowTitle();
    }

    public StartStopListAction<BibEntry> getFilterSearchToggle() {
        return filterSearchToggle;
    }

    public StartStopListAction<BibEntry> getFilterGroupToggle() {
        return filterGroupToggle;
    }


    public static class StartStopListAction<E> {

        private FilterList<E> list;
        private final Matcher<E> active;
        private final Matcher<E> inactive;

        private boolean isActive;


        private StartStopListAction(FilterList<E> list, Matcher<E> active, Matcher<E> inactive) {
            this.list = list;
            this.active = active;
            this.inactive = inactive;
        }

        public void start() {
            list.setMatcher(active);
            isActive = true;
        }

        public void stop() {
            if (isActive) {
                list.setMatcher(inactive);
                isActive = false;
            }
        }

        public boolean isActive() {
            return isActive;
        }

        public void updateFilterList(FilterList<E> filterList) {
            list = filterList;
            if (isActive) {
                list.setMatcher(active);
            } else {
                list.setMatcher(inactive);
            }
        }
    }


    /**
     * Query whether this BasePanel is in the mode where a float search result is shown.
     *
     * @return true if showing float search, false otherwise.
     */
    private boolean isShowingFloatSearch() {
        return mainTable.isFloatSearchActive();
    }

    public void stopShowingFloatSearch() {
        mainTable.stopShowingFloatSearch();
    }

    public void startShowingFloatSearch() {
        mainTable.showFloatSearch();
    }

    public BibDatabase getDatabase() {
        return database;
    }

    public void preambleEditorClosing() {
        preambleEditor = null;
    }

    public void stringsClosing() {
        stringDialog = null;
    }

    public void changeTypeOfSelectedEntries(String newType) {
        List<BibEntry> bes = mainTable.getSelectedEntries();
        changeType(bes, newType);
    }

    private void changeType(List<BibEntry> entries, String newType) {
        if ((entries == null) || (entries.isEmpty())) {
            LOGGER.error("At least one entry must be selected to be able to change the type.");
            return;
        }

        if (entries.size() > 1) {
            int choice = JOptionPane.showConfirmDialog(this,
                    Localization.lang("Multiple entries selected. Do you want to change the type of all these to '%0'?",
                            newType),
                    Localization.lang("Change entry type"), JOptionPane.YES_NO_OPTION, JOptionPane.WARNING_MESSAGE);
            if (choice == JOptionPane.NO_OPTION) {
                return;
            }
        }

        NamedCompound compound = new NamedCompound(Localization.lang("Change entry type"));
        for (BibEntry entry : entries) {
            compound.addEdit(new UndoableChangeType(entry, entry.getType(), newType));
            entry.setType(newType);
        }

        output(formatOutputMessage(Localization.lang("Changed type to '%0' for", newType), entries.size()));
        compound.end();
        undoManager.addEdit(compound);
        markBaseChanged();
        updateEntryEditorIfShowing();
    }

    public boolean showDeleteConfirmationDialog(int numberOfEntries) {
        if (Globals.prefs.getBoolean(JabRefPreferences.CONFIRM_DELETE)) {
            String msg;
            msg = Localization.lang("Really delete the selected entry?");
            String title = Localization.lang("Delete entry");
            if (numberOfEntries > 1) {
                msg = Localization.lang("Really delete the selected %0 entries?", Integer.toString(numberOfEntries));
                title = Localization.lang("Delete multiple entries");
            }

            CheckBoxMessage cb = new CheckBoxMessage(msg, Localization.lang("Disable this confirmation dialog"), false);

            int answer = JOptionPane.showConfirmDialog(frame, cb, title, JOptionPane.YES_NO_OPTION,
                    JOptionPane.QUESTION_MESSAGE);
            if (cb.isSelected()) {
                Globals.prefs.putBoolean(JabRefPreferences.CONFIRM_DELETE, false);
            }
            return answer == JOptionPane.YES_OPTION;
        } else {
            return true;
        }

    }

    /**
     * If the relevant option is set, autogenerate keys for all entries that are lacking keys.
     */
    public void autoGenerateKeysBeforeSaving() {
        if (Globals.prefs.getBoolean(JabRefPreferences.GENERATE_KEYS_BEFORE_SAVING)) {
            NamedCompound ce = new NamedCompound(Localization.lang("Autogenerate BibTeX keys"));
            boolean any = false;

            for (BibEntry bes : database.getEntries()) {
                String oldKey = bes.getCiteKey();
                if ((oldKey == null) || oldKey.isEmpty()) {
                    LabelPatternUtil.makeLabel(bibDatabaseContext.getMetaData(), database, bes);
                    ce.addEdit(new UndoableKeyChange(database, bes, null, bes.getCiteKey()));
                    any = true;
                }
            }
            // Store undo information, if any:
            if (any) {
                ce.end();
                undoManager.addEdit(ce);
            }
        }
    }

    /**
     * Activates or deactivates the entry preview, depending on the argument. When deactivating, makes sure that any
     * visible preview is hidden.
     *
     * @param enabled
     */
    private void setPreviewActive(boolean enabled) {
        selectionListener.setPreviewActive(enabled);
    }

    /**
     * Depending on whether a preview or an entry editor is showing, save the current divider location in the correct
     * preference setting.
     */
    public void saveDividerLocation() {
        if (mode == BasePanelMode.SHOWING_PREVIEW) {
            Globals.prefs.putInt(JabRefPreferences.PREVIEW_PANEL_HEIGHT,
                    splitPane.getHeight() - splitPane.getDividerLocation());
        } else if (mode == BasePanelMode.SHOWING_EDITOR) {
            Globals.prefs.putInt(JabRefPreferences.ENTRY_EDITOR_HEIGHT,
                    splitPane.getHeight() - splitPane.getDividerLocation());
        }
    }


    private class UndoAction implements BaseAction {

        @Override
        public void action() {
            try {
                JComponent focused = Globals.focusListener.getFocused();
                if ((focused != null) && (focused instanceof FieldEditor) && focused.hasFocus()) {
                    // User is currently editing a field:
                    // Check if it is the preamble:
                    if ((preambleEditor != null) && (focused == preambleEditor.getFieldEditor())) {
                        preambleEditor.storeCurrentEdit();
                    } else {
                        storeCurrentEdit();
                    }
                }
                String name = undoManager.getUndoPresentationName();
                undoManager.undo();
                markBaseChanged();
                frame.output(name);
            } catch (CannotUndoException ex) {
                LOGGER.warn("Nothing to undo", ex);
                frame.output(Localization.lang("Nothing to undo") + '.');
            }

            markChangedOrUnChanged();
        }
    }

    private class OpenURLAction implements BaseAction {

        private static final String URL_FIELD = "url";
        private static final String DOI_FIELD = "doi";
        private static final String PS_FIELD = "ps";
        private static final String PDF_FIELD = "pdf";


        @Override
        public void action() {
            final List<BibEntry> bes = mainTable.getSelectedEntries();
            String field = DOI_FIELD;
            if (bes.size() == 1) {
                Object link = bes.get(0).getField(DOI_FIELD);
                if (bes.get(0).hasField(URL_FIELD)) {
                    link = bes.get(0).getField(URL_FIELD);
                    field = URL_FIELD;
                }
                if (link == null) {
                    // No URL or DOI found in the "url" and "doi" fields.
                    // Look for web links in the "file" field as a fallback:
                    FileListEntry entry = null;
                    FileListTableModel tm = new FileListTableModel();
                    tm.setContent(bes.get(0).getField(Globals.FILE_FIELD));
                    for (int i = 0; i < tm.getRowCount(); i++) {
                        FileListEntry flEntry = tm.getEntry(i);
                        if (URL_FIELD.equalsIgnoreCase(flEntry.type.get().getName())
                                || PS_FIELD.equalsIgnoreCase(flEntry.type.get().getName())
                                || PDF_FIELD.equalsIgnoreCase(flEntry.type.get().getName())) {
                            entry = flEntry;
                            break;
                        }
                    }
                    if (entry == null) {
                        output(Localization.lang("No url defined") + '.');
                    } else {
                        try {
                            JabRefDesktop.openExternalFileAnyFormat(bibDatabaseContext.getMetaData(), entry.link,
                                    entry.type);
                            output(Localization.lang("External viewer called") + '.');
                        } catch (IOException e) {
                            output(Localization.lang("Could not open link"));
                            LOGGER.info("Could not open link", e);
                        }
                    }
                } else {
                    try {
                        JabRefDesktop.openExternalViewer(bibDatabaseContext.getMetaData(), link.toString(), field);
                        output(Localization.lang("External viewer called") + '.');
                    } catch (IOException ex) {
                        output(Localization.lang("Error") + ": " + ex.getMessage());
                    }
                }
            } else {
                output(Localization.lang("This operation requires exactly one item to be selected."));
            }

        }
    }

    private class RedoAction implements BaseAction {

        @Override
        public void action() {
            try {

                JComponent focused = Globals.focusListener.getFocused();
                if ((focused != null) && (focused instanceof FieldEditor) && focused.hasFocus()) {
                    // User is currently editing a field:
                    storeCurrentEdit();
                }

                String name = undoManager.getRedoPresentationName();
                undoManager.redo();
                markBaseChanged();
                frame.output(name);
            } catch (CannotRedoException ex) {
                frame.output(Localization.lang("Nothing to redo") + '.');
            }

            markChangedOrUnChanged();
        }
    }


    // Method pertaining to the ClipboardOwner interface.
    @Override
    public void lostOwnership(Clipboard clipboard, Transferable contents) {
        // Nothing
    }

    private void setEntryEditorEnabled(boolean enabled) {
        if ((getShowing() != null) && (splitPane.getBottomComponent() instanceof EntryEditor)) {
            EntryEditor ed = (EntryEditor) splitPane.getBottomComponent();
            if (ed.isEnabled() != enabled) {
                ed.setEnabled(enabled);
            }
        }
    }

    public String fileMonitorHandle() {
        return fileMonitorHandle;
    }

    @Override
    public void fileUpdated() {
        if (saving) {
            // We are just saving the file, so this message is most likely due to bad timing.
            // If not, we'll handle it on the next polling.
            return;
        }

        updatedExternally = true;

        final ChangeScanner scanner = new ChangeScanner(frame, BasePanel.this,
                getBibDatabaseContext().getDatabaseFile());

        // Test: running scan automatically in background
        if ((getBibDatabaseContext().getDatabaseFile() != null)
                && !FileBasedLock.waitForFileLock(getBibDatabaseContext().getDatabaseFile(), 10)) {
            // The file is locked even after the maximum wait. Do nothing.
            LOGGER.error("File updated externally, but change scan failed because the file is locked.");
            // Perturb the stored timestamp so successive checks are made:
            Globals.fileUpdateMonitor.perturbTimestamp(getFileMonitorHandle());
            return;
        }

        JabRefExecutorService.INSTANCE.executeWithLowPriorityInOwnThreadAndWait(scanner);

        // Adding the sidepane component is Swing work, so we must do this in the Swing
        // thread:
        Runnable t = () -> {

            // Check if there is already a notification about external
            // changes:
            boolean hasAlready = sidePaneManager.hasComponent(FileUpdatePanel.NAME);
            if (hasAlready) {
                sidePaneManager.hideComponent(FileUpdatePanel.NAME);
                sidePaneManager.unregisterComponent(FileUpdatePanel.NAME);
            }
            FileUpdatePanel pan = new FileUpdatePanel(BasePanel.this, sidePaneManager,
                    getBibDatabaseContext().getDatabaseFile(), scanner);
            sidePaneManager.register(FileUpdatePanel.NAME, pan);
            sidePaneManager.show(FileUpdatePanel.NAME);
        };

        if (scanner.changesFound()) {
            SwingUtilities.invokeLater(t);
        } else {
            setUpdatedExternally(false);
        }
    }

    @Override
    public void fileRemoved() {
        LOGGER.info("File '" + getBibDatabaseContext().getDatabaseFile().getPath() + "' has been deleted.");
    }

    /**
     * Perform necessary cleanup when this BasePanel is closed.
     */
    public void cleanUp() {
        if (fileMonitorHandle != null) {
            Globals.fileUpdateMonitor.removeUpdateListener(fileMonitorHandle);
        }
        // Check if there is a FileUpdatePanel for this BasePanel being shown. If so,
        // remove it:
        if (sidePaneManager.hasComponent("fileUpdate")) {
            FileUpdatePanel fup = (FileUpdatePanel) sidePaneManager.getComponent("fileUpdate");
            if (fup.getPanel() == this) {
                sidePaneManager.hideComponent("fileUpdate");
            }
        }
    }

    public void setUpdatedExternally(boolean b) {
        updatedExternally = b;
    }

    /**
     * Get an array containing the currently selected entries. The array is stable and not changed if the selection
     * changes
     *
     * @return A list containing the selected entries. Is never null.
     */
    public List<BibEntry> getSelectedEntries() {
        return mainTable.getSelectedEntries();
    }

    public BibDatabaseContext getBibDatabaseContext() {
        return this.bibDatabaseContext;
    }

    public GroupSelector getGroupSelector() {
        return frame.getGroupSelector();
    }

    public boolean isUpdatedExternally() {
        return updatedExternally;
    }

    public String getFileMonitorHandle() {
        return fileMonitorHandle;
    }

    public void setFileMonitorHandle(String fileMonitorHandle) {
        this.fileMonitorHandle = fileMonitorHandle;
    }

    public SidePaneManager getSidePaneManager() {
        return sidePaneManager;
    }

    public void setNonUndoableChange(boolean nonUndoableChange) {
        this.nonUndoableChange = nonUndoableChange;
    }

    public void setBaseChanged(boolean baseChanged) {
        this.baseChanged = baseChanged;
    }

    public void setSaving(boolean saving) {
        this.saving = saving;
    }

    public boolean isSaving() {
        return saving;
    }

    private BibEntry getShowing() {
        return showing;
    }

    /**
     * Update the pointer to the currently shown entry in all cases where the user has moved to a new entry, except when
     * using Back and Forward commands. Also updates history for Back command, and clears history for Forward command.
     *
     * @param entry The entry that is now to be shown.
     */
    public void newEntryShowing(BibEntry entry) {
        // If this call is the result of a Back or Forward operation, we must take
        // care not to make any history changes, since the necessary changes will
        // already have been done in the back() or forward() method:
        if (backOrForwardInProgress) {
            showing = entry;
            backOrForwardInProgress = false;
            setBackAndForwardEnabledState();
            return;
        }
        nextEntries.clear();
        if (!Objects.equals(entry, showing)) {
            // Add the entry we are leaving to the history:
            if (showing != null) {
                previousEntries.add(showing);
                if (previousEntries.size() > GUIGlobals.MAX_BACK_HISTORY_SIZE) {
                    previousEntries.remove(0);
                }
            }
            showing = entry;
            setBackAndForwardEnabledState();
        }

    }

    /**
     * Go back (if there is any recorded history) and update the histories for the Back and Forward commands.
     */
    private void back() {
        if (!previousEntries.isEmpty()) {
            BibEntry toShow = previousEntries.get(previousEntries.size() - 1);
            previousEntries.remove(previousEntries.size() - 1);
            // Add the entry we are going back from to the Forward history:
            if (showing != null) {
                nextEntries.add(showing);
            }
            backOrForwardInProgress = true; // to avoid the history getting updated erroneously
            highlightEntry(toShow);
        }
    }

    private void forward() {
        if (!nextEntries.isEmpty()) {
            BibEntry toShow = nextEntries.get(nextEntries.size() - 1);
            nextEntries.remove(nextEntries.size() - 1);
            // Add the entry we are going forward from to the Back history:
            if (showing != null) {
                previousEntries.add(showing);
            }
            backOrForwardInProgress = true; // to avoid the history getting updated erroneously
            highlightEntry(toShow);
        }
    }

    public void setBackAndForwardEnabledState() {
        frame.getBackAction().setEnabled(!previousEntries.isEmpty());
        frame.getForwardAction().setEnabled(!nextEntries.isEmpty());
    }

    private String formatOutputMessage(String start, int count) {
        return String.format("%s %d %s.", start, count,
                (count > 1 ? Localization.lang("entries") : Localization.lang("entry")));
    }


    private class SaveSelectedAction implements BaseAction {

        private final SavePreferences.DatabaseSaveType saveType;


        public SaveSelectedAction(SavePreferences.DatabaseSaveType saveType) {
            this.saveType = saveType;
        }

        @Override
        public void action() throws SaveException {

            String chosenFile = FileDialogs.getNewFile(frame,
                    new File(Globals.prefs.get(JabRefPreferences.WORKING_DIRECTORY)), ".bib", JFileChooser.SAVE_DIALOG,
                    false);
            if (chosenFile != null) {
                File expFile = new File(chosenFile);
                if (!expFile.exists() || (JOptionPane.showConfirmDialog(frame,
                        Localization.lang("'%0' exists. Overwrite file?", expFile.getName()),
                        Localization.lang("Save database"), JOptionPane.OK_CANCEL_OPTION) == JOptionPane.OK_OPTION)) {
                    saveDatabase(expFile, true, Globals.prefs.getDefaultEncoding(), saveType);
                    frame.getFileHistory().newFile(expFile.getPath());
                    frame.output(Localization.lang("Saved selected to '%0'.", expFile.getPath()));
                }
            }
        }
    }

    private static class SearchAndOpenFile {

        private final BibEntry entry;
        private final BasePanel basePanel;


        public SearchAndOpenFile(final BibEntry entry, final BasePanel basePanel) {
            this.entry = entry;
            this.basePanel = basePanel;
        }

        public Optional<String> searchAndOpen() {
            if (!Globals.prefs.getBoolean(JabRefPreferences.RUN_AUTOMATIC_FILE_SEARCH)) {
                return Optional.empty();
            }

            /*  The search can lead to an unexpected 100% CPU usage which is perceived
                as a bug, if the search incidentally starts at a directory with lots
                of stuff below. It is now disabled by default. */

            // see if we can fall back to a filename based on the bibtex key
            final Collection<BibEntry> entries = Collections.singleton(entry);

            final Collection<ExternalFileType> types = ExternalFileTypes.getInstance().getExternalFileTypeSelection();
            final List<File> dirs = new ArrayList<>();
<<<<<<< HEAD
            if (basePanel.getBibDatabaseContext().getMetaData().getFileDirectory().size() > 0) {
                final List<String> mdDirs = basePanel.getBibDatabaseContext().getMetaData().getFileDirectory();
=======
            if (basePanel.getBibDatabaseContext().getMetaData().getFileDirectory(Globals.FILE_FIELD).size() > 0) {
                final List<String> mdDirs = basePanel.getBibDatabaseContext().getMetaData()
                        .getFileDirectory(Globals.FILE_FIELD);
>>>>>>> 49454a43
                for (final String mdDir : mdDirs) {
                    dirs.add(new File(mdDir));

                }
            }
            final List<String> extensions = new ArrayList<>();
            for (final ExternalFileType type : types) {
                extensions.add(type.getExtension());
            }
            // Run the search operation:
            Map<BibEntry, List<File>> result;
            if (Globals.prefs.getBoolean(JabRefPreferences.AUTOLINK_USE_REG_EXP_SEARCH_KEY)) {
                String regExp = Globals.prefs.get(JabRefPreferences.REG_EXP_SEARCH_EXPRESSION_KEY);
                result = RegExpFileSearch.findFilesForSet(entries, extensions, dirs, regExp);
            } else {
                result = FileUtil.findAssociatedFiles(entries, extensions, dirs);
            }
            if (result.get(entry) != null) {
                final List<File> res = result.get(entry);
                if (!res.isEmpty()) {
                    final String filepath = res.get(0).getPath();
                    final Optional<String> extension = FileUtil.getFileExtension(filepath);
                    if (extension.isPresent()) {
                        Optional<ExternalFileType> type = ExternalFileTypes.getInstance()
                                .getExternalFileTypeByExt(extension.get());
                        if (type.isPresent()) {
                            try {
                                JabRefDesktop.openExternalFileAnyFormat(basePanel.getBibDatabaseContext().getMetaData(),
                                        filepath, type);
                                basePanel.output(Localization.lang("External viewer called") + '.');
                                return Optional.of(filepath);
                            } catch (IOException ex) {
                                basePanel.output(Localization.lang("Error") + ": " + ex.getMessage());
                            }
                        }
                    }
                }
            }

            return Optional.empty();
        }
    }

    /**
     * Set the preview active state for all BasePanel instances.
     *
     * @param enabled
     */
    private void setPreviewActiveBasePanels(boolean enabled) {
        for (int i = 0; i < frame.getTabbedPane().getTabCount(); i++) {
            frame.getBasePanelAt(i).setPreviewActive(enabled);
        }
    }
}<|MERGE_RESOLUTION|>--- conflicted
+++ resolved
@@ -2407,14 +2407,8 @@
 
             final Collection<ExternalFileType> types = ExternalFileTypes.getInstance().getExternalFileTypeSelection();
             final List<File> dirs = new ArrayList<>();
-<<<<<<< HEAD
             if (basePanel.getBibDatabaseContext().getMetaData().getFileDirectory().size() > 0) {
                 final List<String> mdDirs = basePanel.getBibDatabaseContext().getMetaData().getFileDirectory();
-=======
-            if (basePanel.getBibDatabaseContext().getMetaData().getFileDirectory(Globals.FILE_FIELD).size() > 0) {
-                final List<String> mdDirs = basePanel.getBibDatabaseContext().getMetaData()
-                        .getFileDirectory(Globals.FILE_FIELD);
->>>>>>> 49454a43
                 for (final String mdDir : mdDirs) {
                     dirs.add(new File(mdDir));
 
