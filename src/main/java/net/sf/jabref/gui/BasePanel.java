--- conflicted
+++ resolved
@@ -2327,13 +2327,8 @@
 
             final Collection<ExternalFileType> types = ExternalFileTypes.getInstance().getExternalFileTypeSelection();
             final List<File> dirs = new ArrayList<>();
-<<<<<<< HEAD
-            if (basePanel.getBibDatabaseContext().getMetaData().getFileDirectory(Globals.FILE_FIELD).size() > 0) {
-                final List<String> mdDirs = basePanel.getBibDatabaseContext().getMetaData().getFileDirectory(Globals.FILE_FIELD);
-=======
             if (basePanel.getBibDatabaseContext().getFileDirectory().size() > 0) {
                 final List<String> mdDirs = basePanel.getBibDatabaseContext().getFileDirectory();
->>>>>>> f9414da2
                 for (final String mdDir : mdDirs) {
                     dirs.add(new File(mdDir));
 
