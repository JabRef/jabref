--- conflicted
+++ resolved
@@ -110,18 +110,15 @@
     private void initMenu() {
         inputMenu.add(pasteAction);
         inputMenu.add(copyAction);
-<<<<<<< HEAD
         if (field instanceof TextAreaForVisibleField) {
             inputMenu.add(new HideFieldAction((TextAreaForVisibleField) field));
         } else if (field instanceof TextAreaForHiddenField) {
             inputMenu.add(new ShowFieldAction((TextAreaForHiddenField) field));
-=======
         if (field.getTextComponent() instanceof JTextComponent) {
             inputMenu.add(doiMenuItem);
->>>>>>> df0e3c54
         }
         inputMenu.addSeparator();
-        inputMenu.add(new ReplaceAction());
+            inputMenu.add(new ReplaceAction());
 
         if (field.getTextComponent() instanceof JTextComponent) {
             inputMenu.add(new CaseChangeMenu((JTextComponent) field.getTextComponent()));
@@ -130,6 +127,7 @@
             protectedTermsMenu = new ProtectedTermsMenu((JTextComponent) field.getTextComponent());
             inputMenu.add(protectedTermsMenu);
         }
+    }
     }
 
     @SuppressWarnings("serial")
@@ -148,4 +146,4 @@
             field.setText(new NormalizeNamesFormatter().format(input));
         }
     }
-}+}
