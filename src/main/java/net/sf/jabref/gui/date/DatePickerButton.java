package net.sf.jabref.gui.date;

import java.awt.BorderLayout;
import java.time.LocalDate;
import java.time.format.DateTimeFormatter;
import java.time.format.DateTimeParseException;

import javax.swing.JComponent;
import javax.swing.JPanel;

import net.sf.jabref.Globals;
import net.sf.jabref.gui.IconTheme;
import net.sf.jabref.gui.fieldeditors.FieldEditor;
import net.sf.jabref.preferences.JabRefPreferences;

import com.github.lgooddatepicker.components.DatePicker;
import com.github.lgooddatepicker.components.DatePickerSettings;
import com.github.lgooddatepicker.optionalusertools.DateChangeListener;
import com.github.lgooddatepicker.zinternaltools.DateChangeEvent;
import org.apache.commons.logging.Log;
import org.apache.commons.logging.LogFactory;

/**
 * wrapper and service class for the DatePicker handling at the EntryEditor
 */
public class DatePickerButton implements DateChangeListener {

    private static final Log LOGGER = LogFactory.getLog(DatePickerButton.class);

    private final DatePicker datePicker;
    private final JPanel panel = new JPanel();
    private final FieldEditor editor;
    private final DateTimeFormatter dateTimeFormatter;


    public DatePickerButton(FieldEditor pEditor, boolean useIsoFormat) {
        if (useIsoFormat) {
            dateTimeFormatter = DateTimeFormatter.ISO_DATE;
        } else {
            dateTimeFormatter = DateTimeFormatter.ofPattern(Globals.prefs.get(JabRefPreferences.TIME_STAMP_FORMAT));
        }

        // Create a date picker with hidden text field (showing button only).
        DatePickerSettings dateSettings = new DatePickerSettings();
        dateSettings.setVisibleDateTextField(false);
        dateSettings.setGapBeforeButtonPixels(0);

        datePicker = new DatePicker(dateSettings);
        datePicker.addDateChangeListener(this);
        datePicker.getComponentToggleCalendarButton().setIcon(IconTheme.JabRefIcon.DATE_PICKER.getIcon());
        datePicker.getComponentToggleCalendarButton().setText("");

        panel.setLayout(new BorderLayout());
        panel.add(datePicker, BorderLayout.WEST);
        editor = pEditor;
    }

    @Override
    public void dateChanged(DateChangeEvent dateChangeEvent) {
        LocalDate date = datePicker.getDate();
        String newDate = "";
        if (date != null) {
            newDate = dateTimeFormatter.format(date.atStartOfDay());
        }
        if (!newDate.equals(editor.getText())) {
            editor.setText(newDate);
        }
        // Set focus to editor component after changing its text:
        editor.getTextComponent().requestFocus();
    }

    public JComponent getDatePicker() {
        //return datePicker;
        return panel;
    }

    /**
     * Used to set the calender popup to the currently used Date
     * @param dateString
     */
    public void updateDatePickerDate(String dateString) {
<<<<<<< HEAD
=======
        // unregister DateChangeListener before update to prevent circular calls resulting in IllegalStateExceptions
        datePicker.removeDateChangeListener(this);

>>>>>>> d825953c
        if(dateString!=null && !dateString.isEmpty()) {
            try {
                datePicker.setDate(LocalDate.parse(dateString, dateTimeFormatter));
            } catch (DateTimeParseException exception) {
                LOGGER.warn("Unable to parse stored date for field '"+editor.getFieldName()+"' with current settings. "
                        + "Clear button in calender popup will not work.");
            }
        }
<<<<<<< HEAD
=======

        datePicker.addDateChangeListener(this);
>>>>>>> d825953c
    }
}<|MERGE_RESOLUTION|>--- conflicted
+++ resolved
@@ -79,12 +79,9 @@
      * @param dateString
      */
     public void updateDatePickerDate(String dateString) {
-<<<<<<< HEAD
-=======
         // unregister DateChangeListener before update to prevent circular calls resulting in IllegalStateExceptions
         datePicker.removeDateChangeListener(this);
 
->>>>>>> d825953c
         if(dateString!=null && !dateString.isEmpty()) {
             try {
                 datePicker.setDate(LocalDate.parse(dateString, dateTimeFormatter));
@@ -93,10 +90,7 @@
                         + "Clear button in calender popup will not work.");
             }
         }
-<<<<<<< HEAD
-=======
 
         datePicker.addDateChangeListener(this);
->>>>>>> d825953c
     }
 }