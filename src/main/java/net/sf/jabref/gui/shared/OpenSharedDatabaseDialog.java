--- conflicted
+++ resolved
@@ -97,18 +97,8 @@
         setLoadingConnectButtonText(true);
 
         try {
-<<<<<<< HEAD
             new SharedDatabaseUIManager(frame, Globals.prefs.get(JabRefPreferences.KEYWORD_SEPARATOR)).openNewSharedDatabaseTab(connectionProperties);
             setPreferences();
-=======
-            bibDatabaseContext.getDBMSSynchronizer().openSharedDatabase(connectionProperties);
-            frame.addTab(bibDatabaseContext, true);
-            setPreferences();
-            bibDatabaseContext.getDBMSSynchronizer()
-                    .registerListener(
-                            new SharedDatabaseUIManager(frame, Globals.prefs.get(JabRefPreferences.KEYWORD_SEPARATOR)));
-            frame.output(Localization.lang("Connection_to_%0_server_established.", connectionProperties.getType().toString()));
->>>>>>> e415435f
             dispose();
             return; // setLoadingConnectButtonText(false) should not be reached regularly.
         } catch (SQLException exception) {
