package net.sf.jabref.gui.shared;

import java.sql.SQLException;

import java.util.Objects;

import javax.swing.JOptionPane;
import javax.swing.SwingUtilities;

import net.sf.jabref.Globals;
import net.sf.jabref.JabRefGUI;
import net.sf.jabref.gui.BasePanel;
import net.sf.jabref.gui.JabRefFrame;
import net.sf.jabref.gui.entryeditor.EntryEditor;
import net.sf.jabref.gui.undo.UndoableRemoveEntry;
import net.sf.jabref.logic.l10n.Localization;
import net.sf.jabref.model.Defaults;
import net.sf.jabref.model.database.BibDatabaseContext;
import net.sf.jabref.model.database.BibDatabaseMode;
import net.sf.jabref.model.database.DatabaseLocation;
import net.sf.jabref.shared.DBMSConnectionProperties;
import net.sf.jabref.shared.DBMSSynchronizer;
import net.sf.jabref.shared.event.ConnectionLostEvent;
import net.sf.jabref.shared.event.SharedEntryNotPresentEvent;
import net.sf.jabref.shared.event.UpdateRefusedEvent;
import net.sf.jabref.shared.exception.DatabaseNotSupportedException;
import net.sf.jabref.shared.prefs.SharedDatabasePreferences;

import com.google.common.eventbus.Subscribe;

public class SharedDatabaseUIManager {

    private final JabRefFrame jabRefFrame;
<<<<<<< HEAD
    private final DBMSSynchronizer dbmsSynchronizer;
=======
    private final String keywordSeparator;
    private DBMSSynchronizer dbmsSynchronizer;
>>>>>>> 03a1e464

    public SharedDatabaseUIManager(JabRefFrame jabRefFrame) {
        this.jabRefFrame = jabRefFrame;
<<<<<<< HEAD
        this.dbmsSynchronizer = jabRefFrame.getCurrentBasePanel().getBibDatabaseContext().getDBSynchronizer();
=======
        this.keywordSeparator = keywordSeparator;
>>>>>>> 03a1e464
    }

    @Subscribe
    public void listen(ConnectionLostEvent connectionLostEvent) {

        jabRefFrame.output(Localization.lang("Connection lost."));

        String[] options = {Localization.lang("Reconnect"), Localization.lang("Work offline"),
                Localization.lang("Close database")};

        int answer = JOptionPane.showOptionDialog(jabRefFrame,
                Localization.lang("The connection to the server has been terminated.") + "\n\n",
                Localization.lang("Connection lost"), JOptionPane.YES_NO_CANCEL_OPTION, JOptionPane.WARNING_MESSAGE,
                null, options, options[0]);

        if (answer == 0) {
            jabRefFrame.closeCurrentTab();
            OpenSharedDatabaseDialog openSharedDatabaseDialog = new OpenSharedDatabaseDialog(jabRefFrame);
            openSharedDatabaseDialog.setVisible(true);
        } else if (answer == 1) {
            connectionLostEvent.getBibDatabaseContext().convertToLocalDatabase();
            jabRefFrame.refreshTitleAndTabs();
            jabRefFrame.updateEnabledState();
            jabRefFrame.output(Localization.lang("Working offline."));
        } else {
            jabRefFrame.closeCurrentTab();
        }
    }

    @Subscribe
    public void listen(UpdateRefusedEvent updateRefusedEvent) {

        jabRefFrame.output(Localization.lang("Update refused."));

        new MergeSharedEntryDialog(jabRefFrame, dbmsSynchronizer, updateRefusedEvent.getLocalBibEntry(),
                updateRefusedEvent.getSharedBibEntry(),
                    updateRefusedEvent.getBibDatabaseContext().getMode()).showMergeDialog();
    }

    @Subscribe
    public void listen(SharedEntryNotPresentEvent event) {
        BasePanel panel = jabRefFrame.getCurrentBasePanel();
        EntryEditor entryEditor = panel.getCurrentEditor();

        panel.getUndoManager().addEdit(new UndoableRemoveEntry(panel.getDatabase(), event.getBibEntry(), panel));

        if (Objects.nonNull(entryEditor) && (entryEditor.getEntry() == event.getBibEntry())) {
            JOptionPane.showMessageDialog(jabRefFrame,
                    Localization.lang("The BibEntry you currently work on has been deleted on the shared side.")
                            + "\n" + Localization.lang("You can restore the entry using the \"Undo\" operation."),
                    Localization.lang("Shared entry is no longer present"), JOptionPane.INFORMATION_MESSAGE);

            SwingUtilities.invokeLater(() -> panel.hideBottomComponent());
        }
    }

    /**
     * Opens a new shared database tab with the given {@link DBMSConnectionProperties}.
     *
     * @param dbmsConnectionProperties Connection data
     * @param raiseTab If <code>true</code> the new tab gets selected.
     */
    private void openNewSharedDatabaseTab(DBMSConnectionProperties dbmsConnectionProperties, boolean raiseTab)
            throws SQLException, DatabaseNotSupportedException {
        JabRefFrame frame = JabRefGUI.getMainFrame();
        BibDatabaseMode selectedMode = Globals.prefs.getDefaultBibDatabaseMode();
        BibDatabaseContext bibDatabaseContext = new BibDatabaseContext(new Defaults(selectedMode), DatabaseLocation.SHARED,
                keywordSeparator);

        dbmsSynchronizer = bibDatabaseContext.getDBMSSynchronizer();
        dbmsSynchronizer.openSharedDatabase(dbmsConnectionProperties);
        frame.addTab(bibDatabaseContext, raiseTab);
        dbmsSynchronizer.registerListener(this);
        frame.output(Localization.lang("Connection_to_%0_server_established.", dbmsConnectionProperties.getType().toString()));
    }

    /**
     * Opens a new shared database tab with the given {@link DBMSConnectionProperties}.
     *
     * @param dbmsConnectionProperties Connection data
     */
    public void openNewSharedDatabaseTab(DBMSConnectionProperties dbmsConnectionProperties)
            throws SQLException, DatabaseNotSupportedException {
        openNewSharedDatabaseTab(dbmsConnectionProperties, true);
    }

    /**
     * Opens a new shared database tab with the already set {@link DBMSConnectionProperties}.
     *
     * @param raiseTab If <code>true</code> the new tab gets selected.
     */
    public void openLastSharedDatabaseTab(boolean raiseTab)
            throws SQLException, DatabaseNotSupportedException {
        openNewSharedDatabaseTab(new DBMSConnectionProperties(new SharedDatabasePreferences()), raiseTab);
    }
}<|MERGE_RESOLUTION|>--- conflicted
+++ resolved
@@ -31,20 +31,10 @@
 public class SharedDatabaseUIManager {
 
     private final JabRefFrame jabRefFrame;
-<<<<<<< HEAD
-    private final DBMSSynchronizer dbmsSynchronizer;
-=======
-    private final String keywordSeparator;
     private DBMSSynchronizer dbmsSynchronizer;
->>>>>>> 03a1e464
 
     public SharedDatabaseUIManager(JabRefFrame jabRefFrame) {
         this.jabRefFrame = jabRefFrame;
-<<<<<<< HEAD
-        this.dbmsSynchronizer = jabRefFrame.getCurrentBasePanel().getBibDatabaseContext().getDBSynchronizer();
-=======
-        this.keywordSeparator = keywordSeparator;
->>>>>>> 03a1e464
     }
 
     @Subscribe
