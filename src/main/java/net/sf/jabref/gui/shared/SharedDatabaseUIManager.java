package net.sf.jabref.gui.shared;

<<<<<<< HEAD
import java.sql.SQLException;
=======
import java.util.Objects;
>>>>>>> e415435f

import javax.swing.JOptionPane;
import javax.swing.SwingUtilities;

<<<<<<< HEAD
import net.sf.jabref.Globals;
import net.sf.jabref.JabRefGUI;
=======
import net.sf.jabref.gui.BasePanel;
>>>>>>> e415435f
import net.sf.jabref.gui.JabRefFrame;
import net.sf.jabref.gui.entryeditor.EntryEditor;
import net.sf.jabref.gui.undo.UndoableRemoveEntry;
import net.sf.jabref.logic.l10n.Localization;
<<<<<<< HEAD
import net.sf.jabref.model.Defaults;
import net.sf.jabref.model.database.BibDatabaseContext;
import net.sf.jabref.model.database.BibDatabaseMode;
import net.sf.jabref.model.database.DatabaseLocation;
import net.sf.jabref.model.entry.BibEntry;
import net.sf.jabref.shared.DBMSConnectionProperties;
=======
>>>>>>> e415435f
import net.sf.jabref.shared.DBMSSynchronizer;
import net.sf.jabref.shared.event.ConnectionLostEvent;
import net.sf.jabref.shared.event.SharedEntryNotPresentEvent;
import net.sf.jabref.shared.event.UpdateRefusedEvent;
import net.sf.jabref.shared.exception.DatabaseNotSupportedException;
import net.sf.jabref.shared.prefs.SharedDatabasePreferences;

import com.google.common.eventbus.Subscribe;

public class SharedDatabaseUIManager {

    private final JabRefFrame jabRefFrame;
    private final String keywordSeparator;
    private DBMSSynchronizer dbmsSynchronizer;

    public SharedDatabaseUIManager(JabRefFrame jabRefFrame, String keywordSeparator) {
        this.jabRefFrame = jabRefFrame;
<<<<<<< HEAD
=======
        this.dbmsSynchronizer = jabRefFrame.getCurrentBasePanel().getBibDatabaseContext().getDBMSSynchronizer();
>>>>>>> e415435f
        this.keywordSeparator = keywordSeparator;
    }

    @Subscribe
    public void listen(ConnectionLostEvent connectionLostEvent) {

        jabRefFrame.output(Localization.lang("Connection lost."));

        String[] options = {Localization.lang("Reconnect"), Localization.lang("Work offline"),
                Localization.lang("Close database")};

        int answer = JOptionPane.showOptionDialog(jabRefFrame,
                Localization.lang("The connection to the server has been terminated.") + "\n\n",
                Localization.lang("Connection lost"), JOptionPane.YES_NO_CANCEL_OPTION, JOptionPane.WARNING_MESSAGE,
                null, options, options[0]);

        if (answer == 0) {
            jabRefFrame.closeCurrentTab();
            OpenSharedDatabaseDialog openSharedDatabaseDialog = new OpenSharedDatabaseDialog(jabRefFrame);
            openSharedDatabaseDialog.setVisible(true);
        } else if (answer == 1) {
            connectionLostEvent.getBibDatabaseContext().convertToLocalDatabase();
            jabRefFrame.refreshTitleAndTabs();
            jabRefFrame.updateEnabledState();
            jabRefFrame.output(Localization.lang("Working offline."));
        } else {
            jabRefFrame.closeCurrentTab();
        }
    }

    @Subscribe
    public void listen(UpdateRefusedEvent updateRefusedEvent) {

        jabRefFrame.output(Localization.lang("Update refused."));

        new MergeSharedEntryDialog(jabRefFrame, dbmsSynchronizer, updateRefusedEvent.getLocalBibEntry(),
                updateRefusedEvent.getSharedBibEntry(),
                    updateRefusedEvent.getBibDatabaseContext().getMode()).showMergeDialog();
    }

    @Subscribe
    public void listen(SharedEntryNotPresentEvent event) {
        BasePanel panel = jabRefFrame.getCurrentBasePanel();
        EntryEditor entryEditor = panel.getCurrentEditor();

        panel.getUndoManager().addEdit(new UndoableRemoveEntry(panel.getDatabase(), event.getBibEntry(), panel));

        if (Objects.nonNull(entryEditor) && (entryEditor.getEntry() == event.getBibEntry())) {
            JOptionPane.showMessageDialog(jabRefFrame,
                    Localization.lang("The BibEntry you currently work on has been deleted on the shared side.")
                            + "\n" + Localization.lang("You can restore the entry using the \"Undo\" operation."),
                    Localization.lang("Shared entry is no longer present"), JOptionPane.INFORMATION_MESSAGE);

            SwingUtilities.invokeLater(() -> panel.hideBottomComponent());
        }
    }
<<<<<<< HEAD

    /**
     * Opens a new shared database tab with the given {@link DBMSConnectionProperties}.
     *
     * @param dbmsConnectionProperties Connection data
     * @param raiseTab If <code>true</code> the new tab gets selected.
     * @throws ClassNotFoundException
     * @throws SQLException
     * @throws DatabaseNotSupportedException
     */
    private void openNewSharedDatabaseTab(DBMSConnectionProperties dbmsConnectionProperties, boolean raiseTab)
            throws ClassNotFoundException, SQLException, DatabaseNotSupportedException {
        JabRefFrame frame = JabRefGUI.getMainFrame();
        BibDatabaseMode selectedMode = Globals.prefs.getDefaultBibDatabaseMode();
        BibDatabaseContext bibDatabaseContext = new BibDatabaseContext(new Defaults(selectedMode), DatabaseLocation.SHARED,
                keywordSeparator);

        dbmsSynchronizer = bibDatabaseContext.getDBSynchronizer();
        dbmsSynchronizer.openSharedDatabase(dbmsConnectionProperties);
        frame.addTab(bibDatabaseContext, raiseTab);
        dbmsSynchronizer.registerListener(this);
        frame.output(Localization.lang("Connection_to_%0_server_established.", dbmsConnectionProperties.getType().toString()));
    }

    /**
     * Opens a new shared database tab with the given {@link DBMSConnectionProperties}.
     *
     * @param dbmsConnectionProperties Connection data
     * @throws ClassNotFoundException
     * @throws SQLException
     * @throws DatabaseNotSupportedException
     */
    public void openNewSharedDatabaseTab(DBMSConnectionProperties dbmsConnectionProperties)
            throws ClassNotFoundException, SQLException, DatabaseNotSupportedException {
        openNewSharedDatabaseTab(dbmsConnectionProperties, true);
    }

    /**
     * Opens a new shared database tab with the already set {@link DBMSConnectionProperties}.
     *
     * @param raiseTab If <code>true</code> the new tab gets selected.
     * @throws ClassNotFoundException
     * @throws SQLException
     * @throws DatabaseNotSupportedException
     */
    public void openLastSharedDatabaseTab(boolean raiseTab)
            throws ClassNotFoundException, SQLException, DatabaseNotSupportedException {
        openNewSharedDatabaseTab(new DBMSConnectionProperties(new SharedDatabasePreferences()), raiseTab);
    }
=======
>>>>>>> e415435f
}<|MERGE_RESOLUTION|>--- conflicted
+++ resolved
@@ -1,33 +1,24 @@
 package net.sf.jabref.gui.shared;
 
-<<<<<<< HEAD
 import java.sql.SQLException;
-=======
+
 import java.util.Objects;
->>>>>>> e415435f
 
 import javax.swing.JOptionPane;
 import javax.swing.SwingUtilities;
 
-<<<<<<< HEAD
 import net.sf.jabref.Globals;
 import net.sf.jabref.JabRefGUI;
-=======
 import net.sf.jabref.gui.BasePanel;
->>>>>>> e415435f
 import net.sf.jabref.gui.JabRefFrame;
 import net.sf.jabref.gui.entryeditor.EntryEditor;
 import net.sf.jabref.gui.undo.UndoableRemoveEntry;
 import net.sf.jabref.logic.l10n.Localization;
-<<<<<<< HEAD
 import net.sf.jabref.model.Defaults;
 import net.sf.jabref.model.database.BibDatabaseContext;
 import net.sf.jabref.model.database.BibDatabaseMode;
 import net.sf.jabref.model.database.DatabaseLocation;
-import net.sf.jabref.model.entry.BibEntry;
 import net.sf.jabref.shared.DBMSConnectionProperties;
-=======
->>>>>>> e415435f
 import net.sf.jabref.shared.DBMSSynchronizer;
 import net.sf.jabref.shared.event.ConnectionLostEvent;
 import net.sf.jabref.shared.event.SharedEntryNotPresentEvent;
@@ -45,10 +36,6 @@
 
     public SharedDatabaseUIManager(JabRefFrame jabRefFrame, String keywordSeparator) {
         this.jabRefFrame = jabRefFrame;
-<<<<<<< HEAD
-=======
-        this.dbmsSynchronizer = jabRefFrame.getCurrentBasePanel().getBibDatabaseContext().getDBMSSynchronizer();
->>>>>>> e415435f
         this.keywordSeparator = keywordSeparator;
     }
 
@@ -105,25 +92,21 @@
             SwingUtilities.invokeLater(() -> panel.hideBottomComponent());
         }
     }
-<<<<<<< HEAD
 
     /**
      * Opens a new shared database tab with the given {@link DBMSConnectionProperties}.
      *
      * @param dbmsConnectionProperties Connection data
      * @param raiseTab If <code>true</code> the new tab gets selected.
-     * @throws ClassNotFoundException
-     * @throws SQLException
-     * @throws DatabaseNotSupportedException
      */
     private void openNewSharedDatabaseTab(DBMSConnectionProperties dbmsConnectionProperties, boolean raiseTab)
-            throws ClassNotFoundException, SQLException, DatabaseNotSupportedException {
+            throws SQLException, DatabaseNotSupportedException {
         JabRefFrame frame = JabRefGUI.getMainFrame();
         BibDatabaseMode selectedMode = Globals.prefs.getDefaultBibDatabaseMode();
         BibDatabaseContext bibDatabaseContext = new BibDatabaseContext(new Defaults(selectedMode), DatabaseLocation.SHARED,
                 keywordSeparator);
 
-        dbmsSynchronizer = bibDatabaseContext.getDBSynchronizer();
+        dbmsSynchronizer = bibDatabaseContext.getDBMSSynchronizer();
         dbmsSynchronizer.openSharedDatabase(dbmsConnectionProperties);
         frame.addTab(bibDatabaseContext, raiseTab);
         dbmsSynchronizer.registerListener(this);
@@ -134,12 +117,9 @@
      * Opens a new shared database tab with the given {@link DBMSConnectionProperties}.
      *
      * @param dbmsConnectionProperties Connection data
-     * @throws ClassNotFoundException
-     * @throws SQLException
-     * @throws DatabaseNotSupportedException
      */
     public void openNewSharedDatabaseTab(DBMSConnectionProperties dbmsConnectionProperties)
-            throws ClassNotFoundException, SQLException, DatabaseNotSupportedException {
+            throws SQLException, DatabaseNotSupportedException {
         openNewSharedDatabaseTab(dbmsConnectionProperties, true);
     }
 
@@ -147,14 +127,9 @@
      * Opens a new shared database tab with the already set {@link DBMSConnectionProperties}.
      *
      * @param raiseTab If <code>true</code> the new tab gets selected.
-     * @throws ClassNotFoundException
-     * @throws SQLException
-     * @throws DatabaseNotSupportedException
      */
     public void openLastSharedDatabaseTab(boolean raiseTab)
-            throws ClassNotFoundException, SQLException, DatabaseNotSupportedException {
+            throws SQLException, DatabaseNotSupportedException {
         openNewSharedDatabaseTab(new DBMSConnectionProperties(new SharedDatabasePreferences()), raiseTab);
     }
-=======
->>>>>>> e415435f
 }