--- conflicted
+++ resolved
@@ -37,8 +37,6 @@
 import java.util.List;
 import java.util.Vector;
 
-<<<<<<< HEAD
-=======
 import javax.swing.AbstractAction;
 import javax.swing.Action;
 import javax.swing.JOptionPane;
@@ -59,7 +57,6 @@
 import net.sf.jabref.sql.DBStrings;
 import net.sf.jabref.sql.SQLUtil;
 
->>>>>>> 1e806066
 /**
  * Created by IntelliJ IDEA. User: alver Date: Mar 27, 2008 Time: 6:09:08 PM To change this template use File | Settings
  * | File Templates.
@@ -147,7 +144,6 @@
             return;
         }
 
-<<<<<<< HEAD
         frame.output(Localization.lang("Attempting SQL import..."));
         DBExporterAndImporterFactory factory = new DBExporterAndImporterFactory();
         DatabaseImporter importer = factory.getImporter(dbs.getDbPreferences().getServerType());
@@ -173,37 +169,13 @@
                             DBImportExportDialog.DialogType.IMPORTER);
                     if (dialogo.removeAction) {
                         String dbName = dialogo.selectedDB;
-                        DatabaseUtil.removeDB(dialogo, dbName, conn, metaData);
+                        DatabaseUtil.removeDB(dialogo, dbName, conn, databaseContext);
                         performImport();
                     } else if (dialogo.moreThanOne) {
                         databases = importer.performImport(dbs, dialogo.listOfDBs, frame.getCurrentBasePanel().getBibDatabaseContext().getMode());
                         for (DBImporterResult res : databases) {
-                            database = res.getDatabase();
-                            metaData = res.getMetaData();
+                            databaseContext = res.getDatabaseContext();
                             dbs.isConfigValid(true);
-=======
-                    if (matrix.isEmpty()) {
-                        JOptionPane.showMessageDialog(frame,
-                                Localization.lang("There are no available databases to be imported"),
-                                Localization.lang("Import from SQL database"), JOptionPane.INFORMATION_MESSAGE);
-                    } else {
-                        DBImportExportDialog dialogo = new DBImportExportDialog(frame, matrix,
-                                DBImportExportDialog.DialogType.IMPORTER);
-                        if (dialogo.removeAction) {
-                            String dbName = dialogo.selectedDB;
-                            importer.removeDB(dialogo, dbName, conn, databaseContext);
-                            performImport();
-                        } else if (dialogo.moreThanOne) {
-                            databases = importer.performImport(dbs, dialogo.listOfDBs, frame.getCurrentBasePanel().getBibDatabaseContext().getMode());
-                            for (DBImporterResult res : databases) {
-                                databaseContext = res.getDatabaseContext();
-                                dbs.isConfigValid(true);
-                            }
-                            frame.output(Localization.lang("%0 databases will be imported",
-                                    Integer.toString(databases.size())));
-                        } else {
-                            frame.output(Localization.lang("Importing cancelled"));
->>>>>>> 1e806066
                         }
                         frame.output(Localization.lang("%0 databases will be imported",
                                 Integer.toString(databases.size())));
