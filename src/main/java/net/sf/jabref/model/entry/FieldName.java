package net.sf.jabref.model.entry;

import java.util.ArrayList;
import java.util.Arrays;
import java.util.HashMap;
import java.util.List;
import java.util.Locale;
import java.util.Map;

import net.sf.jabref.model.strings.StringUtil;

/**
 * String constants for BibTeX entry field names
 *
 */
public class FieldName {
    // Character separating field names that are to be used in sequence as
    // fallbacks for a single column (e.g. "author/editor" to use editor where
    // author is not set):
    public static final String FIELD_SEPARATOR = "/";

    public static final String INTERNAL_ALL_FIELD = "all";
    public static final String INTERNAL_ALL_TEXT_FIELDS_FIELD = "all-text-fields";

    // Field name constants
    public static final String ABSTRACT = "abstract";
    public static final String ADDENDUM = "addendum";
    public static final String ADDRESS = "address";
    public static final String AFTERWORD = "afterword";
    public static final String ANNOTE = "annote";
    public static final String ANNOTATION = "annotation";
    public static final String ANNOTATOR = "annotator";
    public static final String ASSIGNEE = "assignee";
    public static final String AUTHOR = "author";
    public static final String BOOKAUTHOR = "bookauthor";
    public static final String BOOKPAGINATION = "bookpagination";
    public static final String BOOKSUBTITLE = "booksubtitle";
    public static final String BOOKTITLE = "booktitle";
    public static final String BOOKTITLEADDON = "booktitleaddon";
    public static final String CHAPTER = "chapter";
<<<<<<< HEAD
    public static final String CITES = "cites";
=======
    public static final String COMMENTATOR = "commentator";
>>>>>>> 412ca9e4
    public static final String COMMENTS = "comments";
    public static final String CROSSREF = "crossref";
    public static final String DATE = "date";
    public static final String DAY = "day";
    public static final String DAYFILED = "dayfiled";
    public static final String DOI = "doi";
    public static final String EDITION = "edition";
    public static final String EDITOR = "editor";
    public static final String EDITORA = "editora";
    public static final String EDITORB = "editorb";
    public static final String EDITORC = "editorc";
    public static final String EDITORTYPE = "editortype";
    public static final String EDITORATYPE = "editoratype";
    public static final String EDITORBTYPE = "editorbtype";
    public static final String EDITORCTYPE = "editorctype";
    public static final String EID = "eid";
    public static final String ENTRYSET = "entryset";
    public static final String EPRINT = "eprint";
    public static final String EPRINTCLASS = "eprintclass";
    public static final String EPRINTTYPE = "eprinttype";
    public static final String EVENTDATE = "eventdate";
    public static final String EVENTTITLE = "eventtitle";
    public static final String EVENTTITLEADDON = "eventtitleaddon";
    public static final String FILE = "file";
    public static final String FOREWORD = "foreword";
    public static final String FOLDER = "folder";
    public static final String GENDER = "gender";
    public static final String HOLDER = "holder";
    public static final String HOWPUBLISHED = "howpublished";
    public static final String INSTITUTION = "institution";
    public static final String INTRODUCTION = "introduction";
    public static final String ISBN = "isbn";
    public static final String ISRN = "isrn";
    public static final String ISSN = "issn";
    public static final String ISSUE = "issue";
    public static final String ISSUETITLE = "issuetitle";
    public static final String ISSUESUBTITLE = "issuesubtitle";
    public static final String JOURNAL = "journal";
    public static final String JOURNALSUBTITLE = "journalsubtitle";
    public static final String JOURNALTITLE = "journaltitle";
    public static final String KEY = "key";
    public static final String KEYWORDS = "keywords";
    public static final String LANGUAGE = "language";
    public static final String LOCATION = "location";
    public static final String MAINSUBTITLE = "mainsubtitle";
    public static final String MAINTITLE = "maintitle";
    public static final String MAINTITLEADDON = "maintitleaddon";
    public static final String MONTH = "month";
    public static final String MONTHFILED = "monthfiled";
    public static final String NAMEADDON = "nameaddon";
    public static final String NATIONALITY = "nationality";
    public static final String NOTE = "note";
    public static final String NUMBER = "number";
    public static final String ORGANIZATION = "organization";
    public static final String ORIGDATE = "origdate";
    public static final String ORIGLANGUAGE = "origlanguage";
    public static final String PAGES = "pages";
    public static final String PAGETOTAL = "pagetotal";
    public static final String PAGINATION = "pagination";
    public static final String PART = "part";
    public static final String PDF = "pdf";
    public static final String PMID = "pmid";
    public static final String PS = "ps";
    public static final String PUBLISHER = "publisher";
    public static final String PUBSTATE = "pubstate";
    public static final String RELATED = "related";
    public static final String REPORTNO = "reportno";
    public static final String REVIEW = "review";
    public static final String REVISION = "revision";
    public static final String SCHOOL = "school";
    public static final String SERIES = "series";
    public static final String SHORTAUTHOR = "shortauthor";
    public static final String SHORTEDITOR = "shorteditor";
    public static final String SORTNAME = "sortname";
    public static final String SUBTITLE = "subtitle";
    public static final String TITLE = "title";
    public static final String TITLEADDON = "titleaddon";
    public static final String TRANSLATOR = "translator";
    public static final String TYPE = "type";
    public static final String URI = "uri";
    public static final String URL = "url";
    public static final String URLDATE = "urldate";
    public static final String VENUE = "venue";
    public static final String VERSION = "version";
    public static final String VOLUME = "volume";
    public static final String VOLUMES = "volumes";
    public static final String YEAR = "year";
    public static final String YEARFILED = "yearfiled";

    // IEEE BSTctl fields
    public static final String CTLALT_STRETCH_FACTOR = "ctlalt_stretch_factor";
    public static final String CTLDASH_REPEATED_NAMES = "ctldash_repeated_names";
    public static final String CTLMAX_NAMES_FORCED_ETAL = "ctlmax_names_forced_etal";
    public static final String CTLNAME_FORMAT_STRING = "ctlname_format_string";
    public static final String CTLNAME_LATEX_CMD = "ctlname_latex_cmd";
    public static final String CTLNAME_URL_PREFIX = "ctlname_url_prefix";
    public static final String CTLNAMES_SHOW_ETAL = "ctlnames_show_etal";
    public static final String CTLUSE_ALT_SPACING = "ctluse_alt_spacing";
    public static final String CTLUSE_ARTICLE_NUMBER = "ctluse_article_number";
    public static final String CTLUSE_FORCED_ETAL = "ctluse_forced_etal";
    public static final String CTLUSE_PAPER = "ctluse_paper";
    public static final String CTLUSE_URL = "ctluse_url";

    // JabRef internal field names
    public static final String OWNER = "owner";
    public static final String TIMESTAMP = "timestamp"; // Not the actual field name, but the default value
    public static final String NUMBER_COL = "#";
    public static final String GROUPS = "groups";
    public static final String SEARCH_INTERNAL = "__search";
    public static final String GROUPSEARCH_INTERNAL = "__groupsearch";
    public static final String MARKED_INTERNAL = "__markedentry";

    // Map to hold alternative display names
    private static final Map<String, String> displayNames = new HashMap<>();

    public static String orFields(String... fields) {
        return String.join(FieldName.FIELD_SEPARATOR, fields);
    }

    public static String orFields(List<String> fields) {
        return String.join(FieldName.FIELD_SEPARATOR, fields);
    }

    static {
        displayNames.put(FieldName.DOI, "DOI");
        displayNames.put(FieldName.ISBN, "ISBN");
        displayNames.put(FieldName.ISRN, "ISRN");
        displayNames.put(FieldName.ISSN, "ISSN");
        displayNames.put(FieldName.PMID, "PMID");
        displayNames.put(FieldName.PS, "PS");
        displayNames.put(FieldName.PDF, "PDF");
        displayNames.put(FieldName.URI, "URI");
        displayNames.put(FieldName.URL, "URL");
    }

    /**
     * @param field - field to get the display version for
     * @return A version of the field name more suitable for display
     */
    public static String getDisplayName(String field) {
        String lowercaseField = field.toLowerCase(Locale.ROOT);

        if (displayNames.containsKey(lowercaseField)) {
            return displayNames.get(lowercaseField);
        }
        return StringUtil.capitalizeFirst(field);
    }

    public static ArrayList getNotTextFieldNames() {
        ArrayList<String> notTextFieldNames = new ArrayList<>();
        notTextFieldNames.addAll(Arrays.asList(FieldName.DOI, FieldName.FILE, FieldName.URL, FieldName.URI, FieldName.ISBN, FieldName.ISSN, FieldName.MONTH, FieldName.DATE, FieldName.YEAR));
    return notTextFieldNames;
    }

}<|MERGE_RESOLUTION|>--- conflicted
+++ resolved
@@ -38,11 +38,8 @@
     public static final String BOOKTITLE = "booktitle";
     public static final String BOOKTITLEADDON = "booktitleaddon";
     public static final String CHAPTER = "chapter";
-<<<<<<< HEAD
     public static final String CITES = "cites";
-=======
     public static final String COMMENTATOR = "commentator";
->>>>>>> 412ca9e4
     public static final String COMMENTS = "comments";
     public static final String CROSSREF = "crossref";
     public static final String DATE = "date";
