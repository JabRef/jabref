package net.sf.jabref.model.entry;

import java.util.ArrayList;
import java.util.Arrays;
import java.util.Collections;
import java.util.EnumSet;
import java.util.HashMap;
import java.util.HashSet;
import java.util.List;
import java.util.Locale;
import java.util.Map;
import java.util.Optional;
import java.util.Set;
import java.util.stream.Collectors;

import net.sf.jabref.model.entry.specialfields.SpecialField;

/**
 * Handling of bibtex fields.
 * All bibtex-field related stuff should be placed here!
 * Because we can export these informations into additional
 * config files -> simple extension and definition of new fields....
 *
 * TODO:
 *  - handling of identically fields with different names
 *    e.g. LCCN = lib-congress
 *  - group id for each fields, e.g. standard, jurabib, bio....
 *  - add a additional properties functionality into the BibtexSingleField class
 */
public class InternalBibtexFields {

    // contains all bibtex-field objects (BibtexSingleField)
    private final Map<String, BibtexSingleField> fieldSet;

    // the name with the current time stamp field, needed in case we want to change it
    private String timeStampField;

    // Lists of fields with special properties
    private static final List<String> INTEGER_FIELDS = Arrays.asList(FieldName.CTLMAX_NAMES_FORCED_ETAL,
            FieldName.CTLNAMES_SHOW_ETAL, FieldName.CTLALT_STRETCH_FACTOR, FieldName.VOLUMES, FieldName.PMID);

    private static final List<String> IEEETRANBSTCTL_YES_NO_FIELDS = Arrays.asList(FieldName.CTLUSE_ARTICLE_NUMBER,
            FieldName.CTLUSE_PAPER, FieldName.CTLUSE_URL, FieldName.CTLUSE_FORCED_ETAL, FieldName.CTLUSE_ALT_SPACING,
            FieldName.CTLDASH_REPEATED_NAMES);

    private static final List<String> BIBLATEX_DATE_FIELDS = Arrays.asList(FieldName.DATE, FieldName.EVENTDATE,
            FieldName.ORIGDATE, FieldName.URLDATE);

    private static final List<String> BIBLATEX_PERSON_NAME_FIELDS = Arrays.asList(FieldName.AUTHOR, FieldName.EDITOR,
            FieldName.EDITORA, FieldName.EDITORB, FieldName.EDITORC, FieldName.TRANSLATOR, FieldName.ANNOTATOR,
            FieldName.COMMENTATOR, FieldName.INTRODUCTION, FieldName.FOREWORD, FieldName.AFTERWORD,
            FieldName.BOOKAUTHOR, FieldName.HOLDER, FieldName.SHORTAUTHOR, FieldName.SHORTEDITOR, FieldName.SORTNAME,
            FieldName.NAMEADDON, FieldName.ASSIGNEE);

    private static final List<String> BIBLATEX_EDITOR_TYPE_FIELDS = Arrays.asList(FieldName.EDITORTYPE,
            FieldName.EDITORATYPE, FieldName.EDITORBTYPE, FieldName.EDITORCTYPE);

    private static final List<String> BIBLATEX_PAGINATION_FIELDS = Arrays.asList(FieldName.PAGINATION,
            FieldName.BOOKPAGINATION);

    private static final List<String> BIBLATEX_JOURNAL_NAME_FIELDS = Arrays.asList(FieldName.JOURNAL,
            FieldName.JOURNALTITLE, FieldName.JOURNALSUBTITLE);

    private static final List<String> BIBLATEX_BOOK_NAME_FIELDS = Arrays.asList(FieldName.BOOKTITLE,
            FieldName.MAINTITLE, FieldName.MAINSUBTITLE, FieldName.MAINTITLEADDON, FieldName.BOOKSUBTITLE,
            FieldName.BOOKTITLEADDON);

    private static final List<String> BIBLATEX_LANGUAGE_FIELDS = Arrays.asList(FieldName.LANGUAGE,
            FieldName.ORIGLANGUAGE);

    private static final List<String> BIBLATEX_MULTI_KEY_FIELDS = Arrays.asList(FieldName.RELATED, FieldName.ENTRYSET);

    private static final List<String> VERBATIM_FIELDS = Arrays.asList(FieldName.URL, FieldName.FILE,
            FieldName.CTLNAME_FORMAT_STRING, FieldName.CTLNAME_LATEX_CMD, FieldName.CTLNAME_URL_PREFIX);

<<<<<<< HEAD
    private static final List<String> SPECIAL_FIELDS = Arrays.asList(SpecialField.PRINTED.getFieldName(),
            SpecialField.PRIORITY.getFieldName(), SpecialField.QUALITY.getFieldName(),
            SpecialField.RANKING.getFieldName(), SpecialField.READ_STATUS.getFieldName(),
            SpecialField.RELEVANCE.getFieldName());
=======
    private static final List<String> SPECIAL_FIELDS = Arrays.asList(SpecialFields.FIELDNAME_PRINTED,
            SpecialFields.FIELDNAME_PRIORITY, SpecialFields.FIELDNAME_QUALITY, SpecialFields.FIELDNAME_RANKING,
            SpecialFields.FIELDNAME_READ, SpecialFields.FIELDNAME_RELEVANCE);
>>>>>>> 573328c7

    // singleton instance
    private static InternalBibtexFields RUNTIME = new InternalBibtexFields(FieldName.TIMESTAMP);


    private InternalBibtexFields(String timeStampFieldName) {
        fieldSet = new HashMap<>();
        BibtexSingleField dummy;

        // FIRST: all standard fields
        // These are the fields that BibTex might want to treat, so these
        // must conform to BibTex rules.
        add(new BibtexSingleField(FieldName.ADDRESS, true, BibtexSingleField.SMALL_W));
        // An annotation. It is not used by the standard bibliography styles,
        // but may be used by others that produce an annotated bibliography.
        // http://www.ecst.csuchico.edu/~jacobsd/bib/formats/bibtex.html
        add(new BibtexSingleField(FieldName.ANNOTE, true, BibtexSingleField.LARGE_W));
        add(new BibtexSingleField(FieldName.AUTHOR, true, BibtexSingleField.MEDIUM_W, 280));
        add(new BibtexSingleField(FieldName.BOOKTITLE, true, 175));
        add(new BibtexSingleField(FieldName.CHAPTER, true, BibtexSingleField.SMALL_W));
        dummy = new BibtexSingleField(FieldName.CROSSREF, true, BibtexSingleField.SMALL_W);
        dummy.setExtras(EnumSet.of(FieldProperty.CROSSREF, FieldProperty.SINGLE_ENTRY_LINK));
        add(dummy);
        add(new BibtexSingleField(FieldName.EDITION, true, BibtexSingleField.SMALL_W));
        add(new BibtexSingleField(FieldName.EDITOR, true, BibtexSingleField.MEDIUM_W, 280));
        dummy = new BibtexSingleField(FieldName.EPRINT, true, BibtexSingleField.SMALL_W);
        dummy.setExtras(EnumSet.of(FieldProperty.EPRINT));
        add(dummy);
        add(new BibtexSingleField(FieldName.HOWPUBLISHED, true, BibtexSingleField.MEDIUM_W));
        add(new BibtexSingleField(FieldName.INSTITUTION, true, BibtexSingleField.MEDIUM_W));

        dummy = new BibtexSingleField(FieldName.ISBN, true, BibtexSingleField.SMALL_W);
        dummy.setExtras(EnumSet.of(FieldProperty.ISBN));
        add(dummy);

        dummy = new BibtexSingleField(FieldName.JOURNAL, true, BibtexSingleField.SMALL_W);
        dummy.setExtras(EnumSet.of(FieldProperty.JOURNAL_NAME));
        add(dummy);
        dummy = new BibtexSingleField(FieldName.JOURNALTITLE, true, BibtexSingleField.SMALL_W);
        dummy.setExtras(EnumSet.of(FieldProperty.JOURNAL_NAME));
        add(dummy);

        add(new BibtexSingleField(FieldName.KEY, true));
        dummy = new BibtexSingleField(FieldName.MONTH, true, BibtexSingleField.SMALL_W);
        dummy.setExtras(EnumSet.of(FieldProperty.MONTH));
        add(dummy);
        add(new BibtexSingleField(FieldName.NOTE, true, BibtexSingleField.MEDIUM_W));
        add(new BibtexSingleField(FieldName.NUMBER, true, BibtexSingleField.SMALL_W, 60).setNumeric(true));
        add(new BibtexSingleField(FieldName.ORGANIZATION, true, BibtexSingleField.MEDIUM_W));
        add(new BibtexSingleField(FieldName.PAGES, true, BibtexSingleField.SMALL_W));
        add(new BibtexSingleField(FieldName.PUBLISHER, true, BibtexSingleField.MEDIUM_W));
        add(new BibtexSingleField(FieldName.SCHOOL, true, BibtexSingleField.MEDIUM_W));
        add(new BibtexSingleField(FieldName.SERIES, true, BibtexSingleField.SMALL_W));
        add(new BibtexSingleField(FieldName.TITLE, true, 400));
        dummy = new BibtexSingleField(FieldName.TYPE, true, BibtexSingleField.SMALL_W);
        dummy.getFieldProperties().add(FieldProperty.TYPE);
        add(dummy);
        add(new BibtexSingleField(FieldName.LANGUAGE, true, BibtexSingleField.SMALL_W));
        add(new BibtexSingleField(FieldName.VOLUME, true, BibtexSingleField.SMALL_W, 60).setNumeric(true));
        add(new BibtexSingleField(FieldName.YEAR, true, BibtexSingleField.SMALL_W, 60).setNumeric(true));

        // custom fields not displayed at editor, but as columns in the UI
        for (String fieldName : SPECIAL_FIELDS) {
            dummy = new BibtexSingleField(fieldName, false);

            dummy.setPrivate();
            dummy.setWriteable(false);
            dummy.setDisplayable(false);

            add(dummy);
        }

        // some semi-standard fields
        dummy = new BibtexSingleField(BibEntry.KEY_FIELD, true);
        dummy.setPrivate();
        add(dummy);

        dummy = new BibtexSingleField(FieldName.DOI, true, BibtexSingleField.SMALL_W);
        dummy.setExtras(EnumSet.of(FieldProperty.DOI));
        add(dummy);
        add(new BibtexSingleField(FieldName.EID, true, BibtexSingleField.SMALL_W));

        dummy = new BibtexSingleField(FieldName.DATE, true);
        dummy.setExtras(EnumSet.of(FieldProperty.DATE));
        add(dummy);

        add(new BibtexSingleField(FieldName.PMID, false, BibtexSingleField.SMALL_W, 60).setNumeric(true));

        // additional fields ------------------------------------------------------
        add(new BibtexSingleField(FieldName.LOCATION, false));
        add(new BibtexSingleField(FieldName.ABSTRACT, false, BibtexSingleField.LARGE_W, 400));

        dummy = new BibtexSingleField(FieldName.URL, false, BibtexSingleField.SMALL_W);
        dummy.setExtras(EnumSet.of(FieldProperty.EXTERNAL, FieldProperty.VERBATIM));
        add(dummy);

        add(new BibtexSingleField("comment", false, BibtexSingleField.MEDIUM_W));
        add(new BibtexSingleField(FieldName.KEYWORDS, false, BibtexSingleField.SMALL_W));

        dummy = new BibtexSingleField(FieldName.FILE, false);
        dummy.setExtras(EnumSet.of(FieldProperty.FILE_EDITOR, FieldProperty.VERBATIM));
        add(dummy);

        dummy = new BibtexSingleField(FieldName.RELATED, false);
        dummy.setExtras(EnumSet.of(FieldProperty.MULTIPLE_ENTRY_LINK));
        add(dummy);

        // some BibLatex fields
        dummy = new BibtexSingleField(FieldName.GENDER, true, BibtexSingleField.SMALL_W);
        dummy.getFieldProperties().add(FieldProperty.GENDER);
        add(dummy);

        dummy = new BibtexSingleField(FieldName.PUBSTATE, true, BibtexSingleField.SMALL_W);
        dummy.getFieldProperties().add(FieldProperty.PUBLICATION_STATE);
        add(dummy);

        // some internal fields ----------------------------------------------
        dummy = new BibtexSingleField(FieldName.NUMBER_COL, false, 32);
        dummy.setPrivate();
        dummy.setWriteable(false);
        dummy.setDisplayable(false);
        add(dummy);

        dummy = new BibtexSingleField(FieldName.OWNER, false, BibtexSingleField.SMALL_W);
        dummy.setExtras(EnumSet.of(FieldProperty.OWNER));
        dummy.setPrivate();
        add(dummy);

        timeStampField = timeStampFieldName;
        dummy = new BibtexSingleField(timeStampFieldName, false, BibtexSingleField.SMALL_W);
        dummy.setExtras(EnumSet.of(FieldProperty.DATE));
        dummy.setPrivate();
        add(dummy);

        dummy = new BibtexSingleField(BibEntry.TYPE_HEADER, false, 75);
        dummy.setPrivate();
        add(dummy);

        dummy = new BibtexSingleField(FieldName.SEARCH_INTERNAL, false);
        dummy.setPrivate();
        dummy.setWriteable(false);
        dummy.setDisplayable(false);
        add(dummy);

        dummy = new BibtexSingleField(FieldName.GROUPSEARCH_INTERNAL, false);
        dummy.setPrivate();
        dummy.setWriteable(false);
        dummy.setDisplayable(false);
        add(dummy);

        dummy = new BibtexSingleField(FieldName.MARKED_INTERNAL, false);
        dummy.setPrivate();
        dummy.setWriteable(true); // This field must be written to file!
        dummy.setDisplayable(false);
        add(dummy);

        // IEEEtranBSTCTL fields that should be "yes" or "no"
        for (String yesNoField : IEEETRANBSTCTL_YES_NO_FIELDS) {
            dummy = new BibtexSingleField(yesNoField, false);
            dummy.setExtras(EnumSet.of(FieldProperty.YES_NO));
            add(dummy);
        }

        // Fields that should be an integer value
        for (String numericField : INTEGER_FIELDS) {
            BibtexSingleField field = fieldSet.get(numericField);
            if (field == null) {
                field = new BibtexSingleField(numericField, true, BibtexSingleField.SMALL_W).setNumeric(true);
            }
            field.getFieldProperties().add(FieldProperty.INTEGER);
            add(field);
        }

        // Fields that should be treated as verbatim, so no formatting requirements
        for (String fieldText : VERBATIM_FIELDS) {
            BibtexSingleField field = fieldSet.get(fieldText);
            if (field == null) {
                field = new BibtexSingleField(fieldText, true, BibtexSingleField.SMALL_W);
            }
            field.getFieldProperties().add(FieldProperty.VERBATIM);
            add(field);
        }

        // Set all fields with person names
        for (String fieldText : BIBLATEX_PERSON_NAME_FIELDS) {
            BibtexSingleField field = fieldSet.get(fieldText);
            if (field == null) {
                field = new BibtexSingleField(fieldText, true, BibtexSingleField.SMALL_W);
            }
            field.getFieldProperties().add(FieldProperty.PERSON_NAMES);
            add(field);
        }

        // Set all fields which should contain editor types
        for (String fieldText : BIBLATEX_EDITOR_TYPE_FIELDS) {
            BibtexSingleField field = fieldSet.get(fieldText);
            if (field == null) {
                field = new BibtexSingleField(fieldText, true, BibtexSingleField.SMALL_W);
            }
            field.getFieldProperties().add(FieldProperty.EDITOR_TYPE);
            add(field);
        }

        // Set all fields which are pagination fields
        for (String fieldText : BIBLATEX_PAGINATION_FIELDS) {
            BibtexSingleField field = fieldSet.get(fieldText);
            if (field == null) {
                field = new BibtexSingleField(fieldText, true, BibtexSingleField.SMALL_W);
            }
            field.getFieldProperties().add(FieldProperty.PAGINATION);
            add(field);
        }

        // Set all fields with dates
        for (String fieldText : BIBLATEX_DATE_FIELDS) {
            BibtexSingleField field = fieldSet.get(fieldText);
            if (field == null) {
                field = new BibtexSingleField(fieldText, true, BibtexSingleField.SMALL_W);
            }
            field.getFieldProperties().add(FieldProperty.DATE);
            field.getFieldProperties().add(FieldProperty.ISO_DATE);
            add(field);
        }

        // Set all fields with journal names
        for (String fieldText : BIBLATEX_JOURNAL_NAME_FIELDS) {
            BibtexSingleField field = fieldSet.get(fieldText);
            if (field == null) {
                field = new BibtexSingleField(fieldText, true, BibtexSingleField.SMALL_W);
            }
            field.getFieldProperties().add(FieldProperty.JOURNAL_NAME);
            add(field);
        }

        // Set all fields with book names
        for (String fieldText : BIBLATEX_BOOK_NAME_FIELDS) {
            BibtexSingleField field = fieldSet.get(fieldText);
            if (field == null) {
                field = new BibtexSingleField(fieldText, true, BibtexSingleField.SMALL_W);
            }
            field.getFieldProperties().add(FieldProperty.BOOK_NAME);
            add(field);
        }

        // Set all fields containing a language
        for (String fieldText : BIBLATEX_LANGUAGE_FIELDS) {
            BibtexSingleField field = fieldSet.get(fieldText);
            if (field == null) {
                field = new BibtexSingleField(fieldText, true, BibtexSingleField.SMALL_W);
            }
            field.getFieldProperties().add(FieldProperty.LANGUAGE);
            add(field);
        }

        // Set all fields with multiple key links
        for (String fieldText : BIBLATEX_MULTI_KEY_FIELDS) {
            BibtexSingleField field = fieldSet.get(fieldText);
            if (field == null) {
                field = new BibtexSingleField(fieldText, true, BibtexSingleField.SMALL_W);
            }
            field.getFieldProperties().add(FieldProperty.MULTIPLE_ENTRY_LINK);
            add(field);
        }
    }

    public static void updateTimeStampField(String timeStampFieldName) {
        getField(RUNTIME.timeStampField).ifPresent(field -> {
            field.setName(timeStampFieldName);
            RUNTIME.timeStampField = timeStampFieldName;
        });

    }

    public static void updateSpecialFields(boolean serializeSpecialFields) {
        for (String fieldName : SPECIAL_FIELDS) {
            getField(fieldName).ifPresent(field -> {
                if (serializeSpecialFields) {
                    field.setPublic();
                } else {
                    field.setPrivate();
                }
                field.setWriteable(serializeSpecialFields);
                field.setDisplayable(serializeSpecialFields);
            });
        }
    }

    /**
     * Read the "numericFields" string array from preferences, and activate numeric
     * sorting for all fields listed in the array. If an unknown field name is included,
     * add a field descriptor for the new field.
     */
    public static void setNumericFields(List<String> numFields) {
        if (numFields.isEmpty()) {
            return;
        }
        // Build a Set of field names for the fields that should be sorted numerically:
        Set<String> nF = new HashSet<>();
        nF.addAll(numFields);
        // Look through all registered fields, and activate numeric sorting if necessary:
        for (String fieldName : InternalBibtexFields.RUNTIME.fieldSet.keySet()) {
            BibtexSingleField field = InternalBibtexFields.RUNTIME.fieldSet.get(fieldName);
            if (!field.isNumeric() && nF.contains(fieldName)) {
                field.setNumeric(nF.contains(fieldName));
            }
            nF.remove(fieldName); // remove, so we clear the set of all standard fields.
        }
        // If there are fields left in nF, these must be non-standard fields. Add descriptors for them:
        for (String fieldName : nF) {
            BibtexSingleField field = new BibtexSingleField(fieldName, false);
            field.setNumeric(true);
            InternalBibtexFields.RUNTIME.fieldSet.put(fieldName, field);
        }

    }

    /**
     * insert a field into the internal list
     */
    private void add(BibtexSingleField field) {
        // field == null check
        String key = field.getFieldName();
        fieldSet.put(key, field);
    }

    // --------------------------------------------------------------------------
    //  the "static area"
    // --------------------------------------------------------------------------
    private static Optional<BibtexSingleField> getField(String name) {
        if (name != null) {
            return Optional.ofNullable(InternalBibtexFields.RUNTIME.fieldSet.get(name.toLowerCase(Locale.ENGLISH)));
        }

        return Optional.empty();
    }

    public static Set<FieldProperty> getFieldProperties(String name) {
        Optional<BibtexSingleField> sField = InternalBibtexFields.getField(name);
        if (sField.isPresent()) {
            return sField.get().getFieldProperties();
        }
        return EnumSet.noneOf(FieldProperty.class);
    }

    public static double getFieldWeight(String name) {
        Optional<BibtexSingleField> sField = InternalBibtexFields.getField(name);
        if (sField.isPresent()) {
            return sField.get().getWeight();
        }
        return BibtexSingleField.DEFAULT_FIELD_WEIGHT;
    }

    public static void setFieldWeight(String fieldName, double weight) {
        Optional<BibtexSingleField> sField = InternalBibtexFields.getField(fieldName);
        if (sField.isPresent()) {
            sField.get().setWeight(weight);
        }
    }

    public static int getFieldLength(String name) {
        Optional<BibtexSingleField> sField = InternalBibtexFields.getField(name);
        if (sField.isPresent()) {
            return sField.get().getLength();
        }
        return BibtexSingleField.DEFAULT_FIELD_LENGTH;
    }

    public static boolean isWriteableField(String field) {
        Optional<BibtexSingleField> sField = InternalBibtexFields.getField(field);
        return !sField.isPresent() || sField.get().isWriteable();
    }

    public static boolean isDisplayableField(String field) {
        Optional<BibtexSingleField> sField = InternalBibtexFields.getField(field);
        return !sField.isPresent() || sField.get().isDisplayable();
    }

    /**
     * Returns true if the given field is a standard Bibtex field.
     *
     * @param field a <code>String</code> value
     * @return a <code>boolean</code> value
     */
    public static boolean isStandardField(String field) {
        Optional<BibtexSingleField> sField = InternalBibtexFields.getField(field);
        return sField.isPresent() && sField.get().isStandard();
    }

    public static boolean isNumeric(String field) {
        Optional<BibtexSingleField> sField = InternalBibtexFields.getField(field);
        return sField.isPresent() && sField.get().isNumeric();
    }

    public static boolean isInternalField(String field) {
        return field.startsWith("__");
    }

    /**
     * returns a List with all fieldnames
     */
    public static List<String> getAllPublicFieldNames() {
        // collect all public fields
        List<String> publicFields = new ArrayList<>();
        for (BibtexSingleField sField : InternalBibtexFields.RUNTIME.fieldSet.values()) {
            if (!sField.isPrivate()) {
                publicFields.add(sField.getFieldName());
                // or export the complete BibtexSingleField ?
                // BibtexSingleField.toString() { return fieldname ; }
            }
        }

        // sort the entries
        Collections.sort(publicFields);

        return publicFields;
    }

    /**
     * returns a List with all fieldnames incl. internal fieldnames
     */
    public static List<String> getAllPublicAndInteralFieldNames() {
        //add the internal field names to public fields
        List<String> publicAndInternalFields = new ArrayList<>();
        publicAndInternalFields.addAll(InternalBibtexFields.getAllPublicFieldNames());
        publicAndInternalFields.add(FieldName.INTERNAL_ALL_FIELD);
        publicAndInternalFields.add(FieldName.INTERNAL_ALL_TEXT_FIELDS_FIELD);

        // sort the entries
        Collections.sort(publicAndInternalFields);

        return publicAndInternalFields;
    }

    public static List<String> getJournalNameFields() {
        return InternalBibtexFields.getAllPublicFieldNames().stream().filter(
                fieldName -> InternalBibtexFields.getFieldProperties(fieldName).contains(FieldProperty.JOURNAL_NAME))
                .collect(Collectors.toList());
    }

    public static List<String> getBookNameFields() {
        return InternalBibtexFields.getAllPublicFieldNames().stream()
                .filter(fieldName -> InternalBibtexFields.getFieldProperties(fieldName).contains(FieldProperty.BOOK_NAME))
                .collect(Collectors.toList());
    }

    public static List<String> getPersonNameFields() {
        return InternalBibtexFields.getAllPublicFieldNames().stream().filter(
                fieldName -> InternalBibtexFields.getFieldProperties(fieldName).contains(FieldProperty.PERSON_NAMES))
                .collect(Collectors.toList());
    }

    public static List<String> getIEEETranBSTctlYesNoFields() {
        return IEEETRANBSTCTL_YES_NO_FIELDS;
    }

}<|MERGE_RESOLUTION|>--- conflicted
+++ resolved
@@ -72,17 +72,11 @@
 
     private static final List<String> VERBATIM_FIELDS = Arrays.asList(FieldName.URL, FieldName.FILE,
             FieldName.CTLNAME_FORMAT_STRING, FieldName.CTLNAME_LATEX_CMD, FieldName.CTLNAME_URL_PREFIX);
-
-<<<<<<< HEAD
+    
     private static final List<String> SPECIAL_FIELDS = Arrays.asList(SpecialField.PRINTED.getFieldName(),
             SpecialField.PRIORITY.getFieldName(), SpecialField.QUALITY.getFieldName(),
             SpecialField.RANKING.getFieldName(), SpecialField.READ_STATUS.getFieldName(),
             SpecialField.RELEVANCE.getFieldName());
-=======
-    private static final List<String> SPECIAL_FIELDS = Arrays.asList(SpecialFields.FIELDNAME_PRINTED,
-            SpecialFields.FIELDNAME_PRIORITY, SpecialFields.FIELDNAME_QUALITY, SpecialFields.FIELDNAME_RANKING,
-            SpecialFields.FIELDNAME_READ, SpecialFields.FIELDNAME_RELEVANCE);
->>>>>>> 573328c7
 
     // singleton instance
     private static InternalBibtexFields RUNTIME = new InternalBibtexFields(FieldName.TIMESTAMP);
