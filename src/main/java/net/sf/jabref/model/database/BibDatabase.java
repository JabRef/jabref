package net.sf.jabref.model.database;

import java.util.ArrayList;
import java.util.Collection;
import java.util.Collections;
import java.util.Comparator;
import java.util.HashSet;
import java.util.List;
import java.util.Map;
import java.util.Objects;
import java.util.Optional;
import java.util.Set;
import java.util.TreeSet;
import java.util.concurrent.ConcurrentHashMap;
import java.util.regex.Pattern;
import java.util.stream.Collectors;

import net.sf.jabref.event.source.EntryEventSource;
import net.sf.jabref.model.EntryTypes;
import net.sf.jabref.model.entry.BibEntry;
import net.sf.jabref.model.entry.BibtexString;
import net.sf.jabref.model.entry.EntryType;
import net.sf.jabref.model.entry.EntryUtil;
import net.sf.jabref.model.entry.FieldName;
import net.sf.jabref.model.entry.MonthUtil;
import net.sf.jabref.model.event.EntryAddedEvent;
import net.sf.jabref.model.event.EntryChangedEvent;
import net.sf.jabref.model.event.EntryRemovedEvent;
import net.sf.jabref.model.event.FieldChangedEvent;

import com.google.common.eventbus.EventBus;
import com.google.common.eventbus.Subscribe;
import org.apache.commons.logging.Log;
import org.apache.commons.logging.LogFactory;

/**
 * A bibliography database.
 */
public class BibDatabase {
    private static final Log LOGGER = LogFactory.getLog(BibDatabase.class);

    /**
     * State attributes
     */
    private final List<BibEntry> entries = Collections.synchronizedList(new ArrayList<>());

    private String preamble;
    // All file contents below the last entry in the file
    private String epilog = "";
    private final Map<String, BibtexString> bibtexStrings = new ConcurrentHashMap<>();

    /**
     * this is kept in sync with the database (upon adding/removing an entry, it is updated as well)
     */
    private final DuplicationChecker duplicationChecker = new DuplicationChecker();

    /**
     * contains all entry.getID() of the current database
     */
    private final Set<String> internalIDs = new HashSet<>();

    private final EventBus eventBus = new EventBus();


    public BibDatabase() {
        this.registerListener(new KeyChangeListener(this));
    }

    /**
     * Returns the number of entries.
     */
    public int getEntryCount() {
        return entries.size();
    }

    /**
     * Checks if the database contains entries.
     */
    public boolean hasEntries() {
        return !entries.isEmpty();
    }

    /**
     * Returns an EntrySorter with the sorted entries from this base,
     * sorted by the given Comparator.
     */
    public synchronized EntrySorter getSorter(Comparator<BibEntry> comp) {
        return new EntrySorter(new ArrayList<>(getEntries()), comp);
    }

    /**
     * Returns whether an entry with the given ID exists (-> entry_type + hashcode).
     */
    public boolean containsEntryWithId(String id) {
        return internalIDs.contains(id);
    }

    public List<BibEntry> getEntries() {
        return Collections.unmodifiableList(entries);
    }

    /**
     * Returns a set of Strings, that contains all field names that are visible. This means that the fields
     * are not internal fields. Internal fields are fields, that are starting with "_".
     *
     * @return set of fieldnames, that are visible
     */
    public Set<String> getAllVisibleFields() {
        Set<String> allFields = new TreeSet<>();
        for (BibEntry e : getEntries()) {
            allFields.addAll(e.getFieldNames());
        }
        return allFields.stream().filter(field -> !isInternalField(field)).collect(Collectors.toSet());
    }

    public static boolean isInternalField(String field) {
        return field.startsWith("__");
    }

    /**
     * Returns the entry with the given bibtex key.
     */
    public synchronized Optional<BibEntry> getEntryByKey(String key) {
        for (BibEntry entry : entries) {
            if (key.equals(entry.getCiteKeyOptional().orElse(null))) {
                return Optional.of(entry);
            }
        }
        return Optional.empty();
    }

    /**
     * Collects entries having the specified BibTeX key and returns these entries as list.
     * The order of the entries is the order they appear in the database.
     *
     * @param key
     * @return list of entries that contains the given key
     */
    public synchronized List<BibEntry> getEntriesByKey(String key) {
<<<<<<< HEAD
        return entries.stream().filter(entry -> key.equals(entry.getCiteKey())).collect(Collectors.toList());
=======
        List<BibEntry> result = new ArrayList<>();

        for (BibEntry entry : entries) {
            entry.getCiteKeyOptional().ifPresent(entryKey -> {
                if (key.equals(entryKey)) {
                    result.add(entry);
                }
            });
        }
        return result;
>>>>>>> d0717185
    }

    /**
     * Inserts the entry, given that its ID is not already in use.
     * use Util.createId(...) to make up a unique ID for an entry.
     *
     * @param entry BibEntry to insert into the database
     * @return false if the insert was done without a duplicate warning
     * @throws KeyCollisionException thrown if the entry id ({@link BibEntry#getId()}) is already  present in the database
     */
    public synchronized boolean insertEntry(BibEntry entry) throws KeyCollisionException {
        return insertEntry(entry, EntryEventSource.LOCAL);
    }

    /**
     * Inserts the entry, given that its ID is not already in use.
     * use Util.createId(...) to make up a unique ID for an entry.
     *
     * @param entry BibEntry to insert
     * @param eventSource Source the event is sent from
     * @return false if the insert was done without a duplicate warning
     */
    public synchronized boolean insertEntry(BibEntry entry, EntryEventSource eventSource) throws KeyCollisionException {
        Objects.requireNonNull(entry);

        String id = entry.getId();
        if (containsEntryWithId(id)) {
            throw new KeyCollisionException("ID is already in use, please choose another");
        }

        internalIDs.add(id);
        entries.add(entry);
        entry.registerListener(this);

        eventBus.post(new EntryAddedEvent(entry, eventSource));
        return duplicationChecker.checkForDuplicateKeyAndAdd(null, entry.getCiteKey());
    }

    /**
     * Removes the given entry.
     * The Entry is removed based on the id {@link BibEntry#id}
     * @param toBeDeleted Entry to delete
     */
    public synchronized void removeEntry(BibEntry toBeDeleted) {
        removeEntry(toBeDeleted, EntryEventSource.LOCAL);
    }

    /**
     * Removes the given entry.
     * The Entry is removed based on the id {@link BibEntry#id}
     *
     * @param toBeDeleted Entry to delete
     * @param eventSource Source the event is sent from
     */
    public synchronized void removeEntry(BibEntry toBeDeleted, EntryEventSource eventSource) {
        Objects.requireNonNull(toBeDeleted);

        boolean anyRemoved = entries.removeIf(entry -> entry.getId().equals(toBeDeleted.getId()));
        if (anyRemoved) {
            internalIDs.remove(toBeDeleted.getId());
            toBeDeleted.getCiteKeyOptional().ifPresent(duplicationChecker::removeKeyFromSet);
            eventBus.post(new EntryRemovedEvent(toBeDeleted, eventSource));
        }
    }

    public int getNumberOfKeyOccurrences(String key) {
        return duplicationChecker.getNumberOfKeyOccurrences(key);
    }

    /**
     * Sets the given key to the given entry.
     * If the key is null, the entry field will be cleared.
     *
     * @return true, if the entry contains the key, false if not
     */
    public synchronized boolean setCiteKeyForEntry(BibEntry entry, String key) {
        String oldKey = entry.getCiteKey();
        if (key == null) {
            entry.clearField(BibEntry.KEY_FIELD);
        } else {
            entry.setCiteKey(key);
        }
        return duplicationChecker.checkForDuplicateKeyAndAdd(oldKey, key);
    }

    /**
     * Sets the database's preamble.
     */
    public synchronized void setPreamble(String preamble) {
        this.preamble = preamble;
    }

    /**
     * Returns the database's preamble.
     */
    public synchronized Optional<String> getPreamble() {
        return Optional.ofNullable(preamble);
    }

    /**
     * Inserts a Bibtex String.
     */
    public synchronized void addString(BibtexString string) throws KeyCollisionException {
        if (hasStringLabel(string.getName())) {
            throw new KeyCollisionException("A string with that label already exists");
        }

        if (bibtexStrings.containsKey(string.getId())) {
            throw new KeyCollisionException("Duplicate BibTeXString id.");
        }

        bibtexStrings.put(string.getId(), string);
    }

    /**
     * Removes the string with the given id.
     */
    public void removeString(String id) {
        bibtexStrings.remove(id);
    }

    /**
     * Returns a Set of keys to all BibtexString objects in the database.
     * These are in no sorted order.
     */
    public Set<String> getStringKeySet() {
        return bibtexStrings.keySet();
    }

    /**
     * Returns a Collection of all BibtexString objects in the database.
     * These are in no particular order.
     */
    public Collection<BibtexString> getStringValues() {
        return bibtexStrings.values();
    }

    /**
     * Returns the string with the given id.
     */
    public BibtexString getString(String id) {
        return bibtexStrings.get(id);
    }

    /**
     * Returns the number of strings.
     */
    public int getStringCount() {
        return bibtexStrings.size();
    }

    /**
     * Check if there are strings.
     */
    public boolean hasNoStrings() {
        return bibtexStrings.isEmpty();
    }

    /**
     * Copies the preamble of another BibDatabase.
     *
     * @param database another BibDatabase
     */
    public void copyPreamble(BibDatabase database) {
        setPreamble(database.getPreamble().orElse(""));
    }

    /**
     * Copies all Strings from another BibDatabase.
     *
     * @param database another BibDatabase
     */
    public void copyStrings(BibDatabase database) {
        for (String key : database.getStringKeySet()) {
            BibtexString string = database.getString(key);
            addString(string);
        }
    }

    /**
     * Returns true if a string with the given label already exists.
     */
    public synchronized boolean hasStringLabel(String label) {
        for (BibtexString value : bibtexStrings.values()) {
            if (value.getName().equals(label)) {
                return true;
            }
        }
        return false;
    }

    /**
     * Resolves any references to strings contained in this field content,
     * if possible.
     */
    public String resolveForStrings(String content) {
        Objects.requireNonNull(content, "Content for resolveForStrings must not be null.");
        return resolveContent(content, new HashSet<>());
    }

    /**
     * Take the given collection of BibEntry and resolve any string
     * references.
     *
     * @param entriesToResolve A collection of BibtexEntries in which all strings of the form
     *                #xxx# will be resolved against the hash map of string
     *                references stored in the database.
     * @param inPlace If inPlace is true then the given BibtexEntries will be modified, if false then copies of the BibtexEntries are made before resolving the strings.
     * @return a list of bibtexentries, with all strings resolved. It is dependent on the value of inPlace whether copies are made or the given BibtexEntries are modified.
     */
    public List<BibEntry> resolveForStrings(Collection<BibEntry> entriesToResolve, boolean inPlace) {
        Objects.requireNonNull(entriesToResolve, "entries must not be null.");

        List<BibEntry> results = new ArrayList<>(entriesToResolve.size());

        for (BibEntry entry : entriesToResolve) {
            results.add(this.resolveForStrings(entry, inPlace));
        }
        return results;
    }

    /**
     * Take the given BibEntry and resolve any string references.
     *
     * @param entry   A BibEntry in which all strings of the form #xxx# will be
     *                resolved against the hash map of string references stored in
     *                the database.
     * @param inPlace If inPlace is true then the given BibEntry will be
     *                modified, if false then a copy is made using close made before
     *                resolving the strings.
     * @return a BibEntry with all string references resolved. It is
     * dependent on the value of inPlace whether a copy is made or the
     * given BibtexEntries is modified.
     */
    public BibEntry resolveForStrings(BibEntry entry, boolean inPlace) {

        BibEntry resultingEntry;
        if (inPlace) {
            resultingEntry = entry;
        } else {
            resultingEntry = (BibEntry) entry.clone();
        }

        for (Map.Entry<String, String> field : resultingEntry.getFieldMap().entrySet()) {
            resultingEntry.setField(field.getKey(), this.resolveForStrings(field.getValue()));
        }
        return resultingEntry;
    }

    /**
     * If the label represents a string contained in this database, returns
     * that string's content. Resolves references to other strings, taking
     * care not to follow a circular reference pattern.
     * If the string is undefined, returns null.
     */
    private String resolveString(String label, Set<String> usedIds) {
        for (BibtexString string : bibtexStrings.values()) {
            if (string.getName().equalsIgnoreCase(label)) {
                // First check if this string label has been resolved
                // earlier in this recursion. If so, we have a
                // circular reference, and have to stop to avoid
                // infinite recursion.
                if (usedIds.contains(string.getId())) {
                    LOGGER.info("Stopped due to circular reference in strings: " + label);
                    return label;
                }
                // If not, log this string's ID now.
                usedIds.add(string.getId());

                // Ok, we found the string. Now we must make sure we
                // resolve any references to other strings in this one.
                String result = string.getContent();
                result = resolveContent(result, usedIds);

                // Finished with recursing this branch, so we remove our
                // ID again:
                usedIds.remove(string.getId());

                return result;
            }
        }

        // If we get to this point, the string has obviously not been defined locally.
        // Check if one of the standard BibTeX month strings has been used:
        MonthUtil.Month month = MonthUtil.getMonthByShortName(label);
        if (month.isValid()) {
            return month.fullName;
        } else {
            return null;
        }
    }

    private static final Pattern RESOLVE_CONTENT_PATTERN = Pattern.compile(".*#[^#]+#.*");

    private String resolveContent(String result, Set<String> usedIds) {
        String res = result;
        if (RESOLVE_CONTENT_PATTERN.matcher(res).matches()) {
            StringBuilder newRes = new StringBuilder();
            int piv = 0;
            int next;
            while ((next = res.indexOf('#', piv)) >= 0) {

                // We found the next string ref. Append the text
                // up to it.
                if (next > 0) {
                    newRes.append(res.substring(piv, next));
                }
                int stringEnd = res.indexOf('#', next + 1);
                if (stringEnd >= 0) {
                    // We found the boundaries of the string ref,
                    // now resolve that one.
                    String refLabel = res.substring(next + 1, stringEnd);
                    String resolved = resolveString(refLabel, usedIds);

                    if (resolved == null) {
                        // Could not resolve string. Display the #
                        // characters rather than removing them:
                        newRes.append(res.substring(next, stringEnd + 1));
                    } else {
                        // The string was resolved, so we display its meaning only,
                        // stripping the # characters signifying the string label:
                        newRes.append(resolved);
                    }
                    piv = stringEnd + 1;
                } else {
                    // We did not find the boundaries of the string ref. This
                    // makes it impossible to interpret it as a string label.
                    // So we should just append the rest of the text and finish.
                    newRes.append(res.substring(next));
                    piv = res.length();
                    break;
                }

            }
            if (piv < (res.length() - 1)) {
                newRes.append(res.substring(piv));
            }
            res = newRes.toString();
        }
        return res;
    }

    /**
     * Returns the text stored in the given field of the given bibtex entry
     * which belongs to the given database.
     * <p>
     * If a database is given, this function will try to resolve any string
     * references in the field-value.
     * Also, if a database is given, this function will try to find values for
     * unset fields in the entry linked by the "crossref" field, if any.
     *
     * @param field    The field to return the value of.
     * @param entry    The bibtex entry which contains the field.
     * @param database maybenull
     *                 The database of the bibtex entry.
     * @return The resolved field value or null if not found.
     */
    public static Optional<String> getResolvedField(String field, BibEntry entry, BibDatabase database) {
        Objects.requireNonNull(entry, "entry cannot be null");

        if (BibEntry.TYPE_HEADER.equals(field) || BibEntry.OBSOLETE_TYPE_HEADER.equals(field)) {
            Optional<EntryType> entryType = EntryTypes.getType(entry.getType(), BibDatabaseMode.BIBLATEX);
            if (entryType.isPresent()) {
                return Optional.of(entryType.get().getName());
            } else {
                return Optional.of(EntryUtil.capitalizeFirst(entry.getType()));
            }
        }

        if (BibEntry.KEY_FIELD.equals(field)) {
            return entry.getCiteKeyOptional();
        }

        // Changed this to also consider alias fields, which is the expected
        // behavior for the preview layout and for the check whatever all fields are present.
        // TODO: But there might be unwanted side-effects?!
        Optional<String> result = entry.getFieldOrAlias(field);

        // If this field is not set, and the entry has a crossref, try to look up the
        // field in the referred entry: Do not do this for the bibtex key.
        if (!result.isPresent() && (database != null)) {
            Optional<String> crossrefKey = entry.getField(FieldName.CROSSREF);
            if (crossrefKey.isPresent() && !crossrefKey.get().isEmpty()) {
                Optional<BibEntry> referred = database.getEntryByKey(crossrefKey.get());
                if (referred.isPresent()) {
                    // Ok, we found the referred entry. Get the field value from that
                    // entry. If it is unset there, too, stop looking:
                    result = referred.get().getFieldOrAlias(field);
                }
            }
        }

        return result.map(resultText -> BibDatabase.getText(resultText, database));
    }

    /**
     * Returns a text with references resolved according to an optionally given database.
     *
     * @param toResolve maybenull The text to resolve.
     * @param database  maybenull The database to use for resolving the text.
     * @return The resolved text or the original text if either the text or the database are null
     */
    public static String getText(String toResolve, BibDatabase database) {
        if ((toResolve != null) && (database != null)) {
            return database.resolveForStrings(toResolve);
        }
        return toResolve;
    }

    public void setEpilog(String epilog) {
        this.epilog = epilog;
    }

    public String getEpilog() {
        return epilog;
    }

    /**
     * Registers an listener object (subscriber) to the internal event bus.
     * The following events are posted:
     *
     *   - {@link EntryAddedEvent}
     *   - {@link EntryChangedEvent}
     *   - {@link EntryRemovedEvent}
     *
     * @param listener listener (subscriber) to add
     */
    public void registerListener(Object listener) {
        this.eventBus.register(listener);
    }

    /**
     * Unregisters an listener object.
     * @param listener listener (subscriber) to remove
     */
    public void unregisterListener(Object listener) {
        this.eventBus.unregister(listener);
    }

    @Subscribe
    private void relayEntryChangeEvent(FieldChangedEvent event) {
        eventBus.post(event);
    }
}<|MERGE_RESOLUTION|>--- conflicted
+++ resolved
@@ -137,9 +137,6 @@
      * @return list of entries that contains the given key
      */
     public synchronized List<BibEntry> getEntriesByKey(String key) {
-<<<<<<< HEAD
-        return entries.stream().filter(entry -> key.equals(entry.getCiteKey())).collect(Collectors.toList());
-=======
         List<BibEntry> result = new ArrayList<>();
 
         for (BibEntry entry : entries) {
@@ -150,7 +147,6 @@
             });
         }
         return result;
->>>>>>> d0717185
     }
 
     /**
