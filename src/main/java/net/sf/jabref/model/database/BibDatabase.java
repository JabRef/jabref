package net.sf.jabref.model.database;

import java.util.ArrayList;
import java.util.Collection;
import java.util.Collections;
import java.util.Comparator;
import java.util.HashSet;
import java.util.List;
import java.util.Map;
import java.util.Objects;
import java.util.Optional;
import java.util.Set;
import java.util.TreeSet;
import java.util.concurrent.ConcurrentHashMap;
import java.util.regex.Pattern;
import java.util.stream.Collectors;

import net.sf.jabref.model.EntryTypes;
import net.sf.jabref.model.database.event.EntryAddedEvent;
import net.sf.jabref.model.database.event.EntryRemovedEvent;
import net.sf.jabref.model.entry.BibEntry;
import net.sf.jabref.model.entry.BibtexString;
import net.sf.jabref.model.entry.EntryType;
import net.sf.jabref.model.entry.FieldName;
import net.sf.jabref.model.entry.InternalBibtexFields;
import net.sf.jabref.model.entry.MonthUtil;
import net.sf.jabref.model.entry.event.EntryChangedEvent;
import net.sf.jabref.model.entry.event.EntryEventSource;
import net.sf.jabref.model.entry.event.FieldChangedEvent;
import net.sf.jabref.model.strings.StringUtil;

import com.google.common.eventbus.EventBus;
import com.google.common.eventbus.Subscribe;
import org.apache.commons.logging.Log;
import org.apache.commons.logging.LogFactory;

/**
 * A bibliography database.
 */
public class BibDatabase {

    private static final Log LOGGER = LogFactory.getLog(BibDatabase.class);

    /**
     * State attributes
     */
    private final List<BibEntry> entries = Collections.synchronizedList(new ArrayList<>());

    private String preamble;
    // All file contents below the last entry in the file
    private String epilog = "";
    private final Map<String, BibtexString> bibtexStrings = new ConcurrentHashMap<>();

    /**
     * this is kept in sync with the database (upon adding/removing an entry, it is updated as well)
     */
    private final DuplicationChecker duplicationChecker = new DuplicationChecker();

    /**
     * contains all entry.getID() of the current database
     */
    private final Set<String> internalIDs = new HashSet<>();

    private final EventBus eventBus = new EventBus();

    private String databaseID;


    public BibDatabase() {
        this.eventBus.register(duplicationChecker);
        this.registerListener(new KeyChangeListener(this));
    }

    /**
     * Returns the number of entries.
     */
    public int getEntryCount() {
        return entries.size();
    }

    /**
     * Checks if the database contains entries.
     */
    public boolean hasEntries() {
        return !entries.isEmpty();
    }

    /**
     * Returns an EntrySorter with the sorted entries from this base,
     * sorted by the given Comparator.
     */
    public synchronized EntrySorter getSorter(Comparator<BibEntry> comp) {
        return new EntrySorter(new ArrayList<>(getEntries()), comp);
    }

    /**
     * Returns whether an entry with the given ID exists (-> entry_type + hashcode).
     */
    public boolean containsEntryWithId(String id) {
        return internalIDs.contains(id);
    }

    public List<BibEntry> getEntries() {
        return Collections.unmodifiableList(entries);
    }

    /**
     * Returns a set of Strings, that contains all field names that are visible. This means that the fields
     * are not internal fields. Internal fields are fields, that are starting with "_".
     *
     * @return set of fieldnames, that are visible
     */
    public Set<String> getAllVisibleFields() {
        Set<String> allFields = new TreeSet<>();
        for (BibEntry e : getEntries()) {
            allFields.addAll(e.getFieldNames());
        }
        return allFields.stream().filter(field -> !InternalBibtexFields.isInternalField(field))
                .collect(Collectors.toSet());
    }

    /**
     * Returns the entry with the given bibtex key.
     */
    public synchronized Optional<BibEntry> getEntryByKey(String key) {
        for (BibEntry entry : entries) {
            if (key.equals(entry.getCiteKeyOptional().orElse(null))) {
                return Optional.of(entry);
            }
        }
        return Optional.empty();
    }

    /**
     * Collects entries having the specified BibTeX key and returns these entries as list.
     * The order of the entries is the order they appear in the database.
     *
     * @param key
     * @return list of entries that contains the given key
     */
    public synchronized List<BibEntry> getEntriesByKey(String key) {
        List<BibEntry> result = new ArrayList<>();

        for (BibEntry entry : entries) {
            entry.getCiteKeyOptional().ifPresent(entryKey -> {
                if (key.equals(entryKey)) {
                    result.add(entry);
                }
            });
        }
        return result;
    }

    /**
     * Inserts the entry, given that its ID is not already in use.
     * use Util.createId(...) to make up a unique ID for an entry.
     *
     * @param entry BibEntry to insert into the database
     * @return false if the insert was done without a duplicate warning
     * @throws KeyCollisionException thrown if the entry id ({@link BibEntry#getId()}) is already  present in the database
     */
    public synchronized boolean insertEntry(BibEntry entry) throws KeyCollisionException {
        return insertEntry(entry, EntryEventSource.LOCAL);
    }

    /**
     * Inserts the entry, given that its ID is not already in use.
     * use Util.createId(...) to make up a unique ID for an entry.
     *
     * @param entry BibEntry to insert
     * @param eventSource Source the event is sent from
     * @return false if the insert was done without a duplicate warning
     */
    public synchronized boolean insertEntry(BibEntry entry, EntryEventSource eventSource) throws KeyCollisionException {
        Objects.requireNonNull(entry);

        String id = entry.getId();
        if (containsEntryWithId(id)) {
            throw new KeyCollisionException("ID is already in use, please choose another");
        }

        internalIDs.add(id);
        entries.add(entry);
        entry.registerListener(this);

        eventBus.post(new EntryAddedEvent(entry, eventSource));
        return duplicationChecker.isDuplicateCiteKeyExisting(entry);
    }

    /**
     * Removes the given entry.
     * The Entry is removed based on the id {@link BibEntry#id}
     * @param toBeDeleted Entry to delete
     */
    public synchronized void removeEntry(BibEntry toBeDeleted) {
        removeEntry(toBeDeleted, EntryEventSource.LOCAL);
    }

    /**
     * Removes the given entry.
     * The Entry is removed based on the id {@link BibEntry#id}
     *
     * @param toBeDeleted Entry to delete
     * @param eventSource Source the event is sent from
     */
    public synchronized void removeEntry(BibEntry toBeDeleted, EntryEventSource eventSource) {
        Objects.requireNonNull(toBeDeleted);

        boolean anyRemoved = entries.removeIf(entry -> entry.getId().equals(toBeDeleted.getId()));
        if (anyRemoved) {
            internalIDs.remove(toBeDeleted.getId());
            eventBus.post(new EntryRemovedEvent(toBeDeleted, eventSource));
        }
    }

    /**
     * Sets the database's preamble.
     */
    public synchronized void setPreamble(String preamble) {
        this.preamble = preamble;
    }

    /**
     * Returns the database's preamble.
     * If the preamble text consists only of whitespace, then also an empty optional is returned.
     */
    public synchronized Optional<String> getPreamble() {
        if (StringUtil.isBlank(preamble)) {
            return Optional.empty();
        } else {
            return Optional.of(preamble);
        }
    }

    /**
     * Inserts a Bibtex String.
     */
    public synchronized void addString(BibtexString string) throws KeyCollisionException {
        if (hasStringLabel(string.getName())) {
            throw new KeyCollisionException("A string with that label already exists");
        }

        if (bibtexStrings.containsKey(string.getId())) {
            throw new KeyCollisionException("Duplicate BibTeX string id.");
        }

        bibtexStrings.put(string.getId(), string);
    }

    /**
     * Removes the string with the given id.
     */
    public void removeString(String id) {
        bibtexStrings.remove(id);
    }

    /**
     * Returns a Set of keys to all BibtexString objects in the database.
     * These are in no sorted order.
     */
    public Set<String> getStringKeySet() {
        return bibtexStrings.keySet();
    }

    /**
     * Returns a Collection of all BibtexString objects in the database.
     * These are in no particular order.
     */
    public Collection<BibtexString> getStringValues() {
        return bibtexStrings.values();
    }

    /**
     * Returns the string with the given id.
     */
    public BibtexString getString(String id) {
        return bibtexStrings.get(id);
    }

    /**
     * Returns the number of strings.
     */
    public int getStringCount() {
        return bibtexStrings.size();
    }

    /**
     * Check if there are strings.
     */
    public boolean hasNoStrings() {
        return bibtexStrings.isEmpty();
    }

    /**
     * Copies the preamble of another BibDatabase.
     *
     * @param database another BibDatabase
     */
    public void copyPreamble(BibDatabase database) {
        setPreamble(database.getPreamble().orElse(""));
    }

    /**
     * Copies all Strings from another BibDatabase.
     *
     * @param database another BibDatabase
     */
    public void copyStrings(BibDatabase database) {
        for (String key : database.getStringKeySet()) {
            BibtexString string = database.getString(key);
            addString(string);
        }
    }

    /**
     * Returns true if a string with the given label already exists.
     */
    public synchronized boolean hasStringLabel(String label) {
        for (BibtexString value : bibtexStrings.values()) {
            if (value.getName().equals(label)) {
                return true;
            }
        }
        return false;
    }

    /**
     * Resolves any references to strings contained in this field content,
     * if possible.
     */
    public String resolveForStrings(String content) {
        Objects.requireNonNull(content, "Content for resolveForStrings must not be null.");
        return resolveContent(content, new HashSet<>());
    }

    /**
     * Take the given collection of BibEntry and resolve any string
     * references.
     *
     * @param entriesToResolve A collection of BibtexEntries in which all strings of the form
     *                #xxx# will be resolved against the hash map of string
     *                references stored in the database.
     * @param inPlace If inPlace is true then the given BibtexEntries will be modified, if false then copies of the BibtexEntries are made before resolving the strings.
     * @return a list of bibtexentries, with all strings resolved. It is dependent on the value of inPlace whether copies are made or the given BibtexEntries are modified.
     */
    public List<BibEntry> resolveForStrings(Collection<BibEntry> entriesToResolve, boolean inPlace) {
        Objects.requireNonNull(entriesToResolve, "entries must not be null.");

        List<BibEntry> results = new ArrayList<>(entriesToResolve.size());

        for (BibEntry entry : entriesToResolve) {
            results.add(this.resolveForStrings(entry, inPlace));
        }
        return results;
    }

    /**
     * Take the given BibEntry and resolve any string references.
     *
     * @param entry   A BibEntry in which all strings of the form #xxx# will be
     *                resolved against the hash map of string references stored in
     *                the database.
     * @param inPlace If inPlace is true then the given BibEntry will be
     *                modified, if false then a copy is made using close made before
     *                resolving the strings.
     * @return a BibEntry with all string references resolved. It is
     * dependent on the value of inPlace whether a copy is made or the
     * given BibtexEntries is modified.
     */
    public BibEntry resolveForStrings(BibEntry entry, boolean inPlace) {

        BibEntry resultingEntry;
        if (inPlace) {
            resultingEntry = entry;
        } else {
            resultingEntry = (BibEntry) entry.clone();
        }

        for (Map.Entry<String, String> field : resultingEntry.getFieldMap().entrySet()) {
            resultingEntry.setField(field.getKey(), this.resolveForStrings(field.getValue()));
        }
        return resultingEntry;
    }

    /**
     * If the label represents a string contained in this database, returns
     * that string's content. Resolves references to other strings, taking
     * care not to follow a circular reference pattern.
     * If the string is undefined, returns null.
     */
    private String resolveString(String label, Set<String> usedIds) {
        for (BibtexString string : bibtexStrings.values()) {
            if (string.getName().equalsIgnoreCase(label)) {
                // First check if this string label has been resolved
                // earlier in this recursion. If so, we have a
                // circular reference, and have to stop to avoid
                // infinite recursion.
                if (usedIds.contains(string.getId())) {
                    LOGGER.info("Stopped due to circular reference in strings: " + label);
                    return label;
                }
                // If not, log this string's ID now.
                usedIds.add(string.getId());

                // Ok, we found the string. Now we must make sure we
                // resolve any references to other strings in this one.
                String result = string.getContent();
                result = resolveContent(result, usedIds);

                // Finished with recursing this branch, so we remove our
                // ID again:
                usedIds.remove(string.getId());

                return result;
            }
        }

        // If we get to this point, the string has obviously not been defined locally.
        // Check if one of the standard BibTeX month strings has been used:
        MonthUtil.Month month = MonthUtil.getMonthByShortName(label);
        if (month.isValid()) {
            return month.fullName;
        } else {
            return null;
        }
    }


    private static final Pattern RESOLVE_CONTENT_PATTERN = Pattern.compile(".*#[^#]+#.*");


    private String resolveContent(String result, Set<String> usedIds) {
        String res = result;
        if (RESOLVE_CONTENT_PATTERN.matcher(res).matches()) {
            StringBuilder newRes = new StringBuilder();
            int piv = 0;
            int next;
            while ((next = res.indexOf('#', piv)) >= 0) {

                // We found the next string ref. Append the text
                // up to it.
                if (next > 0) {
                    newRes.append(res.substring(piv, next));
                }
                int stringEnd = res.indexOf('#', next + 1);
                if (stringEnd >= 0) {
                    // We found the boundaries of the string ref,
                    // now resolve that one.
                    String refLabel = res.substring(next + 1, stringEnd);
                    String resolved = resolveString(refLabel, usedIds);

                    if (resolved == null) {
                        // Could not resolve string. Display the #
                        // characters rather than removing them:
                        newRes.append(res.substring(next, stringEnd + 1));
                    } else {
                        // The string was resolved, so we display its meaning only,
                        // stripping the # characters signifying the string label:
                        newRes.append(resolved);
                    }
                    piv = stringEnd + 1;
                } else {
                    // We did not find the boundaries of the string ref. This
                    // makes it impossible to interpret it as a string label.
                    // So we should just append the rest of the text and finish.
                    newRes.append(res.substring(next));
                    piv = res.length();
                    break;
                }

            }
            if (piv < (res.length() - 1)) {
                newRes.append(res.substring(piv));
            }
            res = newRes.toString();
        }
        return res;
    }

    /**
     * Returns the text stored in the given field of the given bibtex entry
     * which belongs to the given database.
     * <p>
     * If a database is given, this function will try to resolve any string
     * references in the field-value.
     * Also, if a database is given, this function will try to find values for
     * unset fields in the entry linked by the "crossref" field, if any.
     *
     * @param field    The field to return the value of.
     * @param entry    The bibtex entry which contains the field.
     * @param database maybenull
     *                 The database of the bibtex entry.
     * @return The resolved field value or null if not found.
     */
    public static Optional<String> getResolvedField(String field, BibEntry entry, BibDatabase database) {
        Objects.requireNonNull(entry, "entry cannot be null");

        if (BibEntry.TYPE_HEADER.equals(field) || BibEntry.OBSOLETE_TYPE_HEADER.equals(field)) {
            Optional<EntryType> entryType = EntryTypes.getType(entry.getType(), BibDatabaseMode.BIBLATEX);
            if (entryType.isPresent()) {
                return Optional.of(entryType.get().getName());
            } else {
                return Optional.of(StringUtil.capitalizeFirst(entry.getType()));
            }
        }

        if (BibEntry.KEY_FIELD.equals(field)) {
            return entry.getCiteKeyOptional();
        }

        // Changed this to also consider alias fields, which is the expected
        // behavior for the preview layout and for the check whatever all fields are present.
        // TODO: But there might be unwanted side-effects?!
        Optional<String> result = entry.getFieldOrAlias(field);

        // If this field is not set, and the entry has a crossref, try to look up the
        // field in the referred entry: Do not do this for the bibtex key.
        if (!result.isPresent() && (database != null)) {
            Optional<String> crossrefKey = entry.getField(FieldName.CROSSREF);
            if (crossrefKey.isPresent() && !crossrefKey.get().isEmpty()) {
                Optional<BibEntry> referred = database.getEntryByKey(crossrefKey.get());
                if (referred.isPresent()) {
                    // Ok, we found the referred entry. Get the field value from that
                    // entry. If it is unset there, too, stop looking:
                    result = referred.get().getFieldOrAlias(field);
                }
            }
        }

        return result.map(resultText -> BibDatabase.getText(resultText, database));
    }

    /**
     * @deprecated use  {@link BibDatabase#resolveForStrings(String)}
     *
     * Returns a text with references resolved according to an optionally given database.
     *
     * @param toResolve maybenull The text to resolve.
     * @param database  maybenull The database to use for resolving the text.
     * @return The resolved text or the original text if either the text or the database are null
     */
    @Deprecated
    public static String getText(String toResolve, BibDatabase database) {
        if ((toResolve != null) && (database != null)) {
            return database.resolveForStrings(toResolve);
        }
        return toResolve;
    }

    public void setEpilog(String epilog) {
        this.epilog = epilog;
    }

    public String getEpilog() {
        return epilog;
    }

    /**
     * Registers an listener object (subscriber) to the internal event bus.
     * The following events are posted:
     *
     *   - {@link EntryAddedEvent}
     *   - {@link EntryChangedEvent}
     *   - {@link EntryRemovedEvent}
     *
     * @param listener listener (subscriber) to add
     */
    public void registerListener(Object listener) {
        this.eventBus.register(listener);
    }

    /**
     * Unregisters an listener object.
     * @param listener listener (subscriber) to remove
     */
    public void unregisterListener(Object listener) {
        this.eventBus.unregister(listener);
    }

    @Subscribe
    private void relayEntryChangeEvent(FieldChangedEvent event) {
        eventBus.post(event);
    }

    public Optional<BibEntry> getReferencedEntry(BibEntry entry) {
        return entry.getField(FieldName.CROSSREF).flatMap(this::getEntryByKey);
    }

<<<<<<< HEAD
    public String getDatabaseID() {
        return this.databaseID;
    }

    public void setDatabaseID(String databaseID) {
        this.databaseID = databaseID;
    }
=======
    public DuplicationChecker getDuplicationChecker() {
        return duplicationChecker;
    }

>>>>>>> c1c8c760
}<|MERGE_RESOLUTION|>--- conflicted
+++ resolved
@@ -586,7 +586,6 @@
         return entry.getField(FieldName.CROSSREF).flatMap(this::getEntryByKey);
     }
 
-<<<<<<< HEAD
     public String getDatabaseID() {
         return this.databaseID;
     }
@@ -594,10 +593,8 @@
     public void setDatabaseID(String databaseID) {
         this.databaseID = databaseID;
     }
-=======
+    
     public DuplicationChecker getDuplicationChecker() {
         return duplicationChecker;
     }
-
->>>>>>> c1c8c760
 }