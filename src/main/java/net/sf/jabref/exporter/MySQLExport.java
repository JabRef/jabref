--- conflicted
+++ resolved
@@ -50,11 +50,7 @@
             final Charset encodingToUse, List<BibEntry> entries)
                     throws Exception {
 
-<<<<<<< HEAD
-        new DBExporterAndImporterFactory().getExporter(DatabaseType.MYSQL).exportDatabaseAsFile(database, metaData, keySet, file,
-=======
-        new DBExporterAndImporterFactory().getExporter("MYSQL").exportDatabaseAsFile(database, metaData, entries, file,
->>>>>>> 70a65a60
+        new DBExporterAndImporterFactory().getExporter(DatabaseType.MYSQL).exportDatabaseAsFile(database, metaData, entries, file,
                 encodingToUse);
 
     }
