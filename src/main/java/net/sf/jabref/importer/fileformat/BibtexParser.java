--- conflicted
+++ resolved
@@ -97,12 +97,8 @@
         try {
             return parser.parse().getDatabase().getEntries();
         } catch (Exception e) {
-<<<<<<< HEAD
-            return new ArrayList<>();
-=======
             LOGGER.warn("BibtexParser.fromString(String): " + e.getMessage(), e);
-            return null;
->>>>>>> 2a428a7b
+            return Collections.EMPTY_LIST;
         }
     }
 
