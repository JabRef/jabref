--- conflicted
+++ resolved
@@ -75,13 +75,8 @@
     private List<File> parseFileField(BibEntry entry) {
         Objects.requireNonNull(entry);
 
-<<<<<<< HEAD
-        String fileField = entry.getField(DatabaseFileLookup.KEY_FILE_FIELD);
+        String fileField = entry.getField(Globals.FILE_FIELD);
         List<ParsedFileField> entries = FileField.parse(fileField);
-=======
-        String fileField = entry.getField(Globals.FILE_FIELD);
-        List<FileField.ParsedFileField> entries = FileField.parse(fileField);
->>>>>>> 49454a43
 
         List<File> fileLinks = new ArrayList<>();
         for (ParsedFileField field : entries) {
