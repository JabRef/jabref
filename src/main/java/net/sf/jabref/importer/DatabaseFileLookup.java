--- conflicted
+++ resolved
@@ -46,11 +46,7 @@
      */
     public DatabaseFileLookup(BibDatabase database) {
         Objects.requireNonNull(database);
-<<<<<<< HEAD
-        possibleFilePaths = Optional.ofNullable(JabRef.jrf.getCurrentBasePanel().getBibDatabaseContext().getFileDirectory()).orElse(new ArrayList<>());
-=======
-        possibleFilePaths = Optional.ofNullable(JabRef.mainFrame.getCurrentBasePanel().getBibDatabaseContext().getMetaData().getFileDirectory(Globals.FILE_FIELD)).orElse(new ArrayList<>());
->>>>>>> 6488cf76
+        possibleFilePaths = Optional.ofNullable(JabRef.mainFrame.getCurrentBasePanel().getBibDatabaseContext().getFileDirectory()).orElse(new ArrayList<>());
 
         for (BibEntry entry : database.getEntries()) {
             fileCache.addAll(parseFileField(entry));
