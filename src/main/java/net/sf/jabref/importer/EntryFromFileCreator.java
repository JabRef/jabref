--- conflicted
+++ resolved
@@ -155,11 +155,7 @@
         Optional<ExternalFileType> fileType = ExternalFileTypes.getInstance()
                 .getExternalFileTypeByExt(externalFileType.getFieldName());
 
-<<<<<<< HEAD
-        List<String> possibleFilePaths = JabRef.jrf.getCurrentBasePanel().getBibDatabaseContext().getFileDirectory();
-=======
-        List<String> possibleFilePaths = JabRef.mainFrame.getCurrentBasePanel().getBibDatabaseContext().getMetaData().getFileDirectory(Globals.FILE_FIELD);
->>>>>>> 6488cf76
+        List<String> possibleFilePaths = JabRef.mainFrame.getCurrentBasePanel().getBibDatabaseContext().getFileDirectory();
         File shortenedFileName = FileUtil.shortenFileName(file, possibleFilePaths);
         FileListEntry fileListEntry = new FileListEntry("", shortenedFileName.getPath(), fileType);
 
