--- conflicted
+++ resolved
@@ -22,11 +22,7 @@
 import java.nio.file.Paths;
 import java.util.ArrayList;
 import java.util.Collection;
-<<<<<<< HEAD
-import java.util.HashMap;
-=======
 import java.util.Collections;
->>>>>>> db343dc5
 import java.util.List;
 
 import javax.swing.JMenuItem;
@@ -143,7 +139,8 @@
                             frame.showMessage(pr.getErrorMessage());
                         }
 
-                        imports.add(new ImportFormatReader.UnknownFormatImport(importer.getFormatName(), pr));
+                        imports.add(new ImportFormatReader.UnknownFormatImport(importer
+                                .getFormatName(), pr));
                     }
                 } catch (IOException e) {
                     // This indicates that a specific importer was specified, and that
@@ -226,7 +223,8 @@
                 // Bibtex result. We must merge it into our main base.
                 ParserResult pr = importResult.parserResult;
 
-                anythingUseful = anythingUseful || pr.getDatabase().hasEntries() || (!pr.getDatabase().hasNoStrings());
+                anythingUseful = anythingUseful
+                        || pr.getDatabase().hasEntries() || (!pr.getDatabase().hasNoStrings());
 
                 // Record the parserResult, as long as this is the first bibtex result:
                 if (directParserResult == null) {
