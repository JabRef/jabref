--- conflicted
+++ resolved
@@ -92,7 +92,6 @@
     }
 
     /**
-<<<<<<< HEAD
      * Compares all properties except the password.
      */
     public boolean equals(DBMSConnectionProperties properties) {
@@ -101,7 +100,9 @@
                 && this.port == properties.getPort()
                 && this.database.equals(properties.getDatabase())
                 && this.user.equals(properties.getUser());
-=======
+    }
+
+    /**
      *  Gets all required data from {@link SharedDatabasePreferences} and sets them if present.
      */
     private void setFromPreferences(SharedDatabasePreferences prefs) {
@@ -131,6 +132,5 @@
             // Some DBMS require a non-null value as a password (in case of using an empty string).
             this.password = "";
         }
->>>>>>> ee688c44
     }
 }