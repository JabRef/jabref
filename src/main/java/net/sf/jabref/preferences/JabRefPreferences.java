--- conflicted
+++ resolved
@@ -1414,15 +1414,9 @@
     }
 
     public BibtexKeyPatternPreferences getBibtexKeyPatternPreferences() {
-<<<<<<< HEAD
-        return new BibtexKeyPatternPreferences(get(KEY_PATTERN_REGEX), get(KEY_PATTERN_REPLACEMENT),
-                getBoolean(KEY_GEN_ALWAYS_ADD_LETTER), getBoolean(KEY_GEN_FIRST_LETTER_A),
-                getBoolean(ENFORCE_LEGAL_BIBTEX_KEY), getKeyPattern());
-=======
         return new BibtexKeyPatternPreferences(get(KEY_PATTERN_REGEX),
                 get(KEY_PATTERN_REPLACEMENT), getBoolean(KEY_GEN_ALWAYS_ADD_LETTER), getBoolean(KEY_GEN_FIRST_LETTER_A),
                 getBoolean(ENFORCE_LEGAL_BIBTEX_KEY), getKeyPattern(), getKeywordDelimiter());
->>>>>>> 60089940
     }
 
     public LayoutFormatterPreferences getLayoutFormatterPreferences(
