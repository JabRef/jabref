--- conflicted
+++ resolved
@@ -1249,56 +1249,6 @@
     }
 
     /**
-<<<<<<< HEAD
-=======
-     * Stores all information about the entry type in preferences, with the tag given by number.
-     */
-    public void storeCustomEntryType(CustomEntryType tp, int number) {
-        String nr = String.valueOf(number);
-        put(CUSTOM_TYPE_NAME + nr, tp.getName());
-        put(CUSTOM_TYPE_REQ + nr, tp.getRequiredFieldsString());
-        List<String> optionalFields = tp.getOptionalFields();
-        putStringList(CUSTOM_TYPE_OPT + nr, optionalFields);
-        List<String> primaryOptionalFields = tp.getPrimaryOptionalFields();
-        putStringList(CUSTOM_TYPE_PRIOPT + nr, primaryOptionalFields);
-    }
-
-    /**
-     * Retrieves all information about the entry type in preferences, with the tag given by number.
-     */
-    public Optional<CustomEntryType> getCustomEntryType(int number) {
-        String nr = String.valueOf(number);
-        String name = get(CUSTOM_TYPE_NAME + nr);
-        if (name == null) {
-            return Optional.empty();
-        }
-        List<String> req = getStringList(CUSTOM_TYPE_REQ + nr);
-        List<String> opt = getStringList(CUSTOM_TYPE_OPT + nr);
-        List<String> priOpt = getStringList(CUSTOM_TYPE_PRIOPT + nr);
-        if (priOpt.isEmpty()) {
-            return Optional.of(new CustomEntryType(StringUtil.capitalizeFirst(name), req, opt));
-        }
-        List<String> secondary = new ArrayList<>(opt);
-        secondary.removeAll(priOpt);
-
-        return Optional.of(new CustomEntryType(StringUtil.capitalizeFirst(name), req, priOpt, secondary));
-
-    }
-
-    /**
-     * Removes all information about custom entry types with tags of
-     *
-     * @param number or higher.
-     */
-    public void purgeCustomEntryTypes(int number) {
-        purgeSeries(CUSTOM_TYPE_NAME, number);
-        purgeSeries(CUSTOM_TYPE_REQ, number);
-        purgeSeries(CUSTOM_TYPE_OPT, number);
-        purgeSeries(CUSTOM_TYPE_PRIOPT, number);
-    }
-
-    /**
->>>>>>> 074a395b
      * Removes all entries keyed by prefix+number, where number is equal to or higher than the given number.
      *
      * @param number or higher.
