package net.sf.jabref.preferences;

import java.awt.Color;
import java.awt.Font;
import java.io.File;
import java.io.FileInputStream;
import java.io.FileOutputStream;
import java.io.IOException;
import java.io.InputStream;
import java.io.OutputStream;
import java.io.Reader;
import java.io.StringReader;
import java.net.InetAddress;
import java.net.UnknownHostException;
import java.nio.charset.Charset;
import java.nio.charset.StandardCharsets;
import java.util.ArrayList;
import java.util.Arrays;
import java.util.Collections;
import java.util.EnumSet;
import java.util.HashMap;
import java.util.List;
import java.util.Locale;
import java.util.Map;
import java.util.Objects;
import java.util.Optional;
import java.util.Set;
import java.util.prefs.BackingStoreException;
import java.util.prefs.InvalidPreferencesFormatException;
import java.util.prefs.Preferences;
import java.util.stream.Collectors;

import javax.swing.JTable;
import javax.swing.UIManager;

import net.sf.jabref.FileDirectoryPreferences;
import net.sf.jabref.JabRefException;
import net.sf.jabref.JabRefMain;
import net.sf.jabref.gui.desktop.JabRefDesktop;
import net.sf.jabref.gui.entryeditor.EntryEditorTabList;
import net.sf.jabref.gui.preftabs.ImportSettingsTab;
import net.sf.jabref.logic.autocompleter.AutoCompletePreferences;
import net.sf.jabref.logic.bibtex.FieldContentParserPreferences;
import net.sf.jabref.logic.bibtex.LatexFieldFormatterPreferences;
import net.sf.jabref.logic.bibtexkeypattern.BibtexKeyPatternPreferences;
import net.sf.jabref.logic.cleanup.CleanupPreset;
import net.sf.jabref.logic.cleanup.FieldFormatterCleanup;
import net.sf.jabref.logic.exporter.CustomExportList;
import net.sf.jabref.logic.exporter.ExportComparator;
import net.sf.jabref.logic.exporter.FieldFormatterCleanups;
import net.sf.jabref.logic.formatter.bibtexfields.HtmlToLatexFormatter;
import net.sf.jabref.logic.formatter.bibtexfields.LatexCleanupFormatter;
import net.sf.jabref.logic.formatter.bibtexfields.NormalizeDateFormatter;
import net.sf.jabref.logic.formatter.bibtexfields.NormalizeMonthFormatter;
import net.sf.jabref.logic.formatter.bibtexfields.NormalizePagesFormatter;
import net.sf.jabref.logic.formatter.bibtexfields.UnitsToLatexFormatter;
import net.sf.jabref.logic.formatter.casechanger.ProtectTermsFormatter;
import net.sf.jabref.logic.importer.ImportFormatPreferences;
import net.sf.jabref.logic.journals.JournalAbbreviationLoader;
import net.sf.jabref.logic.journals.JournalAbbreviationPreferences;
import net.sf.jabref.logic.l10n.Localization;
import net.sf.jabref.logic.layout.LayoutFormatterPreferences;
import net.sf.jabref.logic.layout.format.FileLinkPreferences;
import net.sf.jabref.logic.layout.format.NameFormatterPreferences;
import net.sf.jabref.logic.net.ProxyPreferences;
import net.sf.jabref.logic.openoffice.OpenOfficePreferences;
import net.sf.jabref.logic.openoffice.StyleLoader;
import net.sf.jabref.logic.protectedterms.ProtectedTermsList;
import net.sf.jabref.logic.protectedterms.ProtectedTermsLoader;
import net.sf.jabref.logic.protectedterms.ProtectedTermsPreferences;
import net.sf.jabref.logic.remote.RemotePreferences;
import net.sf.jabref.logic.util.OS;
import net.sf.jabref.logic.util.UpdateFieldPreferences;
import net.sf.jabref.logic.util.io.FileHistory;
import net.sf.jabref.logic.util.strings.StringUtil;
import net.sf.jabref.logic.xmp.XMPPreferences;
import net.sf.jabref.model.bibtexkeypattern.AbstractBibtexKeyPattern;
import net.sf.jabref.model.bibtexkeypattern.GlobalBibtexKeyPattern;
import net.sf.jabref.model.database.BibDatabaseMode;
import net.sf.jabref.model.entry.BibEntry;
import net.sf.jabref.model.entry.CustomEntryType;
import net.sf.jabref.model.entry.EntryUtil;
import net.sf.jabref.model.entry.FieldName;
import net.sf.jabref.model.entry.SpecialFields;

import org.apache.commons.logging.Log;
import org.apache.commons.logging.LogFactory;

public class JabRefPreferences {
    private static final Log LOGGER = LogFactory.getLog(JabRefPreferences.class);

    /**
     * HashMap that contains all preferences which are set by default
     */
    public final Map<String, Object> defaults = new HashMap<>();

    /* contents of the defaults HashMap that are defined in this class.
     * There are more default parameters in this map which belong to separate preference classes.
    */

    // Push to application preferences
    public static final String EMACS_PATH = "emacsPath";
    public static final String EMACS_ADDITIONAL_PARAMETERS = "emacsParameters";
    public static final String EMACS_23 = "emacsUseV23InsertString";
    public static final String LATEX_EDITOR_PATH = "latexEditorPath";
    public static final String TEXSTUDIO_PATH = "TeXstudioPath";
    public static final String WIN_EDT_PATH = "winEdtPath";
    public static final String TEXMAKER_PATH = "texmakerPath";
    public static final String VIM_SERVER = "vimServer";
    public static final String VIM = "vim";
    public static final String LYXPIPE = "lyxpipe";

    public static final String EXTERNAL_FILE_TYPES = "externalFileTypes";
    public static final String FONT_FAMILY = "fontFamily";
    public static final String WIN_LOOK_AND_FEEL = "lookAndFeel";
    public static final String LANGUAGE = "language";
    public static final String NAMES_LAST_ONLY = "namesLastOnly";
    public static final String ABBR_AUTHOR_NAMES = "abbrAuthorNames";
    public static final String NAMES_NATBIB = "namesNatbib";
    public static final String NAMES_FIRST_LAST = "namesFf";
    public static final String BIBLATEX_DEFAULT_MODE = "biblatexMode";
    public static final String NAMES_AS_IS = "namesAsIs";
    public static final String ENTRY_EDITOR_HEIGHT = "entryEditorHeight";
    public static final String AUTO_RESIZE_MODE = "autoResizeMode";
    public static final String WINDOW_MAXIMISED = "windowMaximised";
    public static final String USE_DEFAULT_LOOK_AND_FEEL = "useDefaultLookAndFeel";
    public static final String PROXY_PORT = "proxyPort";
    public static final String PROXY_HOSTNAME = "proxyHostname";
    public static final String PROXY_USE = "useProxy";
    public static final String PROXY_USERNAME = "proxyUsername";
    public static final String PROXY_PASSWORD = "proxyPassword";
    public static final String PROXY_USE_AUTHENTICATION = "useProxyAuthentication";
    public static final String TABLE_PRIMARY_SORT_FIELD = "priSort";
    public static final String TABLE_PRIMARY_SORT_DESCENDING = "priDescending";
    public static final String TABLE_SECONDARY_SORT_FIELD = "secSort";
    public static final String TABLE_SECONDARY_SORT_DESCENDING = "secDescending";
    public static final String TABLE_TERTIARY_SORT_FIELD = "terSort";
    public static final String TABLE_TERTIARY_SORT_DESCENDING = "terDescending";
    public static final String REFORMAT_FILE_ON_SAVE_AND_EXPORT = "reformatFileOnSaveAndExport";
    public static final String EXPORT_IN_ORIGINAL_ORDER = "exportInOriginalOrder";
    public static final String EXPORT_IN_SPECIFIED_ORDER = "exportInSpecifiedOrder";
    public static final String EXPORT_PRIMARY_SORT_FIELD = "exportPriSort";
    public static final String EXPORT_PRIMARY_SORT_DESCENDING = "exportPriDescending";
    public static final String EXPORT_SECONDARY_SORT_FIELD = "exportSecSort";
    public static final String EXPORT_SECONDARY_SORT_DESCENDING = "exportSecDescending";
    public static final String EXPORT_TERTIARY_SORT_FIELD = "exportTerSort";
    public static final String EXPORT_TERTIARY_SORT_DESCENDING = "exportTerDescending";
    public static final String NEWLINE = "newline";
    public static final String COLUMN_WIDTHS = "columnWidths";
    public static final String COLUMN_NAMES = "columnNames";
    public static final String SIDE_PANE_COMPONENT_PREFERRED_POSITIONS = "sidePaneComponentPreferredPositions";
    public static final String SIDE_PANE_COMPONENT_NAMES = "sidePaneComponentNames";
    public static final String XMP_PRIVACY_FILTERS = "xmpPrivacyFilters";
    public static final String USE_XMP_PRIVACY_FILTER = "useXmpPrivacyFilter";
    public static final String DEFAULT_AUTO_SORT = "defaultAutoSort";
    public static final String DEFAULT_SHOW_SOURCE = "defaultShowSource";

    // Window sizes
    public static final String SIZE_Y = "mainWindowSizeY";
    public static final String SIZE_X = "mainWindowSizeX";
    public static final String POS_Y = "mainWindowPosY";
    public static final String POS_X = "mainWindowPosX";
    public static final String STRINGS_SIZE_Y = "stringsSizeY";
    public static final String STRINGS_SIZE_X = "stringsSizeX";
    public static final String STRINGS_POS_Y = "stringsPosY";
    public static final String STRINGS_POS_X = "stringsPosX";
    public static final String DUPLICATES_SIZE_Y = "duplicatesSizeY";
    public static final String DUPLICATES_SIZE_X = "duplicatesSizeX";
    public static final String DUPLICATES_POS_Y = "duplicatesPosY";
    public static final String DUPLICATES_POS_X = "duplicatesPosX";
    public static final String MERGEENTRIES_SIZE_Y = "mergeEntriesSizeY";
    public static final String MERGEENTRIES_SIZE_X = "mergeEntriesSizeX";
    public static final String MERGEENTRIES_POS_Y = "mergeEntriesPosY";
    public static final String MERGEENTRIES_POS_X = "mergeEntriesPosX";
    public static final String PREAMBLE_SIZE_Y = "preambleSizeY";
    public static final String PREAMBLE_SIZE_X = "preambleSizeX";
    public static final String PREAMBLE_POS_Y = "preamblePosY";
    public static final String PREAMBLE_POS_X = "preamblePosX";
    public static final String TERMS_SIZE_Y = "termsSizeY";
    public static final String TERMS_SIZE_X = "termsSizeX";
    public static final String TERMS_POS_Y = "termsPosY";
    public static final String TERMS_POS_X = "termsPosX";
    public static final String SEARCH_DIALOG_HEIGHT = "searchDialogHeight";
    public static final String SEARCH_DIALOG_WIDTH = "searchDialogWidth";
    public static final String IMPORT_INSPECTION_DIALOG_HEIGHT = "importInspectionDialogHeight";
    public static final String IMPORT_INSPECTION_DIALOG_WIDTH = "importInspectionDialogWidth";

    public static final String LAST_EDITED = "lastEdited";
    public static final String OPEN_LAST_EDITED = "openLastEdited";
    public static final String LAST_FOCUSED = "lastFocused";
    public static final String BACKUP = "backup";
    public static final String AUTO_OPEN_FORM = "autoOpenForm";
    public static final String FILE_WORKING_DIRECTORY = "fileWorkingDirectory";
    public static final String IMPORT_WORKING_DIRECTORY = "importWorkingDirectory";
    public static final String EXPORT_WORKING_DIRECTORY = "exportWorkingDirectory";
    public static final String WORKING_DIRECTORY = "workingDirectory";
    public static final String NUMBER_COL_WIDTH = "numberColWidth";
    public static final String AUTO_COMPLETE = "autoComplete";
    public static final String EDITOR_EMACS_KEYBINDINGS = "editorEMACSkeyBindings";
    public static final String EDITOR_EMACS_KEYBINDINGS_REBIND_CA = "editorEMACSkeyBindingsRebindCA";
    public static final String EDITOR_EMACS_KEYBINDINGS_REBIND_CF = "editorEMACSkeyBindingsRebindCF";
    public static final String GROUP_SHOW_NUMBER_OF_ELEMENTS = "groupShowNumberOfElements";
    public static final String GROUP_EXPAND_TREE = "groupExpandTree";
    public static final String GROUP_SHOW_DYNAMIC = "groupShowDynamic";
    public static final String GROUP_SHOW_ICONS = "groupShowIcons";
    public static final String GROUPS_DEFAULT_FIELD = "groupsDefaultField";
    public static final String GROUP_SHOW_OVERLAPPING = "groupShowOverlapping";
    public static final String GROUP_INVERT_SELECTIONS = "groupInvertSelections";
    public static final String GROUP_INTERSECT_SELECTIONS = "groupIntersectSelections";
    public static final String GROUP_FLOAT_SELECTIONS = "groupFloatSelections";
    public static final String EDIT_GROUP_MEMBERSHIP_MODE = "groupEditGroupMembershipMode";
    public static final String KEYWORD_SEPARATOR = "groupKeywordSeparator";
    public static final String AUTO_ASSIGN_GROUP = "autoAssignGroup";
    public static final String LIST_OF_FILE_COLUMNS = "listOfFileColumns";
    public static final String EXTRA_FILE_COLUMNS = "extraFileColumns";
    public static final String ARXIV_COLUMN = "arxivColumn";
    public static final String FILE_COLUMN = "fileColumn";
    public static final String PREFER_URL_DOI = "preferUrlDoi";
    public static final String URL_COLUMN = "urlColumn";

    // Colors
    public static final String TABLE_COLOR_CODES_ON = "tableColorCodesOn";
    public static final String TABLE_RESOLVED_COLOR_CODES_ON = "tableResolvedColorCodesOn";
    public static final String INCOMPLETE_ENTRY_BACKGROUND = "incompleteEntryBackground";
    public static final String FIELD_EDITOR_TEXT_COLOR = "fieldEditorTextColor";
    public static final String ACTIVE_FIELD_EDITOR_BACKGROUND_COLOR = "activeFieldEditorBackgroundColor";
    public static final String INVALID_FIELD_BACKGROUND_COLOR = "invalidFieldBackgroundColor";
    public static final String VALID_FIELD_BACKGROUND_COLOR = "validFieldBackgroundColor";
    public static final String MARKED_ENTRY_BACKGROUND5 = "markedEntryBackground5";
    public static final String MARKED_ENTRY_BACKGROUND4 = "markedEntryBackground4";
    public static final String MARKED_ENTRY_BACKGROUND3 = "markedEntryBackground3";
    public static final String MARKED_ENTRY_BACKGROUND2 = "markedEntryBackground2";
    public static final String MARKED_ENTRY_BACKGROUND1 = "markedEntryBackground1";
    public static final String MARKED_ENTRY_BACKGROUND0 = "markedEntryBackground0";
    public static final String VERY_GRAYED_OUT_TEXT = "veryGrayedOutText";
    public static final String VERY_GRAYED_OUT_BACKGROUND = "veryGrayedOutBackground";
    public static final String GRAYED_OUT_TEXT = "grayedOutText";
    public static final String GRAYED_OUT_BACKGROUND = "grayedOutBackground";
    public static final String GRID_COLOR = "gridColor";
    public static final String TABLE_TEXT = "tableText";
    public static final String TABLE_OPT_FIELD_BACKGROUND = "tableOptFieldBackground";
    public static final String TABLE_REQ_FIELD_BACKGROUND = "tableReqFieldBackground";
    public static final String MARKED_ENTRY_BACKGROUND = "markedEntryBackground";
    public static final String TABLE_RESOLVED_FIELD_BACKGROUND = "tableResolvedFieldBackground";
    public static final String TABLE_BACKGROUND = "tableBackground";

    public static final String TABLE_SHOW_GRID = "tableShowGrid";
    public static final String TABLE_ROW_PADDING = "tableRowPadding";
    public static final String MENU_FONT_SIZE = "menuFontSize";
    public static final String OVERRIDE_DEFAULT_FONTS = "overrideDefaultFonts";
    public static final String FONT_SIZE = "fontSize";
    public static final String FONT_STYLE = "fontStyle";
    public static final String RECENT_FILES = "recentFiles";
    public static final String RENAME_ON_MOVE_FILE_TO_FILE_DIR = "renameOnMoveFileToFileDir";
    public static final String MEMORY_STICK_MODE = "memoryStickMode";
    public static final String DEFAULT_OWNER = "defaultOwner";
    public static final String DEFAULT_ENCODING = "defaultEncoding";
    public static final String TOOLBAR_VISIBLE = "toolbarVisible";
    public static final String HIGHLIGHT_GROUPS_MATCHING = "highlightGroupsMatching";
    public static final String UPDATE_TIMESTAMP = "updateTimestamp";
    public static final String TIME_STAMP_FIELD = "timeStampField";
    public static final String TIME_STAMP_FORMAT = "timeStampFormat";
    public static final String OVERWRITE_TIME_STAMP = "overwriteTimeStamp";
    public static final String USE_TIME_STAMP = "useTimeStamp";
    public static final String WARN_ABOUT_DUPLICATES_IN_INSPECTION = "warnAboutDuplicatesInInspection";
    public static final String UNMARK_ALL_ENTRIES_BEFORE_IMPORTING = "unmarkAllEntriesBeforeImporting";
    public static final String MARK_IMPORTED_ENTRIES = "markImportedEntries";
    public static final String GENERATE_KEYS_AFTER_INSPECTION = "generateKeysAfterInspection";
    public static final String NON_WRAPPABLE_FIELDS = "nonWrappableFields";
    public static final String RESOLVE_STRINGS_ALL_FIELDS = "resolveStringsAllFields";
    public static final String DO_NOT_RESOLVE_STRINGS_FOR = "doNotResolveStringsFor";
    public static final String MERGE_ENTRIES_DIFF_MODE = "mergeEntriesDiffMode";

    public static final String CUSTOM_EXPORT_FORMAT = "customExportFormat";
    public static final String CUSTOM_IMPORT_FORMAT = "customImportFormat";
    public static final String BINDINGS = "bindings";
    public static final String BIND_NAMES = "bindNames";
    public static final String KEY_PATTERN_REGEX = "KeyPatternRegex";
    public static final String KEY_PATTERN_REPLACEMENT = "KeyPatternReplacement";

    public static final String CONSOLE_COMMAND = "consoleCommand";
    public static final String USE_DEFAULT_CONSOLE_APPLICATION = "useDefaultConsoleApplication";

    // Currently, it is not possible to specify defaults for specific entry types
    // When this should be made possible, the code to inspect is net.sf.jabref.gui.preftabs.BibtexKeyPatternPrefTab.storeSettings() -> LabelPattern keypatterns = getBibtexKeyPattern(); etc
    public static final String DEFAULT_BIBTEX_KEY_PATTERN = "defaultBibtexKeyPattern";

    public static final String GRAY_OUT_NON_HITS = "grayOutNonHits";
    public static final String CONFIRM_DELETE = "confirmDelete";
    public static final String WARN_BEFORE_OVERWRITING_KEY = "warnBeforeOverwritingKey";
    public static final String AVOID_OVERWRITING_KEY = "avoidOverwritingKey";
    public static final String OVERWRITE_OWNER = "overwriteOwner";
    public static final String USE_OWNER = "useOwner";
    public static final String AUTOLINK_EXACT_KEY_ONLY = "autolinkExactKeyOnly";
    public static final String SHOW_FILE_LINKS_UPGRADE_WARNING = "showFileLinksUpgradeWarning";
    public static final String SIDE_PANE_WIDTH = "sidePaneWidth";
    public static final String LAST_USED_EXPORT = "lastUsedExport";
    public static final String FLOAT_MARKED_ENTRIES = "floatMarkedEntries";
    public static final String CITE_COMMAND = "citeCommand";
    public static final String EXTERNAL_JOURNAL_LISTS = "externalJournalLists";
    public static final String PERSONAL_JOURNAL_LIST = "personalJournalList";
    public static final String GENERATE_KEYS_BEFORE_SAVING = "generateKeysBeforeSaving";
    public static final String EMAIL_SUBJECT = "emailSubject";
    public static final String OPEN_FOLDERS_OF_ATTACHED_FILES = "openFoldersOfAttachedFiles";
    public static final String KEY_GEN_ALWAYS_ADD_LETTER = "keyGenAlwaysAddLetter";
    public static final String KEY_GEN_FIRST_LETTER_A = "keyGenFirstLetterA";
    public static final String ENFORCE_LEGAL_BIBTEX_KEY = "enforceLegalBibtexKey";
    public static final String PROMPT_BEFORE_USING_AUTOSAVE = "promptBeforeUsingAutosave";
    public static final String AUTO_SAVE_INTERVAL = "autoSaveInterval";
    public static final String AUTO_SAVE = "autoSave";
    public static final String RUN_AUTOMATIC_FILE_SEARCH = "runAutomaticFileSearch";
    public static final String NUMERIC_FIELDS = "numericFields";
    public static final String REG_EXP_SEARCH_EXPRESSION_KEY = "regExpSearchExpression";
    public static final String AUTOLINK_USE_REG_EXP_SEARCH_KEY = "useRegExpSearch";
    public static final String DB_CONNECT_USERNAME = "dbConnectUsername";
    public static final String DB_CONNECT_DATABASE = "dbConnectDatabase";
    public static final String DB_CONNECT_HOSTNAME = "dbConnectHostname";
    public static final String DB_CONNECT_SERVER_TYPE = "dbConnectServerType";
    public static final String BIB_LOC_AS_PRIMARY_DIR = "bibLocAsPrimaryDir";
    public static final String SELECTED_FETCHER_INDEX = "selectedFetcherIndex";
    public static final String WEB_SEARCH_VISIBLE = "webSearchVisible";
    public static final String ALLOW_FILE_AUTO_OPEN_BROWSE = "allowFileAutoOpenBrowse";
    public static final String CUSTOM_TAB_NAME = "customTabName_";
    public static final String CUSTOM_TAB_FIELDS = "customTabFields_";
    public static final String USE_UNIT_FORMATTER_ON_SEARCH = "useUnitFormatterOnSearch";
    public static final String USE_CASE_KEEPER_ON_SEARCH = "useCaseKeeperOnSearch";
    public static final String USE_IEEE_ABRV = "useIEEEAbrv";

    public static final String PROTECTED_TERMS_ENABLED_EXTERNAL = "protectedTermsEnabledExternal";
    public static final String PROTECTED_TERMS_DISABLED_EXTERNAL = "protectedTermsDisabledExternal";
    public static final String PROTECTED_TERMS_ENABLED_INTERNAL = "protectedTermsEnabledInternal";
    public static final String PROTECTED_TERMS_DISABLED_INTERNAL = "protectedTermsDisabledInternal";

    public static final String ASK_AUTO_NAMING_PDFS_AGAIN = "AskAutoNamingPDFsAgain";
    public static final String CLEANUP_DOI = "CleanUpDOI";
    public static final String CLEANUP_ISSN = "CleanUpISSN";
    public static final String CLEANUP_MOVE_PDF = "CleanUpMovePDF";
    public static final String CLEANUP_MAKE_PATHS_RELATIVE = "CleanUpMakePathsRelative";
    public static final String CLEANUP_RENAME_PDF = "CleanUpRenamePDF";
    public static final String CLEANUP_RENAME_PDF_ONLY_RELATIVE_PATHS = "CleanUpRenamePDFonlyRelativePaths";
    public static final String CLEANUP_UPGRADE_EXTERNAL_LINKS = "CleanUpUpgradeExternalLinks";
    public static final String CLEANUP_CONVERT_TO_BIBLATEX = "CleanUpConvertToBiblatex";
    public static final String CLEANUP_FIX_FILE_LINKS = "CleanUpFixFileLinks";
    public static final String CLEANUP_FORMATTERS = "CleanUpFormatters";
    public static final CleanupPreset CLEANUP_DEFAULT_PRESET;
    static {
        EnumSet<CleanupPreset.CleanupStep> deactivedJobs = EnumSet.of(
                CleanupPreset.CleanupStep.CLEAN_UP_UPGRADE_EXTERNAL_LINKS,
                CleanupPreset.CleanupStep.RENAME_PDF_ONLY_RELATIVE_PATHS,
                CleanupPreset.CleanupStep.CONVERT_TO_BIBLATEX);

        List<FieldFormatterCleanup> activeFormatterCleanups = new ArrayList<>();
        activeFormatterCleanups.add(new FieldFormatterCleanup(FieldName.PAGES, new NormalizePagesFormatter()));
        activeFormatterCleanups.add(new FieldFormatterCleanup(FieldName.DATE, new NormalizeDateFormatter()));
        activeFormatterCleanups.add(new FieldFormatterCleanup(FieldName.MONTH, new NormalizeMonthFormatter()));
        activeFormatterCleanups.add(new FieldFormatterCleanup(FieldName.TITLE, new ProtectTermsFormatter()));
        activeFormatterCleanups.add(new FieldFormatterCleanup(FieldName.TITLE, new UnitsToLatexFormatter()));
        activeFormatterCleanups.add(new FieldFormatterCleanup(FieldName.TITLE, new LatexCleanupFormatter()));
        activeFormatterCleanups.add(new FieldFormatterCleanup(FieldName.TITLE, new HtmlToLatexFormatter()));
        FieldFormatterCleanups formatterCleanups = new FieldFormatterCleanups(true, activeFormatterCleanups);
        CLEANUP_DEFAULT_PRESET = new CleanupPreset(EnumSet.complementOf(deactivedJobs), formatterCleanups);
    }

    public static final String IMPORT_DEFAULT_PDF_IMPORT_STYLE = "importDefaultPDFimportStyle";
    public static final String IMPORT_ALWAYSUSE = "importAlwaysUsePDFImportStyle";
    public static final String IMPORT_FILENAMEPATTERN = "importFileNamePattern";

    public static final String NAME_FORMATTER_VALUE = "nameFormatterFormats";
    public static final String NAME_FORMATER_KEY = "nameFormatterNames";

    public static final String PUSH_TO_APPLICATION = "pushToApplication";

    /**
     * The OpenOffice/LibreOffice connection preferences are:
     * OO_PATH main directory for OO/LO installation, used to detect location on Win/OS X when using manual connect
     * OO_EXECUTABLE_PATH path to soffice-file
     * OO_JARS_PATH directory that contains juh.jar, jurt.jar, ridl.jar, unoil.jar
     * OO_SYNC_WHEN_CITING true if the reference list is updated when adding a new citation
     * OO_SHOW_PANEL true if the OO panel is shown on startup
     * OO_USE_ALL_OPEN_DATABASES true if all databases should be used when citing
     * OO_BIBLIOGRAPHY_STYLE_FILE path to the used style file
     * OO_EXTERNAL_STYLE_FILES list with paths to external style files
     * STYLES_*_* size and position of "Select style" dialog
     */
    public static final String OO_EXECUTABLE_PATH = "ooExecutablePath";
    public static final String OO_PATH = "ooPath";
    public static final String OO_JARS_PATH = "ooJarsPath";
    public static final String OO_SHOW_PANEL = "showOOPanel";
    public static final String OO_SYNC_WHEN_CITING = "syncOOWhenCiting";
    public static final String OO_USE_ALL_OPEN_BASES = "useAllOpenBases";
    public static final String OO_BIBLIOGRAPHY_STYLE_FILE = "ooBibliographyStyleFile";
    public static final String OO_EXTERNAL_STYLE_FILES = "ooExternalStyleFiles";
    public static final String STYLES_SIZE_Y = "stylesSizeY";
    public static final String STYLES_SIZE_X = "stylesSizeX";
    public static final String STYLES_POS_Y = "stylesPosY";
    public static final String STYLES_POS_X = "stylesPosX";

    // Special field preferences
    public static final String SHOWCOLUMN_RELEVANCE = "showRelevanceColumn";
    public static final String SHOWCOLUMN_READ = "showReadColumn";
    public static final String SHOWCOLUMN_RANKING = "showRankingColumn";
    public static final String SHOWCOLUMN_QUALITY = "showQualityColumn";
    public static final String SHOWCOLUMN_PRIORITY = "showPriorityColumn";
    public static final String SHOWCOLUMN_PRINTED = "showPrintedColumn";
    public static final String SPECIALFIELDSENABLED = "specialFieldsEnabled";
    // The choice between AUTOSYNCSPECIALFIELDSTOKEYWORDS and SERIALIZESPECIALFIELDS is mutually exclusive
    public static final String SERIALIZESPECIALFIELDS = "serializeSpecialFields";
    // The choice between AUTOSYNCSPECIALFIELDSTOKEYWORDS and SERIALIZESPECIALFIELDS is mutually exclusive
    // At least in the settings, not in the implementation. But having both confused the users, therefore, having activated both options at the same time has been disabled
    public static final String AUTOSYNCSPECIALFIELDSTOKEYWORDS = "autoSyncSpecialFieldsToKeywords";

    //non-default preferences
    private static final String CUSTOM_TYPE_NAME = "customTypeName_";
    private static final String CUSTOM_TYPE_REQ = "customTypeReq_";
    private static final String CUSTOM_TYPE_OPT = "customTypeOpt_";
    private static final String CUSTOM_TYPE_PRIOPT = "customTypePriOpt_";

    // Prefs node for BibtexKeyPatterns
    public static final String BIBTEX_KEY_PATTERNS_NODE = "bibtexkeypatterns";

    // Version
    public static final String VERSION_IGNORED_UPDATE = "versionIgnoreUpdate";

    // Dropped file handler
    public static final String DROPPEDFILEHANDLER_RENAME = "DroppedFileHandler_RenameFile";
    public static final String DROPPEDFILEHANDLER_MOVE = "DroppedFileHandler_MoveFile";
    public static final String DROPPEDFILEHANDLER_COPY = "DroppedFileHandler_CopyFile";
    public static final String DROPPEDFILEHANDLER_LEAVE = "DroppedFileHandler_LeaveFileInDir";

    // Remote
    public static final String USE_REMOTE_SERVER = "useRemoteServer";
    public static final String REMOTE_SERVER_PORT = "remoteServerPort";

    public final String MARKING_WITH_NUMBER_PATTERN;

    private final Preferences prefs;

    private GlobalBibtexKeyPattern keyPattern;

    // Object containing custom export formats:
    public final CustomExportList customExports;

    // Helper string
    private static final String USER_HOME = System.getProperty("user.home");

    /**
     * Set with all custom {@link net.sf.jabref.logic.importer.fileformat.ImportFormat}s
     */
    public final CustomImportList customImports;

    // Object containing info about customized entry editor tabs.
    private EntryEditorTabList tabList;

    // The following field is used as a global variable during the export of a database.
    // By setting this field to the path of the database's default file directory, formatters
    // that should resolve external file paths can access this field. This is an ugly hack
    // to solve the problem of formatters not having access to any context except for the
    // string to be formatted and possible formatter arguments.
    public List<String> fileDirForDatabase;

    // The only instance of this class:
    private static JabRefPreferences singleton;


    public static JabRefPreferences getInstance() {
        if (JabRefPreferences.singleton == null) {
            JabRefPreferences.singleton = new JabRefPreferences();
        }
        return JabRefPreferences.singleton;
    }

    // The constructor is made private to enforce this as a singleton class:
    private JabRefPreferences() {
        try {
            if (new File("jabref.xml").exists()) {
                importPreferences("jabref.xml");
            }
        } catch (JabRefException e) {
            LOGGER.warn("Could not import preferences from jabref.xml: " + e.getMessage(), e);
        }

        // load user preferences
        prefs = Preferences.userNodeForPackage(JabRefMain.class);

<<<<<<< HEAD
        PreviewPreferences.putDefaults(defaults);
=======
        SearchPreferences.putDefaults(defaults);
>>>>>>> 2f73d749

        defaults.put(TEXMAKER_PATH, JabRefDesktop.getNativeDesktop().detectProgramPath("texmaker", "Texmaker"));
        defaults.put(WIN_EDT_PATH, JabRefDesktop.getNativeDesktop().detectProgramPath("WinEdt", "WinEdt Team\\WinEdt"));
        defaults.put(LATEX_EDITOR_PATH, JabRefDesktop.getNativeDesktop().detectProgramPath("LEd", "LEd"));
        defaults.put(TEXSTUDIO_PATH, JabRefDesktop.getNativeDesktop().detectProgramPath("texstudio", "TeXstudio"));

        defaults.put(BIBLATEX_DEFAULT_MODE, false);

        if (OS.OS_X) {
            defaults.put(EMACS_PATH, "emacsclient");
            defaults.put(EMACS_23, true);
            defaults.put(EMACS_ADDITIONAL_PARAMETERS, "-n -e");
            defaults.put(FONT_FAMILY, "SansSerif");
            defaults.put(WIN_LOOK_AND_FEEL, UIManager.getSystemLookAndFeelClassName());

        } else if (OS.WINDOWS) {
            defaults.put(WIN_LOOK_AND_FEEL, "com.jgoodies.looks.windows.WindowsLookAndFeel");
            defaults.put(EMACS_PATH, "emacsclient.exe");
            defaults.put(EMACS_23, true);
            defaults.put(EMACS_ADDITIONAL_PARAMETERS, "-n -e");
            defaults.put(FONT_FAMILY, "Arial");

        } else {
            // Linux
            defaults.put(WIN_LOOK_AND_FEEL, "com.jgoodies.plaf.plastic.Plastic3DLookAndFeel");
            defaults.put(FONT_FAMILY, "SansSerif");

            defaults.put(EMACS_PATH, "gnuclient");
            defaults.put(EMACS_23, false);
            defaults.put(EMACS_ADDITIONAL_PARAMETERS, "-batch -eval");
        }
        defaults.put(PUSH_TO_APPLICATION, "TeXstudio");

        defaults.put(RECENT_FILES, "");
        defaults.put(EXTERNAL_FILE_TYPES, "");
        defaults.put(KEY_PATTERN_REGEX, "");
        defaults.put(KEY_PATTERN_REPLACEMENT, "");

        // Proxy
        defaults.put(PROXY_USE, Boolean.FALSE);
        defaults.put(PROXY_HOSTNAME, "");
        defaults.put(PROXY_PORT, "80");
        defaults.put(PROXY_USE_AUTHENTICATION, Boolean.FALSE);
        defaults.put(PROXY_USERNAME, "");
        defaults.put(PROXY_PASSWORD, "");

        defaults.put(USE_DEFAULT_LOOK_AND_FEEL, Boolean.TRUE);
        defaults.put(LYXPIPE, USER_HOME + File.separator + ".lyx/lyxpipe");
        defaults.put(VIM, "vim");
        defaults.put(VIM_SERVER, "vim");
        defaults.put(POS_X, 0);
        defaults.put(POS_Y, 0);
        defaults.put(SIZE_X, 1024);
        defaults.put(SIZE_Y, 768);
        defaults.put(WINDOW_MAXIMISED, Boolean.FALSE);
        defaults.put(AUTO_RESIZE_MODE, JTable.AUTO_RESIZE_ALL_COLUMNS);
        defaults.put(ENTRY_EDITOR_HEIGHT, 400);
        defaults.put(TABLE_COLOR_CODES_ON, Boolean.FALSE);
        defaults.put(TABLE_RESOLVED_COLOR_CODES_ON, Boolean.FALSE);
        defaults.put(NAMES_AS_IS, Boolean.FALSE); // "Show names unchanged"
        defaults.put(NAMES_FIRST_LAST, Boolean.FALSE); // "Show 'Firstname Lastname'"
        defaults.put(NAMES_NATBIB, Boolean.TRUE); // "Natbib style"
        defaults.put(ABBR_AUTHOR_NAMES, Boolean.TRUE); // "Abbreviate names"
        defaults.put(NAMES_LAST_ONLY, Boolean.TRUE); // "Show last names only"
        // system locale as default
        defaults.put(LANGUAGE, Locale.getDefault().getLanguage());

        // Sorting preferences
        defaults.put(TABLE_PRIMARY_SORT_FIELD, FieldName.AUTHOR);
        defaults.put(TABLE_PRIMARY_SORT_DESCENDING, Boolean.FALSE);
        defaults.put(TABLE_SECONDARY_SORT_FIELD, FieldName.YEAR);
        defaults.put(TABLE_SECONDARY_SORT_DESCENDING, Boolean.TRUE);
        defaults.put(TABLE_TERTIARY_SORT_FIELD, FieldName.TITLE);
        defaults.put(TABLE_TERTIARY_SORT_DESCENDING, Boolean.FALSE);

        defaults.put(REFORMAT_FILE_ON_SAVE_AND_EXPORT, Boolean.FALSE);

        // export order
        defaults.put(EXPORT_IN_ORIGINAL_ORDER, Boolean.FALSE);
        defaults.put(EXPORT_IN_SPECIFIED_ORDER, Boolean.FALSE);

        // export order: if EXPORT_IN_SPECIFIED_ORDER, then use following criteria
        defaults.put(EXPORT_PRIMARY_SORT_FIELD, BibEntry.KEY_FIELD);
        defaults.put(EXPORT_PRIMARY_SORT_DESCENDING, Boolean.FALSE);
        defaults.put(EXPORT_SECONDARY_SORT_FIELD, FieldName.AUTHOR);
        defaults.put(EXPORT_SECONDARY_SORT_DESCENDING, Boolean.FALSE);
        defaults.put(EXPORT_TERTIARY_SORT_FIELD, FieldName.TITLE);
        defaults.put(EXPORT_TERTIARY_SORT_DESCENDING, Boolean.TRUE);

        defaults.put(NEWLINE, System.lineSeparator());

        defaults.put(SIDE_PANE_COMPONENT_NAMES, "");
        defaults.put(SIDE_PANE_COMPONENT_PREFERRED_POSITIONS, "");

        defaults.put(COLUMN_NAMES, "entrytype;author/editor;title;year;journal/booktitle;bibtexkey");
        defaults.put(COLUMN_WIDTHS, "75;300;470;60;130;100");
        defaults.put(XMP_PRIVACY_FILTERS, "pdf;timestamp;keywords;owner;note;review");
        defaults.put(USE_XMP_PRIVACY_FILTER, Boolean.FALSE);
        defaults.put(NUMBER_COL_WIDTH, 32);
        defaults.put(WORKING_DIRECTORY, USER_HOME);
        defaults.put(EXPORT_WORKING_DIRECTORY, USER_HOME);
        // Remembers working directory of last import
        defaults.put(IMPORT_WORKING_DIRECTORY, USER_HOME);
        defaults.put(FILE_WORKING_DIRECTORY, USER_HOME);
        defaults.put(AUTO_OPEN_FORM, Boolean.TRUE);
        defaults.put(BACKUP, Boolean.TRUE);
        defaults.put(OPEN_LAST_EDITED, Boolean.TRUE);
        defaults.put(LAST_EDITED, "");
        defaults.put(LAST_FOCUSED, "");
        defaults.put(STRINGS_POS_X, 0);
        defaults.put(STRINGS_POS_Y, 0);
        defaults.put(STRINGS_SIZE_X, 600);
        defaults.put(STRINGS_SIZE_Y, 400);
        defaults.put(DUPLICATES_POS_X, 0);
        defaults.put(DUPLICATES_POS_Y, 0);
        defaults.put(DUPLICATES_SIZE_X, 800);
        defaults.put(DUPLICATES_SIZE_Y, 600);
        defaults.put(MERGEENTRIES_POS_X, 0);
        defaults.put(MERGEENTRIES_POS_Y, 0);
        defaults.put(MERGEENTRIES_SIZE_X, 800);
        defaults.put(MERGEENTRIES_SIZE_Y, 600);
        defaults.put(PREAMBLE_POS_X, 0);
        defaults.put(PREAMBLE_POS_Y, 0);
        defaults.put(PREAMBLE_SIZE_X, 600);
        defaults.put(PREAMBLE_SIZE_Y, 400);
        defaults.put(TERMS_POS_X, 0);
        defaults.put(TERMS_POS_Y, 0);
        defaults.put(TERMS_SIZE_X, 500);
        defaults.put(TERMS_SIZE_Y, 500);
        defaults.put(DEFAULT_SHOW_SOURCE, Boolean.FALSE);

        defaults.put(DEFAULT_AUTO_SORT, Boolean.FALSE);

        defaults.put(MERGE_ENTRIES_DIFF_MODE, 2);

        defaults.put(EDITOR_EMACS_KEYBINDINGS, Boolean.FALSE);
        defaults.put(EDITOR_EMACS_KEYBINDINGS_REBIND_CA, Boolean.TRUE);
        defaults.put(EDITOR_EMACS_KEYBINDINGS_REBIND_CF, Boolean.TRUE);
        defaults.put(AUTO_COMPLETE, Boolean.TRUE);
        AutoCompletePreferences.putDefaults(defaults);
        defaults.put(GROUP_FLOAT_SELECTIONS, Boolean.TRUE);
        defaults.put(GROUP_INTERSECT_SELECTIONS, Boolean.TRUE);
        defaults.put(GROUP_INVERT_SELECTIONS, Boolean.FALSE);
        defaults.put(GROUP_SHOW_OVERLAPPING, Boolean.FALSE);
        defaults.put(GROUPS_DEFAULT_FIELD, FieldName.KEYWORDS);
        defaults.put(GROUP_SHOW_ICONS, Boolean.TRUE);
        defaults.put(GROUP_SHOW_DYNAMIC, Boolean.TRUE);
        defaults.put(GROUP_EXPAND_TREE, Boolean.TRUE);
        defaults.put(GROUP_SHOW_NUMBER_OF_ELEMENTS, Boolean.FALSE);
        defaults.put(AUTO_ASSIGN_GROUP, Boolean.TRUE);
        defaults.put(KEYWORD_SEPARATOR, ", ");
        defaults.put(EDIT_GROUP_MEMBERSHIP_MODE, Boolean.FALSE);
        defaults.put(HIGHLIGHT_GROUPS_MATCHING, "all");
        defaults.put(TOOLBAR_VISIBLE, Boolean.TRUE);
        defaults.put(DEFAULT_ENCODING, StandardCharsets.UTF_8.name());
        defaults.put(DEFAULT_OWNER, System.getProperty("user.name"));
        defaults.put(MEMORY_STICK_MODE, Boolean.FALSE);
        defaults.put(RENAME_ON_MOVE_FILE_TO_FILE_DIR, Boolean.TRUE);

        defaults.put(FONT_STYLE, Font.PLAIN);
        defaults.put(FONT_SIZE, 12);
        defaults.put(OVERRIDE_DEFAULT_FONTS, Boolean.FALSE);
        defaults.put(MENU_FONT_SIZE, 11);
        defaults.put(TABLE_ROW_PADDING, 9);
        defaults.put(TABLE_SHOW_GRID, Boolean.FALSE);
        // Main table color settings:
        defaults.put(TABLE_BACKGROUND, "255:255:255");
        defaults.put(TABLE_REQ_FIELD_BACKGROUND, "230:235:255");
        defaults.put(TABLE_OPT_FIELD_BACKGROUND, "230:255:230");
        defaults.put(TABLE_RESOLVED_FIELD_BACKGROUND, "240:240:240");
        defaults.put(TABLE_TEXT, "0:0:0");
        defaults.put(GRID_COLOR, "210:210:210");
        defaults.put(GRAYED_OUT_BACKGROUND, "210:210:210");
        defaults.put(GRAYED_OUT_TEXT, "40:40:40");
        defaults.put(VERY_GRAYED_OUT_BACKGROUND, "180:180:180");
        defaults.put(VERY_GRAYED_OUT_TEXT, "40:40:40");
        defaults.put(MARKED_ENTRY_BACKGROUND0, "255:255:180");
        defaults.put(MARKED_ENTRY_BACKGROUND1, "255:220:180");
        defaults.put(MARKED_ENTRY_BACKGROUND2, "255:180:160");
        defaults.put(MARKED_ENTRY_BACKGROUND3, "255:120:120");
        defaults.put(MARKED_ENTRY_BACKGROUND4, "255:75:75");
        defaults.put(MARKED_ENTRY_BACKGROUND5, "220:255:220");
        defaults.put(VALID_FIELD_BACKGROUND_COLOR, "255:255:255");
        defaults.put(INVALID_FIELD_BACKGROUND_COLOR, "255:0:0");
        defaults.put(ACTIVE_FIELD_EDITOR_BACKGROUND_COLOR, "220:220:255");
        defaults.put(FIELD_EDITOR_TEXT_COLOR, "0:0:0");

        defaults.put(INCOMPLETE_ENTRY_BACKGROUND, "250:175:175");

        defaults.put(URL_COLUMN, Boolean.TRUE);
        defaults.put(PREFER_URL_DOI, Boolean.FALSE);
        defaults.put(FILE_COLUMN, Boolean.TRUE);
        defaults.put(ARXIV_COLUMN, Boolean.FALSE);

        defaults.put(EXTRA_FILE_COLUMNS, Boolean.FALSE);
        defaults.put(LIST_OF_FILE_COLUMNS, "");

        defaults.put(PROTECTED_TERMS_ENABLED_INTERNAL, convertListToString(ProtectedTermsLoader.getInternalLists()));
        defaults.put(PROTECTED_TERMS_DISABLED_INTERNAL, "");
        defaults.put(PROTECTED_TERMS_ENABLED_EXTERNAL, "");
        defaults.put(PROTECTED_TERMS_DISABLED_EXTERNAL, "");

        // OpenOffice/LibreOffice
        if (OS.WINDOWS) {
            defaults.put(OO_PATH, OpenOfficePreferences.DEFAULT_WINDOWS_PATH);
            defaults.put(OO_EXECUTABLE_PATH, OpenOfficePreferences.DEFAULT_WINDOWS_PATH
                    + OpenOfficePreferences.WINDOWS_EXECUTABLE_SUBPATH + OpenOfficePreferences.WINDOWS_EXECUTABLE);
            defaults.put(OO_JARS_PATH,
                    OpenOfficePreferences.DEFAULT_WINDOWS_PATH + OpenOfficePreferences.WINDOWS_JARS_SUBPATH);
        } else if (OS.OS_X) {
            defaults.put(OO_PATH, OpenOfficePreferences.DEFAULT_OSX_PATH);
            defaults.put(OO_EXECUTABLE_PATH, OpenOfficePreferences.DEFAULT_OSX_PATH
                    + OpenOfficePreferences.OSX_EXECUTABLE_SUBPATH + OpenOfficePreferences.OSX_EXECUTABLE);
            defaults.put(OO_JARS_PATH,
                    OpenOfficePreferences.DEFAULT_OSX_PATH + OpenOfficePreferences.OSX_JARS_SUBPATH);
        } else { // Linux
            defaults.put(OO_PATH, "/opt/openoffice.org3");
            defaults.put(OO_EXECUTABLE_PATH, "/usr/lib/openoffice/program/soffice");
            defaults.put(OO_JARS_PATH, "/opt/openoffice.org/basis3.0");
        }

        defaults.put(OO_SYNC_WHEN_CITING, false);
        defaults.put(OO_SHOW_PANEL, false);
        defaults.put(OO_USE_ALL_OPEN_BASES, true);
        defaults.put(OO_BIBLIOGRAPHY_STYLE_FILE,
                StyleLoader.DEFAULT_AUTHORYEAR_STYLE_PATH);
        defaults.put(OO_EXTERNAL_STYLE_FILES, "");
        defaults.put(STYLES_POS_X, 0);
        defaults.put(STYLES_POS_Y, 0);
        defaults.put(STYLES_SIZE_X, 600);
        defaults.put(STYLES_SIZE_Y, 400);

        defaults.put(SPECIALFIELDSENABLED, SpecialFields.PREF_SPECIALFIELDSENABLED_DEFAULT);
        defaults.put(SHOWCOLUMN_PRIORITY, SpecialFields.PREF_SHOWCOLUMN_PRIORITY_DEFAULT);
        defaults.put(SHOWCOLUMN_QUALITY, SpecialFields.PREF_SHOWCOLUMN_QUALITY_DEFAULT);
        defaults.put(SHOWCOLUMN_RANKING, SpecialFields.PREF_SHOWCOLUMN_RANKING_DEFAULT);
        defaults.put(SHOWCOLUMN_RELEVANCE, SpecialFields.PREF_SHOWCOLUMN_RELEVANCE_DEFAULT);
        defaults.put(SHOWCOLUMN_PRINTED, SpecialFields.PREF_SHOWCOLUMN_PRINTED_DEFAULT);
        defaults.put(SHOWCOLUMN_READ, SpecialFields.PREF_SHOWCOLUMN_READ_DEFAULT);
        defaults.put(AUTOSYNCSPECIALFIELDSTOKEYWORDS, SpecialFields.PREF_AUTOSYNCSPECIALFIELDSTOKEYWORDS_DEFAULT);
        defaults.put(SERIALIZESPECIALFIELDS, SpecialFields.PREF_SERIALIZESPECIALFIELDS_DEFAULT);

        defaults.put(USE_OWNER, Boolean.FALSE);
        defaults.put(OVERWRITE_OWNER, Boolean.FALSE);
        defaults.put(AVOID_OVERWRITING_KEY, Boolean.FALSE);
        defaults.put(WARN_BEFORE_OVERWRITING_KEY, Boolean.TRUE);
        defaults.put(CONFIRM_DELETE, Boolean.TRUE);
        defaults.put(GRAY_OUT_NON_HITS, Boolean.TRUE);
        defaults.put(DEFAULT_BIBTEX_KEY_PATTERN, "[auth][year]");
        defaults.put(DO_NOT_RESOLVE_STRINGS_FOR, FieldName.URL);
        defaults.put(RESOLVE_STRINGS_ALL_FIELDS, Boolean.FALSE);
        defaults.put(NON_WRAPPABLE_FIELDS, "pdf;ps;url;doi;file;isbn;issn");
        defaults.put(GENERATE_KEYS_AFTER_INSPECTION, Boolean.TRUE);
        defaults.put(MARK_IMPORTED_ENTRIES, Boolean.TRUE);
        defaults.put(UNMARK_ALL_ENTRIES_BEFORE_IMPORTING, Boolean.TRUE);
        defaults.put(WARN_ABOUT_DUPLICATES_IN_INSPECTION, Boolean.TRUE);
        defaults.put(USE_TIME_STAMP, Boolean.FALSE);
        defaults.put(OVERWRITE_TIME_STAMP, Boolean.FALSE);

        // default time stamp follows ISO-8601. Reason: https://xkcd.com/1179/
        defaults.put(TIME_STAMP_FORMAT, "yyyy-MM-dd");

        defaults.put(TIME_STAMP_FIELD, FieldName.TIMESTAMP);
        defaults.put(UPDATE_TIMESTAMP, Boolean.FALSE);

        defaults.put(GENERATE_KEYS_BEFORE_SAVING, Boolean.FALSE);

        defaults.put(USE_REMOTE_SERVER, Boolean.TRUE);
        defaults.put(REMOTE_SERVER_PORT, 6050);

        defaults.put(PERSONAL_JOURNAL_LIST, "");
        defaults.put(EXTERNAL_JOURNAL_LISTS, "");
        defaults.put(CITE_COMMAND, "\\cite"); // obsoleted by the app-specific ones (not any more?)
        defaults.put(FLOAT_MARKED_ENTRIES, Boolean.TRUE);

        defaults.put(LAST_USED_EXPORT, "");
        defaults.put(SIDE_PANE_WIDTH, -1);

        defaults.put(IMPORT_INSPECTION_DIALOG_WIDTH, 650);
        defaults.put(IMPORT_INSPECTION_DIALOG_HEIGHT, 650);
        defaults.put(SHOW_FILE_LINKS_UPGRADE_WARNING, Boolean.TRUE);
        defaults.put(AUTOLINK_EXACT_KEY_ONLY, Boolean.FALSE);
        defaults.put(NUMERIC_FIELDS, "mittnum;author");
        defaults.put(RUN_AUTOMATIC_FILE_SEARCH, Boolean.FALSE);
        defaults.put(AUTO_SAVE, Boolean.TRUE);
        defaults.put(AUTO_SAVE_INTERVAL, 5);
        defaults.put(PROMPT_BEFORE_USING_AUTOSAVE, Boolean.TRUE);
        defaults.put(ENFORCE_LEGAL_BIBTEX_KEY, Boolean.TRUE);
        // Curly brackets ({}) are the default delimiters, not quotes (") as these cause trouble when they appear within the field value:
        // Currently, JabRef does not escape them
        defaults.put(KEY_GEN_FIRST_LETTER_A, Boolean.TRUE);
        defaults.put(KEY_GEN_ALWAYS_ADD_LETTER, Boolean.FALSE);
        defaults.put(EMAIL_SUBJECT, Localization.lang("References"));
        defaults.put(OPEN_FOLDERS_OF_ATTACHED_FILES, Boolean.FALSE);
        defaults.put(ALLOW_FILE_AUTO_OPEN_BROWSE, Boolean.TRUE);
        defaults.put(WEB_SEARCH_VISIBLE, Boolean.FALSE);
        defaults.put(SELECTED_FETCHER_INDEX, 0);
        defaults.put(BIB_LOC_AS_PRIMARY_DIR, Boolean.FALSE);
        defaults.put(DB_CONNECT_SERVER_TYPE, "MySQL");
        defaults.put(DB_CONNECT_HOSTNAME, "localhost");
        defaults.put(DB_CONNECT_DATABASE, "jabref");
        defaults.put(DB_CONNECT_USERNAME, "root");

        defaults.put(ASK_AUTO_NAMING_PDFS_AGAIN, Boolean.TRUE);
        insertCleanupPreset(defaults, CLEANUP_DEFAULT_PRESET);

        // defaults for DroppedFileHandler UI
        defaults.put(DROPPEDFILEHANDLER_LEAVE, Boolean.FALSE);
        defaults.put(DROPPEDFILEHANDLER_COPY, Boolean.TRUE);
        defaults.put(DROPPEDFILEHANDLER_MOVE, Boolean.FALSE);
        defaults.put(DROPPEDFILEHANDLER_RENAME, Boolean.FALSE);

        defaults.put(IMPORT_ALWAYSUSE, Boolean.FALSE);
        defaults.put(IMPORT_DEFAULT_PDF_IMPORT_STYLE, ImportSettingsTab.DEFAULT_STYLE);

        // use BibTeX key appended with filename as default pattern
        defaults.put(IMPORT_FILENAMEPATTERN, ImportSettingsTab.DEFAULT_FILENAMEPATTERNS[1]);

        customExports = new CustomExportList(new ExportComparator());
        customImports = new CustomImportList(this);

        MARKING_WITH_NUMBER_PATTERN = "\\[" + get(DEFAULT_OWNER).replaceAll("\\\\", "\\\\\\\\") + ":(\\d+)\\]";

        String defaultExpression = "**/.*[bibtexkey].*\\\\.[extension]";
        defaults.put(REG_EXP_SEARCH_EXPRESSION_KEY, defaultExpression);
        defaults.put(AUTOLINK_USE_REG_EXP_SEARCH_KEY, Boolean.FALSE);
        defaults.put(USE_IEEE_ABRV, Boolean.FALSE);
        defaults.put(USE_CASE_KEEPER_ON_SEARCH, Boolean.TRUE);
        defaults.put(USE_UNIT_FORMATTER_ON_SEARCH, Boolean.TRUE);

        defaults.put(USE_DEFAULT_CONSOLE_APPLICATION, Boolean.TRUE);
        if (OS.WINDOWS) {
            defaults.put(CONSOLE_COMMAND, "C:\\Program Files\\ConEmu\\ConEmu64.exe /single /dir \"%DIR\"");
        } else {
            defaults.put(CONSOLE_COMMAND, "");
        }

        //versioncheck defaults
        defaults.put(VERSION_IGNORED_UPDATE, "");
    }

    public String getUser() {
        try {
            return get(DEFAULT_OWNER) + '-' + InetAddress.getLocalHost().getHostName();
        } catch (UnknownHostException ex) {
            LOGGER.debug("Hostname not found.", ex);
            return get(DEFAULT_OWNER);
        }
    }

    public List<String> getCustomTabFieldNames() {
        List<String> customFields = new ArrayList<>();

        int defNumber = 0;
        while(true) {
            // saved as CUSTOMTABNAME_def{number} and ; separated
            String fields = (String) defaults.get(CUSTOM_TAB_FIELDS + "_def" + defNumber);

            if((fields == null) || fields.isEmpty()) {
                break;
            }

            customFields.addAll(Arrays.asList(fields.split(";")));
            defNumber++;
        }
        return customFields;
    }

    public void setLanguageDependentDefaultValues() {
        // Entry editor tab 0:
        defaults.put(CUSTOM_TAB_NAME + "_def0", Localization.lang("General"));
        defaults.put(CUSTOM_TAB_FIELDS + "_def0", "crossref;keywords;file;doi;url;"
                + "comment;owner;timestamp");

        // Entry editor tab 1:
        defaults.put(CUSTOM_TAB_FIELDS + "_def1", FieldName.ABSTRACT);
        defaults.put(CUSTOM_TAB_NAME + "_def1", Localization.lang("Abstract"));

        // Entry editor tab 2: Review Field - used for research comments, etc.
        defaults.put(CUSTOM_TAB_FIELDS + "_def2", FieldName.REVIEW);
        defaults.put(CUSTOM_TAB_NAME + "_def2", Localization.lang("Review"));

        defaults.put(EMAIL_SUBJECT, Localization.lang("References"));
    }

    /**
     * Check whether a key is set (differently from null).
     *
     * @param key The key to check.
     * @return true if the key is set, false otherwise.
     */
    public boolean hasKey(String key) {
        return prefs.get(key, null) != null;
    }

    public String get(String key) {
        return prefs.get(key, (String) defaults.get(key));
    }

    public Optional<String> getAsOptional(String key) {
        return Optional.ofNullable(prefs.get(key, (String) defaults.get(key)));
    }

    public String get(String key, String def) {
        return prefs.get(key, def);
    }

    public boolean getBoolean(String key) {
        return prefs.getBoolean(key, getBooleanDefault(key));
    }

    public boolean getBoolean(String key, boolean def) {
        return prefs.getBoolean(key, def);
    }

    private boolean getBooleanDefault(String key) {
        return (Boolean) defaults.get(key);
    }

    public int getInt(String key) {
        return prefs.getInt(key, getIntDefault(key));
    }

    public int getIntDefault(String key) {
        return (Integer) defaults.get(key);
    }

    public void put(String key, String value) {
        prefs.put(key, value);
    }

    public void putBoolean(String key, boolean value) {
        prefs.putBoolean(key, value);
    }

    public void putInt(String key, int value) {
        prefs.putInt(key, value);
    }

    public void remove(String key) {
        prefs.remove(key);
    }

    /**
     * Puts a list of strings into the Preferences, by linking its elements with ';' into a single string. Escape
     * characters make the process transparent even if strings contain ';'.
     */
    public void putStringList(String key, List<String> value) {
        if (value == null) {
            remove(key);
            return;
        }

        put(key, convertListToString(value));
    }

    private static String convertListToString(List<String> value) {
        return value.stream().map(val -> StringUtil.quote(val, ";", '\\')).collect(Collectors.joining(";"));
    }

    /**
     * Returns a List of Strings containing the chosen columns.
     */
    public List<String> getStringList(String key) {
        String names = get(key);
        if (names == null) {
            return new ArrayList<>();
        }

        StringReader rd = new StringReader(names);
        List<String> res = new ArrayList<>();
        Optional<String> rs;
        try {
            while ((rs = getNextUnit(rd)).isPresent()) {
                res.add(rs.get());
            }
        } catch (IOException ignored) {
            // Ignored
        }
        return res;
    }

    /**
     * Looks up a color definition in preferences, and returns the Color object.
     *
     * @param key The key for this setting.
     * @return The color corresponding to the setting.
     */
    public Color getColor(String key) {
        String value = get(key);
        int[] rgb = getRgb(value);
        return new Color(rgb[0], rgb[1], rgb[2]);
    }

    public Color getDefaultColor(String key) {
        String value = (String) defaults.get(key);
        int[] rgb = getRgb(value);
        return new Color(rgb[0], rgb[1], rgb[2]);
    }

    /**
     * Returns the default BibDatabase mode, which can be either BIBTEX or BIBLATEX.
     *
     * @return the default BibDatabaseMode
     */
    public BibDatabaseMode getDefaultBibDatabaseMode() {
        if (getBoolean(BIBLATEX_DEFAULT_MODE)) {
            return BibDatabaseMode.BIBLATEX;
        } else {
            return BibDatabaseMode.BIBTEX;
        }
    }

    /**
     * Set the default value for a key. This is useful for plugins that need to add default values for the prefs keys
     * they use.
     *
     * @param key The preferences key.
     * @param value The default value.
     */
    public void putDefaultValue(String key, Object value) {
        defaults.put(key, value);
    }

    /**
     * Stores a color in preferences.
     *
     * @param key The key for this setting.
     * @param color The Color to store.
     */
    public void putColor(String key, Color color) {
        String rgb = String.valueOf(color.getRed()) + ':' + color.getGreen() + ':' + color.getBlue();
        put(key, rgb);
    }

    /**
     * Looks up a color definition in preferences, and returns an array containing the RGB values.
     *
     * @param value The key for this setting.
     * @return The RGB values corresponding to this color setting.
     */
    private static int[] getRgb(String value) {
        int[] values = new int[3];

        if ((value != null) && !value.isEmpty()) {
            String[] elements = value.split(":");
            values[0] = Integer.parseInt(elements[0]);
            values[1] = Integer.parseInt(elements[1]);
            values[2] = Integer.parseInt(elements[2]);
        } else {
            values[0] = 0;
            values[1] = 0;
            values[2] = 0;
        }
        return values;
    }

    /**
     * Clear all preferences.
     *
     * @throws BackingStoreException
     */
    public void clear() throws BackingStoreException {
        prefs.clear();
    }

    public void clear(String key) {
        prefs.remove(key);
    }

    /**
     * Calling this method will write all preferences into the preference store.
     */
    public void flush() {
        if (getBoolean(MEMORY_STICK_MODE)) {
            try {
                exportPreferences("jabref.xml");
            } catch (JabRefException e) {
                LOGGER.warn("Could not export preferences for memory stick mode: " + e.getMessage(), e);
            }
        }
        try {
            prefs.flush();
        } catch (BackingStoreException ex) {
            LOGGER.warn("Can not communicate with backing store", ex);
        }
    }

    /**
     * Fetches key patterns from preferences.
     * The implementation doesn't cache the results
     *
     * @return LabelPattern containing all keys. Returned LabelPattern has no parent
     */
    public GlobalBibtexKeyPattern getKeyPattern() {
        keyPattern = new GlobalBibtexKeyPattern(
                AbstractBibtexKeyPattern.split(JabRefPreferences.getInstance().get(DEFAULT_BIBTEX_KEY_PATTERN)));
        Preferences pre = Preferences.userNodeForPackage(JabRefMain.class).node(BIBTEX_KEY_PATTERNS_NODE);
        try {
            String[] keys = pre.keys();
            if (keys.length > 0) {
                for (String key : keys) {
                    keyPattern.addBibtexKeyPattern(key, pre.get(key, null));
                }
            }
        } catch (BackingStoreException ex) {
            LOGGER.info("BackingStoreException in JabRefPreferences.getKeyPattern", ex);
        }
        return keyPattern;
    }

    /**
     * Adds the given key pattern to the preferences
     *
     * @param pattern the pattern to store
     */
    public void putKeyPattern(GlobalBibtexKeyPattern pattern) {
        keyPattern = pattern;

        // Store overridden definitions to Preferences.
        Preferences pre = Preferences.userNodeForPackage(JabRefMain.class).node(BIBTEX_KEY_PATTERNS_NODE);
        try {
            pre.clear(); // We remove all old entries.
        } catch (BackingStoreException ex) {
            LOGGER.info("BackingStoreException in JabRefPreferences.putKeyPattern", ex);
        }

        Set<String> allKeys = pattern.getAllKeys();
        for (String key : allKeys) {
            if (!pattern.isDefaultValue(key)) {
                // no default value
                // the first entry in the array is the full pattern
                // see net.sf.jabref.logic.labelPattern.BibtexKeyPatternUtil.split(String)
                pre.put(key, pattern.getValue(key).get(0));
            }
        }
    }

    public Map<String, Object> getPreferences() {
        Map<String, Object> result = new HashMap<>();
        try {
            for(String key : this.prefs.keys()){
                Object value = getObject(key);
                result.put(key, value);
            }
        } catch (BackingStoreException e) {
            LOGGER.info("could not retrieve preference keys", e);
        }
        return result;
    }

    private Object getObject(String key) {
        try {
            return this.get(key);
        } catch (ClassCastException e) {
            try {
                return this.getBoolean(key);
            } catch (ClassCastException e2) {
                return this.getInt(key);
            }
        }
    }


    private static Optional<String> getNextUnit(Reader data) throws IOException {
        // character last read
        // -1 if end of stream
        // initialization necessary, because of Java compiler
        int c = -1;

        // last character was escape symbol
        boolean escape = false;

        // true if a ";" is found
        boolean done = false;

        StringBuilder res = new StringBuilder();
        while (!done && ((c = data.read()) != -1)) {
            if (c == '\\') {
                if (escape) {
                    escape = false;
                    res.append('\\');
                } else {
                    escape = true;
                }
            } else {
                if (c == ';') {
                    if (escape) {
                        res.append(';');
                    } else {
                        done = true;
                    }
                } else {
                    res.append((char) c);
                }
                escape = false;
            }
        }
        if (res.length() > 0) {
            return Optional.of(res.toString());
        } else if (c == -1) {
            // end of stream
            return Optional.empty();
        } else {
            return Optional.of("");
        }
    }

    /**
     * Stores all information about the entry type in preferences, with the tag given by number.
     */
    public void storeCustomEntryType(CustomEntryType tp, int number) {
        String nr = String.valueOf(number);
        put(CUSTOM_TYPE_NAME + nr, tp.getName());
        put(CUSTOM_TYPE_REQ + nr, tp.getRequiredFieldsString());
        List<String> optionalFields = tp.getOptionalFields();
        putStringList(CUSTOM_TYPE_OPT + nr, optionalFields);
        List<String> primaryOptionalFields = tp.getPrimaryOptionalFields();
        putStringList(CUSTOM_TYPE_PRIOPT + nr, primaryOptionalFields);
    }

    /**
     * Retrieves all information about the entry type in preferences, with the tag given by number.
     */
    public Optional<CustomEntryType> getCustomEntryType(int number) {
        String nr = String.valueOf(number);
        String name = get(CUSTOM_TYPE_NAME + nr);
        if (name == null) {
            return Optional.empty();
        }
        List<String> req = getStringList(CUSTOM_TYPE_REQ + nr);
        List<String> opt = getStringList(CUSTOM_TYPE_OPT + nr);
        List<String> priOpt = getStringList(CUSTOM_TYPE_PRIOPT + nr);
        if (priOpt.isEmpty()) {
            return Optional.of(new CustomEntryType(EntryUtil.capitalizeFirst(name), req, opt));
        }
        List<String> secondary = new ArrayList<>(opt);
        secondary.removeAll(priOpt);

        return Optional.of(new CustomEntryType(EntryUtil.capitalizeFirst(name), req, priOpt, secondary));

    }


    /**
     * Removes all information about custom entry types with tags of
     *
     * @param number or higher.
     */
    public void purgeCustomEntryTypes(int number) {
        purgeSeries(CUSTOM_TYPE_NAME, number);
        purgeSeries(CUSTOM_TYPE_REQ, number);
        purgeSeries(CUSTOM_TYPE_OPT, number);
        purgeSeries(CUSTOM_TYPE_PRIOPT, number);
    }

    /**
     * Removes all entries keyed by prefix+number, where number is equal to or higher than the given number.
     *
     * @param number or higher.
     */
    public void purgeSeries(String prefix, int number) {
        int n = number;
        while (get(prefix + n) != null) {
            remove(prefix + n);
            n++;
        }
    }

    public EntryEditorTabList getEntryEditorTabList() {
        if (tabList == null) {
            updateEntryEditorTabList();
        }
        return tabList;
    }

    public void updateEntryEditorTabList() {
        tabList = new EntryEditorTabList();
    }

    /**
     * Exports Preferences to an XML file.
     *
     * @param filename String File to export to
     */
    public void exportPreferences(String filename) throws JabRefException {
        File f = new File(filename);
        try (OutputStream os = new FileOutputStream(f)) {
            prefs.exportSubtree(os);
        } catch (BackingStoreException | IOException ex) {
            throw new JabRefException("Could not export preferences", Localization.lang("Could not export preferences"), ex);
        }
    }

    /**
     * Imports Preferences from an XML file.
     *
     * @param filename String File to import from
     * @throws JabRefException thrown if importing the preferences failed due to an InvalidPreferencesFormatException
     *                         or an IOException
     */
    public void importPreferences(String filename) throws JabRefException {
        File f = new File(filename);
        try (InputStream is = new FileInputStream(f)) {
            Preferences.importPreferences(is);
        } catch (InvalidPreferencesFormatException | IOException ex) {
            throw new JabRefException("Could not import preferences", Localization.lang("Could not import preferences"),
                    ex);
        }
    }

    /**
     * ONLY FOR TESTING!
     *
     * Do not use in production code. Otherwise the singleton pattern is broken and preferences might get lost.
     *
     * @param owPrefs
     */
    public void overwritePreferences(JabRefPreferences owPrefs) {
        singleton = owPrefs;
    }

    public String getWrappedUsername() {
        return '[' + get(DEFAULT_OWNER) + ']';
    }

    public Charset getDefaultEncoding() {
        return Charset.forName(get(DEFAULT_ENCODING));
    }

    public void setDefaultEncoding(Charset encoding) {
        put(DEFAULT_ENCODING, encoding.name());
    }

    private static void insertCleanupPreset(Map<String, Object> storage, CleanupPreset preset) {
        storage.put(CLEANUP_DOI, preset.isCleanUpDOI());
        storage.put(CLEANUP_ISSN, preset.isCleanUpISSN());
        storage.put(CLEANUP_MOVE_PDF, preset.isMovePDF());
        storage.put(CLEANUP_MAKE_PATHS_RELATIVE, preset.isMakePathsRelative());
        storage.put(CLEANUP_RENAME_PDF, preset.isRenamePDF());
        storage.put(CLEANUP_RENAME_PDF_ONLY_RELATIVE_PATHS, preset.isRenamePdfOnlyRelativePaths());
        storage.put(CLEANUP_UPGRADE_EXTERNAL_LINKS, preset.isCleanUpUpgradeExternalLinks());
        storage.put(CLEANUP_CONVERT_TO_BIBLATEX, preset.isConvertToBiblatex());
        storage.put(CLEANUP_FIX_FILE_LINKS, preset.isFixFileLinks());
        storage.put(CLEANUP_FORMATTERS, convertListToString(preset.getFormatterCleanups().getAsStringList()));
    }

    public FileHistory getFileHistory() {
        return new FileHistory(getStringList(RECENT_FILES));
    }

    public void storeFileHistory(FileHistory history) {
        if (!history.isEmpty()) {
            putStringList(RECENT_FILES, history.getHistory());
        }
    }


    public FileDirectoryPreferences getFileDirectoryPreferences() {
        List<String> fields = Arrays.asList(FieldName.FILE, FieldName.PDF, FieldName.PS);
        Map<String, String> fieldDirectories = new HashMap<>();
        fields.stream()
                .forEach(fieldName -> fieldDirectories.put(fieldName, get(fieldName + FileLinkPreferences.DIR_SUFFIX)));
        return new FileDirectoryPreferences(getUser(), fieldDirectories,
                getBoolean(JabRefPreferences.BIB_LOC_AS_PRIMARY_DIR));
    }

    public UpdateFieldPreferences getUpdateFieldPreferences() {
        return new UpdateFieldPreferences(getBoolean(USE_OWNER), getBoolean(OVERWRITE_OWNER), get(DEFAULT_OWNER),
                getBoolean(USE_TIME_STAMP), getBoolean(OVERWRITE_TIME_STAMP), get(TIME_STAMP_FIELD),
                get(TIME_STAMP_FORMAT));
    }

    public LatexFieldFormatterPreferences getLatexFieldFormatterPreferences() {
        return new LatexFieldFormatterPreferences(getBoolean(RESOLVE_STRINGS_ALL_FIELDS),
                getStringList(DO_NOT_RESOLVE_STRINGS_FOR), getFieldContentParserPreferences());
    }

    public FieldContentParserPreferences getFieldContentParserPreferences() {
        return new FieldContentParserPreferences(getStringList(NON_WRAPPABLE_FIELDS));
    }

    public boolean isKeywordSyncEnabled() {
        return getBoolean(JabRefPreferences.SPECIALFIELDSENABLED)
                && getBoolean(JabRefPreferences.AUTOSYNCSPECIALFIELDSTOKEYWORDS);
    }

    public ImportFormatPreferences getImportFormatPreferences() {
        return new ImportFormatPreferences(customImports, getDefaultEncoding(), get(KEYWORD_SEPARATOR),
                getBibtexKeyPatternPreferences(), getFieldContentParserPreferences(),
                getBoolean(USE_UNIT_FORMATTER_ON_SEARCH), getBoolean(USE_CASE_KEEPER_ON_SEARCH),
                isKeywordSyncEnabled());
    }

    public BibtexKeyPatternPreferences getBibtexKeyPatternPreferences() {
        return new BibtexKeyPatternPreferences(get(KEY_PATTERN_REGEX),
                get(KEY_PATTERN_REPLACEMENT), getBoolean(KEY_GEN_ALWAYS_ADD_LETTER), getBoolean(KEY_GEN_FIRST_LETTER_A),
                getBoolean(ENFORCE_LEGAL_BIBTEX_KEY), getKeyPattern());
    }

    public LayoutFormatterPreferences getLayoutFormatterPreferences(
            JournalAbbreviationLoader journalAbbreviationLoader) {
        Objects.requireNonNull(journalAbbreviationLoader);
        return new LayoutFormatterPreferences(getNameFormatterPreferences(), getJournalAbbreviationPreferences(),
                getFileLinkPreferences(), journalAbbreviationLoader);
    }

    public XMPPreferences getXMPPreferences() {
        return new XMPPreferences(getBoolean(USE_XMP_PRIVACY_FILTER), getStringList(XMP_PRIVACY_FILTERS),
                get(KEYWORD_SEPARATOR));
    }

    private NameFormatterPreferences getNameFormatterPreferences() {
        return new NameFormatterPreferences(getStringList(NAME_FORMATER_KEY), getStringList(NAME_FORMATTER_VALUE));
    }

    public FileLinkPreferences getFileLinkPreferences() {
        return new FileLinkPreferences(Collections.singletonList(get(FieldName.FILE + FileLinkPreferences.DIR_SUFFIX)),
                fileDirForDatabase);
    }

    public void storeProxyPreferences(ProxyPreferences proxyPreferences) {
        putBoolean(PROXY_USE, proxyPreferences.isUseProxy());
        put(PROXY_HOSTNAME, proxyPreferences.getHostname());
        put(PROXY_PORT, proxyPreferences.getPort());
        putBoolean(PROXY_USE_AUTHENTICATION, proxyPreferences.isUseAuthentication());
        put(PROXY_USERNAME, proxyPreferences.getUsername());
        put(PROXY_PASSWORD, proxyPreferences.getPassword());
    }

    public ProxyPreferences getProxyPreferences() {
        Boolean useProxy = getBoolean(PROXY_USE);
        String hostname = get(PROXY_HOSTNAME);
        String port = get(PROXY_PORT);
        Boolean useAuthentication = getBoolean(PROXY_USE_AUTHENTICATION);
        String username = get(PROXY_USERNAME);
        String password = get(PROXY_PASSWORD);
        return new ProxyPreferences(useProxy, hostname, port, useAuthentication, username, password);
    }

    public ProtectedTermsPreferences getProtectedTermsPreferences() {
        return new ProtectedTermsPreferences(
                getStringList(PROTECTED_TERMS_ENABLED_INTERNAL), getStringList(PROTECTED_TERMS_ENABLED_EXTERNAL),
                getStringList(PROTECTED_TERMS_DISABLED_INTERNAL), getStringList(PROTECTED_TERMS_DISABLED_EXTERNAL));
    }

    public JournalAbbreviationPreferences getJournalAbbreviationPreferences() {
        return new JournalAbbreviationPreferences(
                getStringList(EXTERNAL_JOURNAL_LISTS), get(PERSONAL_JOURNAL_LIST), getBoolean(USE_IEEE_ABRV),
                getDefaultEncoding());
    }

    public void setProtectedTermsPreferences(ProtectedTermsLoader loader) {
        List<String> enabledExternalList = new ArrayList<>();
        List<String> disabledExternalList = new ArrayList<>();
        List<String> enabledInternalList = new ArrayList<>();
        List<String> disabledInternalList = new ArrayList<>();

        for (ProtectedTermsList list : loader.getProtectedTermsLists()) {
            if (list.isInternalList()) {
                if (list.isEnabled()) {
                    enabledInternalList.add(list.getLocation());
                } else {
                    disabledInternalList.add(list.getLocation());
                }
            } else {
                if (list.isEnabled()) {
                    enabledExternalList.add(list.getLocation());
                } else {
                    disabledExternalList.add(list.getLocation());
                }
            }
        }

        putStringList(PROTECTED_TERMS_ENABLED_EXTERNAL, enabledExternalList);
        putStringList(PROTECTED_TERMS_DISABLED_EXTERNAL, disabledExternalList);
        putStringList(PROTECTED_TERMS_ENABLED_INTERNAL, enabledInternalList);
        putStringList(PROTECTED_TERMS_DISABLED_INTERNAL, disabledInternalList);

    }

    public RemotePreferences getRemotePreferences() {
        return new RemotePreferences(getInt(REMOTE_SERVER_PORT), getBoolean(USE_REMOTE_SERVER));
    }

    public void setRemotePreferences(RemotePreferences remotePreferences) {
        putInt(REMOTE_SERVER_PORT, remotePreferences.getPort());
        putBoolean(USE_REMOTE_SERVER, remotePreferences.useRemoteServer());
    }

}<|MERGE_RESOLUTION|>--- conflicted
+++ resolved
@@ -482,11 +482,8 @@
         // load user preferences
         prefs = Preferences.userNodeForPackage(JabRefMain.class);
 
-<<<<<<< HEAD
+        SearchPreferences.putDefaults(defaults);
         PreviewPreferences.putDefaults(defaults);
-=======
-        SearchPreferences.putDefaults(defaults);
->>>>>>> 2f73d749
 
         defaults.put(TEXMAKER_PATH, JabRefDesktop.getNativeDesktop().detectProgramPath("texmaker", "Texmaker"));
         defaults.put(WIN_EDT_PATH, JabRefDesktop.getNativeDesktop().detectProgramPath("WinEdt", "WinEdt Team\\WinEdt"));
