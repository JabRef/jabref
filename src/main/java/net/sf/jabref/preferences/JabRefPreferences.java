package net.sf.jabref.preferences;

import java.awt.Color;
import java.awt.Font;
import java.io.File;
import java.io.FileInputStream;
import java.io.FileOutputStream;
import java.io.IOException;
import java.io.InputStream;
import java.io.OutputStream;
import java.io.Reader;
import java.io.StringReader;
import java.net.InetAddress;
import java.net.UnknownHostException;
import java.nio.charset.Charset;
import java.nio.charset.StandardCharsets;
import java.util.ArrayList;
import java.util.Arrays;
import java.util.Collections;
import java.util.EnumSet;
import java.util.HashMap;
import java.util.List;
import java.util.Locale;
import java.util.Map;
import java.util.Objects;
import java.util.Optional;
import java.util.Set;
import java.util.prefs.BackingStoreException;
import java.util.prefs.InvalidPreferencesFormatException;
import java.util.prefs.Preferences;
import java.util.stream.Collectors;

import javax.swing.JTable;
import javax.swing.UIManager;

import net.sf.jabref.FileDirectoryPreferences;
import net.sf.jabref.JabRefException;
import net.sf.jabref.JabRefMain;
import net.sf.jabref.gui.desktop.JabRefDesktop;
import net.sf.jabref.gui.entryeditor.EntryEditorTabList;
import net.sf.jabref.gui.preftabs.ImportSettingsTab;
import net.sf.jabref.logic.autocompleter.AutoCompletePreferences;
import net.sf.jabref.logic.bibtex.FieldContentParserPreferences;
import net.sf.jabref.logic.bibtex.LatexFieldFormatterPreferences;
import net.sf.jabref.logic.bibtexkeypattern.BibtexKeyPatternPreferences;
import net.sf.jabref.logic.cleanup.CleanupPreferences;
import net.sf.jabref.logic.cleanup.CleanupPreset;
import net.sf.jabref.logic.cleanup.FieldFormatterCleanup;
import net.sf.jabref.logic.exporter.CustomExportList;
import net.sf.jabref.logic.exporter.ExportComparator;
import net.sf.jabref.logic.exporter.FieldFormatterCleanups;
import net.sf.jabref.logic.formatter.bibtexfields.HtmlToLatexFormatter;
import net.sf.jabref.logic.formatter.bibtexfields.LatexCleanupFormatter;
import net.sf.jabref.logic.formatter.bibtexfields.NormalizeDateFormatter;
import net.sf.jabref.logic.formatter.bibtexfields.NormalizeMonthFormatter;
import net.sf.jabref.logic.formatter.bibtexfields.NormalizePagesFormatter;
import net.sf.jabref.logic.formatter.bibtexfields.UnitsToLatexFormatter;
import net.sf.jabref.logic.formatter.casechanger.ProtectTermsFormatter;
import net.sf.jabref.logic.importer.ImportFormatPreferences;
import net.sf.jabref.logic.journals.JournalAbbreviationLoader;
import net.sf.jabref.logic.journals.JournalAbbreviationPreferences;
import net.sf.jabref.logic.l10n.Localization;
import net.sf.jabref.logic.layout.LayoutFormatterPreferences;
import net.sf.jabref.logic.layout.format.FileLinkPreferences;
import net.sf.jabref.logic.layout.format.NameFormatterPreferences;
import net.sf.jabref.logic.net.ProxyPreferences;
import net.sf.jabref.logic.openoffice.OpenOfficePreferences;
import net.sf.jabref.logic.openoffice.StyleLoader;
import net.sf.jabref.logic.protectedterms.ProtectedTermsList;
import net.sf.jabref.logic.protectedterms.ProtectedTermsLoader;
import net.sf.jabref.logic.protectedterms.ProtectedTermsPreferences;
import net.sf.jabref.logic.remote.RemotePreferences;
import net.sf.jabref.logic.util.OS;
import net.sf.jabref.logic.util.UpdateFieldPreferences;
import net.sf.jabref.logic.util.io.FileHistory;
import net.sf.jabref.logic.util.strings.StringUtil;
import net.sf.jabref.logic.xmp.XMPPreferences;
import net.sf.jabref.model.bibtexkeypattern.AbstractBibtexKeyPattern;
import net.sf.jabref.model.bibtexkeypattern.GlobalBibtexKeyPattern;
import net.sf.jabref.model.database.BibDatabaseMode;
import net.sf.jabref.model.entry.BibEntry;
import net.sf.jabref.model.entry.CustomEntryType;
import net.sf.jabref.model.entry.EntryUtil;
import net.sf.jabref.model.entry.FieldName;
import net.sf.jabref.model.entry.SpecialFields;

import org.apache.commons.logging.Log;
import org.apache.commons.logging.LogFactory;

public class JabRefPreferences {
    private static final Log LOGGER = LogFactory.getLog(JabRefPreferences.class);

    /**
     * HashMap that contains all preferences which are set by default
     */
    public final Map<String, Object> defaults = new HashMap<>();

    /* contents of the defaults HashMap that are defined in this class.
     * There are more default parameters in this map which belong to separate preference classes.
    */

    // Push to application preferences
    public static final String EMACS_PATH = "emacsPath";
    public static final String EMACS_ADDITIONAL_PARAMETERS = "emacsParameters";
    public static final String EMACS_23 = "emacsUseV23InsertString";
    public static final String LATEX_EDITOR_PATH = "latexEditorPath";
    public static final String TEXSTUDIO_PATH = "TeXstudioPath";
    public static final String WIN_EDT_PATH = "winEdtPath";
    public static final String TEXMAKER_PATH = "texmakerPath";
    public static final String VIM_SERVER = "vimServer";
    public static final String VIM = "vim";
    public static final String LYXPIPE = "lyxpipe";

    public static final String EXTERNAL_FILE_TYPES = "externalFileTypes";
    public static final String FONT_FAMILY = "fontFamily";
    public static final String WIN_LOOK_AND_FEEL = "lookAndFeel";
    public static final String LANGUAGE = "language";
    public static final String NAMES_LAST_ONLY = "namesLastOnly";
    public static final String ABBR_AUTHOR_NAMES = "abbrAuthorNames";
    public static final String NAMES_NATBIB = "namesNatbib";
    public static final String NAMES_FIRST_LAST = "namesFf";
    public static final String BIBLATEX_DEFAULT_MODE = "biblatexMode";
    public static final String NAMES_AS_IS = "namesAsIs";
    public static final String ENTRY_EDITOR_HEIGHT = "entryEditorHeight";
    public static final String PREVIEW_PANEL_HEIGHT = "previewPanelHeight";
    public static final String AUTO_RESIZE_MODE = "autoResizeMode";
    public static final String WINDOW_MAXIMISED = "windowMaximised";
    public static final String USE_DEFAULT_LOOK_AND_FEEL = "useDefaultLookAndFeel";
    public static final String PROXY_PORT = "proxyPort";
    public static final String PROXY_HOSTNAME = "proxyHostname";
    public static final String PROXY_USE = "useProxy";
    public static final String PROXY_USERNAME = "proxyUsername";
    public static final String PROXY_PASSWORD = "proxyPassword";
    public static final String PROXY_USE_AUTHENTICATION = "useProxyAuthentication";
    public static final String TABLE_PRIMARY_SORT_FIELD = "priSort";
    public static final String TABLE_PRIMARY_SORT_DESCENDING = "priDescending";
    public static final String TABLE_SECONDARY_SORT_FIELD = "secSort";
    public static final String TABLE_SECONDARY_SORT_DESCENDING = "secDescending";
    public static final String TABLE_TERTIARY_SORT_FIELD = "terSort";
    public static final String TABLE_TERTIARY_SORT_DESCENDING = "terDescending";
    public static final String REFORMAT_FILE_ON_SAVE_AND_EXPORT = "reformatFileOnSaveAndExport";
    public static final String EXPORT_IN_ORIGINAL_ORDER = "exportInOriginalOrder";
    public static final String EXPORT_IN_SPECIFIED_ORDER = "exportInSpecifiedOrder";
    public static final String EXPORT_PRIMARY_SORT_FIELD = "exportPriSort";
    public static final String EXPORT_PRIMARY_SORT_DESCENDING = "exportPriDescending";
    public static final String EXPORT_SECONDARY_SORT_FIELD = "exportSecSort";
    public static final String EXPORT_SECONDARY_SORT_DESCENDING = "exportSecDescending";
    public static final String EXPORT_TERTIARY_SORT_FIELD = "exportTerSort";
    public static final String EXPORT_TERTIARY_SORT_DESCENDING = "exportTerDescending";
    public static final String NEWLINE = "newline";
    public static final String COLUMN_WIDTHS = "columnWidths";
    public static final String COLUMN_NAMES = "columnNames";
    public static final String SIDE_PANE_COMPONENT_PREFERRED_POSITIONS = "sidePaneComponentPreferredPositions";
    public static final String SIDE_PANE_COMPONENT_NAMES = "sidePaneComponentNames";
    public static final String XMP_PRIVACY_FILTERS = "xmpPrivacyFilters";
    public static final String USE_XMP_PRIVACY_FILTER = "useXmpPrivacyFilter";
    public static final String DEFAULT_AUTO_SORT = "defaultAutoSort";
    public static final String DEFAULT_SHOW_SOURCE = "defaultShowSource";

    // Window sizes
    public static final String SIZE_Y = "mainWindowSizeY";
    public static final String SIZE_X = "mainWindowSizeX";
    public static final String POS_Y = "mainWindowPosY";
    public static final String POS_X = "mainWindowPosX";
    public static final String STRINGS_SIZE_Y = "stringsSizeY";
    public static final String STRINGS_SIZE_X = "stringsSizeX";
    public static final String STRINGS_POS_Y = "stringsPosY";
    public static final String STRINGS_POS_X = "stringsPosX";
    public static final String DUPLICATES_SIZE_Y = "duplicatesSizeY";
    public static final String DUPLICATES_SIZE_X = "duplicatesSizeX";
    public static final String DUPLICATES_POS_Y = "duplicatesPosY";
    public static final String DUPLICATES_POS_X = "duplicatesPosX";
    public static final String MERGEENTRIES_SIZE_Y = "mergeEntriesSizeY";
    public static final String MERGEENTRIES_SIZE_X = "mergeEntriesSizeX";
    public static final String MERGEENTRIES_POS_Y = "mergeEntriesPosY";
    public static final String MERGEENTRIES_POS_X = "mergeEntriesPosX";
    public static final String PREAMBLE_SIZE_Y = "preambleSizeY";
    public static final String PREAMBLE_SIZE_X = "preambleSizeX";
    public static final String PREAMBLE_POS_Y = "preamblePosY";
    public static final String PREAMBLE_POS_X = "preamblePosX";
    public static final String TERMS_SIZE_Y = "termsSizeY";
    public static final String TERMS_SIZE_X = "termsSizeX";
    public static final String TERMS_POS_Y = "termsPosY";
    public static final String TERMS_POS_X = "termsPosX";
    public static final String SEARCH_DIALOG_HEIGHT = "searchDialogHeight";
    public static final String SEARCH_DIALOG_WIDTH = "searchDialogWidth";
    public static final String IMPORT_INSPECTION_DIALOG_HEIGHT = "importInspectionDialogHeight";
    public static final String IMPORT_INSPECTION_DIALOG_WIDTH = "importInspectionDialogWidth";

    public static final String LAST_EDITED = "lastEdited";
    public static final String OPEN_LAST_EDITED = "openLastEdited";
    public static final String LAST_FOCUSED = "lastFocused";
    public static final String BACKUP = "backup";
    public static final String AUTO_OPEN_FORM = "autoOpenForm";
    public static final String FILE_WORKING_DIRECTORY = "fileWorkingDirectory";
    public static final String IMPORT_WORKING_DIRECTORY = "importWorkingDirectory";
    public static final String EXPORT_WORKING_DIRECTORY = "exportWorkingDirectory";
    public static final String WORKING_DIRECTORY = "workingDirectory";
    public static final String NUMBER_COL_WIDTH = "numberColWidth";
    public static final String AUTO_COMPLETE = "autoComplete";
    public static final String EDITOR_EMACS_KEYBINDINGS = "editorEMACSkeyBindings";
    public static final String EDITOR_EMACS_KEYBINDINGS_REBIND_CA = "editorEMACSkeyBindingsRebindCA";
    public static final String EDITOR_EMACS_KEYBINDINGS_REBIND_CF = "editorEMACSkeyBindingsRebindCF";
    public static final String GROUP_SHOW_NUMBER_OF_ELEMENTS = "groupShowNumberOfElements";
    public static final String GROUP_EXPAND_TREE = "groupExpandTree";
    public static final String GROUP_SHOW_DYNAMIC = "groupShowDynamic";
    public static final String GROUP_SHOW_ICONS = "groupShowIcons";
    public static final String GROUPS_DEFAULT_FIELD = "groupsDefaultField";
    public static final String GROUP_SHOW_OVERLAPPING = "groupShowOverlapping";
    public static final String GROUP_INVERT_SELECTIONS = "groupInvertSelections";
    public static final String GROUP_INTERSECT_SELECTIONS = "groupIntersectSelections";
    public static final String GROUP_FLOAT_SELECTIONS = "groupFloatSelections";
    public static final String EDIT_GROUP_MEMBERSHIP_MODE = "groupEditGroupMembershipMode";
    public static final String KEYWORD_SEPARATOR = "groupKeywordSeparator";
    public static final String AUTO_ASSIGN_GROUP = "autoAssignGroup";
    public static final String LIST_OF_FILE_COLUMNS = "listOfFileColumns";
    public static final String EXTRA_FILE_COLUMNS = "extraFileColumns";
    public static final String ARXIV_COLUMN = "arxivColumn";
    public static final String FILE_COLUMN = "fileColumn";
    public static final String PREFER_URL_DOI = "preferUrlDoi";
    public static final String URL_COLUMN = "urlColumn";

    // Colors
    public static final String TABLE_COLOR_CODES_ON = "tableColorCodesOn";
    public static final String TABLE_RESOLVED_COLOR_CODES_ON = "tableResolvedColorCodesOn";
    public static final String INCOMPLETE_ENTRY_BACKGROUND = "incompleteEntryBackground";
    public static final String FIELD_EDITOR_TEXT_COLOR = "fieldEditorTextColor";
    public static final String ACTIVE_FIELD_EDITOR_BACKGROUND_COLOR = "activeFieldEditorBackgroundColor";
    public static final String INVALID_FIELD_BACKGROUND_COLOR = "invalidFieldBackgroundColor";
    public static final String VALID_FIELD_BACKGROUND_COLOR = "validFieldBackgroundColor";
    public static final String MARKED_ENTRY_BACKGROUND5 = "markedEntryBackground5";
    public static final String MARKED_ENTRY_BACKGROUND4 = "markedEntryBackground4";
    public static final String MARKED_ENTRY_BACKGROUND3 = "markedEntryBackground3";
    public static final String MARKED_ENTRY_BACKGROUND2 = "markedEntryBackground2";
    public static final String MARKED_ENTRY_BACKGROUND1 = "markedEntryBackground1";
    public static final String MARKED_ENTRY_BACKGROUND0 = "markedEntryBackground0";
    public static final String VERY_GRAYED_OUT_TEXT = "veryGrayedOutText";
    public static final String VERY_GRAYED_OUT_BACKGROUND = "veryGrayedOutBackground";
    public static final String GRAYED_OUT_TEXT = "grayedOutText";
    public static final String GRAYED_OUT_BACKGROUND = "grayedOutBackground";
    public static final String GRID_COLOR = "gridColor";
    public static final String TABLE_TEXT = "tableText";
    public static final String TABLE_OPT_FIELD_BACKGROUND = "tableOptFieldBackground";
    public static final String TABLE_REQ_FIELD_BACKGROUND = "tableReqFieldBackground";
    public static final String MARKED_ENTRY_BACKGROUND = "markedEntryBackground";
    public static final String TABLE_RESOLVED_FIELD_BACKGROUND = "tableResolvedFieldBackground";
    public static final String TABLE_BACKGROUND = "tableBackground";

    public static final String TABLE_SHOW_GRID = "tableShowGrid";
    public static final String TABLE_ROW_PADDING = "tableRowPadding";
    public static final String MENU_FONT_SIZE = "menuFontSize";
    public static final String OVERRIDE_DEFAULT_FONTS = "overrideDefaultFonts";
    public static final String FONT_SIZE = "fontSize";
    public static final String FONT_STYLE = "fontStyle";
    public static final String RECENT_FILES = "recentFiles";
    public static final String RENAME_ON_MOVE_FILE_TO_FILE_DIR = "renameOnMoveFileToFileDir";
    public static final String MEMORY_STICK_MODE = "memoryStickMode";
    public static final String DEFAULT_OWNER = "defaultOwner";
    public static final String DEFAULT_ENCODING = "defaultEncoding";
    public static final String TOOLBAR_VISIBLE = "toolbarVisible";
    public static final String HIGHLIGHT_GROUPS_MATCHING = "highlightGroupsMatching";
    public static final String UPDATE_TIMESTAMP = "updateTimestamp";
    public static final String TIME_STAMP_FIELD = "timeStampField";
    public static final String TIME_STAMP_FORMAT = "timeStampFormat";
    public static final String OVERWRITE_TIME_STAMP = "overwriteTimeStamp";
    public static final String USE_TIME_STAMP = "useTimeStamp";
    public static final String WARN_ABOUT_DUPLICATES_IN_INSPECTION = "warnAboutDuplicatesInInspection";
    public static final String UNMARK_ALL_ENTRIES_BEFORE_IMPORTING = "unmarkAllEntriesBeforeImporting";
    public static final String MARK_IMPORTED_ENTRIES = "markImportedEntries";
    public static final String GENERATE_KEYS_AFTER_INSPECTION = "generateKeysAfterInspection";
    public static final String NON_WRAPPABLE_FIELDS = "nonWrappableFields";
    public static final String RESOLVE_STRINGS_ALL_FIELDS = "resolveStringsAllFields";
    public static final String DO_NOT_RESOLVE_STRINGS_FOR = "doNotResolveStringsFor";
    public static final String PREVIEW_1 = "preview1";
    public static final String PREVIEW_0 = "preview0";
    public static final String ACTIVE_PREVIEW = "activePreview";
    public static final String PREVIEW_ENABLED = "previewEnabled";
    public static final String MERGE_ENTRIES_DIFF_MODE = "mergeEntriesDiffMode";

    public static final String CUSTOM_EXPORT_FORMAT = "customExportFormat";
    public static final String CUSTOM_IMPORT_FORMAT = "customImportFormat";
    public static final String BINDINGS = "bindings";
    public static final String BIND_NAMES = "bindNames";
    public static final String KEY_PATTERN_REGEX = "KeyPatternRegex";
    public static final String KEY_PATTERN_REPLACEMENT = "KeyPatternReplacement";

    public static final String CONSOLE_COMMAND = "consoleCommand";
    public static final String USE_DEFAULT_CONSOLE_APPLICATION = "useDefaultConsoleApplication";

    // Currently, it is not possible to specify defaults for specific entry types
    // When this should be made possible, the code to inspect is net.sf.jabref.gui.preftabs.BibtexKeyPatternPrefTab.storeSettings() -> LabelPattern keypatterns = getBibtexKeyPattern(); etc
    public static final String DEFAULT_BIBTEX_KEY_PATTERN = "defaultBibtexKeyPattern";

    public static final String GRAY_OUT_NON_HITS = "grayOutNonHits";
    public static final String CONFIRM_DELETE = "confirmDelete";
    public static final String WARN_BEFORE_OVERWRITING_KEY = "warnBeforeOverwritingKey";
    public static final String AVOID_OVERWRITING_KEY = "avoidOverwritingKey";
    public static final String OVERWRITE_OWNER = "overwriteOwner";
    public static final String USE_OWNER = "useOwner";
    public static final String AUTOLINK_EXACT_KEY_ONLY = "autolinkExactKeyOnly";
    public static final String SHOW_FILE_LINKS_UPGRADE_WARNING = "showFileLinksUpgradeWarning";
    public static final String SIDE_PANE_WIDTH = "sidePaneWidth";
    public static final String LAST_USED_EXPORT = "lastUsedExport";
    public static final String FLOAT_MARKED_ENTRIES = "floatMarkedEntries";
    public static final String CITE_COMMAND = "citeCommand";
    public static final String EXTERNAL_JOURNAL_LISTS = "externalJournalLists";
    public static final String PERSONAL_JOURNAL_LIST = "personalJournalList";
    public static final String GENERATE_KEYS_BEFORE_SAVING = "generateKeysBeforeSaving";
    public static final String EMAIL_SUBJECT = "emailSubject";
    public static final String OPEN_FOLDERS_OF_ATTACHED_FILES = "openFoldersOfAttachedFiles";
    public static final String KEY_GEN_ALWAYS_ADD_LETTER = "keyGenAlwaysAddLetter";
    public static final String KEY_GEN_FIRST_LETTER_A = "keyGenFirstLetterA";
    public static final String ENFORCE_LEGAL_BIBTEX_KEY = "enforceLegalBibtexKey";
    public static final String PROMPT_BEFORE_USING_AUTOSAVE = "promptBeforeUsingAutosave";
    public static final String AUTO_SAVE_INTERVAL = "autoSaveInterval";
    public static final String AUTO_SAVE = "autoSave";
    public static final String RUN_AUTOMATIC_FILE_SEARCH = "runAutomaticFileSearch";
    public static final String NUMERIC_FIELDS = "numericFields";
    public static final String REG_EXP_SEARCH_EXPRESSION_KEY = "regExpSearchExpression";
    public static final String AUTOLINK_USE_REG_EXP_SEARCH_KEY = "useRegExpSearch";
    public static final String DB_CONNECT_USERNAME = "dbConnectUsername";
    public static final String DB_CONNECT_DATABASE = "dbConnectDatabase";
    public static final String DB_CONNECT_HOSTNAME = "dbConnectHostname";
    public static final String DB_CONNECT_SERVER_TYPE = "dbConnectServerType";
    public static final String BIB_LOC_AS_PRIMARY_DIR = "bibLocAsPrimaryDir";
    public static final String SELECTED_FETCHER_INDEX = "selectedFetcherIndex";
    public static final String WEB_SEARCH_VISIBLE = "webSearchVisible";
    public static final String ALLOW_FILE_AUTO_OPEN_BROWSE = "allowFileAutoOpenBrowse";
    public static final String CUSTOM_TAB_NAME = "customTabName_";
    public static final String CUSTOM_TAB_FIELDS = "customTabFields_";
    public static final String USE_UNIT_FORMATTER_ON_SEARCH = "useUnitFormatterOnSearch";
    public static final String USE_CASE_KEEPER_ON_SEARCH = "useCaseKeeperOnSearch";
    public static final String USE_IEEE_ABRV = "useIEEEAbrv";

    public static final String PROTECTED_TERMS_ENABLED_EXTERNAL = "protectedTermsEnabledExternal";
    public static final String PROTECTED_TERMS_DISABLED_EXTERNAL = "protectedTermsDisabledExternal";
    public static final String PROTECTED_TERMS_ENABLED_INTERNAL = "protectedTermsEnabledInternal";
    public static final String PROTECTED_TERMS_DISABLED_INTERNAL = "protectedTermsDisabledInternal";

    public static final String ASK_AUTO_NAMING_PDFS_AGAIN = "AskAutoNamingPDFsAgain";
    public static final String CLEANUP_DOI = "CleanUpDOI";
    public static final String CLEANUP_ISSN = "CleanUpISSN";
    public static final String CLEANUP_MOVE_PDF = "CleanUpMovePDF";
    public static final String CLEANUP_MAKE_PATHS_RELATIVE = "CleanUpMakePathsRelative";
    public static final String CLEANUP_RENAME_PDF = "CleanUpRenamePDF";
    public static final String CLEANUP_RENAME_PDF_ONLY_RELATIVE_PATHS = "CleanUpRenamePDFonlyRelativePaths";
    public static final String CLEANUP_UPGRADE_EXTERNAL_LINKS = "CleanUpUpgradeExternalLinks";
    public static final String CLEANUP_CONVERT_TO_BIBLATEX = "CleanUpConvertToBiblatex";
    public static final String CLEANUP_FIX_FILE_LINKS = "CleanUpFixFileLinks";
    public static final String CLEANUP_FORMATTERS = "CleanUpFormatters";
    public static final CleanupPreset CLEANUP_DEFAULT_PRESET;
    static {
        EnumSet<CleanupPreset.CleanupStep> deactivedJobs = EnumSet.of(
                CleanupPreset.CleanupStep.CLEAN_UP_UPGRADE_EXTERNAL_LINKS,
                CleanupPreset.CleanupStep.RENAME_PDF_ONLY_RELATIVE_PATHS,
                CleanupPreset.CleanupStep.CONVERT_TO_BIBLATEX);

        List<FieldFormatterCleanup> activeFormatterCleanups = new ArrayList<>();
        activeFormatterCleanups.add(new FieldFormatterCleanup(FieldName.PAGES, new NormalizePagesFormatter()));
        activeFormatterCleanups.add(new FieldFormatterCleanup(FieldName.DATE, new NormalizeDateFormatter()));
        activeFormatterCleanups.add(new FieldFormatterCleanup(FieldName.MONTH, new NormalizeMonthFormatter()));
        activeFormatterCleanups.add(new FieldFormatterCleanup(FieldName.TITLE, new ProtectTermsFormatter()));
        activeFormatterCleanups.add(new FieldFormatterCleanup(FieldName.TITLE, new UnitsToLatexFormatter()));
        activeFormatterCleanups.add(new FieldFormatterCleanup(FieldName.TITLE, new LatexCleanupFormatter()));
        activeFormatterCleanups.add(new FieldFormatterCleanup(FieldName.TITLE, new HtmlToLatexFormatter()));
        FieldFormatterCleanups formatterCleanups = new FieldFormatterCleanups(true, activeFormatterCleanups);
        CLEANUP_DEFAULT_PRESET = new CleanupPreset(EnumSet.complementOf(deactivedJobs), formatterCleanups);
    }

    public static final String IMPORT_DEFAULT_PDF_IMPORT_STYLE = "importDefaultPDFimportStyle";
    public static final String IMPORT_ALWAYSUSE = "importAlwaysUsePDFImportStyle";
    public static final String IMPORT_FILENAMEPATTERN = "importFileNamePattern";

    public static final String NAME_FORMATTER_VALUE = "nameFormatterFormats";
    public static final String NAME_FORMATER_KEY = "nameFormatterNames";

    public static final String PUSH_TO_APPLICATION = "pushToApplication";

    /**
     * The OpenOffice/LibreOffice connection preferences are:
     * OO_PATH main directory for OO/LO installation, used to detect location on Win/OS X when using manual connect
     * OO_EXECUTABLE_PATH path to soffice-file
     * OO_JARS_PATH directory that contains juh.jar, jurt.jar, ridl.jar, unoil.jar
     * OO_SYNC_WHEN_CITING true if the reference list is updated when adding a new citation
     * OO_SHOW_PANEL true if the OO panel is shown on startup
     * OO_USE_ALL_OPEN_DATABASES true if all databases should be used when citing
     * OO_BIBLIOGRAPHY_STYLE_FILE path to the used style file
     * OO_EXTERNAL_STYLE_FILES list with paths to external style files
     * STYLES_*_* size and position of "Select style" dialog
     */
    public static final String OO_EXECUTABLE_PATH = "ooExecutablePath";
    public static final String OO_PATH = "ooPath";
    public static final String OO_JARS_PATH = "ooJarsPath";
    public static final String OO_SHOW_PANEL = "showOOPanel";
    public static final String OO_SYNC_WHEN_CITING = "syncOOWhenCiting";
    public static final String OO_USE_ALL_OPEN_BASES = "useAllOpenBases";
    public static final String OO_BIBLIOGRAPHY_STYLE_FILE = "ooBibliographyStyleFile";
    public static final String OO_EXTERNAL_STYLE_FILES = "ooExternalStyleFiles";
    public static final String STYLES_SIZE_Y = "stylesSizeY";
    public static final String STYLES_SIZE_X = "stylesSizeX";
    public static final String STYLES_POS_Y = "stylesPosY";
    public static final String STYLES_POS_X = "stylesPosX";

    // Special field preferences
    public static final String SHOWCOLUMN_RELEVANCE = "showRelevanceColumn";
    public static final String SHOWCOLUMN_READ = "showReadColumn";
    public static final String SHOWCOLUMN_RANKING = "showRankingColumn";
    public static final String SHOWCOLUMN_QUALITY = "showQualityColumn";
    public static final String SHOWCOLUMN_PRIORITY = "showPriorityColumn";
    public static final String SHOWCOLUMN_PRINTED = "showPrintedColumn";
    public static final String SPECIALFIELDSENABLED = "specialFieldsEnabled";
    // The choice between AUTOSYNCSPECIALFIELDSTOKEYWORDS and SERIALIZESPECIALFIELDS is mutually exclusive
    public static final String SERIALIZESPECIALFIELDS = "serializeSpecialFields";
    // The choice between AUTOSYNCSPECIALFIELDSTOKEYWORDS and SERIALIZESPECIALFIELDS is mutually exclusive
    // At least in the settings, not in the implementation. But having both confused the users, therefore, having activated both options at the same time has been disabled
    public static final String AUTOSYNCSPECIALFIELDSTOKEYWORDS = "autoSyncSpecialFieldsToKeywords";

    //non-default preferences
    private static final String CUSTOM_TYPE_NAME = "customTypeName_";
    private static final String CUSTOM_TYPE_REQ = "customTypeReq_";
    private static final String CUSTOM_TYPE_OPT = "customTypeOpt_";
    private static final String CUSTOM_TYPE_PRIOPT = "customTypePriOpt_";

    // Prefs node for BibtexKeyPatterns
    public static final String BIBTEX_KEY_PATTERNS_NODE = "bibtexkeypatterns";

    // Version
    public static final String VERSION_IGNORED_UPDATE = "versionIgnoreUpdate";

    // Dropped file handler
    public static final String DROPPEDFILEHANDLER_RENAME = "DroppedFileHandler_RenameFile";
    public static final String DROPPEDFILEHANDLER_MOVE = "DroppedFileHandler_MoveFile";
    public static final String DROPPEDFILEHANDLER_COPY = "DroppedFileHandler_CopyFile";
    public static final String DROPPEDFILEHANDLER_LEAVE = "DroppedFileHandler_LeaveFileInDir";

    // Remote
    public static final String USE_REMOTE_SERVER = "useRemoteServer";
    public static final String REMOTE_SERVER_PORT = "remoteServerPort";

    public final String MARKING_WITH_NUMBER_PATTERN;

    private final Preferences prefs;

    private GlobalBibtexKeyPattern keyPattern;

    // Object containing custom export formats:
    public final CustomExportList customExports;

    // Helper string
    private static final String USER_HOME = System.getProperty("user.home");

    /**
     * Set with all custom {@link net.sf.jabref.logic.importer.fileformat.ImportFormat}s
     */
    public final CustomImportList customImports;

    // Object containing info about customized entry editor tabs.
    private EntryEditorTabList tabList;

    // The following field is used as a global variable during the export of a database.
    // By setting this field to the path of the database's default file directory, formatters
    // that should resolve external file paths can access this field. This is an ugly hack
    // to solve the problem of formatters not having access to any context except for the
    // string to be formatted and possible formatter arguments.
    public List<String> fileDirForDatabase;

    // The only instance of this class:
    private static JabRefPreferences singleton;


    public static JabRefPreferences getInstance() {
        if (JabRefPreferences.singleton == null) {
            JabRefPreferences.singleton = new JabRefPreferences();
        }
        return JabRefPreferences.singleton;
    }

    // The constructor is made private to enforce this as a singleton class:
    private JabRefPreferences() {
        try {
            if (new File("jabref.xml").exists()) {
                importPreferences("jabref.xml");
            }
        } catch (JabRefException e) {
            LOGGER.warn("Could not import preferences from jabref.xml: " + e.getMessage(), e);
        }

        // load user preferences
        prefs = Preferences.userNodeForPackage(JabRefMain.class);

        SearchPreferences.putDefaults(defaults);

        defaults.put(TEXMAKER_PATH, JabRefDesktop.getNativeDesktop().detectProgramPath("texmaker", "Texmaker"));
        defaults.put(WIN_EDT_PATH, JabRefDesktop.getNativeDesktop().detectProgramPath("WinEdt", "WinEdt Team\\WinEdt"));
        defaults.put(LATEX_EDITOR_PATH, JabRefDesktop.getNativeDesktop().detectProgramPath("LEd", "LEd"));
        defaults.put(TEXSTUDIO_PATH, JabRefDesktop.getNativeDesktop().detectProgramPath("texstudio", "TeXstudio"));

        defaults.put(BIBLATEX_DEFAULT_MODE, false);

        if (OS.OS_X) {
            defaults.put(EMACS_PATH, "emacsclient");
            defaults.put(EMACS_23, true);
            defaults.put(EMACS_ADDITIONAL_PARAMETERS, "-n -e");
            defaults.put(FONT_FAMILY, "SansSerif");
            defaults.put(WIN_LOOK_AND_FEEL, UIManager.getSystemLookAndFeelClassName());

        } else if (OS.WINDOWS) {
            defaults.put(WIN_LOOK_AND_FEEL, "com.jgoodies.looks.windows.WindowsLookAndFeel");
            defaults.put(EMACS_PATH, "emacsclient.exe");
            defaults.put(EMACS_23, true);
            defaults.put(EMACS_ADDITIONAL_PARAMETERS, "-n -e");
            defaults.put(FONT_FAMILY, "Arial");

        } else {
            // Linux
            defaults.put(WIN_LOOK_AND_FEEL, "com.jgoodies.plaf.plastic.Plastic3DLookAndFeel");
            defaults.put(FONT_FAMILY, "SansSerif");

            defaults.put(EMACS_PATH, "gnuclient");
            defaults.put(EMACS_23, false);
            defaults.put(EMACS_ADDITIONAL_PARAMETERS, "-batch -eval");
        }
        defaults.put(PUSH_TO_APPLICATION, "TeXstudio");

        defaults.put(RECENT_FILES, "");
        defaults.put(EXTERNAL_FILE_TYPES, "");
        defaults.put(KEY_PATTERN_REGEX, "");
        defaults.put(KEY_PATTERN_REPLACEMENT, "");

        // Proxy
        defaults.put(PROXY_USE, Boolean.FALSE);
        defaults.put(PROXY_HOSTNAME, "");
        defaults.put(PROXY_PORT, "80");
        defaults.put(PROXY_USE_AUTHENTICATION, Boolean.FALSE);
        defaults.put(PROXY_USERNAME, "");
        defaults.put(PROXY_PASSWORD, "");

        defaults.put(USE_DEFAULT_LOOK_AND_FEEL, Boolean.TRUE);
        defaults.put(LYXPIPE, USER_HOME + File.separator + ".lyx/lyxpipe");
        defaults.put(VIM, "vim");
        defaults.put(VIM_SERVER, "vim");
        defaults.put(POS_X, 0);
        defaults.put(POS_Y, 0);
        defaults.put(SIZE_X, 1024);
        defaults.put(SIZE_Y, 768);
        defaults.put(WINDOW_MAXIMISED, Boolean.FALSE);
        defaults.put(AUTO_RESIZE_MODE, JTable.AUTO_RESIZE_ALL_COLUMNS);
        defaults.put(PREVIEW_PANEL_HEIGHT, 200);
        defaults.put(ENTRY_EDITOR_HEIGHT, 400);
        defaults.put(TABLE_COLOR_CODES_ON, Boolean.FALSE);
        defaults.put(TABLE_RESOLVED_COLOR_CODES_ON, Boolean.FALSE);
        defaults.put(NAMES_AS_IS, Boolean.FALSE); // "Show names unchanged"
        defaults.put(NAMES_FIRST_LAST, Boolean.FALSE); // "Show 'Firstname Lastname'"
        defaults.put(NAMES_NATBIB, Boolean.TRUE); // "Natbib style"
        defaults.put(ABBR_AUTHOR_NAMES, Boolean.TRUE); // "Abbreviate names"
        defaults.put(NAMES_LAST_ONLY, Boolean.TRUE); // "Show last names only"
        // system locale as default
        defaults.put(LANGUAGE, Locale.getDefault().getLanguage());

        // Sorting preferences
        defaults.put(TABLE_PRIMARY_SORT_FIELD, FieldName.AUTHOR);
        defaults.put(TABLE_PRIMARY_SORT_DESCENDING, Boolean.FALSE);
        defaults.put(TABLE_SECONDARY_SORT_FIELD, FieldName.YEAR);
        defaults.put(TABLE_SECONDARY_SORT_DESCENDING, Boolean.TRUE);
        defaults.put(TABLE_TERTIARY_SORT_FIELD, FieldName.TITLE);
        defaults.put(TABLE_TERTIARY_SORT_DESCENDING, Boolean.FALSE);

        defaults.put(REFORMAT_FILE_ON_SAVE_AND_EXPORT, Boolean.FALSE);

        // export order
        defaults.put(EXPORT_IN_ORIGINAL_ORDER, Boolean.FALSE);
        defaults.put(EXPORT_IN_SPECIFIED_ORDER, Boolean.FALSE);

        // export order: if EXPORT_IN_SPECIFIED_ORDER, then use following criteria
        defaults.put(EXPORT_PRIMARY_SORT_FIELD, BibEntry.KEY_FIELD);
        defaults.put(EXPORT_PRIMARY_SORT_DESCENDING, Boolean.FALSE);
        defaults.put(EXPORT_SECONDARY_SORT_FIELD, FieldName.AUTHOR);
        defaults.put(EXPORT_SECONDARY_SORT_DESCENDING, Boolean.FALSE);
        defaults.put(EXPORT_TERTIARY_SORT_FIELD, FieldName.TITLE);
        defaults.put(EXPORT_TERTIARY_SORT_DESCENDING, Boolean.TRUE);

        defaults.put(NEWLINE, System.lineSeparator());

        defaults.put(SIDE_PANE_COMPONENT_NAMES, "");
        defaults.put(SIDE_PANE_COMPONENT_PREFERRED_POSITIONS, "");

        defaults.put(COLUMN_NAMES, "entrytype;author/editor;title;year;journal/booktitle;bibtexkey");
        defaults.put(COLUMN_WIDTHS, "75;300;470;60;130;100");
        defaults.put(XMP_PRIVACY_FILTERS, "pdf;timestamp;keywords;owner;note;review");
        defaults.put(USE_XMP_PRIVACY_FILTER, Boolean.FALSE);
        defaults.put(NUMBER_COL_WIDTH, 32);
        defaults.put(WORKING_DIRECTORY, USER_HOME);
        defaults.put(EXPORT_WORKING_DIRECTORY, USER_HOME);
        // Remembers working directory of last import
        defaults.put(IMPORT_WORKING_DIRECTORY, USER_HOME);
        defaults.put(FILE_WORKING_DIRECTORY, USER_HOME);
        defaults.put(AUTO_OPEN_FORM, Boolean.TRUE);
        defaults.put(BACKUP, Boolean.TRUE);
        defaults.put(OPEN_LAST_EDITED, Boolean.TRUE);
        defaults.put(LAST_EDITED, "");
        defaults.put(LAST_FOCUSED, "");
        defaults.put(STRINGS_POS_X, 0);
        defaults.put(STRINGS_POS_Y, 0);
        defaults.put(STRINGS_SIZE_X, 600);
        defaults.put(STRINGS_SIZE_Y, 400);
        defaults.put(DUPLICATES_POS_X, 0);
        defaults.put(DUPLICATES_POS_Y, 0);
        defaults.put(DUPLICATES_SIZE_X, 800);
        defaults.put(DUPLICATES_SIZE_Y, 600);
        defaults.put(MERGEENTRIES_POS_X, 0);
        defaults.put(MERGEENTRIES_POS_Y, 0);
        defaults.put(MERGEENTRIES_SIZE_X, 800);
        defaults.put(MERGEENTRIES_SIZE_Y, 600);
        defaults.put(PREAMBLE_POS_X, 0);
        defaults.put(PREAMBLE_POS_Y, 0);
        defaults.put(PREAMBLE_SIZE_X, 600);
        defaults.put(PREAMBLE_SIZE_Y, 400);
        defaults.put(TERMS_POS_X, 0);
        defaults.put(TERMS_POS_Y, 0);
        defaults.put(TERMS_SIZE_X, 500);
        defaults.put(TERMS_SIZE_Y, 500);
        defaults.put(DEFAULT_SHOW_SOURCE, Boolean.FALSE);

        defaults.put(DEFAULT_AUTO_SORT, Boolean.FALSE);

        defaults.put(MERGE_ENTRIES_DIFF_MODE, 2);

        defaults.put(EDITOR_EMACS_KEYBINDINGS, Boolean.FALSE);
        defaults.put(EDITOR_EMACS_KEYBINDINGS_REBIND_CA, Boolean.TRUE);
        defaults.put(EDITOR_EMACS_KEYBINDINGS_REBIND_CF, Boolean.TRUE);
        defaults.put(AUTO_COMPLETE, Boolean.TRUE);
        AutoCompletePreferences.putDefaults(defaults);
        defaults.put(GROUP_FLOAT_SELECTIONS, Boolean.TRUE);
        defaults.put(GROUP_INTERSECT_SELECTIONS, Boolean.TRUE);
        defaults.put(GROUP_INVERT_SELECTIONS, Boolean.FALSE);
        defaults.put(GROUP_SHOW_OVERLAPPING, Boolean.FALSE);
        defaults.put(GROUPS_DEFAULT_FIELD, FieldName.KEYWORDS);
        defaults.put(GROUP_SHOW_ICONS, Boolean.TRUE);
        defaults.put(GROUP_SHOW_DYNAMIC, Boolean.TRUE);
        defaults.put(GROUP_EXPAND_TREE, Boolean.TRUE);
        defaults.put(GROUP_SHOW_NUMBER_OF_ELEMENTS, Boolean.FALSE);
        defaults.put(AUTO_ASSIGN_GROUP, Boolean.TRUE);
        defaults.put(KEYWORD_SEPARATOR, ", ");
        defaults.put(EDIT_GROUP_MEMBERSHIP_MODE, Boolean.FALSE);
        defaults.put(HIGHLIGHT_GROUPS_MATCHING, "all");
        defaults.put(TOOLBAR_VISIBLE, Boolean.TRUE);
        defaults.put(DEFAULT_ENCODING, StandardCharsets.UTF_8.name());
        defaults.put(DEFAULT_OWNER, System.getProperty("user.name"));
        defaults.put(MEMORY_STICK_MODE, Boolean.FALSE);
        defaults.put(RENAME_ON_MOVE_FILE_TO_FILE_DIR, Boolean.TRUE);

        defaults.put(FONT_STYLE, Font.PLAIN);
        defaults.put(FONT_SIZE, 12);
        defaults.put(OVERRIDE_DEFAULT_FONTS, Boolean.FALSE);
        defaults.put(MENU_FONT_SIZE, 11);
        defaults.put(TABLE_ROW_PADDING, 9);
        defaults.put(TABLE_SHOW_GRID, Boolean.FALSE);
        // Main table color settings:
        defaults.put(TABLE_BACKGROUND, "255:255:255");
        defaults.put(TABLE_REQ_FIELD_BACKGROUND, "230:235:255");
        defaults.put(TABLE_OPT_FIELD_BACKGROUND, "230:255:230");
        defaults.put(TABLE_RESOLVED_FIELD_BACKGROUND, "240:240:240");
        defaults.put(TABLE_TEXT, "0:0:0");
        defaults.put(GRID_COLOR, "210:210:210");
        defaults.put(GRAYED_OUT_BACKGROUND, "210:210:210");
        defaults.put(GRAYED_OUT_TEXT, "40:40:40");
        defaults.put(VERY_GRAYED_OUT_BACKGROUND, "180:180:180");
        defaults.put(VERY_GRAYED_OUT_TEXT, "40:40:40");
        defaults.put(MARKED_ENTRY_BACKGROUND0, "255:255:180");
        defaults.put(MARKED_ENTRY_BACKGROUND1, "255:220:180");
        defaults.put(MARKED_ENTRY_BACKGROUND2, "255:180:160");
        defaults.put(MARKED_ENTRY_BACKGROUND3, "255:120:120");
        defaults.put(MARKED_ENTRY_BACKGROUND4, "255:75:75");
        defaults.put(MARKED_ENTRY_BACKGROUND5, "220:255:220");
        defaults.put(VALID_FIELD_BACKGROUND_COLOR, "255:255:255");
        defaults.put(INVALID_FIELD_BACKGROUND_COLOR, "255:0:0");
        defaults.put(ACTIVE_FIELD_EDITOR_BACKGROUND_COLOR, "220:220:255");
        defaults.put(FIELD_EDITOR_TEXT_COLOR, "0:0:0");

        defaults.put(INCOMPLETE_ENTRY_BACKGROUND, "250:175:175");

        defaults.put(URL_COLUMN, Boolean.TRUE);
        defaults.put(PREFER_URL_DOI, Boolean.FALSE);
        defaults.put(FILE_COLUMN, Boolean.TRUE);
        defaults.put(ARXIV_COLUMN, Boolean.FALSE);

        defaults.put(EXTRA_FILE_COLUMNS, Boolean.FALSE);
        defaults.put(LIST_OF_FILE_COLUMNS, "");

        defaults.put(PROTECTED_TERMS_ENABLED_INTERNAL, convertListToString(ProtectedTermsLoader.getInternalLists()));
        defaults.put(PROTECTED_TERMS_DISABLED_INTERNAL, "");
        defaults.put(PROTECTED_TERMS_ENABLED_EXTERNAL, "");
        defaults.put(PROTECTED_TERMS_DISABLED_EXTERNAL, "");

        // OpenOffice/LibreOffice
        if (OS.WINDOWS) {
            defaults.put(OO_PATH, OpenOfficePreferences.DEFAULT_WINDOWS_PATH);
            defaults.put(OO_EXECUTABLE_PATH, OpenOfficePreferences.DEFAULT_WINDOWS_PATH
                    + OpenOfficePreferences.WINDOWS_EXECUTABLE_SUBPATH + OpenOfficePreferences.WINDOWS_EXECUTABLE);
            defaults.put(OO_JARS_PATH,
                    OpenOfficePreferences.DEFAULT_WINDOWS_PATH + OpenOfficePreferences.WINDOWS_JARS_SUBPATH);
        } else if (OS.OS_X) {
            defaults.put(OO_PATH, OpenOfficePreferences.DEFAULT_OSX_PATH);
            defaults.put(OO_EXECUTABLE_PATH, OpenOfficePreferences.DEFAULT_OSX_PATH
                    + OpenOfficePreferences.OSX_EXECUTABLE_SUBPATH + OpenOfficePreferences.OSX_EXECUTABLE);
            defaults.put(OO_JARS_PATH,
                    OpenOfficePreferences.DEFAULT_OSX_PATH + OpenOfficePreferences.OSX_JARS_SUBPATH);
        } else { // Linux
            defaults.put(OO_PATH, "/opt/openoffice.org3");
            defaults.put(OO_EXECUTABLE_PATH, "/usr/lib/openoffice/program/soffice");
            defaults.put(OO_JARS_PATH, "/opt/openoffice.org/basis3.0");
        }

        defaults.put(OO_SYNC_WHEN_CITING, false);
        defaults.put(OO_SHOW_PANEL, false);
        defaults.put(OO_USE_ALL_OPEN_BASES, true);
        defaults.put(OO_BIBLIOGRAPHY_STYLE_FILE,
                StyleLoader.DEFAULT_AUTHORYEAR_STYLE_PATH);
        defaults.put(OO_EXTERNAL_STYLE_FILES, "");
        defaults.put(STYLES_POS_X, 0);
        defaults.put(STYLES_POS_Y, 0);
        defaults.put(STYLES_SIZE_X, 600);
        defaults.put(STYLES_SIZE_Y, 400);

        defaults.put(SPECIALFIELDSENABLED, SpecialFields.PREF_SPECIALFIELDSENABLED_DEFAULT);
        defaults.put(SHOWCOLUMN_PRIORITY, SpecialFields.PREF_SHOWCOLUMN_PRIORITY_DEFAULT);
        defaults.put(SHOWCOLUMN_QUALITY, SpecialFields.PREF_SHOWCOLUMN_QUALITY_DEFAULT);
        defaults.put(SHOWCOLUMN_RANKING, SpecialFields.PREF_SHOWCOLUMN_RANKING_DEFAULT);
        defaults.put(SHOWCOLUMN_RELEVANCE, SpecialFields.PREF_SHOWCOLUMN_RELEVANCE_DEFAULT);
        defaults.put(SHOWCOLUMN_PRINTED, SpecialFields.PREF_SHOWCOLUMN_PRINTED_DEFAULT);
        defaults.put(SHOWCOLUMN_READ, SpecialFields.PREF_SHOWCOLUMN_READ_DEFAULT);
        defaults.put(AUTOSYNCSPECIALFIELDSTOKEYWORDS, SpecialFields.PREF_AUTOSYNCSPECIALFIELDSTOKEYWORDS_DEFAULT);
        defaults.put(SERIALIZESPECIALFIELDS, SpecialFields.PREF_SERIALIZESPECIALFIELDS_DEFAULT);

        defaults.put(USE_OWNER, Boolean.FALSE);
        defaults.put(OVERWRITE_OWNER, Boolean.FALSE);
        defaults.put(AVOID_OVERWRITING_KEY, Boolean.FALSE);
        defaults.put(WARN_BEFORE_OVERWRITING_KEY, Boolean.TRUE);
        defaults.put(CONFIRM_DELETE, Boolean.TRUE);
        defaults.put(GRAY_OUT_NON_HITS, Boolean.TRUE);
        defaults.put(DEFAULT_BIBTEX_KEY_PATTERN, "[auth][year]");
        defaults.put(PREVIEW_ENABLED, Boolean.TRUE);
        defaults.put(ACTIVE_PREVIEW, 0);
        defaults.put(PREVIEW_0,
                "<font face=\"sans-serif\">"
                        + "<b><i>\\format[EntryTypeFormatter]{\\entrytype}</i><a name=\"\\bibtexkey\">\\begin{bibtexkey} (\\bibtexkey)</a>"
                        + "\\end{bibtexkey}</b><br>__NEWLINE__"
                        + "\\begin{author} \\format[Authors(LastFirst,Initials,Semicolon,Amp),HTMLChars]{\\author}<BR>\\end{author}__NEWLINE__"
                        + "\\begin{editor} \\format[Authors(LastFirst,Initials,Semicolon,Amp),HTMLChars]{\\editor} "
                        + "<i>(\\format[IfPlural(Eds.,Ed.)]{\\editor})</i><BR>\\end{editor}__NEWLINE__"
                        + "\\begin{title} \\format[HTMLChars]{\\title} \\end{title}<BR>__NEWLINE__"
                        + "\\begin{chapter} \\format[HTMLChars]{\\chapter}<BR>\\end{chapter}__NEWLINE__"
                        + "\\begin{journal} <em>\\format[HTMLChars]{\\journal}, </em>\\end{journal}__NEWLINE__"
                        // Include the booktitle field for @inproceedings, @proceedings, etc.
                        + "\\begin{booktitle} <em>\\format[HTMLChars]{\\booktitle}, </em>\\end{booktitle}__NEWLINE__"
                        + "\\begin{school} <em>\\format[HTMLChars]{\\school}, </em>\\end{school}__NEWLINE__"
                        + "\\begin{institution} <em>\\format[HTMLChars]{\\institution}, </em>\\end{institution}__NEWLINE__"
                        + "\\begin{publisher} <em>\\format[HTMLChars]{\\publisher}, </em>\\end{publisher}__NEWLINE__"
                        + "\\begin{year}<b>\\year</b>\\end{year}\\begin{volume}<i>, \\volume</i>\\end{volume}"
                        + "\\begin{pages}, \\format[FormatPagesForHTML]{\\pages} \\end{pages}__NEWLINE__"
                        + "\\begin{abstract}<BR><BR><b>Abstract: </b> \\format[HTMLChars]{\\abstract} \\end{abstract}__NEWLINE__"
                        + "\\begin{review}<BR><BR><b>Review: </b> \\format[HTMLChars]{\\review} \\end{review}"
                        + "</dd>__NEWLINE__<p></p></font>");
        defaults.put(PREVIEW_1,
                "<font face=\"sans-serif\">"
                        + "<b><i>\\format[EntryTypeFormatter]{\\entrytype}</i><a name=\"\\bibtexkey\">\\begin{bibtexkey} (\\bibtexkey)</a>"
                        + "\\end{bibtexkey}</b><br>__NEWLINE__"
                        + "\\begin{author} \\format[Authors(LastFirst,Initials,Semicolon,Amp),HTMLChars]{\\author}<BR>\\end{author}__NEWLINE__"
                        + "\\begin{editor} \\format[Authors(LastFirst,Initials,Semicolon,Amp),HTMLChars]{\\editor} "
                        + "<i>(\\format[IfPlural(Eds.,Ed.)]{\\editor})</i><BR>\\end{editor}__NEWLINE__"
                        + "\\begin{title} \\format[HTMLChars]{\\title} \\end{title}<BR>__NEWLINE__"
                        + "\\begin{chapter} \\format[HTMLChars]{\\chapter}<BR>\\end{chapter}__NEWLINE__"
                        + "\\begin{journal} <em>\\format[HTMLChars]{\\journal}, </em>\\end{journal}__NEWLINE__"
                        // Include the booktitle field for @inproceedings, @proceedings, etc.
                        + "\\begin{booktitle} <em>\\format[HTMLChars]{\\booktitle}, </em>\\end{booktitle}__NEWLINE__"
                        + "\\begin{school} <em>\\format[HTMLChars]{\\school}, </em>\\end{school}__NEWLINE__"
                        + "\\begin{institution} <em>\\format[HTMLChars]{\\institution}, </em>\\end{institution}__NEWLINE__"
                        + "\\begin{publisher} <em>\\format[HTMLChars]{\\publisher}, </em>\\end{publisher}__NEWLINE__"
                        + "\\begin{year}<b>\\year</b>\\end{year}\\begin{volume}<i>, \\volume</i>\\end{volume}"
                        + "\\begin{pages}, \\format[FormatPagesForHTML]{\\pages} \\end{pages}"
                        + "</dd>__NEWLINE__<p></p></font>");

        defaults.put(DO_NOT_RESOLVE_STRINGS_FOR, FieldName.URL);
        defaults.put(RESOLVE_STRINGS_ALL_FIELDS, Boolean.FALSE);
        defaults.put(NON_WRAPPABLE_FIELDS, "pdf;ps;url;doi;file;isbn;issn");
        defaults.put(GENERATE_KEYS_AFTER_INSPECTION, Boolean.TRUE);
        defaults.put(MARK_IMPORTED_ENTRIES, Boolean.TRUE);
        defaults.put(UNMARK_ALL_ENTRIES_BEFORE_IMPORTING, Boolean.TRUE);
        defaults.put(WARN_ABOUT_DUPLICATES_IN_INSPECTION, Boolean.TRUE);
        defaults.put(USE_TIME_STAMP, Boolean.FALSE);
        defaults.put(OVERWRITE_TIME_STAMP, Boolean.FALSE);

        // default time stamp follows ISO-8601. Reason: https://xkcd.com/1179/
        defaults.put(TIME_STAMP_FORMAT, "yyyy-MM-dd");

        defaults.put(TIME_STAMP_FIELD, FieldName.TIMESTAMP);
        defaults.put(UPDATE_TIMESTAMP, Boolean.FALSE);

        defaults.put(GENERATE_KEYS_BEFORE_SAVING, Boolean.FALSE);

        defaults.put(USE_REMOTE_SERVER, Boolean.TRUE);
        defaults.put(REMOTE_SERVER_PORT, 6050);

        defaults.put(PERSONAL_JOURNAL_LIST, "");
        defaults.put(EXTERNAL_JOURNAL_LISTS, "");
        defaults.put(CITE_COMMAND, "\\cite"); // obsoleted by the app-specific ones (not any more?)
        defaults.put(FLOAT_MARKED_ENTRIES, Boolean.TRUE);

        defaults.put(LAST_USED_EXPORT, "");
        defaults.put(SIDE_PANE_WIDTH, -1);

        defaults.put(IMPORT_INSPECTION_DIALOG_WIDTH, 650);
        defaults.put(IMPORT_INSPECTION_DIALOG_HEIGHT, 650);
        defaults.put(SHOW_FILE_LINKS_UPGRADE_WARNING, Boolean.TRUE);
        defaults.put(AUTOLINK_EXACT_KEY_ONLY, Boolean.FALSE);
        defaults.put(NUMERIC_FIELDS, "mittnum;author");
        defaults.put(RUN_AUTOMATIC_FILE_SEARCH, Boolean.FALSE);
        defaults.put(AUTO_SAVE, Boolean.TRUE);
        defaults.put(AUTO_SAVE_INTERVAL, 5);
        defaults.put(PROMPT_BEFORE_USING_AUTOSAVE, Boolean.TRUE);
        defaults.put(ENFORCE_LEGAL_BIBTEX_KEY, Boolean.TRUE);
        // Curly brackets ({}) are the default delimiters, not quotes (") as these cause trouble when they appear within the field value:
        // Currently, JabRef does not escape them
        defaults.put(KEY_GEN_FIRST_LETTER_A, Boolean.TRUE);
        defaults.put(KEY_GEN_ALWAYS_ADD_LETTER, Boolean.FALSE);
        defaults.put(EMAIL_SUBJECT, Localization.lang("References"));
        defaults.put(OPEN_FOLDERS_OF_ATTACHED_FILES, Boolean.FALSE);
        defaults.put(ALLOW_FILE_AUTO_OPEN_BROWSE, Boolean.TRUE);
        defaults.put(WEB_SEARCH_VISIBLE, Boolean.FALSE);
        defaults.put(SELECTED_FETCHER_INDEX, 0);
        defaults.put(BIB_LOC_AS_PRIMARY_DIR, Boolean.FALSE);
        defaults.put(DB_CONNECT_SERVER_TYPE, "MySQL");
        defaults.put(DB_CONNECT_HOSTNAME, "localhost");
        defaults.put(DB_CONNECT_DATABASE, "jabref");
        defaults.put(DB_CONNECT_USERNAME, "root");

        defaults.put(ASK_AUTO_NAMING_PDFS_AGAIN, Boolean.TRUE);
        insertCleanupPreset(defaults, CLEANUP_DEFAULT_PRESET);

        // defaults for DroppedFileHandler UI
        defaults.put(DROPPEDFILEHANDLER_LEAVE, Boolean.FALSE);
        defaults.put(DROPPEDFILEHANDLER_COPY, Boolean.TRUE);
        defaults.put(DROPPEDFILEHANDLER_MOVE, Boolean.FALSE);
        defaults.put(DROPPEDFILEHANDLER_RENAME, Boolean.FALSE);

        defaults.put(IMPORT_ALWAYSUSE, Boolean.FALSE);
        defaults.put(IMPORT_DEFAULT_PDF_IMPORT_STYLE, ImportSettingsTab.DEFAULT_STYLE);

        // use BibTeX key appended with filename as default pattern
        defaults.put(IMPORT_FILENAMEPATTERN, ImportSettingsTab.DEFAULT_FILENAMEPATTERNS[1]);

        customExports = new CustomExportList(new ExportComparator());
        customImports = new CustomImportList(this);

        MARKING_WITH_NUMBER_PATTERN = "\\[" + get(DEFAULT_OWNER).replaceAll("\\\\", "\\\\\\\\") + ":(\\d+)\\]";

        String defaultExpression = "**/.*[bibtexkey].*\\\\.[extension]";
        defaults.put(REG_EXP_SEARCH_EXPRESSION_KEY, defaultExpression);
        defaults.put(AUTOLINK_USE_REG_EXP_SEARCH_KEY, Boolean.FALSE);
        defaults.put(USE_IEEE_ABRV, Boolean.FALSE);
        defaults.put(USE_CASE_KEEPER_ON_SEARCH, Boolean.TRUE);
        defaults.put(USE_UNIT_FORMATTER_ON_SEARCH, Boolean.TRUE);

        defaults.put(USE_DEFAULT_CONSOLE_APPLICATION, Boolean.TRUE);
        if (OS.WINDOWS) {
            defaults.put(CONSOLE_COMMAND, "C:\\Program Files\\ConEmu\\ConEmu64.exe /single /dir \"%DIR\"");
        } else {
            defaults.put(CONSOLE_COMMAND, "");
        }

        //versioncheck defaults
        defaults.put(VERSION_IGNORED_UPDATE, "");
    }

    public String getUser() {
        try {
            return get(DEFAULT_OWNER) + '-' + InetAddress.getLocalHost().getHostName();
        } catch (UnknownHostException ex) {
            LOGGER.debug("Hostname not found.", ex);
            return get(DEFAULT_OWNER);
        }
    }

    public List<String> getCustomTabFieldNames() {
        List<String> customFields = new ArrayList<>();

        int defNumber = 0;
        while(true) {
            // saved as CUSTOMTABNAME_def{number} and ; separated
            String fields = (String) defaults.get(CUSTOM_TAB_FIELDS + "_def" + defNumber);

            if((fields == null) || fields.isEmpty()) {
                break;
            }

            customFields.addAll(Arrays.asList(fields.split(";")));
            defNumber++;
        }
        return customFields;
    }

    public void setLanguageDependentDefaultValues() {
        // Entry editor tab 0:
        defaults.put(CUSTOM_TAB_NAME + "_def0", Localization.lang("General"));
        defaults.put(CUSTOM_TAB_FIELDS + "_def0", "crossref;keywords;file;doi;url;"
                + "comment;owner;timestamp");

        // Entry editor tab 1:
        defaults.put(CUSTOM_TAB_FIELDS + "_def1", FieldName.ABSTRACT);
        defaults.put(CUSTOM_TAB_NAME + "_def1", Localization.lang("Abstract"));

        // Entry editor tab 2: Review Field - used for research comments, etc.
        defaults.put(CUSTOM_TAB_FIELDS + "_def2", FieldName.REVIEW);
        defaults.put(CUSTOM_TAB_NAME + "_def2", Localization.lang("Review"));

        defaults.put(EMAIL_SUBJECT, Localization.lang("References"));
    }

    /**
     * Check whether a key is set (differently from null).
     *
     * @param key The key to check.
     * @return true if the key is set, false otherwise.
     */
    public boolean hasKey(String key) {
        return prefs.get(key, null) != null;
    }

    public String get(String key) {
        return prefs.get(key, (String) defaults.get(key));
    }

    public Optional<String> getAsOptional(String key) {
        return Optional.ofNullable(prefs.get(key, (String) defaults.get(key)));
    }

    public String get(String key, String def) {
        return prefs.get(key, def);
    }

    public boolean getBoolean(String key) {
        return prefs.getBoolean(key, getBooleanDefault(key));
    }

    public boolean getBoolean(String key, boolean def) {
        return prefs.getBoolean(key, def);
    }

    private boolean getBooleanDefault(String key) {
        return (Boolean) defaults.get(key);
    }

    public int getInt(String key) {
        return prefs.getInt(key, getIntDefault(key));
    }

    public int getIntDefault(String key) {
        return (Integer) defaults.get(key);
    }

    public void put(String key, String value) {
        prefs.put(key, value);
    }

    public void putBoolean(String key, boolean value) {
        prefs.putBoolean(key, value);
    }

    public void putInt(String key, int value) {
        prefs.putInt(key, value);
    }

    public void remove(String key) {
        prefs.remove(key);
    }

    /**
     * Puts a list of strings into the Preferences, by linking its elements with ';' into a single string. Escape
     * characters make the process transparent even if strings contain ';'.
     */
    public void putStringList(String key, List<String> value) {
        if (value == null) {
            remove(key);
            return;
        }

        put(key, convertListToString(value));
    }

    private static String convertListToString(List<String> value) {
        return value.stream().map(val -> StringUtil.quote(val, ";", '\\')).collect(Collectors.joining(";"));
    }

    /**
     * Returns a List of Strings containing the chosen columns.
     */
    public List<String> getStringList(String key) {
        String names = get(key);
        if (names == null) {
            return new ArrayList<>();
        }

        StringReader rd = new StringReader(names);
        List<String> res = new ArrayList<>();
        Optional<String> rs;
        try {
            while ((rs = getNextUnit(rd)).isPresent()) {
                res.add(rs.get());
            }
        } catch (IOException ignored) {
            // Ignored
        }
        return res;
    }

    /**
     * Looks up a color definition in preferences, and returns the Color object.
     *
     * @param key The key for this setting.
     * @return The color corresponding to the setting.
     */
    public Color getColor(String key) {
        String value = get(key);
        int[] rgb = getRgb(value);
        return new Color(rgb[0], rgb[1], rgb[2]);
    }

    public Color getDefaultColor(String key) {
        String value = (String) defaults.get(key);
        int[] rgb = getRgb(value);
        return new Color(rgb[0], rgb[1], rgb[2]);
    }

    /**
     * Returns the default BibDatabase mode, which can be either BIBTEX or BIBLATEX.
     *
     * @return the default BibDatabaseMode
     */
    public BibDatabaseMode getDefaultBibDatabaseMode() {
        if (getBoolean(BIBLATEX_DEFAULT_MODE)) {
            return BibDatabaseMode.BIBLATEX;
        } else {
            return BibDatabaseMode.BIBTEX;
        }
    }

    /**
     * Set the default value for a key. This is useful for plugins that need to add default values for the prefs keys
     * they use.
     *
     * @param key The preferences key.
     * @param value The default value.
     */
    public void putDefaultValue(String key, Object value) {
        defaults.put(key, value);
    }

    /**
     * Stores a color in preferences.
     *
     * @param key The key for this setting.
     * @param color The Color to store.
     */
    public void putColor(String key, Color color) {
        String rgb = String.valueOf(color.getRed()) + ':' + color.getGreen() + ':' + color.getBlue();
        put(key, rgb);
    }

    /**
     * Looks up a color definition in preferences, and returns an array containing the RGB values.
     *
     * @param value The key for this setting.
     * @return The RGB values corresponding to this color setting.
     */
    private static int[] getRgb(String value) {
        int[] values = new int[3];

        if ((value != null) && !value.isEmpty()) {
            String[] elements = value.split(":");
            values[0] = Integer.parseInt(elements[0]);
            values[1] = Integer.parseInt(elements[1]);
            values[2] = Integer.parseInt(elements[2]);
        } else {
            values[0] = 0;
            values[1] = 0;
            values[2] = 0;
        }
        return values;
    }

    /**
     * Clear all preferences.
     *
     * @throws BackingStoreException
     */
    public void clear() throws BackingStoreException {
        prefs.clear();
    }

    public void clear(String key) {
        prefs.remove(key);
    }

    /**
     * Calling this method will write all preferences into the preference store.
     */
    public void flush() {
        if (getBoolean(MEMORY_STICK_MODE)) {
            try {
                exportPreferences("jabref.xml");
            } catch (JabRefException e) {
                LOGGER.warn("Could not export preferences for memory stick mode: " + e.getMessage(), e);
            }
        }
        try {
            prefs.flush();
        } catch (BackingStoreException ex) {
            LOGGER.warn("Can not communicate with backing store", ex);
        }
    }

    /**
     * Fetches key patterns from preferences.
     * The implementation doesn't cache the results
     *
     * @return LabelPattern containing all keys. Returned LabelPattern has no parent
     */
    public GlobalBibtexKeyPattern getKeyPattern() {
        keyPattern = new GlobalBibtexKeyPattern(
                AbstractBibtexKeyPattern.split(JabRefPreferences.getInstance().get(DEFAULT_BIBTEX_KEY_PATTERN)));
        Preferences pre = Preferences.userNodeForPackage(JabRefMain.class).node(BIBTEX_KEY_PATTERNS_NODE);
        try {
            String[] keys = pre.keys();
            if (keys.length > 0) {
                for (String key : keys) {
                    keyPattern.addBibtexKeyPattern(key, pre.get(key, null));
                }
            }
        } catch (BackingStoreException ex) {
            LOGGER.info("BackingStoreException in JabRefPreferences.getKeyPattern", ex);
        }
        return keyPattern;
    }

    /**
     * Adds the given key pattern to the preferences
     *
     * @param pattern the pattern to store
     */
    public void putKeyPattern(GlobalBibtexKeyPattern pattern) {
        keyPattern = pattern;

        // Store overridden definitions to Preferences.
        Preferences pre = Preferences.userNodeForPackage(JabRefMain.class).node(BIBTEX_KEY_PATTERNS_NODE);
        try {
            pre.clear(); // We remove all old entries.
        } catch (BackingStoreException ex) {
            LOGGER.info("BackingStoreException in JabRefPreferences.putKeyPattern", ex);
        }

        Set<String> allKeys = pattern.getAllKeys();
        for (String key : allKeys) {
            if (!pattern.isDefaultValue(key)) {
                // no default value
                // the first entry in the array is the full pattern
                // see net.sf.jabref.logic.labelPattern.BibtexKeyPatternUtil.split(String)
                pre.put(key, pattern.getValue(key).get(0));
            }
        }
    }

    public Map<String, Object> getPreferences() {
        Map<String, Object> result = new HashMap<>();
        try {
            for(String key : this.prefs.keys()){
                Object value = getObject(key);
                result.put(key, value);
            }
        } catch (BackingStoreException e) {
            LOGGER.info("could not retrieve preference keys", e);
        }
        return result;
    }

    private Object getObject(String key) {
        try {
            return this.get(key);
        } catch (ClassCastException e) {
            try {
                return this.getBoolean(key);
            } catch (ClassCastException e2) {
                return this.getInt(key);
            }
        }
    }


    private static Optional<String> getNextUnit(Reader data) throws IOException {
        // character last read
        // -1 if end of stream
        // initialization necessary, because of Java compiler
        int c = -1;

        // last character was escape symbol
        boolean escape = false;

        // true if a ";" is found
        boolean done = false;

        StringBuilder res = new StringBuilder();
        while (!done && ((c = data.read()) != -1)) {
            if (c == '\\') {
                if (escape) {
                    escape = false;
                    res.append('\\');
                } else {
                    escape = true;
                }
            } else {
                if (c == ';') {
                    if (escape) {
                        res.append(';');
                    } else {
                        done = true;
                    }
                } else {
                    res.append((char) c);
                }
                escape = false;
            }
        }
        if (res.length() > 0) {
            return Optional.of(res.toString());
        } else if (c == -1) {
            // end of stream
            return Optional.empty();
        } else {
            return Optional.of("");
        }
    }

    /**
     * Stores all information about the entry type in preferences, with the tag given by number.
     */
    public void storeCustomEntryType(CustomEntryType tp, int number) {
        String nr = String.valueOf(number);
        put(CUSTOM_TYPE_NAME + nr, tp.getName());
        put(CUSTOM_TYPE_REQ + nr, tp.getRequiredFieldsString());
        List<String> optionalFields = tp.getOptionalFields();
        putStringList(CUSTOM_TYPE_OPT + nr, optionalFields);
        List<String> primaryOptionalFields = tp.getPrimaryOptionalFields();
        putStringList(CUSTOM_TYPE_PRIOPT + nr, primaryOptionalFields);
    }

    /**
     * Retrieves all information about the entry type in preferences, with the tag given by number.
     */
    public Optional<CustomEntryType> getCustomEntryType(int number) {
        String nr = String.valueOf(number);
        String name = get(CUSTOM_TYPE_NAME + nr);
        if (name == null) {
            return Optional.empty();
        }
        List<String> req = getStringList(CUSTOM_TYPE_REQ + nr);
        List<String> opt = getStringList(CUSTOM_TYPE_OPT + nr);
        List<String> priOpt = getStringList(CUSTOM_TYPE_PRIOPT + nr);
        if (priOpt.isEmpty()) {
            return Optional.of(new CustomEntryType(EntryUtil.capitalizeFirst(name), req, opt));
        }
        List<String> secondary = new ArrayList<>(opt);
        secondary.removeAll(priOpt);

        return Optional.of(new CustomEntryType(EntryUtil.capitalizeFirst(name), req, priOpt, secondary));

    }


    /**
     * Removes all information about custom entry types with tags of
     *
     * @param number or higher.
     */
    public void purgeCustomEntryTypes(int number) {
        purgeSeries(CUSTOM_TYPE_NAME, number);
        purgeSeries(CUSTOM_TYPE_REQ, number);
        purgeSeries(CUSTOM_TYPE_OPT, number);
        purgeSeries(CUSTOM_TYPE_PRIOPT, number);
    }

    /**
     * Removes all entries keyed by prefix+number, where number is equal to or higher than the given number.
     *
     * @param number or higher.
     */
    public void purgeSeries(String prefix, int number) {
        int n = number;
        while (get(prefix + n) != null) {
            remove(prefix + n);
            n++;
        }
    }

    public EntryEditorTabList getEntryEditorTabList() {
        if (tabList == null) {
            updateEntryEditorTabList();
        }
        return tabList;
    }

    public void updateEntryEditorTabList() {
        tabList = new EntryEditorTabList();
    }

    /**
     * Exports Preferences to an XML file.
     *
     * @param filename String File to export to
     */
    public void exportPreferences(String filename) throws JabRefException {
        File f = new File(filename);
        try (OutputStream os = new FileOutputStream(f)) {
            prefs.exportSubtree(os);
        } catch (BackingStoreException | IOException ex) {
            throw new JabRefException("Could not export preferences", Localization.lang("Could not export preferences"), ex);
        }
    }

    /**
     * Imports Preferences from an XML file.
     *
     * @param filename String File to import from
     * @throws JabRefException thrown if importing the preferences failed due to an InvalidPreferencesFormatException
     *                         or an IOException
     */
    public void importPreferences(String filename) throws JabRefException {
        File f = new File(filename);
        try (InputStream is = new FileInputStream(f)) {
            Preferences.importPreferences(is);
        } catch (InvalidPreferencesFormatException | IOException ex) {
            throw new JabRefException("Could not import preferences", Localization.lang("Could not import preferences"),
                    ex);
        }
    }

    /**
     * ONLY FOR TESTING!
     *
     * Do not use in production code. Otherwise the singleton pattern is broken and preferences might get lost.
     *
     * @param owPrefs
     */
    public void overwritePreferences(JabRefPreferences owPrefs) {
        singleton = owPrefs;
    }

    public String getWrappedUsername() {
        return '[' + get(DEFAULT_OWNER) + ']';
    }

    public Charset getDefaultEncoding() {
        return Charset.forName(get(DEFAULT_ENCODING));
    }

    public void setDefaultEncoding(Charset encoding) {
        put(DEFAULT_ENCODING, encoding.name());
    }

    private static void insertCleanupPreset(Map<String, Object> storage, CleanupPreset preset) {
        storage.put(CLEANUP_DOI, preset.isCleanUpDOI());
        storage.put(CLEANUP_ISSN, preset.isCleanUpISSN());
        storage.put(CLEANUP_MOVE_PDF, preset.isMovePDF());
        storage.put(CLEANUP_MAKE_PATHS_RELATIVE, preset.isMakePathsRelative());
        storage.put(CLEANUP_RENAME_PDF, preset.isRenamePDF());
        storage.put(CLEANUP_RENAME_PDF_ONLY_RELATIVE_PATHS, preset.isRenamePdfOnlyRelativePaths());
        storage.put(CLEANUP_UPGRADE_EXTERNAL_LINKS, preset.isCleanUpUpgradeExternalLinks());
        storage.put(CLEANUP_CONVERT_TO_BIBLATEX, preset.isConvertToBiblatex());
        storage.put(CLEANUP_FIX_FILE_LINKS, preset.isFixFileLinks());
        storage.put(CLEANUP_FORMATTERS, convertListToString(preset.getFormatterCleanups().getAsStringList()));
    }

    public FileHistory getFileHistory() {
        return new FileHistory(getStringList(RECENT_FILES));
    }

    public void storeFileHistory(FileHistory history) {
        if (!history.isEmpty()) {
            putStringList(RECENT_FILES, history.getHistory());
        }
    }


    public FileDirectoryPreferences getFileDirectoryPreferences() {
        List<String> fields = Arrays.asList(FieldName.FILE, FieldName.PDF, FieldName.PS);
        Map<String, String> fieldDirectories = new HashMap<>();
        fields.stream()
                .forEach(fieldName -> fieldDirectories.put(fieldName, get(fieldName + FileLinkPreferences.DIR_SUFFIX)));
        return new FileDirectoryPreferences(getUser(), fieldDirectories,
                getBoolean(JabRefPreferences.BIB_LOC_AS_PRIMARY_DIR));
    }

    public UpdateFieldPreferences getUpdateFieldPreferences() {
        return new UpdateFieldPreferences(getBoolean(USE_OWNER), getBoolean(OVERWRITE_OWNER), get(DEFAULT_OWNER),
                getBoolean(USE_TIME_STAMP), getBoolean(OVERWRITE_TIME_STAMP), get(TIME_STAMP_FIELD),
                get(TIME_STAMP_FORMAT));
    }

    public LatexFieldFormatterPreferences getLatexFieldFormatterPreferences() {
        return new LatexFieldFormatterPreferences(getBoolean(RESOLVE_STRINGS_ALL_FIELDS),
                getStringList(DO_NOT_RESOLVE_STRINGS_FOR), getFieldContentParserPreferences());
    }

    public FieldContentParserPreferences getFieldContentParserPreferences() {
        return new FieldContentParserPreferences(getStringList(NON_WRAPPABLE_FIELDS));
    }

    public boolean isKeywordSyncEnabled() {
        return getBoolean(JabRefPreferences.SPECIALFIELDSENABLED)
                && getBoolean(JabRefPreferences.AUTOSYNCSPECIALFIELDSTOKEYWORDS);
    }

    public ImportFormatPreferences getImportFormatPreferences() {
        return new ImportFormatPreferences(customImports, getDefaultEncoding(), get(KEYWORD_SEPARATOR),
                getBibtexKeyPatternPreferences(), getFieldContentParserPreferences(),
                getBoolean(USE_UNIT_FORMATTER_ON_SEARCH), getBoolean(USE_CASE_KEEPER_ON_SEARCH),
                isKeywordSyncEnabled());
    }

    public BibtexKeyPatternPreferences getBibtexKeyPatternPreferences() {
        return new BibtexKeyPatternPreferences(get(KEY_PATTERN_REGEX),
                get(KEY_PATTERN_REPLACEMENT), getBoolean(KEY_GEN_ALWAYS_ADD_LETTER), getBoolean(KEY_GEN_FIRST_LETTER_A),
                getBoolean(ENFORCE_LEGAL_BIBTEX_KEY), getKeyPattern());
    }

    public LayoutFormatterPreferences getLayoutFormatterPreferences(
            JournalAbbreviationLoader journalAbbreviationLoader) {
        Objects.requireNonNull(journalAbbreviationLoader);
        return new LayoutFormatterPreferences(getNameFormatterPreferences(), getJournalAbbreviationPreferences(),
                getFileLinkPreferences(), journalAbbreviationLoader);
    }

    public XMPPreferences getXMPPreferences() {
        return new XMPPreferences(getBoolean(USE_XMP_PRIVACY_FILTER), getStringList(XMP_PRIVACY_FILTERS),
                get(KEYWORD_SEPARATOR));
    }

    private NameFormatterPreferences getNameFormatterPreferences() {
        return new NameFormatterPreferences(getStringList(NAME_FORMATER_KEY), getStringList(NAME_FORMATTER_VALUE));
    }

    public FileLinkPreferences getFileLinkPreferences() {
        return new FileLinkPreferences(Collections.singletonList(get(FieldName.FILE + FileLinkPreferences.DIR_SUFFIX)),
                fileDirForDatabase);
    }

    public void storeProxyPreferences(ProxyPreferences proxyPreferences) {
        putBoolean(PROXY_USE, proxyPreferences.isUseProxy());
        put(PROXY_HOSTNAME, proxyPreferences.getHostname());
        put(PROXY_PORT, proxyPreferences.getPort());
        putBoolean(PROXY_USE_AUTHENTICATION, proxyPreferences.isUseAuthentication());
        put(PROXY_USERNAME, proxyPreferences.getUsername());
        put(PROXY_PASSWORD, proxyPreferences.getPassword());
    }

    public ProxyPreferences getProxyPreferences() {
        Boolean useProxy = getBoolean(PROXY_USE);
        String hostname = get(PROXY_HOSTNAME);
        String port = get(PROXY_PORT);
        Boolean useAuthentication = getBoolean(PROXY_USE_AUTHENTICATION);
        String username = get(PROXY_USERNAME);
        String password = get(PROXY_PASSWORD);
        return new ProxyPreferences(useProxy, hostname, port, useAuthentication, username, password);
    }

    public ProtectedTermsPreferences getProtectedTermsPreferences() {
        return new ProtectedTermsPreferences(
                getStringList(PROTECTED_TERMS_ENABLED_INTERNAL), getStringList(PROTECTED_TERMS_ENABLED_EXTERNAL),
                getStringList(PROTECTED_TERMS_DISABLED_INTERNAL), getStringList(PROTECTED_TERMS_DISABLED_EXTERNAL));
    }

    public JournalAbbreviationPreferences getJournalAbbreviationPreferences() {
        return new JournalAbbreviationPreferences(
                getStringList(EXTERNAL_JOURNAL_LISTS), get(PERSONAL_JOURNAL_LIST), getBoolean(USE_IEEE_ABRV),
                getDefaultEncoding());
    }

    public void setProtectedTermsPreferences(ProtectedTermsLoader loader) {
        List<String> enabledExternalList = new ArrayList<>();
        List<String> disabledExternalList = new ArrayList<>();
        List<String> enabledInternalList = new ArrayList<>();
        List<String> disabledInternalList = new ArrayList<>();

        for (ProtectedTermsList list : loader.getProtectedTermsLists()) {
            if (list.isInternalList()) {
                if (list.isEnabled()) {
                    enabledInternalList.add(list.getLocation());
                } else {
                    disabledInternalList.add(list.getLocation());
                }
            } else {
                if (list.isEnabled()) {
                    enabledExternalList.add(list.getLocation());
                } else {
                    disabledExternalList.add(list.getLocation());
                }
            }
        }

        putStringList(PROTECTED_TERMS_ENABLED_EXTERNAL, enabledExternalList);
        putStringList(PROTECTED_TERMS_DISABLED_EXTERNAL, disabledExternalList);
        putStringList(PROTECTED_TERMS_ENABLED_INTERNAL, enabledInternalList);
        putStringList(PROTECTED_TERMS_DISABLED_INTERNAL, disabledInternalList);

    }

<<<<<<< HEAD
    public CleanupPreferences getCleanupPreferences(JournalAbbreviationLoader journalAbbreviationLoader) {
        return new CleanupPreferences(get(IMPORT_FILENAMEPATTERN),
                getLayoutFormatterPreferences(journalAbbreviationLoader), getFileDirectoryPreferences());
    }
=======
    public RemotePreferences getRemotePreferences() {
        return new RemotePreferences(getInt(REMOTE_SERVER_PORT), getBoolean(USE_REMOTE_SERVER));
    }

    public void setRemotePreferences(RemotePreferences remotePreferences) {
        putInt(REMOTE_SERVER_PORT, remotePreferences.getPort());
        putBoolean(USE_REMOTE_SERVER, remotePreferences.useRemoteServer());
    }

>>>>>>> 952ca8e4
}<|MERGE_RESOLUTION|>--- conflicted
+++ resolved
@@ -1512,12 +1512,11 @@
 
     }
 
-<<<<<<< HEAD
     public CleanupPreferences getCleanupPreferences(JournalAbbreviationLoader journalAbbreviationLoader) {
         return new CleanupPreferences(get(IMPORT_FILENAMEPATTERN),
                 getLayoutFormatterPreferences(journalAbbreviationLoader), getFileDirectoryPreferences());
     }
-=======
+
     public RemotePreferences getRemotePreferences() {
         return new RemotePreferences(getInt(REMOTE_SERVER_PORT), getBoolean(USE_REMOTE_SERVER));
     }
@@ -1527,5 +1526,4 @@
         putBoolean(USE_REMOTE_SERVER, remotePreferences.useRemoteServer());
     }
 
->>>>>>> 952ca8e4
 }