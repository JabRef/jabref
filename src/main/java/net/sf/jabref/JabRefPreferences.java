--- conflicted
+++ resolved
@@ -59,7 +59,6 @@
 import net.sf.jabref.logic.util.strings.StringUtil;
 
 public class JabRefPreferences {
-
     private static final Log LOGGER = LogFactory.getLog(JabRefPreferences.class);
 
     /**
@@ -345,11 +344,11 @@
     // modifications, in order to indicate a removed default file type:
     private static final String FILE_TYPE_REMOVED_FLAG = "REMOVED";
 
-    private static final char[][] VALUE_DELIMITERS = new char[][] {{'"', '"'}, {'{', '}'}};
+    private static final char[][] VALUE_DELIMITERS = new char[][] { {'"', '"'}, {'{', '}'}};
 
     public String WRAPPED_USERNAME;
     public final String MARKING_WITH_NUMBER_PATTERN;
-
+    
     private int SHORTCUT_MASK = -1;
 
     private final Preferences prefs;
@@ -460,7 +459,7 @@
                 importPreferences("jabref.xml");
             }
         } catch (IOException e) {
-            JabRefPreferences.LOGGER.info("Could not import preferences from jabref.xml:" + e.getLocalizedMessage(), e);
+            LOGGER.info("Could not import preferences from jabref.xml:" + e.getLocalizedMessage(), e);
         }
 
         // load user preferences 
@@ -471,163 +470,35 @@
             //defaults.put("pdfviewer", "/Applications/Preview.app");
             //defaults.put("psviewer", "/Applications/Preview.app");
             //defaults.put("htmlviewer", "/Applications/Safari.app");
-            defaults.put(JabRefPreferences.EMACS_PATH, "emacsclient");
-            defaults.put(JabRefPreferences.EMACS_23, true);
-            defaults.put(JabRefPreferences.EMACS_ADDITIONAL_PARAMETERS, "-n -e");
-            defaults.put(JabRefPreferences.FONT_FAMILY, "SansSerif");
+            defaults.put(EMACS_PATH, "emacsclient");
+            defaults.put(EMACS_23, true);
+            defaults.put(EMACS_ADDITIONAL_PARAMETERS, "-n -e");
+            defaults.put(FONT_FAMILY, "SansSerif");
 
         } else if (OS.WINDOWS) {
             //defaults.put("pdfviewer", "cmd.exe /c start /b");
             //defaults.put("psviewer", "cmd.exe /c start /b");
             //defaults.put("htmlviewer", "cmd.exe /c start /b");
-            defaults.put(JabRefPreferences.WIN_LOOK_AND_FEEL, "com.jgoodies.looks.windows.WindowsLookAndFeel");
-            defaults.put(JabRefPreferences.WIN_EDT_PATH, "C:\\Program Files\\WinEdt Team\\WinEdt\\WinEdt.exe");
-            defaults.put(JabRefPreferences.LATEX_EDITOR_PATH, "C:\\Program Files\\LEd\\LEd.exe");
-            defaults.put(JabRefPreferences.EMACS_PATH, "emacsclient.exe");
-            defaults.put(JabRefPreferences.EMACS_23, true);
-            defaults.put(JabRefPreferences.EMACS_ADDITIONAL_PARAMETERS, "-n -e");
-            defaults.put(JabRefPreferences.FONT_FAMILY, "Arial");
+            defaults.put(WIN_LOOK_AND_FEEL, "com.jgoodies.looks.windows.WindowsLookAndFeel");
+            defaults.put(WIN_EDT_PATH, "C:\\Program Files\\WinEdt Team\\WinEdt\\WinEdt.exe");
+            defaults.put(LATEX_EDITOR_PATH, "C:\\Program Files\\LEd\\LEd.exe");
+            defaults.put(EMACS_PATH, "emacsclient.exe");
+            defaults.put(EMACS_23, true);
+            defaults.put(EMACS_ADDITIONAL_PARAMETERS, "-n -e");
+            defaults.put(FONT_FAMILY, "Arial");
 
         } else {
             //defaults.put("pdfviewer", "evince");
             //defaults.put("psviewer", "gv");
             //defaults.put("htmlviewer", "firefox");
-            defaults.put(JabRefPreferences.WIN_LOOK_AND_FEEL, "com.jgoodies.plaf.plastic.Plastic3DLookAndFeel");
-            defaults.put(JabRefPreferences.FONT_FAMILY, "SansSerif");
+            defaults.put(WIN_LOOK_AND_FEEL, "com.jgoodies.plaf.plastic.Plastic3DLookAndFeel");
+            defaults.put(FONT_FAMILY, "SansSerif");
 
             // linux
-            defaults.put(JabRefPreferences.EMACS_PATH, "gnuclient");
-            defaults.put(JabRefPreferences.EMACS_23, false);
-            defaults.put(JabRefPreferences.EMACS_ADDITIONAL_PARAMETERS, "-batch -eval");
-        }
-<<<<<<< HEAD
-        defaults.put(JabRefPreferences.USE_PROXY, Boolean.FALSE);
-        defaults.put(JabRefPreferences.PROXY_HOSTNAME, "my proxy host");
-        defaults.put(JabRefPreferences.PROXY_PORT, "my proxy port");
-        defaults.put(JabRefPreferences.PDF_PREVIEW, Boolean.FALSE);
-        defaults.put(JabRefPreferences.USE_DEFAULT_LOOK_AND_FEEL, Boolean.TRUE);
-        defaults.put(JabRefPreferences.LYXPIPE, System.getProperty("user.home") + File.separator + ".lyx/lyxpipe");
-        defaults.put(JabRefPreferences.VIM, "vim");
-        defaults.put(JabRefPreferences.VIM_SERVER, "vim");
-        defaults.put(JabRefPreferences.POS_X, 0);
-        defaults.put(JabRefPreferences.POS_Y, 0);
-        defaults.put(JabRefPreferences.SIZE_X, 840);
-        defaults.put(JabRefPreferences.SIZE_Y, 680);
-        defaults.put(JabRefPreferences.WINDOW_MAXIMISED, Boolean.FALSE);
-        defaults.put(JabRefPreferences.AUTO_RESIZE_MODE, JTable.AUTO_RESIZE_ALL_COLUMNS);
-        defaults.put(JabRefPreferences.PREVIEW_PANEL_HEIGHT, 200);
-        defaults.put(JabRefPreferences.ENTRY_EDITOR_HEIGHT, 400);
-        defaults.put(JabRefPreferences.TABLE_COLOR_CODES_ON, Boolean.TRUE);
-        defaults.put(JabRefPreferences.NAMES_AS_IS, Boolean.FALSE); // "Show names unchanged"
-        defaults.put(JabRefPreferences.NAMES_FIRST_LAST, Boolean.FALSE); // "Show 'Firstname Lastname'"
-        defaults.put(JabRefPreferences.NAMES_LAST_FIRST, Boolean.FALSE); // "Show 'Lastname, Firstname'"
-        defaults.put(JabRefPreferences.NAMES_NATBIB, Boolean.TRUE); // "Natbib style"
-        defaults.put(JabRefPreferences.ABBR_AUTHOR_NAMES, Boolean.TRUE); // "Abbreviate names"
-        defaults.put(JabRefPreferences.NAMES_LAST_ONLY, Boolean.TRUE); // "Show last names only"
-        defaults.put(JabRefPreferences.LANGUAGE, "en");
-        defaults.put(JabRefPreferences.SHOW_SHORT, Boolean.TRUE);
-
-        // Sorting preferences
-        defaults.put(JabRefPreferences.PRIMARY_SORT_FIELD, "author");
-        defaults.put(JabRefPreferences.PRIMARY_SORT_DESCENDING, Boolean.FALSE);
-        defaults.put(JabRefPreferences.SECONDARY_SORT_FIELD, "year");
-        defaults.put(JabRefPreferences.SECONDARY_SORT_DESCENDING, Boolean.TRUE);
-        defaults.put(JabRefPreferences.TERTIARY_SORT_FIELD, "author");
-        defaults.put(JabRefPreferences.TERTIARY_SORT_DESCENDING, Boolean.FALSE);
-        defaults.put(JabRefPreferences.SAVE_IN_ORIGINAL_ORDER, Boolean.FALSE);
-        defaults.put(JabRefPreferences.SAVE_IN_SPECIFIED_ORDER, Boolean.FALSE);
-        defaults.put(JabRefPreferences.SAVE_PRIMARY_SORT_FIELD, "bibtexkey");
-        defaults.put(JabRefPreferences.SAVE_PRIMARY_SORT_DESCENDING, Boolean.FALSE);
-        defaults.put(JabRefPreferences.SAVE_SECONDARY_SORT_FIELD, "author");
-        defaults.put(JabRefPreferences.SAVE_SECONDARY_SORT_DESCENDING, Boolean.TRUE);
-        defaults.put(JabRefPreferences.SAVE_TERTIARY_SORT_FIELD, "");
-        defaults.put(JabRefPreferences.SAVE_TERTIARY_SORT_DESCENDING, Boolean.TRUE);
-        defaults.put(JabRefPreferences.EXPORT_IN_ORIGINAL_ORDER, Boolean.FALSE);
-        defaults.put(JabRefPreferences.EXPORT_IN_SPECIFIED_ORDER, Boolean.FALSE);
-        defaults.put(JabRefPreferences.EXPORT_PRIMARY_SORT_FIELD, "bibtexkey");
-        defaults.put(JabRefPreferences.EXPORT_PRIMARY_SORT_DESCENDING, Boolean.FALSE);
-        defaults.put(JabRefPreferences.EXPORT_SECONDARY_SORT_FIELD, "author");
-        defaults.put(JabRefPreferences.EXPORT_SECONDARY_SORT_DESCENDING, Boolean.TRUE);
-        defaults.put(JabRefPreferences.EXPORT_TERTIARY_SORT_FIELD, "");
-        defaults.put(JabRefPreferences.EXPORT_TERTIARY_SORT_DESCENDING, Boolean.TRUE);
-
-        defaults.put(JabRefPreferences.NEWLINE, System.lineSeparator());
-
-        defaults.put(JabRefPreferences.SIDE_PANE_COMPONENT_NAMES, "");
-        defaults.put(JabRefPreferences.SIDE_PANE_COMPONENT_PREFERRED_POSITIONS, "");
-
-        defaults.put(JabRefPreferences.COLUMN_NAMES, "entrytype;author;title;year;journal;owner;timestamp;bibtexkey");
-        defaults.put(JabRefPreferences.COLUMN_WIDTHS, "75;280;400;60;100;100;100;100");
-        defaults.put(PersistenceTableColumnListener.ACTIVATE_PREF_KEY, PersistenceTableColumnListener.DEFAULT_ENABLED);
-        defaults.put(JabRefPreferences.XMP_PRIVACY_FILTERS, "pdf;timestamp;keywords;owner;note;review");
-        defaults.put(JabRefPreferences.USE_XMP_PRIVACY_FILTER, Boolean.FALSE);
-        defaults.put(JabRefPreferences.NUMBER_COL_WIDTH, GUIGlobals.NUMBER_COL_LENGTH);
-        defaults.put(JabRefPreferences.WORKING_DIRECTORY, System.getProperty("user.home"));
-        defaults.put(JabRefPreferences.EXPORT_WORKING_DIRECTORY, System.getProperty("user.home"));
-        defaults.put(JabRefPreferences.IMPORT_WORKING_DIRECTORY, System.getProperty("user.home"));
-        defaults.put(JabRefPreferences.FILE_WORKING_DIRECTORY, System.getProperty("user.home"));
-        defaults.put(JabRefPreferences.AUTO_OPEN_FORM, Boolean.TRUE);
-        defaults.put(JabRefPreferences.ENTRY_TYPE_FORM_HEIGHT_FACTOR, 1);
-        defaults.put(JabRefPreferences.ENTRY_TYPE_FORM_WIDTH, 1);
-        defaults.put(JabRefPreferences.BACKUP, Boolean.TRUE);
-        defaults.put(JabRefPreferences.OPEN_LAST_EDITED, Boolean.TRUE);
-        defaults.put(JabRefPreferences.LAST_EDITED, null);
-        defaults.put(JabRefPreferences.STRINGS_POS_X, 0);
-        defaults.put(JabRefPreferences.STRINGS_POS_Y, 0);
-        defaults.put(JabRefPreferences.STRINGS_SIZE_X, 600);
-        defaults.put(JabRefPreferences.STRINGS_SIZE_Y, 400);
-        defaults.put(JabRefPreferences.DEFAULT_SHOW_SOURCE, Boolean.FALSE);
-        defaults.put(JabRefPreferences.SHOW_SOURCE, Boolean.TRUE);
-        defaults.put(JabRefPreferences.DEFAULT_AUTO_SORT, Boolean.FALSE);
-        defaults.put(JabRefPreferences.CASE_SENSITIVE_SEARCH, Boolean.FALSE);
-        defaults.put(JabRefPreferences.SEARCH_REQ, Boolean.TRUE);
-        defaults.put(JabRefPreferences.SEARCH_OPT, Boolean.TRUE);
-        defaults.put(JabRefPreferences.SEARCH_GEN, Boolean.TRUE);
-        defaults.put(JabRefPreferences.SEARCH_ALL, Boolean.FALSE);
-        defaults.put(JabRefPreferences.INCREMENT_S, Boolean.FALSE);
-        defaults.put(JabRefPreferences.SEARCH_AUTO_COMPLETE, Boolean.TRUE);
-
-        defaults.put(JabRefPreferences.SELECT_S, Boolean.FALSE);
-        defaults.put(JabRefPreferences.REG_EXP_SEARCH, Boolean.TRUE);
-        defaults.put(JabRefPreferences.HIGH_LIGHT_WORDS, Boolean.TRUE);
-        defaults.put(JabRefPreferences.SEARCH_PANE_POS_X, 0);
-        defaults.put(JabRefPreferences.SEARCH_PANE_POS_Y, 0);
-        defaults.put(JabRefPreferences.EDITOR_EMACS_KEYBINDINGS, Boolean.FALSE);
-        defaults.put(JabRefPreferences.EDITOR_EMACS_KEYBINDINGS_REBIND_CA, Boolean.TRUE);
-        defaults.put(JabRefPreferences.EDITOR_EMACS_KEYBINDINGS_REBIND_CF, Boolean.TRUE);
-        defaults.put(JabRefPreferences.AUTO_COMPLETE, Boolean.TRUE);
-        defaults.put(JabRefPreferences.AUTO_COMPLETE_FIELDS, "author;editor;title;journal;publisher;keywords;crossref");
-        defaults.put(JabRefPreferences.AUTO_COMP_FIRST_LAST, Boolean.FALSE); // "Autocomplete names in 'Firstname Lastname' format only"
-        defaults.put(JabRefPreferences.AUTO_COMP_LAST_FIRST, Boolean.FALSE); // "Autocomplete names in 'Lastname, Firstname' format only"
-        defaults.put(JabRefPreferences.SHORTEST_TO_COMPLETE, 2);
-        defaults.put(JabRefPreferences.AUTOCOMPLETE_FIRSTNAME_MODE, JabRefPreferences.AUTOCOMPLETE_FIRSTNAME_MODE_BOTH);
-        defaults.put(JabRefPreferences.GROUP_SELECTOR_VISIBLE, Boolean.TRUE);
-        defaults.put(JabRefPreferences.GROUP_FLOAT_SELECTIONS, Boolean.TRUE);
-        defaults.put(JabRefPreferences.GROUP_INTERSECT_SELECTIONS, Boolean.TRUE);
-        defaults.put(JabRefPreferences.GROUP_INVERT_SELECTIONS, Boolean.FALSE);
-        defaults.put(JabRefPreferences.GROUP_SHOW_OVERLAPPING, Boolean.FALSE);
-        defaults.put(JabRefPreferences.GROUP_SELECT_MATCHES, Boolean.FALSE);
-        defaults.put(JabRefPreferences.GROUPS_DEFAULT_FIELD, "keywords");
-        defaults.put(JabRefPreferences.GROUP_SHOW_ICONS, Boolean.TRUE);
-        defaults.put(JabRefPreferences.GROUP_SHOW_DYNAMIC, Boolean.TRUE);
-        defaults.put(JabRefPreferences.GROUP_EXPAND_TREE, Boolean.TRUE);
-        defaults.put(JabRefPreferences.GROUP_AUTO_SHOW, Boolean.TRUE);
-        defaults.put(JabRefPreferences.GROUP_AUTO_HIDE, Boolean.TRUE);
-        defaults.put(JabRefPreferences.GROUP_SHOW_NUMBER_OF_ELEMENTS, Boolean.FALSE);
-        defaults.put(JabRefPreferences.AUTO_ASSIGN_GROUP, Boolean.TRUE);
-        defaults.put(JabRefPreferences.GROUP_KEYWORD_SEPARATOR, ", ");
-        defaults.put(JabRefPreferences.EDIT_GROUP_MEMBERSHIP_MODE, Boolean.FALSE);
-        defaults.put(JabRefPreferences.HIGHLIGHT_GROUPS_MATCHING_ANY, Boolean.FALSE);
-        defaults.put(JabRefPreferences.HIGHLIGHT_GROUPS_MATCHING_ALL, Boolean.FALSE);
-        defaults.put(JabRefPreferences.TOOLBAR_VISIBLE, Boolean.TRUE);
-        defaults.put(JabRefPreferences.SEARCH_PANEL_VISIBLE, Boolean.FALSE);
-        defaults.put(JabRefPreferences.DEFAULT_ENCODING, System.getProperty("file.encoding"));
-        defaults.put(JabRefPreferences.GROUPS_VISIBLE_ROWS, 8);
-        defaults.put(JabRefPreferences.DEFAULT_OWNER, System.getProperty("user.name"));
-        defaults.put(JabRefPreferences.PRESERVE_FIELD_FORMATTING, Boolean.FALSE);
-        defaults.put(JabRefPreferences.MEMORY_STICK_MODE, Boolean.FALSE);
-        defaults.put(JabRefPreferences.RENAME_ON_MOVE_FILE_TO_FILE_DIR, Boolean.TRUE);
-=======
+            defaults.put(EMACS_PATH, "gnuclient");
+            defaults.put(EMACS_23, false);
+            defaults.put(EMACS_ADDITIONAL_PARAMETERS, "-batch -eval");
+        }
         defaults.put(USE_PROXY, Boolean.FALSE);
         defaults.put(PROXY_HOSTNAME, "my proxy host");
         defaults.put(PROXY_PORT, "my proxy port");
@@ -755,54 +626,54 @@
         defaults.put(PRESERVE_FIELD_FORMATTING, Boolean.FALSE);
         defaults.put(MEMORY_STICK_MODE, Boolean.FALSE);
         defaults.put(RENAME_ON_MOVE_FILE_TO_FILE_DIR, Boolean.TRUE);
->>>>>>> 650e816d
 
         // The general fields stuff is made obsolete by the CUSTOM_TAB_... entries.
-        defaults.put(JabRefPreferences.GENERAL_FIELDS, "crossref;keywords;file;doi;url;urldate;" + "pdf;comment;owner");
-
-        defaults.put(JabRefPreferences.HISTORY_SIZE, 8);
-        defaults.put(JabRefPreferences.FONT_STYLE, java.awt.Font.PLAIN);
-        defaults.put(JabRefPreferences.FONT_SIZE, 12);
-        defaults.put(JabRefPreferences.OVERRIDE_DEFAULT_FONTS, Boolean.FALSE);
-        defaults.put(JabRefPreferences.MENU_FONT_FAMILY, "Times");
-        defaults.put(JabRefPreferences.MENU_FONT_STYLE, java.awt.Font.PLAIN);
-        defaults.put(JabRefPreferences.MENU_FONT_SIZE, 11);
-        defaults.put(JabRefPreferences.TABLE_ROW_PADDING, GUIGlobals.TABLE_ROW_PADDING);
-        defaults.put(JabRefPreferences.TABLE_SHOW_GRID, Boolean.FALSE);
+        defaults.put(GENERAL_FIELDS, "crossref;keywords;file;doi;url;urldate;"
+                + "pdf;comment;owner");
+
+        defaults.put(HISTORY_SIZE, 8);
+        defaults.put(FONT_STYLE, java.awt.Font.PLAIN);
+        defaults.put(FONT_SIZE, 12);
+        defaults.put(OVERRIDE_DEFAULT_FONTS, Boolean.FALSE);
+        defaults.put(MENU_FONT_FAMILY, "Times");
+        defaults.put(MENU_FONT_STYLE, java.awt.Font.PLAIN);
+        defaults.put(MENU_FONT_SIZE, 11);
+        defaults.put(TABLE_ROW_PADDING, GUIGlobals.TABLE_ROW_PADDING);
+        defaults.put(TABLE_SHOW_GRID, Boolean.FALSE);
         // Main table color settings:
-        defaults.put(JabRefPreferences.TABLE_BACKGROUND, "255:255:255");
-        defaults.put(JabRefPreferences.TABLE_REQ_FIELD_BACKGROUND, "230:235:255");
-        defaults.put(JabRefPreferences.TABLE_OPT_FIELD_BACKGROUND, "230:255:230");
-        defaults.put(JabRefPreferences.TABLE_TEXT, "0:0:0");
-        defaults.put(JabRefPreferences.GRID_COLOR, "210:210:210");
-        defaults.put(JabRefPreferences.GRAYED_OUT_BACKGROUND, "210:210:210");
-        defaults.put(JabRefPreferences.GRAYED_OUT_TEXT, "40:40:40");
-        defaults.put(JabRefPreferences.VERY_GRAYED_OUT_BACKGROUND, "180:180:180");
-        defaults.put(JabRefPreferences.VERY_GRAYED_OUT_TEXT, "40:40:40");
-        defaults.put(JabRefPreferences.MARKED_ENTRY_BACKGROUND0, "255:255:180");
-        defaults.put(JabRefPreferences.MARKED_ENTRY_BACKGROUND1, "255:220:180");
-        defaults.put(JabRefPreferences.MARKED_ENTRY_BACKGROUND2, "255:180:160");
-        defaults.put(JabRefPreferences.MARKED_ENTRY_BACKGROUND3, "255:120:120");
-        defaults.put(JabRefPreferences.MARKED_ENTRY_BACKGROUND4, "255:75:75");
-        defaults.put(JabRefPreferences.MARKED_ENTRY_BACKGROUND5, "220:255:220");
-        defaults.put(JabRefPreferences.VALID_FIELD_BACKGROUND_COLOR, "255:255:255");
-        defaults.put(JabRefPreferences.INVALID_FIELD_BACKGROUND_COLOR, "255:0:0");
-        defaults.put(JabRefPreferences.ACTIVE_FIELD_EDITOR_BACKGROUND_COLOR, "220:220:255");
-        defaults.put(JabRefPreferences.FIELD_EDITOR_TEXT_COLOR, "0:0:0");
-
-        defaults.put(JabRefPreferences.INCOMPLETE_ENTRY_BACKGROUND, "250:175:175");
-
-        defaults.put(JabRefPreferences.ANTIALIAS, Boolean.FALSE);
-        defaults.put(JabRefPreferences.CTRL_CLICK, Boolean.FALSE);
-        defaults.put(JabRefPreferences.DISABLE_ON_MULTIPLE_SELECTION, Boolean.FALSE);
-        defaults.put(JabRefPreferences.PDF_COLUMN, Boolean.FALSE);
-        defaults.put(JabRefPreferences.URL_COLUMN, Boolean.TRUE);
-        defaults.put(JabRefPreferences.PREFER_URL_DOI, Boolean.FALSE);
-        defaults.put(JabRefPreferences.FILE_COLUMN, Boolean.TRUE);
-        defaults.put(JabRefPreferences.ARXIV_COLUMN, Boolean.FALSE);
-
-        defaults.put(JabRefPreferences.EXTRA_FILE_COLUMNS, Boolean.FALSE);
-        defaults.put(JabRefPreferences.LIST_OF_FILE_COLUMNS, "");
+        defaults.put(TABLE_BACKGROUND, "255:255:255");
+        defaults.put(TABLE_REQ_FIELD_BACKGROUND, "230:235:255");
+        defaults.put(TABLE_OPT_FIELD_BACKGROUND, "230:255:230");
+        defaults.put(TABLE_TEXT, "0:0:0");
+        defaults.put(GRID_COLOR, "210:210:210");
+        defaults.put(GRAYED_OUT_BACKGROUND, "210:210:210");
+        defaults.put(GRAYED_OUT_TEXT, "40:40:40");
+        defaults.put(VERY_GRAYED_OUT_BACKGROUND, "180:180:180");
+        defaults.put(VERY_GRAYED_OUT_TEXT, "40:40:40");
+        defaults.put(MARKED_ENTRY_BACKGROUND0, "255:255:180");
+        defaults.put(MARKED_ENTRY_BACKGROUND1, "255:220:180");
+        defaults.put(MARKED_ENTRY_BACKGROUND2, "255:180:160");
+        defaults.put(MARKED_ENTRY_BACKGROUND3, "255:120:120");
+        defaults.put(MARKED_ENTRY_BACKGROUND4, "255:75:75");
+        defaults.put(MARKED_ENTRY_BACKGROUND5, "220:255:220");
+        defaults.put(VALID_FIELD_BACKGROUND_COLOR, "255:255:255");
+        defaults.put(INVALID_FIELD_BACKGROUND_COLOR, "255:0:0");
+        defaults.put(ACTIVE_FIELD_EDITOR_BACKGROUND_COLOR, "220:220:255");
+        defaults.put(FIELD_EDITOR_TEXT_COLOR, "0:0:0");
+
+        defaults.put(INCOMPLETE_ENTRY_BACKGROUND, "250:175:175");
+
+        defaults.put(ANTIALIAS, Boolean.FALSE);
+        defaults.put(CTRL_CLICK, Boolean.FALSE);
+        defaults.put(DISABLE_ON_MULTIPLE_SELECTION, Boolean.FALSE);
+        defaults.put(PDF_COLUMN, Boolean.FALSE);
+        defaults.put(URL_COLUMN, Boolean.TRUE);
+        defaults.put(PREFER_URL_DOI, Boolean.FALSE);
+        defaults.put(FILE_COLUMN, Boolean.TRUE);
+        defaults.put(ARXIV_COLUMN, Boolean.FALSE);
+
+        defaults.put(EXTRA_FILE_COLUMNS, Boolean.FALSE);
+        defaults.put(LIST_OF_FILE_COLUMNS, "");
 
         defaults.put(SpecialFieldsUtils.PREF_SPECIALFIELDSENABLED, SpecialFieldsUtils.PREF_SPECIALFIELDSENABLED_DEFAULT);
         defaults.put(SpecialFieldsUtils.PREF_SHOWCOLUMN_PRIORITY, SpecialFieldsUtils.PREF_SHOWCOLUMN_PRIORITY_DEFAULT);
@@ -815,110 +686,140 @@
         defaults.put(SpecialFieldsUtils.PREF_AUTOSYNCSPECIALFIELDSTOKEYWORDS, SpecialFieldsUtils.PREF_AUTOSYNCSPECIALFIELDSTOKEYWORDS_DEFAULT);
         defaults.put(SpecialFieldsUtils.PREF_SERIALIZESPECIALFIELDS, SpecialFieldsUtils.PREF_SERIALIZESPECIALFIELDS_DEFAULT);
 
-        defaults.put(JabRefPreferences.SHOW_ONE_LETTER_HEADING_FOR_ICON_COLUMNS, Boolean.FALSE);
-
-        defaults.put(JabRefPreferences.USE_OWNER, Boolean.FALSE);
-        defaults.put(JabRefPreferences.OVERWRITE_OWNER, Boolean.FALSE);
-        defaults.put(JabRefPreferences.ALLOW_TABLE_EDITING, Boolean.FALSE);
-        defaults.put(JabRefPreferences.DIALOG_WARNING_FOR_DUPLICATE_KEY, Boolean.TRUE);
-        defaults.put(JabRefPreferences.DIALOG_WARNING_FOR_EMPTY_KEY, Boolean.TRUE);
-        defaults.put(JabRefPreferences.DISPLAY_KEY_WARNING_DIALOG_AT_STARTUP, Boolean.TRUE);
-        defaults.put(JabRefPreferences.AVOID_OVERWRITING_KEY, Boolean.FALSE);
-        defaults.put(JabRefPreferences.WARN_BEFORE_OVERWRITING_KEY, Boolean.TRUE);
-        defaults.put(JabRefPreferences.CONFIRM_DELETE, Boolean.TRUE);
-        defaults.put(JabRefPreferences.GRAY_OUT_NON_HITS, Boolean.TRUE);
-        defaults.put(JabRefPreferences.FLOAT_SEARCH, Boolean.TRUE);
-        defaults.put(JabRefPreferences.SHOW_SEARCH_IN_DIALOG, Boolean.FALSE);
-        defaults.put(JabRefPreferences.SEARCH_ALL_BASES, Boolean.FALSE);
-        defaults.put(JabRefPreferences.DEFAULT_LABEL_PATTERN, "[auth][year]");
-        defaults.put(JabRefPreferences.PREVIEW_ENABLED, Boolean.TRUE);
-        defaults.put(JabRefPreferences.ACTIVE_PREVIEW, 0);
-        defaults.put(JabRefPreferences.PREVIEW_0, "<font face=\"arial\">" + "<b><i>\\bibtextype</i><a name=\"\\bibtexkey\">\\begin{bibtexkey} (\\bibtexkey)</a>" + "\\end{bibtexkey}</b><br>__NEWLINE__" + "\\begin{author} \\format[Authors(LastFirst,Initials,Semicolon,Amp),HTMLChars]{\\author}<BR>\\end{author}__NEWLINE__" + "\\begin{editor} \\format[Authors(LastFirst,Initials,Semicolon,Amp),HTMLChars]{\\editor} " + "<i>(\\format[IfPlural(Eds.,Ed.)]{\\editor})</i><BR>\\end{editor}__NEWLINE__" + "\\begin{title} \\format[HTMLChars]{\\title} \\end{title}<BR>__NEWLINE__" + "\\begin{chapter} \\format[HTMLChars]{\\chapter}<BR>\\end{chapter}__NEWLINE__" + "\\begin{journal} <em>\\format[HTMLChars]{\\journal}, </em>\\end{journal}__NEWLINE__"
-        // Include the booktitle field for @inproceedings, @proceedings, etc.
-        + "\\begin{booktitle} <em>\\format[HTMLChars]{\\booktitle}, </em>\\end{booktitle}__NEWLINE__" + "\\begin{school} <em>\\format[HTMLChars]{\\school}, </em>\\end{school}__NEWLINE__" + "\\begin{institution} <em>\\format[HTMLChars]{\\institution}, </em>\\end{institution}__NEWLINE__" + "\\begin{publisher} <em>\\format[HTMLChars]{\\publisher}, </em>\\end{publisher}__NEWLINE__" + "\\begin{year}<b>\\year</b>\\end{year}\\begin{volume}<i>, \\volume</i>\\end{volume}" + "\\begin{pages}, \\format[FormatPagesForHTML]{\\pages} \\end{pages}__NEWLINE__" + "\\begin{abstract}<BR><BR><b>Abstract: </b> \\format[HTMLChars]{\\abstract} \\end{abstract}__NEWLINE__" + "\\begin{review}<BR><BR><b>Review: </b> \\format[HTMLChars]{\\review} \\end{review}" + "</dd>__NEWLINE__<p></p></font>");
-        defaults.put(JabRefPreferences.PREVIEW_1, "<font face=\"arial\">" + "<b><i>\\bibtextype</i><a name=\"\\bibtexkey\">\\begin{bibtexkey} (\\bibtexkey)</a>" + "\\end{bibtexkey}</b><br>__NEWLINE__" + "\\begin{author} \\format[Authors(LastFirst,Initials,Semicolon,Amp),HTMLChars]{\\author}<BR>\\end{author}__NEWLINE__" + "\\begin{editor} \\format[Authors(LastFirst,Initials,Semicolon,Amp),HTMLChars]{\\editor} " + "<i>(\\format[IfPlural(Eds.,Ed.)]{\\editor})</i><BR>\\end{editor}__NEWLINE__" + "\\begin{title} \\format[HTMLChars]{\\title} \\end{title}<BR>__NEWLINE__" + "\\begin{chapter} \\format[HTMLChars]{\\chapter}<BR>\\end{chapter}__NEWLINE__" + "\\begin{journal} <em>\\format[HTMLChars]{\\journal}, </em>\\end{journal}__NEWLINE__"
-        // Include the booktitle field for @inproceedings, @proceedings, etc.
-        + "\\begin{booktitle} <em>\\format[HTMLChars]{\\booktitle}, </em>\\end{booktitle}__NEWLINE__" + "\\begin{school} <em>\\format[HTMLChars]{\\school}, </em>\\end{school}__NEWLINE__" + "\\begin{institution} <em>\\format[HTMLChars]{\\institution}, </em>\\end{institution}__NEWLINE__" + "\\begin{publisher} <em>\\format[HTMLChars]{\\publisher}, </em>\\end{publisher}__NEWLINE__" + "\\begin{year}<b>\\year</b>\\end{year}\\begin{volume}<i>, \\volume</i>\\end{volume}" + "\\begin{pages}, \\format[FormatPagesForHTML]{\\pages} \\end{pages}" + "</dd>__NEWLINE__<p></p></font>");
+        defaults.put(SHOW_ONE_LETTER_HEADING_FOR_ICON_COLUMNS, Boolean.FALSE);
+
+        defaults.put(USE_OWNER, Boolean.FALSE);
+        defaults.put(OVERWRITE_OWNER, Boolean.FALSE);
+        defaults.put(ALLOW_TABLE_EDITING, Boolean.FALSE);
+        defaults.put(DIALOG_WARNING_FOR_DUPLICATE_KEY, Boolean.TRUE);
+        defaults.put(DIALOG_WARNING_FOR_EMPTY_KEY, Boolean.TRUE);
+        defaults.put(DISPLAY_KEY_WARNING_DIALOG_AT_STARTUP, Boolean.TRUE);
+        defaults.put(AVOID_OVERWRITING_KEY, Boolean.FALSE);
+        defaults.put(WARN_BEFORE_OVERWRITING_KEY, Boolean.TRUE);
+        defaults.put(CONFIRM_DELETE, Boolean.TRUE);
+        defaults.put(GRAY_OUT_NON_HITS, Boolean.TRUE);
+        defaults.put(FLOAT_SEARCH, Boolean.TRUE);
+        defaults.put(SHOW_SEARCH_IN_DIALOG, Boolean.FALSE);
+        defaults.put(SEARCH_ALL_BASES, Boolean.FALSE);
+        defaults.put(DEFAULT_LABEL_PATTERN, "[auth][year]");
+        defaults.put(PREVIEW_ENABLED, Boolean.TRUE);
+        defaults.put(ACTIVE_PREVIEW, 0);
+        defaults.put(PREVIEW_0, "<font face=\"arial\">"
+                + "<b><i>\\bibtextype</i><a name=\"\\bibtexkey\">\\begin{bibtexkey} (\\bibtexkey)</a>"
+                + "\\end{bibtexkey}</b><br>__NEWLINE__"
+                + "\\begin{author} \\format[Authors(LastFirst,Initials,Semicolon,Amp),HTMLChars]{\\author}<BR>\\end{author}__NEWLINE__"
+                + "\\begin{editor} \\format[Authors(LastFirst,Initials,Semicolon,Amp),HTMLChars]{\\editor} "
+                + "<i>(\\format[IfPlural(Eds.,Ed.)]{\\editor})</i><BR>\\end{editor}__NEWLINE__"
+                + "\\begin{title} \\format[HTMLChars]{\\title} \\end{title}<BR>__NEWLINE__"
+                + "\\begin{chapter} \\format[HTMLChars]{\\chapter}<BR>\\end{chapter}__NEWLINE__"
+                + "\\begin{journal} <em>\\format[HTMLChars]{\\journal}, </em>\\end{journal}__NEWLINE__"
+                // Include the booktitle field for @inproceedings, @proceedings, etc.
+                + "\\begin{booktitle} <em>\\format[HTMLChars]{\\booktitle}, </em>\\end{booktitle}__NEWLINE__"
+                + "\\begin{school} <em>\\format[HTMLChars]{\\school}, </em>\\end{school}__NEWLINE__"
+                + "\\begin{institution} <em>\\format[HTMLChars]{\\institution}, </em>\\end{institution}__NEWLINE__"
+                + "\\begin{publisher} <em>\\format[HTMLChars]{\\publisher}, </em>\\end{publisher}__NEWLINE__"
+                + "\\begin{year}<b>\\year</b>\\end{year}\\begin{volume}<i>, \\volume</i>\\end{volume}"
+                + "\\begin{pages}, \\format[FormatPagesForHTML]{\\pages} \\end{pages}__NEWLINE__"
+                + "\\begin{abstract}<BR><BR><b>Abstract: </b> \\format[HTMLChars]{\\abstract} \\end{abstract}__NEWLINE__"
+                + "\\begin{review}<BR><BR><b>Review: </b> \\format[HTMLChars]{\\review} \\end{review}"
+                + "</dd>__NEWLINE__<p></p></font>");
+        defaults.put(PREVIEW_1, "<font face=\"arial\">"
+                + "<b><i>\\bibtextype</i><a name=\"\\bibtexkey\">\\begin{bibtexkey} (\\bibtexkey)</a>"
+                + "\\end{bibtexkey}</b><br>__NEWLINE__"
+                + "\\begin{author} \\format[Authors(LastFirst,Initials,Semicolon,Amp),HTMLChars]{\\author}<BR>\\end{author}__NEWLINE__"
+                + "\\begin{editor} \\format[Authors(LastFirst,Initials,Semicolon,Amp),HTMLChars]{\\editor} "
+                + "<i>(\\format[IfPlural(Eds.,Ed.)]{\\editor})</i><BR>\\end{editor}__NEWLINE__"
+                + "\\begin{title} \\format[HTMLChars]{\\title} \\end{title}<BR>__NEWLINE__"
+                + "\\begin{chapter} \\format[HTMLChars]{\\chapter}<BR>\\end{chapter}__NEWLINE__"
+                + "\\begin{journal} <em>\\format[HTMLChars]{\\journal}, </em>\\end{journal}__NEWLINE__"
+                // Include the booktitle field for @inproceedings, @proceedings, etc.
+                + "\\begin{booktitle} <em>\\format[HTMLChars]{\\booktitle}, </em>\\end{booktitle}__NEWLINE__"
+                + "\\begin{school} <em>\\format[HTMLChars]{\\school}, </em>\\end{school}__NEWLINE__"
+                + "\\begin{institution} <em>\\format[HTMLChars]{\\institution}, </em>\\end{institution}__NEWLINE__"
+                + "\\begin{publisher} <em>\\format[HTMLChars]{\\publisher}, </em>\\end{publisher}__NEWLINE__"
+                + "\\begin{year}<b>\\year</b>\\end{year}\\begin{volume}<i>, \\volume</i>\\end{volume}"
+                + "\\begin{pages}, \\format[FormatPagesForHTML]{\\pages} \\end{pages}"
+                + "</dd>__NEWLINE__<p></p></font>");
 
         // TODO: Currently not possible to edit this setting:
-        defaults.put(JabRefPreferences.PREVIEW_PRINT_BUTTON, Boolean.FALSE);
-        defaults.put(JabRefPreferences.AUTO_DOUBLE_BRACES, Boolean.FALSE);
-        defaults.put(JabRefPreferences.DO_NOT_RESOLVE_STRINGS_FOR, "url");
-        defaults.put(JabRefPreferences.RESOLVE_STRINGS_ALL_FIELDS, Boolean.FALSE);
-        defaults.put(JabRefPreferences.PUT_BRACES_AROUND_CAPITALS, "");//"title;journal;booktitle;review;abstract");
-        defaults.put(JabRefPreferences.NON_WRAPPABLE_FIELDS, "pdf;ps;url;doi;file");
-        defaults.put(JabRefPreferences.USE_IMPORT_INSPECTION_DIALOG, Boolean.TRUE);
-        defaults.put(JabRefPreferences.USE_IMPORT_INSPECTION_DIALOG_FOR_SINGLE, Boolean.TRUE);
-        defaults.put(JabRefPreferences.GENERATE_KEYS_AFTER_INSPECTION, Boolean.TRUE);
-        defaults.put(JabRefPreferences.MARK_IMPORTED_ENTRIES, Boolean.TRUE);
-        defaults.put(JabRefPreferences.UNMARK_ALL_ENTRIES_BEFORE_IMPORTING, Boolean.TRUE);
-        defaults.put(JabRefPreferences.WARN_ABOUT_DUPLICATES_IN_INSPECTION, Boolean.TRUE);
-        defaults.put(JabRefPreferences.USE_TIME_STAMP, Boolean.FALSE);
-        defaults.put(JabRefPreferences.OVERWRITE_TIME_STAMP, Boolean.FALSE);
-        defaults.put(JabRefPreferences.TIME_STAMP_FORMAT, "yyyy.MM.dd");
-        defaults.put(JabRefPreferences.TIME_STAMP_FIELD, BibtexFields.TIMESTAMP);
-        defaults.put(JabRefPreferences.UPDATE_TIMESTAMP, Boolean.FALSE);
-        defaults.put(JabRefPreferences.GENERATE_KEYS_BEFORE_SAVING, Boolean.FALSE);
+        defaults.put(PREVIEW_PRINT_BUTTON, Boolean.FALSE);
+        defaults.put(AUTO_DOUBLE_BRACES, Boolean.FALSE);
+        defaults.put(DO_NOT_RESOLVE_STRINGS_FOR, "url");
+        defaults.put(RESOLVE_STRINGS_ALL_FIELDS, Boolean.FALSE);
+        defaults.put(PUT_BRACES_AROUND_CAPITALS, "");//"title;journal;booktitle;review;abstract");
+        defaults.put(NON_WRAPPABLE_FIELDS, "pdf;ps;url;doi;file");
+        defaults.put(USE_IMPORT_INSPECTION_DIALOG, Boolean.TRUE);
+        defaults.put(USE_IMPORT_INSPECTION_DIALOG_FOR_SINGLE, Boolean.TRUE);
+        defaults.put(GENERATE_KEYS_AFTER_INSPECTION, Boolean.TRUE);
+        defaults.put(MARK_IMPORTED_ENTRIES, Boolean.TRUE);
+        defaults.put(UNMARK_ALL_ENTRIES_BEFORE_IMPORTING, Boolean.TRUE);
+        defaults.put(WARN_ABOUT_DUPLICATES_IN_INSPECTION, Boolean.TRUE);
+        defaults.put(USE_TIME_STAMP, Boolean.FALSE);
+        defaults.put(OVERWRITE_TIME_STAMP, Boolean.FALSE);
+        defaults.put(TIME_STAMP_FORMAT, "yyyy.MM.dd");
+        defaults.put(TIME_STAMP_FIELD, BibtexFields.TIMESTAMP);
+        defaults.put(UPDATE_TIMESTAMP, Boolean.FALSE);
+        defaults.put(GENERATE_KEYS_BEFORE_SAVING, Boolean.FALSE);
 
         // behavior of JabRef before 2.10: both: false
-        defaults.put(JabRefPreferences.WRITEFIELD_ADDSPACES, Boolean.TRUE);
-        defaults.put(JabRefPreferences.WRITEFIELD_CAMELCASENAME, Boolean.TRUE);
+        defaults.put(WRITEFIELD_ADDSPACES, Boolean.TRUE);
+        defaults.put(WRITEFIELD_CAMELCASENAME, Boolean.TRUE);
 
         //behavior of JabRef before LWang_AdjustableFieldOrder 1
         //0 sorted order (2.10 default), 1 unsorted order (2.9.2 default), 2 user defined
-        defaults.put(JabRefPreferences.WRITEFIELD_SORTSTYLE, 0);
-        defaults.put(JabRefPreferences.WRITEFIELD_USERDEFINEDORDER, "author;title;journal;year;volume;number;pages;month;note;volume;pages;part;eid");
-        defaults.put(JabRefPreferences.WRITEFIELD_WRAPFIELD, Boolean.FALSE);
+        defaults.put(WRITEFIELD_SORTSTYLE, 0);
+        defaults.put(WRITEFIELD_USERDEFINEDORDER, "author;title;journal;year;volume;number;pages;month;note;volume;pages;part;eid");
+        defaults.put(WRITEFIELD_WRAPFIELD, Boolean.FALSE);
 
         defaults.put(RemotePreferences.USE_REMOTE_SERVER, Boolean.FALSE);
         defaults.put(RemotePreferences.REMOTE_SERVER_PORT, 6050);
 
-        defaults.put(JabRefPreferences.PERSONAL_JOURNAL_LIST, null);
-        defaults.put(JabRefPreferences.EXTERNAL_JOURNAL_LISTS, null);
-        defaults.put(JabRefPreferences.CITE_COMMAND, "cite"); // obsoleted by the app-specific ones
-        defaults.put(JabRefPreferences.CITE_COMMAND_VIM, "\\cite");
-        defaults.put(JabRefPreferences.CITE_COMMAND_EMACS, "\\cite");
-        defaults.put(JabRefPreferences.CITE_COMMAND_WIN_EDT, "\\cite");
-        defaults.put(JabRefPreferences.CITE_COMMAND_LED, "\\cite");
-        defaults.put(JabRefPreferences.FLOAT_MARKED_ENTRIES, Boolean.TRUE);
-
-        defaults.put(JabRefPreferences.USE_NATIVE_FILE_DIALOG_ON_MAC, Boolean.FALSE);
-        defaults.put(JabRefPreferences.FILECHOOSER_DISABLE_RENAME, Boolean.TRUE);
-
-        defaults.put(JabRefPreferences.LAST_USED_EXPORT, null);
-        defaults.put(JabRefPreferences.SIDE_PANE_WIDTH, -1);
-
-        defaults.put(JabRefPreferences.IMPORT_INSPECTION_DIALOG_WIDTH, 650);
-        defaults.put(JabRefPreferences.IMPORT_INSPECTION_DIALOG_HEIGHT, 650);
-        defaults.put(JabRefPreferences.SEARCH_DIALOG_WIDTH, 650);
-        defaults.put(JabRefPreferences.SEARCH_DIALOG_HEIGHT, 500);
-        defaults.put(JabRefPreferences.SHOW_FILE_LINKS_UPGRADE_WARNING, Boolean.TRUE);
-        defaults.put(JabRefPreferences.AUTOLINK_EXACT_KEY_ONLY, Boolean.TRUE);
-        defaults.put(JabRefPreferences.NUMERIC_FIELDS, "mittnum;author");
-        defaults.put(JabRefPreferences.RUN_AUTOMATIC_FILE_SEARCH, Boolean.FALSE);
-        defaults.put(JabRefPreferences.USE_LOCK_FILES, Boolean.TRUE);
-        defaults.put(JabRefPreferences.AUTO_SAVE, Boolean.TRUE);
-        defaults.put(JabRefPreferences.AUTO_SAVE_INTERVAL, 5);
-        defaults.put(JabRefPreferences.PROMPT_BEFORE_USING_AUTOSAVE, Boolean.TRUE);
-        defaults.put(JabRefPreferences.ENFORCE_LEGAL_BIBTEX_KEY, Boolean.TRUE);
-        defaults.put(JabRefPreferences.BIBLATEX_MODE, Boolean.FALSE);
+        defaults.put(PERSONAL_JOURNAL_LIST, null);
+        defaults.put(EXTERNAL_JOURNAL_LISTS, null);
+        defaults.put(CITE_COMMAND, "cite"); // obsoleted by the app-specific ones
+        defaults.put(CITE_COMMAND_VIM, "\\cite");
+        defaults.put(CITE_COMMAND_EMACS, "\\cite");
+        defaults.put(CITE_COMMAND_WIN_EDT, "\\cite");
+        defaults.put(CITE_COMMAND_LED, "\\cite");
+        defaults.put(FLOAT_MARKED_ENTRIES, Boolean.TRUE);
+
+        defaults.put(USE_NATIVE_FILE_DIALOG_ON_MAC, Boolean.FALSE);
+        defaults.put(FILECHOOSER_DISABLE_RENAME, Boolean.TRUE);
+
+        defaults.put(LAST_USED_EXPORT, null);
+        defaults.put(SIDE_PANE_WIDTH, -1);
+
+        defaults.put(IMPORT_INSPECTION_DIALOG_WIDTH, 650);
+        defaults.put(IMPORT_INSPECTION_DIALOG_HEIGHT, 650);
+        defaults.put(SEARCH_DIALOG_WIDTH, 650);
+        defaults.put(SEARCH_DIALOG_HEIGHT, 500);
+        defaults.put(SHOW_FILE_LINKS_UPGRADE_WARNING, Boolean.TRUE);
+        defaults.put(AUTOLINK_EXACT_KEY_ONLY, Boolean.TRUE);
+        defaults.put(NUMERIC_FIELDS, "mittnum;author");
+        defaults.put(RUN_AUTOMATIC_FILE_SEARCH, Boolean.FALSE);
+        defaults.put(USE_LOCK_FILES, Boolean.TRUE);
+        defaults.put(AUTO_SAVE, Boolean.TRUE);
+        defaults.put(AUTO_SAVE_INTERVAL, 5);
+        defaults.put(PROMPT_BEFORE_USING_AUTOSAVE, Boolean.TRUE);
+        defaults.put(ENFORCE_LEGAL_BIBTEX_KEY, Boolean.TRUE);
+        defaults.put(BIBLATEX_MODE, Boolean.FALSE);
         // Curly brackets ({}) are the default delimiters, not quotes (") as these cause trouble when they appear within the field value:
         // Currently, JabRef does not escape them
-        defaults.put(JabRefPreferences.VALUE_DELIMITERS2, 1);
-        defaults.put(JabRefPreferences.INCLUDE_EMPTY_FIELDS, Boolean.FALSE);
-        defaults.put(JabRefPreferences.KEY_GEN_FIRST_LETTER_A, Boolean.TRUE);
-        defaults.put(JabRefPreferences.KEY_GEN_ALWAYS_ADD_LETTER, Boolean.FALSE);
-        defaults.put(JabRefPreferences.EMAIL_SUBJECT, Localization.lang("References"));
-        defaults.put(JabRefPreferences.OPEN_FOLDERS_OF_ATTACHED_FILES, Boolean.FALSE);
-        defaults.put(JabRefPreferences.ALLOW_FILE_AUTO_OPEN_BROWSE, Boolean.TRUE);
-        defaults.put(JabRefPreferences.WEB_SEARCH_VISIBLE, Boolean.FALSE);
-        defaults.put(JabRefPreferences.SELECTED_FETCHER_INDEX, 0);
-        defaults.put(JabRefPreferences.BIB_LOCATION_AS_FILE_DIR, Boolean.TRUE);
-        defaults.put(JabRefPreferences.BIB_LOC_AS_PRIMARY_DIR, Boolean.FALSE);
-        defaults.put(JabRefPreferences.DB_CONNECT_SERVER_TYPE, "MySQL");
-        defaults.put(JabRefPreferences.DB_CONNECT_HOSTNAME, "localhost");
-        defaults.put(JabRefPreferences.DB_CONNECT_DATABASE, "jabref");
-        defaults.put(JabRefPreferences.DB_CONNECT_USERNAME, "root");
+        defaults.put(VALUE_DELIMITERS2, 1);
+        defaults.put(INCLUDE_EMPTY_FIELDS, Boolean.FALSE);
+        defaults.put(KEY_GEN_FIRST_LETTER_A, Boolean.TRUE);
+        defaults.put(KEY_GEN_ALWAYS_ADD_LETTER, Boolean.FALSE);
+        defaults.put(EMAIL_SUBJECT, Localization.lang("References"));
+        defaults.put(OPEN_FOLDERS_OF_ATTACHED_FILES, Boolean.FALSE);
+        defaults.put(ALLOW_FILE_AUTO_OPEN_BROWSE, Boolean.TRUE);
+        defaults.put(WEB_SEARCH_VISIBLE, Boolean.FALSE);
+        defaults.put(SELECTED_FETCHER_INDEX, 0);
+        defaults.put(BIB_LOCATION_AS_FILE_DIR, Boolean.TRUE);
+        defaults.put(BIB_LOC_AS_PRIMARY_DIR, Boolean.FALSE);
+        defaults.put(DB_CONNECT_SERVER_TYPE, "MySQL");
+        defaults.put(DB_CONNECT_HOSTNAME, "localhost");
+        defaults.put(DB_CONNECT_DATABASE, "jabref");
+        defaults.put(DB_CONNECT_USERNAME, "root");
         CleanUpAction.putDefaults(defaults);
 
         // defaults for DroppedFileHandler UI
@@ -946,41 +847,42 @@
 
         //defaults.put("oooWarning", Boolean.TRUE);
         updateSpecialFieldHandling();
-        WRAPPED_USERNAME = '[' + get(JabRefPreferences.DEFAULT_OWNER) + ']';
-        MARKING_WITH_NUMBER_PATTERN = "\\[" + get(JabRefPreferences.DEFAULT_OWNER).replaceAll("\\\\", "\\\\\\\\") + ":(\\d+)\\]";
+        WRAPPED_USERNAME = '[' + get(DEFAULT_OWNER) + ']';
+        MARKING_WITH_NUMBER_PATTERN = "\\[" + get(DEFAULT_OWNER).replaceAll("\\\\", "\\\\\\\\") + ":(\\d+)\\]";
 
         String defaultExpression = "**/.*[bibtexkey].*\\\\.[extension]";
-        defaults.put(JabRefPreferences.DEFAULT_REG_EXP_SEARCH_EXPRESSION_KEY, defaultExpression);
-        defaults.put(JabRefPreferences.REG_EXP_SEARCH_EXPRESSION_KEY, defaultExpression);
-        defaults.put(JabRefPreferences.USE_REG_EXP_SEARCH_KEY, Boolean.FALSE);
-        defaults.put(JabRefPreferences.USE_IEEE_ABRV, Boolean.FALSE);
-        defaults.put(JabRefPreferences.USE_CONVERT_TO_EQUATION, Boolean.FALSE);
-        defaults.put(JabRefPreferences.USE_CASE_KEEPER_ON_SEARCH, Boolean.TRUE);
-        defaults.put(JabRefPreferences.USE_UNIT_FORMATTER_ON_SEARCH, Boolean.TRUE);
-
-        defaults.put(JabRefPreferences.USER_FILE_DIR, GUIGlobals.FILE_FIELD + "Directory");
+        defaults.put(DEFAULT_REG_EXP_SEARCH_EXPRESSION_KEY, defaultExpression);
+        defaults.put(REG_EXP_SEARCH_EXPRESSION_KEY, defaultExpression);
+        defaults.put(USE_REG_EXP_SEARCH_KEY, Boolean.FALSE);
+        defaults.put(USE_IEEE_ABRV, Boolean.FALSE);
+        defaults.put(USE_CONVERT_TO_EQUATION, Boolean.FALSE);
+        defaults.put(USE_CASE_KEEPER_ON_SEARCH, Boolean.TRUE);
+        defaults.put(USE_UNIT_FORMATTER_ON_SEARCH, Boolean.TRUE);
+
+        defaults.put(USER_FILE_DIR, GUIGlobals.FILE_FIELD + "Directory");
         try {
-            defaults.put(JabRefPreferences.USER_FILE_DIR_IND_LEGACY, GUIGlobals.FILE_FIELD + "Directory" + '-' + get(JabRefPreferences.DEFAULT_OWNER) + '@' + InetAddress.getLocalHost().getHostName()); // Legacy setting name - was a bug: @ not allowed inside BibTeX comment text. Retained for backward comp.
-            defaults.put(JabRefPreferences.USER_FILE_DIR_INDIVIDUAL, GUIGlobals.FILE_FIELD + "Directory" + '-' + get(JabRefPreferences.DEFAULT_OWNER) + '-' + InetAddress.getLocalHost().getHostName()); // Valid setting name
+            defaults.put(USER_FILE_DIR_IND_LEGACY, GUIGlobals.FILE_FIELD + "Directory" + '-' + get(DEFAULT_OWNER) + '@' + InetAddress.getLocalHost().getHostName()); // Legacy setting name - was a bug: @ not allowed inside BibTeX comment text. Retained for backward comp.
+            defaults.put(USER_FILE_DIR_INDIVIDUAL, GUIGlobals.FILE_FIELD + "Directory" + '-' + get(DEFAULT_OWNER) + '-' + InetAddress.getLocalHost().getHostName()); // Valid setting name
         } catch (UnknownHostException ex) {
-            JabRefPreferences.LOGGER.info("Hostname not found.", ex);
-            defaults.put(JabRefPreferences.USER_FILE_DIR_IND_LEGACY, GUIGlobals.FILE_FIELD + "Directory" + '-' + get(JabRefPreferences.DEFAULT_OWNER));
-            defaults.put(JabRefPreferences.USER_FILE_DIR_INDIVIDUAL, GUIGlobals.FILE_FIELD + "Directory" + '-' + get(JabRefPreferences.DEFAULT_OWNER));
+            LOGGER.info("Hostname not found.", ex);
+            defaults.put(USER_FILE_DIR_IND_LEGACY, GUIGlobals.FILE_FIELD + "Directory" + '-' + get(DEFAULT_OWNER));
+            defaults.put(USER_FILE_DIR_INDIVIDUAL, GUIGlobals.FILE_FIELD + "Directory" + '-' + get(DEFAULT_OWNER));
         }
     }
 
     public void setLanguageDependentDefaultValues() {
         // Entry editor tab 0:
-        defaults.put(JabRefPreferences.CUSTOM_TAB_NAME + "_def0", Localization.lang("General"));
-        defaults.put(JabRefPreferences.CUSTOM_TAB_FIELDS + "_def0", "crossref;keywords;file;doi;url;" + "comment;owner;timestamp");
+        defaults.put(CUSTOM_TAB_NAME + "_def0", Localization.lang("General"));
+        defaults.put(CUSTOM_TAB_FIELDS + "_def0", "crossref;keywords;file;doi;url;"
+                + "comment;owner;timestamp");
 
         // Entry editor tab 1:
-        defaults.put(JabRefPreferences.CUSTOM_TAB_FIELDS + "_def1", "abstract");
-        defaults.put(JabRefPreferences.CUSTOM_TAB_NAME + "_def1", Localization.lang("Abstract"));
+        defaults.put(CUSTOM_TAB_FIELDS + "_def1", "abstract");
+        defaults.put(CUSTOM_TAB_NAME + "_def1", Localization.lang("Abstract"));
 
         // Entry editor tab 2: Review Field - used for research comments, etc.
-        defaults.put(JabRefPreferences.CUSTOM_TAB_FIELDS + "_def2", "review");
-        defaults.put(JabRefPreferences.CUSTOM_TAB_NAME + "_def2", Localization.lang("Review"));
+        defaults.put(CUSTOM_TAB_FIELDS + "_def2", "review");
+        defaults.put(CUSTOM_TAB_NAME + "_def2", Localization.lang("Review"));
 
     }
 
@@ -990,7 +892,7 @@
 
     public void updateSpecialFieldHandling() {
         putBracesAroundCapitalsFields.clear();
-        String fieldString = get(JabRefPreferences.PUT_BRACES_AROUND_CAPITALS);
+        String fieldString = get(PUT_BRACES_AROUND_CAPITALS);
         if (!fieldString.isEmpty()) {
             String[] fields = fieldString.split(";");
             for (String field : fields) {
@@ -998,7 +900,7 @@
             }
         }
         nonWrappableFields.clear();
-        fieldString = get(JabRefPreferences.NON_WRAPPABLE_FIELDS);
+        fieldString = get(NON_WRAPPABLE_FIELDS);
         if (!fieldString.isEmpty()) {
             String[] fields = fieldString.split(";");
             for (String field : fields) {
@@ -1013,7 +915,7 @@
     }
 
     private char[] getValueDelimiters() {
-        return JabRefPreferences.VALUE_DELIMITERS[getInt(JabRefPreferences.VALUE_DELIMITERS2)];
+        return JabRefPreferences.VALUE_DELIMITERS[getInt(VALUE_DELIMITERS2)];
     }
 
     /**
@@ -1102,7 +1004,7 @@
 
         if (value.length > 0) {
             StringBuilder linked = new StringBuilder();
-            for (int i = 0; i < (value.length - 1); i++) {
+            for (int i = 0; i < value.length - 1; i++) {
                 linked.append(makeEscape(value[i]));
                 linked.append(';');
             }
@@ -1209,7 +1111,7 @@
             if (s == null) {
                 // there isn't even a default value
                 // Output error
-                JabRefPreferences.LOGGER.info("Could not get key binding for \"" + bindName + '"');
+                LOGGER.info("Could not get key binding for \"" + bindName + '"');
                 // fall back to a default value
                 s = "Not associated";
             }
@@ -1228,8 +1130,8 @@
 
     /**
      * Returns the KeyStroke for this binding, as defined by the defaults, or in the Preferences, but adapted for Mac
-     * users, with the Command key preferred instead of Control. TODO: Move to OS.java? Or replace with portable Java
-     * key codes, i.e. KeyEvent
+     * users, with the Command key preferred instead of Control.
+     * TODO: Move to OS.java? Or replace with portable Java key codes, i.e. KeyEvent
      */
     private KeyStroke getKeyForMac(KeyStroke ks) {
         if (ks == null) {
@@ -1290,11 +1192,11 @@
      * Calling this method will write all preferences into the preference store.
      */
     public void flush() {
-        if (getBoolean(JabRefPreferences.MEMORY_STICK_MODE)) {
+        if (getBoolean(MEMORY_STICK_MODE)) {
             try {
                 exportPreferences("jabref.xml");
             } catch (IOException e) {
-                JabRefPreferences.LOGGER.info("Could not save preferences for memory stick mode: " + e.getLocalizedMessage(), e);
+                LOGGER.info("Could not save preferences for memory stick mode: " + e.getLocalizedMessage(), e);
             }
         }
         try {
@@ -1341,7 +1243,7 @@
                 }
             }
         } catch (BackingStoreException ex) {
-            JabRefPreferences.LOGGER.info("BackingStoreException in JabRefPreferences.getKeyPattern", ex);
+            LOGGER.info("BackingStoreException in JabRefPreferences.getKeyPattern", ex);
         }
         return JabRefPreferences.keyPattern;
     }
@@ -1359,7 +1261,7 @@
         try {
             pre.clear(); // We remove all old entries.
         } catch (BackingStoreException ex) {
-            JabRefPreferences.LOGGER.info("BackingStoreException in JabRefPreferences.putKeyPattern", ex);
+            LOGGER.info("BackingStoreException in JabRefPreferences.putKeyPattern", ex);
         }
 
         for (Map.Entry<String, ArrayList<String>> stringArrayListEntry : pattern.entrySet()) {
@@ -1382,7 +1284,8 @@
         String[] bindings = getStringArray("bindings");
 
         // Then set up the key bindings HashMap.
-        if ((bindNames == null) || (bindings == null) || (bindNames.length != bindings.length)) {
+        if (bindNames == null || bindings == null
+                || bindNames.length != bindings.length) {
             // Nothing defined in Preferences, or something is wrong.
             keyBinds = new KeyBinds();
             return;
@@ -1406,7 +1309,7 @@
         boolean done = false;
 
         StringBuilder res = new StringBuilder();
-        while (!done && ((c = data.read()) != -1)) {
+        while (!done && (c = data.read()) != -1) {
             if (c == '\\') {
                 if (!escape) {
                     escape = true;
@@ -1442,7 +1345,7 @@
         int c;
         for (int i = 0; i < s.length(); i++) {
             c = s.charAt(i);
-            if ((c == '\\') || (c == ';')) {
+            if (c == '\\' || c == ';') {
                 sb.append('\\');
             }
             sb.append((char) c);
@@ -1467,8 +1370,8 @@
     public CustomEntryType getCustomEntryType(int number) {
         String nr = "" + number;
         String name = get(JabRefPreferences.CUSTOM_TYPE_NAME + nr);
-        String[] req = getStringArray(JabRefPreferences.CUSTOM_TYPE_REQ + nr);
-        String[] opt = getStringArray(JabRefPreferences.CUSTOM_TYPE_OPT + nr);
+        String[] req    = getStringArray(JabRefPreferences.CUSTOM_TYPE_REQ + nr);
+        String[] opt    = getStringArray(JabRefPreferences.CUSTOM_TYPE_OPT + nr);
         String[] priOpt = getStringArray(JabRefPreferences.CUSTOM_TYPE_PRIOPT + nr);
         if (name == null) {
             return null;
@@ -1544,7 +1447,7 @@
      */
     public ExternalFileType getExternalFileTypeByExt(String extension) {
         for (ExternalFileType type : externalFileTypes) {
-            if ((type.getExtension() != null) && type.getExtension().equalsIgnoreCase(extension)) {
+            if (type.getExtension() != null && type.getExtension().equalsIgnoreCase(extension)) {
                 return type;
             }
         }
@@ -1561,7 +1464,8 @@
         int longestFound = -1;
         ExternalFileType foundType = null;
         for (ExternalFileType type : externalFileTypes) {
-            if ((type.getExtension() != null) && filename.toLowerCase().endsWith(type.getExtension().toLowerCase())) {
+            if (type.getExtension() != null && filename.toLowerCase().
+                    endsWith(type.getExtension().toLowerCase())) {
                 if (type.getExtension().length() > longestFound) {
                     longestFound = type.getExtension().length();
                     foundType = type;
@@ -1580,7 +1484,7 @@
      */
     public ExternalFileType getExternalFileTypeByMimeType(String mimeType) {
         for (ExternalFileType type : externalFileTypes) {
-            if ((type.getMimeType() != null) && type.getMimeType().equals(mimeType)) {
+            if (type.getMimeType() != null && type.getMimeType().equals(mimeType)) {
                 return type;
             }
         }
@@ -1665,7 +1569,7 @@
         // Read the prefs information for file types:
         String[][] vals = StringUtil.decodeStringDoubleArray(prefs.get("externalFileTypes", ""));
         for (String[] val : vals) {
-            if ((val.length == 2) && val[1].equals(JabRefPreferences.FILE_TYPE_REMOVED_FLAG)) {
+            if (val.length == 2 && val[1].equals(JabRefPreferences.FILE_TYPE_REMOVED_FLAG)) {
                 // This entry indicates that a default entry type should be removed:
                 ExternalFileType toRemove = null;
                 for (ExternalFileType type : types) {
