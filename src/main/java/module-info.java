--- conflicted
+++ resolved
@@ -115,16 +115,14 @@
     requires com.fasterxml.jackson.datatype.jsr310;
     requires net.harawata.appdirs;
 
-<<<<<<< HEAD
     requires com.apollographql.apollo3.api;
     requires com.apollographql.apollo3.runtime;
     requires com.apollographql.apollo3.rx3;
     requires kotlin.stdlib;
     requires okhttp3;
     requires io.reactivex.rxjava3;
-=======
+
     requires org.eclipse.jgit;
     uses org.eclipse.jgit.transport.SshSessionFactory;
     uses org.eclipse.jgit.lib.GpgSigner;
->>>>>>> 22f4705f
 }