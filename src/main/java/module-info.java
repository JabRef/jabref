--- conflicted
+++ resolved
@@ -64,10 +64,7 @@
     requires de.saxsys.mvvmfx.validation;
     requires richtextfx;
     requires unirest.java;
-<<<<<<< HEAD
-    requires commons.csv;
-=======
     requires org.apache.httpcomponents.httpclient;
     requires org.jsoup;
->>>>>>> 075f191d
+    requires commons.csv;
 }