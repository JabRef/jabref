open module org.jabref {
    // Swing
    requires java.desktop;

    // SQL
    requires java.sql;
    requires java.sql.rowset;

    // JavaFX
    requires javafx.base;
    requires javafx.graphics;
    requires javafx.swing;
    requires javafx.controls;
    requires javafx.web;
    requires javafx.fxml;
    requires afterburner.fx;
    requires com.jfoenix;
    requires de.saxsys.mvvmfx;
    requires reactfx;
    requires de.saxsys.mvvmfx.validation;
    requires org.fxmisc.flowless;

    requires org.kordamp.ikonli.core;
    requires org.kordamp.ikonli.javafx;
    requires org.kordamp.ikonli.materialdesign2;
    uses org.kordamp.ikonli.IkonHandler;
    uses org.kordamp.ikonli.IkonProvider;

    provides org.kordamp.ikonli.IkonHandler
            with org.jabref.gui.icon.JabRefIkonHandler;
    provides org.kordamp.ikonli.IkonProvider
            with org.jabref.gui.icon.JabrefIconProvider;

    requires org.controlsfx.controls;
    requires org.fxmisc.richtext;
    requires com.tobiasdiez.easybind;

    provides com.airhacks.afterburner.views.ResourceLocator
            with org.jabref.gui.util.JabRefResourceLocator;
    provides com.airhacks.afterburner.injection.PresenterFactory
            with org.jabref.gui.DefaultInjector;

    // Logging
    requires org.slf4j;
    requires jul.to.slf4j;
    requires org.tinylog.api;
    requires org.tinylog.api.slf4j;
    requires org.tinylog.impl;

    provides org.tinylog.writers.Writer
    with org.jabref.gui.logging.GuiWriter,
         org.jabref.gui.logging.ApplicationInsightsWriter;

    requires java.prefs;

    // Annotations (@PostConstruct)
    requires jakarta.annotation;
    requires jakarta.inject;

    // http server and client exchange
    requires java.net.http;
    requires jakarta.ws.rs;
    requires grizzly.framework;

    // data mapping
    requires jakarta.xml.bind;
    requires jdk.xml.dom;
    requires com.google.gson;
    requires com.fasterxml.jackson.databind;
    requires com.fasterxml.jackson.dataformat.yaml;
    requires com.fasterxml.jackson.datatype.jsr310;
    // needs to be loaded here as it's otherwise not found at runtime
    requires org.glassfish.jaxb.runtime;

    // dependency injection using HK2
    requires org.glassfish.hk2.api;

    // Microsoft application insights
    requires applicationinsights.core;
    requires applicationinsights.logging.log4j2;

    // http clients
    requires unirest.java;
    requires org.apache.httpcomponents.httpclient;
    requires org.jsoup;

    // SQL databases
    requires ojdbc10;
    requires org.postgresql.jdbc;
    requires org.mariadb.jdbc;
    uses org.mariadb.jdbc.credential.CredentialPlugin;

    // Apache Commons and other (similar) helper libraries
    requires commons.cli;
    requires org.apache.commons.csv;
    requires org.apache.commons.lang3;
    requires com.google.common;
    requires io.github.javadiffutils;
    requires java.string.similarity;

    requires com.github.tomtung.latex2unicode;
    requires fastparse;

    requires jbibtex;
    requires citeproc.java;

    requires pdfbox;
    requires xmpbox;
    requires com.ibm.icu;

    requires flexmark;
    requires flexmark.util.ast;
    requires flexmark.util.data;

    // fulltext search
    requires org.apache.lucene.core;
    // In case the version is updated, please also adapt SearchFieldConstants#VERSION to the newly used version
<<<<<<< HEAD
    uses org.apache.lucene.codecs.lucene94.Lucene94Codec;
=======
    uses org.apache.lucene.codecs.lucene95.Lucene95Codec;

>>>>>>> ca9d8418
    requires org.apache.lucene.queryparser;
    uses org.apache.lucene.queryparser.classic.MultiFieldQueryParser;
    requires org.apache.lucene.analysis.common;
    requires org.apache.lucene.highlighter;

    requires net.harawata.appdirs;
    requires com.sun.jna;
    requires com.sun.jna.platform;

    requires org.eclipse.jgit;
    uses org.eclipse.jgit.transport.SshSessionFactory;
    uses org.eclipse.jgit.lib.GpgSigner;

    // other libraries
    requires com.h2database.mvstore;
    requires org.antlr.antlr4.runtime;
    requires org.libreoffice.uno;

}<|MERGE_RESOLUTION|>--- conflicted
+++ resolved
@@ -115,12 +115,8 @@
     // fulltext search
     requires org.apache.lucene.core;
     // In case the version is updated, please also adapt SearchFieldConstants#VERSION to the newly used version
-<<<<<<< HEAD
-    uses org.apache.lucene.codecs.lucene94.Lucene94Codec;
-=======
     uses org.apache.lucene.codecs.lucene95.Lucene95Codec;
 
->>>>>>> ca9d8418
     requires org.apache.lucene.queryparser;
     uses org.apache.lucene.queryparser.classic.MultiFieldQueryParser;
     requires org.apache.lucene.analysis.common;
