open module org.jabref {
    // Swing
    requires java.desktop;

    // SQL
    requires java.sql;
    requires java.sql.rowset;

    // JavaFX
    requires javafx.base;
    requires javafx.graphics;
    requires javafx.controls;
    requires javafx.web;
    requires javafx.fxml;
    requires afterburner.fx;
    requires com.dlsc.gemsfx;
    uses com.dlsc.gemsfx.TagsField;
    requires de.saxsys.mvvmfx;
    requires reactfx;
    requires org.fxmisc.flowless;

    requires org.kordamp.ikonli.core;
    requires org.kordamp.ikonli.javafx;
    requires org.kordamp.ikonli.materialdesign2;
    uses org.kordamp.ikonli.IkonHandler;
    uses org.kordamp.ikonli.IkonProvider;

    provides org.kordamp.ikonli.IkonHandler
            with org.jabref.gui.icon.JabRefIkonHandler;
    provides org.kordamp.ikonli.IkonProvider
            with org.jabref.gui.icon.JabrefIconProvider;

    requires org.controlsfx.controls;
    requires org.fxmisc.richtext;
    requires com.tobiasdiez.easybind;

    provides com.airhacks.afterburner.views.ResourceLocator
            with org.jabref.gui.util.JabRefResourceLocator;
    provides com.airhacks.afterburner.injection.PresenterFactory
            with org.jabref.gui.DefaultInjector;

    // Logging
    requires org.slf4j;
    requires jul.to.slf4j;
    requires org.apache.logging.log4j.to.slf4j;
    requires org.tinylog.api;
    requires org.tinylog.api.slf4j;
    requires org.tinylog.impl;

    provides org.tinylog.writers.Writer
    with org.jabref.gui.logging.GuiWriter;

    // Preferences and XML
    requires java.prefs;
    requires com.fasterxml.aalto;

    // Annotations (@PostConstruct)
    requires jakarta.annotation;
    requires jakarta.inject;

    // http server and client exchange
    requires java.net.http;
    requires jakarta.ws.rs;
    requires org.glassfish.grizzly;

    // data mapping
    requires jakarta.xml.bind;
    requires jdk.xml.dom;
    requires com.google.gson;
    requires com.fasterxml.jackson.databind;
    requires com.fasterxml.jackson.dataformat.yaml;
    requires com.fasterxml.jackson.datatype.jsr310;
    // needs to be loaded here as it's otherwise not found at runtime
    requires org.glassfish.jaxb.runtime;

    // dependency injection using HK2
    requires org.glassfish.hk2.api;

    // http clients
    requires unirest.java;
    requires org.apache.httpcomponents.httpclient;
    requires org.jsoup;

    // SQL databases
    requires ojdbc10;
    requires org.postgresql.jdbc;
    requires org.mariadb.jdbc;
    uses org.mariadb.jdbc.credential.CredentialPlugin;

    // Apache Commons and other (similar) helper libraries
    requires org.apache.commons.cli;
    requires org.apache.commons.csv;
    requires org.apache.commons.lang3;
    requires com.google.common;
    requires io.github.javadiffutils;
    requires java.string.similarity;

    requires com.github.tomtung.latex2unicode;
    requires fastparse;

    requires jbibtex;
    requires citeproc.java;

    requires snuggletex.core;

    requires org.apache.pdfbox;
    requires org.apache.xmpbox;
    requires com.ibm.icu;

    requires flexmark;
    requires flexmark.html2md.converter;
    requires flexmark.util.ast;
    requires flexmark.util.data;

    requires com.h2database.mvstore;

    requires java.keyring;
    requires org.freedesktop.dbus;

    requires org.jooq.jool;

    // fulltext search
    requires org.apache.lucene.core;
    // In case the version is updated, please also adapt SearchFieldConstants#VERSION to the newly used version
    uses org.apache.lucene.codecs.lucene99.Lucene99Codec;

    requires org.apache.lucene.queryparser;
    uses org.apache.lucene.queryparser.classic.MultiFieldQueryParser;
    requires org.apache.lucene.analysis.common;
    requires org.apache.lucene.highlighter;

    requires net.harawata.appdirs;
    requires com.sun.jna;
    requires com.sun.jna.platform;

    requires org.eclipse.jgit;
    uses org.eclipse.jgit.transport.SshSessionFactory;
    uses org.eclipse.jgit.lib.GpgSigner;

    requires transitive org.jspecify;

    // other libraries
    requires org.antlr.antlr4.runtime;
    requires org.libreoffice.uno;
    requires de.saxsys.mvvmfx.validation;
    requires com.jthemedetector;
    requires dd.plist;
<<<<<<< HEAD
    requires mslinks;
=======
    requires org.yaml.snakeyaml;
>>>>>>> 2fd16dba
}<|MERGE_RESOLUTION|>--- conflicted
+++ resolved
@@ -145,9 +145,6 @@
     requires de.saxsys.mvvmfx.validation;
     requires com.jthemedetector;
     requires dd.plist;
-<<<<<<< HEAD
     requires mslinks;
-=======
     requires org.yaml.snakeyaml;
->>>>>>> 2fd16dba
 }