open module org.jabref {
    // Swing
    requires java.desktop;

    // SQL
    requires java.sql;

    // JavaFX
    requires javafx.base;
    requires javafx.graphics;
    requires javafx.swing;
    requires javafx.controls;
    requires javafx.web;
    requires javafx.fxml;
    requires afterburner.fx;
    requires com.jfoenix;
    requires de.saxsys.mvvmfx;

    requires org.kordamp.ikonli.core;
    requires org.kordamp.ikonli.javafx;
    requires org.kordamp.ikonli.materialdesign2;
    uses org.kordamp.ikonli.IkonHandler;
    uses org.kordamp.ikonli.IkonProvider;

    provides org.kordamp.ikonli.IkonHandler
            with org.jabref.gui.icon.JabRefIkonHandler;
    provides org.kordamp.ikonli.IkonProvider
            with org.jabref.gui.icon.JabrefIconProvider;

    requires org.controlsfx.controls;
    requires org.fxmisc.richtext;
    requires com.tobiasdiez.easybind;

    provides com.airhacks.afterburner.views.ResourceLocator
            with org.jabref.gui.util.JabRefResourceLocator;
    provides com.airhacks.afterburner.injection.PresenterFactory
            with org.jabref.gui.DefaultInjector;

    // Logging
    requires org.slf4j;
    requires org.tinylog.api;
    requires org.tinylog.api.slf4j;
    requires org.tinylog.impl;

    provides org.tinylog.writers.Writer
    with org.jabref.gui.logging.GuiWriter,
         org.jabref.gui.logging.ApplicationInsightsWriter;

    requires applicationinsights.logging.log4j2;

    // Preferences and XML
    requires java.prefs;
    requires jakarta.xml.bind;
    requires jdk.xml.dom;

    // Annotations (@PostConstruct)
    requires java.annotation;

    // Microsoft application insights
    requires applicationinsights.core;

    // Libre Office
    requires org.libreoffice.uno;

    // Other modules
    requires commons.logging;
    requires com.google.common;
    requires jakarta.inject;
    requires reactfx;
    requires commons.cli;
    requires com.github.tomtung.latex2unicode;
    requires fastparse;
    requires jbibtex;
    requires citeproc.java;
    requires antlr.runtime;
    requires de.saxsys.mvvmfx.validation;
    requires com.google.gson;
    requires unirest.java;
    requires org.apache.httpcomponents.httpclient;
    requires org.jsoup;
    requires commons.csv;
    requires io.github.javadiffutils;
    requires java.string.similarity;
    requires ojdbc10;
    requires org.postgresql.jdbc;
    requires org.mariadb.jdbc;
    uses org.mariadb.jdbc.credential.CredentialPlugin;
    requires org.apache.commons.lang3;
    requires org.antlr.antlr4.runtime;
    requires org.fxmisc.flowless;
    requires org.apache.tika.core;
<<<<<<< HEAD
    requires com.ibm.icu;
=======
    requires pdfbox;
    requires xmpbox;
>>>>>>> d98a603d

    requires flexmark;
    requires flexmark.ext.gfm.strikethrough;
    requires flexmark.ext.gfm.tasklist;
    requires flexmark.util.ast;
    requires flexmark.util.data;
    requires com.h2database.mvstore;
    requires lucene;
    requires org.eclipse.jgit;
    requires com.fasterxml.jackson.databind;
    requires com.fasterxml.jackson.dataformat.yaml;
    requires com.fasterxml.jackson.datatype.jsr310;
    requires net.harawata.appdirs;

}<|MERGE_RESOLUTION|>--- conflicted
+++ resolved
@@ -89,12 +89,9 @@
     requires org.antlr.antlr4.runtime;
     requires org.fxmisc.flowless;
     requires org.apache.tika.core;
-<<<<<<< HEAD
-    requires com.ibm.icu;
-=======
     requires pdfbox;
     requires xmpbox;
->>>>>>> d98a603d
+    requires com.ibm.icu;
 
     requires flexmark;
     requires flexmark.ext.gfm.strikethrough;
@@ -108,5 +105,4 @@
     requires com.fasterxml.jackson.dataformat.yaml;
     requires com.fasterxml.jackson.datatype.jsr310;
     requires net.harawata.appdirs;
-
 }