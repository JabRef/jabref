open module org.jabref {
    // Swing
    requires java.desktop;

    // SQL
    requires java.sql;

    // JavaFX
    requires javafx.graphics;
    requires javafx.swing;
    requires javafx.controls;
    requires javafx.web;
    requires javafx.fxml;
    requires afterburner.fx;
    requires com.jfoenix;
    requires de.saxsys.mvvmfx;
    requires de.jensd.fx.fontawesomefx.commons;
    requires de.jensd.fx.fontawesomefx.materialdesignicons;
    requires org.controlsfx.controls;

    provides com.airhacks.afterburner.views.ResourceLocator
            with org.jabref.gui.util.JabRefResourceLocator;

    provides com.airhacks.afterburner.injection.PresenterFactory
            with org.jabref.gui.DefaultInjector;

    // Logging
    requires org.slf4j;
    requires org.apache.logging.log4j;
    requires org.apache.logging.log4j.core;
    requires org.apache.logging.log4j.plugins;
    requires applicationinsights.logging.log4j2;
    provides org.apache.logging.log4j.plugins.processor.PluginService
            with org.jabref.gui.logging.plugins.Log4jPlugins;

    // Preferences and XML
    requires java.prefs;
    requires java.xml.bind;
    requires jdk.xml.dom;

    // Annotations (@PostConstruct)
    requires java.annotation;

    // Microsoft application insights
    requires applicationinsights.core;

    // Libre Office
    requires org.jabref.thirdparty.libreoffice;

    // Other modules
    requires commons.logging;
    requires com.google.common;
    requires easybind;
    requires jakarta.inject;
    requires org.apache.pdfbox;
    requires reactfx;
    requires commons.cli;
    requires com.github.tomtung.latex2unicode;
    requires jbibtex;
    requires citeproc.java;
    requires antlr.runtime;
    requires org.graalvm.js;
    requires org.apache.xmpbox;
    requires de.saxsys.mvvmfx.validation;
    requires richtextfx;
    requires com.google.gson;
    requires unirest.java;
    requires org.apache.httpcomponents.httpclient;
    requires org.jsoup;
    requires commons.csv;
    requires io.github.javadiffutils;
    requires java.string.similarity;
    requires ojdbc10;
    requires org.postgresql.jdbc;
    requires org.apache.commons.lang3;
    requires org.antlr.antlr4.runtime;
    requires flowless;
    requires org.apache.tika.core;
<<<<<<< HEAD
    requires Java.WebSocket;
=======
    requires javafx.base;
>>>>>>> cc94cca0
}<|MERGE_RESOLUTION|>--- conflicted
+++ resolved
@@ -76,9 +76,6 @@
     requires org.antlr.antlr4.runtime;
     requires flowless;
     requires org.apache.tika.core;
-<<<<<<< HEAD
     requires Java.WebSocket;
-=======
     requires javafx.base;
->>>>>>> cc94cca0
 }