open module org.jabref {
    // Swing
    requires java.desktop;

    // SQL
    requires java.sql;

    // JavaFX
    requires javafx.base;
    requires javafx.graphics;
    requires javafx.swing;
    requires javafx.controls;
    requires javafx.web;
    requires javafx.fxml;
    requires afterburner.fx;
    requires com.jfoenix;
    requires de.saxsys.mvvmfx;

    requires org.kordamp.ikonli.core;
    requires org.kordamp.ikonli.javafx;
    requires org.kordamp.ikonli.materialdesign2;
    uses org.kordamp.ikonli.IkonHandler;
    uses org.kordamp.ikonli.IkonProvider;

    provides org.kordamp.ikonli.IkonHandler
            with org.jabref.gui.icon.JabRefIkonHandler;
    provides org.kordamp.ikonli.IkonProvider
            with org.jabref.gui.icon.JabrefIconProvider;

    requires org.controlsfx.controls;
    requires org.fxmisc.richtext;
    requires com.tobiasdiez.easybind;

    provides com.airhacks.afterburner.views.ResourceLocator
            with org.jabref.gui.util.JabRefResourceLocator;
    provides com.airhacks.afterburner.injection.PresenterFactory
            with org.jabref.gui.DefaultInjector;

    // Logging
    requires org.slf4j;
    requires org.apache.logging.log4j;
    requires org.apache.logging.log4j.core;
    requires org.apache.logging.log4j.plugins;
    requires applicationinsights.logging.log4j2;
    provides org.apache.logging.log4j.plugins.processor.PluginService
            with org.jabref.gui.logging.plugins.Log4jPlugins;

    // Preferences and XML
    requires java.prefs;
    requires java.xml.bind;
    requires jdk.xml.dom;

    // Annotations (@PostConstruct)
    requires java.annotation;

    // Microsoft application insights
    requires applicationinsights.core;

    // Libre Office
    requires org.libreoffice.uno;

    // Other modules
    requires commons.logging;
    requires com.google.common;
    requires jakarta.inject;
    requires org.apache.pdfbox;
    requires reactfx;
    requires commons.cli;
    requires com.github.tomtung.latex2unicode;
    requires fastparse;
    requires jbibtex;
    requires citeproc.java;
    requires antlr.runtime;
    requires org.apache.xmpbox;
    requires de.saxsys.mvvmfx.validation;
    requires com.google.gson;
    requires unirest.java;
    requires org.apache.httpcomponents.httpclient;
    requires org.jsoup;
    requires commons.csv;
    requires io.github.javadiffutils;
    requires java.string.similarity;
    requires ojdbc10;
    requires org.postgresql.jdbc;
    requires org.mariadb.jdbc;
    uses org.mariadb.jdbc.credential.CredentialPlugin;
    requires org.apache.commons.lang3;
    requires org.antlr.antlr4.runtime;
    requires flowless;
    requires tika.core;

    requires flexmark;
    requires flexmark.ext.gfm.strikethrough;
    requires flexmark.ext.gfm.tasklist;
    requires flexmark.util.ast;
    requires flexmark.util.data;
    requires com.h2database.mvstore;
    requires lucene;
    requires org.eclipse.jgit;
    requires com.fasterxml.jackson.databind;
    requires com.fasterxml.jackson.dataformat.yaml;
    requires com.fasterxml.jackson.datatype.jsr310;
<<<<<<< HEAD

    // custom module name for the apollo shadow jar under libs
    requires com.customapollo.thirdparty.apollo;
    // jetbrains annotations, required for apollo
    requires annotations;

=======
    requires net.harawata.appdirs;
>>>>>>> 631f27c8
}<|MERGE_RESOLUTION|>--- conflicted
+++ resolved
@@ -100,14 +100,11 @@
     requires com.fasterxml.jackson.databind;
     requires com.fasterxml.jackson.dataformat.yaml;
     requires com.fasterxml.jackson.datatype.jsr310;
-<<<<<<< HEAD
+    requires net.harawata.appdirs;
 
     // custom module name for the apollo shadow jar under libs
     requires com.customapollo.thirdparty.apollo;
     // jetbrains annotations, required for apollo
     requires annotations;
 
-=======
-    requires net.harawata.appdirs;
->>>>>>> 631f27c8
 }