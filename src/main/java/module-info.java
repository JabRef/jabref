open module org.jabref {
    // Swing
    requires java.desktop;

    // SQL
    requires java.sql;
    requires java.sql.rowset;

    // JavaFX
    requires javafx.base;
    requires javafx.graphics;
    requires javafx.controls;
    requires javafx.web;
    requires javafx.fxml;
    requires afterburner.fx;
    requires com.dlsc.gemsfx;
    uses com.dlsc.gemsfx.TagsField;
    requires de.saxsys.mvvmfx;
    requires reactfx;
    requires org.fxmisc.flowless;

    requires org.kordamp.ikonli.core;
    requires org.kordamp.ikonli.javafx;
    requires org.kordamp.ikonli.materialdesign2;
    uses org.kordamp.ikonli.IkonHandler;
    uses org.kordamp.ikonli.IkonProvider;

    provides org.kordamp.ikonli.IkonHandler
            with org.jabref.gui.icon.JabRefIkonHandler;
    provides org.kordamp.ikonli.IkonProvider
            with org.jabref.gui.icon.JabrefIconProvider;

    requires org.controlsfx.controls;
    requires org.fxmisc.richtext;
    requires com.tobiasdiez.easybind;

    provides com.airhacks.afterburner.views.ResourceLocator
            with org.jabref.gui.util.JabRefResourceLocator;

    // Logging
    requires org.slf4j;
    requires jul.to.slf4j;
    requires org.apache.logging.log4j.to.slf4j;
    requires org.tinylog.api;
    requires org.tinylog.api.slf4j;
    requires org.tinylog.impl;

    provides org.tinylog.writers.Writer
    with org.jabref.gui.logging.GuiWriter;

    // Preferences and XML
    requires java.prefs;
    requires com.fasterxml.aalto;

    // YAML
    requires org.yaml.snakeyaml;

    // Annotations (@PostConstruct)
    requires jakarta.annotation;
    requires jakarta.inject;

    // http server and client exchange
    requires java.net.http;
    requires jakarta.ws.rs;
    requires org.glassfish.grizzly;

    // data mapping
    requires jakarta.xml.bind;
    requires jdk.xml.dom;
    requires com.google.gson;
    requires com.fasterxml.jackson.databind;
    requires com.fasterxml.jackson.dataformat.yaml;
    requires com.fasterxml.jackson.datatype.jsr310;
    // needs to be loaded here as it's otherwise not found at runtime
    requires org.glassfish.jaxb.runtime;

    // dependency injection using HK2
    requires org.glassfish.hk2.api;

    // http clients
    requires unirest.java.core;
    requires unirest.modules.gson;
    requires org.jsoup;

    // SQL databases
    requires ojdbc10;
    requires org.postgresql.jdbc;
    requires org.mariadb.jdbc;
    uses org.mariadb.jdbc.credential.CredentialPlugin;

    // Apache Commons and other (similar) helper libraries
    requires com.google.common;
    requires io.github.javadiffutils;
    requires java.string.similarity;
    requires org.apache.commons.cli;
    requires org.apache.commons.csv;
    requires org.apache.commons.io;
    requires org.apache.commons.lang3;
    requires org.apache.commons.text;
    requires org.apache.commons.logging;

    requires com.github.tomtung.latex2unicode;
    requires fastparse;

    requires jbibtex;
    requires citeproc.java;

    requires snuggletex.core;

    requires org.apache.pdfbox;
    requires org.apache.xmpbox;
    requires com.ibm.icu;

    requires flexmark;
    requires flexmark.html2md.converter;
    requires flexmark.util.ast;
    requires flexmark.util.data;

    requires com.h2database.mvstore;

    requires java.keyring;
    requires org.freedesktop.dbus;

    requires org.jooq.jool;

    // AI
    requires langchain4j;
    requires kotlin.stdlib;

    // fulltext search
    requires org.apache.lucene.core;
    // In case the version is updated, please also adapt SearchFieldConstants#VERSION to the newly used version
    uses org.apache.lucene.codecs.lucene99.Lucene99Codec;

    requires org.apache.lucene.queryparser;
    uses org.apache.lucene.queryparser.classic.MultiFieldQueryParser;
    requires org.apache.lucene.analysis.common;
    requires org.apache.lucene.highlighter;

    requires net.harawata.appdirs;
    requires com.sun.jna;
    requires com.sun.jna.platform;

    requires org.eclipse.jgit;
    uses org.eclipse.jgit.transport.SshSessionFactory;
    uses org.eclipse.jgit.lib.GpgSigner;

    requires transitive org.jspecify;

    // other libraries
    requires org.antlr.antlr4.runtime;
    requires org.libreoffice.uno;
    requires de.saxsys.mvvmfx.validation;
    requires dd.plist;
    requires mslinks;
<<<<<<< HEAD
    requires com.dlsc.unitfx;
    requires org.checkerframework.checker.qual;
    requires jakarta.validation;
    requires one.jpro.platform.mdfx;
    requires scala.library;
=======
    requires org.apache.httpcomponents.core5.httpcore5;
>>>>>>> f24a5783
}<|MERGE_RESOLUTION|>--- conflicted
+++ resolved
@@ -153,13 +153,10 @@
     requires de.saxsys.mvvmfx.validation;
     requires dd.plist;
     requires mslinks;
-<<<<<<< HEAD
+    requires org.apache.httpcomponents.core5.httpcore5;
     requires com.dlsc.unitfx;
     requires org.checkerframework.checker.qual;
     requires jakarta.validation;
     requires one.jpro.platform.mdfx;
     requires scala.library;
-=======
-    requires org.apache.httpcomponents.core5.httpcore5;
->>>>>>> f24a5783
 }