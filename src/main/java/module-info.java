open module org.jabref {
    // Swing
    requires java.desktop;

    // SQL
    requires java.sql;

    // JavaFX
    requires javafx.base;
    requires javafx.graphics;
    requires javafx.swing;
    requires javafx.controls;
    requires javafx.web;
    requires javafx.fxml;
    requires afterburner.fx;
    requires com.jfoenix;
    requires de.saxsys.mvvmfx;

    requires org.kordamp.ikonli.core;
    requires org.kordamp.ikonli.javafx;
    requires org.kordamp.ikonli.materialdesign2;
    uses org.kordamp.ikonli.IkonHandler;
    uses org.kordamp.ikonli.IkonProvider;

    provides org.kordamp.ikonli.IkonHandler
            with org.jabref.gui.icon.JabRefIkonHandler;
    provides org.kordamp.ikonli.IkonProvider
            with org.jabref.gui.icon.JabrefIconProvider;

    requires org.controlsfx.controls;
    requires org.fxmisc.richtext;
    requires com.tobiasdiez.easybind;

    provides com.airhacks.afterburner.views.ResourceLocator
            with org.jabref.gui.util.JabRefResourceLocator;
    provides com.airhacks.afterburner.injection.PresenterFactory
            with org.jabref.gui.DefaultInjector;

    // Logging
    requires org.slf4j;
    requires org.apache.logging.log4j;
    requires org.apache.logging.log4j.core;
    requires org.apache.logging.log4j.plugins;
    requires applicationinsights.logging.log4j2;
    provides org.apache.logging.log4j.plugins.processor.PluginService
            with org.jabref.gui.logging.plugins.Log4jPlugins;

    // Preferences and XML
    requires java.prefs;
    requires java.xml.bind;
    requires jdk.xml.dom;

    // Annotations (@PostConstruct)
    requires java.annotation;

    // Microsoft application insights
    requires applicationinsights.core;

    // Libre Office
    requires org.libreoffice.uno;

    // Other modules
    requires commons.logging;
    requires com.google.common;
    requires jakarta.inject;
    requires org.apache.pdfbox;
    requires reactfx;
    requires commons.cli;
    requires com.github.tomtung.latex2unicode;
    requires fastparse;
    requires jbibtex;
    requires citeproc.java;
    requires antlr.runtime;
    requires org.apache.xmpbox;
    requires de.saxsys.mvvmfx.validation;
    requires com.google.gson;
    requires unirest.java;
    requires org.apache.httpcomponents.httpclient;
    requires org.jsoup;
    requires commons.csv;
    requires io.github.javadiffutils;
    requires java.string.similarity;
    requires ojdbc10;
    requires org.postgresql.jdbc;
    requires org.mariadb.jdbc;
    uses org.mariadb.jdbc.credential.CredentialPlugin;
    requires org.apache.commons.lang3;
    requires org.antlr.antlr4.runtime;
    requires flowless;
    requires tika.core;

    requires flexmark;
    requires flexmark.ext.gfm.strikethrough;
    requires flexmark.ext.gfm.tasklist;
    requires flexmark.util.ast;
    requires flexmark.util.data;
    requires com.h2database.mvstore;
    requires lucene;
    requires org.eclipse.jgit;
    requires com.fasterxml.jackson.databind;
    requires com.fasterxml.jackson.dataformat.yaml;
    requires com.fasterxml.jackson.datatype.jsr310;
<<<<<<< HEAD

    // custom module name for the apollo shadow jar under libs
    requires com.customapollo.thirdparty.apollo;
    // jetbrains annotations, required for apollo
    requires annotations;

=======
    requires net.harawata.appdirs;
>>>>>>> 2bec2a8f
}<|MERGE_RESOLUTION|>--- conflicted
+++ resolved
@@ -100,14 +100,11 @@
     requires com.fasterxml.jackson.databind;
     requires com.fasterxml.jackson.dataformat.yaml;
     requires com.fasterxml.jackson.datatype.jsr310;
-<<<<<<< HEAD
 
-    // custom module name for the apollo shadow jar under libs
+    // Custom module name for the apollo shadow jar under libs
     requires com.customapollo.thirdparty.apollo;
-    // jetbrains annotations, required for apollo
+    // Jetbrains annotations, required for apollo
     requires annotations;
 
-=======
     requires net.harawata.appdirs;
->>>>>>> 2bec2a8f
 }