--- conflicted
+++ resolved
@@ -10,26 +10,14 @@
 import javafx.beans.property.StringProperty;
 
 public class ImportExportPreferences {
-<<<<<<< HEAD
-    private final String nonWrappableFields;
-    private final boolean resolveStringsForStandardBibtexFields;
-    private final boolean resolveStringsForAllStrings;
-    private final String nonResolvableFields;
-    private final boolean alwaysReformatOnSave;
-    private Path importWorkingDirectory;
-    private String lastExportExtension;
-    private Path exportWorkingDirectory;
-=======
     private final StringProperty nonWrappableFields;
     private final BooleanProperty resolveStringsForStandardBibtexFields;
     private final BooleanProperty resolveStringsForAllStrings;
     private final StringProperty nonResolvableFields;
-    private final ObjectProperty<NewLineSeparator> newLineSeparator;
     private final BooleanProperty alwaysReformatOnSave;
     private final ObjectProperty<Path> importWorkingDirectory;
     private final StringProperty lastExportExtension;
     private final ObjectProperty<Path> exportWorkingDirectory;
->>>>>>> 079a2d25
 
     public ImportExportPreferences(String nonWrappableFields,
                                    boolean resolveStringsForStandardBibtexFields,
@@ -39,26 +27,14 @@
                                    Path importWorkingDirectory,
                                    String lastExportExtension,
                                    Path exportWorkingDirectory) {
-<<<<<<< HEAD
-        this.nonWrappableFields = nonWrappableFields;
-        this.resolveStringsForStandardBibtexFields = resolveStringsForStandardBibtexFields;
-        this.resolveStringsForAllStrings = resolveStringsForAllStrings;
-        this.nonResolvableFields = nonResolvableFields;
-        this.alwaysReformatOnSave = alwaysReformatOnSave;
-        this.importWorkingDirectory = importWorkingDirectory;
-        this.lastExportExtension = lastExportExtension;
-        this.exportWorkingDirectory = exportWorkingDirectory;
-=======
         this.nonWrappableFields = new SimpleStringProperty(nonWrappableFields);
         this.resolveStringsForStandardBibtexFields = new SimpleBooleanProperty(resolveStringsForStandardBibtexFields);
         this.resolveStringsForAllStrings = new SimpleBooleanProperty(resolveStringsForAllStrings);
         this.nonResolvableFields = new SimpleStringProperty(nonResolvableFields);
-        this.newLineSeparator = new SimpleObjectProperty<>(newLineSeparator);
         this.alwaysReformatOnSave = new SimpleBooleanProperty(alwaysReformatOnSave);
         this.importWorkingDirectory = new SimpleObjectProperty<>(importWorkingDirectory);
         this.lastExportExtension = new SimpleStringProperty(lastExportExtension);
         this.exportWorkingDirectory = new SimpleObjectProperty<>(exportWorkingDirectory);
->>>>>>> 079a2d25
     }
 
     public String getNonWrappableFields() {
@@ -105,25 +81,10 @@
         return nonResolvableFields;
     }
 
-<<<<<<< HEAD
-=======
     public void setNonResolvableFields(String nonResolvableFields) {
         this.nonResolvableFields.set(nonResolvableFields);
     }
 
-    public NewLineSeparator getNewLineSeparator() {
-        return newLineSeparator.get();
-    }
-
-    public ObjectProperty<NewLineSeparator> newLineSeparatorProperty() {
-        return newLineSeparator;
-    }
-
-    public void setNewLineSeparator(NewLineSeparator newLineSeparator) {
-        this.newLineSeparator.set(newLineSeparator);
-    }
-
->>>>>>> 079a2d25
     public boolean shouldAlwaysReformatOnSave() {
         return alwaysReformatOnSave.get();
     }
