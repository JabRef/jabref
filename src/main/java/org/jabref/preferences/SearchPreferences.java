--- conflicted
+++ resolved
@@ -4,12 +4,15 @@
 
 import javafx.beans.property.BooleanProperty;
 import javafx.beans.property.DoubleProperty;
+import javafx.beans.property.ObjectProperty;
 import javafx.beans.property.SimpleBooleanProperty;
 import javafx.beans.property.SimpleDoubleProperty;
+import javafx.beans.property.SimpleObjectProperty;
 import javafx.collections.FXCollections;
 import javafx.collections.ObservableSet;
 
-import org.jabref.model.search.SearchFlags;
+import org.jabref.gui.search.SearchDisplayMode;
+import org.jabref.model.search.rules.SearchRules.SearchFlags;
 
 import com.google.common.annotations.VisibleForTesting;
 
@@ -23,36 +26,18 @@
     private final BooleanProperty keepSearchSting;
     private final ObjectProperty<SearchDisplayMode> searchDisplayMode;
 
-<<<<<<< HEAD
-    public SearchPreferences(boolean isRegularExpression, boolean isFulltext, boolean isKeepSearchString, boolean isFilteringMode, boolean keepWindowOnTop, double searchWindowHeight, double searchWindowWidth, double searchWindowDividerPosition) {
-        this.keepWindowOnTop = new SimpleBooleanProperty(keepWindowOnTop);
-        this.searchWindowHeight = new SimpleDoubleProperty(searchWindowHeight);
-        this.searchWindowWidth = new SimpleDoubleProperty(searchWindowWidth);
-        this.searchWindowDividerPosition = new SimpleDoubleProperty(searchWindowDividerPosition);
-
-        searchFlags = FXCollections.observableSet(EnumSet.noneOf(SearchFlags.class));
-=======
     public SearchPreferences(SearchDisplayMode searchDisplayMode, boolean isCaseSensitive, boolean isRegularExpression, boolean isFulltext, boolean keepSearchString, boolean keepWindowOnTop, double searchWindowHeight, double searchWindowWidth, double searchWindowDividerPosition) {
         this(searchDisplayMode, EnumSet.noneOf(SearchFlags.class), keepSearchString, keepWindowOnTop, searchWindowHeight, searchWindowWidth, searchWindowDividerPosition);
 
         if (isCaseSensitive) {
             searchFlags.add(SearchFlags.CASE_SENSITIVE);
         }
->>>>>>> db9f83cf
         if (isRegularExpression) {
             searchFlags.add(SearchFlags.REGULAR_EXPRESSION);
         }
         if (isFulltext) {
             searchFlags.add(SearchFlags.FULLTEXT);
         }
-<<<<<<< HEAD
-        if (isKeepSearchString) {
-            searchFlags.add(SearchFlags.KEEP_SEARCH_STRING);
-        }
-        if (isFilteringMode) {
-            searchFlags.add(SearchFlags.FILTERING_SEARCH);
-        }
-=======
     }
 
     @VisibleForTesting
@@ -65,7 +50,6 @@
         this.searchWindowWidth = new SimpleDoubleProperty(searchWindowWidth);
         this.searchWindowDividerPosition = new SimpleDoubleProperty(searchWindowDividerPosition);
         this.keepSearchSting = new SimpleBooleanProperty(keepSearchString);
->>>>>>> db9f83cf
     }
 
     public EnumSet<SearchFlags> getSearchFlags() {
@@ -80,13 +64,10 @@
         return searchFlags;
     }
 
-<<<<<<< HEAD
-=======
     public boolean isCaseSensitive() {
         return searchFlags.contains(SearchFlags.CASE_SENSITIVE);
     }
 
->>>>>>> db9f83cf
     public void setSearchFlag(SearchFlags flag, boolean value) {
         if (searchFlags.contains(flag) && !value) {
             searchFlags.remove(flag);
@@ -105,10 +86,6 @@
 
     public boolean shouldKeepSearchString() {
         return keepSearchSting.get();
-    }
-
-    public boolean isFilteringMode() {
-        return searchFlags.contains(SearchFlags.FILTERING_SEARCH);
     }
 
     public boolean shouldKeepWindowOnTop() {
