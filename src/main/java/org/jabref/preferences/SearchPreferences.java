--- conflicted
+++ resolved
@@ -15,19 +15,11 @@
 
     private final ObservableSet<SearchFlags> searchFlags;
     private final BooleanProperty keepWindowOnTop;
-<<<<<<< HEAD
-    private final DoubleProperty searchWindowHeight = new SimpleDoubleProperty();
-    private final DoubleProperty searchWindowWidth = new SimpleDoubleProperty();
-
-    public SearchPreferences(boolean isRegularExpression, boolean isFulltext, boolean isKeepSearchString, boolean isFilteringMode, boolean keepWindowOnTop, double searchWindowHeight, double searchWindowWidth) {
-=======
     private final DoubleProperty searchWindowHeight;
     private final DoubleProperty searchWindowWidth;
     private final DoubleProperty searchWindowDividerPosition;
 
-    public SearchPreferences(SearchDisplayMode searchDisplayMode, boolean isCaseSensitive, boolean isRegularExpression, boolean isFulltext, boolean isKeepSearchString, boolean keepWindowOnTop, double searchWindowHeight, double searchWindowWidth, double searchWindowDividerPosition) {
-        this.searchDisplayMode = new SimpleObjectProperty<>(searchDisplayMode);
->>>>>>> 771c4cd5
+    public SearchPreferences(boolean isRegularExpression, boolean isFulltext, boolean isKeepSearchString, boolean isFilteringMode, boolean keepWindowOnTop, double searchWindowHeight, double searchWindowWidth, double searchWindowDividerPosition) {
         this.keepWindowOnTop = new SimpleBooleanProperty(keepWindowOnTop);
         this.searchWindowHeight = new SimpleDoubleProperty(searchWindowHeight);
         this.searchWindowWidth = new SimpleDoubleProperty(searchWindowWidth);
@@ -43,21 +35,9 @@
         if (isKeepSearchString) {
             searchFlags.add(SearchFlags.KEEP_SEARCH_STRING);
         }
-<<<<<<< HEAD
         if (isFilteringMode) {
             searchFlags.add(SearchFlags.FILTERING_SEARCH);
         }
-
-        this.setSearchWindowHeight(searchWindowHeight);
-        this.setSearchWindowWidth(searchWindowWidth);
-    }
-
-    public SearchPreferences(EnumSet<SearchFlags> searchFlags, boolean keepWindowOnTop) {
-        this.keepWindowOnTop = new SimpleBooleanProperty(keepWindowOnTop);
-
-        this.searchFlags = FXCollections.observableSet(searchFlags);
-=======
->>>>>>> 771c4cd5
     }
 
     public EnumSet<SearchFlags> getSearchFlags() {
