package org.jabref.preferences;

import java.nio.file.Path;
import java.util.Map;
import java.util.prefs.BackingStoreException;

import org.jabref.gui.autocompleter.AutoCompletePreferences;
import org.jabref.gui.entryeditor.EntryEditorPreferences;
import org.jabref.gui.groups.GroupsPreferences;
import org.jabref.gui.keyboard.KeyBindingRepository;
import org.jabref.gui.maintable.ColumnPreferences;
import org.jabref.gui.maintable.MainTablePreferences;
import org.jabref.gui.maintable.NameDisplayPreferences;
import org.jabref.gui.specialfields.SpecialFieldsPreferences;
import org.jabref.logic.JabRefException;
import org.jabref.logic.bibtex.FieldPreferences;
import org.jabref.logic.citationkeypattern.CitationKeyPatternPreferences;
import org.jabref.logic.exporter.SaveConfiguration;
import org.jabref.logic.importer.ImportFormatPreferences;
import org.jabref.logic.importer.ImporterPreferences;
import org.jabref.logic.importer.fetcher.GrobidPreferences;
import org.jabref.logic.journals.JournalAbbreviationPreferences;
import org.jabref.logic.layout.LayoutFormatterPreferences;
import org.jabref.logic.layout.format.NameFormatterPreferences;
import org.jabref.logic.net.ProxyPreferences;
import org.jabref.logic.net.ssl.SSLPreferences;
import org.jabref.logic.openoffice.OpenOfficePreferences;
import org.jabref.logic.preferences.DOIPreferences;
import org.jabref.logic.preferences.OwnerPreferences;
import org.jabref.logic.preferences.TimestampPreferences;
import org.jabref.logic.protectedterms.ProtectedTermsPreferences;
import org.jabref.logic.remote.RemotePreferences;
import org.jabref.logic.util.io.AutoLinkPreferences;
import org.jabref.logic.xmp.XmpPreferences;
import org.jabref.model.entry.BibEntryTypesManager;

public interface PreferencesService {

    void clear() throws BackingStoreException;

    void deleteKey(String key) throws IllegalArgumentException;

    void flush();

    void exportPreferences(Path file) throws JabRefException;

    void importPreferences(Path file) throws JabRefException;

    InternalPreferences getInternalPreferences();

    BibEntryPreferences getBibEntryPreferences();

    JournalAbbreviationPreferences getJournalAbbreviationPreferences();

    void storeKeyBindingRepository(KeyBindingRepository keyBindingRepository);

    KeyBindingRepository getKeyBindingRepository();

    FilePreferences getFilePreferences();

    FieldPreferences getFieldPreferences();

    OpenOfficePreferences getOpenOfficePreferences();

    Map<String, Object> getPreferences();

    Map<String, Object> getDefaults();

    LayoutFormatterPreferences getLayoutFormatterPreferences();

    ImportFormatPreferences getImportFormatPreferences();

<<<<<<< HEAD
    SaveOrder getTableSaveOrder();

    /**
     * Returns the export configuration. The contained SaveConfiguration is a {@link org.jabref.model.metadata.SelfContainedSaveOrder}
     */
=======
>>>>>>> 4b67f1e9
    SaveConfiguration getExportConfiguration();

    BibEntryTypesManager getCustomEntryTypesRepository();

    void storeCustomEntryTypesRepository(BibEntryTypesManager entryTypesManager);

    CleanupPreferences getCleanupPreferences();

    CleanupPreferences getDefaultCleanupPreset();

    LibraryPreferences getLibraryPreferences();

    TelemetryPreferences getTelemetryPreferences();

    DOIPreferences getDOIPreferences();

    OwnerPreferences getOwnerPreferences();

    TimestampPreferences getTimestampPreferences();

    GroupsPreferences getGroupsPreferences();

    EntryEditorPreferences getEntryEditorPreferences();

    RemotePreferences getRemotePreferences();

    ProxyPreferences getProxyPreferences();

    SSLPreferences getSSLPreferences();

    CitationKeyPatternPreferences getCitationKeyPatternPreferences();

    PushToApplicationPreferences getPushToApplicationPreferences();

    ExternalApplicationsPreferences getExternalApplicationsPreferences();

    ColumnPreferences getMainTableColumnPreferences();

    MainTablePreferences getMainTablePreferences();

    NameDisplayPreferences getNameDisplayPreferences();

    ColumnPreferences getSearchDialogColumnPreferences();

    WorkspacePreferences getWorkspacePreferences();

    AutoLinkPreferences getAutoLinkPreferences();

    ExportPreferences getExportPreferences();

    ImporterPreferences getImporterPreferences();

    GrobidPreferences getGrobidPreferences();

    PreviewPreferences getPreviewPreferences();

    SidePanePreferences getSidePanePreferences();

    GuiPreferences getGuiPreferences();

    XmpPreferences getXmpPreferences();

    NameFormatterPreferences getNameFormatterPreferences();

    AutoCompletePreferences getAutoCompletePreferences();

    SpecialFieldsPreferences getSpecialFieldsPreferences();

    SearchPreferences getSearchPreferences();

    MrDlibPreferences getMrDlibPreferences();

    ProtectedTermsPreferences getProtectedTermsPreferences();
}<|MERGE_RESOLUTION|>--- conflicted
+++ resolved
@@ -70,14 +70,9 @@
 
     ImportFormatPreferences getImportFormatPreferences();
 
-<<<<<<< HEAD
-    SaveOrder getTableSaveOrder();
-
     /**
      * Returns the export configuration. The contained SaveConfiguration is a {@link org.jabref.model.metadata.SelfContainedSaveOrder}
      */
-=======
->>>>>>> 4b67f1e9
     SaveConfiguration getExportConfiguration();
 
     BibEntryTypesManager getCustomEntryTypesRepository();
