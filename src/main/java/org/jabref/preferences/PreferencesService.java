package org.jabref.preferences;

import java.nio.charset.Charset;
import java.nio.file.Path;
import java.util.List;
import java.util.Map;
import java.util.Set;

import org.jabref.gui.entryeditor.EntryEditorPreferences;
import org.jabref.gui.keyboard.KeyBindingRepository;
import org.jabref.logic.cleanup.CleanupPreferences;
import org.jabref.logic.cleanup.CleanupPreset;
import org.jabref.logic.exporter.SavePreferences;
import org.jabref.logic.exporter.TemplateExporter;
import org.jabref.logic.importer.ImportFormatPreferences;
import org.jabref.logic.journals.JournalAbbreviationLoader;
import org.jabref.logic.journals.JournalAbbreviationPreferences;
import org.jabref.logic.l10n.Language;
import org.jabref.logic.layout.LayoutFormatterPreferences;
import org.jabref.logic.openoffice.OpenOfficePreferences;
import org.jabref.logic.preferences.OwnerPreferences;
import org.jabref.logic.preferences.TimestampPreferences;
import org.jabref.logic.protectedterms.ProtectedTermsLoader;
import org.jabref.logic.util.io.AutoLinkPreferences;
import org.jabref.logic.xmp.XmpPreferences;
import org.jabref.model.database.BibDatabaseMode;
import org.jabref.model.entry.BibEntryType;
import org.jabref.model.entry.field.Field;
import org.jabref.model.metadata.FilePreferences;
import org.jabref.model.metadata.SaveOrderConfig;

public interface PreferencesService {

    void setProtectedTermsPreferences(ProtectedTermsLoader loader);

    JournalAbbreviationPreferences getJournalAbbreviationPreferences();

    Character getKeywordDelimiter();

    void storeKeyBindingRepository(KeyBindingRepository keyBindingRepository);

    KeyBindingRepository getKeyBindingRepository();

    void storeJournalAbbreviationPreferences(JournalAbbreviationPreferences abbreviationsPreferences);

    FilePreferences getFilePreferences();

    XmpPreferences getXMPPreferences();

    AutoLinkPreferences getAutoLinkPreferences();

    Path getWorkingDir();

    void setWorkingDir(Path dir);

    OpenOfficePreferences getOpenOfficePreferences();

    void setOpenOfficePreferences(OpenOfficePreferences openOfficePreferences);

    PreviewPreferences getPreviewPreferences();

    void purgeSeries(String prefix, int number);

    List<TemplateExporter> getCustomExportFormats(JournalAbbreviationLoader loader);

    void storeCustomExportFormats(List<TemplateExporter> exporters);

    LayoutFormatterPreferences getLayoutFormatterPreferences(JournalAbbreviationLoader loader);

    ImportFormatPreferences getImportFormatPreferences();

    boolean isKeywordSyncEnabled();

    SavePreferences loadForExportFromPreferences();

    String getExportWorkingDirectory();

    void setExportWorkingDirectory(String layoutFileDirString);

    Charset getDefaultEncoding();

    String getUser();

    String getTheme();

    SaveOrderConfig loadExportSaveOrder();

    void storeExportSaveOrder(SaveOrderConfig config);

    boolean shouldWarnAboutDuplicatesForImport();

    void setShouldWarnAboutDuplicatesForImport(boolean value);

    void saveCustomEntryTypes();

    List<BibEntryType> loadBibEntryTypes(BibDatabaseMode mode);

    CleanupPreferences getCleanupPreferences(JournalAbbreviationLoader journalAbbreviationLoader);

    CleanupPreset getCleanupPreset();

    void setCleanupPreset(CleanupPreset cleanupPreset);

    // General

    Language getLanguage();

    void setLanguage(Language language);

    boolean shouldCollectTelemetry();

    void setShouldCollectTelemetry(boolean value);

    boolean shouldAskToCollectTelemetry();

    void askedToCollectTelemetry();

    boolean getEnforceLegalKeys();

    boolean getAllowIntegerEdition();

    GeneralPreferences getGeneralPreferences();

    void storeGeneralPreferences(GeneralPreferences preferences);

    OwnerPreferences getOwnerPreferences();

    void storeOwnerPreferences(OwnerPreferences preferences);

    TimestampPreferences getTimestampPreferences();

    void storeTimestampPreferences(TimestampPreferences preferences);

<<<<<<< HEAD
    // Entry Editor

    Map<String, Set<Field>> getEntryEditorTabList();

    void updateEntryEditorTabList();

    Map<String, Set<Field>> getDefaultTabNamesAndFields();

    List<Field> getAllDefaultTabFieldNames();

    void storeEntryEditorTabList(Map<String,Set<Field>> customTabsMap);

    EntryEditorPreferences getEntryEditorPreferences();

    void storeEntryEditorPreferences(EntryEditorPreferences preferences);
=======
    boolean getDisplayGroupCount();

>>>>>>> efc69be2
}<|MERGE_RESOLUTION|>--- conflicted
+++ resolved
@@ -131,7 +131,8 @@
 
     void storeTimestampPreferences(TimestampPreferences preferences);
 
-<<<<<<< HEAD
+    boolean getDisplayGroupCount();
+
     // Entry Editor
 
     Map<String, Set<Field>> getEntryEditorTabList();
@@ -147,8 +148,4 @@
     EntryEditorPreferences getEntryEditorPreferences();
 
     void storeEntryEditorPreferences(EntryEditorPreferences preferences);
-=======
-    boolean getDisplayGroupCount();
-
->>>>>>> efc69be2
 }