package org.jabref.preferences;

import java.io.File;
import java.io.IOException;
import java.io.InputStream;
import java.io.OutputStream;
import java.io.Reader;
import java.io.StringReader;
import java.nio.charset.StandardCharsets;
import java.nio.file.Files;
import java.nio.file.Path;
import java.util.ArrayList;
import java.util.Arrays;
import java.util.Collection;
import java.util.Collections;
import java.util.EnumSet;
import java.util.HashMap;
import java.util.HashSet;
import java.util.LinkedHashMap;
import java.util.List;
import java.util.Locale;
import java.util.Map;
import java.util.Objects;
import java.util.Optional;
import java.util.Set;
import java.util.TreeSet;
import java.util.UUID;
import java.util.prefs.BackingStoreException;
import java.util.prefs.InvalidPreferencesFormatException;
import java.util.prefs.Preferences;
import java.util.stream.Collectors;
import java.util.stream.Stream;

import javafx.beans.InvalidationListener;
import javafx.collections.ListChangeListener;
import javafx.collections.ObservableList;
import javafx.collections.SetChangeListener;
import javafx.scene.control.TableColumn.SortType;

import org.jabref.gui.Globals;
import org.jabref.gui.autocompleter.AutoCompleteFirstNameMode;
import org.jabref.gui.autocompleter.AutoCompletePreferences;
import org.jabref.gui.entryeditor.EntryEditorPreferences;
import org.jabref.gui.externalfiletype.ExternalFileType;
import org.jabref.gui.externalfiletype.ExternalFileTypes;
import org.jabref.gui.groups.GroupViewMode;
import org.jabref.gui.groups.GroupsPreferences;
import org.jabref.gui.keyboard.KeyBindingRepository;
import org.jabref.gui.maintable.ColumnPreferences;
import org.jabref.gui.maintable.MainTableColumnModel;
import org.jabref.gui.maintable.MainTablePreferences;
import org.jabref.gui.maintable.NameDisplayPreferences;
import org.jabref.gui.maintable.NameDisplayPreferences.AbbreviationStyle;
import org.jabref.gui.maintable.NameDisplayPreferences.DisplayStyle;
import org.jabref.gui.mergeentries.DiffMode;
import org.jabref.gui.push.PushToApplications;
import org.jabref.gui.search.SearchDisplayMode;
import org.jabref.gui.sidepane.SidePaneType;
import org.jabref.gui.specialfields.SpecialFieldsPreferences;
import org.jabref.gui.theme.Theme;
import org.jabref.logic.JabRefException;
import org.jabref.logic.bibtex.FieldPreferences;
import org.jabref.logic.citationkeypattern.CitationKeyPatternPreferences;
import org.jabref.logic.citationkeypattern.GlobalCitationKeyPattern;
import org.jabref.logic.citationstyle.CitationStyle;
import org.jabref.logic.citationstyle.CitationStylePreviewLayout;
import org.jabref.logic.cleanup.FieldFormatterCleanups;
import org.jabref.logic.exporter.BibDatabaseWriter;
import org.jabref.logic.exporter.MetaDataSerializer;
import org.jabref.logic.exporter.SelfContainedSaveConfiguration;
import org.jabref.logic.exporter.TemplateExporter;
import org.jabref.logic.importer.ImportFormatPreferences;
import org.jabref.logic.importer.ImporterPreferences;
import org.jabref.logic.importer.fetcher.DoiFetcher;
import org.jabref.logic.importer.fetcher.GrobidPreferences;
import org.jabref.logic.importer.fileformat.CustomImporter;
import org.jabref.logic.importer.util.MetaDataParser;
import org.jabref.logic.journals.JournalAbbreviationPreferences;
import org.jabref.logic.l10n.Language;
import org.jabref.logic.l10n.Localization;
import org.jabref.logic.layout.LayoutFormatterPreferences;
import org.jabref.logic.layout.TextBasedPreviewLayout;
import org.jabref.logic.layout.format.NameFormatterPreferences;
import org.jabref.logic.net.ProxyPreferences;
import org.jabref.logic.net.ssl.SSLPreferences;
import org.jabref.logic.net.ssl.TrustStoreManager;
import org.jabref.logic.openoffice.OpenOfficePreferences;
import org.jabref.logic.openoffice.style.StyleLoader;
import org.jabref.logic.preferences.DOIPreferences;
import org.jabref.logic.preferences.FetcherApiKey;
import org.jabref.logic.preferences.OwnerPreferences;
import org.jabref.logic.preferences.TimestampPreferences;
import org.jabref.logic.preview.PreviewLayout;
import org.jabref.logic.protectedterms.ProtectedTermsLoader;
import org.jabref.logic.protectedterms.ProtectedTermsPreferences;
import org.jabref.logic.remote.RemotePreferences;
import org.jabref.logic.shared.prefs.SharedDatabasePreferences;
import org.jabref.logic.shared.security.Password;
import org.jabref.logic.util.OS;
import org.jabref.logic.util.Version;
import org.jabref.logic.util.io.AutoLinkPreferences;
import org.jabref.logic.util.io.FileHistory;
import org.jabref.logic.xmp.XmpPreferences;
import org.jabref.model.database.BibDatabaseMode;
import org.jabref.model.entry.BibEntryType;
import org.jabref.model.entry.BibEntryTypesManager;
import org.jabref.model.entry.field.Field;
import org.jabref.model.entry.field.FieldFactory;
import org.jabref.model.entry.field.InternalField;
import org.jabref.model.entry.field.StandardField;
import org.jabref.model.entry.types.EntryType;
import org.jabref.model.entry.types.EntryTypeFactory;
import org.jabref.model.groups.GroupHierarchyType;
import org.jabref.model.metadata.SaveOrder;
import org.jabref.model.metadata.SelfContainedSaveOrder;
import org.jabref.model.search.rules.SearchRules;
import org.jabref.model.strings.StringUtil;

import com.github.javakeyring.Keyring;
import com.github.javakeyring.PasswordAccessException;
import com.tobiasdiez.easybind.EasyBind;
<<<<<<< HEAD
import jakarta.inject.Singleton;
import net.harawata.appdirs.AppDirsFactory;
import org.jvnet.hk2.annotations.Service;
=======
>>>>>>> 07f54eda
import org.slf4j.Logger;
import org.slf4j.LoggerFactory;

/**
 * The {@code JabRefPreferences} class provides the preferences and their defaults using the JDK {@code java.util.prefs}
 * class.
 * <p>
 * Internally it defines symbols used to pick a value from the {@code java.util.prefs} interface and keeps a hashmap
 * with all the default values.
 * <p>
 * There are still some similar preferences classes ({@link org.jabref.logic.openoffice.OpenOfficePreferences} and {@link org.jabref.logic.shared.prefs.SharedDatabasePreferences}) which also use
 * the {@code java.util.prefs} API.
 */
@Singleton
@Service
public class JabRefPreferences implements PreferencesService {

    // Push to application preferences
    public static final String PUSH_EMACS_PATH = "emacsPath";
    public static final String PUSH_EMACS_ADDITIONAL_PARAMETERS = "emacsParameters";
    public static final String PUSH_LYXPIPE = "lyxpipe";
    public static final String PUSH_TEXSTUDIO_PATH = "TeXstudioPath";
    public static final String PUSH_WINEDT_PATH = "winEdtPath";
    public static final String PUSH_TEXMAKER_PATH = "texmakerPath";
    public static final String PUSH_VIM_SERVER = "vimServer";
    public static final String PUSH_VIM = "vim";
    public static final String PUSH_SUBLIME_TEXT_PATH = "sublimeTextPath";

    /* contents of the defaults HashMap that are defined in this class.
     * There are more default parameters in this map which belong to separate preference classes.
     */
    public static final String EXTERNAL_FILE_TYPES = "externalFileTypes";
    public static final String FX_THEME = "fxTheme";
    public static final String LANGUAGE = "language";
    public static final String NAMES_LAST_ONLY = "namesLastOnly";
    public static final String ABBR_AUTHOR_NAMES = "abbrAuthorNames";
    public static final String NAMES_NATBIB = "namesNatbib";
    public static final String NAMES_FIRST_LAST = "namesFf";
    public static final String BIBLATEX_DEFAULT_MODE = "biblatexMode";
    public static final String NAMES_AS_IS = "namesAsIs";
    public static final String ENTRY_EDITOR_HEIGHT = "entryEditorHeightFX";
    public static final String AUTO_RESIZE_MODE = "autoResizeMode";
    public static final String WINDOW_MAXIMISED = "windowMaximised";
    public static final String WINDOW_FULLSCREEN = "windowFullscreen";

    public static final String REFORMAT_FILE_ON_SAVE_AND_EXPORT = "reformatFileOnSaveAndExport";
    public static final String EXPORT_IN_ORIGINAL_ORDER = "exportInOriginalOrder";
    public static final String EXPORT_IN_SPECIFIED_ORDER = "exportInSpecifiedOrder";

    public static final String EXPORT_PRIMARY_SORT_FIELD = "exportPriSort";
    public static final String EXPORT_PRIMARY_SORT_DESCENDING = "exportPriDescending";
    public static final String EXPORT_SECONDARY_SORT_FIELD = "exportSecSort";
    public static final String EXPORT_SECONDARY_SORT_DESCENDING = "exportSecDescending";
    public static final String EXPORT_TERTIARY_SORT_FIELD = "exportTerSort";
    public static final String EXPORT_TERTIARY_SORT_DESCENDING = "exportTerDescending";
    public static final String NEWLINE = "newline";

    // Variable names have changed to ensure backward compatibility with pre 5.0 releases of JabRef
    // Pre 5.1: columnNames, columnWidths, columnSortTypes, columnSortOrder
    public static final String COLUMN_NAMES = "mainTableColumnNames";
    public static final String COLUMN_WIDTHS = "mainTableColumnWidths";
    public static final String COLUMN_SORT_TYPES = "mainTableColumnSortTypes";
    public static final String COLUMN_SORT_ORDER = "mainTableColumnSortOrder";

    public static final String SEARCH_DIALOG_COLUMN_WIDTHS = "searchTableColumnWidths";
    public static final String SEARCH_DIALOG_COLUMN_SORT_TYPES = "searchDialogColumnSortTypes";
    public static final String SEARCH_DIALOG_COLUMN_SORT_ORDER = "searchDalogColumnSortOrder";

    public static final String SIDE_PANE_COMPONENT_PREFERRED_POSITIONS = "sidePaneComponentPreferredPositions";
    public static final String SIDE_PANE_COMPONENT_NAMES = "sidePaneComponentNames";
    public static final String XMP_PRIVACY_FILTERS = "xmpPrivacyFilters";
    public static final String USE_XMP_PRIVACY_FILTER = "useXmpPrivacyFilter";
    public static final String DEFAULT_SHOW_SOURCE = "defaultShowSource";
    // Window sizes
    public static final String SIZE_Y = "mainWindowSizeY";
    public static final String SIZE_X = "mainWindowSizeX";
    public static final String POS_Y = "mainWindowPosY";
    public static final String POS_X = "mainWindowPosX";

    public static final String LAST_EDITED = "lastEdited";
    public static final String OPEN_LAST_EDITED = "openLastEdited";
    public static final String LAST_FOCUSED = "lastFocused";
    public static final String AUTO_OPEN_FORM = "autoOpenForm";
    public static final String IMPORT_WORKING_DIRECTORY = "importWorkingDirectory";
    public static final String LAST_USED_EXPORT = "lastUsedExport";
    public static final String EXPORT_WORKING_DIRECTORY = "exportWorkingDirectory";
    public static final String WORKING_DIRECTORY = "workingDirectory";
    public static final String BACKUP_DIRECTORY = "backupDirectory";
    public static final String CREATE_BACKUP = "createBackup";

    public static final String KEYWORD_SEPARATOR = "groupKeywordSeparator";
    public static final String AUTO_ASSIGN_GROUP = "autoAssignGroup";
    public static final String DISPLAY_GROUP_COUNT = "displayGroupCount";
    public static final String EXTRA_FILE_COLUMNS = "extraFileColumns";
    public static final String OVERRIDE_DEFAULT_FONT_SIZE = "overrideDefaultFontSize";
    public static final String MAIN_FONT_SIZE = "mainFontSize";

    public static final String RECENT_DATABASES = "recentDatabases";
    public static final String MEMORY_STICK_MODE = "memoryStickMode";
    public static final String SHOW_ADVANCED_HINTS = "showAdvancedHints";
    public static final String DEFAULT_ENCODING = "defaultEncoding";

    public static final String BASE_DOI_URI = "baseDOIURI";
    public static final String USE_CUSTOM_DOI_URI = "useCustomDOIURI";

    public static final String USE_OWNER = "useOwner";
    public static final String DEFAULT_OWNER = "defaultOwner";
    public static final String OVERWRITE_OWNER = "overwriteOwner";

    // Required for migration from pre-v5.3 only
    public static final String UPDATE_TIMESTAMP = "updateTimestamp";
    public static final String TIME_STAMP_FIELD = "timeStampField";
    public static final String TIME_STAMP_FORMAT = "timeStampFormat";

    public static final String ADD_CREATION_DATE = "addCreationDate";
    public static final String ADD_MODIFICATION_DATE = "addModificationDate";

    public static final String WARN_ABOUT_DUPLICATES_IN_INSPECTION = "warnAboutDuplicatesInInspection";
    public static final String NON_WRAPPABLE_FIELDS = "nonWrappableFields";
    public static final String RESOLVE_STRINGS_FOR_FIELDS = "resolveStringsForFields";
    public static final String DO_NOT_RESOLVE_STRINGS = "doNotResolveStrings";

    // merge related
    public static final String MERGE_ENTRIES_DIFF_MODE = "mergeEntriesDiffMode";
    public static final String MERGE_ENTRIES_SHOULD_SHOW_DIFF = "mergeEntriesShouldShowDiff";
    public static final String MERGE_ENTRIES_SHOULD_SHOW_UNIFIED_DIFF = "mergeEntriesShouldShowUnifiedDiff";
    public static final String MERGE_ENTRIES_HIGHLIGHT_WORDS = "mergeEntriesHighlightWords";


    public static final String MERGE_SHOW_ONLY_CHANGED_FIELDS = "mergeShowOnlyChangedFields";

    public static final String CUSTOM_EXPORT_FORMAT = "customExportFormat";
    public static final String CUSTOM_IMPORT_FORMAT = "customImportFormat";
    public static final String KEY_PATTERN_REGEX = "KeyPatternRegex";
    public static final String KEY_PATTERN_REPLACEMENT = "KeyPatternReplacement";
    public static final String CONSOLE_COMMAND = "consoleCommand";
    public static final String USE_DEFAULT_CONSOLE_APPLICATION = "useDefaultConsoleApplication";
    public static final String USE_DEFAULT_FILE_BROWSER_APPLICATION = "userDefaultFileBrowserApplication";
    public static final String FILE_BROWSER_COMMAND = "fileBrowserCommand";
    public static final String MAIN_FILE_DIRECTORY = "fileDirectory";

    public static final String SEARCH_DISPLAY_MODE = "searchDisplayMode";
    public static final String SEARCH_CASE_SENSITIVE = "caseSensitiveSearch";
    public static final String SEARCH_REG_EXP = "regExpSearch";
    public static final String SEARCH_FULLTEXT = "fulltextSearch";
    public static final String SEARCH_KEEP_SEARCH_STRING = "keepSearchString";
    public static final String SEARCH_KEEP_GLOBAL_WINDOW_ON_TOP = "keepOnTop";
    public static final String SEARCH_WINDOW_HEIGHT = "searchWindowHeight";
    public static final String SEARCH_WINDOW_WIDTH = "searchWindowWidth";

    public static final String IMPORTERS_ENABLED = "importersEnabled";
    public static final String GENERATE_KEY_ON_IMPORT = "generateKeyOnImport";
    public static final String GROBID_ENABLED = "grobidEnabled";
    public static final String GROBID_OPT_OUT = "grobidOptOut";
    public static final String GROBID_URL = "grobidURL";

    public static final String JOURNAL_POPUP = "journalPopup";

    public static final String DEFAULT_CITATION_KEY_PATTERN = "defaultBibtexKeyPattern";
    public static final String UNWANTED_CITATION_KEY_CHARACTERS = "defaultUnwantedBibtexKeyCharacters";
    public static final String CONFIRM_DELETE = "confirmDelete";
    public static final String WARN_BEFORE_OVERWRITING_KEY = "warnBeforeOverwritingKey";
    public static final String AVOID_OVERWRITING_KEY = "avoidOverwritingKey";
    public static final String AUTOLINK_EXACT_KEY_ONLY = "autolinkExactKeyOnly";
    public static final String AUTOLINK_FILES_ENABLED = "autoLinkFilesEnabled";
    public static final String SIDE_PANE_WIDTH = "sidePaneWidthFX";
    public static final String CITE_COMMAND = "citeCommand";
    public static final String GENERATE_KEYS_BEFORE_SAVING = "generateKeysBeforeSaving";
    public static final String EMAIL_SUBJECT = "emailSubject";
    public static final String KINDLE_EMAIL = "kindleEmail";
    public static final String OPEN_FOLDERS_OF_ATTACHED_FILES = "openFoldersOfAttachedFiles";
    public static final String KEY_GEN_ALWAYS_ADD_LETTER = "keyGenAlwaysAddLetter";
    public static final String KEY_GEN_FIRST_LETTER_A = "keyGenFirstLetterA";
    public static final String ALLOW_INTEGER_EDITION_BIBTEX = "allowIntegerEditionBibtex";
    public static final String LOCAL_AUTO_SAVE = "localAutoSave";
    public static final String AUTOLINK_REG_EXP_SEARCH_EXPRESSION_KEY = "regExpSearchExpression";
    public static final String AUTOLINK_USE_REG_EXP_SEARCH_KEY = "useRegExpSearch";
    // bibLocAsPrimaryDir is a misleading antique variable name, we keep it for reason of compatibility
    public static final String STORE_RELATIVE_TO_BIB = "bibLocAsPrimaryDir";
    public static final String SELECTED_FETCHER_INDEX = "selectedFetcherIndex";
    public static final String WEB_SEARCH_VISIBLE = "webSearchVisible";
    public static final String GROUP_SIDEPANE_VISIBLE = "groupSidepaneVisible";
    public static final String CUSTOM_TAB_NAME = "customTabName_";
    public static final String CUSTOM_TAB_FIELDS = "customTabFields_";
    public static final String ASK_AUTO_NAMING_PDFS_AGAIN = "AskAutoNamingPDFsAgain";
    public static final String CLEANUP_JOBS = "CleanUpJobs";
    public static final String CLEANUP_FIELD_FORMATTERS_ENABLED = "CleanUpFormattersEnabled";
    public static final String CLEANUP_FIELD_FORMATTERS = "CleanUpFormatters";
    public static final String IMPORT_FILENAMEPATTERN = "importFileNamePattern";
    public static final String IMPORT_FILEDIRPATTERN = "importFileDirPattern";
    public static final String NAME_FORMATTER_VALUE = "nameFormatterFormats";
    public static final String NAME_FORMATER_KEY = "nameFormatterNames";
    public static final String PUSH_TO_APPLICATION = "pushToApplication";
    public static final String SHOW_RECOMMENDATIONS = "showRecommendations";
    public static final String ACCEPT_RECOMMENDATIONS = "acceptRecommendations";
    public static final String SHOW_LATEX_CITATIONS = "showLatexCitations";
    public static final String SEND_LANGUAGE_DATA = "sendLanguageData";
    public static final String SEND_OS_DATA = "sendOSData";
    public static final String SEND_TIMEZONE_DATA = "sendTimezoneData";
    public static final String VALIDATE_IN_ENTRY_EDITOR = "validateInEntryEditor";

    /**
     * The OpenOffice/LibreOffice connection preferences are: OO_PATH main directory for OO/LO installation, used to detect location on Win/macOS when using manual connect OO_EXECUTABLE_PATH path to soffice-file OO_JARS_PATH directory that contains juh.jar, jurt.jar, ridl.jar, unoil.jar OO_SYNC_WHEN_CITING true if the reference list is updated when adding a new citation OO_SHOW_PANEL true if the OO panel is shown on startup OO_USE_ALL_OPEN_DATABASES true if all databases should be used when citing OO_BIBLIOGRAPHY_STYLE_FILE path to the used style file OO_EXTERNAL_STYLE_FILES list with paths to external style files STYLES_*_* size and position of "Select style" dialog
     */
    public static final String OO_EXECUTABLE_PATH = "ooExecutablePath";
    public static final String OO_SHOW_PANEL = "showOOPanel";
    public static final String OO_SYNC_WHEN_CITING = "syncOOWhenCiting";
    public static final String OO_USE_ALL_OPEN_BASES = "useAllOpenBases";
    public static final String OO_BIBLIOGRAPHY_STYLE_FILE = "ooBibliographyStyleFile";
    public static final String OO_EXTERNAL_STYLE_FILES = "ooExternalStyleFiles";

    // Special field preferences
    public static final String SPECIALFIELDSENABLED = "specialFieldsEnabled";

    // Prefs node for CitationKeyPatterns
    public static final String CITATION_KEY_PATTERNS_NODE = "bibtexkeypatterns";
    // Prefs node for customized entry types
    public static final String CUSTOMIZED_BIBTEX_TYPES = "customizedBibtexTypes";
    public static final String CUSTOMIZED_BIBLATEX_TYPES = "customizedBiblatexTypes";
    // Version
    public static final String VERSION_IGNORED_UPDATE = "versionIgnoreUpdate";
    public static final String VERSION_CHECK_ENABLED = "versionCheck";
    // KeyBindings - keys - public because needed for pref migration
    public static final String BINDINGS = "bindings";

    // AutcompleteFields - public because needed for pref migration
    public static final String AUTOCOMPLETER_COMPLETE_FIELDS = "autoCompleteFields";

    // Id Entry Generator Preferences
    public static final String ID_ENTRY_GENERATOR = "idEntryGenerator";

    // String delimiter
    public static final Character STRINGLIST_DELIMITER = ';';

    // Preview - public for pref migrations
    public static final String PREVIEW_STYLE = "previewStyle";
    public static final String CYCLE_PREVIEW_POS = "cyclePreviewPos";
    public static final String CYCLE_PREVIEW = "cyclePreview";
    public static final String PREVIEW_AS_TAB = "previewAsTab";

    // UI
    private static final String FONT_FAMILY = "fontFamily";

    // Proxy
    private static final String PROXY_PORT = "proxyPort";
    private static final String PROXY_HOSTNAME = "proxyHostname";
    private static final String PROXY_USE = "useProxy";
    private static final String PROXY_USE_AUTHENTICATION = "useProxyAuthentication";
    private static final String PROXY_USERNAME = "proxyUsername";
    private static final String PROXY_PASSWORD = "proxyPassword";
    private static final String PROXY_PERSIST_PASSWORD = "persistPassword";

    // Web search
    private static final String FETCHER_CUSTOM_KEY_NAMES = "fetcherCustomKeyNames";
    private static final String FETCHER_CUSTOM_KEY_USES = "fetcherCustomKeyUses";
    private static final String FETCHER_CUSTOM_KEY_PERSIST = "fetcherCustomKeyPersist";

    // SSL
    private static final String TRUSTSTORE_PATH = "truststorePath";

    // Auto completion
    private static final String AUTO_COMPLETE = "autoComplete";
    private static final String AUTOCOMPLETER_FIRSTNAME_MODE = "autoCompFirstNameMode";
    private static final String AUTOCOMPLETER_LAST_FIRST = "autoCompLF";
    private static final String AUTOCOMPLETER_FIRST_LAST = "autoCompFF";

    private static final String BIND_NAMES = "bindNames";
    // User
    private static final String USER_ID = "userId";

    // Journal
    private static final String EXTERNAL_JOURNAL_LISTS = "externalJournalLists";
    private static final String USE_AMS_FJOURNAL = "useAMSFJournal";

    // Telemetry collection
    private static final String COLLECT_TELEMETRY = "collectTelemetry";
    private static final String ALREADY_ASKED_TO_COLLECT_TELEMETRY = "askedCollectTelemetry";
    private static final String PROTECTED_TERMS_ENABLED_EXTERNAL = "protectedTermsEnabledExternal";
    private static final String PROTECTED_TERMS_DISABLED_EXTERNAL = "protectedTermsDisabledExternal";
    private static final String PROTECTED_TERMS_ENABLED_INTERNAL = "protectedTermsEnabledInternal";
    private static final String PROTECTED_TERMS_DISABLED_INTERNAL = "protectedTermsDisabledInternal";

    // GroupViewMode
    private static final String GROUP_INTERSECT_UNION_VIEW_MODE = "groupIntersectUnionViewModes";
    private static final String DEFAULT_HIERARCHICAL_CONTEXT = "defaultHierarchicalContext";

    // Dialog states
    private static final String PREFS_EXPORT_PATH = "prefsExportPath";
    private static final String DOWNLOAD_LINKED_FILES = "downloadLinkedFiles";
    private static final String FULLTEXT_INDEX_LINKED_FILES = "fulltextIndexLinkedFiles";

    // Helper string
    private static final String USER_HOME = System.getProperty("user.home");

    // Indexes for Strings within stored custom export entries
    private static final int EXPORTER_NAME_INDEX = 0;
    private static final int EXPORTER_FILENAME_INDEX = 1;
    private static final int EXPORTER_EXTENSION_INDEX = 2;

    // Remote
    private static final String USE_REMOTE_SERVER = "useRemoteServer";
    private static final String REMOTE_SERVER_PORT = "remoteServerPort";

    private static final Logger LOGGER = LoggerFactory.getLogger(JabRefPreferences.class);
    private static final Preferences PREFS_NODE = Preferences.userRoot().node("/org/jabref");

    // The only instance of this class:
    private static JabRefPreferences singleton;
    /**
     * HashMap that contains all preferences which are set by default
     */
    public final Map<String, Object> defaults = new HashMap<>();

    private final Preferences prefs;

    /**
     * Cache variables
     */
    private String userAndHost;

    private LibraryPreferences libraryPreferences;
    private TelemetryPreferences telemetryPreferences;
    private DOIPreferences doiPreferences;
    private OwnerPreferences ownerPreferences;
    private TimestampPreferences timestampPreferences;
    private PreviewPreferences previewPreferences;
    private OpenOfficePreferences openOfficePreferences;
    private SidePanePreferences sidePanePreferences;
    private WorkspacePreferences workspacePreferences;
    private ImporterPreferences importerPreferences;
    private GrobidPreferences grobidPreferences;
    private ProtectedTermsPreferences protectedTermsPreferences;
    private MrDlibPreferences mrDlibPreferences;
    private EntryEditorPreferences entryEditorPreferences;
    private FilePreferences filePreferences;
    private GuiPreferences guiPreferences;
    private RemotePreferences remotePreferences;
    private ProxyPreferences proxyPreferences;
    private SSLPreferences sslPreferences;
    private SearchPreferences searchPreferences;
    private AutoLinkPreferences autoLinkPreferences;
    private ExportPreferences exportPreferences;
    private NameFormatterPreferences nameFormatterPreferences;
    private BibEntryPreferences bibEntryPreferences;
    private InternalPreferences internalPreferences;
    private SpecialFieldsPreferences specialFieldsPreferences;
    private GroupsPreferences groupsPreferences;
    private XmpPreferences xmpPreferences;
    private AutoCompletePreferences autoCompletePreferences;
    private CleanupPreferences cleanupPreferences;
    private PushToApplicationPreferences pushToApplicationPreferences;
    private ExternalApplicationsPreferences externalApplicationsPreferences;
    private CitationKeyPatternPreferences citationKeyPatternPreferences;
    private NameDisplayPreferences nameDisplayPreferences;
    private MainTablePreferences mainTablePreferences;
    private ColumnPreferences mainTableColumnPreferences;
    private ColumnPreferences searchDialogColumnPreferences;
    private JournalAbbreviationPreferences journalAbbreviationPreferences;
    private FieldPreferences fieldPreferences;

    // The constructor is made private to enforce this as a singleton class:
    private JabRefPreferences() {
        try {
            if (new File("jabref.xml").exists()) {
                importPreferences(Path.of("jabref.xml"));
            }
        } catch (JabRefException e) {
            LOGGER.warn("Could not import preferences from jabref.xml: " + e.getMessage(), e);
        }

        // load user preferences
        prefs = PREFS_NODE;

        // Since some of the preference settings themselves use localized strings, we cannot set the language after
        // the initialization of the preferences in main
        // Otherwise that language framework will be instantiated and more importantly, statically initialized preferences
        // like the SearchDisplayMode will never be translated.
        Localization.setLanguage(getLanguage());

        defaults.put(SEARCH_DISPLAY_MODE, SearchDisplayMode.FILTER.toString());
        defaults.put(SEARCH_CASE_SENSITIVE, Boolean.FALSE);
        defaults.put(SEARCH_REG_EXP, Boolean.FALSE);
        defaults.put(SEARCH_FULLTEXT, Boolean.FALSE);
        defaults.put(SEARCH_KEEP_SEARCH_STRING, Boolean.FALSE);
        defaults.put(SEARCH_KEEP_GLOBAL_WINDOW_ON_TOP, Boolean.TRUE);
        defaults.put(SEARCH_WINDOW_HEIGHT, 176.0);
        defaults.put(SEARCH_WINDOW_WIDTH, 600.0);

        defaults.put(IMPORTERS_ENABLED, Boolean.TRUE);
        defaults.put(GENERATE_KEY_ON_IMPORT, Boolean.TRUE);
        defaults.put(GROBID_ENABLED, Boolean.FALSE);
        defaults.put(GROBID_OPT_OUT, Boolean.FALSE);
        defaults.put(GROBID_URL, "http://grobid.jabref.org:8070");

        defaults.put(JOURNAL_POPUP, EntryEditorPreferences.JournalPopupEnabled.FIRST_START.toString());

        defaults.put(PUSH_TEXMAKER_PATH, OS.getNativeDesktop().detectProgramPath("texmaker", "Texmaker"));
        defaults.put(PUSH_WINEDT_PATH, OS.getNativeDesktop().detectProgramPath("WinEdt", "WinEdt Team\\WinEdt"));
        defaults.put(PUSH_TEXSTUDIO_PATH, OS.getNativeDesktop().detectProgramPath("texstudio", "TeXstudio"));
        defaults.put(PUSH_SUBLIME_TEXT_PATH, OS.getNativeDesktop().detectProgramPath("subl", "Sublime"));
        defaults.put(PUSH_LYXPIPE, USER_HOME + File.separator + ".lyx/lyxpipe");
        defaults.put(PUSH_VIM, "vim");
        defaults.put(PUSH_VIM_SERVER, "vim");
        defaults.put(PUSH_EMACS_ADDITIONAL_PARAMETERS, "-n -e");

        defaults.put(BIBLATEX_DEFAULT_MODE, Boolean.FALSE);

        // Set DOI to be the default ID entry generator
        defaults.put(ID_ENTRY_GENERATOR, DoiFetcher.NAME);

        defaults.put(USE_CUSTOM_DOI_URI, Boolean.FALSE);
        defaults.put(BASE_DOI_URI, "https://doi.org");

        if (OS.OS_X) {
            defaults.put(FONT_FAMILY, "SansSerif");
            defaults.put(PUSH_EMACS_PATH, "emacsclient");
        } else if (OS.WINDOWS) {
            defaults.put(PUSH_EMACS_PATH, "emacsclient.exe");
        } else {
            // Linux
            defaults.put(FONT_FAMILY, "SansSerif");
            defaults.put(PUSH_EMACS_PATH, "emacsclient");
        }

        defaults.put(PUSH_TO_APPLICATION, "TeXstudio");

        defaults.put(RECENT_DATABASES, "");
        defaults.put(EXTERNAL_FILE_TYPES, "");
        defaults.put(KEY_PATTERN_REGEX, "");
        defaults.put(KEY_PATTERN_REPLACEMENT, "");

        // Proxy
        defaults.put(PROXY_USE, Boolean.FALSE);
        defaults.put(PROXY_HOSTNAME, "");
        defaults.put(PROXY_PORT, "80");
        defaults.put(PROXY_USE_AUTHENTICATION, Boolean.FALSE);
        defaults.put(PROXY_USERNAME, "");
        defaults.put(PROXY_PASSWORD, "");
        defaults.put(PROXY_PERSIST_PASSWORD, Boolean.FALSE);

        // SSL
        defaults.put(TRUSTSTORE_PATH, OS.getNativeDesktop()
                                        .getSslDirectory()
                                        .resolve("truststore.jks").toString());

        defaults.put(POS_X, 0);
        defaults.put(POS_Y, 0);
        defaults.put(SIZE_X, 1024);
        defaults.put(SIZE_Y, 768);
        defaults.put(WINDOW_MAXIMISED, Boolean.TRUE);
        defaults.put(WINDOW_FULLSCREEN, Boolean.FALSE);
        defaults.put(AUTO_RESIZE_MODE, Boolean.FALSE); // By default disable "Fit table horizontally on the screen"
        defaults.put(ENTRY_EDITOR_HEIGHT, 0.65);
        defaults.put(NAMES_AS_IS, Boolean.FALSE); // "Show names unchanged"
        defaults.put(NAMES_FIRST_LAST, Boolean.FALSE); // "Show 'Firstname Lastname'"
        defaults.put(NAMES_NATBIB, Boolean.TRUE); // "Natbib style"
        defaults.put(ABBR_AUTHOR_NAMES, Boolean.TRUE); // "Abbreviate names"
        defaults.put(NAMES_LAST_ONLY, Boolean.TRUE); // "Show last names only"
        // system locale as default
        defaults.put(LANGUAGE, Locale.getDefault().getLanguage());

        defaults.put(REFORMAT_FILE_ON_SAVE_AND_EXPORT, Boolean.FALSE);

        // export order
        defaults.put(EXPORT_IN_ORIGINAL_ORDER, Boolean.TRUE);
        defaults.put(EXPORT_IN_SPECIFIED_ORDER, Boolean.FALSE);

        // export order: if EXPORT_IN_SPECIFIED_ORDER, then use following criteria
        defaults.put(EXPORT_PRIMARY_SORT_FIELD, InternalField.KEY_FIELD.getName());
        defaults.put(EXPORT_PRIMARY_SORT_DESCENDING, Boolean.FALSE);
        defaults.put(EXPORT_SECONDARY_SORT_FIELD, StandardField.AUTHOR.getName());
        defaults.put(EXPORT_SECONDARY_SORT_DESCENDING, Boolean.FALSE);
        defaults.put(EXPORT_TERTIARY_SORT_FIELD, StandardField.TITLE.getName());
        defaults.put(EXPORT_TERTIARY_SORT_DESCENDING, Boolean.FALSE);

        defaults.put(NEWLINE, System.lineSeparator());

        defaults.put(SIDE_PANE_COMPONENT_NAMES, "");
        defaults.put(SIDE_PANE_COMPONENT_PREFERRED_POSITIONS, "");

        defaults.put(COLUMN_NAMES, "groups;files;linked_id;field:entrytype;field:author/editor;field:title;field:year;field:journal/booktitle;special:ranking;special:readstatus;special:priority");
        defaults.put(COLUMN_WIDTHS, "28;28;28;75;300;470;60;130;50;50;50");

        defaults.put(XMP_PRIVACY_FILTERS, "pdf;timestamp;keywords;owner;note;review");
        defaults.put(USE_XMP_PRIVACY_FILTER, Boolean.FALSE);
        defaults.put(WORKING_DIRECTORY, USER_HOME);
        defaults.put(EXPORT_WORKING_DIRECTORY, USER_HOME);

        defaults.put(CREATE_BACKUP, Boolean.TRUE);

        // Remembers working directory of last import
        defaults.put(IMPORT_WORKING_DIRECTORY, USER_HOME);
        defaults.put(PREFS_EXPORT_PATH, USER_HOME);
        defaults.put(AUTO_OPEN_FORM, Boolean.TRUE);
        defaults.put(OPEN_LAST_EDITED, Boolean.TRUE);
        defaults.put(LAST_EDITED, "");
        defaults.put(LAST_FOCUSED, "");
        defaults.put(DEFAULT_SHOW_SOURCE, Boolean.FALSE);

        defaults.put(MERGE_ENTRIES_DIFF_MODE, DiffMode.WORD.name());
        defaults.put(MERGE_ENTRIES_SHOULD_SHOW_DIFF, Boolean.TRUE);
        defaults.put(MERGE_ENTRIES_SHOULD_SHOW_UNIFIED_DIFF, Boolean.TRUE);
        defaults.put(MERGE_ENTRIES_HIGHLIGHT_WORDS, Boolean.TRUE);
        defaults.put(MERGE_SHOW_ONLY_CHANGED_FIELDS, Boolean.FALSE);

        defaults.put(SHOW_RECOMMENDATIONS, Boolean.TRUE);
        defaults.put(ACCEPT_RECOMMENDATIONS, Boolean.FALSE);
        defaults.put(SHOW_LATEX_CITATIONS, Boolean.TRUE);
        defaults.put(SEND_LANGUAGE_DATA, Boolean.FALSE);
        defaults.put(SEND_OS_DATA, Boolean.FALSE);
        defaults.put(SEND_TIMEZONE_DATA, Boolean.FALSE);
        defaults.put(VALIDATE_IN_ENTRY_EDITOR, Boolean.TRUE);
        defaults.put(AUTO_COMPLETE, Boolean.FALSE);
        defaults.put(AUTOCOMPLETER_FIRSTNAME_MODE, AutoCompleteFirstNameMode.BOTH.name());
        defaults.put(AUTOCOMPLETER_FIRST_LAST, Boolean.FALSE); // "Autocomplete names in 'Firstname Lastname' format only"
        defaults.put(AUTOCOMPLETER_LAST_FIRST, Boolean.FALSE); // "Autocomplete names in 'Lastname, Firstname' format only"
        defaults.put(AUTOCOMPLETER_COMPLETE_FIELDS, "author;editor;title;journal;publisher;keywords;crossref;related;entryset");
        defaults.put(AUTO_ASSIGN_GROUP, Boolean.TRUE);
        defaults.put(DISPLAY_GROUP_COUNT, Boolean.TRUE);
        defaults.put(GROUP_INTERSECT_UNION_VIEW_MODE, GroupViewMode.INTERSECTION.name());
        defaults.put(DEFAULT_HIERARCHICAL_CONTEXT, GroupHierarchyType.INDEPENDENT.name());
        defaults.put(KEYWORD_SEPARATOR, ", ");
        defaults.put(DEFAULT_ENCODING, StandardCharsets.UTF_8.name());
        defaults.put(DEFAULT_OWNER, System.getProperty("user.name"));
        defaults.put(MEMORY_STICK_MODE, Boolean.FALSE);
        defaults.put(SHOW_ADVANCED_HINTS, Boolean.TRUE);

        defaults.put(EXTRA_FILE_COLUMNS, Boolean.FALSE);

        defaults.put(PROTECTED_TERMS_ENABLED_INTERNAL, convertListToString(ProtectedTermsLoader.getInternalLists()));
        defaults.put(PROTECTED_TERMS_DISABLED_INTERNAL, "");
        defaults.put(PROTECTED_TERMS_ENABLED_EXTERNAL, "");
        defaults.put(PROTECTED_TERMS_DISABLED_EXTERNAL, "");

        // OpenOffice/LibreOffice
        if (OS.WINDOWS) {
            defaults.put(OO_EXECUTABLE_PATH, OpenOfficePreferences.DEFAULT_WIN_EXEC_PATH);
        } else if (OS.OS_X) {
            defaults.put(OO_EXECUTABLE_PATH, OpenOfficePreferences.DEFAULT_OSX_EXEC_PATH);
        } else { // Linux
            defaults.put(OO_EXECUTABLE_PATH, OpenOfficePreferences.DEFAULT_LINUX_EXEC_PATH);
        }

        defaults.put(OO_SYNC_WHEN_CITING, Boolean.TRUE);
        defaults.put(OO_SHOW_PANEL, Boolean.FALSE);
        defaults.put(OO_USE_ALL_OPEN_BASES, Boolean.TRUE);
        defaults.put(OO_BIBLIOGRAPHY_STYLE_FILE, StyleLoader.DEFAULT_AUTHORYEAR_STYLE_PATH);
        defaults.put(OO_EXTERNAL_STYLE_FILES, "");

        defaults.put(SPECIALFIELDSENABLED, Boolean.TRUE);

        defaults.put(FETCHER_CUSTOM_KEY_NAMES, "Springer;IEEEXplore;SAO/NASA ADS;ScienceDirect;Biodiversity Heritage");
        defaults.put(FETCHER_CUSTOM_KEY_USES, "FALSE;FALSE;FALSE;FALSE;FALSE");
        defaults.put(FETCHER_CUSTOM_KEY_PERSIST, Boolean.FALSE);

        defaults.put(USE_OWNER, Boolean.FALSE);
        defaults.put(OVERWRITE_OWNER, Boolean.FALSE);
        defaults.put(AVOID_OVERWRITING_KEY, Boolean.FALSE);
        defaults.put(WARN_BEFORE_OVERWRITING_KEY, Boolean.TRUE);
        defaults.put(CONFIRM_DELETE, Boolean.TRUE);
        defaults.put(DEFAULT_CITATION_KEY_PATTERN, "[auth][year]");
        defaults.put(UNWANTED_CITATION_KEY_CHARACTERS, "-`ʹ:!;?^+");
        defaults.put(RESOLVE_STRINGS_FOR_FIELDS, "author;booktitle;editor;editora;editorb;editorc;institution;issuetitle;journal;journalsubtitle;journaltitle;mainsubtitle;month;publisher;shortauthor;shorteditor;subtitle;titleaddon");
        defaults.put(DO_NOT_RESOLVE_STRINGS, Boolean.FALSE);
        defaults.put(NON_WRAPPABLE_FIELDS, "pdf;ps;url;doi;file;isbn;issn");
        defaults.put(WARN_ABOUT_DUPLICATES_IN_INSPECTION, Boolean.TRUE);
        defaults.put(ADD_CREATION_DATE, Boolean.FALSE);
        defaults.put(ADD_MODIFICATION_DATE, Boolean.FALSE);

        defaults.put(UPDATE_TIMESTAMP, Boolean.FALSE);
        defaults.put(TIME_STAMP_FIELD, StandardField.TIMESTAMP.getName());
        // default time stamp follows ISO-8601. Reason: https://xkcd.com/1179/
        defaults.put(TIME_STAMP_FORMAT, "yyyy-MM-dd");

        defaults.put(GENERATE_KEYS_BEFORE_SAVING, Boolean.FALSE);

        defaults.put(USE_REMOTE_SERVER, Boolean.TRUE);
        defaults.put(REMOTE_SERVER_PORT, 6050);

        defaults.put(EXTERNAL_JOURNAL_LISTS, "");
        defaults.put(USE_AMS_FJOURNAL, true);
        defaults.put(CITE_COMMAND, "\\cite"); // obsoleted by the app-specific ones (not any more?)

        defaults.put(LAST_USED_EXPORT, "");
        defaults.put(SIDE_PANE_WIDTH, 0.15);

        defaults.put(MAIN_FONT_SIZE, 9);
        defaults.put(OVERRIDE_DEFAULT_FONT_SIZE, false);

        defaults.put(AUTOLINK_EXACT_KEY_ONLY, Boolean.FALSE);
        defaults.put(AUTOLINK_FILES_ENABLED, Boolean.TRUE);
        defaults.put(LOCAL_AUTO_SAVE, Boolean.FALSE);
        defaults.put(ALLOW_INTEGER_EDITION_BIBTEX, Boolean.FALSE);
        // Curly brackets ({}) are the default delimiters, not quotes (") as these cause trouble when they appear within the field value:
        // Currently, JabRef does not escape them
        defaults.put(KEY_GEN_FIRST_LETTER_A, Boolean.TRUE);
        defaults.put(KEY_GEN_ALWAYS_ADD_LETTER, Boolean.FALSE);
        defaults.put(EMAIL_SUBJECT, Localization.lang("References"));
        defaults.put(KINDLE_EMAIL, "");
        defaults.put(OPEN_FOLDERS_OF_ATTACHED_FILES, Boolean.FALSE);
        defaults.put(WEB_SEARCH_VISIBLE, Boolean.TRUE);
        defaults.put(GROUP_SIDEPANE_VISIBLE, Boolean.TRUE);
        defaults.put(SELECTED_FETCHER_INDEX, 0);
        defaults.put(STORE_RELATIVE_TO_BIB, Boolean.TRUE);
        defaults.put(COLLECT_TELEMETRY, Boolean.FALSE);
        defaults.put(ALREADY_ASKED_TO_COLLECT_TELEMETRY, Boolean.FALSE);

        defaults.put(ASK_AUTO_NAMING_PDFS_AGAIN, Boolean.TRUE);
        defaults.put(CLEANUP_JOBS, convertListToString(getDefaultCleanupJobs().stream().map(Enum::name).toList()));
        defaults.put(CLEANUP_FIELD_FORMATTERS_ENABLED, Boolean.FALSE);
        defaults.put(CLEANUP_FIELD_FORMATTERS, FieldFormatterCleanups.getMetaDataString(FieldFormatterCleanups.DEFAULT_SAVE_ACTIONS, OS.NEWLINE));

        // use citation key appended with filename as default pattern
        defaults.put(IMPORT_FILENAMEPATTERN, FilePreferences.DEFAULT_FILENAME_PATTERNS[1]);
        // Default empty String to be backwards compatible
        defaults.put(IMPORT_FILEDIRPATTERN, "");
        // Download files by default
        defaults.put(DOWNLOAD_LINKED_FILES, true);
        // Create Fulltext-Index by default
        defaults.put(FULLTEXT_INDEX_LINKED_FILES, true);

        String defaultExpression = "**/.*[citationkey].*\\\\.[extension]";
        defaults.put(AUTOLINK_REG_EXP_SEARCH_EXPRESSION_KEY, defaultExpression);
        defaults.put(AUTOLINK_USE_REG_EXP_SEARCH_KEY, Boolean.FALSE);

        defaults.put(USE_DEFAULT_CONSOLE_APPLICATION, Boolean.TRUE);
        defaults.put(USE_DEFAULT_FILE_BROWSER_APPLICATION, Boolean.TRUE);
        if (OS.WINDOWS) {
            defaults.put(CONSOLE_COMMAND, "C:\\Program Files\\ConEmu\\ConEmu64.exe /single /dir \"%DIR\"");
            defaults.put(FILE_BROWSER_COMMAND, "explorer.exe /select, \"%DIR\"");
        } else {
            defaults.put(CONSOLE_COMMAND, "");
            defaults.put(FILE_BROWSER_COMMAND, "");
        }

        // version check defaults
        defaults.put(VERSION_IGNORED_UPDATE, "");
        defaults.put(VERSION_CHECK_ENABLED, Boolean.TRUE);

        // preview
        defaults.put(CYCLE_PREVIEW, "Preview;" + CitationStyle.DEFAULT);
        defaults.put(CYCLE_PREVIEW_POS, 0);
        defaults.put(PREVIEW_AS_TAB, Boolean.FALSE);
        defaults.put(PREVIEW_STYLE,
                "<font face=\"sans-serif\">" +
                        "<b>\\bibtextype</b><a name=\"\\citationkey\">\\begin{citationkey} (\\citationkey)</a>\\end{citationkey}__NEWLINE__" +
                        "\\begin{author}<BR><BR>\\format[Authors(LastFirst, FullName,Sep= / ,LastSep= / ),HTMLChars]{\\author}\\end{author}__NEWLINE__" +
                        "\\begin{editor & !author}<BR><BR>\\format[Authors(LastFirst,FullName,Sep= / ,LastSep= / ),HTMLChars]{\\editor} (\\format[IfPlural(Eds.,Ed.)]{\\editor})\\end{editor & !author}__NEWLINE__" +
                        "\\begin{title}<BR><b>\\format[HTMLChars]{\\title}</b> \\end{title}__NEWLINE__" +
                        "<BR>\\begin{date}\\date\\end{date}\\begin{edition}, \\edition. edition\\end{edition}__NEWLINE__" +
                        "\\begin{editor & author}<BR><BR>\\format[Authors(LastFirst,FullName,Sep= / ,LastSep= / ),HTMLChars]{\\editor} (\\format[IfPlural(Eds.,Ed.)]{\\editor})\\end{editor & author}__NEWLINE__" +
                        "\\begin{booktitle}<BR><i>\\format[HTMLChars]{\\booktitle}</i>\\end{booktitle}__NEWLINE__" +
                        "\\begin{chapter} \\format[HTMLChars]{\\chapter}<BR>\\end{chapter}" +
                        "\\begin{editor & !author}<BR>\\end{editor & !author}\\begin{!editor}<BR>\\end{!editor}\\begin{journal}<BR><i>\\format[HTMLChars]{\\journal}</i> \\end{journal} \\begin{volume}, Vol. \\volume\\end{volume}\\begin{series}<BR>\\format[HTMLChars]{\\series}\\end{series}\\begin{number}, No. \\format[HTMLChars]{\\number}\\end{number}__NEWLINE__" +
                        "\\begin{school} \\format[HTMLChars]{\\school}, \\end{school}__NEWLINE__" +
                        "\\begin{institution} <em>\\format[HTMLChars]{\\institution}, </em>\\end{institution}__NEWLINE__" +
                        "\\begin{publisher}<BR>\\format[HTMLChars]{\\publisher}\\end{publisher}\\begin{location}: \\format[HTMLChars]{\\location} \\end{location}__NEWLINE__" +
                        "\\begin{pages}<BR> p. \\format[FormatPagesForHTML]{\\pages}\\end{pages}__NEWLINE__" +
                        "\\begin{abstract}<BR><BR><b>Abstract: </b>\\format[HTMLChars]{\\abstract} \\end{abstract}__NEWLINE__" +
                        "\\begin{owncitation}<BR><BR><b>Own citation: </b>\\format[HTMLChars]{\\owncitation} \\end{owncitation}__NEWLINE__" +
                        "\\begin{comment}<BR><BR><b>Comment: </b>\\format[HTMLChars]{\\comment}\\end{comment}__NEWLINE__" +
                        "</font>__NEWLINE__");

        // set default theme
        defaults.put(FX_THEME, Theme.BASE_CSS);
        setLanguageDependentDefaultValues();
    }

    public void setLanguageDependentDefaultValues() {
        // Entry editor tab 0:
        defaults.put(CUSTOM_TAB_NAME + "_def0", Localization.lang("General"));
        String fieldNames = FieldFactory.getDefaultGeneralFields().stream().map(Field::getName).collect(Collectors.joining(STRINGLIST_DELIMITER.toString()));
        defaults.put(CUSTOM_TAB_FIELDS + "_def0", fieldNames);

        // Entry editor tab 1:
        defaults.put(CUSTOM_TAB_FIELDS + "_def1", StandardField.ABSTRACT.getName());
        defaults.put(CUSTOM_TAB_NAME + "_def1", Localization.lang("Abstract"));

        // Entry editor tab 2: Comments Field - used for research comments, etc.
        defaults.put(CUSTOM_TAB_FIELDS + "_def2", StandardField.COMMENT.getName());
        defaults.put(CUSTOM_TAB_NAME + "_def2", Localization.lang("Comments"));

        defaults.put(EMAIL_SUBJECT, Localization.lang("References"));
    }

    /**
     * @return Instance of JaRefPreferences
     * @deprecated Use {@link PreferencesService} instead
     */
    @Deprecated
    public static JabRefPreferences getInstance() {
        if (JabRefPreferences.singleton == null) {
            JabRefPreferences.singleton = new JabRefPreferences();
        }
        return JabRefPreferences.singleton;
    }

    //*************************************************************************************************************
    // Common serializer logic
    //*************************************************************************************************************

    private static String convertListToString(List<String> value) {
        return value.stream().map(val -> StringUtil.quote(val, STRINGLIST_DELIMITER.toString(), '\\')).collect(Collectors.joining(STRINGLIST_DELIMITER.toString()));
    }

    private static List<String> convertStringToList(String toConvert) {
        if (StringUtil.isBlank(toConvert)) {
            return Collections.emptyList();
        }

        StringReader reader = new StringReader(toConvert);
        List<String> result = new ArrayList<>();
        Optional<String> rs;
        try {
            while ((rs = getNextUnit(reader)).isPresent()) {
                result.add(rs.get());
            }
        } catch (IOException e) {
            LOGGER.warn("Unable to convert String to List", e);
        }
        return result;
    }

    private static Optional<String> getNextUnit(Reader data) throws IOException {
        // character last read
        // -1 if end of stream
        // initialization necessary, because of Java compiler
        int c = -1;

        // last character was escape symbol
        boolean escape = false;

        // true if a STRINGLIST_DELIMITER is found
        boolean done = false;

        StringBuilder res = new StringBuilder();
        while (!done && ((c = data.read()) != -1)) {
            if (c == '\\') {
                if (escape) {
                    escape = false;
                    res.append('\\');
                } else {
                    escape = true;
                }
            } else {
                if (c == STRINGLIST_DELIMITER) {
                    if (escape) {
                        res.append(STRINGLIST_DELIMITER);
                    } else {
                        done = true;
                    }
                } else {
                    res.append((char) c);
                }
                escape = false;
            }
        }
        if (res.length() > 0) {
            return Optional.of(res.toString());
        } else if (c == -1) {
            // end of stream
            return Optional.empty();
        } else {
            return Optional.of("");
        }
    }

    //*************************************************************************************************************
    // Backingstore access logic
    //*************************************************************************************************************

    /**
     * Check whether a key is set (differently from null).
     *
     * @param key The key to check.
     * @return true if the key is set, false otherwise.
     */
    public boolean hasKey(String key) {
        return prefs.get(key, null) != null;
    }

    public String get(String key) {
        return prefs.get(key, (String) defaults.get(key));
    }

    public Optional<String> getAsOptional(String key) {
        return Optional.ofNullable(prefs.get(key, (String) defaults.get(key)));
    }

    public String get(String key, String def) {
        return prefs.get(key, def);
    }

    public boolean getBoolean(String key) {
        return prefs.getBoolean(key, getBooleanDefault(key));
    }

    public boolean getBoolean(String key, boolean def) {
        return prefs.getBoolean(key, def);
    }

    private boolean getBooleanDefault(String key) {
        return (Boolean) defaults.get(key);
    }

    public int getInt(String key) {
        return prefs.getInt(key, getIntDefault(key));
    }

    public double getDouble(String key) {
        return prefs.getDouble(key, getDoubleDefault(key));
    }

    public int getIntDefault(String key) {
        return (Integer) defaults.get(key);
    }

    private double getDoubleDefault(String key) {
        return ((Number) defaults.get(key)).doubleValue();
    }

    public void put(String key, String value) {
        prefs.put(key, value);
    }

    public void putBoolean(String key, boolean value) {
        prefs.putBoolean(key, value);
    }

    public void putInt(String key, int value) {
        prefs.putInt(key, value);
    }

    public void putInt(String key, Number value) {
        prefs.putInt(key, value.intValue());
    }

    public void putDouble(String key, double value) {
        prefs.putDouble(key, value);
    }

    private void remove(String key) {
        prefs.remove(key);
    }

    /**
     * Puts a list of strings into the Preferences, by linking its elements with a STRINGLIST_DELIMITER into a single string. Escape characters make the process transparent even if strings contains a STRINGLIST_DELIMITER.
     */
    public void putStringList(String key, List<String> value) {
        if (value == null) {
            remove(key);
            return;
        }

        put(key, convertListToString(value));
    }

    /**
     * Returns a List of Strings containing the chosen columns.
     */
    public List<String> getStringList(String key) {
        return convertStringToList(get(key));
    }

    /**
     * Returns a Path
     */
    private Path getPath(String key, Path defaultValue) {
        String rawPath = get(key);
        return StringUtil.isNotBlank(rawPath) ? Path.of(rawPath) : defaultValue;
    }

    /**
     * Clear all preferences.
     *
     * @throws BackingStoreException if JabRef is unable to write to the registry/the preferences storage
     */
    @Override
    public void clear() throws BackingStoreException {
        clearAllBibEntryTypes();
        clearCitationKeyPatterns();
        clearTruststoreFromCustomCertificates();
        clearCustomFetcherKeys();
        prefs.clear();
        new SharedDatabasePreferences().clear();
    }

    private void clearTruststoreFromCustomCertificates() {
        TrustStoreManager trustStoreManager = new TrustStoreManager(Path.of(defaults.get(TRUSTSTORE_PATH).toString()));
        trustStoreManager.clearCustomCertificates();
    }

    /**
     * Removes the given key from the preferences.
     *
     * @throws IllegalArgumentException if the key does not exist
     */
    @Override
    public void deleteKey(String key) throws IllegalArgumentException {
        String keyTrimmed = key.trim();
        if (hasKey(keyTrimmed)) {
            remove(keyTrimmed);
        } else {
            throw new IllegalArgumentException("Unknown preference key");
        }
    }

    /**
     * Calling this method will write all preferences into the preference store.
     */
    @Override
    public void flush() {
        if (getBoolean(MEMORY_STICK_MODE)) {
            try {
                exportPreferences(Path.of("jabref.xml"));
            } catch (JabRefException e) {
                LOGGER.warn("Could not export preferences for memory stick mode: " + e.getMessage(), e);
            }
        }
        try {
            prefs.flush();
        } catch (BackingStoreException ex) {
            LOGGER.warn("Cannot communicate with backing store", ex);
        }
    }

    @Override
    public Map<String, Object> getPreferences() {
        Map<String, Object> result = new HashMap<>();

        try {
            addPrefsRecursively(this.prefs, result);
        } catch (BackingStoreException e) {
            LOGGER.info("could not retrieve preference keys", e);
        }
        return result;
    }

    @Override
    public Map<String, Object> getDefaults() {
        return defaults;
    }

    private void addPrefsRecursively(Preferences prefs, Map<String, Object> result) throws BackingStoreException {
        for (String key : prefs.keys()) {
            result.put(key, getObject(prefs, key));
        }
        for (String child : prefs.childrenNames()) {
            addPrefsRecursively(prefs.node(child), result);
        }
    }

    private Object getObject(Preferences prefs, String key) {
        try {
            return prefs.get(key, (String) defaults.get(key));
        } catch (ClassCastException e) {
            try {
                return prefs.getBoolean(key, getBooleanDefault(key));
            } catch (ClassCastException e2) {
                try {
                    return prefs.getInt(key, getIntDefault(key));
                } catch (ClassCastException e3) {
                    return prefs.getDouble(key, getDoubleDefault(key));
                }
            }
        }
    }

    /**
     * Returns a list of Strings stored by key+N with N being an incrementing number
     */
    private List<String> getSeries(String key) {
        int i = 0;
        List<String> series = new ArrayList<>();
        String item;
        while (!StringUtil.isBlank(item = get(key + i))) {
            series.add(item);
            i++;
        }
        return series;
    }

    /**
     * Removes all entries keyed by prefix+number, where number is equal to or higher than the given number.
     *
     * @param number or higher.
     */
    private void purgeSeries(String prefix, int number) {
        int n = number;
        while (get(prefix + n) != null) {
            remove(prefix + n);
            n++;
        }
    }

    /**
     * Exports Preferences to an XML file.
     *
     * @param path Path to export to
     */
    @Override
    public void exportPreferences(Path path) throws JabRefException {
        LOGGER.debug("Exporting preferences {}", path.toAbsolutePath());
        try (OutputStream os = Files.newOutputStream(path)) {
            prefs.exportSubtree(os);
        } catch (BackingStoreException | IOException ex) {
            throw new JabRefException(
                    "Could not export preferences",
                    Localization.lang("Could not export preferences"),
                    ex);
        }
    }

    /**
     * Imports Preferences from an XML file.
     *
     * @param file Path of file to import from
     * @throws JabRefException thrown if importing the preferences failed due to an InvalidPreferencesFormatException or an IOException
     */
    @Override
    public void importPreferences(Path file) throws JabRefException {
        try (InputStream is = Files.newInputStream(file)) {
            Preferences.importPreferences(is);
        } catch (InvalidPreferencesFormatException | IOException ex) {
            throw new JabRefException(
                    "Could not import preferences",
                    Localization.lang("Could not import preferences"),
                    ex);
        }
    }

    //*************************************************************************************************************
    // ToDo: Cleanup
    //*************************************************************************************************************

    @Override
    public LayoutFormatterPreferences getLayoutFormatterPreferences() {
        return new LayoutFormatterPreferences(
                getNameFormatterPreferences(),
                getFilePreferences().mainFileDirectoryProperty());
    }

    @Override
    public KeyBindingRepository getKeyBindingRepository() {
        return new KeyBindingRepository(getStringList(BIND_NAMES), getStringList(BINDINGS));
    }

    @Override
    public void storeKeyBindingRepository(KeyBindingRepository keyBindingRepository) {
        putStringList(BIND_NAMES, keyBindingRepository.getBindNames());
        putStringList(BINDINGS, keyBindingRepository.getBindings());
    }

    @Override
    public JournalAbbreviationPreferences getJournalAbbreviationPreferences() {
        if (Objects.nonNull(journalAbbreviationPreferences)) {
            return journalAbbreviationPreferences;
        }

        journalAbbreviationPreferences = new JournalAbbreviationPreferences(
                getStringList(EXTERNAL_JOURNAL_LISTS),
                getBoolean(USE_AMS_FJOURNAL));

        journalAbbreviationPreferences.getExternalJournalLists().addListener((InvalidationListener) change ->
                putStringList(EXTERNAL_JOURNAL_LISTS, journalAbbreviationPreferences.getExternalJournalLists()));
        EasyBind.listen(journalAbbreviationPreferences.useFJournalFieldProperty(),
                (obs, oldValue, newValue) -> putBoolean(USE_AMS_FJOURNAL, newValue));

        return journalAbbreviationPreferences;
    }

    //*************************************************************************************************************
    // CustomEntryTypes
    //*************************************************************************************************************

    @Override
    public BibEntryTypesManager getCustomEntryTypesRepository() {
        BibEntryTypesManager bibEntryTypesManager = new BibEntryTypesManager();
        EnumSet.allOf(BibDatabaseMode.class).forEach(mode ->
                bibEntryTypesManager.addCustomOrModifiedTypes(getBibEntryTypes(mode), mode));
        return bibEntryTypesManager;
    }

    private List<BibEntryType> getBibEntryTypes(BibDatabaseMode bibDatabaseMode) {
        List<BibEntryType> storedEntryTypes = new ArrayList<>();
        Preferences prefsNode = getPrefsNodeForCustomizedEntryTypes(bibDatabaseMode);
        try {
            Arrays.stream(prefsNode.keys())
                  .map(key -> prefsNode.get(key, null))
                  .filter(Objects::nonNull)
                  .forEach(typeString -> MetaDataParser.parseCustomEntryType(typeString).ifPresent(storedEntryTypes::add));
        } catch (BackingStoreException e) {
            LOGGER.info("Parsing customized entry types failed.", e);
        }
        return storedEntryTypes;
    }

    private void clearAllBibEntryTypes() {
        for (BibDatabaseMode mode : BibDatabaseMode.values()) {
            clearBibEntryTypes(mode);
        }
    }

    private void clearBibEntryTypes(BibDatabaseMode mode) {
        try {
            Preferences prefsNode = getPrefsNodeForCustomizedEntryTypes(mode);
            prefsNode.clear();
            prefsNode.flush();
        } catch (BackingStoreException e) {
            LOGGER.error("Resetting customized entry types failed.", e);
        }
    }

    @Override
    public void storeCustomEntryTypesRepository(BibEntryTypesManager entryTypesManager) {
        clearAllBibEntryTypes();
        storeBibEntryTypes(entryTypesManager.getAllTypes(BibDatabaseMode.BIBTEX), BibDatabaseMode.BIBTEX);
        storeBibEntryTypes(entryTypesManager.getAllTypes(BibDatabaseMode.BIBLATEX), BibDatabaseMode.BIBLATEX);
    }

    private void storeBibEntryTypes(Collection<BibEntryType> bibEntryTypes, BibDatabaseMode bibDatabaseMode) {
        Preferences prefsNode = getPrefsNodeForCustomizedEntryTypes(bibDatabaseMode);

        try {
            // clear old custom types
            clearBibEntryTypes(bibDatabaseMode);

            // store current custom types
            bibEntryTypes.forEach(type -> prefsNode.put(type.getType().getName(), MetaDataSerializer.serializeCustomEntryTypes(type)));

            prefsNode.flush();
        } catch (BackingStoreException e) {
            LOGGER.info("Updating stored custom entry types failed.", e);
        }
    }

    private static Preferences getPrefsNodeForCustomizedEntryTypes(BibDatabaseMode mode) {
        return mode == BibDatabaseMode.BIBTEX
                ? PREFS_NODE.node(CUSTOMIZED_BIBTEX_TYPES)
                : PREFS_NODE.node(CUSTOMIZED_BIBLATEX_TYPES);
    }

    //*************************************************************************************************************
    // Misc
    //*************************************************************************************************************

    @Override
    public OpenOfficePreferences getOpenOfficePreferences() {
        if (Objects.nonNull(openOfficePreferences)) {
            return openOfficePreferences;
        }

        openOfficePreferences = new OpenOfficePreferences(
                get(OO_EXECUTABLE_PATH),
                getBoolean(OO_USE_ALL_OPEN_BASES),
                getBoolean(OO_SYNC_WHEN_CITING),
                getStringList(OO_EXTERNAL_STYLE_FILES),
                get(OO_BIBLIOGRAPHY_STYLE_FILE));

        EasyBind.listen(openOfficePreferences.executablePathProperty(), (obs, oldValue, newValue) -> put(OO_EXECUTABLE_PATH, newValue));
        EasyBind.listen(openOfficePreferences.useAllDatabasesProperty(), (obs, oldValue, newValue) -> putBoolean(OO_USE_ALL_OPEN_BASES, newValue));
        EasyBind.listen(openOfficePreferences.syncWhenCitingProperty(), (obs, oldValue, newValue) -> putBoolean(OO_SYNC_WHEN_CITING, newValue));
        openOfficePreferences.getExternalStyles().addListener((InvalidationListener) change ->
                putStringList(OO_EXTERNAL_STYLE_FILES, openOfficePreferences.getExternalStyles()));
        EasyBind.listen(openOfficePreferences.currentStyleProperty(), (obs, oldValue, newValue) -> put(OO_BIBLIOGRAPHY_STYLE_FILE, newValue));

        return openOfficePreferences;
    }

    @Override
    public LibraryPreferences getLibraryPreferences() {
        if (Objects.nonNull(libraryPreferences)) {
            return libraryPreferences;
        }

        libraryPreferences = new LibraryPreferences(
                getBoolean(BIBLATEX_DEFAULT_MODE) ? BibDatabaseMode.BIBLATEX : BibDatabaseMode.BIBTEX,
                getBoolean(REFORMAT_FILE_ON_SAVE_AND_EXPORT),
                getBoolean(LOCAL_AUTO_SAVE));

        EasyBind.listen(libraryPreferences.defaultBibDatabaseModeProperty(), (obs, oldValue, newValue) -> putBoolean(BIBLATEX_DEFAULT_MODE, (newValue == BibDatabaseMode.BIBLATEX)));
        EasyBind.listen(libraryPreferences.alwaysReformatOnSaveProperty(), (obs, oldValue, newValue) -> putBoolean(REFORMAT_FILE_ON_SAVE_AND_EXPORT, newValue));
        EasyBind.listen(libraryPreferences.autoSaveProperty(), (obs, oldValue, newValue) -> putBoolean(LOCAL_AUTO_SAVE, newValue));

        return libraryPreferences;
    }

    @Override
    public TelemetryPreferences getTelemetryPreferences() {
        if (Objects.nonNull(telemetryPreferences)) {
            return telemetryPreferences;
        }

        telemetryPreferences = new TelemetryPreferences(
                getBoolean(COLLECT_TELEMETRY),
                !getBoolean(ALREADY_ASKED_TO_COLLECT_TELEMETRY), // mind the !
                getTelemetryUserId()
        );

        EasyBind.listen(telemetryPreferences.collectTelemetryProperty(), (obs, oldValue, newValue) -> putBoolean(COLLECT_TELEMETRY, newValue));
        EasyBind.listen(telemetryPreferences.askToCollectTelemetryProperty(), (obs, oldValue, newValue) -> putBoolean(ALREADY_ASKED_TO_COLLECT_TELEMETRY, !newValue));

        return telemetryPreferences;
    }

    private String getTelemetryUserId() {
        Optional<String> userId = getAsOptional(USER_ID);
        if (userId.isPresent()) {
            return userId.get();
        } else {
            String newUserId = UUID.randomUUID().toString();
            put(USER_ID, newUserId);
            return newUserId;
        }
    }

    @Override
    public DOIPreferences getDOIPreferences() {
        if (Objects.nonNull(doiPreferences)) {
            return doiPreferences;
        }

        doiPreferences = new DOIPreferences(
                getBoolean(USE_CUSTOM_DOI_URI),
                get(BASE_DOI_URI));

        EasyBind.listen(doiPreferences.useCustomProperty(), (obs, oldValue, newValue) -> putBoolean(USE_CUSTOM_DOI_URI, newValue));
        EasyBind.listen(doiPreferences.defaultBaseURIProperty(), (obs, oldValue, newValue) -> put(BASE_DOI_URI, newValue));

        return doiPreferences;
    }

    @Override
    public OwnerPreferences getOwnerPreferences() {
        if (Objects.nonNull(ownerPreferences)) {
            return ownerPreferences;
        }

        ownerPreferences = new OwnerPreferences(
                getBoolean(USE_OWNER),
                get(DEFAULT_OWNER),
                getBoolean(OVERWRITE_OWNER));

        EasyBind.listen(ownerPreferences.useOwnerProperty(), (obs, oldValue, newValue) -> putBoolean(USE_OWNER, newValue));
        EasyBind.listen(ownerPreferences.defaultOwnerProperty(), (obs, oldValue, newValue) -> {
            put(DEFAULT_OWNER, newValue);
            // trigger re-determination of userAndHost and the dependent preferences
            userAndHost = null;
            filePreferences = null;
            internalPreferences = null;
        });
        EasyBind.listen(ownerPreferences.overwriteOwnerProperty(), (obs, oldValue, newValue) -> putBoolean(OVERWRITE_OWNER, newValue));

        return ownerPreferences;
    }

    @Override
    public TimestampPreferences getTimestampPreferences() {
        if (Objects.nonNull(timestampPreferences)) {
            return timestampPreferences;
        }

        timestampPreferences = new TimestampPreferences(
                getBoolean(ADD_CREATION_DATE),
                getBoolean(ADD_MODIFICATION_DATE),
                getBoolean(UPDATE_TIMESTAMP),
                FieldFactory.parseField(get(TIME_STAMP_FIELD)),
                get(TIME_STAMP_FORMAT));

        EasyBind.listen(timestampPreferences.addCreationDateProperty(), (obs, oldValue, newValue) -> putBoolean(ADD_CREATION_DATE, newValue));
        EasyBind.listen(timestampPreferences.addModificationDateProperty(), (obs, oldValue, newValue) -> putBoolean(ADD_MODIFICATION_DATE, newValue));

        return timestampPreferences;
    }

    @Override
    public GroupsPreferences getGroupsPreferences() {
        if (Objects.nonNull(groupsPreferences)) {
            return groupsPreferences;
        }

        groupsPreferences = new GroupsPreferences(
                GroupViewMode.valueOf(get(GROUP_INTERSECT_UNION_VIEW_MODE)),
                getBoolean(AUTO_ASSIGN_GROUP),
                getBoolean(DISPLAY_GROUP_COUNT),
                GroupHierarchyType.valueOf(get(DEFAULT_HIERARCHICAL_CONTEXT))
        );

        EasyBind.listen(groupsPreferences.groupViewModeProperty(), (obs, oldValue, newValue) -> put(GROUP_INTERSECT_UNION_VIEW_MODE, newValue.name()));
        EasyBind.listen(groupsPreferences.autoAssignGroupProperty(), (obs, oldValue, newValue) -> putBoolean(AUTO_ASSIGN_GROUP, newValue));
        EasyBind.listen(groupsPreferences.displayGroupCountProperty(), (obs, oldValue, newValue) -> putBoolean(DISPLAY_GROUP_COUNT, newValue));
        EasyBind.listen(groupsPreferences.defaultHierarchicalContextProperty(), (obs, oldValue, newValue) -> put(DEFAULT_HIERARCHICAL_CONTEXT, newValue.name()));

        return groupsPreferences;
    }

    //*************************************************************************************************************
    // EntryEditorPreferences
    //*************************************************************************************************************

    @Override
    public EntryEditorPreferences getEntryEditorPreferences() {
        if (Objects.nonNull(entryEditorPreferences)) {
            return entryEditorPreferences;
        }

        entryEditorPreferences = new EntryEditorPreferences(
                getEntryEditorTabs(),
                getDefaultEntryEditorTabs(),
                getBoolean(AUTO_OPEN_FORM),
                getBoolean(SHOW_RECOMMENDATIONS),
                getBoolean(SHOW_LATEX_CITATIONS),
                getBoolean(DEFAULT_SHOW_SOURCE),
                getBoolean(VALIDATE_IN_ENTRY_EDITOR),
                getBoolean(ALLOW_INTEGER_EDITION_BIBTEX),
                getDouble(ENTRY_EDITOR_HEIGHT),
                getBoolean(AUTOLINK_FILES_ENABLED),
                EntryEditorPreferences.JournalPopupEnabled.fromString(get(JOURNAL_POPUP)));

        EasyBind.listen(entryEditorPreferences.entryEditorTabs(), (obs, oldValue, newValue) -> storeEntryEditorTabs(newValue));
        // defaultEntryEditorTabs are read-only
        EasyBind.listen(entryEditorPreferences.shouldOpenOnNewEntryProperty(), (obs, oldValue, newValue) -> putBoolean(AUTO_OPEN_FORM, newValue));
        EasyBind.listen(entryEditorPreferences.shouldShowRecommendationsTabProperty(), (obs, oldValue, newValue) -> putBoolean(SHOW_RECOMMENDATIONS, newValue));
        EasyBind.listen(entryEditorPreferences.shouldShowLatexCitationsTabProperty(), (obs, oldValue, newValue) -> putBoolean(SHOW_LATEX_CITATIONS, newValue));
        EasyBind.listen(entryEditorPreferences.showSourceTabByDefaultProperty(), (obs, oldValue, newValue) -> putBoolean(DEFAULT_SHOW_SOURCE, newValue));
        EasyBind.listen(entryEditorPreferences.enableValidationProperty(), (obs, oldValue, newValue) -> putBoolean(VALIDATE_IN_ENTRY_EDITOR, newValue));
        EasyBind.listen(entryEditorPreferences.allowIntegerEditionBibtexProperty(), (obs, oldValue, newValue) -> putBoolean(ALLOW_INTEGER_EDITION_BIBTEX, newValue));
        EasyBind.listen(entryEditorPreferences.dividerPositionProperty(), (obs, oldValue, newValue) -> putDouble(ENTRY_EDITOR_HEIGHT, newValue.doubleValue()));
        EasyBind.listen(entryEditorPreferences.autoLinkEnabledProperty(), (obs, oldValue, newValue) -> putBoolean(AUTOLINK_FILES_ENABLED, newValue));
        EasyBind.listen(entryEditorPreferences.enableJournalPopupProperty(), (obs, oldValue, newValue) -> put(JOURNAL_POPUP, newValue.toString()));

        return entryEditorPreferences;
    }

    /**
     * Get a Map of defined tab names to default tab fields.
     *
     * @return A map of the currently defined tabs in the entry editor from scratch to cache
     */
    private Map<String, Set<Field>> getEntryEditorTabs() {
        Map<String, Set<Field>> tabs = new LinkedHashMap<>();
        List<String> tabNames = getSeries(CUSTOM_TAB_NAME);
        List<String> tabFields = getSeries(CUSTOM_TAB_FIELDS);

        if (tabNames.isEmpty() || (tabNames.size() != tabFields.size())) {
            // Nothing set, so we use the default values
            tabNames = getSeries(CUSTOM_TAB_NAME + "_def");
            tabFields = getSeries(CUSTOM_TAB_FIELDS + "_def");
        }

        for (int i = 0; i < tabNames.size(); i++) {
            tabs.put(tabNames.get(i), FieldFactory.parseFieldList(tabFields.get(i)));
        }
        return tabs;
    }

    /**
     * Stores the defined tabs and corresponding fields in the preferences.
     *
     * @param customTabs a map of tab names and the corresponding set of fields to be displayed in
     */
    private void storeEntryEditorTabs(Map<String, Set<Field>> customTabs) {
        String[] names = customTabs.keySet().toArray(String[]::new);
        String[] fields = customTabs.values().stream()
                                    .map(set -> set.stream()
                                                   .map(Field::getName)
                                                   .collect(Collectors.joining(STRINGLIST_DELIMITER.toString())))
                                    .toArray(String[]::new);

        for (int i = 0; i < customTabs.size(); i++) {
            put(CUSTOM_TAB_NAME + i, names[i]);
            put(CUSTOM_TAB_FIELDS + i, fields[i]);
        }

        purgeSeries(CUSTOM_TAB_NAME, customTabs.size());
        purgeSeries(CUSTOM_TAB_FIELDS, customTabs.size());

        getEntryEditorTabs();
    }

    private Map<String, Set<Field>> getDefaultEntryEditorTabs() {
        Map<String, Set<Field>> customTabsMap = new LinkedHashMap<>();

        int defNumber = 0;
        while (true) {
            // Saved as 'CUSTOMTABNAME_def{number}' and seperated by ';'
            String name = (String) defaults.get(CUSTOM_TAB_NAME + "_def" + defNumber);
            String fields = (String) defaults.get(CUSTOM_TAB_FIELDS + "_def" + defNumber);

            if (StringUtil.isNullOrEmpty(name) || StringUtil.isNullOrEmpty(fields)) {
                break;
            }

            customTabsMap.put(name, FieldFactory.parseFieldList((String) defaults.get(CUSTOM_TAB_FIELDS + "_def" + defNumber)));
            defNumber++;
        }
        return customTabsMap;
    }

    //*************************************************************************************************************
    // Network preferences
    //*************************************************************************************************************

    @Override
    public RemotePreferences getRemotePreferences() {
        if (Objects.nonNull(remotePreferences)) {
            return remotePreferences;
        }

        remotePreferences = new RemotePreferences(
                getInt(REMOTE_SERVER_PORT),
                getBoolean(USE_REMOTE_SERVER));

        EasyBind.listen(remotePreferences.portProperty(), (obs, oldValue, newValue) -> putInt(REMOTE_SERVER_PORT, newValue));
        EasyBind.listen(remotePreferences.useRemoteServerProperty(), (obs, oldValue, newValue) -> putBoolean(USE_REMOTE_SERVER, newValue));

        return remotePreferences;
    }

    @Override
    public ProxyPreferences getProxyPreferences() {
        if (Objects.nonNull(proxyPreferences)) {
            return proxyPreferences;
        }

        proxyPreferences = new ProxyPreferences(
                getBoolean(PROXY_USE),
                get(PROXY_HOSTNAME),
                get(PROXY_PORT),
                getBoolean(PROXY_USE_AUTHENTICATION),
                get(PROXY_USERNAME),
                getProxyPassword(),
                getBoolean(PROXY_PERSIST_PASSWORD));

        EasyBind.listen(proxyPreferences.useProxyProperty(), (obs, oldValue, newValue) -> putBoolean(PROXY_USE, newValue));
        EasyBind.listen(proxyPreferences.hostnameProperty(), (obs, oldValue, newValue) -> put(PROXY_HOSTNAME, newValue));
        EasyBind.listen(proxyPreferences.portProperty(), (obs, oldValue, newValue) -> put(PROXY_PORT, newValue));
        EasyBind.listen(proxyPreferences.useAuthenticationProperty(), (obs, oldValue, newValue) -> putBoolean(PROXY_USE_AUTHENTICATION, newValue));
        EasyBind.listen(proxyPreferences.usernameProperty(), (obs, oldValue, newValue) -> put(PROXY_USERNAME, newValue));
        EasyBind.listen(proxyPreferences.passwordProperty(), (obs, oldValue, newValue) -> setProxyPassword(newValue));
        EasyBind.listen(proxyPreferences.persistPasswordProperty(), (obs, oldValue, newValue) -> {
            putBoolean(PROXY_PERSIST_PASSWORD, newValue);
            if (!newValue) {
                try (final Keyring keyring = Keyring.create()) {
                    keyring.deletePassword("org.jabref", "proxy");
                } catch (Exception ex) {
                    LOGGER.warn("Unable to remove proxy credentials");
                }
            }
        });

        return proxyPreferences;
    }

    private String getProxyPassword() {
        if (getBoolean(PROXY_PERSIST_PASSWORD)) {
            try (final Keyring keyring = Keyring.create()) {
                return new Password(
                        keyring.getPassword("org.jabref", "proxy"),
                        getInternalPreferences().getUserAndHost())
                        .decrypt();
            } catch (PasswordAccessException ex) {
                LOGGER.warn("JabRef uses proxy password from key store but no password is stored");
            } catch (Exception ex) {
                LOGGER.warn("JabRef could not open the key store");
            }
        }
        return (String) defaults.get(PROXY_PASSWORD);
    }

    private void setProxyPassword(String password) {
        if (getProxyPreferences().shouldPersistPassword()) {
            try (final Keyring keyring = Keyring.create()) {
                if (StringUtil.isBlank(password)) {
                    keyring.deletePassword("org.jabref", "proxy");
                } else {
                    keyring.setPassword("org.jabref", "proxy", new Password(
                            password.trim(),
                            getInternalPreferences().getUserAndHost())
                            .encrypt());
                }
            } catch (Exception ex) {
                LOGGER.warn("Unable to open key store", ex);
            }
        }
    }

    @Override
    public SSLPreferences getSSLPreferences() {
        if (Objects.nonNull(sslPreferences)) {
            return sslPreferences;
        }

        sslPreferences = new SSLPreferences(
                get(TRUSTSTORE_PATH)
        );

        return sslPreferences;
    }

    //*************************************************************************************************************
    // CitationKeyPatternPreferences
    //*************************************************************************************************************

    private GlobalCitationKeyPattern getGlobalCitationKeyPattern() {
        GlobalCitationKeyPattern citationKeyPattern = GlobalCitationKeyPattern.fromPattern(get(DEFAULT_CITATION_KEY_PATTERN));
        Preferences preferences = PREFS_NODE.node(CITATION_KEY_PATTERNS_NODE);
        try {
            String[] keys = preferences.keys();
            for (String key : keys) {
                citationKeyPattern.addCitationKeyPattern(
                        EntryTypeFactory.parse(key),
                        preferences.get(key, null));
            }
        } catch (
                BackingStoreException ex) {
            LOGGER.info("BackingStoreException in JabRefPreferences.getKeyPattern", ex);
        }

        return citationKeyPattern;
    }

    // public for use in PreferenceMigrations
    public void storeGlobalCitationKeyPattern(GlobalCitationKeyPattern pattern) {
        if ((pattern.getDefaultValue() == null)
                || pattern.getDefaultValue().isEmpty()) {
            put(DEFAULT_CITATION_KEY_PATTERN, "");
        } else {
            put(DEFAULT_CITATION_KEY_PATTERN, pattern.getDefaultValue().get(0));
        }

        // Store overridden definitions to Preferences.
        Preferences preferences = PREFS_NODE.node(CITATION_KEY_PATTERNS_NODE);
        try {
            preferences.clear(); // We remove all old entries.
        } catch (
                BackingStoreException ex) {
            LOGGER.info("BackingStoreException in JabRefPreferences::putKeyPattern", ex);
        }

        for (EntryType entryType : pattern.getAllKeys()) {
            if (!pattern.isDefaultValue(entryType)) {
                // first entry in the map is the full pattern
                preferences.put(entryType.getName(), pattern.getValue(entryType).get(0));
            }
        }
    }

    private void clearCitationKeyPatterns() throws BackingStoreException {
        Preferences preferences = PREFS_NODE.node(CITATION_KEY_PATTERNS_NODE);
        preferences.clear();
        getCitationKeyPatternPreferences().setKeyPattern(getGlobalCitationKeyPattern());
    }

    @Override
    public CitationKeyPatternPreferences getCitationKeyPatternPreferences() {
        if (Objects.nonNull(citationKeyPatternPreferences)) {
            return citationKeyPatternPreferences;
        }

        citationKeyPatternPreferences = new CitationKeyPatternPreferences(
                getBoolean(AVOID_OVERWRITING_KEY),
                getBoolean(WARN_BEFORE_OVERWRITING_KEY),
                getBoolean(GENERATE_KEYS_BEFORE_SAVING),
                getKeySuffix(),
                get(KEY_PATTERN_REGEX),
                get(KEY_PATTERN_REPLACEMENT),
                get(UNWANTED_CITATION_KEY_CHARACTERS),
                getGlobalCitationKeyPattern(),
                (String) defaults.get(DEFAULT_CITATION_KEY_PATTERN),
                getBibEntryPreferences().keywordSeparatorProperty());

        EasyBind.listen(citationKeyPatternPreferences.shouldAvoidOverwriteCiteKeyProperty(),
                (obs, oldValue, newValue) -> putBoolean(AVOID_OVERWRITING_KEY, newValue));
        EasyBind.listen(citationKeyPatternPreferences.shouldWarnBeforeOverwriteCiteKeyProperty(),
                (obs, oldValue, newValue) -> putBoolean(WARN_BEFORE_OVERWRITING_KEY, newValue));
        EasyBind.listen(citationKeyPatternPreferences.shouldGenerateCiteKeysBeforeSavingProperty(),
                (obs, oldValue, newValue) -> putBoolean(GENERATE_KEYS_BEFORE_SAVING, newValue));
        EasyBind.listen(citationKeyPatternPreferences.keySuffixProperty(), (obs, oldValue, newValue) -> {
                    putBoolean(KEY_GEN_ALWAYS_ADD_LETTER, newValue == CitationKeyPatternPreferences.KeySuffix.ALWAYS);
                    putBoolean(KEY_GEN_FIRST_LETTER_A, newValue == CitationKeyPatternPreferences.KeySuffix.SECOND_WITH_A);
                });
        EasyBind.listen(citationKeyPatternPreferences.keyPatternRegexProperty(),
                (obs, oldValue, newValue) -> put(KEY_PATTERN_REGEX, newValue));
        EasyBind.listen(citationKeyPatternPreferences.keyPatternReplacementProperty(),
                (obs, oldValue, newValue) -> put(KEY_PATTERN_REPLACEMENT, newValue));
        EasyBind.listen(citationKeyPatternPreferences.unwantedCharactersProperty(),
                (obs, oldValue, newValue) -> put(UNWANTED_CITATION_KEY_CHARACTERS, newValue));
        EasyBind.listen(citationKeyPatternPreferences.keyPatternProperty(),
                (obs, oldValue, newValue) -> storeGlobalCitationKeyPattern(newValue));

        return citationKeyPatternPreferences;
    }

    private CitationKeyPatternPreferences.KeySuffix getKeySuffix() {
        CitationKeyPatternPreferences.KeySuffix keySuffix =
                CitationKeyPatternPreferences.KeySuffix.SECOND_WITH_B;
        if (getBoolean(KEY_GEN_ALWAYS_ADD_LETTER)) {
            keySuffix = CitationKeyPatternPreferences.KeySuffix.ALWAYS;
        } else if (getBoolean(KEY_GEN_FIRST_LETTER_A)) {
            keySuffix = CitationKeyPatternPreferences.KeySuffix.SECOND_WITH_A;
        }
        return keySuffix;
    }

    //*************************************************************************************************************
    // ExternalApplicationsPreferences
    //*************************************************************************************************************

    @Override
    public PushToApplicationPreferences getPushToApplicationPreferences() {
        if (Objects.nonNull(pushToApplicationPreferences)) {
            return pushToApplicationPreferences;
        }

        Map<String, String> applicationCommands = new HashMap<>();
        applicationCommands.put(PushToApplications.EMACS, get(PUSH_EMACS_PATH));
        applicationCommands.put(PushToApplications.LYX, get(PUSH_LYXPIPE));
        applicationCommands.put(PushToApplications.TEXMAKER, get(PUSH_TEXMAKER_PATH));
        applicationCommands.put(PushToApplications.TEXSTUDIO, get(PUSH_TEXSTUDIO_PATH));
        applicationCommands.put(PushToApplications.VIM, get(PUSH_VIM));
        applicationCommands.put(PushToApplications.WIN_EDT, get(PUSH_WINEDT_PATH));
        applicationCommands.put(PushToApplications.SUBLIME_TEXT, get(PUSH_SUBLIME_TEXT_PATH));

        pushToApplicationPreferences = new PushToApplicationPreferences(
                get(PUSH_TO_APPLICATION),
                applicationCommands,
                get(PUSH_EMACS_ADDITIONAL_PARAMETERS),
                get(PUSH_VIM_SERVER)
        );

        EasyBind.listen(pushToApplicationPreferences.activeApplicationNameProperty(), (obs, oldValue, newValue) -> put(PUSH_TO_APPLICATION, newValue));
        pushToApplicationPreferences.getCommandPaths().addListener((obs, oldValue, newValue) -> storePushToApplicationPath(newValue));
        EasyBind.listen(pushToApplicationPreferences.emacsArgumentsProperty(), (obs, oldValue, newValue) -> put(PUSH_EMACS_ADDITIONAL_PARAMETERS, newValue));
        EasyBind.listen(pushToApplicationPreferences.vimServerProperty(), (obs, oldValue, newValue) -> put(PUSH_VIM_SERVER, newValue));

        return pushToApplicationPreferences;
    }

    private void storePushToApplicationPath(Map<String, String> commandPair) {
        commandPair.forEach((key, value) -> {
            switch (key) {
                case PushToApplications.EMACS ->
                        put(PUSH_EMACS_PATH, value);
                case PushToApplications.LYX ->
                        put(PUSH_LYXPIPE, value);
                case PushToApplications.TEXMAKER ->
                        put(PUSH_TEXMAKER_PATH, value);
                case PushToApplications.TEXSTUDIO ->
                        put(PUSH_TEXSTUDIO_PATH, value);
                case PushToApplications.VIM ->
                        put(PUSH_VIM, value);
                case PushToApplications.WIN_EDT ->
                        put(PUSH_WINEDT_PATH, value);
                case PushToApplications.SUBLIME_TEXT ->
                        put(PUSH_SUBLIME_TEXT_PATH, value);
            }
        });
    }

    @Override
    public ExternalApplicationsPreferences getExternalApplicationsPreferences() {
        if (Objects.nonNull(externalApplicationsPreferences)) {
            return externalApplicationsPreferences;
        }

        externalApplicationsPreferences = new ExternalApplicationsPreferences(
                get(EMAIL_SUBJECT),
                getBoolean(OPEN_FOLDERS_OF_ATTACHED_FILES),
                get(CITE_COMMAND),
                !getBoolean(USE_DEFAULT_CONSOLE_APPLICATION), // mind the !
                get(CONSOLE_COMMAND),
                !getBoolean(USE_DEFAULT_FILE_BROWSER_APPLICATION), // mind the !
                get(FILE_BROWSER_COMMAND),
                get(KINDLE_EMAIL));

        EasyBind.listen(externalApplicationsPreferences.eMailSubjectProperty(),
                (obs, oldValue, newValue) -> put(EMAIL_SUBJECT, newValue));
        EasyBind.listen(externalApplicationsPreferences.autoOpenEmailAttachmentsFolderProperty(),
                (obs, oldValue, newValue) -> putBoolean(OPEN_FOLDERS_OF_ATTACHED_FILES, newValue));
        EasyBind.listen(externalApplicationsPreferences.citeCommandProperty(),
                (obs, oldValue, newValue) -> put(CITE_COMMAND, newValue));
        EasyBind.listen(externalApplicationsPreferences.useCustomTerminalProperty(),
                (obs, oldValue, newValue) -> putBoolean(USE_DEFAULT_CONSOLE_APPLICATION, !newValue)); // mind the !
        EasyBind.listen(externalApplicationsPreferences.customTerminalCommandProperty(),
                (obs, oldValue, newValue) -> put(CONSOLE_COMMAND, newValue));
        EasyBind.listen(externalApplicationsPreferences.useCustomFileBrowserProperty(),
                (obs, oldValue, newValue) -> putBoolean(USE_DEFAULT_FILE_BROWSER_APPLICATION, !newValue)); // mind the !
        EasyBind.listen(externalApplicationsPreferences.customFileBrowserCommandProperty(),
                (obs, oldValue, newValue) -> put(FILE_BROWSER_COMMAND, newValue));
        EasyBind.listen(externalApplicationsPreferences.kindleEmailProperty(),
                (obs, oldValue, newValue) -> put(KINDLE_EMAIL, newValue));

        return externalApplicationsPreferences;
    }

    //*************************************************************************************************************
    // Main table and search dialog preferences
    //*************************************************************************************************************

    @Override
    public MainTablePreferences getMainTablePreferences() {
        if (Objects.nonNull(mainTablePreferences)) {
            return mainTablePreferences;
        }

        mainTablePreferences = new MainTablePreferences(
                getMainTableColumnPreferences(),
                getBoolean(AUTO_RESIZE_MODE),
                getBoolean(EXTRA_FILE_COLUMNS));

        EasyBind.listen(mainTablePreferences.resizeColumnsToFitProperty(),
                (obs, oldValue, newValue) -> putBoolean(AUTO_RESIZE_MODE, newValue));
        EasyBind.listen(mainTablePreferences.extraFileColumnsEnabledProperty(),
                (obs, oldValue, newValue) -> putBoolean(EXTRA_FILE_COLUMNS, newValue));

        return mainTablePreferences;
    }

    @Override
    public ColumnPreferences getMainTableColumnPreferences() {
        if (Objects.nonNull(mainTableColumnPreferences)) {
            return mainTableColumnPreferences;
        }

        List<MainTableColumnModel> columns = getColumns(COLUMN_NAMES, COLUMN_WIDTHS, COLUMN_SORT_TYPES, ColumnPreferences.DEFAULT_COLUMN_WIDTH);
        List<MainTableColumnModel> columnSortOrder = getColumnSortOrder(COLUMN_SORT_ORDER, columns);
        mainTableColumnPreferences = new ColumnPreferences(columns, columnSortOrder);

        mainTableColumnPreferences.getColumns().addListener((InvalidationListener) change -> {
            putStringList(COLUMN_NAMES, getColumnNamesAsStringList(mainTableColumnPreferences));
            putStringList(COLUMN_WIDTHS, getColumnWidthsAsStringList(mainTableColumnPreferences));
            putStringList(COLUMN_SORT_TYPES, getColumnSortTypesAsStringList(mainTableColumnPreferences));
        });
        mainTableColumnPreferences.getColumnSortOrder().addListener((InvalidationListener) change ->
                putStringList(COLUMN_SORT_ORDER, getColumnSortOrderAsStringList(mainTableColumnPreferences)));

        return mainTableColumnPreferences;
    }

    @Override
    public ColumnPreferences getSearchDialogColumnPreferences() {
        if (Objects.nonNull(searchDialogColumnPreferences)) {
            return searchDialogColumnPreferences;
        }

        List<MainTableColumnModel> columns = getColumns(COLUMN_NAMES, SEARCH_DIALOG_COLUMN_WIDTHS, SEARCH_DIALOG_COLUMN_SORT_TYPES, ColumnPreferences.DEFAULT_COLUMN_WIDTH);
        List<MainTableColumnModel> columnSortOrder = getColumnSortOrder(SEARCH_DIALOG_COLUMN_SORT_ORDER, columns);
        searchDialogColumnPreferences = new ColumnPreferences(columns, columnSortOrder);

        searchDialogColumnPreferences.getColumns().addListener((InvalidationListener) change -> {
            // MainTable and SearchResultTable use the same set of columnNames
            // putStringList(SEARCH_DIALOG_COLUMN_NAMES, getColumnNamesAsStringList(columnPreferences));
            putStringList(SEARCH_DIALOG_COLUMN_WIDTHS, getColumnWidthsAsStringList(searchDialogColumnPreferences));
            putStringList(SEARCH_DIALOG_COLUMN_SORT_TYPES, getColumnSortTypesAsStringList(searchDialogColumnPreferences));
        });
        searchDialogColumnPreferences.getColumnSortOrder().addListener((InvalidationListener) change ->
                putStringList(SEARCH_DIALOG_COLUMN_SORT_ORDER, getColumnSortOrderAsStringList(searchDialogColumnPreferences)));

        return searchDialogColumnPreferences;
    }

    // --- Generic column handling ---
    @SuppressWarnings("SameParameterValue")
    private List<MainTableColumnModel> getColumns(String columnNamesList, String columnWidthList, String sortTypeList, double defaultWidth) {
        List<String> columnNames = getStringList(columnNamesList);
        List<Double> columnWidths = getStringList(columnWidthList)
                .stream()
                .map(string -> {
                    try {
                        return Double.parseDouble(string);
                    } catch (
                            NumberFormatException e) {
                        LOGGER.error("Exception while parsing column widths. Choosing default.", e);
                        return defaultWidth;
                    }
                }).toList();

        List<SortType> columnSortTypes = getStringList(sortTypeList)
                .stream()
                .map(SortType::valueOf).toList();

        List<MainTableColumnModel> columns = new ArrayList<>();
        for (int i = 0; i < columnNames.size(); i++) {
            MainTableColumnModel columnModel = MainTableColumnModel.parse(columnNames.get(i));

            if (i < columnWidths.size()) {
                columnModel.widthProperty().setValue(columnWidths.get(i));
            }

            if (i < columnSortTypes.size()) {
                columnModel.sortTypeProperty().setValue(columnSortTypes.get(i));
            }

            columns.add(columnModel);
        }
        return columns;
    }

    private List<MainTableColumnModel> getColumnSortOrder(String sortOrderList, List<MainTableColumnModel> tableColumns) {
        List<MainTableColumnModel> columnsOrdered = new ArrayList<>();
        getStringList(sortOrderList).forEach(columnName -> tableColumns.stream().filter(column -> column.getName().equals(columnName))
                                                                       .findFirst()
                                                                       .ifPresent(columnsOrdered::add));

        return columnsOrdered;
    }

    private static List<String> getColumnNamesAsStringList(ColumnPreferences columnPreferences) {
        return columnPreferences.getColumns().stream()
                                .map(MainTableColumnModel::getName)
                                .toList();
    }

    private static List<String> getColumnWidthsAsStringList(ColumnPreferences columnPreferences) {
        return columnPreferences.getColumns().stream()
                                .map(column -> column.widthProperty().getValue().toString())
                                .toList();
    }

    private static List<String> getColumnSortTypesAsStringList(ColumnPreferences columnPreferences) {
        return columnPreferences.getColumns().stream()
                                .map(column -> column.sortTypeProperty().getValue().toString())
                                .toList();
    }

    private static List<String> getColumnSortOrderAsStringList(ColumnPreferences columnPreferences) {
        return columnPreferences.getColumnSortOrder().stream()
                                .map(MainTableColumnModel::getName)
                                .collect(Collectors.toList());
    }

    //*************************************************************************************************************
    // NameDisplayPreferences
    //*************************************************************************************************************

    @Override
    public NameDisplayPreferences getNameDisplayPreferences() {
        if (Objects.nonNull(nameDisplayPreferences)) {
            return nameDisplayPreferences;
        }

        nameDisplayPreferences = new NameDisplayPreferences(
                getNameDisplayStyle(),
                getNameAbbreviationStyle());

        EasyBind.listen(nameDisplayPreferences.displayStyleProperty(), (obs, oldValue, newValue) -> {
            putBoolean(NAMES_NATBIB, newValue == DisplayStyle.NATBIB);
            putBoolean(NAMES_AS_IS, newValue == DisplayStyle.AS_IS);
            putBoolean(NAMES_FIRST_LAST, newValue == DisplayStyle.FIRSTNAME_LASTNAME);
        });
        EasyBind.listen(nameDisplayPreferences.abbreviationStyleProperty(), (obs, oldValue, newValue) -> {
            putBoolean(ABBR_AUTHOR_NAMES, newValue == AbbreviationStyle.FULL);
            putBoolean(NAMES_LAST_ONLY, newValue == AbbreviationStyle.LASTNAME_ONLY);
        });

        return nameDisplayPreferences;
    }

    private AbbreviationStyle getNameAbbreviationStyle() {
        AbbreviationStyle abbreviationStyle = AbbreviationStyle.NONE; // default
        if (getBoolean(ABBR_AUTHOR_NAMES)) {
            abbreviationStyle = AbbreviationStyle.FULL;
        } else if (getBoolean(NAMES_LAST_ONLY)) {
            abbreviationStyle = AbbreviationStyle.LASTNAME_ONLY;
        }
        return abbreviationStyle;
    }

    private DisplayStyle getNameDisplayStyle() {
        DisplayStyle displayStyle = DisplayStyle.LASTNAME_FIRSTNAME; // default
        if (getBoolean(NAMES_NATBIB)) {
            displayStyle = DisplayStyle.NATBIB;
        } else if (getBoolean(NAMES_AS_IS)) {
            displayStyle = DisplayStyle.AS_IS;
        } else if (getBoolean(NAMES_FIRST_LAST)) {
            displayStyle = DisplayStyle.FIRSTNAME_LASTNAME;
        }
        return displayStyle;
    }

    //*************************************************************************************************************
    // BibEntryPreferences
    //*************************************************************************************************************

    @Override
    public BibEntryPreferences getBibEntryPreferences() {
        if (Objects.nonNull(bibEntryPreferences)) {
            return bibEntryPreferences;
        }

        bibEntryPreferences = new BibEntryPreferences(
                get(KEYWORD_SEPARATOR).charAt(0)
        );

        EasyBind.listen(bibEntryPreferences.keywordSeparatorProperty(), ((observable, oldValue, newValue) -> put(KEYWORD_SEPARATOR, String.valueOf(newValue))));

        return bibEntryPreferences;
    }

    //*************************************************************************************************************
    // InternalPreferences
    //*************************************************************************************************************

    @Override
    public InternalPreferences getInternalPreferences() {
        if (Objects.nonNull(internalPreferences)) {
            return internalPreferences;
        }

        internalPreferences = new InternalPreferences(
                Version.parse(get(VERSION_IGNORED_UPDATE)),
                getBoolean(VERSION_CHECK_ENABLED),
                getPath(PREFS_EXPORT_PATH, OS.getNativeDesktop().getDefaultFileChooserDirectory()),
                getUserAndHost(),
                getBoolean(MEMORY_STICK_MODE));

        EasyBind.listen(internalPreferences.ignoredVersionProperty(),
                (obs, oldValue, newValue) -> put(VERSION_IGNORED_UPDATE, newValue.toString()));
        EasyBind.listen(internalPreferences.versionCheckEnabledProperty(),
                (obs, oldValue, newValue) -> putBoolean(VERSION_CHECK_ENABLED, newValue));
        EasyBind.listen(internalPreferences.lastPreferencesExportPathProperty(),
                (obs, oldValue, newValue) -> put(PREFS_EXPORT_PATH, newValue.toString()));
        // user is a static value, should only be changed for debugging
        EasyBind.listen(internalPreferences.memoryStickModeProperty(), (obs, oldValue, newValue) -> {
            putBoolean(MEMORY_STICK_MODE, newValue);
            if (!newValue) {
                try {
                    Files.deleteIfExists(Path.of("jabref.xml"));
                } catch (IOException e) {
                    LOGGER.warn("Error accessing filesystem");
                }
            }
        });

        return internalPreferences;
    }

    private String getUserAndHost() {
        if (StringUtil.isNotBlank(userAndHost)) {
            return userAndHost;
        }
        userAndHost = get(DEFAULT_OWNER) + '-' + OS.getNativeDesktop().getHostName();
        return userAndHost;
    }

    //*************************************************************************************************************
    // WorkspacePreferences
    //*************************************************************************************************************

    @Override
    public WorkspacePreferences getWorkspacePreferences() {
        if (workspacePreferences != null) {
            return workspacePreferences;
        }

        workspacePreferences = new WorkspacePreferences(
                getLanguage(),
                getBoolean(OVERRIDE_DEFAULT_FONT_SIZE),
                getInt(MAIN_FONT_SIZE),
                (Integer) defaults.get(MAIN_FONT_SIZE),
                new Theme(get(FX_THEME)),
                getBoolean(OPEN_LAST_EDITED),
                getBoolean(SHOW_ADVANCED_HINTS),
                getBoolean(WARN_ABOUT_DUPLICATES_IN_INSPECTION),
                getBoolean(CONFIRM_DELETE));

        EasyBind.listen(workspacePreferences.languageProperty(), (obs, oldValue, newValue) -> {
            put(LANGUAGE, newValue.getId());
            if (oldValue != newValue) {
                setLanguageDependentDefaultValues();
                Localization.setLanguage(newValue);
            }
        });
        EasyBind.listen(workspacePreferences.shouldOverrideDefaultFontSizeProperty(), (obs, oldValue, newValue) -> putBoolean(OVERRIDE_DEFAULT_FONT_SIZE, newValue));
        EasyBind.listen(workspacePreferences.mainFontSizeProperty(), (obs, oldValue, newValue) -> putInt(MAIN_FONT_SIZE, newValue));
        EasyBind.listen(workspacePreferences.themeProperty(), (obs, oldValue, newValue) -> put(FX_THEME, newValue.getName()));
        EasyBind.listen(workspacePreferences.openLastEditedProperty(), (obs, oldValue, newValue) -> putBoolean(OPEN_LAST_EDITED, newValue));
        EasyBind.listen(workspacePreferences.showAdvancedHintsProperty(), (obs, oldValue, newValue) -> putBoolean(SHOW_ADVANCED_HINTS, newValue));
        EasyBind.listen(workspacePreferences.warnAboutDuplicatesInInspectionProperty(), (obs, oldValue, newValue) -> putBoolean(WARN_ABOUT_DUPLICATES_IN_INSPECTION, newValue));
        EasyBind.listen(workspacePreferences.confirmDeleteProperty(), (obs, oldValue, newValue) -> putBoolean(CONFIRM_DELETE, newValue));

        return workspacePreferences;
    }

    private Language getLanguage() {
        return Stream.of(Language.values())
                     .filter(language -> language.getId().equalsIgnoreCase(get(LANGUAGE)))
                     .findFirst()
                     .orElse(Language.ENGLISH);
    }

    @Override
    public FieldPreferences getFieldPreferences() {
        if (Objects.nonNull(fieldPreferences)) {
            return fieldPreferences;
        }

        fieldPreferences = new FieldPreferences(
                !getBoolean(DO_NOT_RESOLVE_STRINGS), // mind the !
                getStringList(RESOLVE_STRINGS_FOR_FIELDS).stream()
                                                         .map(FieldFactory::parseField)
                                                         .collect(Collectors.toList()),
                getStringList(NON_WRAPPABLE_FIELDS).stream()
                                                   .map(FieldFactory::parseField)
                                                   .collect(Collectors.toList()));

        EasyBind.listen(fieldPreferences.resolveStringsProperty(), (obs, oldValue, newValue) -> putBoolean(DO_NOT_RESOLVE_STRINGS, !newValue));
        fieldPreferences.getResolvableFields().addListener((InvalidationListener) change ->
                put(RESOLVE_STRINGS_FOR_FIELDS, FieldFactory.serializeFieldsList(fieldPreferences.getResolvableFields())));
        fieldPreferences.getNonWrappableFields().addListener((InvalidationListener) change ->
                put(NON_WRAPPABLE_FIELDS, FieldFactory.serializeFieldsList(fieldPreferences.getNonWrappableFields())));

        return fieldPreferences;
    }

    //*************************************************************************************************************
    // Linked files preferences
    //*************************************************************************************************************

    @Override
    public FilePreferences getFilePreferences() {
        if (Objects.nonNull(filePreferences)) {
            return filePreferences;
        }

        filePreferences = new FilePreferences(
                getInternalPreferences().getUserAndHost(),
                getPath(MAIN_FILE_DIRECTORY, OS.getNativeDesktop().getDefaultFileChooserDirectory()).toString(),
                getBoolean(STORE_RELATIVE_TO_BIB),
                get(IMPORT_FILENAMEPATTERN),
                get(IMPORT_FILEDIRPATTERN),
                getBoolean(DOWNLOAD_LINKED_FILES),
                getBoolean(FULLTEXT_INDEX_LINKED_FILES),
                Path.of(get(WORKING_DIRECTORY)),
                ExternalFileTypes.fromString(get(EXTERNAL_FILE_TYPES)),
                getBoolean(CREATE_BACKUP),
                // We choose the data directory, because a ".bak" file should survive cache cleanups
                getPath(BACKUP_DIRECTORY, OS.getNativeDesktop().getBackupDirectory()));

        EasyBind.listen(filePreferences.mainFileDirectoryProperty(), (obs, oldValue, newValue) -> put(MAIN_FILE_DIRECTORY, newValue));
        EasyBind.listen(filePreferences.storeFilesRelativeToBibFileProperty(), (obs, oldValue, newValue) -> putBoolean(STORE_RELATIVE_TO_BIB, newValue));
        EasyBind.listen(filePreferences.fileNamePatternProperty(), (obs, oldValue, newValue) -> put(IMPORT_FILENAMEPATTERN, newValue));
        EasyBind.listen(filePreferences.fileDirectoryPatternProperty(), (obs, oldValue, newValue) -> put(IMPORT_FILEDIRPATTERN, newValue));
        EasyBind.listen(filePreferences.downloadLinkedFilesProperty(), (obs, oldValue, newValue) -> putBoolean(DOWNLOAD_LINKED_FILES, newValue));
        EasyBind.listen(filePreferences.fulltextIndexLinkedFilesProperty(), (obs, oldValue, newValue) -> putBoolean(FULLTEXT_INDEX_LINKED_FILES, newValue));
        EasyBind.listen(filePreferences.workingDirectoryProperty(), (obs, oldValue, newValue) -> put(WORKING_DIRECTORY, newValue.toString()));
        filePreferences.getExternalFileTypes().addListener((SetChangeListener<ExternalFileType>) c ->
                put(EXTERNAL_FILE_TYPES, ExternalFileTypes.toStringList(filePreferences.getExternalFileTypes())));
        EasyBind.listen(filePreferences.createBackupProperty(), (obs, oldValue, newValue) -> putBoolean(CREATE_BACKUP, newValue));
        EasyBind.listen(filePreferences.backupDirectoryProperty(), (obs, oldValue, newValue) -> put(BACKUP_DIRECTORY, newValue.toString()));

        return filePreferences;
    }

    @Override
    public AutoLinkPreferences getAutoLinkPreferences() {
        if (Objects.nonNull(autoLinkPreferences)) {
            return autoLinkPreferences;
        }

        autoLinkPreferences = new AutoLinkPreferences(
                getAutoLinkKeyDependency(),
                get(AUTOLINK_REG_EXP_SEARCH_EXPRESSION_KEY),
                getBoolean(ASK_AUTO_NAMING_PDFS_AGAIN),
                bibEntryPreferences.keywordSeparatorProperty());

        EasyBind.listen(autoLinkPreferences.citationKeyDependencyProperty(), (obs, oldValue, newValue) -> {
                    // Starts bibtex only omitted, as it is not being saved
                    putBoolean(AUTOLINK_EXACT_KEY_ONLY, newValue == AutoLinkPreferences.CitationKeyDependency.EXACT);
                    putBoolean(AUTOLINK_USE_REG_EXP_SEARCH_KEY, newValue == AutoLinkPreferences.CitationKeyDependency.REGEX);
                });
        EasyBind.listen(autoLinkPreferences.askAutoNamingPdfsProperty(),
                (obs, oldValue, newValue) -> putBoolean(ASK_AUTO_NAMING_PDFS_AGAIN, newValue));
        EasyBind.listen(autoLinkPreferences.regularExpressionProperty(),
                (obs, oldValue, newValue) -> put(AUTOLINK_REG_EXP_SEARCH_EXPRESSION_KEY, newValue));

        return autoLinkPreferences;
    }

    private AutoLinkPreferences.CitationKeyDependency getAutoLinkKeyDependency() {
        AutoLinkPreferences.CitationKeyDependency citationKeyDependency =
                AutoLinkPreferences.CitationKeyDependency.START; // default
        if (getBoolean(AUTOLINK_EXACT_KEY_ONLY)) {
            citationKeyDependency = AutoLinkPreferences.CitationKeyDependency.EXACT;
        } else if (getBoolean(AUTOLINK_USE_REG_EXP_SEARCH_KEY)) {
            citationKeyDependency = AutoLinkPreferences.CitationKeyDependency.REGEX;
        }
        return citationKeyDependency;
    }

    //*************************************************************************************************************
    // Import/Export preferences
    //*************************************************************************************************************

    @Override
    public ExportPreferences getExportPreferences() {
        if (Objects.nonNull(exportPreferences)) {
            return exportPreferences;
        }

        exportPreferences = new ExportPreferences(
                get(LAST_USED_EXPORT),
                Path.of(get(EXPORT_WORKING_DIRECTORY)),
                getExportSaveOrder(),
                getCustomExportFormats());

        EasyBind.listen(exportPreferences.lastExportExtensionProperty(), (obs, oldValue, newValue) -> put(LAST_USED_EXPORT, newValue));
        EasyBind.listen(exportPreferences.exportWorkingDirectoryProperty(), (obs, oldValue, newValue) -> put(EXPORT_WORKING_DIRECTORY, newValue.toString()));
        EasyBind.listen(exportPreferences.exportSaveOrderProperty(), (obs, oldValue, newValue) -> storeExportSaveOrder(newValue));
        exportPreferences.getCustomExporters().addListener((InvalidationListener) c -> storeCustomExportFormats(exportPreferences.getCustomExporters()));

        return exportPreferences;
    }

    private SaveOrder getExportSaveOrder() {
        List<SaveOrder.SortCriterion> sortCriteria = List.of(
                new SaveOrder.SortCriterion(FieldFactory.parseField(get(EXPORT_PRIMARY_SORT_FIELD)), getBoolean(EXPORT_PRIMARY_SORT_DESCENDING)),
                new SaveOrder.SortCriterion(FieldFactory.parseField(get(EXPORT_SECONDARY_SORT_FIELD)), getBoolean(EXPORT_SECONDARY_SORT_DESCENDING)),
                new SaveOrder.SortCriterion(FieldFactory.parseField(get(EXPORT_TERTIARY_SORT_FIELD)), getBoolean(EXPORT_TERTIARY_SORT_DESCENDING))
        );

        return new SaveOrder(
                SaveOrder.OrderType.fromBooleans(getBoolean(EXPORT_IN_SPECIFIED_ORDER), getBoolean(EXPORT_IN_ORIGINAL_ORDER)),
                sortCriteria
        );
    }

    private void storeExportSaveOrder(SaveOrder saveOrder) {
        putBoolean(EXPORT_IN_ORIGINAL_ORDER, saveOrder.getOrderType() == SaveOrder.OrderType.ORIGINAL);
        putBoolean(EXPORT_IN_SPECIFIED_ORDER, saveOrder.getOrderType() == SaveOrder.OrderType.SPECIFIED);

        put(EXPORT_PRIMARY_SORT_FIELD, saveOrder.getSortCriteria().get(0).field.getName());
        put(EXPORT_SECONDARY_SORT_FIELD, saveOrder.getSortCriteria().get(1).field.getName());
        put(EXPORT_TERTIARY_SORT_FIELD, saveOrder.getSortCriteria().get(2).field.getName());
        putBoolean(EXPORT_PRIMARY_SORT_DESCENDING, saveOrder.getSortCriteria().get(0).descending);
        putBoolean(EXPORT_SECONDARY_SORT_DESCENDING, saveOrder.getSortCriteria().get(1).descending);
        putBoolean(EXPORT_TERTIARY_SORT_DESCENDING, saveOrder.getSortCriteria().get(2).descending);
    }

    /**
     * For the export configuration, generates the SelfContainedSaveOrder having the reference to TABLE resolved.
     */
    public SelfContainedSaveOrder getSelfContainedTableSaveOrder() {
        List<MainTableColumnModel> sortOrder = mainTableColumnPreferences.getColumnSortOrder();
        return new SelfContainedSaveOrder(
                SaveOrder.OrderType.SPECIFIED,
                sortOrder.stream().flatMap(model -> model.getSortCriteria().stream()).toList());
    }

    @Override
    public SelfContainedSaveConfiguration getSelfContainedExportConfiguration() {
        SaveOrder exportSaveOrder = getExportSaveOrder();
        SelfContainedSaveOrder saveOrder = switch (exportSaveOrder.getOrderType()) {
            case TABLE -> this.getSelfContainedTableSaveOrder();
            case SPECIFIED -> SelfContainedSaveOrder.of(exportSaveOrder);
            case ORIGINAL -> SaveOrder.getDefaultSaveOrder();
        };

        return new SelfContainedSaveConfiguration(
                saveOrder, false, BibDatabaseWriter.SaveType.WITH_JABREF_META_DATA, getLibraryPreferences()
                .shouldAlwaysReformatOnSave());
    }

    private List<TemplateExporter> getCustomExportFormats() {
        LayoutFormatterPreferences layoutPreferences = getLayoutFormatterPreferences();
        SelfContainedSaveConfiguration saveConfiguration = getSelfContainedExportConfiguration();
        List<TemplateExporter> formats = new ArrayList<>();

        for (String toImport : getSeries(CUSTOM_EXPORT_FORMAT)) {
            List<String> formatData = convertStringToList(toImport);
            TemplateExporter format = new TemplateExporter(
                    formatData.get(EXPORTER_NAME_INDEX),
                    formatData.get(EXPORTER_FILENAME_INDEX),
                    formatData.get(EXPORTER_EXTENSION_INDEX),
                    layoutPreferences,
                    saveConfiguration.getSelfContainedSaveOrder());
            format.setCustomExport(true);
            formats.add(format);
        }
        return formats;
    }

    private void storeCustomExportFormats(List<TemplateExporter> exporters) {
        if (exporters.isEmpty()) {
            purgeSeries(CUSTOM_EXPORT_FORMAT, 0);
        } else {
            for (int i = 0; i < exporters.size(); i++) {
                List<String> exporterData = new ArrayList<>();
                exporterData.add(EXPORTER_NAME_INDEX, exporters.get(i).getName());
                exporterData.add(EXPORTER_FILENAME_INDEX, exporters.get(i).getLayoutFileName());
                // Only stores the first extension associated with FileType
                exporterData.add(EXPORTER_EXTENSION_INDEX, exporters.get(i).getFileType().getExtensions().get(0));
                putStringList(CUSTOM_EXPORT_FORMAT + i, exporterData);
            }
            purgeSeries(CUSTOM_EXPORT_FORMAT, exporters.size());
        }
    }

    //*************************************************************************************************************
    // Preview preferences
    //*************************************************************************************************************

    @Override
    public PreviewPreferences getPreviewPreferences() {
        if (Objects.nonNull(previewPreferences)) {
            return previewPreferences;
        }

        String style = get(PREVIEW_STYLE);
        List<PreviewLayout> layouts = getPreviewLayouts(style);

        this.previewPreferences = new PreviewPreferences(
                layouts,
                getPreviewCyclePosition(layouts),
                new TextBasedPreviewLayout(style, getLayoutFormatterPreferences(), Globals.journalAbbreviationRepository),
                (String) defaults.get(PREVIEW_STYLE),
                getBoolean(PREVIEW_AS_TAB));

        previewPreferences.getLayoutCycle().addListener((InvalidationListener) c -> storePreviewLayouts(previewPreferences.getLayoutCycle()));
        EasyBind.listen(previewPreferences.layoutCyclePositionProperty(), (obs, oldValue, newValue) -> putInt(CYCLE_PREVIEW_POS, newValue));
        EasyBind.listen(previewPreferences.customPreviewLayoutProperty(), (obs, oldValue, newValue) -> put(PREVIEW_STYLE, newValue.getText()));
        EasyBind.listen(previewPreferences.showPreviewAsExtraTabProperty(), (obs, oldValue, newValue) -> putBoolean(PREVIEW_AS_TAB, newValue));

        return this.previewPreferences;
    }

    private List<PreviewLayout> getPreviewLayouts(String style) {
        List<String> cycle = getStringList(CYCLE_PREVIEW);

        // For backwards compatibility always add at least the default preview to the cycle
        if (cycle.isEmpty()) {
            cycle.add("Preview");
        }

        return cycle.stream()
                    .map(layout -> {
                        if (CitationStyle.isCitationStyleFile(layout)) {
                            return CitationStyle.createCitationStyleFromFile(layout)
                                                .map(file -> (PreviewLayout) new CitationStylePreviewLayout(file, Globals.entryTypesManager))
                                                .orElse(null);
                        } else {
                            return new TextBasedPreviewLayout(style, getLayoutFormatterPreferences(), Globals.journalAbbreviationRepository);
                        }
                    })
                    .filter(Objects::nonNull)
                    .collect(Collectors.toList());
    }

    private void storePreviewLayouts(ObservableList<PreviewLayout> previewCycle) {
        putStringList(CYCLE_PREVIEW, previewCycle.stream()
                                                 .map(layout -> {
                                                     if (layout instanceof CitationStylePreviewLayout citationStyleLayout) {
                                                         return citationStyleLayout.getFilePath();
                                                     } else {
                                                         return layout.getDisplayName();
                                                     }
                                                 }).collect(Collectors.toList())
        );
    }

    private int getPreviewCyclePosition(List<PreviewLayout> layouts) {
        int storedCyclePos = getInt(CYCLE_PREVIEW_POS);
        if (storedCyclePos < layouts.size()) {
            return storedCyclePos;
        } else {
            return 0; // fallback if stored position is no longer valid
        }
    }

    //*************************************************************************************************************
    // SidePanePreferences
    //*************************************************************************************************************

    @Override
    public SidePanePreferences getSidePanePreferences() {
        if (Objects.nonNull(sidePanePreferences)) {
            return sidePanePreferences;
        }

        sidePanePreferences = new SidePanePreferences(
                getVisibleSidePanes(),
                getSidePanePreferredPositions(),
                getInt(SELECTED_FETCHER_INDEX));

        sidePanePreferences.visiblePanes().addListener((InvalidationListener) listener ->
                storeVisibleSidePanes(sidePanePreferences.visiblePanes()));
        sidePanePreferences.getPreferredPositions().addListener((InvalidationListener) listener ->
                storeSidePanePreferredPositions(sidePanePreferences.getPreferredPositions()));
        EasyBind.listen(sidePanePreferences.webSearchFetcherSelectedProperty(), (obs, oldValue, newValue) -> putInt(SELECTED_FETCHER_INDEX, newValue));

        return sidePanePreferences;
    }

    private Set<SidePaneType> getVisibleSidePanes() {
        HashSet<SidePaneType> visiblePanes = new HashSet<>();
        if (getBoolean(WEB_SEARCH_VISIBLE)) {
            visiblePanes.add(SidePaneType.WEB_SEARCH);
        }
        if (getBoolean(GROUP_SIDEPANE_VISIBLE)) {
            visiblePanes.add(SidePaneType.GROUPS);
        }
        if (getBoolean(OO_SHOW_PANEL)) {
            visiblePanes.add(SidePaneType.OPEN_OFFICE);
        }
        return visiblePanes;
    }

    private void storeVisibleSidePanes(Set<SidePaneType> visiblePanes) {
        putBoolean(WEB_SEARCH_VISIBLE, visiblePanes.contains(SidePaneType.WEB_SEARCH));
        putBoolean(GROUP_SIDEPANE_VISIBLE, visiblePanes.contains(SidePaneType.GROUPS));
        putBoolean(OO_SHOW_PANEL, visiblePanes.contains(SidePaneType.OPEN_OFFICE));
    }

    private Map<SidePaneType, Integer> getSidePanePreferredPositions() {
        Map<SidePaneType, Integer> preferredPositions = new HashMap<>();

        List<String> componentNames = getStringList(SIDE_PANE_COMPONENT_NAMES);
        List<String> componentPositions = getStringList(SIDE_PANE_COMPONENT_PREFERRED_POSITIONS);

        for (int i = 0; i < componentNames.size(); ++i) {
            String name = componentNames.get(i);
            try {
                SidePaneType type = Enum.valueOf(SidePaneType.class, name);
                preferredPositions.put(type, Integer.parseInt(componentPositions.get(i)));
            } catch (NumberFormatException e) {
                LOGGER.debug("Invalid number format for side pane component '" + name + "'", e);
            } catch (IllegalArgumentException e) {
                LOGGER.debug("Following component is not a side pane: '" + name + "'", e);
            }
        }

        return preferredPositions;
    }

    private void storeSidePanePreferredPositions(Map<SidePaneType, Integer> preferredPositions) {
        // Split the map into a pair of parallel String lists suitable for storage
        List<String> names = preferredPositions.keySet().stream()
                                               .map(Enum::toString)
                                               .collect(Collectors.toList());

        List<String> positions = preferredPositions.values().stream()
                                                   .map(integer -> Integer.toString(integer))
                                                   .collect(Collectors.toList());

        putStringList(SIDE_PANE_COMPONENT_NAMES, names);
        putStringList(SIDE_PANE_COMPONENT_PREFERRED_POSITIONS, positions);
    }

    //*************************************************************************************************************
    // Cleanup preferences
    //*************************************************************************************************************

    @Override
    public CleanupPreferences getCleanupPreferences() {
        if (Objects.nonNull(cleanupPreferences)) {
            return cleanupPreferences;
        }

        cleanupPreferences = new CleanupPreferences(
                EnumSet.copyOf(getStringList(CLEANUP_JOBS).stream()
                                                          .map(CleanupPreferences.CleanupStep::valueOf)
                                                          .collect(Collectors.toSet())),
                new FieldFormatterCleanups(getBoolean(CLEANUP_FIELD_FORMATTERS_ENABLED),
                        FieldFormatterCleanups.parse(StringUtil.unifyLineBreaks(get(CLEANUP_FIELD_FORMATTERS), ""))));

        cleanupPreferences.getObservableActiveJobs().addListener((SetChangeListener<CleanupPreferences.CleanupStep>) c ->
                putStringList(CLEANUP_JOBS, cleanupPreferences.getActiveJobs().stream().map(Enum::name).collect(Collectors.toList())));

        EasyBind.listen(cleanupPreferences.fieldFormatterCleanupsProperty(), (fieldFormatters, oldValue, newValue) -> {
            putBoolean(CLEANUP_FIELD_FORMATTERS_ENABLED, newValue.isEnabled());
            put(CLEANUP_FIELD_FORMATTERS, FieldFormatterCleanups.getMetaDataString(newValue.getConfiguredActions(), OS.NEWLINE));
        });

        return cleanupPreferences;
    }

    @Override
    public CleanupPreferences getDefaultCleanupPreset() {
        return new CleanupPreferences(
                getDefaultCleanupJobs(),
                new FieldFormatterCleanups(
                        (Boolean) defaults.get(CLEANUP_FIELD_FORMATTERS_ENABLED),
                        FieldFormatterCleanups.parse((String) defaults.get(CLEANUP_FIELD_FORMATTERS))));
    }

    private static EnumSet<CleanupPreferences.CleanupStep> getDefaultCleanupJobs() {
        EnumSet<CleanupPreferences.CleanupStep> activeJobs = EnumSet.allOf(CleanupPreferences.CleanupStep.class);
        activeJobs.removeAll(EnumSet.of(
                CleanupPreferences.CleanupStep.CLEAN_UP_UPGRADE_EXTERNAL_LINKS,
                CleanupPreferences.CleanupStep.MOVE_PDF,
                CleanupPreferences.CleanupStep.RENAME_PDF_ONLY_RELATIVE_PATHS,
                CleanupPreferences.CleanupStep.CONVERT_TO_BIBLATEX,
                CleanupPreferences.CleanupStep.CONVERT_TO_BIBTEX));
        return activeJobs;
    }

    //*************************************************************************************************************
    // GUI preferences
    //*************************************************************************************************************

    @Override
    public GuiPreferences getGuiPreferences() {
        if (Objects.nonNull(guiPreferences)) {
            return guiPreferences;
        }

        guiPreferences = new GuiPreferences(
                getDouble(POS_X),
                getDouble(POS_Y),
                getDouble(SIZE_X),
                getDouble(SIZE_Y),
                getBoolean(WINDOW_MAXIMISED),
                getBoolean(WINDOW_FULLSCREEN),
                getStringList(LAST_EDITED),
                Path.of(get(LAST_FOCUSED)),
                getFileHistory(),
                get(ID_ENTRY_GENERATOR),
                DiffMode.parse(get(MERGE_ENTRIES_DIFF_MODE)),
                getBoolean(MERGE_ENTRIES_SHOULD_SHOW_DIFF),
                getBoolean(MERGE_ENTRIES_SHOULD_SHOW_UNIFIED_DIFF),
                getBoolean(MERGE_ENTRIES_HIGHLIGHT_WORDS),
                getDouble(SIDE_PANE_WIDTH),
                getBoolean(MERGE_SHOW_ONLY_CHANGED_FIELDS));

        EasyBind.listen(guiPreferences.positionXProperty(), (obs, oldValue, newValue) -> putDouble(POS_X, newValue.doubleValue()));
        EasyBind.listen(guiPreferences.positionYProperty(), (obs, oldValue, newValue) -> putDouble(POS_Y, newValue.doubleValue()));
        EasyBind.listen(guiPreferences.sizeXProperty(), (obs, oldValue, newValue) -> putDouble(SIZE_X, newValue.doubleValue()));
        EasyBind.listen(guiPreferences.sizeYProperty(), (obs, oldValue, newValue) -> putDouble(SIZE_Y, newValue.doubleValue()));
        EasyBind.listen(guiPreferences.windowMaximisedProperty(), (obs, oldValue, newValue) -> putBoolean(WINDOW_MAXIMISED, newValue));
        EasyBind.listen(guiPreferences.windowFullScreenProperty(), (obs, oldValue, newValue) -> putBoolean(WINDOW_FULLSCREEN, newValue));
        guiPreferences.getLastFilesOpened().addListener((ListChangeListener<String>) change -> {
            if (change.getList().isEmpty()) {
                prefs.remove(LAST_EDITED);
            } else {
                putStringList(LAST_EDITED, guiPreferences.getLastFilesOpened());
            }
        });
        EasyBind.listen(guiPreferences.lastFocusedFileProperty(), (obs, oldValue, newValue) -> {
            if (newValue != null) {
                put(LAST_FOCUSED, newValue.toAbsolutePath().toString());
            } else {
                remove(LAST_FOCUSED);
            }
        });
        guiPreferences.getFileHistory().addListener((InvalidationListener) change -> storeFileHistory(guiPreferences.getFileHistory()));
        EasyBind.listen(guiPreferences.lastSelectedIdBasedFetcherProperty(), (obs, oldValue, newValue) -> put(ID_ENTRY_GENERATOR, newValue));
        EasyBind.listen(guiPreferences.mergeDiffModeProperty(), (obs, oldValue, newValue) -> put(MERGE_ENTRIES_DIFF_MODE, newValue.name()));
        EasyBind.listen(guiPreferences.mergeShouldShowDiffProperty(), (obs, oldValue, newValue) -> putBoolean(MERGE_ENTRIES_SHOULD_SHOW_DIFF, newValue));
        EasyBind.listen(guiPreferences.mergeShouldShowUnifiedDiffProperty(), (obs, oldValue, newValue) -> putBoolean(MERGE_ENTRIES_SHOULD_SHOW_UNIFIED_DIFF, newValue));
        EasyBind.listen(guiPreferences.mergeHighlightWordsProperty(), (obs, oldValue, newValue) -> putBoolean(MERGE_ENTRIES_HIGHLIGHT_WORDS, newValue));
        EasyBind.listen(guiPreferences.sidePaneWidthProperty(), (obs, oldValue, newValue) -> putDouble(SIDE_PANE_WIDTH, newValue.doubleValue()));
        EasyBind.listen(guiPreferences.mergeShowChangedFieldOnlyProperty(), (obs, oldValue, newValue) -> putBoolean(MERGE_SHOW_ONLY_CHANGED_FIELDS, newValue));

        return guiPreferences;
    }

    private FileHistory getFileHistory() {
        return FileHistory.of(getStringList(RECENT_DATABASES).stream()
                                                             .map(Path::of)
                                                             .toList());
    }

    private void storeFileHistory(FileHistory history) {
        putStringList(RECENT_DATABASES, history.stream()
                                               .map(Path::toAbsolutePath)
                                               .map(Path::toString)
                                               .toList());
    }

    //*************************************************************************************************************
    // Misc preferences
    //*************************************************************************************************************

    @Override
    public SearchPreferences getSearchPreferences() {
        if (Objects.nonNull(searchPreferences)) {
            return searchPreferences;
        }

        SearchDisplayMode searchDisplayMode;
        try {
            searchDisplayMode = SearchDisplayMode.valueOf(get(SEARCH_DISPLAY_MODE));
        } catch (IllegalArgumentException ex) {
            // Should only occur when the searchmode is set directly via preferences.put and the enum was not used
            searchDisplayMode = SearchDisplayMode.valueOf((String) defaults.get(SEARCH_DISPLAY_MODE));
        }

        searchPreferences = new SearchPreferences(
                searchDisplayMode,
                getBoolean(SEARCH_CASE_SENSITIVE),
                getBoolean(SEARCH_REG_EXP),
                getBoolean(SEARCH_FULLTEXT),
                getBoolean(SEARCH_KEEP_SEARCH_STRING),
                getBoolean(SEARCH_KEEP_GLOBAL_WINDOW_ON_TOP),
                getDouble(SEARCH_WINDOW_HEIGHT),
                getDouble(SEARCH_WINDOW_WIDTH));

        EasyBind.listen(searchPreferences.searchDisplayModeProperty(), (obs, oldValue, newValue) -> put(SEARCH_DISPLAY_MODE, Objects.requireNonNull(searchPreferences.getSearchDisplayMode()).toString()));
        searchPreferences.getObservableSearchFlags().addListener((SetChangeListener<SearchRules.SearchFlags>) c -> {
            putBoolean(SEARCH_CASE_SENSITIVE, searchPreferences.getObservableSearchFlags().contains(SearchRules.SearchFlags.CASE_SENSITIVE));
            putBoolean(SEARCH_REG_EXP, searchPreferences.getObservableSearchFlags().contains(SearchRules.SearchFlags.REGULAR_EXPRESSION));
            putBoolean(SEARCH_FULLTEXT, searchPreferences.getObservableSearchFlags().contains(SearchRules.SearchFlags.FULLTEXT));
            putBoolean(SEARCH_KEEP_SEARCH_STRING, searchPreferences.getObservableSearchFlags().contains(SearchRules.SearchFlags.KEEP_SEARCH_STRING));
        });

        EasyBind.listen(searchPreferences.keepWindowOnTopProperty(), (obs, oldValue, newValue) -> putBoolean(SEARCH_KEEP_GLOBAL_WINDOW_ON_TOP, searchPreferences.shouldKeepWindowOnTop()));
        EasyBind.listen(searchPreferences.getSearchWindowHeightProperty(), (obs, oldValue, newValue) -> putDouble(SEARCH_WINDOW_HEIGHT, searchPreferences.getSearchWindowHeight()));
        EasyBind.listen(searchPreferences.getSearchWindowWidthProperty(), (obs, oldValue, newValue) -> putDouble(SEARCH_WINDOW_WIDTH, searchPreferences.getSearchWindowWidth()));

        return searchPreferences;
    }

    @Override
    public XmpPreferences getXmpPreferences() {
        if (Objects.nonNull(xmpPreferences)) {
            return xmpPreferences;
        }

        xmpPreferences = new XmpPreferences(
                getBoolean(USE_XMP_PRIVACY_FILTER),
                getStringList(XMP_PRIVACY_FILTERS).stream().map(FieldFactory::parseField).collect(Collectors.toSet()),
                getBibEntryPreferences().keywordSeparatorProperty());

        EasyBind.listen(xmpPreferences.useXmpPrivacyFilterProperty(),
                (obs, oldValue, newValue) -> putBoolean(USE_XMP_PRIVACY_FILTER, newValue));
        xmpPreferences.getXmpPrivacyFilter().addListener((SetChangeListener<Field>) c ->
                putStringList(XMP_PRIVACY_FILTERS, xmpPreferences.getXmpPrivacyFilter().stream()
                                                                 .map(Field::getName)
                                                                 .collect(Collectors.toList())));

        return xmpPreferences;
    }

    @Override
    public NameFormatterPreferences getNameFormatterPreferences() {
        if (Objects.nonNull(nameFormatterPreferences)) {
            return nameFormatterPreferences;
        }

        nameFormatterPreferences = new NameFormatterPreferences(
                getStringList(NAME_FORMATER_KEY),
                getStringList(NAME_FORMATTER_VALUE));

        nameFormatterPreferences.getNameFormatterKey().addListener((InvalidationListener) change ->
                putStringList(NAME_FORMATER_KEY, nameFormatterPreferences.getNameFormatterKey()));
        nameFormatterPreferences.getNameFormatterValue().addListener((InvalidationListener) change ->
                putStringList(NAME_FORMATTER_VALUE, nameFormatterPreferences.getNameFormatterValue()));

        return nameFormatterPreferences;
    }

    @Override
    public AutoCompletePreferences getAutoCompletePreferences() {
        if (Objects.nonNull(autoCompletePreferences)) {
            return autoCompletePreferences;
        }

        AutoCompletePreferences.NameFormat nameFormat = AutoCompletePreferences.NameFormat.BOTH;
        if (getBoolean(AUTOCOMPLETER_LAST_FIRST)) {
            nameFormat = AutoCompletePreferences.NameFormat.LAST_FIRST;
        } else if (getBoolean(AUTOCOMPLETER_FIRST_LAST)) {
            nameFormat = AutoCompletePreferences.NameFormat.FIRST_LAST;
        }

        autoCompletePreferences = new AutoCompletePreferences(
                getBoolean(AUTO_COMPLETE),
                AutoCompleteFirstNameMode.parse(get(AUTOCOMPLETER_FIRSTNAME_MODE)),
                nameFormat,
                getStringList(AUTOCOMPLETER_COMPLETE_FIELDS).stream().map(FieldFactory::parseField).collect(Collectors.toSet())
        );

        EasyBind.listen(autoCompletePreferences.autoCompleteProperty(), (obs, oldValue, newValue) -> putBoolean(AUTO_COMPLETE, newValue));
        EasyBind.listen(autoCompletePreferences.firstNameModeProperty(), (obs, oldValue, newValue) -> put(AUTOCOMPLETER_FIRSTNAME_MODE, newValue.name()));
        autoCompletePreferences.getCompleteFields().addListener((SetChangeListener<Field>) c ->
                putStringList(AUTOCOMPLETER_COMPLETE_FIELDS, autoCompletePreferences.getCompleteFields().stream()
                                                                                    .map(Field::getName)
                                                                                    .collect(Collectors.toList())));
        EasyBind.listen(autoCompletePreferences.nameFormatProperty(), (obs, oldValue, newValue) -> {
            if (autoCompletePreferences.getNameFormat() == AutoCompletePreferences.NameFormat.BOTH) {
                putBoolean(AUTOCOMPLETER_LAST_FIRST, false);
                putBoolean(AUTOCOMPLETER_FIRST_LAST, false);
            } else if (autoCompletePreferences.getNameFormat() == AutoCompletePreferences.NameFormat.LAST_FIRST) {
                putBoolean(AUTOCOMPLETER_LAST_FIRST, true);
                putBoolean(AUTOCOMPLETER_FIRST_LAST, false);
            } else {
                putBoolean(AUTOCOMPLETER_LAST_FIRST, false);
                putBoolean(AUTOCOMPLETER_FIRST_LAST, true);
            }
        });

        return autoCompletePreferences;
    }

    @Override
    public SpecialFieldsPreferences getSpecialFieldsPreferences() {
        if (Objects.nonNull(specialFieldsPreferences)) {
            return specialFieldsPreferences;
        }

        specialFieldsPreferences = new SpecialFieldsPreferences(getBoolean(SPECIALFIELDSENABLED));

        EasyBind.listen(specialFieldsPreferences.specialFieldsEnabledProperty(), (obs, oldValue, newValue) -> putBoolean(SPECIALFIELDSENABLED, newValue));

        return specialFieldsPreferences;
    }

    @Override
    public MrDlibPreferences getMrDlibPreferences() {
        if (Objects.nonNull(mrDlibPreferences)) {
            return mrDlibPreferences;
        }

        mrDlibPreferences = new MrDlibPreferences(
                getBoolean(ACCEPT_RECOMMENDATIONS),
                getBoolean(SEND_LANGUAGE_DATA),
                getBoolean(SEND_OS_DATA),
                getBoolean(SEND_TIMEZONE_DATA));

        EasyBind.listen(mrDlibPreferences.acceptRecommendationsProperty(), (obs, oldValue, newValue) -> putBoolean(ACCEPT_RECOMMENDATIONS, newValue));
        EasyBind.listen(mrDlibPreferences.sendLanguageProperty(), (obs, oldValue, newValue) -> putBoolean(SEND_LANGUAGE_DATA, newValue));
        EasyBind.listen(mrDlibPreferences.sendOsProperty(), (obs, oldValue, newValue) -> putBoolean(SEND_OS_DATA, newValue));
        EasyBind.listen(mrDlibPreferences.sendTimezoneProperty(), (obs, oldValue, newValue) -> putBoolean(SEND_TIMEZONE_DATA, newValue));

        return mrDlibPreferences;
    }

    @Override
    public ProtectedTermsPreferences getProtectedTermsPreferences() {
        if (Objects.nonNull(protectedTermsPreferences)) {
            return protectedTermsPreferences;
        }

        protectedTermsPreferences = new ProtectedTermsPreferences(
                getStringList(PROTECTED_TERMS_ENABLED_INTERNAL),
                getStringList(PROTECTED_TERMS_ENABLED_EXTERNAL),
                getStringList(PROTECTED_TERMS_DISABLED_INTERNAL),
                getStringList(PROTECTED_TERMS_DISABLED_EXTERNAL)
        );

        protectedTermsPreferences.getEnabledExternalTermLists().addListener((InvalidationListener) change ->
                putStringList(PROTECTED_TERMS_ENABLED_EXTERNAL, protectedTermsPreferences.getEnabledExternalTermLists()));
        protectedTermsPreferences.getDisabledExternalTermLists().addListener((InvalidationListener) change ->
                putStringList(PROTECTED_TERMS_DISABLED_EXTERNAL, protectedTermsPreferences.getDisabledExternalTermLists()));
        protectedTermsPreferences.getEnabledInternalTermLists().addListener((InvalidationListener) change ->
                putStringList(PROTECTED_TERMS_ENABLED_INTERNAL, protectedTermsPreferences.getEnabledInternalTermLists()));
        protectedTermsPreferences.getDisabledInternalTermLists().addListener((InvalidationListener) change ->
                putStringList(PROTECTED_TERMS_DISABLED_INTERNAL, protectedTermsPreferences.getDisabledInternalTermLists()));

        return protectedTermsPreferences;
    }

    //*************************************************************************************************************
    // Importer preferences
    //*************************************************************************************************************

    @Override
    public ImporterPreferences getImporterPreferences() {
        if (Objects.nonNull(importerPreferences)) {
            return importerPreferences;
        }

        importerPreferences = new ImporterPreferences(
                getBoolean(IMPORTERS_ENABLED),
                getBoolean(GENERATE_KEY_ON_IMPORT),
                Path.of(get(IMPORT_WORKING_DIRECTORY)),
                getBoolean(WARN_ABOUT_DUPLICATES_IN_INSPECTION),
                getCustomImportFormats(),
                getFetcherKeys(),
                getBoolean(FETCHER_CUSTOM_KEY_PERSIST));

        EasyBind.listen(importerPreferences.importerEnabledProperty(), (obs, oldValue, newValue) -> putBoolean(IMPORTERS_ENABLED, newValue));
        EasyBind.listen(importerPreferences.generateNewKeyOnImportProperty(), (obs, oldValue, newValue) -> putBoolean(GENERATE_KEY_ON_IMPORT, newValue));
        EasyBind.listen(importerPreferences.importWorkingDirectoryProperty(), (obs, oldValue, newValue) -> put(IMPORT_WORKING_DIRECTORY, newValue.toString()));
        EasyBind.listen(importerPreferences.warnAboutDuplicatesOnImportProperty(), (obs, oldValue, newValue) -> putBoolean(WARN_ABOUT_DUPLICATES_IN_INSPECTION, newValue));
        EasyBind.listen(importerPreferences.persistCustomKeysProperty(), (obs, oldValue, newValue) -> putBoolean(FETCHER_CUSTOM_KEY_PERSIST, newValue));
        importerPreferences.getApiKeys().addListener((InvalidationListener) c -> storeFetcherKeys(importerPreferences.getApiKeys()));
        importerPreferences.getCustomImporters().addListener((InvalidationListener) c -> storeCustomImportFormats(importerPreferences.getCustomImporters()));

        return importerPreferences;
    }

    private Set<CustomImporter> getCustomImportFormats() {
        Set<CustomImporter> importers = new TreeSet<>();

        for (String toImport : getSeries(CUSTOM_IMPORT_FORMAT)) {
            List<String> importerString = convertStringToList(toImport);
            try {
                if (importerString.size() == 2) {
                    // New format: basePath, className
                    importers.add(new CustomImporter(importerString.get(0), importerString.get(1)));
                } else {
                    // Old format: name, cliId, className, basePath
                    importers.add(new CustomImporter(importerString.get(3), importerString.get(2)));
                }
            } catch (Exception e) {
                LOGGER.warn("Could not load {} from preferences. Will ignore.", importerString.get(0), e);
            }
        }

        return importers;
    }

    private void storeCustomImportFormats(Set<CustomImporter> importers) {
        purgeSeries(CUSTOM_IMPORT_FORMAT, 0);
        CustomImporter[] importersArray = importers.toArray(new CustomImporter[0]);
        for (int i = 0; i < importersArray.length; i++) {
            putStringList(CUSTOM_IMPORT_FORMAT + i, importersArray[i].getAsStringList());
        }
    }

    private Set<FetcherApiKey> getFetcherKeys() {
        Set<FetcherApiKey> fetcherApiKeys = new HashSet<>();

        List<String> names = getStringList(FETCHER_CUSTOM_KEY_NAMES);
        List<String> uses = getStringList(FETCHER_CUSTOM_KEY_USES);
        List<String> keys = getFetcherKeysFromKeyring(names);

        for (int i = 0; i < names.size(); i++) {
            fetcherApiKeys.add(new FetcherApiKey(
                    names.get(i),
                    // i < uses.size() ? Boolean.parseBoolean(uses.get(i)) : false
                    (i < uses.size()) && Boolean.parseBoolean(uses.get(i)),
                    i < keys.size() ? keys.get(i) : ""));
        }

        return fetcherApiKeys;
    }

    private List<String> getFetcherKeysFromKeyring(List<String> names) {
        List<String> keys = new ArrayList<>();

        try (final Keyring keyring = Keyring.create()) {
            for (String fetcher : names) {
                try {
                    keys.add(new Password(
                            keyring.getPassword("org.jabref.customapikeys", fetcher),
                            getInternalPreferences().getUserAndHost())
                            .decrypt());
                } catch (PasswordAccessException ex) {
                    LOGGER.debug("No api key stored for {} fetcher", fetcher);
                    keys.add("");
                }
            }
        } catch (Exception ex) {
            LOGGER.warn("JabRef could not open the key store");
        }

        return keys;
    }

    private void storeFetcherKeys(Set<FetcherApiKey> fetcherApiKeys) {
        List<String> names = new ArrayList<>();
        List<String> uses = new ArrayList<>();
        List<String> keys = new ArrayList<>();

        for (FetcherApiKey apiKey : fetcherApiKeys) {
            names.add(apiKey.getName());
            uses.add(String.valueOf(apiKey.shouldUse()));
            keys.add(apiKey.getKey());
        }

        putStringList(FETCHER_CUSTOM_KEY_NAMES, names);
        putStringList(FETCHER_CUSTOM_KEY_USES, uses);

        if (getBoolean(FETCHER_CUSTOM_KEY_PERSIST)) {
            storeFetcherKeysToKeyring(names, keys);
        } else {
            clearCustomFetcherKeys();
        }
    }

    private void storeFetcherKeysToKeyring(List<String> names, List<String> keys) {
        try (final Keyring keyring = Keyring.create()) {
            for (int i = 0; i < names.size(); i++) {
                if (StringUtil.isNullOrEmpty(keys.get(i))) {
                    try {
                        keyring.deletePassword("org.jabref.customapikeys", names.get(i));
                    } catch (PasswordAccessException ex) {
                        // Already removed
                    }
                } else {
                    keyring.setPassword("org.jabref.customapikeys", names.get(i), new Password(
                            keys.get(i),
                            getInternalPreferences().getUserAndHost())
                            .encrypt());
                }
            }
        } catch (Exception ex) {
            LOGGER.error("Unable to open key store");
        }
    }

    private void clearCustomFetcherKeys() {
        List<String> names = getStringList(FETCHER_CUSTOM_KEY_NAMES);
        try (final Keyring keyring = Keyring.create()) {
            for (String name : names) {
                keyring.deletePassword("org.jabref.customapikeys", name);
            }
        } catch (Exception ex) {
            LOGGER.error("Unable to open key store");
        }
    }

    @Override
    public GrobidPreferences getGrobidPreferences() {
        if (Objects.nonNull(grobidPreferences)) {
            return grobidPreferences;
        }

        grobidPreferences = new GrobidPreferences(
                getBoolean(GROBID_ENABLED),
                getBoolean(GROBID_OPT_OUT),
                get(GROBID_URL));

        EasyBind.listen(grobidPreferences.grobidEnabledProperty(), (obs, oldValue, newValue) -> putBoolean(GROBID_ENABLED, newValue));
        EasyBind.listen(grobidPreferences.grobidOptOutProperty(), (obs, oldValue, newValue) -> putBoolean(GROBID_OPT_OUT, newValue));
        EasyBind.listen(grobidPreferences.grobidURLProperty(), (obs, oldValue, newValue) -> put(GROBID_URL, newValue));

        return grobidPreferences;
    }

    @Override
    public ImportFormatPreferences getImportFormatPreferences() {
        return new ImportFormatPreferences(
                getBibEntryPreferences(),
                getCitationKeyPatternPreferences(),
                getFieldPreferences(),
                getXmpPreferences(),
                getDOIPreferences(),
                getGrobidPreferences());
    }
}<|MERGE_RESOLUTION|>--- conflicted
+++ resolved
@@ -119,12 +119,8 @@
 import com.github.javakeyring.Keyring;
 import com.github.javakeyring.PasswordAccessException;
 import com.tobiasdiez.easybind.EasyBind;
-<<<<<<< HEAD
 import jakarta.inject.Singleton;
-import net.harawata.appdirs.AppDirsFactory;
 import org.jvnet.hk2.annotations.Service;
-=======
->>>>>>> 07f54eda
 import org.slf4j.Logger;
 import org.slf4j.LoggerFactory;
 
@@ -1704,9 +1700,9 @@
         EasyBind.listen(citationKeyPatternPreferences.shouldGenerateCiteKeysBeforeSavingProperty(),
                 (obs, oldValue, newValue) -> putBoolean(GENERATE_KEYS_BEFORE_SAVING, newValue));
         EasyBind.listen(citationKeyPatternPreferences.keySuffixProperty(), (obs, oldValue, newValue) -> {
-                    putBoolean(KEY_GEN_ALWAYS_ADD_LETTER, newValue == CitationKeyPatternPreferences.KeySuffix.ALWAYS);
-                    putBoolean(KEY_GEN_FIRST_LETTER_A, newValue == CitationKeyPatternPreferences.KeySuffix.SECOND_WITH_A);
-                });
+            putBoolean(KEY_GEN_ALWAYS_ADD_LETTER, newValue == CitationKeyPatternPreferences.KeySuffix.ALWAYS);
+            putBoolean(KEY_GEN_FIRST_LETTER_A, newValue == CitationKeyPatternPreferences.KeySuffix.SECOND_WITH_A);
+        });
         EasyBind.listen(citationKeyPatternPreferences.keyPatternRegexProperty(),
                 (obs, oldValue, newValue) -> put(KEY_PATTERN_REGEX, newValue));
         EasyBind.listen(citationKeyPatternPreferences.keyPatternReplacementProperty(),
@@ -2193,10 +2189,10 @@
                 bibEntryPreferences.keywordSeparatorProperty());
 
         EasyBind.listen(autoLinkPreferences.citationKeyDependencyProperty(), (obs, oldValue, newValue) -> {
-                    // Starts bibtex only omitted, as it is not being saved
-                    putBoolean(AUTOLINK_EXACT_KEY_ONLY, newValue == AutoLinkPreferences.CitationKeyDependency.EXACT);
-                    putBoolean(AUTOLINK_USE_REG_EXP_SEARCH_KEY, newValue == AutoLinkPreferences.CitationKeyDependency.REGEX);
-                });
+            // Starts bibtex only omitted, as it is not being saved
+            putBoolean(AUTOLINK_EXACT_KEY_ONLY, newValue == AutoLinkPreferences.CitationKeyDependency.EXACT);
+            putBoolean(AUTOLINK_USE_REG_EXP_SEARCH_KEY, newValue == AutoLinkPreferences.CitationKeyDependency.REGEX);
+        });
         EasyBind.listen(autoLinkPreferences.askAutoNamingPdfsProperty(),
                 (obs, oldValue, newValue) -> putBoolean(ASK_AUTO_NAMING_PDFS_AGAIN, newValue));
         EasyBind.listen(autoLinkPreferences.regularExpressionProperty(),
