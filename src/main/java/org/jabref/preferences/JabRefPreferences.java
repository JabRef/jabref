package org.jabref.preferences;

import java.io.File;
import java.io.IOException;
import java.io.InputStream;
import java.io.OutputStream;
import java.io.Reader;
import java.io.StringReader;
import java.net.InetAddress;
import java.net.UnknownHostException;
import java.nio.charset.Charset;
import java.nio.charset.StandardCharsets;
import java.nio.file.Files;
import java.nio.file.Path;
import java.nio.file.Paths;
import java.util.ArrayList;
import java.util.Arrays;
import java.util.Collections;
import java.util.EnumSet;
import java.util.HashMap;
import java.util.LinkedHashMap;
import java.util.List;
import java.util.Locale;
import java.util.Map;
import java.util.Objects;
import java.util.Optional;
import java.util.Set;
import java.util.UUID;
import java.util.prefs.BackingStoreException;
import java.util.prefs.InvalidPreferencesFormatException;
import java.util.prefs.Preferences;
import java.util.stream.Collectors;
import java.util.stream.Stream;

import javafx.scene.control.TableColumn.SortType;
import javafx.scene.paint.Color;

import org.jabref.Globals;
import org.jabref.JabRefException;
import org.jabref.JabRefMain;
import org.jabref.gui.SidePaneType;
import org.jabref.gui.autocompleter.AutoCompleteFirstNameMode;
import org.jabref.gui.autocompleter.AutoCompletePreferences;
import org.jabref.gui.desktop.JabRefDesktop;
import org.jabref.gui.entryeditor.EntryEditorPreferences;
import org.jabref.gui.groups.GroupViewMode;
import org.jabref.gui.keyboard.KeyBindingRepository;
import org.jabref.gui.maintable.ColumnPreferences;
import org.jabref.gui.maintable.MainTableColumnModel;
import org.jabref.gui.maintable.MainTablePreferences;
import org.jabref.gui.mergeentries.MergeEntries;
import org.jabref.gui.preferences.ImportTabViewModel;
import org.jabref.gui.push.PushToApplication;
import org.jabref.gui.push.PushToApplicationsManager;
import org.jabref.gui.specialfields.SpecialFieldsPreferences;
import org.jabref.gui.util.ThemeLoader;
import org.jabref.logic.bibtex.FieldContentFormatterPreferences;
import org.jabref.logic.bibtex.FieldWriterPreferences;
import org.jabref.logic.bibtexkeypattern.BibtexKeyPatternPreferences;
import org.jabref.logic.citationstyle.CitationStyle;
import org.jabref.logic.citationstyle.CitationStylePreviewLayout;
import org.jabref.logic.cleanup.CleanupPreferences;
import org.jabref.logic.cleanup.CleanupPreset;
import org.jabref.logic.cleanup.Cleanups;
import org.jabref.logic.exporter.ExporterFactory;
import org.jabref.logic.exporter.SavePreferences;
import org.jabref.logic.exporter.TemplateExporter;
import org.jabref.logic.importer.ImportFormatPreferences;
import org.jabref.logic.importer.fetcher.DoiFetcher;
import org.jabref.logic.journals.JournalAbbreviationLoader;
import org.jabref.logic.journals.JournalAbbreviationPreferences;
import org.jabref.logic.l10n.Language;
import org.jabref.logic.l10n.Localization;
import org.jabref.logic.layout.LayoutFormatterPreferences;
import org.jabref.logic.layout.TextBasedPreviewLayout;
import org.jabref.logic.layout.format.FileLinkPreferences;
import org.jabref.logic.layout.format.NameFormatterPreferences;
import org.jabref.logic.net.ProxyPreferences;
import org.jabref.logic.openoffice.OpenOfficePreferences;
import org.jabref.logic.openoffice.StyleLoader;
import org.jabref.logic.preferences.OwnerPreferences;
import org.jabref.logic.preferences.TimestampPreferences;
import org.jabref.logic.preview.PreviewLayout;
import org.jabref.logic.protectedterms.ProtectedTermsList;
import org.jabref.logic.protectedterms.ProtectedTermsLoader;
import org.jabref.logic.protectedterms.ProtectedTermsPreferences;
import org.jabref.logic.remote.RemotePreferences;
import org.jabref.logic.shared.prefs.SharedDatabasePreferences;
import org.jabref.logic.util.OS;
import org.jabref.logic.util.Version;
import org.jabref.logic.util.io.AutoLinkPreferences;
import org.jabref.logic.util.io.FileHistory;
import org.jabref.logic.xmp.XmpPreferences;
import org.jabref.model.bibtexkeypattern.GlobalBibtexKeyPattern;
import org.jabref.model.cleanup.FieldFormatterCleanups;
import org.jabref.model.database.BibDatabaseMode;
import org.jabref.model.entry.BibEntryType;
import org.jabref.model.entry.BibEntryTypesManager;
import org.jabref.model.entry.field.Field;
import org.jabref.model.entry.field.FieldFactory;
import org.jabref.model.entry.field.InternalField;
import org.jabref.model.entry.field.StandardField;
import org.jabref.model.entry.types.EntryType;
import org.jabref.model.entry.types.EntryTypeFactory;
import org.jabref.model.metadata.FilePreferences;
import org.jabref.model.metadata.SaveOrderConfig;
import org.jabref.model.strings.StringUtil;

import org.slf4j.Logger;
import org.slf4j.LoggerFactory;

public class JabRefPreferences implements PreferencesService {

    // Push to application preferences
    public static final String EMACS_PATH = "emacsPath";
    public static final String EMACS_ADDITIONAL_PARAMETERS = "emacsParameters";

    /* contents of the defaults HashMap that are defined in this class.
     * There are more default parameters in this map which belong to separate preference classes.
    */
    public static final String TEXSTUDIO_PATH = "TeXstudioPath";
    public static final String WIN_EDT_PATH = "winEdtPath";
    public static final String TEXMAKER_PATH = "texmakerPath";
    public static final String VIM_SERVER = "vimServer";
    public static final String VIM = "vim";
    public static final String LYXPIPE = "lyxpipe";
    public static final String EXTERNAL_FILE_TYPES = "externalFileTypes";
    public static final String FX_THEME = "fxTheme";
    public static final String LANGUAGE = "language";
    public static final String NAMES_LAST_ONLY = "namesLastOnly";
    public static final String ABBR_AUTHOR_NAMES = "abbrAuthorNames";
    public static final String NAMES_NATBIB = "namesNatbib";
    public static final String NAMES_FIRST_LAST = "namesFf";
    public static final String BIBLATEX_DEFAULT_MODE = "biblatexMode";
    public static final String NAMES_AS_IS = "namesAsIs";
    public static final String ENTRY_EDITOR_HEIGHT = "entryEditorHeightFX";
    public static final String AUTO_RESIZE_MODE = "autoResizeMode";
    public static final String WINDOW_MAXIMISED = "windowMaximised";

    public static final String REFORMAT_FILE_ON_SAVE_AND_EXPORT = "reformatFileOnSaveAndExport";
    public static final String EXPORT_IN_ORIGINAL_ORDER = "exportInOriginalOrder";
    public static final String EXPORT_IN_SPECIFIED_ORDER = "exportInSpecifiedOrder";
    public static final String EXPORT_PRIMARY_SORT_FIELD = "exportPriSort";
    public static final String EXPORT_PRIMARY_SORT_DESCENDING = "exportPriDescending";
    public static final String EXPORT_SECONDARY_SORT_FIELD = "exportSecSort";
    public static final String EXPORT_SECONDARY_SORT_DESCENDING = "exportSecDescending";
    public static final String EXPORT_TERTIARY_SORT_FIELD = "exportTerSort";
    public static final String EXPORT_TERTIARY_SORT_DESCENDING = "exportTerDescending";
    public static final String NEWLINE = "newline";
    public static final String COLUMN_NAMES = "columnNames";
    public static final String COLUMN_WIDTHS = "columnWidths";
    public static final String COLUMN_SORT_TYPES = "columnSortTypes";
    public static final String COLUMN_SORT_ORDER = "columnSortOrder";
    public static final String SIDE_PANE_COMPONENT_PREFERRED_POSITIONS = "sidePaneComponentPreferredPositions";
    public static final String SIDE_PANE_COMPONENT_NAMES = "sidePaneComponentNames";
    public static final String XMP_PRIVACY_FILTERS = "xmpPrivacyFilters";
    public static final String USE_XMP_PRIVACY_FILTER = "useXmpPrivacyFilter";
    public static final String DEFAULT_AUTO_SORT = "defaultAutoSort";
    public static final String DEFAULT_SHOW_SOURCE = "defaultShowSource";
    // Window sizes
    public static final String SIZE_Y = "mainWindowSizeY";
    public static final String SIZE_X = "mainWindowSizeX";
    public static final String POS_Y = "mainWindowPosY";
    public static final String POS_X = "mainWindowPosX";
    public static final String LAST_EDITED = "lastEdited";
    public static final String OPEN_LAST_EDITED = "openLastEdited";
    public static final String LAST_FOCUSED = "lastFocused";
    public static final String AUTO_OPEN_FORM = "autoOpenForm";
    public static final String IMPORT_WORKING_DIRECTORY = "importWorkingDirectory";
    public static final String EXPORT_WORKING_DIRECTORY = "exportWorkingDirectory";
    public static final String WORKING_DIRECTORY = "workingDirectory";
    public static final String EDITOR_EMACS_KEYBINDINGS = "editorEMACSkeyBindings";
    public static final String EDITOR_EMACS_KEYBINDINGS_REBIND_CA = "editorEMACSkeyBindingsRebindCA";
    public static final String EDITOR_EMACS_KEYBINDINGS_REBIND_CF = "editorEMACSkeyBindingsRebindCF";
    public static final String GROUPS_DEFAULT_FIELD = "groupsDefaultField";

    public static final String KEYWORD_SEPARATOR = "groupKeywordSeparator";
    public static final String AUTO_ASSIGN_GROUP = "autoAssignGroup";
    public static final String DISPLAY_GROUP_COUNT = "displayGroupCount";
    public static final String EXTRA_FILE_COLUMNS = "extraFileColumns";
    public static final String OVERRIDE_DEFAULT_FONT_SIZE = "overrideDefaultFontSize";
    public static final String MAIN_FONT_SIZE = "mainFontSize";

    public static final String RECENT_DATABASES = "recentDatabases";
    public static final String RENAME_ON_MOVE_FILE_TO_FILE_DIR = "renameOnMoveFileToFileDir";
    public static final String MEMORY_STICK_MODE = "memoryStickMode";
    public static final String SHOW_ADVANCED_HINTS = "showAdvancedHints";
    public static final String DEFAULT_ENCODING = "defaultEncoding";

    public static final String USE_OWNER = "useOwner";
    public static final String DEFAULT_OWNER = "defaultOwner";
    public static final String OVERWRITE_OWNER = "overwriteOwner";

    public static final String USE_TIME_STAMP = "useTimeStamp";
    public static final String UPDATE_TIMESTAMP = "updateTimestamp";
    public static final String TIME_STAMP_FIELD = "timeStampField";
    public static final String TIME_STAMP_FORMAT = "timeStampFormat";
    public static final String OVERWRITE_TIME_STAMP = "overwriteTimeStamp";

    public static final String WARN_ABOUT_DUPLICATES_IN_INSPECTION = "warnAboutDuplicatesInInspection";
    public static final String NON_WRAPPABLE_FIELDS = "nonWrappableFields";
    public static final String RESOLVE_STRINGS_ALL_FIELDS = "resolveStringsAllFields";
    public static final String DO_NOT_RESOLVE_STRINGS_FOR = "doNotResolveStringsFor";
    public static final String MERGE_ENTRIES_DIFF_MODE = "mergeEntriesDiffMode";
    public static final String CUSTOM_EXPORT_FORMAT = "customExportFormat";
    public static final String CUSTOM_IMPORT_FORMAT = "customImportFormat";
    public static final String KEY_PATTERN_REGEX = "KeyPatternRegex";
    public static final String KEY_PATTERN_REPLACEMENT = "KeyPatternReplacement";
    public static final String CONSOLE_COMMAND = "consoleCommand";
    public static final String USE_DEFAULT_CONSOLE_APPLICATION = "useDefaultConsoleApplication";
    public static final String USE_DEFAULT_FILE_BROWSER_APPLICATION = "userDefaultFileBrowserApplication";
    public static final String FILE_BROWSER_COMMAND = "fileBrowserCommand";

    // Currently, it is not possible to specify defaults for specific entry types
    // When this should be made possible, the code to inspect is org.jabref.gui.preferences.BibtexKeyPatternPrefTab.storeSettings() -> LabelPattern keypatterns = getCiteKeyPattern(); etc
    public static final String DEFAULT_BIBTEX_KEY_PATTERN = "defaultBibtexKeyPattern";
    public static final String GRAY_OUT_NON_HITS = "grayOutNonHits";
    public static final String CONFIRM_DELETE = "confirmDelete";
    public static final String WARN_BEFORE_OVERWRITING_KEY = "warnBeforeOverwritingKey";
    public static final String AVOID_OVERWRITING_KEY = "avoidOverwritingKey";
    public static final String AUTOLINK_EXACT_KEY_ONLY = "autolinkExactKeyOnly";
    public static final String SHOW_FILE_LINKS_UPGRADE_WARNING = "showFileLinksUpgradeWarning";
    public static final String SIDE_PANE_WIDTH = "sidePaneWidthFX";
    public static final String LAST_USED_EXPORT = "lastUsedExport";
    public static final String CITE_COMMAND = "citeCommand";
    public static final String GENERATE_KEYS_BEFORE_SAVING = "generateKeysBeforeSaving";
    public static final String EMAIL_SUBJECT = "emailSubject";
    public static final String OPEN_FOLDERS_OF_ATTACHED_FILES = "openFoldersOfAttachedFiles";
    public static final String KEY_GEN_ALWAYS_ADD_LETTER = "keyGenAlwaysAddLetter";
    public static final String KEY_GEN_FIRST_LETTER_A = "keyGenFirstLetterA";
    public static final String ENFORCE_LEGAL_BIBTEX_KEY = "enforceLegalBibtexKey";
    public static final String ALLOW_INTEGER_EDITION_BIBTEX = "allowIntegerEditionBibtex";
    public static final String LOCAL_AUTO_SAVE = "localAutoSave";
    public static final String RUN_AUTOMATIC_FILE_SEARCH = "runAutomaticFileSearch";
    public static final String AUTOLINK_REG_EXP_SEARCH_EXPRESSION_KEY = "regExpSearchExpression";
    public static final String AUTOLINK_USE_REG_EXP_SEARCH_KEY = "useRegExpSearch";
    public static final String BIB_LOC_AS_PRIMARY_DIR = "bibLocAsPrimaryDir";
    public static final String SELECTED_FETCHER_INDEX = "selectedFetcherIndex";
    public static final String WEB_SEARCH_VISIBLE = "webSearchVisible";
    public static final String GROUP_SIDEPANE_VISIBLE = "groupSidepaneVisible";
    public static final String ALLOW_FILE_AUTO_OPEN_BROWSE = "allowFileAutoOpenBrowse";
    public static final String CUSTOM_TAB_NAME = "customTabName_";
    public static final String CUSTOM_TAB_FIELDS = "customTabFields_";
    public static final String USE_UNIT_FORMATTER_ON_SEARCH = "useUnitFormatterOnSearch";
    public static final String USE_CASE_KEEPER_ON_SEARCH = "useCaseKeeperOnSearch";
    public static final String ASK_AUTO_NAMING_PDFS_AGAIN = "AskAutoNamingPDFsAgain";
    public static final String CLEANUP = "CleanUp";
    public static final String CLEANUP_FORMATTERS = "CleanUpFormatters";
    public static final String IMPORT_FILENAMEPATTERN = "importFileNamePattern";
    public static final String IMPORT_FILEDIRPATTERN = "importFileDirPattern";
    public static final String NAME_FORMATTER_VALUE = "nameFormatterFormats";
    public static final String NAME_FORMATER_KEY = "nameFormatterNames";
    public static final String PUSH_TO_APPLICATION = "pushToApplication";
    public static final String SHOW_RECOMMENDATIONS = "showRecommendations";
    public static final String ACCEPT_RECOMMENDATIONS = "acceptRecommendations";
    public static final String SHOW_LATEX_CITATIONS = "showLatexCitations";
    public static final String SEND_LANGUAGE_DATA = "sendLanguageData";
    public static final String SEND_OS_DATA = "sendOSData";
    public static final String SEND_TIMEZONE_DATA = "sendTimezoneData";
    public static final String VALIDATE_IN_ENTRY_EDITOR = "validateInEntryEditor";

    /**
     * The OpenOffice/LibreOffice connection preferences are:
     * OO_PATH main directory for OO/LO installation, used to detect location on Win/OS X when using manual connect
     * OO_EXECUTABLE_PATH path to soffice-file
     * OO_JARS_PATH directory that contains juh.jar, jurt.jar, ridl.jar, unoil.jar
     * OO_SYNC_WHEN_CITING true if the reference list is updated when adding a new citation
     * OO_SHOW_PANEL true if the OO panel is shown on startup
     * OO_USE_ALL_OPEN_DATABASES true if all databases should be used when citing
     * OO_BIBLIOGRAPHY_STYLE_FILE path to the used style file
     * OO_EXTERNAL_STYLE_FILES list with paths to external style files
     * STYLES_*_* size and position of "Select style" dialog
     */
    public static final String OO_EXECUTABLE_PATH = "ooExecutablePath";
    public static final String OO_PATH = "ooPath";
    public static final String OO_JARS_PATH = "ooJarsPath";
    public static final String OO_SHOW_PANEL = "showOOPanel";
    public static final String OO_SYNC_WHEN_CITING = "syncOOWhenCiting";
    public static final String OO_USE_ALL_OPEN_BASES = "useAllOpenBases";
    public static final String OO_BIBLIOGRAPHY_STYLE_FILE = "ooBibliographyStyleFile";
    public static final String OO_EXTERNAL_STYLE_FILES = "ooExternalStyleFiles";

    // Special field preferences
    public static final String SPECIALFIELDSENABLED = "specialFieldsEnabled";
    // The choice between AUTOSYNCSPECIALFIELDSTOKEYWORDS and SERIALIZESPECIALFIELDS is mutually exclusive
    // At least in the settings, not in the implementation. But having both confused the users, therefore, having activated both options at the same time has been disabled
    public static final String SERIALIZESPECIALFIELDS = "serializeSpecialFields";
    public static final String AUTOSYNCSPECIALFIELDSTOKEYWORDS = "autoSyncSpecialFieldsToKeywords";
    // Prefs node for BibtexKeyPatterns
    public static final String BIBTEX_KEY_PATTERNS_NODE = "bibtexkeypatterns";
    // Prefs node for customized entry types
    public static final String CUSTOMIZED_BIBTEX_TYPES = "customizedBibtexTypes";
    public static final String CUSTOMIZED_BIBLATEX_TYPES = "customizedBiblatexTypes";
    // Version
    public static final String VERSION_IGNORED_UPDATE = "versionIgnoreUpdate";
    //KeyBindings - keys - public because needed for pref migration
    public static final String BINDINGS = "bindings";

    //AutcompleteFields - public because needed for pref migration
    public static final String AUTOCOMPLETER_COMPLETE_FIELDS = "autoCompleteFields";

    // Id Entry Generator Preferences
    public static final String ID_ENTRY_GENERATOR = "idEntryGenerator";

    // String delimiter
    public static final Character STRINGLIST_DELIMITER = ';';

    // UI
    private static final String FONT_FAMILY = "fontFamily";

    // Preview
    private static final String PREVIEW_STYLE = "previewStyle";
    private static final String CYCLE_PREVIEW_POS = "cyclePreviewPos";
    private static final String CYCLE_PREVIEW = "cyclePreview";
    private static final String PREVIEW_PANEL_HEIGHT = "previewPanelHeightFX";
    private static final String PREVIEW_AS_TAB = "previewAsTab";

    // Proxy
    private static final String PROXY_PORT = "proxyPort";
    private static final String PROXY_HOSTNAME = "proxyHostname";
    private static final String PROXY_USE = "useProxy";
    private static final String PROXY_USERNAME = "proxyUsername";
    private static final String PROXY_PASSWORD = "proxyPassword";
    private static final String PROXY_USE_AUTHENTICATION = "useProxyAuthentication";

    // Auto completion
    private static final String AUTO_COMPLETE = "autoComplete";
    private static final String AUTOCOMPLETER_FIRSTNAME_MODE = "autoCompFirstNameMode";
    private static final String AUTOCOMPLETER_LAST_FIRST = "autoCompLF";
    private static final String AUTOCOMPLETER_FIRST_LAST = "autoCompFF";

    private static final String BIND_NAMES = "bindNames";
    // User
    private static final String USER_ID = "userId";
    private static final String EXTERNAL_JOURNAL_LISTS = "externalJournalLists";
    private static final String PERSONAL_JOURNAL_LIST = "personalJournalList";
    private static final String USE_IEEE_ABRV = "useIEEEAbrv";

    // Telemetry collection
    private static final String COLLECT_TELEMETRY = "collectTelemetry";
    private static final String ALREADY_ASKED_TO_COLLECT_TELEMETRY = "askedCollectTelemetry";
    private static final Logger LOGGER = LoggerFactory.getLogger(JabRefPreferences.class);
    private static final Class<JabRefMain> PREFS_BASE_CLASS = JabRefMain.class;
    private static final String DB_CONNECT_USERNAME = "dbConnectUsername";
    private static final String DB_CONNECT_DATABASE = "dbConnectDatabase";
    private static final String DB_CONNECT_HOSTNAME = "dbConnectHostname";
    private static final String DB_CONNECT_SERVER_TYPE = "dbConnectServerType";
    private static final String PROTECTED_TERMS_ENABLED_EXTERNAL = "protectedTermsEnabledExternal";
    private static final String PROTECTED_TERMS_DISABLED_EXTERNAL = "protectedTermsDisabledExternal";
    private static final String PROTECTED_TERMS_ENABLED_INTERNAL = "protectedTermsEnabledInternal";
    private static final String PROTECTED_TERMS_DISABLED_INTERNAL = "protectedTermsDisabledInternal";

    //GroupViewMode
    private static final String GROUP_INTERSECT_UNION_VIEW_MODE = "groupIntersectUnionViewModes";

    // Dialog states
    private static final String PREFS_EXPORT_PATH = "prefsExportPath";

    // Helper string
    private static final String USER_HOME = System.getProperty("user.home");

    // Indexes for Strings within stored custom export entries
    private static final int EXPORTER_NAME_INDEX = 0;
    private static final int EXPORTER_FILENAME_INDEX = 1;
    private static final int EXPORTER_EXTENSION_INDEX = 2;

    // Remote
    private static final String USE_REMOTE_SERVER = "useRemoteServer";
    private static final String REMOTE_SERVER_PORT = "remoteServerPort";

    // The only instance of this class:
    private static JabRefPreferences singleton;
    /**
     * HashMap that contains all preferences which are set by default
     */
    public final Map<String, Object> defaults = new HashMap<>();
    /**
     * Set with all custom {@link org.jabref.logic.importer.Importer}s
     */
    public final CustomImportList customImports;
    // The following field is used as a global variable during the export of a database.
    // By setting this field to the path of the database's default file directory, formatters
    // that should resolve external file paths can access this field. This is an ugly hack
    // to solve the problem of formatters not having access to any context except for the
    // string to be formatted and possible formatter arguments.
    public List<String> fileDirForDatabase;
    private final Preferences prefs;
    private GlobalBibtexKeyPattern keyPattern;
    // Object containing info about customized entry editor tabs.
    private Map<String, Set<Field>> tabList;

    // The constructor is made private to enforce this as a singleton class:
    private JabRefPreferences() {
        try {
            if (new File("jabref.xml").exists()) {
                importPreferences("jabref.xml");
            }
        } catch (JabRefException e) {
            LOGGER.warn("Could not import preferences from jabref.xml: " + e.getMessage(), e);
        }

        // load user preferences
        prefs = Preferences.userNodeForPackage(PREFS_BASE_CLASS);

        // Since some of the preference settings themselves use localized strings, we cannot set the language after
        // the initialization of the preferences in main
        // Otherwise that language framework will be instantiated and more importantly, statically initialized preferences
        // like the SearchDisplayMode will never be translated.
        Localization.setLanguage(getLanguage());

        SearchPreferences.putDefaults(defaults);

        defaults.put(TEXMAKER_PATH, JabRefDesktop.getNativeDesktop().detectProgramPath("texmaker", "Texmaker"));
        defaults.put(WIN_EDT_PATH, JabRefDesktop.getNativeDesktop().detectProgramPath("WinEdt", "WinEdt Team\\WinEdt"));
        defaults.put(TEXSTUDIO_PATH, JabRefDesktop.getNativeDesktop().detectProgramPath("texstudio", "TeXstudio"));

        defaults.put(BIBLATEX_DEFAULT_MODE, Boolean.FALSE);

        // Set DOI to be the default ID entry generator
        defaults.put(ID_ENTRY_GENERATOR, DoiFetcher.NAME);

        if (OS.OS_X) {
            defaults.put(FONT_FAMILY, "SansSerif");
            defaults.put(EMACS_PATH, "emacsclient");
        } else if (OS.WINDOWS) {
            defaults.put(EMACS_PATH, "emacsclient.exe");
        } else {
            // Linux
            defaults.put(FONT_FAMILY, "SansSerif");
            defaults.put(EMACS_PATH, "emacsclient");
        }

        defaults.put(EMACS_ADDITIONAL_PARAMETERS, "-n -e");

        defaults.put(PUSH_TO_APPLICATION, "TeXstudio");

        defaults.put(RECENT_DATABASES, "");
        defaults.put(EXTERNAL_FILE_TYPES, "");
        defaults.put(KEY_PATTERN_REGEX, "");
        defaults.put(KEY_PATTERN_REPLACEMENT, "");

        // Proxy
        defaults.put(PROXY_USE, Boolean.FALSE);
        defaults.put(PROXY_HOSTNAME, "");
        defaults.put(PROXY_PORT, "80");
        defaults.put(PROXY_USE_AUTHENTICATION, Boolean.FALSE);
        defaults.put(PROXY_USERNAME, "");
        defaults.put(PROXY_PASSWORD, "");

        defaults.put(LYXPIPE, USER_HOME + File.separator + ".lyx/lyxpipe");
        defaults.put(VIM, "vim");
        defaults.put(VIM_SERVER, "vim");
        defaults.put(POS_X, 0);
        defaults.put(POS_Y, 0);
        defaults.put(SIZE_X, 1024);
        defaults.put(SIZE_Y, 768);
        defaults.put(WINDOW_MAXIMISED, Boolean.TRUE);
        defaults.put(AUTO_RESIZE_MODE, Boolean.TRUE);
        defaults.put(ENTRY_EDITOR_HEIGHT, 0.65);
        defaults.put(NAMES_AS_IS, Boolean.FALSE); // "Show names unchanged"
        defaults.put(NAMES_FIRST_LAST, Boolean.FALSE); // "Show 'Firstname Lastname'"
        defaults.put(NAMES_NATBIB, Boolean.TRUE); // "Natbib style"
        defaults.put(ABBR_AUTHOR_NAMES, Boolean.TRUE); // "Abbreviate names"
        defaults.put(NAMES_LAST_ONLY, Boolean.TRUE); // "Show last names only"
        // system locale as default
        defaults.put(LANGUAGE, Locale.getDefault().getLanguage());

        defaults.put(REFORMAT_FILE_ON_SAVE_AND_EXPORT, Boolean.FALSE);

        // export order
        defaults.put(EXPORT_IN_ORIGINAL_ORDER, Boolean.FALSE);
        defaults.put(EXPORT_IN_SPECIFIED_ORDER, Boolean.FALSE);

        // export order: if EXPORT_IN_SPECIFIED_ORDER, then use following criteria
        defaults.put(EXPORT_PRIMARY_SORT_FIELD, InternalField.KEY_FIELD.getName());
        defaults.put(EXPORT_PRIMARY_SORT_DESCENDING, Boolean.FALSE);
        defaults.put(EXPORT_SECONDARY_SORT_FIELD, StandardField.AUTHOR.getName());
        defaults.put(EXPORT_SECONDARY_SORT_DESCENDING, Boolean.FALSE);
        defaults.put(EXPORT_TERTIARY_SORT_FIELD, StandardField.TITLE.getName());
        defaults.put(EXPORT_TERTIARY_SORT_DESCENDING, Boolean.TRUE);

        defaults.put(NEWLINE, System.lineSeparator());

        defaults.put(SIDE_PANE_COMPONENT_NAMES, "");
        defaults.put(SIDE_PANE_COMPONENT_PREFERRED_POSITIONS, "");

        defaults.put(COLUMN_NAMES, "groups;files;linked_id;field:entrytype;field:author/editor;field:title;field:year;field:journal/booktitle;field:bibtexkey");
        defaults.put(COLUMN_WIDTHS, "28;28;28;75;300;470;60;130;100");

        defaults.put(XMP_PRIVACY_FILTERS, "pdf;timestamp;keywords;owner;note;review");
        defaults.put(USE_XMP_PRIVACY_FILTER, Boolean.FALSE);
        defaults.put(WORKING_DIRECTORY, USER_HOME);
        defaults.put(EXPORT_WORKING_DIRECTORY, USER_HOME);
        // Remembers working directory of last import
        defaults.put(IMPORT_WORKING_DIRECTORY, USER_HOME);
        defaults.put(PREFS_EXPORT_PATH, USER_HOME);
        defaults.put(AUTO_OPEN_FORM, Boolean.TRUE);
        defaults.put(OPEN_LAST_EDITED, Boolean.TRUE);
        defaults.put(LAST_EDITED, "");
        defaults.put(LAST_FOCUSED, "");
        defaults.put(DEFAULT_SHOW_SOURCE, Boolean.FALSE);

        defaults.put(DEFAULT_AUTO_SORT, Boolean.FALSE);

        defaults.put(MERGE_ENTRIES_DIFF_MODE, MergeEntries.DiffMode.WORD.name());

        defaults.put(SHOW_RECOMMENDATIONS, Boolean.TRUE);
        defaults.put(ACCEPT_RECOMMENDATIONS, Boolean.FALSE);
        defaults.put(SHOW_LATEX_CITATIONS, Boolean.TRUE);
        defaults.put(SEND_LANGUAGE_DATA, Boolean.FALSE);
        defaults.put(SEND_OS_DATA, Boolean.FALSE);
        defaults.put(SEND_TIMEZONE_DATA, Boolean.FALSE);
        defaults.put(VALIDATE_IN_ENTRY_EDITOR, Boolean.TRUE);
        defaults.put(EDITOR_EMACS_KEYBINDINGS, Boolean.FALSE);
        defaults.put(EDITOR_EMACS_KEYBINDINGS_REBIND_CA, Boolean.TRUE);
        defaults.put(EDITOR_EMACS_KEYBINDINGS_REBIND_CF, Boolean.TRUE);
        defaults.put(AUTO_COMPLETE, Boolean.FALSE);
        defaults.put(AUTOCOMPLETER_FIRSTNAME_MODE, AutoCompleteFirstNameMode.BOTH.name());
        defaults.put(AUTOCOMPLETER_FIRST_LAST, Boolean.FALSE); // "Autocomplete names in 'Firstname Lastname' format only"
        defaults.put(AUTOCOMPLETER_LAST_FIRST, Boolean.FALSE); // "Autocomplete names in 'Lastname, Firstname' format only"
        defaults.put(AUTOCOMPLETER_COMPLETE_FIELDS, "author;editor;title;journal;publisher;keywords;crossref;related;entryset");
        defaults.put(GROUPS_DEFAULT_FIELD, StandardField.KEYWORDS.getName());
        defaults.put(AUTO_ASSIGN_GROUP, Boolean.TRUE);
        defaults.put(DISPLAY_GROUP_COUNT, Boolean.TRUE);
        defaults.put(GROUP_INTERSECT_UNION_VIEW_MODE, GroupViewMode.INTERSECTION.name());
        defaults.put(KEYWORD_SEPARATOR, ", ");
        defaults.put(DEFAULT_ENCODING, StandardCharsets.UTF_8.name());
        defaults.put(DEFAULT_OWNER, System.getProperty("user.name"));
        defaults.put(MEMORY_STICK_MODE, Boolean.FALSE);
        defaults.put(SHOW_ADVANCED_HINTS, Boolean.TRUE);
        defaults.put(RENAME_ON_MOVE_FILE_TO_FILE_DIR, Boolean.TRUE);

        defaults.put(EXTRA_FILE_COLUMNS, Boolean.FALSE);

        defaults.put(PROTECTED_TERMS_ENABLED_INTERNAL, convertListToString(ProtectedTermsLoader.getInternalLists()));
        defaults.put(PROTECTED_TERMS_DISABLED_INTERNAL, "");
        defaults.put(PROTECTED_TERMS_ENABLED_EXTERNAL, "");
        defaults.put(PROTECTED_TERMS_DISABLED_EXTERNAL, "");

        // OpenOffice/LibreOffice
        if (OS.WINDOWS) {
            defaults.put(OO_PATH, OpenOfficePreferences.DEFAULT_WINDOWS_PATH);
            defaults.put(OO_EXECUTABLE_PATH, OpenOfficePreferences.DEFAULT_WIN_EXEC_PATH);
            defaults.put(OO_JARS_PATH, OpenOfficePreferences.DEFAULT_WINDOWS_PATH);
        } else if (OS.OS_X) {
            defaults.put(OO_PATH, OpenOfficePreferences.DEFAULT_OSX_PATH);
            defaults.put(OO_EXECUTABLE_PATH, OpenOfficePreferences.DEFAULT_OSX_EXEC_PATH);
            defaults.put(OO_JARS_PATH, OpenOfficePreferences.DEFAULT_OSX_PATH);
        } else { // Linux
            defaults.put(OO_PATH, OpenOfficePreferences.DEFAULT_LINUX_PATH);
            defaults.put(OO_EXECUTABLE_PATH, OpenOfficePreferences.DEFAULT_LINUX_EXEC_PATH);
            defaults.put(OO_JARS_PATH, OpenOfficePreferences.DEFAULT_LINUX_PATH);
        }

        defaults.put(OO_SYNC_WHEN_CITING, Boolean.FALSE);
        defaults.put(OO_SHOW_PANEL, Boolean.FALSE);
        defaults.put(OO_USE_ALL_OPEN_BASES, Boolean.TRUE);
        defaults.put(OO_BIBLIOGRAPHY_STYLE_FILE, StyleLoader.DEFAULT_AUTHORYEAR_STYLE_PATH);
        defaults.put(OO_EXTERNAL_STYLE_FILES, "");

        defaults.put(SPECIALFIELDSENABLED, Boolean.TRUE);
        defaults.put(AUTOSYNCSPECIALFIELDSTOKEYWORDS, Boolean.TRUE);
        defaults.put(SERIALIZESPECIALFIELDS, Boolean.FALSE);

        defaults.put(USE_OWNER, Boolean.FALSE);
        defaults.put(OVERWRITE_OWNER, Boolean.FALSE);
        defaults.put(AVOID_OVERWRITING_KEY, Boolean.FALSE);
        defaults.put(WARN_BEFORE_OVERWRITING_KEY, Boolean.TRUE);
        defaults.put(CONFIRM_DELETE, Boolean.TRUE);
        defaults.put(GRAY_OUT_NON_HITS, Boolean.TRUE);
        defaults.put(DEFAULT_BIBTEX_KEY_PATTERN, "[auth][year]");
        defaults.put(DO_NOT_RESOLVE_STRINGS_FOR, StandardField.URL.getName());
        defaults.put(RESOLVE_STRINGS_ALL_FIELDS, Boolean.FALSE);
        defaults.put(NON_WRAPPABLE_FIELDS, "pdf;ps;url;doi;file;isbn;issn");
        defaults.put(WARN_ABOUT_DUPLICATES_IN_INSPECTION, Boolean.TRUE);
        defaults.put(USE_TIME_STAMP, Boolean.FALSE);
        defaults.put(OVERWRITE_TIME_STAMP, Boolean.FALSE);

        // default time stamp follows ISO-8601. Reason: https://xkcd.com/1179/
        defaults.put(TIME_STAMP_FORMAT, "yyyy-MM-dd");

        defaults.put(TIME_STAMP_FIELD, InternalField.TIMESTAMP.getName());
        defaults.put(UPDATE_TIMESTAMP, Boolean.FALSE);

        defaults.put(GENERATE_KEYS_BEFORE_SAVING, Boolean.FALSE);

        defaults.put(USE_REMOTE_SERVER, Boolean.TRUE);
        defaults.put(REMOTE_SERVER_PORT, 6050);

        defaults.put(PERSONAL_JOURNAL_LIST, "");
        defaults.put(EXTERNAL_JOURNAL_LISTS, "");
        defaults.put(CITE_COMMAND, "\\cite"); // obsoleted by the app-specific ones (not any more?)

        defaults.put(LAST_USED_EXPORT, "");
        defaults.put(SIDE_PANE_WIDTH, 0.15);

        defaults.put(MAIN_FONT_SIZE, 9);
        defaults.put(OVERRIDE_DEFAULT_FONT_SIZE, false);

        defaults.put(SHOW_FILE_LINKS_UPGRADE_WARNING, Boolean.TRUE);
        defaults.put(AUTOLINK_EXACT_KEY_ONLY, Boolean.FALSE);
        defaults.put(RUN_AUTOMATIC_FILE_SEARCH, Boolean.FALSE);
        defaults.put(LOCAL_AUTO_SAVE, Boolean.FALSE);
        defaults.put(ENFORCE_LEGAL_BIBTEX_KEY, Boolean.TRUE);
        defaults.put(ALLOW_INTEGER_EDITION_BIBTEX, Boolean.FALSE);
        // Curly brackets ({}) are the default delimiters, not quotes (") as these cause trouble when they appear within the field value:
        // Currently, JabRef does not escape them
        defaults.put(KEY_GEN_FIRST_LETTER_A, Boolean.TRUE);
        defaults.put(KEY_GEN_ALWAYS_ADD_LETTER, Boolean.FALSE);
        defaults.put(EMAIL_SUBJECT, Localization.lang("References"));
        defaults.put(OPEN_FOLDERS_OF_ATTACHED_FILES, Boolean.FALSE);
        defaults.put(ALLOW_FILE_AUTO_OPEN_BROWSE, Boolean.TRUE);
        defaults.put(WEB_SEARCH_VISIBLE, Boolean.TRUE);
        defaults.put(GROUP_SIDEPANE_VISIBLE, Boolean.TRUE);
        defaults.put(SELECTED_FETCHER_INDEX, 0);
        defaults.put(BIB_LOC_AS_PRIMARY_DIR, Boolean.FALSE);
        defaults.put(DB_CONNECT_SERVER_TYPE, "MySQL");
        defaults.put(DB_CONNECT_HOSTNAME, "localhost");
        defaults.put(DB_CONNECT_DATABASE, "jabref");
        defaults.put(DB_CONNECT_USERNAME, "root");
        defaults.put(COLLECT_TELEMETRY, Boolean.FALSE);
        defaults.put(ALREADY_ASKED_TO_COLLECT_TELEMETRY, Boolean.FALSE);

        defaults.put(ASK_AUTO_NAMING_PDFS_AGAIN, Boolean.TRUE);
        insertDefaultCleanupPreset(defaults);

        // use BibTeX key appended with filename as default pattern
        defaults.put(IMPORT_FILENAMEPATTERN, ImportTabViewModel.DEFAULT_FILENAME_PATTERNS[1]);
        //Default empty String to be backwards compatible
        defaults.put(IMPORT_FILEDIRPATTERN, "");

        customImports = new CustomImportList(this);

        String defaultExpression = "**/.*[bibtexkey].*\\\\.[extension]";
        defaults.put(AUTOLINK_REG_EXP_SEARCH_EXPRESSION_KEY, defaultExpression);
        defaults.put(AUTOLINK_USE_REG_EXP_SEARCH_KEY, Boolean.FALSE);
        defaults.put(USE_IEEE_ABRV, Boolean.FALSE);
        defaults.put(USE_CASE_KEEPER_ON_SEARCH, Boolean.TRUE);
        defaults.put(USE_UNIT_FORMATTER_ON_SEARCH, Boolean.TRUE);

        defaults.put(USE_DEFAULT_CONSOLE_APPLICATION, Boolean.TRUE);
        defaults.put(USE_DEFAULT_FILE_BROWSER_APPLICATION, Boolean.TRUE);
        if (OS.WINDOWS) {
            defaults.put(CONSOLE_COMMAND, "C:\\Program Files\\ConEmu\\ConEmu64.exe /single /dir \"%DIR\"");
            defaults.put(FILE_BROWSER_COMMAND, "explorer.exe /select, \"%DIR\"");
        } else {
            defaults.put(CONSOLE_COMMAND, "");
            defaults.put(FILE_BROWSER_COMMAND, "");
        }

        //versioncheck defaults
        defaults.put(VERSION_IGNORED_UPDATE, "");

        // preview
        defaults.put(CYCLE_PREVIEW, "Preview;" + CitationStyle.DEFAULT);
        defaults.put(CYCLE_PREVIEW_POS, 0);
        defaults.put(PREVIEW_PANEL_HEIGHT, 0.65);
        defaults.put(PREVIEW_AS_TAB, Boolean.FALSE);
        defaults.put(PREVIEW_STYLE,
                     "<font face=\"sans-serif\">"
                                    + "<b><i>\\bibtextype</i><a name=\"\\bibtexkey\">\\begin{bibtexkey} (\\bibtexkey)</a>"
                                    + "\\end{bibtexkey}</b><br>__NEWLINE__"
                                    + "\\begin{author} \\format[Authors(LastFirst,Initials,Semicolon,Amp),HTMLChars]{\\author}<BR>\\end{author}__NEWLINE__"
                                    + "\\begin{editor} \\format[Authors(LastFirst,Initials,Semicolon,Amp),HTMLChars]{\\editor} "
                                    + "<i>(\\format[IfPlural(Eds.,Ed.)]{\\editor})</i><BR>\\end{editor}__NEWLINE__"
                                    + "\\begin{title} \\format[HTMLChars]{\\title} \\end{title}<BR>__NEWLINE__"
                                    + "\\begin{chapter} \\format[HTMLChars]{\\chapter}<BR>\\end{chapter}__NEWLINE__"
                                    + "\\begin{journal} <em>\\format[HTMLChars]{\\journal}, </em>\\end{journal}__NEWLINE__"
                                    // Include the booktitle field for @inproceedings, @proceedings, etc.
                                    + "\\begin{booktitle} <em>\\format[HTMLChars]{\\booktitle}, </em>\\end{booktitle}__NEWLINE__"
                                    + "\\begin{school} <em>\\format[HTMLChars]{\\school}, </em>\\end{school}__NEWLINE__"
                                    + "\\begin{institution} <em>\\format[HTMLChars]{\\institution}, </em>\\end{institution}__NEWLINE__"
                                    + "\\begin{publisher} <em>\\format[HTMLChars]{\\publisher}, </em>\\end{publisher}__NEWLINE__"
                                    + "\\begin{year}<b>\\year</b>\\end{year}\\begin{volume}<i>, \\volume</i>\\end{volume}"
                                    + "\\begin{pages}, \\format[FormatPagesForHTML]{\\pages} \\end{pages}__NEWLINE__"
                                    + "\\begin{abstract}<BR><BR><b>Abstract: </b> \\format[HTMLChars]{\\abstract} \\end{abstract}__NEWLINE__"
                                    + "\\begin{comment}<BR><BR><b>Comment: </b> \\format[Markdown,HTMLChars]{\\comment} \\end{comment}"
                                    + "</dd>__NEWLINE__<p></p></font>");

        // set default theme
        defaults.put(JabRefPreferences.FX_THEME, ThemeLoader.MAIN_CSS);

        setLanguageDependentDefaultValues();
    }

    public static JabRefPreferences getInstance() {
        if (JabRefPreferences.singleton == null) {
            JabRefPreferences.singleton = new JabRefPreferences();
        }
        return JabRefPreferences.singleton;
    }

    private static String convertListToString(List<String> value) {
        return value.stream().map(val -> StringUtil.quote(val, STRINGLIST_DELIMITER.toString(), '\\')).collect(Collectors.joining(STRINGLIST_DELIMITER.toString()));
    }

    private static Preferences getPrefsNodeForCustomizedEntryTypes(BibDatabaseMode mode) {
        if (mode == BibDatabaseMode.BIBLATEX) {
            return Preferences.userNodeForPackage(PREFS_BASE_CLASS).node(CUSTOMIZED_BIBLATEX_TYPES);
        }
        if (mode == BibDatabaseMode.BIBTEX) {
            return Preferences.userNodeForPackage(PREFS_BASE_CLASS).node(CUSTOMIZED_BIBTEX_TYPES);
        }

        throw new IllegalArgumentException("Unknown BibDatabaseMode: " + mode);
    }

    private static Optional<String> getNextUnit(Reader data) throws IOException {
        // character last read
        // -1 if end of stream
        // initialization necessary, because of Java compiler
        int c = -1;

        // last character was escape symbol
        boolean escape = false;

        // true if a STRINGLIST_DELIMITER is found
        boolean done = false;

        StringBuilder res = new StringBuilder();
        while (!done && ((c = data.read()) != -1)) {
            if (c == '\\') {
                if (escape) {
                    escape = false;
                    res.append('\\');
                } else {
                    escape = true;
                }
            } else {
                if (c == STRINGLIST_DELIMITER) {
                    if (escape) {
                        res.append(STRINGLIST_DELIMITER);
                    } else {
                        done = true;
                    }
                } else {
                    res.append((char) c);
                }
                escape = false;
            }
        }
        if (res.length() > 0) {
            return Optional.of(res.toString());
        } else if (c == -1) {
            // end of stream
            return Optional.empty();
        } else {
            return Optional.of("");
        }
    }

    private static void insertDefaultCleanupPreset(Map<String, Object> storage) {
        EnumSet<CleanupPreset.CleanupStep> deactivatedJobs = EnumSet.of(
                                                                        CleanupPreset.CleanupStep.CLEAN_UP_UPGRADE_EXTERNAL_LINKS,
                                                                        CleanupPreset.CleanupStep.MOVE_PDF,
                                                                        CleanupPreset.CleanupStep.RENAME_PDF_ONLY_RELATIVE_PATHS,
                                                                        CleanupPreset.CleanupStep.CONVERT_TO_BIBLATEX,
                                                                        CleanupPreset.CleanupStep.CONVERT_TO_BIBTEX);

        for (CleanupPreset.CleanupStep action : EnumSet.allOf(CleanupPreset.CleanupStep.class)) {
            storage.put(JabRefPreferences.CLEANUP + action.name(), !deactivatedJobs.contains(action));
        }
        storage.put(CLEANUP_FORMATTERS, convertListToString(Cleanups.DEFAULT_SAVE_ACTIONS.getAsStringList(OS.NEWLINE)));
    }

    public Map<SidePaneType, Integer> getSidePanePreferredPositions() {
        Map<SidePaneType, Integer> preferredPositions = new HashMap<>();

        List<String> componentNames = getStringList(SIDE_PANE_COMPONENT_NAMES);
        List<String> componentPositions = getStringList(SIDE_PANE_COMPONENT_PREFERRED_POSITIONS);

        for (int i = 0; i < componentNames.size(); ++i) {
            String name = componentNames.get(i);
            try {
                SidePaneType type = Enum.valueOf(SidePaneType.class, name);
                preferredPositions.put(type, Integer.parseInt(componentPositions.get(i)));
            } catch (NumberFormatException e) {
                LOGGER.debug("Invalid number format for side pane component '" + name + "'", e);
            } catch (IllegalArgumentException e) {
                LOGGER.debug("Following component is not a side pane: '" + name + "'", e);
            }
        }

        return preferredPositions;
    }

    @Override
    public String getUser() {
        try {
            return get(DEFAULT_OWNER) + '-' + InetAddress.getLocalHost().getHostName();
        } catch (UnknownHostException ex) {
            LOGGER.debug("Hostname not found.", ex);
            return get(DEFAULT_OWNER);
        }
    }

    @Override
    public String getTheme() {
        return get(FX_THEME);
    }

    public void setLanguageDependentDefaultValues() {
        // Entry editor tab 0:
        defaults.put(CUSTOM_TAB_NAME + "_def0", Localization.lang("General"));
        String fieldNames = FieldFactory.getDefaultGeneralFields().stream().map(Field::getName).collect(Collectors.joining(STRINGLIST_DELIMITER.toString()));
        defaults.put(CUSTOM_TAB_FIELDS + "_def0", fieldNames);

        // Entry editor tab 1:
        defaults.put(CUSTOM_TAB_FIELDS + "_def1", StandardField.ABSTRACT.getName());
        defaults.put(CUSTOM_TAB_NAME + "_def1", Localization.lang("Abstract"));

        // Entry editor tab 2: Comments Field - used for research comments, etc.
        defaults.put(CUSTOM_TAB_FIELDS + "_def2", StandardField.COMMENT.getName());
        defaults.put(CUSTOM_TAB_NAME + "_def2", Localization.lang("Comments"));

        defaults.put(EMAIL_SUBJECT, Localization.lang("References"));
    }

    /**
     * Check whether a key is set (differently from null).
     *
     * @param key The key to check.
     * @return true if the key is set, false otherwise.
     */
    public boolean hasKey(String key) {
        return prefs.get(key, null) != null;
    }

    public String get(String key) {
        return prefs.get(key, (String) defaults.get(key));
    }

    public Optional<String> getAsOptional(String key) {
        return Optional.ofNullable(prefs.get(key, (String) defaults.get(key)));
    }

    public String get(String key, String def) {
        return prefs.get(key, def);
    }

    public boolean getBoolean(String key) {
        return prefs.getBoolean(key, getBooleanDefault(key));
    }

    public boolean getBoolean(String key, boolean def) {
        return prefs.getBoolean(key, def);
    }

    private boolean getBooleanDefault(String key) {
        return (Boolean) defaults.get(key);
    }

    public int getInt(String key) {
        return prefs.getInt(key, getIntDefault(key));
    }

    public double getDouble(String key) {
        return prefs.getDouble(key, getDoubleDefault(key));
    }

    public int getIntDefault(String key) {
        return (Integer) defaults.get(key);
    }

    private double getDoubleDefault(String key) {
        return ((Number) defaults.get(key)).doubleValue();
    }

    public void put(String key, String value) {
        prefs.put(key, value);
    }

    public void putBoolean(String key, boolean value) {
        prefs.putBoolean(key, value);
    }

    public void putInt(String key, int value) {
        prefs.putInt(key, value);
    }

    public void putInt(String key, Number value) {
        prefs.putInt(key, value.intValue());
    }

    public void putDouble(String key, double value) {
        prefs.putDouble(key, value);
    }

    public void remove(String key) {
        prefs.remove(key);
    }

    /**
     * Puts a list of strings into the Preferences, by linking its elements with a STRINGLIST_DELIMITER into a single
     * string. Escape characters make the process transparent even if strings contains a STRINGLIST_DELIMITER.
     */
    public void putStringList(String key, List<String> value) {
        if (value == null) {
            remove(key);
            return;
        }

        put(key, convertListToString(value));
    }

    /**
     * Returns a List of Strings containing the chosen columns.
     */
    public List<String> getStringList(String key) {
        String names = get(key);
        if (names == null) {
            return Collections.emptyList();
        }

        StringReader rd = new StringReader(names);
        List<String> res = new ArrayList<>();
        Optional<String> rs;
        try {
            while ((rs = getNextUnit(rd)).isPresent()) {
                res.add(rs.get());
            }
        } catch (IOException ignored) {
            // Ignored
        }
        return res;
    }

    /**
     * Returns the default BibDatabase mode, which can be either BIBTEX or BIBLATEX.
     *
     * @return the default BibDatabaseMode
     */
    public BibDatabaseMode getDefaultBibDatabaseMode() {
        if (getBoolean(BIBLATEX_DEFAULT_MODE)) {
            return BibDatabaseMode.BIBLATEX;
        } else {
            return BibDatabaseMode.BIBTEX;
        }
    }

    /**
     * Set the default value for a key. This is useful for plugins that need to add default values for the prefs keys
     * they use.
     *
     * @param key The preferences key.
     * @param value The default value.
     */
    public void putDefaultValue(String key, Object value) {
        defaults.put(key, value);
    }

    /**
     * Stores a color in preferences.
     *
     * @param key The key for this setting.
     * @param color The Color to store.
     */
    public void putColor(String key, Color color) {
        String rgb = String.valueOf(color.getRed()) + ':' + color.getGreen() + ':' + color.getBlue();
        put(key, rgb);
    }

    /**
     * Clear all preferences.
     *
     * @throws BackingStoreException
     */
    public void clear() throws BackingStoreException {
        clearAllBibEntryTypes();
        clearKeyPatterns();
        prefs.clear();
        new SharedDatabasePreferences().clear();
    }

    public void clear(String key) {
        prefs.remove(key);
    }

    /**
     * Calling this method will write all preferences into the preference store.
     */
    public void flush() {
        if (getBoolean(MEMORY_STICK_MODE)) {
            try {
                exportPreferences("jabref.xml");
            } catch (JabRefException e) {
                LOGGER.warn("Could not export preferences for memory stick mode: " + e.getMessage(), e);
            }
        }
        try {
            prefs.flush();
        } catch (BackingStoreException ex) {
            LOGGER.warn("Cannot communicate with backing store", ex);
        }
    }

    /**
     * Fetches key patterns from preferences.
     * The implementation doesn't cache the results
     *
     * @return LabelPattern containing all keys. Returned LabelPattern has no parent
     */
    public GlobalBibtexKeyPattern getKeyPattern() {
        keyPattern = GlobalBibtexKeyPattern.fromPattern(get(DEFAULT_BIBTEX_KEY_PATTERN));
        Preferences pre = Preferences.userNodeForPackage(PREFS_BASE_CLASS).node(BIBTEX_KEY_PATTERNS_NODE);
        try {
            String[] keys = pre.keys();
            if (keys.length > 0) {
                for (String key : keys) {
                    keyPattern.addBibtexKeyPattern(EntryTypeFactory.parse(key), pre.get(key, null));
                }
            }
        } catch (BackingStoreException ex) {
            LOGGER.info("BackingStoreException in JabRefPreferences.getKeyPattern", ex);
        }
        return keyPattern;
    }

    /**
     * Adds the given key pattern to the preferences
     *
     * @param pattern the pattern to store
     */
    public void putKeyPattern(GlobalBibtexKeyPattern pattern) {
        keyPattern = pattern;

        // Store overridden definitions to Preferences.
        Preferences pre = Preferences.userNodeForPackage(PREFS_BASE_CLASS).node(BIBTEX_KEY_PATTERNS_NODE);
        try {
            pre.clear(); // We remove all old entries.
        } catch (BackingStoreException ex) {
            LOGGER.info("BackingStoreException in JabRefPreferences.putKeyPattern", ex);
        }

        for (EntryType entryType : pattern.getAllKeys()) {
            if (!pattern.isDefaultValue(entryType)) {
                // no default value
                // the first entry in the array is the full pattern
                // see org.jabref.logic.labelPattern.BibtexKeyGenerator.split(String)
                pre.put(entryType.getName(), pattern.getValue(entryType).get(0));
            }
        }
    }

    private void clearKeyPatterns() throws BackingStoreException {
        Preferences pre = Preferences.userNodeForPackage(PREFS_BASE_CLASS).node(BIBTEX_KEY_PATTERNS_NODE);
        pre.clear();
    }

    public void storeBibEntryTypes(List<BibEntryType> BibEntryTypes, BibDatabaseMode bibDatabaseMode) {
        Preferences prefsNode = getPrefsNodeForCustomizedEntryTypes(bibDatabaseMode);

        try {
            // clear old custom types
            clearBibEntryTypes(bibDatabaseMode);

            // store current custom types
            BibEntryTypes.forEach(type -> prefsNode.put(type.getType().getName(), BibEntryTypesManager.serialize(type)));

            prefsNode.flush();
        } catch (BackingStoreException e) {
            LOGGER.info("Updating stored custom entry types failed.", e);
        }
    }

    @Override
    public List<BibEntryType> loadBibEntryTypes(BibDatabaseMode bibDatabaseMode) {
        List<BibEntryType> storedEntryTypes = new ArrayList<>();
        Preferences prefsNode = getPrefsNodeForCustomizedEntryTypes(bibDatabaseMode);
        try {
            Arrays.stream(prefsNode.keys())
                  .map(key -> prefsNode.get(key, null))
                  .filter(Objects::nonNull)
                  .forEach(typeString -> BibEntryTypesManager.parse(typeString).ifPresent(storedEntryTypes::add));
        } catch (BackingStoreException e) {
            LOGGER.info("Parsing customized entry types failed.", e);
        }
        return storedEntryTypes;
    }

    private void clearAllBibEntryTypes() throws BackingStoreException {
        for (BibDatabaseMode mode : BibDatabaseMode.values()) {
            clearBibEntryTypes(mode);
        }
    }

    private void clearBibEntryTypes(BibDatabaseMode mode) throws BackingStoreException {
        Preferences prefsNode = getPrefsNodeForCustomizedEntryTypes(mode);
        prefsNode.clear();
    }

    public Map<String, Object> getPreferences() {
        Map<String, Object> result = new HashMap<>();
        try {
            for (String key : this.prefs.keys()) {
                Object value = getObject(key);
                result.put(key, value);
            }
        } catch (BackingStoreException e) {
            LOGGER.info("could not retrieve preference keys", e);
        }
        return result;
    }

    private Object getObject(String key) {
        try {
            return this.get(key);
        } catch (ClassCastException e) {
            try {
                return this.getBoolean(key);
            } catch (ClassCastException e2) {
                try {
                    return this.getInt(key);
                } catch (ClassCastException e3) {
                    return this.getDouble(key);
                }
            }
        }
    }

    /**
     * Removes all entries keyed by prefix+number, where number is equal to or higher than the given number.
     *
     * @param number or higher.
     */
    @Override
    public void purgeSeries(String prefix, int number) {
        int n = number;
        while (get(prefix + n) != null) {
            remove(prefix + n);
            n++;
        }
    }

    /**
     * Exports Preferences to an XML file.
     *
     * @param filename String File to export to
     */
    public void exportPreferences(String filename) throws JabRefException {
        exportPreferences(Paths.get(filename));
    }

    public void exportPreferences(Path file) throws JabRefException {
        try (OutputStream os = Files.newOutputStream(file)) {
            prefs.exportSubtree(os);
        } catch (BackingStoreException | IOException ex) {
            throw new JabRefException("Could not export preferences", Localization.lang("Could not export preferences"),
                                      ex);
        }
    }

    /**
     * Imports Preferences from an XML file.
     *
     * @param filename String File to import from
     * @throws JabRefException thrown if importing the preferences failed due to an InvalidPreferencesFormatException
     *                         or an IOException
     */
    public void importPreferences(String filename) throws JabRefException {
        importPreferences(Paths.get(filename));
    }

    public void importPreferences(Path file) throws JabRefException {
        try (InputStream is = Files.newInputStream(file)) {
            Preferences.importPreferences(is);
        } catch (InvalidPreferencesFormatException | IOException ex) {
            throw new JabRefException("Could not import preferences", Localization.lang("Could not import preferences"),
                                      ex);
        }
    }

    /**
     * ONLY FOR TESTING!
     *
     * Do not use in production code. Otherwise the singleton pattern is broken and preferences might get lost.
     *
     * @param owPrefs
     */
    public void overwritePreferences(JabRefPreferences owPrefs) {
        singleton = owPrefs;
    }

    public String getWrappedUsername() {
        return '[' + get(DEFAULT_OWNER) + ']';
    }

    public FileHistory getFileHistory() {
        return new FileHistory(getStringList(RECENT_DATABASES).stream().map(Paths::get).collect(Collectors.toList()));
    }

    public void storeFileHistory(FileHistory history) {
        if (!history.isEmpty()) {
            putStringList(RECENT_DATABASES, history.getHistory().stream().map(Path::toAbsolutePath).map(Path::toString).collect(Collectors.toList()));
        }
    }

    @Override
    public FilePreferences getFilePreferences() {
        Map<Field, String> fieldDirectories = Stream.of(StandardField.FILE, StandardField.PDF, StandardField.PS)
                                                    .collect(Collectors.toMap(field -> field, field -> get(field.getName() + FilePreferences.DIR_SUFFIX, "")));
        return new FilePreferences(
                getUser(),
                fieldDirectories,
                getBoolean(JabRefPreferences.BIB_LOC_AS_PRIMARY_DIR),
                get(IMPORT_FILENAMEPATTERN),
                get(IMPORT_FILEDIRPATTERN));
    }

    public FieldContentFormatterPreferences getFieldContentParserPreferences() {
        return new FieldContentFormatterPreferences(getStringList(NON_WRAPPABLE_FIELDS).stream().map(FieldFactory::parseField).collect(Collectors.toList()));
    }

    @Override
    public boolean isKeywordSyncEnabled() {
        return getBoolean(JabRefPreferences.SPECIALFIELDSENABLED)
                && getBoolean(JabRefPreferences.AUTOSYNCSPECIALFIELDSTOKEYWORDS);
    }

    @Override
    public ImportFormatPreferences getImportFormatPreferences() {
        return new ImportFormatPreferences(customImports, getDefaultEncoding(), getKeywordDelimiter(),
                                           getBibtexKeyPatternPreferences(), getFieldContentParserPreferences(), getXMPPreferences(),
                                           isKeywordSyncEnabled());
    }

    @Override
    public SavePreferences loadForExportFromPreferences() {
        Boolean saveInOriginalOrder = this.getBoolean(JabRefPreferences.EXPORT_IN_ORIGINAL_ORDER);
        SaveOrderConfig saveOrder = null;
        if (!saveInOriginalOrder) {
            if (this.getBoolean(JabRefPreferences.EXPORT_IN_SPECIFIED_ORDER)) {
                saveOrder = this.loadExportSaveOrder();
            } else {
                saveOrder = this.loadTableSaveOrder();
            }
        }
        return new SavePreferences(
                saveInOriginalOrder,
                saveOrder,
                this.getDefaultEncoding(),
                SavePreferences.DatabaseSaveType.ALL,
                false,
                this.getBoolean(JabRefPreferences.REFORMAT_FILE_ON_SAVE_AND_EXPORT),
                this.getFieldWriterPreferences(),
                this.getKeyPattern(),
                getBoolean(JabRefPreferences.GENERATE_KEYS_BEFORE_SAVING),
                getBibtexKeyPatternPreferences());
    }

    public SavePreferences loadForSaveFromPreferences() {
        return new SavePreferences(
                false,
                null,
                this.getDefaultEncoding(),
                SavePreferences.DatabaseSaveType.ALL,
                true,
                this.getBoolean(JabRefPreferences.REFORMAT_FILE_ON_SAVE_AND_EXPORT),
                this.getFieldWriterPreferences(),
                this.getKeyPattern(),
                getBoolean(JabRefPreferences.GENERATE_KEYS_BEFORE_SAVING),
                getBibtexKeyPatternPreferences());
    }

    public ExporterFactory getExporterFactory(JournalAbbreviationLoader abbreviationLoader) {
        List<TemplateExporter> customFormats = getCustomExportFormats(abbreviationLoader);
        LayoutFormatterPreferences layoutPreferences = this.getLayoutFormatterPreferences(abbreviationLoader);
        SavePreferences savePreferences = this.loadForExportFromPreferences();
        XmpPreferences xmpPreferences = this.getXMPPreferences();
        return ExporterFactory.create(customFormats, layoutPreferences, savePreferences, xmpPreferences);
    }

    public BibtexKeyPatternPreferences getBibtexKeyPatternPreferences() {
        return new BibtexKeyPatternPreferences(
                                               get(KEY_PATTERN_REGEX),
                                               get(KEY_PATTERN_REPLACEMENT),
                                               getBoolean(KEY_GEN_ALWAYS_ADD_LETTER),
                                               getBoolean(KEY_GEN_FIRST_LETTER_A),
                                               getBoolean(ENFORCE_LEGAL_BIBTEX_KEY),
                                               getKeyPattern(),
                                               getKeywordDelimiter());
    }

    @Override
    public LayoutFormatterPreferences getLayoutFormatterPreferences(JournalAbbreviationLoader journalAbbreviationLoader) {
        Objects.requireNonNull(journalAbbreviationLoader);
        return new LayoutFormatterPreferences(getNameFormatterPreferences(), getJournalAbbreviationPreferences(),
                                              getFileLinkPreferences(), journalAbbreviationLoader);
    }

    @Override
    public XmpPreferences getXMPPreferences() {
        return new XmpPreferences(getBoolean(USE_XMP_PRIVACY_FILTER), getStringList(XMP_PRIVACY_FILTERS).stream().map(FieldFactory::parseField).collect(Collectors.toSet()),
                                  getKeywordDelimiter());
    }

    @Override
    public OpenOfficePreferences getOpenOfficePreferences() {
        return new OpenOfficePreferences(
                get(JabRefPreferences.OO_JARS_PATH),
                get(JabRefPreferences.OO_EXECUTABLE_PATH),
                get(JabRefPreferences.OO_PATH),
                getBoolean(JabRefPreferences.OO_USE_ALL_OPEN_BASES),
                getBoolean(JabRefPreferences.OO_SYNC_WHEN_CITING),
                getBoolean(JabRefPreferences.OO_SHOW_PANEL),
                getStringList(JabRefPreferences.OO_EXTERNAL_STYLE_FILES),
                get(JabRefPreferences.OO_BIBLIOGRAPHY_STYLE_FILE));
    }

    @Override
    public void setOpenOfficePreferences(OpenOfficePreferences openOfficePreferences) {
        put(JabRefPreferences.OO_JARS_PATH, openOfficePreferences.getJarsPath());
        put(JabRefPreferences.OO_EXECUTABLE_PATH, openOfficePreferences.getExecutablePath());
        put(JabRefPreferences.OO_PATH, openOfficePreferences.getInstallationPath());
        putBoolean(JabRefPreferences.OO_USE_ALL_OPEN_BASES, openOfficePreferences.getUseAllDatabases());
        putBoolean(JabRefPreferences.OO_SYNC_WHEN_CITING, openOfficePreferences.getSyncWhenCiting());
        putBoolean(JabRefPreferences.OO_SHOW_PANEL, openOfficePreferences.getShowPanel());
        putStringList(JabRefPreferences.OO_EXTERNAL_STYLE_FILES, openOfficePreferences.getExternalStyles());
        put(JabRefPreferences.OO_BIBLIOGRAPHY_STYLE_FILE, openOfficePreferences.getCurrentStyle());
    }

    private NameFormatterPreferences getNameFormatterPreferences() {
        return new NameFormatterPreferences(getStringList(NAME_FORMATER_KEY), getStringList(NAME_FORMATTER_VALUE));
    }

    public FileLinkPreferences getFileLinkPreferences() {
        return new FileLinkPreferences(
                                       Collections.singletonList(get(StandardField.FILE.getName() + FilePreferences.DIR_SUFFIX)),
                                       fileDirForDatabase);
    }

    public JabRefPreferences storeVersionPreferences(VersionPreferences versionPreferences) {
        put(VERSION_IGNORED_UPDATE, versionPreferences.getIgnoredVersion().toString());
        return this;
    }

    public VersionPreferences getVersionPreferences() {
        Version ignoredVersion = Version.parse(get(VERSION_IGNORED_UPDATE));
        return new VersionPreferences(ignoredVersion);
    }

    public JabRefPreferences storePreviewPreferences(PreviewPreferences previewPreferences) {
        putInt(CYCLE_PREVIEW_POS, previewPreferences.getPreviewCyclePosition());
        putStringList(CYCLE_PREVIEW, previewPreferences.getPreviewCycle().stream().map(layout -> {
            if (layout instanceof CitationStylePreviewLayout) {
                return ((CitationStylePreviewLayout) layout).getFilePath();
            } else {
                return layout.getName();
            }
        }).collect(Collectors.toList()));
        putDouble(PREVIEW_PANEL_HEIGHT, previewPreferences.getPreviewPanelDividerPosition().doubleValue());
        put(PREVIEW_STYLE, previewPreferences.getPreviewStyle());
        putBoolean(PREVIEW_AS_TAB, previewPreferences.showPreviewAsExtraTab());
        return this;
    }

    @Override
    public PreviewPreferences getPreviewPreferences() {
        List<String> cycle = getStringList(CYCLE_PREVIEW);
        double panelHeight = getDouble(PREVIEW_PANEL_HEIGHT);
        String style = get(PREVIEW_STYLE);
        String styleDefault = (String) defaults.get(PREVIEW_STYLE);
        boolean showAsTab = getBoolean(PREVIEW_AS_TAB);

        // For backwards compatibility always add at least the default preview to the cycle
        if (cycle.isEmpty()) {
            cycle.add("Preview");
        }

        List<PreviewLayout> layouts = cycle.stream()
                                           .map(layout -> {
                                               if (CitationStyle.isCitationStyleFile(layout)) {
                                                   return CitationStyle.createCitationStyleFromFile(layout)
                                                                       .map(file -> (PreviewLayout) new CitationStylePreviewLayout(file))
                                                                       .orElse(null);
                                               } else {
                                                   return new TextBasedPreviewLayout(style, getLayoutFormatterPreferences(Globals.journalAbbreviationLoader));
                                               }
                                           })
                                           .filter(Objects::nonNull)
                                           .collect(Collectors.toList());

        int cyclePos;
        int storedCyclePos = getInt(CYCLE_PREVIEW_POS);
        if (storedCyclePos < layouts.size()) {
            cyclePos = storedCyclePos;
        } else {
            cyclePos = 0; // fallback if stored position is no longer valid
        }

        return new PreviewPreferences(layouts, cyclePos, panelHeight, style, styleDefault, showAsTab);
    }

    public void storeProxyPreferences(ProxyPreferences proxyPreferences) {
        putBoolean(PROXY_USE, proxyPreferences.isUseProxy());
        put(PROXY_HOSTNAME, proxyPreferences.getHostname());
        put(PROXY_PORT, proxyPreferences.getPort());
        putBoolean(PROXY_USE_AUTHENTICATION, proxyPreferences.isUseAuthentication());
        put(PROXY_USERNAME, proxyPreferences.getUsername());
        put(PROXY_PASSWORD, proxyPreferences.getPassword());
    }

    public ProxyPreferences getProxyPreferences() {
        Boolean useProxy = getBoolean(PROXY_USE);
        String hostname = get(PROXY_HOSTNAME);
        String port = get(PROXY_PORT);
        Boolean useAuthentication = getBoolean(PROXY_USE_AUTHENTICATION);
        String username = get(PROXY_USERNAME);
        String password = get(PROXY_PASSWORD);
        return new ProxyPreferences(useProxy, hostname, port, useAuthentication, username, password);
    }

    public ProtectedTermsPreferences getProtectedTermsPreferences() {
        return new ProtectedTermsPreferences(getStringList(PROTECTED_TERMS_ENABLED_INTERNAL),
                                             getStringList(PROTECTED_TERMS_ENABLED_EXTERNAL), getStringList(PROTECTED_TERMS_DISABLED_INTERNAL),
                                             getStringList(PROTECTED_TERMS_DISABLED_EXTERNAL));
    }

    @Override
    public void setProtectedTermsPreferences(ProtectedTermsLoader loader) {
        List<String> enabledExternalList = new ArrayList<>();
        List<String> disabledExternalList = new ArrayList<>();
        List<String> enabledInternalList = new ArrayList<>();
        List<String> disabledInternalList = new ArrayList<>();

        for (ProtectedTermsList list : loader.getProtectedTermsLists()) {
            if (list.isInternalList()) {
                if (list.isEnabled()) {
                    enabledInternalList.add(list.getLocation());
                } else {
                    disabledInternalList.add(list.getLocation());
                }
            } else {
                if (list.isEnabled()) {
                    enabledExternalList.add(list.getLocation());
                } else {
                    disabledExternalList.add(list.getLocation());
                }
            }
        }

        putStringList(PROTECTED_TERMS_ENABLED_EXTERNAL, enabledExternalList);
        putStringList(PROTECTED_TERMS_DISABLED_EXTERNAL, disabledExternalList);
        putStringList(PROTECTED_TERMS_ENABLED_INTERNAL, enabledInternalList);
        putStringList(PROTECTED_TERMS_DISABLED_INTERNAL, disabledInternalList);
    }

    @Override
    public JournalAbbreviationPreferences getJournalAbbreviationPreferences() {
        return new JournalAbbreviationPreferences(getStringList(EXTERNAL_JOURNAL_LISTS), get(PERSONAL_JOURNAL_LIST),
                                                  getBoolean(USE_IEEE_ABRV), getDefaultEncoding());
    }

    public CleanupPreferences getCleanupPreferences(JournalAbbreviationLoader journalAbbreviationLoader) {
        return new CleanupPreferences(
                                      getLayoutFormatterPreferences(journalAbbreviationLoader),
                                      getFilePreferences());
    }

    public CleanupPreset getCleanupPreset() {
        Set<CleanupPreset.CleanupStep> activeJobs = EnumSet.noneOf(CleanupPreset.CleanupStep.class);

        for (CleanupPreset.CleanupStep action : EnumSet.allOf(CleanupPreset.CleanupStep.class)) {
            if (getBoolean(JabRefPreferences.CLEANUP + action.name())) {
                activeJobs.add(action);
            }
        }

        FieldFormatterCleanups formatterCleanups = Cleanups.parse(getStringList(JabRefPreferences.CLEANUP_FORMATTERS));

        return new CleanupPreset(activeJobs, formatterCleanups);
    }

    public void setCleanupPreset(CleanupPreset cleanupPreset) {
        for (CleanupPreset.CleanupStep action : EnumSet.allOf(CleanupPreset.CleanupStep.class)) {
            putBoolean(JabRefPreferences.CLEANUP + action.name(), cleanupPreset.isActive(action));
        }

        putStringList(JabRefPreferences.CLEANUP_FORMATTERS, cleanupPreset.getFormatterCleanups().getAsStringList(OS.NEWLINE));
    }

    public RemotePreferences getRemotePreferences() {
        return new RemotePreferences(getInt(REMOTE_SERVER_PORT), getBoolean(USE_REMOTE_SERVER));
    }

    public void setRemotePreferences(RemotePreferences remotePreferences) {
        putInt(REMOTE_SERVER_PORT, remotePreferences.getPort());
        putBoolean(USE_REMOTE_SERVER, remotePreferences.useRemoteServer());
    }

    @Override
    public void storeExportSaveOrder(SaveOrderConfig config) {
        putBoolean(EXPORT_PRIMARY_SORT_DESCENDING, config.getSortCriteria().get(0).descending);
        putBoolean(EXPORT_SECONDARY_SORT_DESCENDING, config.getSortCriteria().get(1).descending);
        putBoolean(EXPORT_TERTIARY_SORT_DESCENDING, config.getSortCriteria().get(2).descending);
        putBoolean(EXPORT_IN_ORIGINAL_ORDER, config.saveInOriginalOrder());
        putBoolean(EXPORT_IN_SPECIFIED_ORDER, config.saveInSpecifiedOrder());

        put(EXPORT_PRIMARY_SORT_FIELD, config.getSortCriteria().get(0).field.getName());
        put(EXPORT_SECONDARY_SORT_FIELD, config.getSortCriteria().get(1).field.getName());
        put(EXPORT_TERTIARY_SORT_FIELD, config.getSortCriteria().get(2).field.getName());
    }

    private SaveOrderConfig loadTableSaveOrder() {
        SaveOrderConfig config = new SaveOrderConfig();
        List<MainTableColumnModel> sortOrder = createColumnSortOrder(createMainTableColumns());

        sortOrder.forEach(column -> config.getSortCriteria().add(new SaveOrderConfig.SortCriterion(
                FieldFactory.parseField(column.getQualifier()),
                column.getSortType().toString())));

        return config;
    }

    @Override
    public SaveOrderConfig loadExportSaveOrder() {
        return new SaveOrderConfig(getBoolean(EXPORT_IN_ORIGINAL_ORDER), getBoolean(EXPORT_IN_SPECIFIED_ORDER),
                new SaveOrderConfig.SortCriterion(FieldFactory.parseField(get(EXPORT_PRIMARY_SORT_FIELD)), getBoolean(EXPORT_PRIMARY_SORT_DESCENDING)),
                new SaveOrderConfig.SortCriterion(FieldFactory.parseField(get(EXPORT_SECONDARY_SORT_FIELD)), getBoolean(EXPORT_SECONDARY_SORT_DESCENDING)),
                new SaveOrderConfig.SortCriterion(FieldFactory.parseField(get(EXPORT_TERTIARY_SORT_FIELD)), getBoolean(EXPORT_TERTIARY_SORT_DESCENDING)));
    }

    @Override
    public Character getKeywordDelimiter() {
        return get(KEYWORD_SEPARATOR).charAt(0);
    }

    public String getOrCreateUserId() {
        Optional<String> userId = getAsOptional(USER_ID);
        if (userId.isPresent()) {
            return userId.get();
        } else {
            String newUserId = UUID.randomUUID().toString();
            put(USER_ID, newUserId);
            return newUserId;
        }
    }

    @Override
    public void storeKeyBindingRepository(KeyBindingRepository keyBindingRepository) {
        putStringList(JabRefPreferences.BIND_NAMES, keyBindingRepository.getBindNames());
        putStringList(JabRefPreferences.BINDINGS, keyBindingRepository.getBindings());
    }

    @Override
    public KeyBindingRepository getKeyBindingRepository() {
        return new KeyBindingRepository(getStringList(BIND_NAMES), getStringList(BINDINGS));
    }

    @Override
    public void storeJournalAbbreviationPreferences(JournalAbbreviationPreferences abbreviationsPreferences) {
        putStringList(JabRefPreferences.EXTERNAL_JOURNAL_LISTS, abbreviationsPreferences.getExternalJournalLists());
        putBoolean(JabRefPreferences.USE_IEEE_ABRV, abbreviationsPreferences.useIEEEAbbreviations());
    }

    @Override
    public AutoLinkPreferences getAutoLinkPreferences() {
        return new AutoLinkPreferences(
                                       getBoolean(JabRefPreferences.AUTOLINK_USE_REG_EXP_SEARCH_KEY),
                                       get(JabRefPreferences.AUTOLINK_REG_EXP_SEARCH_EXPRESSION_KEY),
                                       getBoolean(JabRefPreferences.AUTOLINK_EXACT_KEY_ONLY),
                                       getKeywordDelimiter());
    }

    public AutoCompletePreferences getAutoCompletePreferences() {
        return new AutoCompletePreferences(
                getBoolean(AUTO_COMPLETE),
                AutoCompleteFirstNameMode.parse(get(AUTOCOMPLETER_FIRSTNAME_MODE)),
                getBoolean(AUTOCOMPLETER_LAST_FIRST),
                getBoolean(AUTOCOMPLETER_FIRST_LAST),
                getStringList(AUTOCOMPLETER_COMPLETE_FIELDS).stream().map(FieldFactory::parseField).collect(Collectors.toSet()),
                getJournalAbbreviationPreferences());
    }

    public void storeAutoCompletePreferences(AutoCompletePreferences autoCompletePreferences) {
        putBoolean(AUTO_COMPLETE, autoCompletePreferences.shouldAutoComplete());
        put(AUTOCOMPLETER_FIRSTNAME_MODE, autoCompletePreferences.getFirstNameMode().name());
        putBoolean(AUTOCOMPLETER_LAST_FIRST, autoCompletePreferences.getOnlyCompleteLastFirst());
        putBoolean(AUTOCOMPLETER_FIRST_LAST, autoCompletePreferences.getOnlyCompleteFirstLast());
        putStringList(AUTOCOMPLETER_COMPLETE_FIELDS, autoCompletePreferences.getCompleteFields().stream().map(Field::getName).collect(Collectors.toList()));
    }

    public void storeSidePanePreferredPositions(Map<SidePaneType, Integer> preferredPositions) {
        // Split the map into a pair of parallel String lists suitable for storage
        List<String> names = preferredPositions.keySet().stream()
                                               .map(Enum::toString)
                                               .collect(Collectors.toList());

        List<String> positions = preferredPositions.values().stream()
                                                   .map(integer -> Integer.toString(integer))
                                                   .collect(Collectors.toList());

        putStringList(SIDE_PANE_COMPONENT_NAMES, names);
        putStringList(SIDE_PANE_COMPONENT_PREFERRED_POSITIONS, positions);
    }

    private List<MainTableColumnModel> createMainTableColumns() {
        List<String> columnNames = getStringList(COLUMN_NAMES);

        List<Double> columnWidths = getStringList(COLUMN_WIDTHS)
                .stream()
                .map(string -> {
                    try {
                        return Double.parseDouble(string);
                    } catch (NumberFormatException e) {
                        LOGGER.error("Exception while parsing column widths. Choosing default.", e);
                        return ColumnPreferences.DEFAULT_COLUMN_WIDTH;
                    }
                })
                .collect(Collectors.toList());

        List<SortType> columnSortTypes = getStringList(COLUMN_SORT_TYPES)
                .stream()
                .map(SortType::valueOf)
                .collect(Collectors.toList());

        List<MainTableColumnModel> columns = new ArrayList<>();
        for (int i = 0; i < columnNames.size(); i++) {
            MainTableColumnModel columnModel = MainTableColumnModel.parse(columnNames.get(i));

            if (i < columnWidths.size()) {
                columnModel.widthProperty().setValue(columnWidths.get(i));
            }

            if (i < columnSortTypes.size()) {
                columnModel.sortTypeProperty().setValue(columnSortTypes.get(i));
            }

            columns.add(columnModel);
        }

        return columns;
    }

    private List<MainTableColumnModel> createColumnSortOrder(List<MainTableColumnModel> columns) {
        List<MainTableColumnModel> columnsOrdered = new ArrayList<>();
        getStringList(COLUMN_SORT_ORDER).forEach(columnName -> columns.stream().filter(column ->
                column.getName().equals(columnName))
                .findFirst()
                .ifPresent(columnsOrdered::add)
        );
        return columnsOrdered;
    }

    public ColumnPreferences getColumnPreferences() {
        List<MainTableColumnModel> mainTableColumns = createMainTableColumns();

        return new ColumnPreferences(
                mainTableColumns,
                createColumnSortOrder(mainTableColumns)
        );
    }

    public void storeColumnPreferences(ColumnPreferences columnPreferences) {
        putStringList(COLUMN_NAMES, columnPreferences.getColumns().stream()
                                                     .map(MainTableColumnModel::getName)
                                                     .collect(Collectors.toList()));

        List<String> columnWidthsInOrder = new ArrayList<>();
        columnPreferences.getColumns().forEach(column -> columnWidthsInOrder.add(column.widthProperty().getValue().toString()));
        putStringList(COLUMN_WIDTHS, columnWidthsInOrder);

        List<String> columnSortTypesInOrder = new ArrayList<>();
        columnPreferences.getColumns().forEach(column -> columnSortTypesInOrder.add(column.sortTypeProperty().getValue().toString()));
        putStringList(COLUMN_SORT_TYPES, columnSortTypesInOrder);

        putStringList(COLUMN_SORT_ORDER, columnPreferences.getColumnSortOrder().stream()
                .map(MainTableColumnModel::getName)
                .collect(Collectors.toList()));
    }

    public MainTablePreferences getMainTablePreferences() {
        return new MainTablePreferences(getColumnPreferences(),
                                        getBoolean(AUTO_RESIZE_MODE),
                                        getBoolean(EXTRA_FILE_COLUMNS));
    }

    public void storeMainTablePreferences(MainTablePreferences mainTablePreferences) {
        storeColumnPreferences(mainTablePreferences.getColumnPreferences());
        putBoolean(AUTO_RESIZE_MODE, mainTablePreferences.getResizeColumnsToFit());
        putBoolean(EXTRA_FILE_COLUMNS, mainTablePreferences.getExtraFileColumnsEnabled());
    }

    public SpecialFieldsPreferences getSpecialFieldsPreferences() {
        return new SpecialFieldsPreferences(
                getBoolean(SPECIALFIELDSENABLED),
                getBoolean(AUTOSYNCSPECIALFIELDSTOKEYWORDS),
                getBoolean(SERIALIZESPECIALFIELDS));
    }

    public void storeSpecialFieldsPreferences(SpecialFieldsPreferences specialFieldsPreferences) {
        putBoolean(SPECIALFIELDSENABLED, specialFieldsPreferences.getSpecialFieldsEnabled());
        putBoolean(AUTOSYNCSPECIALFIELDSTOKEYWORDS, specialFieldsPreferences.getAutoSyncSpecialFieldsToKeyWords());
        putBoolean(SERIALIZESPECIALFIELDS, specialFieldsPreferences.getSerializeSpecialFields());
    }

    @Override
    public Path getWorkingDir() {
        return Paths.get(get(WORKING_DIRECTORY));
    }

    @Override
    public void setWorkingDir(Path dir) {
        put(WORKING_DIRECTORY, dir.toString());

    }

    public GroupViewMode getGroupViewMode() {
        return GroupViewMode.valueOf(get(GROUP_INTERSECT_UNION_VIEW_MODE));
    }

    public void setGroupViewMode(GroupViewMode mode) {
        put(GROUP_INTERSECT_UNION_VIEW_MODE, mode.name());
    }

    public void setPreviewStyle(String previewStyle) {
        put(PREVIEW_STYLE, previewStyle);
    }

    public String getPreviewStyle() {
        return get(PREVIEW_STYLE);
    }

    public Optional<Integer> getFontSize() {
        if (getBoolean(OVERRIDE_DEFAULT_FONT_SIZE)) {
            return Optional.of(getInt(MAIN_FONT_SIZE));
        } else {
            return Optional.empty();
        }
    }

    public String setLastPreferencesExportPath() {
        return get(PREFS_EXPORT_PATH);
    }

    public void setLastPreferencesExportPath(Path exportFile) {
        put(PREFS_EXPORT_PATH, exportFile.toString());
    }

    public void setIdBasedFetcherForEntryGenerator(String fetcherName) {
        put(ID_ENTRY_GENERATOR, fetcherName);
    }

    public String getIdBasedFetcherForEntryGenerator() {
        return get(ID_ENTRY_GENERATOR);
    }

    @Override
    public List<TemplateExporter> getCustomExportFormats(JournalAbbreviationLoader loader) {
        int i = 0;
        List<TemplateExporter> formats = new ArrayList<>();
        String exporterName;
        String filename;
        String extension;
        LayoutFormatterPreferences layoutPreferences = getLayoutFormatterPreferences(loader);
        SavePreferences savePreferences = loadForExportFromPreferences();
        List<String> formatData;
        while (!((formatData = getStringList(CUSTOM_EXPORT_FORMAT + i)).isEmpty())) {
            exporterName = formatData.get(EXPORTER_NAME_INDEX);
            filename = formatData.get(EXPORTER_FILENAME_INDEX);
            extension = formatData.get(EXPORTER_EXTENSION_INDEX);
            TemplateExporter format = new TemplateExporter(exporterName, filename, extension,
                                                           layoutPreferences, savePreferences);
            format.setCustomExport(true);
            formats.add(format);
            i++;
        }
        return formats;
    }

    @Override
    public void storeCustomExportFormats(List<TemplateExporter> exporters) {
        if (exporters.isEmpty()) {
            purgeCustomExportFormats(0);
        } else {
            for (int i = 0; i < exporters.size(); i++) {
                List<String> exporterData = new ArrayList<>();
                exporterData.add(EXPORTER_NAME_INDEX, exporters.get(i).getName());
                exporterData.add(EXPORTER_FILENAME_INDEX, exporters.get(i).getLayoutFileName());
                // Only stores the first extension associated with FileType
                exporterData.add(EXPORTER_EXTENSION_INDEX, exporters.get(i).getFileType().getExtensions().get(0));
                putStringList(CUSTOM_EXPORT_FORMAT + i, exporterData);
            }
            purgeCustomExportFormats(exporters.size());
        }
    }

    private void purgeCustomExportFormats(int from) {
        int i = from;
        while (!getStringList(CUSTOM_EXPORT_FORMAT + i).isEmpty()) {
            remove(CUSTOM_EXPORT_FORMAT + i);
            i++;
        }
    }

    @Override
    public String getExportWorkingDirectory() {
        return get(EXPORT_WORKING_DIRECTORY);
    }

    @Override
    public void setExportWorkingDirectory(String layoutFileDirString) {
        put(EXPORT_WORKING_DIRECTORY, layoutFileDirString);
    }

    @Override
    public boolean shouldWarnAboutDuplicatesForImport() {
        return getBoolean(JabRefPreferences.WARN_ABOUT_DUPLICATES_IN_INSPECTION);
    }

    @Override
    public void setShouldWarnAboutDuplicatesForImport(boolean value) {
        putBoolean(JabRefPreferences.WARN_ABOUT_DUPLICATES_IN_INSPECTION, value);
    }

    @Override
    public void saveCustomEntryTypes() {
        saveCustomEntryTypes(BibDatabaseMode.BIBTEX);
        saveCustomEntryTypes(BibDatabaseMode.BIBLATEX);
    }

    private void saveCustomEntryTypes(BibDatabaseMode bibDatabaseMode) {
        List<BibEntryType> customBiblatexBibTexTypes = new ArrayList<>(Globals.entryTypesManager.getAllTypes(bibDatabaseMode));

        storeBibEntryTypes(customBiblatexBibTexTypes, bibDatabaseMode);
    }

    public PushToApplication getActivePushToApplication(PushToApplicationsManager manager) {
        return manager.getApplicationByName(get(JabRefPreferences.PUSH_TO_APPLICATION));
    }

    public void setActivePushToApplication(PushToApplication application, PushToApplicationsManager manager) {
        if (!application.getApplicationName().equals(get(PUSH_TO_APPLICATION))) {
            put(PUSH_TO_APPLICATION, application.getApplicationName());
            manager.updateApplicationAction();
        }
    }

    public NewLineSeparator getNewLineSeparator() {
        return NewLineSeparator.parse(get(JabRefPreferences.NEWLINE));
    }

    public void setNewLineSeparator(NewLineSeparator newLineSeparator) {
        String escapeChars = newLineSeparator.toString();
        put(JabRefPreferences.NEWLINE, escapeChars);

        // we also have to change Globals variable as globals is not a getter, but a constant
        OS.NEWLINE = escapeChars;
    }

    //*************************************************************************************************************
    // GeneralPreferences
    //*************************************************************************************************************

    @Override
    public Language getLanguage() {
        String languageId = get(LANGUAGE);
        return Stream.of(Language.values())
                     .filter(language -> language.getId().equalsIgnoreCase(languageId))
                     .findFirst()
                     .orElse(Language.ENGLISH);
    }

    @Override
    public void setLanguage(Language language) {
        Language oldLanguage = getLanguage();
        put(LANGUAGE, language.getId());
        if (language != oldLanguage) {
            // Update any defaults that might be language dependent:
            setLanguageDependentDefaultValues();
        }
    }

    @Override
    public Charset getDefaultEncoding() {
        return Charset.forName(get(DEFAULT_ENCODING));
    }

    @Override
    public boolean shouldCollectTelemetry() {
        return getBoolean(COLLECT_TELEMETRY);
    }

    @Override
    public void setShouldCollectTelemetry(boolean value) {
        putBoolean(COLLECT_TELEMETRY, value);
    }

    @Override
    public boolean shouldAskToCollectTelemetry() {
        return getBoolean(ALREADY_ASKED_TO_COLLECT_TELEMETRY);
    }

    @Override
    public void askedToCollectTelemetry() {
        putBoolean(ALREADY_ASKED_TO_COLLECT_TELEMETRY, true);
    }

    @Override
    public boolean getEnforceLegalKeys() {
        return getBoolean(ENFORCE_LEGAL_BIBTEX_KEY);
    }

    @Override
    public boolean getAllowIntegerEdition() {
        return getBoolean(ALLOW_INTEGER_EDITION_BIBTEX);
    }

    @Override
    public GeneralPreferences getGeneralPreferences() {
        return new GeneralPreferences(
                getDefaultEncoding(),
                getBoolean(BIBLATEX_DEFAULT_MODE) ? BibDatabaseMode.BIBLATEX : BibDatabaseMode.BIBTEX,
                getBoolean(WARN_ABOUT_DUPLICATES_IN_INSPECTION),
                getBoolean(CONFIRM_DELETE),
                getBoolean(ENFORCE_LEGAL_BIBTEX_KEY),
                getBoolean(ALLOW_INTEGER_EDITION_BIBTEX),
                getBoolean(MEMORY_STICK_MODE),
                shouldCollectTelemetry(),
                getBoolean(SHOW_ADVANCED_HINTS));
    }

    @Override
    public void storeGeneralPreferences(GeneralPreferences preferences) {
        put(DEFAULT_ENCODING, preferences.getDefaultEncoding().name());
        putBoolean(BIBLATEX_DEFAULT_MODE, (preferences.getDefaultBibDatabaseMode() == BibDatabaseMode.BIBLATEX));
        putBoolean(WARN_ABOUT_DUPLICATES_IN_INSPECTION, preferences.isWarnAboutDuplicatesInInspection());
        putBoolean(CONFIRM_DELETE, preferences.isConfirmDelete());
        putBoolean(ENFORCE_LEGAL_BIBTEX_KEY, preferences.isEnforceLegalBibtexKey());
        putBoolean(ALLOW_INTEGER_EDITION_BIBTEX, preferences.isAllowIntegerEditionBibtex());
        putBoolean(MEMORY_STICK_MODE, preferences.isMemoryStickMode());
        setShouldCollectTelemetry(preferences.isCollectTelemetry());
        putBoolean(SHOW_ADVANCED_HINTS, preferences.isShowAdvancedHints());
    }

    @Override
    public OwnerPreferences getOwnerPreferences() {
        return new OwnerPreferences(
                getBoolean(USE_OWNER),
                get(DEFAULT_OWNER),
                getBoolean(OVERWRITE_OWNER));
    }

    @Override
    public void storeOwnerPreferences(OwnerPreferences preferences) {
        putBoolean(USE_OWNER, preferences.isUseOwner());
        put(DEFAULT_OWNER, preferences.getDefaultOwner());
        putBoolean(OVERWRITE_OWNER, preferences.isOverwriteOwner());
    }

    @Override
    public TimestampPreferences getTimestampPreferences() {
        return new TimestampPreferences(
                getBoolean(USE_TIME_STAMP),
                getBoolean(UPDATE_TIMESTAMP),
                FieldFactory.parseField(get(TIME_STAMP_FIELD)),
                get(TIME_STAMP_FORMAT),
                getBoolean(OVERWRITE_TIME_STAMP));
    }

    @Override
    public void storeTimestampPreferences(TimestampPreferences preferences) {
        putBoolean(USE_TIME_STAMP, preferences.isUseTimestamps());
        putBoolean(UPDATE_TIMESTAMP, preferences.isUpdateTimestamp());
        put(TIME_STAMP_FIELD, preferences.getTimestampField().getName());
        put(TIME_STAMP_FORMAT, preferences.getTimestampFormat());
        putBoolean(OVERWRITE_TIME_STAMP, preferences.isOverwriteTimestamp());
    }

<<<<<<< HEAD
    //*************************************************************************************************************
    // EntryEditorPreferences
    //*************************************************************************************************************

    /**
     * Cache a list of defined tabs in the entry editor
     *
     * @return a list of defined tabs
     */
    @Override
    public Map<String, Set<Field>> getEntryEditorTabList() {
        if (tabList == null) {
            updateEntryEditorTabList();
        }
        return tabList;
    }

    /**
     * Create a list of currently defined tabs in the entry editor
     */
    @Override
    public void updateEntryEditorTabList() {
        Map<String, Set<Field>> tabs = new LinkedHashMap<>();
        int i = 0;
        String name;
        if (hasKey(CUSTOM_TAB_NAME + 0)) {
            // The user has modified from the default values:
            while (hasKey(CUSTOM_TAB_NAME + i)) {
                name = get(CUSTOM_TAB_NAME + i);
                Set<Field> entry = FieldFactory.parseFieldList(get(CUSTOM_TAB_FIELDS + i));
                tabs.put(name, entry);
                i++;
            }
        } else {
            // Nothing set, so we use the default values:
            while (get(JabRefPreferences.CUSTOM_TAB_NAME + "_def" + i) != null) {
                name = get(JabRefPreferences.CUSTOM_TAB_NAME + "_def" + i);
                Set<Field> entry = FieldFactory.parseFieldList(get(CUSTOM_TAB_FIELDS + "_def" + i));
                tabs.put(name, entry);
                i++;
            }
        }
        tabList = tabs;
    }

    /**
     * Stores the defined tabs and corresponding fields in the preferences.
     *
     * @param customTabs a map of tab names and the corresponding set of fields to be displayed in
     */
    @Override
    public void storeEntryEditorTabList(Map<String, Set<Field>> customTabs) {
        String[] names = customTabs.keySet().toArray(String[]::new);
        String[] fields = customTabs.values().stream()
                                    .map(set -> set.stream()
                                                   .map(Field::getName)
                                                   .collect(Collectors.joining(STRINGLIST_DELIMITER.toString())))
                                    .toArray(String[]::new);

        for (int i = 0; i < customTabs.size(); i++) {
            put(CUSTOM_TAB_NAME + i, names[i]);
            put(CUSTOM_TAB_FIELDS + i, fields[i]);
        }

        purgeSeries(CUSTOM_TAB_NAME, customTabs.size());
        purgeSeries(CUSTOM_TAB_FIELDS, customTabs.size());
    }

    /**
     * Get a Map of default tab names to default tab fields.
     *
     * @return A map of keys with tab names and a set of corresponding fields
     */
    @Override
    public Map<String, Set<Field>> getDefaultTabNamesAndFields() {
        Map<String, Set<Field>> customTabsMap = new LinkedHashMap<>();

        int defNumber = 0;
        while (true) {
            // Saved as 'CUSTOMTABNAME_def{number}' and seperated by ';'
            String name = (String) defaults.get(CUSTOM_TAB_NAME + "_def" + defNumber);
            String fields = (String) defaults.get(CUSTOM_TAB_FIELDS + "_def" + defNumber);

            if (StringUtil.isNullOrEmpty(name) || StringUtil.isNullOrEmpty(fields)) {
                break;
            }

            customTabsMap.put(name, FieldFactory.parseFieldList((String) defaults.get(CUSTOM_TAB_FIELDS + "_def" + defNumber)));
            defNumber++;
        }
        return customTabsMap;
    }

    /**
     * Get a Map of default tab names to default tab fields.
     *
     * @return A map of keys with tab names and a set of corresponding fields
     */
    @Override
    public List<Field> getAllDefaultTabFieldNames() {
        List<Field> customFields = new ArrayList<>();

        int defNumber = 0;
        while (true) {
            // saved as CUSTOMTABNAME_def{number} and ; separated
            String fields = (String) defaults.get(CUSTOM_TAB_FIELDS + "_def" + defNumber);

            if (StringUtil.isNullOrEmpty(fields)) {
                break;
            }

            customFields.addAll(Arrays.stream(fields.split(STRINGLIST_DELIMITER.toString())).map(FieldFactory::parseField).collect(Collectors.toList()));
            defNumber++;
        }
        return customFields;
    }

    @Override
    public EntryEditorPreferences getEntryEditorPreferences() {
        return new EntryEditorPreferences(getEntryEditorTabList(),
                getFieldWriterPreferences(),
                getImportFormatPreferences(),
                getAllDefaultTabFieldNames(),
                getBoolean(SHOW_RECOMMENDATIONS),
                getBoolean(ACCEPT_RECOMMENDATIONS),
                getBoolean(SHOW_LATEX_CITATIONS),
                getBoolean(DEFAULT_SHOW_SOURCE),
                getBibtexKeyPatternPreferences(),
                Globals.getKeyPrefs(),
                getBoolean(AVOID_OVERWRITING_KEY));
    }

    @Override
    public void storeEntryEditorPreferences(EntryEditorPreferences preferences) {
        // ToDo
    }

    public FieldWriterPreferences getFieldWriterPreferences() {
        return new FieldWriterPreferences(
                getBoolean(RESOLVE_STRINGS_ALL_FIELDS),
                getStringList(DO_NOT_RESOLVE_STRINGS_FOR).stream().map(FieldFactory::parseField).collect(Collectors.toList()),
                getFieldContentParserPreferences());
=======
    @Override
    public boolean getDisplayGroupCount() {
        return getBoolean(JabRefPreferences.DISPLAY_GROUP_COUNT);
>>>>>>> efc69be2
    }
}<|MERGE_RESOLUTION|>--- conflicted
+++ resolved
@@ -1967,7 +1967,11 @@
         putBoolean(OVERWRITE_TIME_STAMP, preferences.isOverwriteTimestamp());
     }
 
-<<<<<<< HEAD
+    @Override
+    public boolean getDisplayGroupCount() {
+        return getBoolean(JabRefPreferences.DISPLAY_GROUP_COUNT);
+    }
+
     //*************************************************************************************************************
     // EntryEditorPreferences
     //*************************************************************************************************************
@@ -2110,10 +2114,5 @@
                 getBoolean(RESOLVE_STRINGS_ALL_FIELDS),
                 getStringList(DO_NOT_RESOLVE_STRINGS_FOR).stream().map(FieldFactory::parseField).collect(Collectors.toList()),
                 getFieldContentParserPreferences());
-=======
-    @Override
-    public boolean getDisplayGroupCount() {
-        return getBoolean(JabRefPreferences.DISPLAY_GROUP_COUNT);
->>>>>>> efc69be2
     }
 }