package org.jabref.preferences;

import java.io.File;
import java.io.IOException;
import java.io.InputStream;
import java.io.OutputStream;
import java.nio.charset.StandardCharsets;
import java.nio.file.Files;
import java.nio.file.Path;
import java.util.ArrayList;
import java.util.Arrays;
import java.util.Collection;
import java.util.Collections;
import java.util.EnumSet;
import java.util.HashMap;
import java.util.HashSet;
import java.util.LinkedHashMap;
import java.util.List;
import java.util.Locale;
import java.util.Map;
import java.util.Objects;
import java.util.Optional;
import java.util.SequencedMap;
import java.util.Set;
import java.util.TreeSet;
import java.util.prefs.BackingStoreException;
import java.util.prefs.InvalidPreferencesFormatException;
import java.util.prefs.Preferences;
import java.util.stream.Collectors;
import java.util.stream.Stream;

import javafx.beans.InvalidationListener;
import javafx.collections.ListChangeListener;
import javafx.collections.ObservableList;
import javafx.collections.SetChangeListener;
import javafx.scene.control.TableColumn.SortType;

import org.jabref.gui.autocompleter.AutoCompleteFirstNameMode;
import org.jabref.gui.autocompleter.AutoCompletePreferences;
import org.jabref.gui.duplicationFinder.DuplicateResolverDialog;
import org.jabref.gui.entryeditor.EntryEditorPreferences;
import org.jabref.gui.externalfiles.DateRange;
import org.jabref.gui.externalfiles.ExternalFileSorter;
import org.jabref.gui.externalfiletype.ExternalFileType;
import org.jabref.gui.externalfiletype.ExternalFileTypes;
import org.jabref.gui.groups.GroupViewMode;
import org.jabref.gui.groups.GroupsPreferences;
import org.jabref.gui.keyboard.KeyBindingRepository;
import org.jabref.gui.maintable.ColumnPreferences;
import org.jabref.gui.maintable.MainTableColumnModel;
import org.jabref.gui.maintable.MainTablePreferences;
import org.jabref.gui.maintable.NameDisplayPreferences;
import org.jabref.gui.maintable.NameDisplayPreferences.AbbreviationStyle;
import org.jabref.gui.maintable.NameDisplayPreferences.DisplayStyle;
import org.jabref.gui.mergeentries.DiffMode;
import org.jabref.gui.push.PushToApplications;
import org.jabref.gui.search.SearchDisplayMode;
import org.jabref.gui.sidepane.SidePaneType;
import org.jabref.gui.specialfields.SpecialFieldsPreferences;
import org.jabref.gui.theme.Theme;
import org.jabref.logic.JabRefException;
import org.jabref.logic.bibtex.FieldPreferences;
import org.jabref.logic.bst.BstPreviewLayout;
import org.jabref.logic.citationkeypattern.CitationKeyPattern;
import org.jabref.logic.citationkeypattern.CitationKeyPatternPreferences;
import org.jabref.logic.citationkeypattern.GlobalCitationKeyPatterns;
import org.jabref.logic.citationstyle.CitationStyle;
import org.jabref.logic.citationstyle.CitationStylePreviewLayout;
import org.jabref.logic.cleanup.FieldFormatterCleanups;
import org.jabref.logic.exporter.BibDatabaseWriter;
import org.jabref.logic.exporter.MetaDataSerializer;
import org.jabref.logic.exporter.SelfContainedSaveConfiguration;
import org.jabref.logic.exporter.TemplateExporter;
import org.jabref.logic.importer.ImportFormatPreferences;
import org.jabref.logic.importer.ImporterPreferences;
import org.jabref.logic.importer.fetcher.ACMPortalFetcher;
import org.jabref.logic.importer.fetcher.DBLPFetcher;
import org.jabref.logic.importer.fetcher.DoiFetcher;
import org.jabref.logic.importer.fetcher.GrobidPreferences;
import org.jabref.logic.importer.fetcher.IEEE;
import org.jabref.logic.importer.fetcher.SpringerFetcher;
import org.jabref.logic.importer.fileformat.CustomImporter;
import org.jabref.logic.importer.util.MetaDataParser;
import org.jabref.logic.journals.JournalAbbreviationPreferences;
import org.jabref.logic.journals.JournalAbbreviationRepository;
import org.jabref.logic.l10n.Language;
import org.jabref.logic.l10n.Localization;
import org.jabref.logic.layout.LayoutFormatterPreferences;
import org.jabref.logic.layout.TextBasedPreviewLayout;
import org.jabref.logic.layout.format.NameFormatterPreferences;
import org.jabref.logic.net.ProxyPreferences;
import org.jabref.logic.net.ssl.SSLPreferences;
import org.jabref.logic.net.ssl.TrustStoreManager;
import org.jabref.logic.openoffice.OpenOfficePreferences;
import org.jabref.logic.openoffice.style.OOStyle;
import org.jabref.logic.openoffice.style.StyleLoader;
import org.jabref.logic.preferences.DOIPreferences;
import org.jabref.logic.preferences.FetcherApiKey;
import org.jabref.logic.preferences.OwnerPreferences;
import org.jabref.logic.preferences.TimestampPreferences;
import org.jabref.logic.preview.PreviewLayout;
import org.jabref.logic.protectedterms.ProtectedTermsLoader;
import org.jabref.logic.protectedterms.ProtectedTermsPreferences;
import org.jabref.logic.push.CitationCommandString;
import org.jabref.logic.remote.RemotePreferences;
import org.jabref.logic.shared.prefs.SharedDatabasePreferences;
import org.jabref.logic.shared.security.Password;
import org.jabref.logic.util.OS;
import org.jabref.logic.util.StandardFileType;
import org.jabref.logic.util.Version;
import org.jabref.logic.util.io.AutoLinkPreferences;
import org.jabref.logic.util.io.FileHistory;
import org.jabref.logic.xmp.XmpPreferences;
import org.jabref.model.database.BibDatabaseMode;
import org.jabref.model.entry.BibEntryType;
import org.jabref.model.entry.BibEntryTypesManager;
import org.jabref.model.entry.field.Field;
import org.jabref.model.entry.field.FieldFactory;
import org.jabref.model.entry.field.InternalField;
import org.jabref.model.entry.field.StandardField;
import org.jabref.model.entry.types.EntryType;
import org.jabref.model.entry.types.EntryTypeFactory;
import org.jabref.model.groups.GroupHierarchyType;
import org.jabref.model.metadata.SaveOrder;
import org.jabref.model.metadata.SelfContainedSaveOrder;
import org.jabref.model.search.rules.SearchRules;
import org.jabref.model.strings.StringUtil;

import com.airhacks.afterburner.injection.Injector;
import com.github.javakeyring.Keyring;
import com.github.javakeyring.PasswordAccessException;
import com.google.common.annotations.VisibleForTesting;
import com.google.common.base.Splitter;
import com.tobiasdiez.easybind.EasyBind;
import jakarta.inject.Singleton;
import org.jvnet.hk2.annotations.Service;
import org.slf4j.Logger;
import org.slf4j.LoggerFactory;

/**
 * The {@code JabRefPreferences} class provides the preferences and their defaults using the JDK {@code java.util.prefs}
 * class.
 * <p>
 * Internally it defines symbols used to pick a value from the {@code java.util.prefs} interface and keeps a hashmap
 * with all the default values.
 * <p>
 * There are still some similar preferences classes ({@link org.jabref.logic.openoffice.OpenOfficePreferences} and {@link org.jabref.logic.shared.prefs.SharedDatabasePreferences}) which also use
 * the {@code java.util.prefs} API.
 */
@Singleton
@Service
public class JabRefPreferences implements PreferencesService {

    // Push to application preferences
    public static final String PUSH_EMACS_PATH = "emacsPath";
    public static final String PUSH_EMACS_ADDITIONAL_PARAMETERS = "emacsParameters";
    public static final String PUSH_LYXPIPE = "lyxpipe";
    public static final String PUSH_TEXSTUDIO_PATH = "TeXstudioPath";
    public static final String PUSH_TEXWORKS_PATH = "TeXworksPath";
    public static final String PUSH_WINEDT_PATH = "winEdtPath";
    public static final String PUSH_TEXMAKER_PATH = "texmakerPath";
    public static final String PUSH_VIM_SERVER = "vimServer";
    public static final String PUSH_VIM = "vim";
    public static final String PUSH_SUBLIME_TEXT_PATH = "sublimeTextPath";

    /* contents of the defaults HashMap that are defined in this class.
     * There are more default parameters in this map which belong to separate preference classes.
     */
    public static final String EXTERNAL_FILE_TYPES = "externalFileTypes";
    public static final String THEME = "fxTheme";
    public static final String THEME_SYNC_OS = "themeSyncOs";
    public static final String LANGUAGE = "language";
    public static final String NAMES_LAST_ONLY = "namesLastOnly";
    public static final String ABBR_AUTHOR_NAMES = "abbrAuthorNames";
    public static final String NAMES_NATBIB = "namesNatbib";
    public static final String NAMES_FIRST_LAST = "namesFf";
    public static final String BIBLATEX_DEFAULT_MODE = "biblatexMode";
    public static final String NAMES_AS_IS = "namesAsIs";
    public static final String ENTRY_EDITOR_HEIGHT = "entryEditorHeightFX";
    /**
     * Holds the horizontal divider position of the preview view when it is shown inside the entry editor
     */
    public static final String ENTRY_EDITOR_PREVIEW_DIVIDER_POS = "entryEditorPreviewDividerPos";
    public static final String AUTO_RESIZE_MODE = "autoResizeMode";
    public static final String WINDOW_MAXIMISED = "windowMaximised";
    public static final String WINDOW_FULLSCREEN = "windowFullscreen";

    public static final String REFORMAT_FILE_ON_SAVE_AND_EXPORT = "reformatFileOnSaveAndExport";
    public static final String EXPORT_IN_ORIGINAL_ORDER = "exportInOriginalOrder";
    public static final String EXPORT_IN_SPECIFIED_ORDER = "exportInSpecifiedOrder";

    public static final String EXPORT_PRIMARY_SORT_FIELD = "exportPriSort";
    public static final String EXPORT_PRIMARY_SORT_DESCENDING = "exportPriDescending";
    public static final String EXPORT_SECONDARY_SORT_FIELD = "exportSecSort";
    public static final String EXPORT_SECONDARY_SORT_DESCENDING = "exportSecDescending";
    public static final String EXPORT_TERTIARY_SORT_FIELD = "exportTerSort";
    public static final String EXPORT_TERTIARY_SORT_DESCENDING = "exportTerDescending";
    public static final String NEWLINE = "newline";

    // Variable names have changed to ensure backward compatibility with pre 5.0 releases of JabRef
    // Pre 5.1: columnNames, columnWidths, columnSortTypes, columnSortOrder
    public static final String COLUMN_NAMES = "mainTableColumnNames";
    public static final String COLUMN_WIDTHS = "mainTableColumnWidths";
    public static final String COLUMN_SORT_TYPES = "mainTableColumnSortTypes";
    public static final String COLUMN_SORT_ORDER = "mainTableColumnSortOrder";

    public static final String SEARCH_DIALOG_COLUMN_WIDTHS = "searchTableColumnWidths";
    public static final String SEARCH_DIALOG_COLUMN_SORT_TYPES = "searchDialogColumnSortTypes";
    public static final String SEARCH_DIALOG_COLUMN_SORT_ORDER = "searchDalogColumnSortOrder";

    public static final String SIDE_PANE_COMPONENT_PREFERRED_POSITIONS = "sidePaneComponentPreferredPositions";
    public static final String SIDE_PANE_COMPONENT_NAMES = "sidePaneComponentNames";
    public static final String XMP_PRIVACY_FILTERS = "xmpPrivacyFilters";
    public static final String USE_XMP_PRIVACY_FILTER = "useXmpPrivacyFilter";
    public static final String DEFAULT_SHOW_SOURCE = "defaultShowSource";
    // Window sizes
    public static final String SIZE_Y = "mainWindowSizeY";
    public static final String SIZE_X = "mainWindowSizeX";
    public static final String POS_Y = "mainWindowPosY";
    public static final String POS_X = "mainWindowPosX";

    public static final String LAST_EDITED = "lastEdited";
    public static final String OPEN_LAST_EDITED = "openLastEdited";
    public static final String LAST_FOCUSED = "lastFocused";
    public static final String AUTO_OPEN_FORM = "autoOpenForm";
    public static final String IMPORT_WORKING_DIRECTORY = "importWorkingDirectory";
    public static final String LAST_USED_EXPORT = "lastUsedExport";
    public static final String EXPORT_WORKING_DIRECTORY = "exportWorkingDirectory";
    public static final String WORKING_DIRECTORY = "workingDirectory";
    public static final String BACKUP_DIRECTORY = "backupDirectory";
    public static final String CREATE_BACKUP = "createBackup";

    public static final String KEYWORD_SEPARATOR = "groupKeywordSeparator";
    public static final String AUTO_ASSIGN_GROUP = "autoAssignGroup";
    public static final String DISPLAY_GROUP_COUNT = "displayGroupCount";
    public static final String EXTRA_FILE_COLUMNS = "extraFileColumns";
    public static final String OVERRIDE_DEFAULT_FONT_SIZE = "overrideDefaultFontSize";
    public static final String MAIN_FONT_SIZE = "mainFontSize";

    public static final String RECENT_DATABASES = "recentDatabases";
    public static final String MEMORY_STICK_MODE = "memoryStickMode";
    public static final String SHOW_ADVANCED_HINTS = "showAdvancedHints";
    public static final String DEFAULT_ENCODING = "defaultEncoding";

    public static final String BASE_DOI_URI = "baseDOIURI";
    public static final String USE_CUSTOM_DOI_URI = "useCustomDOIURI";

    public static final String USE_OWNER = "useOwner";
    public static final String DEFAULT_OWNER = "defaultOwner";
    public static final String OVERWRITE_OWNER = "overwriteOwner";

    // Required for migration from pre-v5.3 only
    public static final String UPDATE_TIMESTAMP = "updateTimestamp";
    public static final String TIME_STAMP_FIELD = "timeStampField";
    public static final String TIME_STAMP_FORMAT = "timeStampFormat";

    public static final String ADD_CREATION_DATE = "addCreationDate";
    public static final String ADD_MODIFICATION_DATE = "addModificationDate";

    public static final String WARN_ABOUT_DUPLICATES_IN_INSPECTION = "warnAboutDuplicatesInInspection";
    public static final String NON_WRAPPABLE_FIELDS = "nonWrappableFields";
    public static final String RESOLVE_STRINGS_FOR_FIELDS = "resolveStringsForFields";
    public static final String DO_NOT_RESOLVE_STRINGS = "doNotResolveStrings";

    // merge related
    public static final String MERGE_ENTRIES_DIFF_MODE = "mergeEntriesDiffMode";
    public static final String MERGE_ENTRIES_SHOULD_SHOW_DIFF = "mergeEntriesShouldShowDiff";
    public static final String MERGE_ENTRIES_SHOULD_SHOW_UNIFIED_DIFF = "mergeEntriesShouldShowUnifiedDiff";
    public static final String MERGE_ENTRIES_HIGHLIGHT_WORDS = "mergeEntriesHighlightWords";

    public static final String MERGE_SHOW_ONLY_CHANGED_FIELDS = "mergeShowOnlyChangedFields";

    public static final String SHOW_USER_COMMENTS_FIELDS = "showUserCommentsFields";

    public static final String MERGE_APPLY_TO_ALL_ENTRIES = "mergeApplyToAllEntries";

    public static final String DUPLICATE_RESOLVER_DECISION_RESULT_ALL_ENTRIES = "duplicateResolverDecisionResult";

    public static final String CUSTOM_EXPORT_FORMAT = "customExportFormat";
    public static final String CUSTOM_IMPORT_FORMAT = "customImportFormat";
    public static final String KEY_PATTERN_REGEX = "KeyPatternRegex";
    public static final String KEY_PATTERN_REPLACEMENT = "KeyPatternReplacement";
    public static final String CONSOLE_COMMAND = "consoleCommand";
    public static final String USE_DEFAULT_CONSOLE_APPLICATION = "useDefaultConsoleApplication";
    public static final String USE_DEFAULT_FILE_BROWSER_APPLICATION = "userDefaultFileBrowserApplication";
    public static final String FILE_BROWSER_COMMAND = "fileBrowserCommand";
    public static final String MAIN_FILE_DIRECTORY = "fileDirectory";

    public static final String SEARCH_DISPLAY_MODE = "searchDisplayMode";
    public static final String SEARCH_CASE_SENSITIVE = "caseSensitiveSearch";
    public static final String SEARCH_REG_EXP = "regExpSearch";
    public static final String SEARCH_FULLTEXT = "fulltextSearch";
    public static final String SEARCH_KEEP_SEARCH_STRING = "keepSearchString";
    public static final String SEARCH_KEEP_GLOBAL_WINDOW_ON_TOP = "keepOnTop";
    public static final String SEARCH_WINDOW_HEIGHT = "searchWindowHeight";
    public static final String SEARCH_WINDOW_WIDTH = "searchWindowWidth";
    public static final String SEARCH_CATALOGS = "searchCatalogs";
    public static final String IMPORTERS_ENABLED = "importersEnabled";
    public static final String GENERATE_KEY_ON_IMPORT = "generateKeyOnImport";
    public static final String GROBID_ENABLED = "grobidEnabled";
    public static final String GROBID_OPT_OUT = "grobidOptOut";
    public static final String GROBID_URL = "grobidURL";

    public static final String JOURNAL_POPUP = "journalPopup";

    public static final String DEFAULT_CITATION_KEY_PATTERN = "defaultBibtexKeyPattern";
    public static final String UNWANTED_CITATION_KEY_CHARACTERS = "defaultUnwantedBibtexKeyCharacters";
    public static final String CONFIRM_DELETE = "confirmDelete";
    public static final String CONFIRM_LINKED_FILE_DELETE = "confirmLinkedFileDelete";
    public static final String TRASH_INSTEAD_OF_DELETE = "trashInsteadOfDelete";
    public static final String WARN_BEFORE_OVERWRITING_KEY = "warnBeforeOverwritingKey";
    public static final String AVOID_OVERWRITING_KEY = "avoidOverwritingKey";
    public static final String AUTOLINK_EXACT_KEY_ONLY = "autolinkExactKeyOnly";
    public static final String AUTOLINK_FILES_ENABLED = "autoLinkFilesEnabled";
    public static final String SIDE_PANE_WIDTH = "sidePaneWidthFX";

    public static final String CITE_COMMAND = "citeCommand";

    public static final String GENERATE_KEYS_BEFORE_SAVING = "generateKeysBeforeSaving";
    public static final String EMAIL_SUBJECT = "emailSubject";
    public static final String KINDLE_EMAIL = "kindleEmail";
    public static final String OPEN_FOLDERS_OF_ATTACHED_FILES = "openFoldersOfAttachedFiles";
    public static final String KEY_GEN_ALWAYS_ADD_LETTER = "keyGenAlwaysAddLetter";
    public static final String KEY_GEN_FIRST_LETTER_A = "keyGenFirstLetterA";
    public static final String ALLOW_INTEGER_EDITION_BIBTEX = "allowIntegerEditionBibtex";
    public static final String LOCAL_AUTO_SAVE = "localAutoSave";
    public static final String AUTOLINK_REG_EXP_SEARCH_EXPRESSION_KEY = "regExpSearchExpression";
    public static final String AUTOLINK_USE_REG_EXP_SEARCH_KEY = "useRegExpSearch";
    // bibLocAsPrimaryDir is a misleading antique variable name, we keep it for reason of compatibility
    public static final String STORE_RELATIVE_TO_BIB = "bibLocAsPrimaryDir";
    public static final String SELECTED_FETCHER_INDEX = "selectedFetcherIndex";
    public static final String WEB_SEARCH_VISIBLE = "webSearchVisible";
    public static final String GROUP_SIDEPANE_VISIBLE = "groupSidepaneVisible";
    public static final String CUSTOM_TAB_NAME = "customTabName_";
    public static final String CUSTOM_TAB_FIELDS = "customTabFields_";
    public static final String ASK_AUTO_NAMING_PDFS_AGAIN = "AskAutoNamingPDFsAgain";
    public static final String CLEANUP_JOBS = "CleanUpJobs";
    public static final String CLEANUP_FIELD_FORMATTERS_ENABLED = "CleanUpFormattersEnabled";
    public static final String CLEANUP_FIELD_FORMATTERS = "CleanUpFormatters";
    public static final String IMPORT_FILENAMEPATTERN = "importFileNamePattern";
    public static final String IMPORT_FILEDIRPATTERN = "importFileDirPattern";
    public static final String NAME_FORMATTER_VALUE = "nameFormatterFormats";
    public static final String NAME_FORMATER_KEY = "nameFormatterNames";
    public static final String PUSH_TO_APPLICATION = "pushToApplication";
    public static final String SHOW_RECOMMENDATIONS = "showRecommendations";
    public static final String ACCEPT_RECOMMENDATIONS = "acceptRecommendations";
    public static final String SHOW_LATEX_CITATIONS = "showLatexCitations";
    public static final String SEND_LANGUAGE_DATA = "sendLanguageData";
    public static final String SEND_OS_DATA = "sendOSData";
    public static final String SEND_TIMEZONE_DATA = "sendTimezoneData";
    public static final String VALIDATE_IN_ENTRY_EDITOR = "validateInEntryEditor";
    public static final String SHOW_SCITE_TAB = "showSciteTab";

    // Lookup -> Unlinked Files Search dialog preferences
    public static final String UNLINKED_FILES_SELECTED_EXTENSION = "unlinkedFilesSelectedExtension";
    public static final String UNLINKED_FILES_SELECTED_DATE_RANGE = "unlinkedFilesSelectedDateRange";
    public static final String UNLINKED_FILES_SELECTED_SORT = "unlinkedFilesSelectedSort";

    /**
     * The OpenOffice/LibreOffice connection preferences are: OO_PATH main directory for OO/LO installation, used to detect location on Win/macOS when using manual connect OO_EXECUTABLE_PATH path to soffice-file OO_JARS_PATH directory that contains juh.jar, jurt.jar, ridl.jar, unoil.jar OO_SYNC_WHEN_CITING true if the reference list is updated when adding a new citation OO_SHOW_PANEL true if the OO panel is shown on startup OO_USE_ALL_OPEN_DATABASES true if all databases should be used when citing OO_BIBLIOGRAPHY_STYLE_FILE path to the used style file OO_EXTERNAL_STYLE_FILES list with paths to external style files STYLES_*_* size and position of "Select style" dialog
     */
    public static final String OO_EXECUTABLE_PATH = "ooExecutablePath";
    public static final String OO_SHOW_PANEL = "showOOPanel";
    public static final String OO_SYNC_WHEN_CITING = "syncOOWhenCiting";
    public static final String OO_USE_ALL_OPEN_BASES = "useAllOpenBases";
    public static final String OO_BIBLIOGRAPHY_STYLE_FILE = "ooBibliographyStyleFile";
    public static final String OO_EXTERNAL_STYLE_FILES = "ooExternalStyleFiles";
    public static String OO_CURRENT_STYLE = "ooCurrentStyle";

    // Special field preferences
    public static final String SPECIALFIELDSENABLED = "specialFieldsEnabled";

    // Prefs node for CitationKeyPatterns
    public static final String CITATION_KEY_PATTERNS_NODE = "bibtexkeypatterns";
    // Prefs node for customized entry types
    public static final String CUSTOMIZED_BIBTEX_TYPES = "customizedBibtexTypes";
    public static final String CUSTOMIZED_BIBLATEX_TYPES = "customizedBiblatexTypes";
    // Version
    public static final String VERSION_IGNORED_UPDATE = "versionIgnoreUpdate";
    public static final String VERSION_CHECK_ENABLED = "versionCheck";
    // KeyBindings - keys - public because needed for pref migration
    public static final String BINDINGS = "bindings";

    // AutcompleteFields - public because needed for pref migration
    public static final String AUTOCOMPLETER_COMPLETE_FIELDS = "autoCompleteFields";

    // Id Entry Generator Preferences
    public static final String ID_ENTRY_GENERATOR = "idEntryGenerator";

    // String delimiter
    public static final Character STRINGLIST_DELIMITER = ';';

    // Preview - public for pref migrations
    public static final String PREVIEW_STYLE = "previewStyle";
    public static final String CYCLE_PREVIEW_POS = "cyclePreviewPos";
    public static final String CYCLE_PREVIEW = "cyclePreview";
    public static final String PREVIEW_AS_TAB = "previewAsTab";
    public static final String PREVIEW_IN_ENTRY_TABLE_TOOLTIP = "previewInEntryTableTooltip";
    public static final String PREVIEW_BST_LAYOUT_PATHS = "previewBstLayoutPaths";

    // UI
    private static final String FONT_FAMILY = "fontFamily";

    // Proxy
    private static final String PROXY_PORT = "proxyPort";
    private static final String PROXY_HOSTNAME = "proxyHostname";
    private static final String PROXY_USE = "useProxy";
    private static final String PROXY_USE_AUTHENTICATION = "useProxyAuthentication";
    private static final String PROXY_USERNAME = "proxyUsername";
    private static final String PROXY_PASSWORD = "proxyPassword";
    private static final String PROXY_PERSIST_PASSWORD = "persistPassword";

    // Web search
    private static final String FETCHER_CUSTOM_KEY_NAMES = "fetcherCustomKeyNames";
    private static final String FETCHER_CUSTOM_KEY_USES = "fetcherCustomKeyUses";
    private static final String FETCHER_CUSTOM_KEY_PERSIST = "fetcherCustomKeyPersist";

    // SSL
    private static final String TRUSTSTORE_PATH = "truststorePath";

    // Auto completion
    private static final String AUTO_COMPLETE = "autoComplete";
    private static final String AUTOCOMPLETER_FIRSTNAME_MODE = "autoCompFirstNameMode";
    private static final String AUTOCOMPLETER_LAST_FIRST = "autoCompLF";
    private static final String AUTOCOMPLETER_FIRST_LAST = "autoCompFF";

    private static final String BIND_NAMES = "bindNames";
    // User
    private static final String USER_ID = "userId";

    // Journal
    private static final String EXTERNAL_JOURNAL_LISTS = "externalJournalLists";
    private static final String USE_AMS_FJOURNAL = "useAMSFJournal";

    // Protected terms
    private static final String PROTECTED_TERMS_ENABLED_EXTERNAL = "protectedTermsEnabledExternal";
    private static final String PROTECTED_TERMS_DISABLED_EXTERNAL = "protectedTermsDisabledExternal";
    private static final String PROTECTED_TERMS_ENABLED_INTERNAL = "protectedTermsEnabledInternal";
    private static final String PROTECTED_TERMS_DISABLED_INTERNAL = "protectedTermsDisabledInternal";

    // GroupViewMode
    private static final String GROUP_INTERSECT_UNION_VIEW_MODE = "groupIntersectUnionViewModes";
    private static final String DEFAULT_HIERARCHICAL_CONTEXT = "defaultHierarchicalContext";

    // Dialog states
    private static final String PREFS_EXPORT_PATH = "prefsExportPath";
    private static final String DOWNLOAD_LINKED_FILES = "downloadLinkedFiles";
    private static final String FULLTEXT_INDEX_LINKED_FILES = "fulltextIndexLinkedFiles";

    // Helper string
    private static final String USER_HOME = System.getProperty("user.home");

    // Indexes for Strings within stored custom export entries
    private static final int EXPORTER_NAME_INDEX = 0;
    private static final int EXPORTER_FILENAME_INDEX = 1;
    private static final int EXPORTER_EXTENSION_INDEX = 2;

    // Remote
    private static final String USE_REMOTE_SERVER = "useRemoteServer";
    private static final String REMOTE_SERVER_PORT = "remoteServerPort";

    private static final Logger LOGGER = LoggerFactory.getLogger(JabRefPreferences.class);
    private static final Preferences PREFS_NODE = Preferences.userRoot().node("/org/jabref");

    // The only instance of this class:
    private static JabRefPreferences singleton;
    /**
     * HashMap that contains all preferences which are set by default
     */
    public final Map<String, Object> defaults = new HashMap<>();

    private final Preferences prefs;

    /**
     * Cache variables
     */
    private String userAndHost;

    private LibraryPreferences libraryPreferences;
    private DOIPreferences doiPreferences;
    private OwnerPreferences ownerPreferences;
    private TimestampPreferences timestampPreferences;
    private PreviewPreferences previewPreferences;
    private OpenOfficePreferences openOfficePreferences;
    private SidePanePreferences sidePanePreferences;
    private WorkspacePreferences workspacePreferences;
    private ImporterPreferences importerPreferences;
    private GrobidPreferences grobidPreferences;
    private ProtectedTermsPreferences protectedTermsPreferences;
    private MrDlibPreferences mrDlibPreferences;
    private EntryEditorPreferences entryEditorPreferences;
    private FilePreferences filePreferences;
    private GuiPreferences guiPreferences;
    private RemotePreferences remotePreferences;
    private ProxyPreferences proxyPreferences;
    private SSLPreferences sslPreferences;
    private SearchPreferences searchPreferences;
    private AutoLinkPreferences autoLinkPreferences;
    private ExportPreferences exportPreferences;
    private NameFormatterPreferences nameFormatterPreferences;
    private BibEntryPreferences bibEntryPreferences;
    private InternalPreferences internalPreferences;
    private SpecialFieldsPreferences specialFieldsPreferences;
    private GroupsPreferences groupsPreferences;
    private XmpPreferences xmpPreferences;
    private AutoCompletePreferences autoCompletePreferences;
    private CleanupPreferences cleanupPreferences;
    private PushToApplicationPreferences pushToApplicationPreferences;
    private ExternalApplicationsPreferences externalApplicationsPreferences;
    private CitationKeyPatternPreferences citationKeyPatternPreferences;
    private NameDisplayPreferences nameDisplayPreferences;
    private MainTablePreferences mainTablePreferences;
    private ColumnPreferences mainTableColumnPreferences;
    private ColumnPreferences searchDialogColumnPreferences;
    private JournalAbbreviationPreferences journalAbbreviationPreferences;
    private FieldPreferences fieldPreferences;
    private MergeDialogPreferences mergeDialogPreferences;
<<<<<<< HEAD
    private OOStyle stylePreferences;
=======
    private UnlinkedFilesDialogPreferences unlinkedFilesDialogPreferences;
>>>>>>> ea00fe62

    private KeyBindingRepository keyBindingRepository;

    // The constructor is made private to enforce this as a singleton class:
    private JabRefPreferences() {
        try {
            if (new File("jabref.xml").exists()) {
                importPreferences(Path.of("jabref.xml"));
            }
        } catch (JabRefException e) {
            LOGGER.warn("Could not import preferences from jabref.xml: {}", e.getMessage(), e);
        }

        // load user preferences
        prefs = PREFS_NODE;

        // Since some of the preference settings themselves use localized strings, we cannot set the language after
        // the initialization of the preferences in main
        // Otherwise that language framework will be instantiated and more importantly, statically initialized preferences
        // like the SearchDisplayMode will never be translated.
        Localization.setLanguage(getLanguage());

        defaults.put(SEARCH_DISPLAY_MODE, SearchDisplayMode.FILTER.toString());
        defaults.put(SEARCH_CASE_SENSITIVE, Boolean.FALSE);
        defaults.put(SEARCH_REG_EXP, Boolean.FALSE);
        defaults.put(SEARCH_FULLTEXT, Boolean.FALSE);
        defaults.put(SEARCH_KEEP_SEARCH_STRING, Boolean.FALSE);
        defaults.put(SEARCH_KEEP_GLOBAL_WINDOW_ON_TOP, Boolean.TRUE);
        defaults.put(SEARCH_WINDOW_HEIGHT, 176.0);
        defaults.put(SEARCH_WINDOW_WIDTH, 600.0);
        defaults.put(SEARCH_CATALOGS, convertListToString(List.of(
                ACMPortalFetcher.FETCHER_NAME,
                SpringerFetcher.FETCHER_NAME,
                DBLPFetcher.FETCHER_NAME,
                IEEE.FETCHER_NAME)));
        defaults.put(IMPORTERS_ENABLED, Boolean.TRUE);
        defaults.put(GENERATE_KEY_ON_IMPORT, Boolean.TRUE);
        defaults.put(GROBID_ENABLED, Boolean.FALSE);
        defaults.put(GROBID_OPT_OUT, Boolean.FALSE);
        defaults.put(GROBID_URL, "http://grobid.jabref.org:8070");

        defaults.put(JOURNAL_POPUP, EntryEditorPreferences.JournalPopupEnabled.FIRST_START.toString());

        defaults.put(PUSH_TEXMAKER_PATH, OS.getNativeDesktop().detectProgramPath("texmaker", "Texmaker"));
        defaults.put(PUSH_WINEDT_PATH, OS.getNativeDesktop().detectProgramPath("WinEdt", "WinEdt Team\\WinEdt"));
        defaults.put(PUSH_TEXSTUDIO_PATH, OS.getNativeDesktop().detectProgramPath("texstudio", "TeXstudio"));
        defaults.put(PUSH_TEXWORKS_PATH, OS.getNativeDesktop().detectProgramPath("texworks", "TeXworks"));
        defaults.put(PUSH_SUBLIME_TEXT_PATH, OS.getNativeDesktop().detectProgramPath("subl", "Sublime"));
        defaults.put(PUSH_LYXPIPE, USER_HOME + File.separator + ".lyx/lyxpipe");
        defaults.put(PUSH_VIM, "vim");
        defaults.put(PUSH_VIM_SERVER, "vim");
        defaults.put(PUSH_EMACS_ADDITIONAL_PARAMETERS, "-n -e");

        defaults.put(BIBLATEX_DEFAULT_MODE, Boolean.FALSE);

        // Set DOI to be the default ID entry generator
        defaults.put(ID_ENTRY_GENERATOR, DoiFetcher.NAME);

        defaults.put(USE_CUSTOM_DOI_URI, Boolean.FALSE);
        defaults.put(BASE_DOI_URI, "https://doi.org");

        if (OS.OS_X) {
            defaults.put(FONT_FAMILY, "SansSerif");
            defaults.put(PUSH_EMACS_PATH, "emacsclient");
        } else if (OS.WINDOWS) {
            defaults.put(PUSH_EMACS_PATH, "emacsclient.exe");
        } else {
            // Linux
            defaults.put(FONT_FAMILY, "SansSerif");
            defaults.put(PUSH_EMACS_PATH, "emacsclient");
        }

        defaults.put(PUSH_TO_APPLICATION, "TeXstudio");

        defaults.put(RECENT_DATABASES, "");
        defaults.put(EXTERNAL_FILE_TYPES, "");
        defaults.put(KEY_PATTERN_REGEX, "");
        defaults.put(KEY_PATTERN_REPLACEMENT, "");

        // Proxy
        defaults.put(PROXY_USE, Boolean.FALSE);
        defaults.put(PROXY_HOSTNAME, "");
        defaults.put(PROXY_PORT, "80");
        defaults.put(PROXY_USE_AUTHENTICATION, Boolean.FALSE);
        defaults.put(PROXY_USERNAME, "");
        defaults.put(PROXY_PASSWORD, "");
        defaults.put(PROXY_PERSIST_PASSWORD, Boolean.FALSE);

        // SSL
        defaults.put(TRUSTSTORE_PATH, OS.getNativeDesktop()
                                        .getSslDirectory()
                                        .resolve("truststore.jks").toString());

        defaults.put(POS_X, 0);
        defaults.put(POS_Y, 0);
        defaults.put(SIZE_X, 1024);
        defaults.put(SIZE_Y, 768);
        defaults.put(WINDOW_MAXIMISED, Boolean.TRUE);
        defaults.put(WINDOW_FULLSCREEN, Boolean.FALSE);
        defaults.put(AUTO_RESIZE_MODE, Boolean.FALSE); // By default disable "Fit table horizontally on the screen"
        defaults.put(ENTRY_EDITOR_HEIGHT, 0.65);
        defaults.put(ENTRY_EDITOR_PREVIEW_DIVIDER_POS, 0.5);
        defaults.put(NAMES_AS_IS, Boolean.FALSE); // "Show names unchanged"
        defaults.put(NAMES_FIRST_LAST, Boolean.FALSE); // "Show 'Firstname Lastname'"
        defaults.put(NAMES_NATBIB, Boolean.TRUE); // "Natbib style"
        defaults.put(ABBR_AUTHOR_NAMES, Boolean.TRUE); // "Abbreviate names"
        defaults.put(NAMES_LAST_ONLY, Boolean.TRUE); // "Show last names only"
        // system locale as default
        defaults.put(LANGUAGE, Locale.getDefault().getLanguage());

        defaults.put(REFORMAT_FILE_ON_SAVE_AND_EXPORT, Boolean.FALSE);

        // export order
        defaults.put(EXPORT_IN_ORIGINAL_ORDER, Boolean.TRUE);
        defaults.put(EXPORT_IN_SPECIFIED_ORDER, Boolean.FALSE);

        // export order: if EXPORT_IN_SPECIFIED_ORDER, then use following criteria
        defaults.put(EXPORT_PRIMARY_SORT_FIELD, InternalField.KEY_FIELD.getName());
        defaults.put(EXPORT_PRIMARY_SORT_DESCENDING, Boolean.FALSE);
        defaults.put(EXPORT_SECONDARY_SORT_FIELD, StandardField.AUTHOR.getName());
        defaults.put(EXPORT_SECONDARY_SORT_DESCENDING, Boolean.FALSE);
        defaults.put(EXPORT_TERTIARY_SORT_FIELD, StandardField.TITLE.getName());
        defaults.put(EXPORT_TERTIARY_SORT_DESCENDING, Boolean.FALSE);

        defaults.put(NEWLINE, System.lineSeparator());

        defaults.put(SIDE_PANE_COMPONENT_NAMES, "");
        defaults.put(SIDE_PANE_COMPONENT_PREFERRED_POSITIONS, "");

        defaults.put(COLUMN_NAMES, "groups;group_icons;files;linked_id;field:entrytype;field:author/editor;field:title;field:year;field:journal/booktitle;special:ranking;special:readstatus;special:priority");
        defaults.put(COLUMN_WIDTHS, "28;40;28;28;75;300;470;60;130;50;50;50");

        defaults.put(XMP_PRIVACY_FILTERS, "pdf;timestamp;keywords;owner;note;review");
        defaults.put(USE_XMP_PRIVACY_FILTER, Boolean.FALSE);
        defaults.put(WORKING_DIRECTORY, USER_HOME);
        defaults.put(EXPORT_WORKING_DIRECTORY, USER_HOME);

        defaults.put(CREATE_BACKUP, Boolean.TRUE);

        // Remembers working directory of last import
        defaults.put(IMPORT_WORKING_DIRECTORY, USER_HOME);
        defaults.put(PREFS_EXPORT_PATH, USER_HOME);
        defaults.put(AUTO_OPEN_FORM, Boolean.TRUE);
        defaults.put(OPEN_LAST_EDITED, Boolean.TRUE);
        defaults.put(LAST_EDITED, "");
        defaults.put(LAST_FOCUSED, "");
        defaults.put(DEFAULT_SHOW_SOURCE, Boolean.FALSE);

        defaults.put(MERGE_ENTRIES_DIFF_MODE, DiffMode.WORD.name());
        defaults.put(MERGE_ENTRIES_SHOULD_SHOW_DIFF, Boolean.TRUE);
        defaults.put(MERGE_ENTRIES_SHOULD_SHOW_UNIFIED_DIFF, Boolean.TRUE);
        defaults.put(MERGE_ENTRIES_HIGHLIGHT_WORDS, Boolean.TRUE);
        defaults.put(MERGE_SHOW_ONLY_CHANGED_FIELDS, Boolean.FALSE);
        defaults.put(MERGE_APPLY_TO_ALL_ENTRIES, Boolean.FALSE);
        defaults.put(DUPLICATE_RESOLVER_DECISION_RESULT_ALL_ENTRIES, DuplicateResolverDialog.DuplicateResolverResult.BREAK.name());

        defaults.put(SHOW_USER_COMMENTS_FIELDS, Boolean.TRUE);

        defaults.put(SHOW_RECOMMENDATIONS, Boolean.TRUE);
        defaults.put(ACCEPT_RECOMMENDATIONS, Boolean.FALSE);
        defaults.put(SHOW_LATEX_CITATIONS, Boolean.TRUE);
        defaults.put(SHOW_SCITE_TAB, Boolean.TRUE);
        defaults.put(SEND_LANGUAGE_DATA, Boolean.FALSE);
        defaults.put(SEND_OS_DATA, Boolean.FALSE);
        defaults.put(SEND_TIMEZONE_DATA, Boolean.FALSE);
        defaults.put(VALIDATE_IN_ENTRY_EDITOR, Boolean.TRUE);
        defaults.put(AUTO_COMPLETE, Boolean.FALSE);
        defaults.put(AUTOCOMPLETER_FIRSTNAME_MODE, AutoCompleteFirstNameMode.BOTH.name());
        defaults.put(AUTOCOMPLETER_FIRST_LAST, Boolean.FALSE); // "Autocomplete names in 'Firstname Lastname' format only"
        defaults.put(AUTOCOMPLETER_LAST_FIRST, Boolean.FALSE); // "Autocomplete names in 'Lastname, Firstname' format only"
        defaults.put(AUTOCOMPLETER_COMPLETE_FIELDS, "author;editor;title;journal;publisher;keywords;crossref;related;entryset");
        defaults.put(AUTO_ASSIGN_GROUP, Boolean.TRUE);
        defaults.put(DISPLAY_GROUP_COUNT, Boolean.TRUE);
        defaults.put(GROUP_INTERSECT_UNION_VIEW_MODE, GroupViewMode.INTERSECTION.name());
        defaults.put(DEFAULT_HIERARCHICAL_CONTEXT, GroupHierarchyType.INDEPENDENT.name());
        defaults.put(KEYWORD_SEPARATOR, ", ");
        defaults.put(DEFAULT_ENCODING, StandardCharsets.UTF_8.name());
        defaults.put(DEFAULT_OWNER, System.getProperty("user.name"));
        defaults.put(MEMORY_STICK_MODE, Boolean.FALSE);
        defaults.put(SHOW_ADVANCED_HINTS, Boolean.TRUE);

        defaults.put(EXTRA_FILE_COLUMNS, Boolean.FALSE);

        defaults.put(PROTECTED_TERMS_ENABLED_INTERNAL, convertListToString(ProtectedTermsLoader.getInternalLists()));
        defaults.put(PROTECTED_TERMS_DISABLED_INTERNAL, "");
        defaults.put(PROTECTED_TERMS_ENABLED_EXTERNAL, "");
        defaults.put(PROTECTED_TERMS_DISABLED_EXTERNAL, "");

        defaults.put(UNLINKED_FILES_SELECTED_EXTENSION, StandardFileType.ANY_FILE.name());
        defaults.put(UNLINKED_FILES_SELECTED_DATE_RANGE, DateRange.ALL_TIME.name());
        defaults.put(UNLINKED_FILES_SELECTED_SORT, ExternalFileSorter.DEFAULT.name());

        // OpenOffice/LibreOffice
        if (OS.WINDOWS) {
            defaults.put(OO_EXECUTABLE_PATH, OpenOfficePreferences.DEFAULT_WIN_EXEC_PATH);
        } else if (OS.OS_X) {
            defaults.put(OO_EXECUTABLE_PATH, OpenOfficePreferences.DEFAULT_OSX_EXEC_PATH);
        } else { // Linux
            defaults.put(OO_EXECUTABLE_PATH, OpenOfficePreferences.DEFAULT_LINUX_EXEC_PATH);
        }

        defaults.put(OO_SYNC_WHEN_CITING, Boolean.TRUE);
        defaults.put(OO_SHOW_PANEL, Boolean.FALSE);
        defaults.put(OO_USE_ALL_OPEN_BASES, Boolean.TRUE);
        defaults.put(OO_BIBLIOGRAPHY_STYLE_FILE, StyleLoader.DEFAULT_AUTHORYEAR_STYLE_PATH);
        defaults.put(OO_EXTERNAL_STYLE_FILES, "");

        defaults.put(SPECIALFIELDSENABLED, Boolean.TRUE);

        defaults.put(FETCHER_CUSTOM_KEY_NAMES, "Springer;IEEEXplore;SAO/NASA ADS;ScienceDirect;Biodiversity Heritage");
        defaults.put(FETCHER_CUSTOM_KEY_USES, "FALSE;FALSE;FALSE;FALSE;FALSE");
        defaults.put(FETCHER_CUSTOM_KEY_PERSIST, Boolean.FALSE);

        defaults.put(USE_OWNER, Boolean.FALSE);
        defaults.put(OVERWRITE_OWNER, Boolean.FALSE);
        defaults.put(AVOID_OVERWRITING_KEY, Boolean.FALSE);
        defaults.put(WARN_BEFORE_OVERWRITING_KEY, Boolean.TRUE);
        defaults.put(CONFIRM_DELETE, Boolean.TRUE);
        defaults.put(CONFIRM_LINKED_FILE_DELETE, Boolean.TRUE);
        defaults.put(DEFAULT_CITATION_KEY_PATTERN, "[auth][year]");
        defaults.put(UNWANTED_CITATION_KEY_CHARACTERS, "-`ʹ:!;?^");
        defaults.put(RESOLVE_STRINGS_FOR_FIELDS, "author;booktitle;editor;editora;editorb;editorc;institution;issuetitle;journal;journalsubtitle;journaltitle;mainsubtitle;month;publisher;shortauthor;shorteditor;subtitle;titleaddon");
        defaults.put(DO_NOT_RESOLVE_STRINGS, Boolean.FALSE);
        defaults.put(NON_WRAPPABLE_FIELDS, "pdf;ps;url;doi;file;isbn;issn");
        defaults.put(WARN_ABOUT_DUPLICATES_IN_INSPECTION, Boolean.TRUE);
        defaults.put(ADD_CREATION_DATE, Boolean.FALSE);
        defaults.put(ADD_MODIFICATION_DATE, Boolean.FALSE);

        defaults.put(UPDATE_TIMESTAMP, Boolean.FALSE);
        defaults.put(TIME_STAMP_FIELD, StandardField.TIMESTAMP.getName());
        // default time stamp follows ISO-8601. Reason: https://xkcd.com/1179/
        defaults.put(TIME_STAMP_FORMAT, "yyyy-MM-dd");

        defaults.put(GENERATE_KEYS_BEFORE_SAVING, Boolean.FALSE);

        defaults.put(USE_REMOTE_SERVER, Boolean.TRUE);
        defaults.put(REMOTE_SERVER_PORT, 6050);

        defaults.put(EXTERNAL_JOURNAL_LISTS, "");
        defaults.put(USE_AMS_FJOURNAL, true);
        defaults.put(CITE_COMMAND, "\\cite{key1,key2}");
        defaults.put(LAST_USED_EXPORT, "");
        defaults.put(SIDE_PANE_WIDTH, 0.15);

        defaults.put(MAIN_FONT_SIZE, 9);
        defaults.put(OVERRIDE_DEFAULT_FONT_SIZE, false);

        defaults.put(AUTOLINK_EXACT_KEY_ONLY, Boolean.FALSE);
        defaults.put(AUTOLINK_FILES_ENABLED, Boolean.TRUE);
        defaults.put(LOCAL_AUTO_SAVE, Boolean.FALSE);
        defaults.put(ALLOW_INTEGER_EDITION_BIBTEX, Boolean.FALSE);
        // Curly brackets ({}) are the default delimiters, not quotes (") as these cause trouble when they appear within the field value:
        // Currently, JabRef does not escape them
        defaults.put(KEY_GEN_FIRST_LETTER_A, Boolean.TRUE);
        defaults.put(KEY_GEN_ALWAYS_ADD_LETTER, Boolean.FALSE);
        defaults.put(EMAIL_SUBJECT, Localization.lang("References"));
        defaults.put(KINDLE_EMAIL, "");

        if (OS.WINDOWS) {
            defaults.put(OPEN_FOLDERS_OF_ATTACHED_FILES, Boolean.TRUE);
        } else {
            defaults.put(OPEN_FOLDERS_OF_ATTACHED_FILES, Boolean.FALSE);
        }

        defaults.put(WEB_SEARCH_VISIBLE, Boolean.TRUE);
        defaults.put(GROUP_SIDEPANE_VISIBLE, Boolean.TRUE);
        defaults.put(SELECTED_FETCHER_INDEX, 0);
        defaults.put(STORE_RELATIVE_TO_BIB, Boolean.TRUE);

        defaults.put(ASK_AUTO_NAMING_PDFS_AGAIN, Boolean.TRUE);
        defaults.put(CLEANUP_JOBS, convertListToString(getDefaultCleanupJobs().stream().map(Enum::name).toList()));
        defaults.put(CLEANUP_FIELD_FORMATTERS_ENABLED, Boolean.FALSE);
        defaults.put(CLEANUP_FIELD_FORMATTERS, FieldFormatterCleanups.getMetaDataString(FieldFormatterCleanups.DEFAULT_SAVE_ACTIONS, OS.NEWLINE));

        // use citation key appended with filename as default pattern
        defaults.put(IMPORT_FILENAMEPATTERN, FilePreferences.DEFAULT_FILENAME_PATTERNS[1]);
        // Default empty String to be backwards compatible
        defaults.put(IMPORT_FILEDIRPATTERN, "");
        // Download files by default
        defaults.put(DOWNLOAD_LINKED_FILES, true);
        // Create Fulltext-Index by default
        defaults.put(FULLTEXT_INDEX_LINKED_FILES, true);

        String defaultExpression = "**/.*[citationkey].*\\\\.[extension]";
        defaults.put(AUTOLINK_REG_EXP_SEARCH_EXPRESSION_KEY, defaultExpression);
        defaults.put(AUTOLINK_USE_REG_EXP_SEARCH_KEY, Boolean.FALSE);

        defaults.put(USE_DEFAULT_CONSOLE_APPLICATION, Boolean.TRUE);
        defaults.put(USE_DEFAULT_FILE_BROWSER_APPLICATION, Boolean.TRUE);
        if (OS.WINDOWS) {
            defaults.put(CONSOLE_COMMAND, "C:\\Program Files\\ConEmu\\ConEmu64.exe /single /dir \"%DIR\"");
            defaults.put(FILE_BROWSER_COMMAND, "explorer.exe /select, \"%DIR\"");
        } else {
            defaults.put(CONSOLE_COMMAND, "");
            defaults.put(FILE_BROWSER_COMMAND, "");
        }

        // version check defaults
        defaults.put(VERSION_IGNORED_UPDATE, "");
        defaults.put(VERSION_CHECK_ENABLED, Boolean.TRUE);

        // preview
        defaults.put(CYCLE_PREVIEW, "Preview;" + CitationStyle.DEFAULT);
        defaults.put(CYCLE_PREVIEW_POS, 0);
        defaults.put(PREVIEW_AS_TAB, Boolean.FALSE);
        defaults.put(PREVIEW_IN_ENTRY_TABLE_TOOLTIP, Boolean.FALSE);
        defaults.put(PREVIEW_STYLE,
                "<font face=\"sans-serif\">" +
                        "<b>\\bibtextype</b><a name=\"\\citationkey\">\\begin{citationkey} (\\citationkey)</a>\\end{citationkey}__NEWLINE__" +
                        "\\begin{author}<BR><BR>\\format[Authors(LastFirst, FullName,Sep= / ,LastSep= / ),HTMLChars]{\\author}\\end{author}__NEWLINE__" +
                        "\\begin{editor & !author}<BR><BR>\\format[Authors(LastFirst,FullName,Sep= / ,LastSep= / ),HTMLChars]{\\editor} (\\format[IfPlural(Eds.,Ed.)]{\\editor})\\end{editor & !author}__NEWLINE__" +
                        "\\begin{title}<BR><b>\\format[HTMLChars]{\\title}</b> \\end{title}__NEWLINE__" +
                        "<BR>\\begin{date}\\date\\end{date}\\begin{edition}, \\edition. edition\\end{edition}__NEWLINE__" +
                        "\\begin{editor & author}<BR><BR>\\format[Authors(LastFirst,FullName,Sep= / ,LastSep= / ),HTMLChars]{\\editor} (\\format[IfPlural(Eds.,Ed.)]{\\editor})\\end{editor & author}__NEWLINE__" +
                        "\\begin{booktitle}<BR><i>\\format[HTMLChars]{\\booktitle}</i>\\end{booktitle}__NEWLINE__" +
                        "\\begin{chapter} \\format[HTMLChars]{\\chapter}<BR>\\end{chapter}" +
                        "\\begin{editor & !author}<BR>\\end{editor & !author}\\begin{!editor}<BR>\\end{!editor}\\begin{journal}<BR><i>\\format[HTMLChars]{\\journal}</i> \\end{journal} \\begin{volume}, Vol. \\volume\\end{volume}\\begin{series}<BR>\\format[HTMLChars]{\\series}\\end{series}\\begin{number}, No. \\format[HTMLChars]{\\number}\\end{number}__NEWLINE__" +
                        "\\begin{school} \\format[HTMLChars]{\\school}, \\end{school}__NEWLINE__" +
                        "\\begin{institution} <em>\\format[HTMLChars]{\\institution}, </em>\\end{institution}__NEWLINE__" +
                        "\\begin{publisher}<BR>\\format[HTMLChars]{\\publisher}\\end{publisher}\\begin{location}: \\format[HTMLChars]{\\location} \\end{location}__NEWLINE__" +
                        "\\begin{pages}<BR> p. \\format[FormatPagesForHTML]{\\pages}\\end{pages}__NEWLINE__" +
                        "\\begin{abstract}<BR><BR><b>Abstract: </b>\\format[HTMLChars]{\\abstract} \\end{abstract}__NEWLINE__" +
                        "\\begin{owncitation}<BR><BR><b>Own citation: </b>\\format[HTMLChars]{\\owncitation} \\end{owncitation}__NEWLINE__" +
                        "\\begin{comment}<BR><BR><b>Comment: </b>\\format[Markdown,HTMLChars(keepCurlyBraces)]{\\comment}\\end{comment}__NEWLINE__" +
                        "</font>__NEWLINE__");

        // set default theme
        defaults.put(THEME, Theme.BASE_CSS);
        defaults.put(THEME_SYNC_OS, Boolean.FALSE);
        setLanguageDependentDefaultValues();
    }

    public void setLanguageDependentDefaultValues() {
        // Entry editor tab 0:
        defaults.put(CUSTOM_TAB_NAME + "_def0", Localization.lang("General"));
        String fieldNames = FieldFactory.getDefaultGeneralFields().stream().map(Field::getName).collect(Collectors.joining(STRINGLIST_DELIMITER.toString()));
        defaults.put(CUSTOM_TAB_FIELDS + "_def0", fieldNames);

        // Entry editor tab 1:
        defaults.put(CUSTOM_TAB_FIELDS + "_def1", StandardField.ABSTRACT.getName());
        defaults.put(CUSTOM_TAB_NAME + "_def1", Localization.lang("Abstract"));

        defaults.put(EMAIL_SUBJECT, Localization.lang("References"));
    }

    /**
     * @return Instance of JaRefPreferences
     * @deprecated Use {@link PreferencesService} instead
     */
    @Deprecated
    public static JabRefPreferences getInstance() {
        if (JabRefPreferences.singleton == null) {
            JabRefPreferences.singleton = new JabRefPreferences();
        }
        return JabRefPreferences.singleton;
    }

    //*************************************************************************************************************
    // Common serializer logic
    //*************************************************************************************************************

    @VisibleForTesting
    static String convertListToString(List<String> value) {
        return value.stream().map(val -> StringUtil.quote(val, STRINGLIST_DELIMITER.toString(), '\\')).collect(Collectors.joining(STRINGLIST_DELIMITER.toString()));
    }

    @VisibleForTesting
    static List<String> convertStringToList(String toConvert) {
        if (StringUtil.isBlank(toConvert)) {
            return Collections.emptyList();
        }

        return Splitter.on(STRINGLIST_DELIMITER).splitToList(toConvert);
    }

    //*************************************************************************************************************
    // Backingstore access logic
    //*************************************************************************************************************

    /**
     * Check whether a key is set (differently from null).
     *
     * @param key The key to check.
     * @return true if the key is set, false otherwise.
     */
    public boolean hasKey(String key) {
        return prefs.get(key, null) != null;
    }

    public String get(String key) {
        return prefs.get(key, (String) defaults.get(key));
    }

    public String getEmptyIsDefault(String key) {
        String defaultValue = (String) defaults.get(key);
        String result = prefs.get(key, defaultValue);
        if ("".equals(result)) {
            return defaultValue;
        }
        return result;
    }

    public Optional<String> getAsOptional(String key) {
        return Optional.ofNullable(prefs.get(key, (String) defaults.get(key)));
    }

    public String get(String key, String def) {
        return prefs.get(key, def);
    }

    public boolean getBoolean(String key) {
        return prefs.getBoolean(key, getBooleanDefault(key));
    }

    public boolean getBoolean(String key, boolean def) {
        return prefs.getBoolean(key, def);
    }

    private boolean getBooleanDefault(String key) {
        return (Boolean) defaults.get(key);
    }

    public int getInt(String key) {
        return prefs.getInt(key, getIntDefault(key));
    }

    public double getDouble(String key) {
        return prefs.getDouble(key, getDoubleDefault(key));
    }

    public int getIntDefault(String key) {
        return (Integer) defaults.get(key);
    }

    private double getDoubleDefault(String key) {
        return ((Number) defaults.get(key)).doubleValue();
    }

    public void put(String key, String value) {
        prefs.put(key, value);
    }

    public void putBoolean(String key, boolean value) {
        prefs.putBoolean(key, value);
    }

    public void putInt(String key, int value) {
        prefs.putInt(key, value);
    }

    public void putInt(String key, Number value) {
        prefs.putInt(key, value.intValue());
    }

    public void putDouble(String key, double value) {
        prefs.putDouble(key, value);
    }

    private void remove(String key) {
        prefs.remove(key);
    }

    /**
     * Puts a list of strings into the Preferences, by linking its elements with a STRINGLIST_DELIMITER into a single string. Escape characters make the process transparent even if strings contains a STRINGLIST_DELIMITER.
     */
    public void putStringList(String key, List<String> value) {
        if (value == null) {
            remove(key);
            return;
        }

        put(key, convertListToString(value));
    }

    /**
     * Returns a List of Strings containing the chosen columns.
     */
    public List<String> getStringList(String key) {
        return convertStringToList(get(key));
    }

    /**
     * Returns a Path
     */
    private Path getPath(String key, Path defaultValue) {
        String rawPath = get(key);
        return StringUtil.isNotBlank(rawPath) ? Path.of(rawPath) : defaultValue;
    }

    /**
     * Clear all preferences.
     *
     * @throws BackingStoreException if JabRef is unable to write to the registry/the preferences storage
     */
    @Override
    public void clear() throws BackingStoreException {
        clearAllBibEntryTypes();
        clearCitationKeyPatterns();
        clearTruststoreFromCustomCertificates();
        clearCustomFetcherKeys();
        prefs.clear();
        new SharedDatabasePreferences().clear();
    }

    private void clearTruststoreFromCustomCertificates() {
        TrustStoreManager trustStoreManager = new TrustStoreManager(Path.of(defaults.get(TRUSTSTORE_PATH).toString()));
        trustStoreManager.clearCustomCertificates();
    }

    /**
     * Removes the given key from the preferences.
     *
     * @throws IllegalArgumentException if the key does not exist
     */
    @Override
    public void deleteKey(String key) throws IllegalArgumentException {
        String keyTrimmed = key.trim();
        if (hasKey(keyTrimmed)) {
            remove(keyTrimmed);
        } else {
            throw new IllegalArgumentException("Unknown preference key");
        }
    }

    /**
     * Calling this method will write all preferences into the preference store.
     */
    @Override
    public void flush() {
        if (getBoolean(MEMORY_STICK_MODE)) {
            try {
                exportPreferences(Path.of("jabref.xml"));
            } catch (JabRefException e) {
                LOGGER.warn("Could not export preferences for memory stick mode: {}", e.getMessage(), e);
            }
        }
        try {
            prefs.flush();
        } catch (BackingStoreException ex) {
            LOGGER.warn("Cannot communicate with backing store", ex);
        }
    }

    @Override
    public Map<String, Object> getPreferences() {
        Map<String, Object> result = new HashMap<>();

        try {
            addPrefsRecursively(this.prefs, result);
        } catch (BackingStoreException e) {
            LOGGER.info("could not retrieve preference keys", e);
        }
        return result;
    }

    @Override
    public Map<String, Object> getDefaults() {
        return defaults;
    }

    private void addPrefsRecursively(Preferences prefs, Map<String, Object> result) throws BackingStoreException {
        for (String key : prefs.keys()) {
            result.put(key, getObject(prefs, key));
        }
        for (String child : prefs.childrenNames()) {
            addPrefsRecursively(prefs.node(child), result);
        }
    }

    private Object getObject(Preferences prefs, String key) {
        try {
            return prefs.get(key, (String) defaults.get(key));
        } catch (ClassCastException e) {
            try {
                return prefs.getBoolean(key, getBooleanDefault(key));
            } catch (ClassCastException e2) {
                try {
                    return prefs.getInt(key, getIntDefault(key));
                } catch (ClassCastException e3) {
                    return prefs.getDouble(key, getDoubleDefault(key));
                }
            }
        }
    }

    /**
     * Returns a list of Strings stored by key+N with N being an incrementing number
     */
    private List<String> getSeries(String key) {
        int i = 0;
        List<String> series = new ArrayList<>();
        String item;
        while (!StringUtil.isBlank(item = get(key + i))) {
            series.add(item);
            i++;
        }
        return series;
    }

    /**
     * Removes all entries keyed by prefix+number, where number is equal to or higher than the given number.
     *
     * @param number or higher.
     */
    private void purgeSeries(String prefix, int number) {
        int n = number;
        while (get(prefix + n) != null) {
            remove(prefix + n);
            n++;
        }
    }

    /**
     * Exports Preferences to an XML file.
     *
     * @param path Path to export to
     */
    @Override
    public void exportPreferences(Path path) throws JabRefException {
        LOGGER.debug("Exporting preferences {}", path.toAbsolutePath());
        try (OutputStream os = Files.newOutputStream(path)) {
            prefs.exportSubtree(os);
        } catch (BackingStoreException | IOException ex) {
            throw new JabRefException(
                    "Could not export preferences",
                    Localization.lang("Could not export preferences"),
                    ex);
        }
    }

    /**
     * Imports Preferences from an XML file.
     *
     * @param file Path of file to import from
     * @throws JabRefException thrown if importing the preferences failed due to an InvalidPreferencesFormatException or an IOException
     */
    @Override
    public void importPreferences(Path file) throws JabRefException {
        try (InputStream is = Files.newInputStream(file)) {
            Preferences.importPreferences(is);
        } catch (InvalidPreferencesFormatException | IOException ex) {
            throw new JabRefException(
                    "Could not import preferences",
                    Localization.lang("Could not import preferences"),
                    ex);
        }
    }

    //*************************************************************************************************************
    // ToDo: Cleanup
    //*************************************************************************************************************

    @Override
    public LayoutFormatterPreferences getLayoutFormatterPreferences() {
        return new LayoutFormatterPreferences(
                getNameFormatterPreferences(),
                getDOIPreferences(),
                getFilePreferences().mainFileDirectoryProperty());
    }

    @Override
    public KeyBindingRepository getKeyBindingRepository() {
        if (keyBindingRepository != null) {
            return keyBindingRepository;
        }

        keyBindingRepository = new KeyBindingRepository(getStringList(BIND_NAMES), getStringList(BINDINGS));

        EasyBind.listen(keyBindingRepository.getBindingsProperty(), (obs, oldValue, newValue) -> {
            putStringList(BIND_NAMES, keyBindingRepository.getBindNames());
            putStringList(BINDINGS, keyBindingRepository.getBindings());
        });

        return keyBindingRepository;
    }

    @Override
    public JournalAbbreviationPreferences getJournalAbbreviationPreferences() {
        if (journalAbbreviationPreferences != null) {
            return journalAbbreviationPreferences;
        }

        journalAbbreviationPreferences = new JournalAbbreviationPreferences(
                getStringList(EXTERNAL_JOURNAL_LISTS),
                getBoolean(USE_AMS_FJOURNAL));

        journalAbbreviationPreferences.getExternalJournalLists().addListener((InvalidationListener) change ->
                putStringList(EXTERNAL_JOURNAL_LISTS, journalAbbreviationPreferences.getExternalJournalLists()));
        EasyBind.listen(journalAbbreviationPreferences.useFJournalFieldProperty(),
                (obs, oldValue, newValue) -> putBoolean(USE_AMS_FJOURNAL, newValue));

        return journalAbbreviationPreferences;
    }

    //*************************************************************************************************************
    // CustomEntryTypes
    //*************************************************************************************************************

    @Override
    public BibEntryTypesManager getCustomEntryTypesRepository() {
        BibEntryTypesManager bibEntryTypesManager = new BibEntryTypesManager();
        EnumSet.allOf(BibDatabaseMode.class).forEach(mode ->
                bibEntryTypesManager.addCustomOrModifiedTypes(getBibEntryTypes(mode), mode));
        return bibEntryTypesManager;
    }

    private List<BibEntryType> getBibEntryTypes(BibDatabaseMode bibDatabaseMode) {
        List<BibEntryType> storedEntryTypes = new ArrayList<>();
        Preferences prefsNode = getPrefsNodeForCustomizedEntryTypes(bibDatabaseMode);
        try {
            Arrays.stream(prefsNode.keys())
                  .map(key -> prefsNode.get(key, null))
                  .filter(Objects::nonNull)
                  .forEach(typeString -> MetaDataParser.parseCustomEntryType(typeString).ifPresent(storedEntryTypes::add));
        } catch (BackingStoreException e) {
            LOGGER.info("Parsing customized entry types failed.", e);
        }
        return storedEntryTypes;
    }

    private void clearAllBibEntryTypes() {
        for (BibDatabaseMode mode : BibDatabaseMode.values()) {
            clearBibEntryTypes(mode);
        }
    }

    private void clearBibEntryTypes(BibDatabaseMode mode) {
        try {
            Preferences prefsNode = getPrefsNodeForCustomizedEntryTypes(mode);
            prefsNode.clear();
            prefsNode.flush();
        } catch (BackingStoreException e) {
            LOGGER.error("Resetting customized entry types failed.", e);
        }
    }

    @Override
    public void storeCustomEntryTypesRepository(BibEntryTypesManager entryTypesManager) {
        clearAllBibEntryTypes();
        storeBibEntryTypes(entryTypesManager.getAllCustomizedTypes(BibDatabaseMode.BIBTEX), BibDatabaseMode.BIBTEX);
        storeBibEntryTypes(entryTypesManager.getAllCustomizedTypes(BibDatabaseMode.BIBLATEX), BibDatabaseMode.BIBLATEX);
    }

    private void storeBibEntryTypes(Collection<BibEntryType> bibEntryTypes, BibDatabaseMode bibDatabaseMode) {
        Preferences prefsNode = getPrefsNodeForCustomizedEntryTypes(bibDatabaseMode);

        try {
            // clear old custom types
            clearBibEntryTypes(bibDatabaseMode);

            // store current custom types
            bibEntryTypes.forEach(type -> prefsNode.put(type.getType().getName(), MetaDataSerializer.serializeCustomEntryTypes(type)));

            prefsNode.flush();
        } catch (BackingStoreException e) {
            LOGGER.info("Updating stored custom entry types failed.", e);
        }
    }

    private static Preferences getPrefsNodeForCustomizedEntryTypes(BibDatabaseMode mode) {
        return mode == BibDatabaseMode.BIBTEX
                ? PREFS_NODE.node(CUSTOMIZED_BIBTEX_TYPES)
                : PREFS_NODE.node(CUSTOMIZED_BIBLATEX_TYPES);
    }

    //*************************************************************************************************************
    // Misc
    //*************************************************************************************************************

    @Override
    public OpenOfficePreferences getOpenOfficePreferences() {
        if (openOfficePreferences != null) {
            return openOfficePreferences;
        }

        openOfficePreferences = new OpenOfficePreferences(
                get(OO_EXECUTABLE_PATH),
                getBoolean(OO_USE_ALL_OPEN_BASES),
                getBoolean(OO_SYNC_WHEN_CITING),
                getStringList(OO_EXTERNAL_STYLE_FILES),
                get(OO_BIBLIOGRAPHY_STYLE_FILE),
                get(OO_CURRENT_STYLE));

        if (CitationStyle.isCitationStyleFile(OO_CURRENT_STYLE)) {
            stylePreferences = CitationStyle.createCitationStyleFromFile(OO_CURRENT_STYLE);
        } else {
          //  stylePreferences = JStyle
        }

        EasyBind.listen(openOfficePreferences.executablePathProperty(), (obs, oldValue, newValue) -> put(OO_EXECUTABLE_PATH, newValue));
        EasyBind.listen(openOfficePreferences.useAllDatabasesProperty(), (obs, oldValue, newValue) -> putBoolean(OO_USE_ALL_OPEN_BASES, newValue));
        EasyBind.listen(openOfficePreferences.syncWhenCitingProperty(), (obs, oldValue, newValue) -> putBoolean(OO_SYNC_WHEN_CITING, newValue));
        openOfficePreferences.getExternalStyles().addListener((InvalidationListener) change ->
                putStringList(OO_EXTERNAL_STYLE_FILES, openOfficePreferences.getExternalStyles()));
        EasyBind.listen(openOfficePreferences.currentJStyleProperty(), (obs, oldValue, newValue) -> put(OO_BIBLIOGRAPHY_STYLE_FILE, newValue));

        return openOfficePreferences;
    }

    @Override
    public LibraryPreferences getLibraryPreferences() {
        if (libraryPreferences != null) {
            return libraryPreferences;
        }

        libraryPreferences = new LibraryPreferences(
                getBoolean(BIBLATEX_DEFAULT_MODE) ? BibDatabaseMode.BIBLATEX : BibDatabaseMode.BIBTEX,
                getBoolean(REFORMAT_FILE_ON_SAVE_AND_EXPORT),
                getBoolean(LOCAL_AUTO_SAVE));

        EasyBind.listen(libraryPreferences.defaultBibDatabaseModeProperty(), (obs, oldValue, newValue) -> putBoolean(BIBLATEX_DEFAULT_MODE, (newValue == BibDatabaseMode.BIBLATEX)));
        EasyBind.listen(libraryPreferences.alwaysReformatOnSaveProperty(), (obs, oldValue, newValue) -> putBoolean(REFORMAT_FILE_ON_SAVE_AND_EXPORT, newValue));
        EasyBind.listen(libraryPreferences.autoSaveProperty(), (obs, oldValue, newValue) -> putBoolean(LOCAL_AUTO_SAVE, newValue));

        return libraryPreferences;
    }

    @Override
    public DOIPreferences getDOIPreferences() {
        if (doiPreferences != null) {
            return doiPreferences;
        }

        doiPreferences = new DOIPreferences(
                getBoolean(USE_CUSTOM_DOI_URI),
                get(BASE_DOI_URI));

        EasyBind.listen(doiPreferences.useCustomProperty(), (obs, oldValue, newValue) -> putBoolean(USE_CUSTOM_DOI_URI, newValue));
        EasyBind.listen(doiPreferences.defaultBaseURIProperty(), (obs, oldValue, newValue) -> put(BASE_DOI_URI, newValue));

        return doiPreferences;
    }

    @Override
    public OwnerPreferences getOwnerPreferences() {
        if (ownerPreferences != null) {
            return ownerPreferences;
        }

        ownerPreferences = new OwnerPreferences(
                getBoolean(USE_OWNER),
                get(DEFAULT_OWNER),
                getBoolean(OVERWRITE_OWNER));

        EasyBind.listen(ownerPreferences.useOwnerProperty(), (obs, oldValue, newValue) -> putBoolean(USE_OWNER, newValue));
        EasyBind.listen(ownerPreferences.defaultOwnerProperty(), (obs, oldValue, newValue) -> {
            put(DEFAULT_OWNER, newValue);
            // trigger re-determination of userAndHost and the dependent preferences
            userAndHost = null;

            // this propagates down to filePreferences
            getInternalPreferences().getUserAndHostProperty().setValue(newValue);
        });
        EasyBind.listen(ownerPreferences.overwriteOwnerProperty(), (obs, oldValue, newValue) -> putBoolean(OVERWRITE_OWNER, newValue));

        return ownerPreferences;
    }

    @Override
    public TimestampPreferences getTimestampPreferences() {
        if (timestampPreferences != null) {
            return timestampPreferences;
        }

        timestampPreferences = new TimestampPreferences(
                getBoolean(ADD_CREATION_DATE),
                getBoolean(ADD_MODIFICATION_DATE),
                getBoolean(UPDATE_TIMESTAMP),
                FieldFactory.parseField(get(TIME_STAMP_FIELD)),
                get(TIME_STAMP_FORMAT));

        EasyBind.listen(timestampPreferences.addCreationDateProperty(), (obs, oldValue, newValue) -> putBoolean(ADD_CREATION_DATE, newValue));
        EasyBind.listen(timestampPreferences.addModificationDateProperty(), (obs, oldValue, newValue) -> putBoolean(ADD_MODIFICATION_DATE, newValue));

        return timestampPreferences;
    }

    @Override
    public GroupsPreferences getGroupsPreferences() {
        if (groupsPreferences != null) {
            return groupsPreferences;
        }

        groupsPreferences = new GroupsPreferences(
                GroupViewMode.valueOf(get(GROUP_INTERSECT_UNION_VIEW_MODE)),
                getBoolean(AUTO_ASSIGN_GROUP),
                getBoolean(DISPLAY_GROUP_COUNT),
                GroupHierarchyType.valueOf(get(DEFAULT_HIERARCHICAL_CONTEXT))
        );

        EasyBind.listen(groupsPreferences.groupViewModeProperty(), (obs, oldValue, newValue) -> put(GROUP_INTERSECT_UNION_VIEW_MODE, newValue.name()));
        EasyBind.listen(groupsPreferences.autoAssignGroupProperty(), (obs, oldValue, newValue) -> putBoolean(AUTO_ASSIGN_GROUP, newValue));
        EasyBind.listen(groupsPreferences.displayGroupCountProperty(), (obs, oldValue, newValue) -> putBoolean(DISPLAY_GROUP_COUNT, newValue));
        EasyBind.listen(groupsPreferences.defaultHierarchicalContextProperty(), (obs, oldValue, newValue) -> put(DEFAULT_HIERARCHICAL_CONTEXT, newValue.name()));

        return groupsPreferences;
    }

    //*************************************************************************************************************
    // EntryEditorPreferences
    //*************************************************************************************************************

    @Override
    public EntryEditorPreferences getEntryEditorPreferences() {
        if (entryEditorPreferences != null) {
            return entryEditorPreferences;
        }

        entryEditorPreferences = new EntryEditorPreferences(
                getEntryEditorTabs(),
                getDefaultEntryEditorTabs(),
                getBoolean(AUTO_OPEN_FORM),
                getBoolean(SHOW_RECOMMENDATIONS),
                getBoolean(SHOW_LATEX_CITATIONS),
                getBoolean(DEFAULT_SHOW_SOURCE),
                getBoolean(VALIDATE_IN_ENTRY_EDITOR),
                getBoolean(ALLOW_INTEGER_EDITION_BIBTEX),
                getDouble(ENTRY_EDITOR_HEIGHT),
                getBoolean(AUTOLINK_FILES_ENABLED),
                EntryEditorPreferences.JournalPopupEnabled.fromString(get(JOURNAL_POPUP)),
                getBoolean(SHOW_SCITE_TAB),
                getBoolean(SHOW_USER_COMMENTS_FIELDS),
                getDouble(ENTRY_EDITOR_PREVIEW_DIVIDER_POS));

        EasyBind.listen(entryEditorPreferences.entryEditorTabs(), (obs, oldValue, newValue) -> storeEntryEditorTabs(newValue));
        // defaultEntryEditorTabs are read-only
        EasyBind.listen(entryEditorPreferences.shouldOpenOnNewEntryProperty(), (obs, oldValue, newValue) -> putBoolean(AUTO_OPEN_FORM, newValue));
        EasyBind.listen(entryEditorPreferences.shouldShowRecommendationsTabProperty(), (obs, oldValue, newValue) -> putBoolean(SHOW_RECOMMENDATIONS, newValue));
        EasyBind.listen(entryEditorPreferences.shouldShowLatexCitationsTabProperty(), (obs, oldValue, newValue) -> putBoolean(SHOW_LATEX_CITATIONS, newValue));
        EasyBind.listen(entryEditorPreferences.showSourceTabByDefaultProperty(), (obs, oldValue, newValue) -> putBoolean(DEFAULT_SHOW_SOURCE, newValue));
        EasyBind.listen(entryEditorPreferences.enableValidationProperty(), (obs, oldValue, newValue) -> putBoolean(VALIDATE_IN_ENTRY_EDITOR, newValue));
        EasyBind.listen(entryEditorPreferences.allowIntegerEditionBibtexProperty(), (obs, oldValue, newValue) -> putBoolean(ALLOW_INTEGER_EDITION_BIBTEX, newValue));
        EasyBind.listen(entryEditorPreferences.dividerPositionProperty(), (obs, oldValue, newValue) -> putDouble(ENTRY_EDITOR_HEIGHT, newValue.doubleValue()));
        EasyBind.listen(entryEditorPreferences.autoLinkEnabledProperty(), (obs, oldValue, newValue) -> putBoolean(AUTOLINK_FILES_ENABLED, newValue));
        EasyBind.listen(entryEditorPreferences.enableJournalPopupProperty(), (obs, oldValue, newValue) -> put(JOURNAL_POPUP, newValue.toString()));
        EasyBind.listen(entryEditorPreferences.shouldShowLSciteTabProperty(), (obs, oldValue, newValue) -> putBoolean(SHOW_SCITE_TAB, newValue));
        EasyBind.listen(entryEditorPreferences.showUserCommentsFieldsProperty(), (obs, oldValue, newValue) -> putBoolean(SHOW_USER_COMMENTS_FIELDS, newValue));
        EasyBind.listen(entryEditorPreferences.previewWidthDividerPositionProperty(), (obs, oldValue, newValue) -> putDouble(ENTRY_EDITOR_PREVIEW_DIVIDER_POS, newValue.doubleValue()));
        return entryEditorPreferences;
    }

    /**
     * Get a Map of defined tab names to default tab fields.
     *
     * @return A map of the currently defined tabs in the entry editor from scratch to cache
     */
    private Map<String, Set<Field>> getEntryEditorTabs() {
        Map<String, Set<Field>> tabs = new LinkedHashMap<>();
        List<String> tabNames = getSeries(CUSTOM_TAB_NAME);
        List<String> tabFields = getSeries(CUSTOM_TAB_FIELDS);

        if (tabNames.isEmpty() || (tabNames.size() != tabFields.size())) {
            // Nothing set (or wrong configuration), then we use default values
            tabNames = getSeries(CUSTOM_TAB_NAME + "_def");
            tabFields = getSeries(CUSTOM_TAB_FIELDS + "_def");
        }

        for (int i = 0; i < tabNames.size(); i++) {
            tabs.put(tabNames.get(i), FieldFactory.parseFieldList(tabFields.get(i)));
        }
        return tabs;
    }

    /**
     * Stores the defined tabs and corresponding fields in the preferences.
     *
     * @param customTabs a map of tab names and the corresponding set of fields to be displayed in
     */
    private void storeEntryEditorTabs(Map<String, Set<Field>> customTabs) {
        String[] names = customTabs.keySet().toArray(String[]::new);
        String[] fields = customTabs.values().stream()
                                    .map(set -> set.stream()
                                                   .map(Field::getName)
                                                   .collect(Collectors.joining(STRINGLIST_DELIMITER.toString())))
                                    .toArray(String[]::new);

        for (int i = 0; i < customTabs.size(); i++) {
            put(CUSTOM_TAB_NAME + i, names[i]);
            put(CUSTOM_TAB_FIELDS + i, fields[i]);
        }

        purgeSeries(CUSTOM_TAB_NAME, customTabs.size());
        purgeSeries(CUSTOM_TAB_FIELDS, customTabs.size());

        getEntryEditorTabs();
    }

    private SequencedMap<String, Set<Field>> getDefaultEntryEditorTabs() {
        SequencedMap<String, Set<Field>> customTabsMap = new LinkedHashMap<>();

        int defNumber = 0;
        while (true) {
            // Saved as 'CUSTOMTABNAME_def{number}' and seperated by ';'
            String name = (String) defaults.get(CUSTOM_TAB_NAME + "_def" + defNumber);
            String fields = (String) defaults.get(CUSTOM_TAB_FIELDS + "_def" + defNumber);

            if (StringUtil.isNullOrEmpty(name) || StringUtil.isNullOrEmpty(fields)) {
                break;
            }

            customTabsMap.put(name, FieldFactory.parseFieldList((String) defaults.get(CUSTOM_TAB_FIELDS + "_def" + defNumber)));
            defNumber++;
        }
        return customTabsMap;
    }

    //*************************************************************************************************************
    // Network preferences
    //*************************************************************************************************************

    @Override
    public RemotePreferences getRemotePreferences() {
        if (remotePreferences != null) {
            return remotePreferences;
        }

        remotePreferences = new RemotePreferences(
                getInt(REMOTE_SERVER_PORT),
                getBoolean(USE_REMOTE_SERVER));

        EasyBind.listen(remotePreferences.portProperty(), (obs, oldValue, newValue) -> putInt(REMOTE_SERVER_PORT, newValue));
        EasyBind.listen(remotePreferences.useRemoteServerProperty(), (obs, oldValue, newValue) -> putBoolean(USE_REMOTE_SERVER, newValue));

        return remotePreferences;
    }

    @Override
    public ProxyPreferences getProxyPreferences() {
        if (proxyPreferences != null) {
            return proxyPreferences;
        }

        proxyPreferences = new ProxyPreferences(
                getBoolean(PROXY_USE),
                get(PROXY_HOSTNAME),
                get(PROXY_PORT),
                getBoolean(PROXY_USE_AUTHENTICATION),
                get(PROXY_USERNAME),
                getProxyPassword(),
                getBoolean(PROXY_PERSIST_PASSWORD));

        EasyBind.listen(proxyPreferences.useProxyProperty(), (obs, oldValue, newValue) -> putBoolean(PROXY_USE, newValue));
        EasyBind.listen(proxyPreferences.hostnameProperty(), (obs, oldValue, newValue) -> put(PROXY_HOSTNAME, newValue));
        EasyBind.listen(proxyPreferences.portProperty(), (obs, oldValue, newValue) -> put(PROXY_PORT, newValue));
        EasyBind.listen(proxyPreferences.useAuthenticationProperty(), (obs, oldValue, newValue) -> putBoolean(PROXY_USE_AUTHENTICATION, newValue));
        EasyBind.listen(proxyPreferences.usernameProperty(), (obs, oldValue, newValue) -> put(PROXY_USERNAME, newValue));
        EasyBind.listen(proxyPreferences.passwordProperty(), (obs, oldValue, newValue) -> setProxyPassword(newValue));
        EasyBind.listen(proxyPreferences.persistPasswordProperty(), (obs, oldValue, newValue) -> {
            putBoolean(PROXY_PERSIST_PASSWORD, newValue);
            if (!newValue) {
                try (final Keyring keyring = Keyring.create()) {
                    keyring.deletePassword("org.jabref", "proxy");
                } catch (Exception ex) {
                    LOGGER.warn("Unable to remove proxy credentials");
                }
            }
        });

        return proxyPreferences;
    }

    private String getProxyPassword() {
        if (getBoolean(PROXY_PERSIST_PASSWORD)) {
            try (final Keyring keyring = Keyring.create()) {
                return new Password(
                        keyring.getPassword("org.jabref", "proxy"),
                        getInternalPreferences().getUserAndHost())
                        .decrypt();
            } catch (PasswordAccessException ex) {
                LOGGER.warn("JabRef uses proxy password from key store but no password is stored");
            } catch (Exception ex) {
                LOGGER.warn("JabRef could not open the key store", ex);
            }
        }
        return (String) defaults.get(PROXY_PASSWORD);
    }

    private void setProxyPassword(String password) {
        if (getProxyPreferences().shouldPersistPassword()) {
            try (final Keyring keyring = Keyring.create()) {
                if (StringUtil.isBlank(password)) {
                    keyring.deletePassword("org.jabref", "proxy");
                } else {
                    keyring.setPassword("org.jabref", "proxy", new Password(
                            password.trim(),
                            getInternalPreferences().getUserAndHost())
                            .encrypt());
                }
            } catch (Exception ex) {
                LOGGER.warn("Unable to open key store", ex);
            }
        }
    }

    @Override
    public SSLPreferences getSSLPreferences() {
        if (sslPreferences != null) {
            return sslPreferences;
        }

        sslPreferences = new SSLPreferences(
                get(TRUSTSTORE_PATH)
        );

        return sslPreferences;
    }

    //*************************************************************************************************************
    // CitationKeyPatternPreferences
    //*************************************************************************************************************

    private GlobalCitationKeyPatterns getGlobalCitationKeyPattern() {
        GlobalCitationKeyPatterns citationKeyPattern = GlobalCitationKeyPatterns.fromPattern(get(DEFAULT_CITATION_KEY_PATTERN));
        Preferences preferences = PREFS_NODE.node(CITATION_KEY_PATTERNS_NODE);
        try {
            String[] keys = preferences.keys();
            for (String key : keys) {
                citationKeyPattern.addCitationKeyPattern(
                        EntryTypeFactory.parse(key),
                        preferences.get(key, null));
            }
        } catch (BackingStoreException ex) {
            LOGGER.info("BackingStoreException in JabRefPreferences.getKeyPattern", ex);
        }

        return citationKeyPattern;
    }

    // public for use in PreferenceMigrations
    public void storeGlobalCitationKeyPattern(GlobalCitationKeyPatterns pattern) {
        if ((pattern.getDefaultValue() == null)
                || pattern.getDefaultValue().equals(CitationKeyPattern.NULL_CITATION_KEY_PATTERN)) {
            put(DEFAULT_CITATION_KEY_PATTERN, "");
        } else {
            put(DEFAULT_CITATION_KEY_PATTERN, pattern.getDefaultValue().stringRepresentation());
        }

        // Store overridden definitions to Preferences.
        Preferences preferences = PREFS_NODE.node(CITATION_KEY_PATTERNS_NODE);
        try {
            preferences.clear(); // We remove all old entries.
        } catch (BackingStoreException ex) {
            LOGGER.info("BackingStoreException in JabRefPreferences::putKeyPattern", ex);
        }

        for (EntryType entryType : pattern.getAllKeys()) {
            if (!pattern.isDefaultValue(entryType)) {
                // first entry in the map is the full pattern
                preferences.put(entryType.getName(), pattern.getValue(entryType).stringRepresentation());
            }
        }
    }

    private void clearCitationKeyPatterns() throws BackingStoreException {
        Preferences preferences = PREFS_NODE.node(CITATION_KEY_PATTERNS_NODE);
        preferences.clear();
        getCitationKeyPatternPreferences().setKeyPatterns(getGlobalCitationKeyPattern());
    }

    @Override
    public CitationKeyPatternPreferences getCitationKeyPatternPreferences() {
        if (citationKeyPatternPreferences != null) {
            return citationKeyPatternPreferences;
        }

        citationKeyPatternPreferences = new CitationKeyPatternPreferences(
                getBoolean(AVOID_OVERWRITING_KEY),
                getBoolean(WARN_BEFORE_OVERWRITING_KEY),
                getBoolean(GENERATE_KEYS_BEFORE_SAVING),
                getKeySuffix(),
                get(KEY_PATTERN_REGEX),
                get(KEY_PATTERN_REPLACEMENT),
                get(UNWANTED_CITATION_KEY_CHARACTERS),
                getGlobalCitationKeyPattern(),
                (String) defaults.get(DEFAULT_CITATION_KEY_PATTERN),
                getBibEntryPreferences().keywordSeparatorProperty());

        EasyBind.listen(citationKeyPatternPreferences.shouldAvoidOverwriteCiteKeyProperty(),
                (obs, oldValue, newValue) -> putBoolean(AVOID_OVERWRITING_KEY, newValue));
        EasyBind.listen(citationKeyPatternPreferences.shouldWarnBeforeOverwriteCiteKeyProperty(),
                (obs, oldValue, newValue) -> putBoolean(WARN_BEFORE_OVERWRITING_KEY, newValue));
        EasyBind.listen(citationKeyPatternPreferences.shouldGenerateCiteKeysBeforeSavingProperty(),
                (obs, oldValue, newValue) -> putBoolean(GENERATE_KEYS_BEFORE_SAVING, newValue));
        EasyBind.listen(citationKeyPatternPreferences.keySuffixProperty(), (obs, oldValue, newValue) -> {
            putBoolean(KEY_GEN_ALWAYS_ADD_LETTER, newValue == CitationKeyPatternPreferences.KeySuffix.ALWAYS);
            putBoolean(KEY_GEN_FIRST_LETTER_A, newValue == CitationKeyPatternPreferences.KeySuffix.SECOND_WITH_A);
        });
        EasyBind.listen(citationKeyPatternPreferences.keyPatternRegexProperty(),
                (obs, oldValue, newValue) -> put(KEY_PATTERN_REGEX, newValue));
        EasyBind.listen(citationKeyPatternPreferences.keyPatternReplacementProperty(),
                (obs, oldValue, newValue) -> put(KEY_PATTERN_REPLACEMENT, newValue));
        EasyBind.listen(citationKeyPatternPreferences.unwantedCharactersProperty(),
                (obs, oldValue, newValue) -> put(UNWANTED_CITATION_KEY_CHARACTERS, newValue));
        EasyBind.listen(citationKeyPatternPreferences.keyPatternsProperty(),
                (obs, oldValue, newValue) -> storeGlobalCitationKeyPattern(newValue));

        return citationKeyPatternPreferences;
    }

    private CitationKeyPatternPreferences.KeySuffix getKeySuffix() {
        CitationKeyPatternPreferences.KeySuffix keySuffix =
                CitationKeyPatternPreferences.KeySuffix.SECOND_WITH_B;
        if (getBoolean(KEY_GEN_ALWAYS_ADD_LETTER)) {
            keySuffix = CitationKeyPatternPreferences.KeySuffix.ALWAYS;
        } else if (getBoolean(KEY_GEN_FIRST_LETTER_A)) {
            keySuffix = CitationKeyPatternPreferences.KeySuffix.SECOND_WITH_A;
        }
        return keySuffix;
    }

    //*************************************************************************************************************
    // ExternalApplicationsPreferences
    //*************************************************************************************************************

    @Override
    public PushToApplicationPreferences getPushToApplicationPreferences() {
        if (pushToApplicationPreferences != null) {
            return pushToApplicationPreferences;
        }

        Map<String, String> applicationCommands = new HashMap<>();
        // getEmptyIsDefault is used to ensure that an installation of a tool leads to the new path (instead of leaving the empty one)
        // Reason: empty string is returned by org.jabref.gui.desktop.os.Windows.detectProgramPath if program is not found. That path is stored in the preferences.
        applicationCommands.put(PushToApplications.EMACS, getEmptyIsDefault(PUSH_EMACS_PATH));
        applicationCommands.put(PushToApplications.LYX, getEmptyIsDefault(PUSH_LYXPIPE));
        applicationCommands.put(PushToApplications.TEXMAKER, getEmptyIsDefault(PUSH_TEXMAKER_PATH));
        applicationCommands.put(PushToApplications.TEXSTUDIO, getEmptyIsDefault(PUSH_TEXSTUDIO_PATH));
        applicationCommands.put(PushToApplications.TEXWORKS, getEmptyIsDefault(PUSH_TEXWORKS_PATH));
        applicationCommands.put(PushToApplications.VIM, getEmptyIsDefault(PUSH_VIM));
        applicationCommands.put(PushToApplications.WIN_EDT, getEmptyIsDefault(PUSH_WINEDT_PATH));
        applicationCommands.put(PushToApplications.SUBLIME_TEXT, getEmptyIsDefault(PUSH_SUBLIME_TEXT_PATH));

        pushToApplicationPreferences = new PushToApplicationPreferences(
                get(PUSH_TO_APPLICATION),
                applicationCommands,
                get(PUSH_EMACS_ADDITIONAL_PARAMETERS),
                get(PUSH_VIM_SERVER)
        );

        EasyBind.listen(pushToApplicationPreferences.activeApplicationNameProperty(), (obs, oldValue, newValue) -> put(PUSH_TO_APPLICATION, newValue));
        pushToApplicationPreferences.getCommandPaths().addListener((obs, oldValue, newValue) -> storePushToApplicationPath(newValue));
        EasyBind.listen(pushToApplicationPreferences.emacsArgumentsProperty(), (obs, oldValue, newValue) -> put(PUSH_EMACS_ADDITIONAL_PARAMETERS, newValue));
        EasyBind.listen(pushToApplicationPreferences.vimServerProperty(), (obs, oldValue, newValue) -> put(PUSH_VIM_SERVER, newValue));
        return pushToApplicationPreferences;
    }

    private void storePushToApplicationPath(Map<String, String> commandPair) {
        commandPair.forEach((key, value) -> {
            switch (key) {
                case PushToApplications.EMACS ->
                        put(PUSH_EMACS_PATH, value);
                case PushToApplications.LYX ->
                        put(PUSH_LYXPIPE, value);
                case PushToApplications.TEXMAKER ->
                        put(PUSH_TEXMAKER_PATH, value);
                case PushToApplications.TEXSTUDIO ->
                        put(PUSH_TEXSTUDIO_PATH, value);
                case PushToApplications.TEXWORKS ->
                        put(PUSH_TEXWORKS_PATH, value);
                case PushToApplications.VIM ->
                        put(PUSH_VIM, value);
                case PushToApplications.WIN_EDT ->
                        put(PUSH_WINEDT_PATH, value);
                case PushToApplications.SUBLIME_TEXT ->
                        put(PUSH_SUBLIME_TEXT_PATH, value);
            }
        });
    }

    @Override
    public ExternalApplicationsPreferences getExternalApplicationsPreferences() {
        if (externalApplicationsPreferences != null) {
            return externalApplicationsPreferences;
        }

        externalApplicationsPreferences = new ExternalApplicationsPreferences(
                get(EMAIL_SUBJECT),
                getBoolean(OPEN_FOLDERS_OF_ATTACHED_FILES),
                CitationCommandString.from(get(CITE_COMMAND)),
                CitationCommandString.from((String) defaults.get(CITE_COMMAND)),
                !getBoolean(USE_DEFAULT_CONSOLE_APPLICATION), // mind the !
                get(CONSOLE_COMMAND),
                !getBoolean(USE_DEFAULT_FILE_BROWSER_APPLICATION), // mind the !
                get(FILE_BROWSER_COMMAND),
                get(KINDLE_EMAIL));

        EasyBind.listen(externalApplicationsPreferences.eMailSubjectProperty(),
                (obs, oldValue, newValue) -> put(EMAIL_SUBJECT, newValue));
        EasyBind.listen(externalApplicationsPreferences.autoOpenEmailAttachmentsFolderProperty(),
                (obs, oldValue, newValue) -> putBoolean(OPEN_FOLDERS_OF_ATTACHED_FILES, newValue));
        EasyBind.listen(externalApplicationsPreferences.citeCommandProperty(),
                (obs, oldValue, newValue) -> put(CITE_COMMAND, newValue.toString()));
        EasyBind.listen(externalApplicationsPreferences.useCustomTerminalProperty(),
                (obs, oldValue, newValue) -> putBoolean(USE_DEFAULT_CONSOLE_APPLICATION, !newValue)); // mind the !
        EasyBind.listen(externalApplicationsPreferences.customTerminalCommandProperty(),
                (obs, oldValue, newValue) -> put(CONSOLE_COMMAND, newValue));
        EasyBind.listen(externalApplicationsPreferences.useCustomFileBrowserProperty(),
                (obs, oldValue, newValue) -> putBoolean(USE_DEFAULT_FILE_BROWSER_APPLICATION, !newValue)); // mind the !
        EasyBind.listen(externalApplicationsPreferences.customFileBrowserCommandProperty(),
                (obs, oldValue, newValue) -> put(FILE_BROWSER_COMMAND, newValue));
        EasyBind.listen(externalApplicationsPreferences.kindleEmailProperty(),
                (obs, oldValue, newValue) -> put(KINDLE_EMAIL, newValue));

        return externalApplicationsPreferences;
    }

    //*************************************************************************************************************
    // Main table and search dialog preferences
    //*************************************************************************************************************

    @Override
    public MainTablePreferences getMainTablePreferences() {
        if (mainTablePreferences != null) {
            return mainTablePreferences;
        }

        mainTablePreferences = new MainTablePreferences(
                getMainTableColumnPreferences(),
                getBoolean(AUTO_RESIZE_MODE),
                getBoolean(EXTRA_FILE_COLUMNS));

        EasyBind.listen(mainTablePreferences.resizeColumnsToFitProperty(),
                (obs, oldValue, newValue) -> putBoolean(AUTO_RESIZE_MODE, newValue));
        EasyBind.listen(mainTablePreferences.extraFileColumnsEnabledProperty(),
                (obs, oldValue, newValue) -> putBoolean(EXTRA_FILE_COLUMNS, newValue));

        return mainTablePreferences;
    }

    @Override
    public ColumnPreferences getMainTableColumnPreferences() {
        if (mainTableColumnPreferences != null) {
            return mainTableColumnPreferences;
        }

        List<MainTableColumnModel> columns = getColumns(COLUMN_NAMES, COLUMN_WIDTHS, COLUMN_SORT_TYPES, ColumnPreferences.DEFAULT_COLUMN_WIDTH);
        List<MainTableColumnModel> columnSortOrder = getColumnSortOrder(COLUMN_SORT_ORDER, columns);
        mainTableColumnPreferences = new ColumnPreferences(columns, columnSortOrder);

        mainTableColumnPreferences.getColumns().addListener((InvalidationListener) change -> {
            putStringList(COLUMN_NAMES, getColumnNamesAsStringList(mainTableColumnPreferences));
            putStringList(COLUMN_WIDTHS, getColumnWidthsAsStringList(mainTableColumnPreferences));
            putStringList(COLUMN_SORT_TYPES, getColumnSortTypesAsStringList(mainTableColumnPreferences));
        });
        mainTableColumnPreferences.getColumnSortOrder().addListener((InvalidationListener) change ->
                putStringList(COLUMN_SORT_ORDER, getColumnSortOrderAsStringList(mainTableColumnPreferences)));

        return mainTableColumnPreferences;
    }

    @Override
    public ColumnPreferences getSearchDialogColumnPreferences() {
        if (searchDialogColumnPreferences != null) {
            return searchDialogColumnPreferences;
        }

        List<MainTableColumnModel> columns = getColumns(COLUMN_NAMES, SEARCH_DIALOG_COLUMN_WIDTHS, SEARCH_DIALOG_COLUMN_SORT_TYPES, ColumnPreferences.DEFAULT_COLUMN_WIDTH);
        List<MainTableColumnModel> columnSortOrder = getColumnSortOrder(SEARCH_DIALOG_COLUMN_SORT_ORDER, columns);
        searchDialogColumnPreferences = new ColumnPreferences(columns, columnSortOrder);

        searchDialogColumnPreferences.getColumns().addListener((InvalidationListener) change -> {
            // MainTable and SearchResultTable use the same set of columnNames
            // putStringList(SEARCH_DIALOG_COLUMN_NAMES, getColumnNamesAsStringList(columnPreferences));
            putStringList(SEARCH_DIALOG_COLUMN_WIDTHS, getColumnWidthsAsStringList(searchDialogColumnPreferences));
            putStringList(SEARCH_DIALOG_COLUMN_SORT_TYPES, getColumnSortTypesAsStringList(searchDialogColumnPreferences));
        });
        searchDialogColumnPreferences.getColumnSortOrder().addListener((InvalidationListener) change ->
                putStringList(SEARCH_DIALOG_COLUMN_SORT_ORDER, getColumnSortOrderAsStringList(searchDialogColumnPreferences)));

        return searchDialogColumnPreferences;
    }

    // --- Generic column handling ---
    @SuppressWarnings("SameParameterValue")
    private List<MainTableColumnModel> getColumns(String columnNamesList, String columnWidthList, String sortTypeList, double defaultWidth) {
        List<String> columnNames = getStringList(columnNamesList);
        List<Double> columnWidths = getStringList(columnWidthList)
                .stream()
                .map(string -> {
                    try {
                        return Double.parseDouble(string);
                    } catch (NumberFormatException e) {
                        LOGGER.error("Exception while parsing column widths. Choosing default.", e);
                        return defaultWidth;
                    }
                }).toList();

        List<SortType> columnSortTypes = getStringList(sortTypeList)
                .stream()
                .map(SortType::valueOf).toList();

        List<MainTableColumnModel> columns = new ArrayList<>();
        for (int i = 0; i < columnNames.size(); i++) {
            MainTableColumnModel columnModel = MainTableColumnModel.parse(columnNames.get(i));

            if (i < columnWidths.size()) {
                columnModel.widthProperty().setValue(columnWidths.get(i));
            }

            if (i < columnSortTypes.size()) {
                columnModel.sortTypeProperty().setValue(columnSortTypes.get(i));
            }

            columns.add(columnModel);
        }
        return columns;
    }

    private List<MainTableColumnModel> getColumnSortOrder(String sortOrderList, List<MainTableColumnModel> tableColumns) {
        List<MainTableColumnModel> columnsOrdered = new ArrayList<>();
        getStringList(sortOrderList).forEach(columnName -> tableColumns.stream().filter(column -> column.getName().equals(columnName))
                                                                       .findFirst()
                                                                       .ifPresent(columnsOrdered::add));

        return columnsOrdered;
    }

    private static List<String> getColumnNamesAsStringList(ColumnPreferences columnPreferences) {
        return columnPreferences.getColumns().stream()
                                .map(MainTableColumnModel::getName)
                                .toList();
    }

    private static List<String> getColumnWidthsAsStringList(ColumnPreferences columnPreferences) {
        return columnPreferences.getColumns().stream()
                                .map(column -> column.widthProperty().getValue().toString())
                                .toList();
    }

    private static List<String> getColumnSortTypesAsStringList(ColumnPreferences columnPreferences) {
        return columnPreferences.getColumns().stream()
                                .map(column -> column.sortTypeProperty().getValue().toString())
                                .toList();
    }

    private static List<String> getColumnSortOrderAsStringList(ColumnPreferences columnPreferences) {
        return columnPreferences.getColumnSortOrder().stream()
                                .map(MainTableColumnModel::getName)
                                .collect(Collectors.toList());
    }

    //*************************************************************************************************************
    // NameDisplayPreferences
    //*************************************************************************************************************

    @Override
    public NameDisplayPreferences getNameDisplayPreferences() {
        if (nameDisplayPreferences != null) {
            return nameDisplayPreferences;
        }

        nameDisplayPreferences = new NameDisplayPreferences(
                getNameDisplayStyle(),
                getNameAbbreviationStyle());

        EasyBind.listen(nameDisplayPreferences.displayStyleProperty(), (obs, oldValue, newValue) -> {
            putBoolean(NAMES_NATBIB, newValue == DisplayStyle.NATBIB);
            putBoolean(NAMES_AS_IS, newValue == DisplayStyle.AS_IS);
            putBoolean(NAMES_FIRST_LAST, newValue == DisplayStyle.FIRSTNAME_LASTNAME);
        });
        EasyBind.listen(nameDisplayPreferences.abbreviationStyleProperty(), (obs, oldValue, newValue) -> {
            putBoolean(ABBR_AUTHOR_NAMES, newValue == AbbreviationStyle.FULL);
            putBoolean(NAMES_LAST_ONLY, newValue == AbbreviationStyle.LASTNAME_ONLY);
        });

        return nameDisplayPreferences;
    }

    private AbbreviationStyle getNameAbbreviationStyle() {
        AbbreviationStyle abbreviationStyle = AbbreviationStyle.NONE; // default
        if (getBoolean(ABBR_AUTHOR_NAMES)) {
            abbreviationStyle = AbbreviationStyle.FULL;
        } else if (getBoolean(NAMES_LAST_ONLY)) {
            abbreviationStyle = AbbreviationStyle.LASTNAME_ONLY;
        }
        return abbreviationStyle;
    }

    private DisplayStyle getNameDisplayStyle() {
        DisplayStyle displayStyle = DisplayStyle.LASTNAME_FIRSTNAME; // default
        if (getBoolean(NAMES_NATBIB)) {
            displayStyle = DisplayStyle.NATBIB;
        } else if (getBoolean(NAMES_AS_IS)) {
            displayStyle = DisplayStyle.AS_IS;
        } else if (getBoolean(NAMES_FIRST_LAST)) {
            displayStyle = DisplayStyle.FIRSTNAME_LASTNAME;
        }
        return displayStyle;
    }

    //*************************************************************************************************************
    // BibEntryPreferences
    //*************************************************************************************************************

    @Override
    public BibEntryPreferences getBibEntryPreferences() {
        if (bibEntryPreferences != null) {
            return bibEntryPreferences;
        }

        bibEntryPreferences = new BibEntryPreferences(
                get(KEYWORD_SEPARATOR).charAt(0)
        );

        EasyBind.listen(bibEntryPreferences.keywordSeparatorProperty(), ((observable, oldValue, newValue) -> put(KEYWORD_SEPARATOR, String.valueOf(newValue))));

        return bibEntryPreferences;
    }

    //*************************************************************************************************************
    // InternalPreferences
    //*************************************************************************************************************

    @Override
    public InternalPreferences getInternalPreferences() {
        if (internalPreferences != null) {
            return internalPreferences;
        }

        internalPreferences = new InternalPreferences(
                Version.parse(get(VERSION_IGNORED_UPDATE)),
                getBoolean(VERSION_CHECK_ENABLED),
                getPath(PREFS_EXPORT_PATH, OS.getNativeDesktop().getDefaultFileChooserDirectory()),
                getUserAndHost(),
                getBoolean(MEMORY_STICK_MODE));

        EasyBind.listen(internalPreferences.ignoredVersionProperty(),
                (obs, oldValue, newValue) -> put(VERSION_IGNORED_UPDATE, newValue.toString()));
        EasyBind.listen(internalPreferences.versionCheckEnabledProperty(),
                (obs, oldValue, newValue) -> putBoolean(VERSION_CHECK_ENABLED, newValue));
        EasyBind.listen(internalPreferences.lastPreferencesExportPathProperty(),
                (obs, oldValue, newValue) -> put(PREFS_EXPORT_PATH, newValue.toString()));
        // user is a static value, should only be changed for debugging
        EasyBind.listen(internalPreferences.memoryStickModeProperty(), (obs, oldValue, newValue) -> {
            putBoolean(MEMORY_STICK_MODE, newValue);
            if (!newValue) {
                try {
                    Files.deleteIfExists(Path.of("jabref.xml"));
                } catch (IOException e) {
                    LOGGER.warn("Error accessing filesystem", e);
                }
            }
        });

        return internalPreferences;
    }

    private String getUserAndHost() {
        if (StringUtil.isNotBlank(userAndHost)) {
            return userAndHost;
        }
        userAndHost = get(DEFAULT_OWNER) + '-' + OS.getNativeDesktop().getHostName();
        return userAndHost;
    }

    //*************************************************************************************************************
    // WorkspacePreferences
    //*************************************************************************************************************

    @Override
    public WorkspacePreferences getWorkspacePreferences() {
        if (workspacePreferences != null) {
            return workspacePreferences;
        }

        workspacePreferences = new WorkspacePreferences(
                getLanguage(),
                getBoolean(OVERRIDE_DEFAULT_FONT_SIZE),
                getInt(MAIN_FONT_SIZE),
                (Integer) defaults.get(MAIN_FONT_SIZE),
                new Theme(get(THEME)),
                getBoolean(THEME_SYNC_OS),
                getBoolean(OPEN_LAST_EDITED),
                getBoolean(SHOW_ADVANCED_HINTS),
                getBoolean(WARN_ABOUT_DUPLICATES_IN_INSPECTION),
                getBoolean(CONFIRM_DELETE));

        EasyBind.listen(workspacePreferences.languageProperty(), (obs, oldValue, newValue) -> {
            put(LANGUAGE, newValue.getId());
            if (oldValue != newValue) {
                setLanguageDependentDefaultValues();
                Localization.setLanguage(newValue);
            }
        });

        EasyBind.listen(workspacePreferences.shouldOverrideDefaultFontSizeProperty(), (obs, oldValue, newValue) -> putBoolean(OVERRIDE_DEFAULT_FONT_SIZE, newValue));
        EasyBind.listen(workspacePreferences.mainFontSizeProperty(), (obs, oldValue, newValue) -> putInt(MAIN_FONT_SIZE, newValue));
        EasyBind.listen(workspacePreferences.themeProperty(), (obs, oldValue, newValue) -> put(THEME, newValue.getName()));
        EasyBind.listen(workspacePreferences.themeSyncOsProperty(), (obs, oldValue, newValue) -> putBoolean(THEME_SYNC_OS, newValue));
        EasyBind.listen(workspacePreferences.openLastEditedProperty(), (obs, oldValue, newValue) -> putBoolean(OPEN_LAST_EDITED, newValue));
        EasyBind.listen(workspacePreferences.showAdvancedHintsProperty(), (obs, oldValue, newValue) -> putBoolean(SHOW_ADVANCED_HINTS, newValue));
        EasyBind.listen(workspacePreferences.warnAboutDuplicatesInInspectionProperty(), (obs, oldValue, newValue) -> putBoolean(WARN_ABOUT_DUPLICATES_IN_INSPECTION, newValue));
        EasyBind.listen(workspacePreferences.confirmDeleteProperty(), (obs, oldValue, newValue) -> putBoolean(CONFIRM_DELETE, newValue));
        return workspacePreferences;
    }

    private Language getLanguage() {
        return Stream.of(Language.values())
                     .filter(language -> language.getId().equalsIgnoreCase(get(LANGUAGE)))
                     .findFirst()
                     .orElse(Language.ENGLISH);
    }

    @Override
    public FieldPreferences getFieldPreferences() {
        if (fieldPreferences != null) {
            return fieldPreferences;
        }

        fieldPreferences = new FieldPreferences(
                !getBoolean(DO_NOT_RESOLVE_STRINGS), // mind the !
                getStringList(RESOLVE_STRINGS_FOR_FIELDS).stream()
                                                         .map(FieldFactory::parseField)
                                                         .collect(Collectors.toList()),
                getStringList(NON_WRAPPABLE_FIELDS).stream()
                                                   .map(FieldFactory::parseField)
                                                   .collect(Collectors.toList()));

        EasyBind.listen(fieldPreferences.resolveStringsProperty(), (obs, oldValue, newValue) -> putBoolean(DO_NOT_RESOLVE_STRINGS, !newValue));
        fieldPreferences.getResolvableFields().addListener((InvalidationListener) change ->
                put(RESOLVE_STRINGS_FOR_FIELDS, FieldFactory.serializeFieldsList(fieldPreferences.getResolvableFields())));
        fieldPreferences.getNonWrappableFields().addListener((InvalidationListener) change ->
                put(NON_WRAPPABLE_FIELDS, FieldFactory.serializeFieldsList(fieldPreferences.getNonWrappableFields())));

        return fieldPreferences;
    }

    //*************************************************************************************************************
    // Linked files preferences
    //*************************************************************************************************************

    @Override
    public FilePreferences getFilePreferences() {
        if (filePreferences != null) {
            return filePreferences;
        }

        filePreferences = new FilePreferences(
                getInternalPreferences().getUserAndHost(),
                getPath(MAIN_FILE_DIRECTORY, OS.getNativeDesktop().getDefaultFileChooserDirectory()).toString(),
                getBoolean(STORE_RELATIVE_TO_BIB),
                get(IMPORT_FILENAMEPATTERN),
                get(IMPORT_FILEDIRPATTERN),
                getBoolean(DOWNLOAD_LINKED_FILES),
                getBoolean(FULLTEXT_INDEX_LINKED_FILES),
                Path.of(get(WORKING_DIRECTORY)),
                ExternalFileTypes.fromString(get(EXTERNAL_FILE_TYPES)),
                getBoolean(CREATE_BACKUP),
                // We choose the data directory, because a ".bak" file should survive cache cleanups
                getPath(BACKUP_DIRECTORY, OS.getNativeDesktop().getBackupDirectory()),
                getBoolean(CONFIRM_LINKED_FILE_DELETE),
                // We make use of the fallback, because we need AWT being initialized, which is not the case at the constructor JabRefPreferences()
                getBoolean(TRASH_INSTEAD_OF_DELETE, OS.getNativeDesktop().moveToTrashSupported()));

        EasyBind.listen(getInternalPreferences().getUserAndHostProperty(), (obs, oldValue, newValue) -> filePreferences.getUserAndHostProperty().setValue(newValue));
        EasyBind.listen(filePreferences.mainFileDirectoryProperty(), (obs, oldValue, newValue) -> put(MAIN_FILE_DIRECTORY, newValue));
        EasyBind.listen(filePreferences.storeFilesRelativeToBibFileProperty(), (obs, oldValue, newValue) -> putBoolean(STORE_RELATIVE_TO_BIB, newValue));
        EasyBind.listen(filePreferences.fileNamePatternProperty(), (obs, oldValue, newValue) -> put(IMPORT_FILENAMEPATTERN, newValue));
        EasyBind.listen(filePreferences.fileDirectoryPatternProperty(), (obs, oldValue, newValue) -> put(IMPORT_FILEDIRPATTERN, newValue));
        EasyBind.listen(filePreferences.downloadLinkedFilesProperty(), (obs, oldValue, newValue) -> putBoolean(DOWNLOAD_LINKED_FILES, newValue));
        EasyBind.listen(filePreferences.fulltextIndexLinkedFilesProperty(), (obs, oldValue, newValue) -> putBoolean(FULLTEXT_INDEX_LINKED_FILES, newValue));
        EasyBind.listen(filePreferences.workingDirectoryProperty(), (obs, oldValue, newValue) -> put(WORKING_DIRECTORY, newValue.toString()));
        filePreferences.getExternalFileTypes().addListener((SetChangeListener<ExternalFileType>) c ->
                put(EXTERNAL_FILE_TYPES, ExternalFileTypes.toStringList(filePreferences.getExternalFileTypes())));
        EasyBind.listen(filePreferences.createBackupProperty(), (obs, oldValue, newValue) -> putBoolean(CREATE_BACKUP, newValue));
        EasyBind.listen(filePreferences.backupDirectoryProperty(), (obs, oldValue, newValue) -> put(BACKUP_DIRECTORY, newValue.toString()));
        EasyBind.listen(filePreferences.confirmDeleteLinkedFileProperty(), (obs, oldValue, newValue) -> putBoolean(CONFIRM_LINKED_FILE_DELETE, newValue));
        EasyBind.listen(filePreferences.moveToTrashProperty(), (obs, oldValue, newValue) -> putBoolean(TRASH_INSTEAD_OF_DELETE, newValue));

        return filePreferences;
    }

    @Override
    public AutoLinkPreferences getAutoLinkPreferences() {
        if (autoLinkPreferences != null) {
            return autoLinkPreferences;
        }

        autoLinkPreferences = new AutoLinkPreferences(
                getAutoLinkKeyDependency(),
                get(AUTOLINK_REG_EXP_SEARCH_EXPRESSION_KEY),
                getBoolean(ASK_AUTO_NAMING_PDFS_AGAIN),
                bibEntryPreferences.keywordSeparatorProperty());

        EasyBind.listen(autoLinkPreferences.citationKeyDependencyProperty(), (obs, oldValue, newValue) -> {
            // Starts bibtex only omitted, as it is not being saved
            putBoolean(AUTOLINK_EXACT_KEY_ONLY, newValue == AutoLinkPreferences.CitationKeyDependency.EXACT);
            putBoolean(AUTOLINK_USE_REG_EXP_SEARCH_KEY, newValue == AutoLinkPreferences.CitationKeyDependency.REGEX);
        });
        EasyBind.listen(autoLinkPreferences.askAutoNamingPdfsProperty(),
                (obs, oldValue, newValue) -> putBoolean(ASK_AUTO_NAMING_PDFS_AGAIN, newValue));
        EasyBind.listen(autoLinkPreferences.regularExpressionProperty(),
                (obs, oldValue, newValue) -> put(AUTOLINK_REG_EXP_SEARCH_EXPRESSION_KEY, newValue));

        return autoLinkPreferences;
    }

    private AutoLinkPreferences.CitationKeyDependency getAutoLinkKeyDependency() {
        AutoLinkPreferences.CitationKeyDependency citationKeyDependency =
                AutoLinkPreferences.CitationKeyDependency.START; // default
        if (getBoolean(AUTOLINK_EXACT_KEY_ONLY)) {
            citationKeyDependency = AutoLinkPreferences.CitationKeyDependency.EXACT;
        } else if (getBoolean(AUTOLINK_USE_REG_EXP_SEARCH_KEY)) {
            citationKeyDependency = AutoLinkPreferences.CitationKeyDependency.REGEX;
        }
        return citationKeyDependency;
    }

    //*************************************************************************************************************
    // Import/Export preferences
    //*************************************************************************************************************

    @Override
    public ExportPreferences getExportPreferences() {
        if (exportPreferences != null) {
            return exportPreferences;
        }

        exportPreferences = new ExportPreferences(
                get(LAST_USED_EXPORT),
                Path.of(get(EXPORT_WORKING_DIRECTORY)),
                getExportSaveOrder(),
                getCustomExportFormats());

        EasyBind.listen(exportPreferences.lastExportExtensionProperty(), (obs, oldValue, newValue) -> put(LAST_USED_EXPORT, newValue));
        EasyBind.listen(exportPreferences.exportWorkingDirectoryProperty(), (obs, oldValue, newValue) -> put(EXPORT_WORKING_DIRECTORY, newValue.toString()));
        EasyBind.listen(exportPreferences.exportSaveOrderProperty(), (obs, oldValue, newValue) -> storeExportSaveOrder(newValue));
        exportPreferences.getCustomExporters().addListener((InvalidationListener) c -> storeCustomExportFormats(exportPreferences.getCustomExporters()));

        return exportPreferences;
    }

    private SaveOrder getExportSaveOrder() {
        List<SaveOrder.SortCriterion> sortCriteria = new ArrayList<>();

        if (!"".equals(get(EXPORT_PRIMARY_SORT_FIELD))) {
            sortCriteria.add(new SaveOrder.SortCriterion(FieldFactory.parseField(get(EXPORT_PRIMARY_SORT_FIELD)), getBoolean(EXPORT_PRIMARY_SORT_DESCENDING)));
        }
        if (!"".equals(get(EXPORT_SECONDARY_SORT_FIELD))) {
            sortCriteria.add(new SaveOrder.SortCriterion(FieldFactory.parseField(get(EXPORT_SECONDARY_SORT_FIELD)), getBoolean(EXPORT_SECONDARY_SORT_DESCENDING)));
        }
        if (!"".equals(get(EXPORT_TERTIARY_SORT_FIELD))) {
            sortCriteria.add(new SaveOrder.SortCriterion(FieldFactory.parseField(get(EXPORT_TERTIARY_SORT_FIELD)), getBoolean(EXPORT_TERTIARY_SORT_DESCENDING)));
        }

        return new SaveOrder(
                SaveOrder.OrderType.fromBooleans(getBoolean(EXPORT_IN_SPECIFIED_ORDER), getBoolean(EXPORT_IN_ORIGINAL_ORDER)),
                sortCriteria
        );
    }

    private void storeExportSaveOrder(SaveOrder saveOrder) {
        putBoolean(EXPORT_IN_ORIGINAL_ORDER, saveOrder.getOrderType() == SaveOrder.OrderType.ORIGINAL);
        putBoolean(EXPORT_IN_SPECIFIED_ORDER, saveOrder.getOrderType() == SaveOrder.OrderType.SPECIFIED);

        long saveOrderCount = saveOrder.getSortCriteria().size();
        if (saveOrderCount >= 1) {
            put(EXPORT_PRIMARY_SORT_FIELD, saveOrder.getSortCriteria().getFirst().field.getName());
            putBoolean(EXPORT_PRIMARY_SORT_DESCENDING, saveOrder.getSortCriteria().getFirst().descending);
        } else {
            put(EXPORT_PRIMARY_SORT_FIELD, "");
            putBoolean(EXPORT_PRIMARY_SORT_DESCENDING, false);
        }
        if (saveOrderCount >= 2) {
            put(EXPORT_SECONDARY_SORT_FIELD, saveOrder.getSortCriteria().get(1).field.getName());
            putBoolean(EXPORT_SECONDARY_SORT_DESCENDING, saveOrder.getSortCriteria().get(1).descending);
        } else {
            put(EXPORT_SECONDARY_SORT_FIELD, "");
            putBoolean(EXPORT_SECONDARY_SORT_DESCENDING, false);
        }
        if (saveOrderCount >= 3) {
            put(EXPORT_TERTIARY_SORT_FIELD, saveOrder.getSortCriteria().get(2).field.getName());
            putBoolean(EXPORT_TERTIARY_SORT_DESCENDING, saveOrder.getSortCriteria().get(2).descending);
        } else {
            put(EXPORT_TERTIARY_SORT_FIELD, "");
            putBoolean(EXPORT_TERTIARY_SORT_DESCENDING, false);
        }
    }

    /**
     * For the export configuration, generates the SelfContainedSaveOrder having the reference to TABLE resolved.
     */
    public SelfContainedSaveOrder getSelfContainedTableSaveOrder() {
        List<MainTableColumnModel> sortOrder = getMainTableColumnPreferences().getColumnSortOrder();
        return new SelfContainedSaveOrder(
                SaveOrder.OrderType.SPECIFIED,
                sortOrder.stream().flatMap(model -> model.getSortCriteria().stream()).toList());
    }

    @Override
    public SelfContainedSaveConfiguration getSelfContainedExportConfiguration() {
        SaveOrder exportSaveOrder = getExportSaveOrder();
        SelfContainedSaveOrder saveOrder = switch (exportSaveOrder.getOrderType()) {
            case TABLE ->
                    this.getSelfContainedTableSaveOrder();
            case SPECIFIED ->
                    SelfContainedSaveOrder.of(exportSaveOrder);
            case ORIGINAL ->
                    SaveOrder.getDefaultSaveOrder();
        };

        return new SelfContainedSaveConfiguration(
                saveOrder, false, BibDatabaseWriter.SaveType.WITH_JABREF_META_DATA, getLibraryPreferences()
                .shouldAlwaysReformatOnSave());
    }

    private List<TemplateExporter> getCustomExportFormats() {
        LayoutFormatterPreferences layoutPreferences = getLayoutFormatterPreferences();
        SelfContainedSaveConfiguration saveConfiguration = getSelfContainedExportConfiguration();
        List<TemplateExporter> formats = new ArrayList<>();

        for (String toImport : getSeries(CUSTOM_EXPORT_FORMAT)) {
            List<String> formatData = convertStringToList(toImport);
            TemplateExporter format = new TemplateExporter(
                    formatData.getFirst(),
                    formatData.get(EXPORTER_FILENAME_INDEX),
                    formatData.get(EXPORTER_EXTENSION_INDEX),
                    layoutPreferences,
                    saveConfiguration.getSelfContainedSaveOrder());
            format.setCustomExport(true);
            formats.add(format);
        }
        return formats;
    }

    private void storeCustomExportFormats(List<TemplateExporter> exporters) {
        if (exporters.isEmpty()) {
            purgeSeries(CUSTOM_EXPORT_FORMAT, 0);
        } else {
            for (int i = 0; i < exporters.size(); i++) {
                List<String> exporterData = new ArrayList<>();
                exporterData.addFirst(exporters.get(i).getName());
                exporterData.add(EXPORTER_FILENAME_INDEX, exporters.get(i).getLayoutFileName());
                // Only stores the first extension associated with FileType
                exporterData.add(EXPORTER_EXTENSION_INDEX, exporters.get(i).getFileType().getExtensions().getFirst());
                putStringList(CUSTOM_EXPORT_FORMAT + i, exporterData);
            }
            purgeSeries(CUSTOM_EXPORT_FORMAT, exporters.size());
        }
    }

    //*************************************************************************************************************
    // Preview preferences
    //*************************************************************************************************************

    @Override
    public PreviewPreferences getPreviewPreferences() {
        if (previewPreferences != null) {
            return previewPreferences;
        }

        String style = get(PREVIEW_STYLE);
        List<PreviewLayout> layouts = getPreviewLayouts(style);

        this.previewPreferences = new PreviewPreferences(
                layouts,
                getPreviewCyclePosition(layouts),
                new TextBasedPreviewLayout(
                        style,
                        getLayoutFormatterPreferences(),
                        Injector.instantiateModelOrService(JournalAbbreviationRepository.class)),
                (String) defaults.get(PREVIEW_STYLE),
                getBoolean(PREVIEW_AS_TAB),
                getBoolean(PREVIEW_IN_ENTRY_TABLE_TOOLTIP),
                getStringList(PREVIEW_BST_LAYOUT_PATHS).stream()
                                                       .map(Path::of)
                                                       .collect(Collectors.toList())
        );

        previewPreferences.getLayoutCycle().addListener((InvalidationListener) c -> storePreviewLayouts(previewPreferences.getLayoutCycle()));
        EasyBind.listen(previewPreferences.layoutCyclePositionProperty(), (obs, oldValue, newValue) -> putInt(CYCLE_PREVIEW_POS, newValue));
        EasyBind.listen(previewPreferences.customPreviewLayoutProperty(), (obs, oldValue, newValue) -> put(PREVIEW_STYLE, newValue.getText()));
        EasyBind.listen(previewPreferences.showPreviewAsExtraTabProperty(), (obs, oldValue, newValue) -> putBoolean(PREVIEW_AS_TAB, newValue));
        EasyBind.listen(previewPreferences.showPreviewEntryTableTooltip(), (obs, oldValue, newValue) -> putBoolean(PREVIEW_IN_ENTRY_TABLE_TOOLTIP, newValue));
        previewPreferences.getBstPreviewLayoutPaths().addListener((InvalidationListener) c -> storeBstPaths(previewPreferences.getBstPreviewLayoutPaths()));
        return this.previewPreferences;
    }

    private void storeBstPaths(List<Path> bstPaths) {
        putStringList(PREVIEW_BST_LAYOUT_PATHS, bstPaths.stream().map(Path::toAbsolutePath).map(Path::toString).toList());
    }

    private List<PreviewLayout> getPreviewLayouts(String style) {
        List<String> cycle = getStringList(CYCLE_PREVIEW);

        // For backwards compatibility always add at least the default preview to the cycle
        if (cycle.isEmpty()) {
            cycle.add("Preview");
        }

        return cycle.stream()
                    .map(layout -> {
                        if (CitationStyle.isCitationStyleFile(layout)) {
                            BibEntryTypesManager entryTypesManager = Injector.instantiateModelOrService(BibEntryTypesManager.class);
                            return CitationStyle.createCitationStyleFromFile(layout)
                                                .map(file -> (PreviewLayout) new CitationStylePreviewLayout(file, entryTypesManager))
                                                .orElse(null);
                        }
                        if (BstPreviewLayout.isBstStyleFile(layout)) {
                            return getStringList(PREVIEW_BST_LAYOUT_PATHS).stream()
                                                                          .filter(path -> path.endsWith(layout)).map(Path::of)
                                                                          .map(file -> (BstPreviewLayout) new BstPreviewLayout(file))
                                                                          .findFirst()
                                                                          .orElse(null);
                        } else {
                            return new TextBasedPreviewLayout(
                                    style,
                                    getLayoutFormatterPreferences(),
                                    Injector.instantiateModelOrService(JournalAbbreviationRepository.class));
                        }
                    }).filter(Objects::nonNull)
                    .collect(Collectors.toList());
    }

    private void storePreviewLayouts(ObservableList<PreviewLayout> previewCycle) {
        putStringList(CYCLE_PREVIEW, previewCycle.stream()
                                                 .map(layout -> {
                                                     if (layout instanceof CitationStylePreviewLayout citationStyleLayout) {
                                                         return citationStyleLayout.getFilePath();
                                                     } else {
                                                         return layout.getDisplayName();
                                                     }
                                                 }).collect(Collectors.toList())
        );
    }

    private int getPreviewCyclePosition(List<PreviewLayout> layouts) {
        int storedCyclePos = getInt(CYCLE_PREVIEW_POS);
        if (storedCyclePos < layouts.size()) {
            return storedCyclePos;
        } else {
            return 0; // fallback if stored position is no longer valid
        }
    }

    //*************************************************************************************************************
    // SidePanePreferences
    //*************************************************************************************************************

    @Override
    public SidePanePreferences getSidePanePreferences() {
        if (sidePanePreferences != null) {
            return sidePanePreferences;
        }

        sidePanePreferences = new SidePanePreferences(
                getVisibleSidePanes(),
                getSidePanePreferredPositions(),
                getInt(SELECTED_FETCHER_INDEX));

        sidePanePreferences.visiblePanes().addListener((InvalidationListener) listener ->
                storeVisibleSidePanes(sidePanePreferences.visiblePanes()));
        sidePanePreferences.getPreferredPositions().addListener((InvalidationListener) listener ->
                storeSidePanePreferredPositions(sidePanePreferences.getPreferredPositions()));
        EasyBind.listen(sidePanePreferences.webSearchFetcherSelectedProperty(), (obs, oldValue, newValue) -> putInt(SELECTED_FETCHER_INDEX, newValue));

        return sidePanePreferences;
    }

    private Set<SidePaneType> getVisibleSidePanes() {
        HashSet<SidePaneType> visiblePanes = new HashSet<>();
        if (getBoolean(WEB_SEARCH_VISIBLE)) {
            visiblePanes.add(SidePaneType.WEB_SEARCH);
        }
        if (getBoolean(GROUP_SIDEPANE_VISIBLE)) {
            visiblePanes.add(SidePaneType.GROUPS);
        }
        if (getBoolean(OO_SHOW_PANEL)) {
            visiblePanes.add(SidePaneType.OPEN_OFFICE);
        }
        return visiblePanes;
    }

    private void storeVisibleSidePanes(Set<SidePaneType> visiblePanes) {
        putBoolean(WEB_SEARCH_VISIBLE, visiblePanes.contains(SidePaneType.WEB_SEARCH));
        putBoolean(GROUP_SIDEPANE_VISIBLE, visiblePanes.contains(SidePaneType.GROUPS));
        putBoolean(OO_SHOW_PANEL, visiblePanes.contains(SidePaneType.OPEN_OFFICE));
    }

    private Map<SidePaneType, Integer> getSidePanePreferredPositions() {
        Map<SidePaneType, Integer> preferredPositions = new HashMap<>();

        List<String> componentNames = getStringList(SIDE_PANE_COMPONENT_NAMES);
        List<String> componentPositions = getStringList(SIDE_PANE_COMPONENT_PREFERRED_POSITIONS);

        for (int i = 0; i < componentNames.size(); ++i) {
            String name = componentNames.get(i);
            try {
                SidePaneType type = Enum.valueOf(SidePaneType.class, name);
                preferredPositions.put(type, Integer.parseInt(componentPositions.get(i)));
            } catch (NumberFormatException e) {
                LOGGER.debug("Invalid number format for side pane component '{}'", name, e);
            } catch (IllegalArgumentException e) {
                LOGGER.debug("Following component is not a side pane: '{}'", name, e);
            }
        }

        return preferredPositions;
    }

    private void storeSidePanePreferredPositions(Map<SidePaneType, Integer> preferredPositions) {
        // Split the map into a pair of parallel String lists suitable for storage
        List<String> names = preferredPositions.keySet().stream()
                                               .map(Enum::toString)
                                               .collect(Collectors.toList());

        List<String> positions = preferredPositions.values().stream()
                                                   .map(integer -> Integer.toString(integer))
                                                   .collect(Collectors.toList());

        putStringList(SIDE_PANE_COMPONENT_NAMES, names);
        putStringList(SIDE_PANE_COMPONENT_PREFERRED_POSITIONS, positions);
    }

    //*************************************************************************************************************
    // Cleanup preferences
    //*************************************************************************************************************

    @Override
    public CleanupPreferences getCleanupPreferences() {
        if (cleanupPreferences != null) {
            return cleanupPreferences;
        }

        cleanupPreferences = new CleanupPreferences(
                EnumSet.copyOf(getStringList(CLEANUP_JOBS).stream()
                                                          .map(CleanupPreferences.CleanupStep::valueOf)
                                                          .collect(Collectors.toSet())),
                new FieldFormatterCleanups(getBoolean(CLEANUP_FIELD_FORMATTERS_ENABLED),
                        FieldFormatterCleanups.parse(StringUtil.unifyLineBreaks(get(CLEANUP_FIELD_FORMATTERS), ""))));

        cleanupPreferences.getObservableActiveJobs().addListener((SetChangeListener<CleanupPreferences.CleanupStep>) c ->
                putStringList(CLEANUP_JOBS, cleanupPreferences.getActiveJobs().stream().map(Enum::name).collect(Collectors.toList())));

        EasyBind.listen(cleanupPreferences.fieldFormatterCleanupsProperty(), (fieldFormatters, oldValue, newValue) -> {
            putBoolean(CLEANUP_FIELD_FORMATTERS_ENABLED, newValue.isEnabled());
            put(CLEANUP_FIELD_FORMATTERS, FieldFormatterCleanups.getMetaDataString(newValue.getConfiguredActions(), OS.NEWLINE));
        });

        return cleanupPreferences;
    }

    @Override
    public CleanupPreferences getDefaultCleanupPreset() {
        return new CleanupPreferences(
                getDefaultCleanupJobs(),
                new FieldFormatterCleanups(
                        (Boolean) defaults.get(CLEANUP_FIELD_FORMATTERS_ENABLED),
                        FieldFormatterCleanups.parse((String) defaults.get(CLEANUP_FIELD_FORMATTERS))));
    }

    private static EnumSet<CleanupPreferences.CleanupStep> getDefaultCleanupJobs() {
        EnumSet<CleanupPreferences.CleanupStep> activeJobs = EnumSet.allOf(CleanupPreferences.CleanupStep.class);
        activeJobs.removeAll(EnumSet.of(
                CleanupPreferences.CleanupStep.CLEAN_UP_UPGRADE_EXTERNAL_LINKS,
                CleanupPreferences.CleanupStep.MOVE_PDF,
                CleanupPreferences.CleanupStep.RENAME_PDF_ONLY_RELATIVE_PATHS,
                CleanupPreferences.CleanupStep.CONVERT_TO_BIBLATEX,
                CleanupPreferences.CleanupStep.CONVERT_TO_BIBTEX));
        return activeJobs;
    }

    //*************************************************************************************************************
    // GUI preferences
    //*************************************************************************************************************

    @Override
    public GuiPreferences getGuiPreferences() {
        if (guiPreferences != null) {
            return guiPreferences;
        }

        guiPreferences = new GuiPreferences(
                getDouble(POS_X),
                getDouble(POS_Y),
                getDouble(SIZE_X),
                getDouble(SIZE_Y),
                getBoolean(WINDOW_MAXIMISED),
                getBoolean(WINDOW_FULLSCREEN),
                getStringList(LAST_EDITED).stream()
                                          .map(Path::of)
                                          .collect(Collectors.toList()),
                Path.of(get(LAST_FOCUSED)),
                getFileHistory(),
                get(ID_ENTRY_GENERATOR),
                getDouble(SIDE_PANE_WIDTH));

        EasyBind.listen(guiPreferences.positionXProperty(), (obs, oldValue, newValue) -> putDouble(POS_X, newValue.doubleValue()));
        EasyBind.listen(guiPreferences.positionYProperty(), (obs, oldValue, newValue) -> putDouble(POS_Y, newValue.doubleValue()));
        EasyBind.listen(guiPreferences.sizeXProperty(), (obs, oldValue, newValue) -> putDouble(SIZE_X, newValue.doubleValue()));
        EasyBind.listen(guiPreferences.sizeYProperty(), (obs, oldValue, newValue) -> putDouble(SIZE_Y, newValue.doubleValue()));
        EasyBind.listen(guiPreferences.windowMaximisedProperty(), (obs, oldValue, newValue) -> putBoolean(WINDOW_MAXIMISED, newValue));
        EasyBind.listen(guiPreferences.windowFullScreenProperty(), (obs, oldValue, newValue) -> putBoolean(WINDOW_FULLSCREEN, newValue));
        guiPreferences.getLastFilesOpened().addListener((ListChangeListener<Path>) change -> {
            if (change.getList().isEmpty()) {
                prefs.remove(LAST_EDITED);
            } else {
                putStringList(LAST_EDITED, guiPreferences.getLastFilesOpened().stream()
                                                         .map(Path::toAbsolutePath)
                                                         .map(Path::toString)
                                                         .collect(Collectors.toList()));
            }
        });
        EasyBind.listen(guiPreferences.lastFocusedFileProperty(), (obs, oldValue, newValue) -> {
            if (newValue != null) {
                put(LAST_FOCUSED, newValue.toAbsolutePath().toString());
            } else {
                remove(LAST_FOCUSED);
            }
        });
        guiPreferences.getFileHistory().addListener((InvalidationListener) change -> storeFileHistory(guiPreferences.getFileHistory()));
        EasyBind.listen(guiPreferences.lastSelectedIdBasedFetcherProperty(), (obs, oldValue, newValue) -> put(ID_ENTRY_GENERATOR, newValue));
        EasyBind.listen(guiPreferences.sidePaneWidthProperty(), (obs, oldValue, newValue) -> putDouble(SIDE_PANE_WIDTH, newValue.doubleValue()));

        return guiPreferences;
    }

    private FileHistory getFileHistory() {
        return FileHistory.of(getStringList(RECENT_DATABASES).stream()
                                                             .map(Path::of)
                                                             .toList());
    }

    private void storeFileHistory(FileHistory history) {
        putStringList(RECENT_DATABASES, history.stream()
                                               .map(Path::toAbsolutePath)
                                               .map(Path::toString)
                                               .toList());
    }

    @Override
    public MergeDialogPreferences getMergeDialogPreferences() {
        if (mergeDialogPreferences != null) {
            return mergeDialogPreferences;
        }

        mergeDialogPreferences = new MergeDialogPreferences(
                DiffMode.parse(get(MERGE_ENTRIES_DIFF_MODE)),
                getBoolean(MERGE_ENTRIES_SHOULD_SHOW_DIFF),
                getBoolean(MERGE_ENTRIES_SHOULD_SHOW_UNIFIED_DIFF),
                getBoolean(MERGE_ENTRIES_HIGHLIGHT_WORDS),
                getBoolean(MERGE_SHOW_ONLY_CHANGED_FIELDS),
                getBoolean(MERGE_APPLY_TO_ALL_ENTRIES),
                DuplicateResolverDialog.DuplicateResolverResult.parse(get(DUPLICATE_RESOLVER_DECISION_RESULT_ALL_ENTRIES))
        );

        EasyBind.listen(mergeDialogPreferences.mergeDiffModeProperty(), (obs, oldValue, newValue) -> put(MERGE_ENTRIES_DIFF_MODE, newValue.name()));
        EasyBind.listen(mergeDialogPreferences.mergeShouldShowDiffProperty(), (obs, oldValue, newValue) -> putBoolean(MERGE_ENTRIES_SHOULD_SHOW_DIFF, newValue));
        EasyBind.listen(mergeDialogPreferences.mergeShouldShowUnifiedDiffProperty(), (obs, oldValue, newValue) -> putBoolean(MERGE_ENTRIES_SHOULD_SHOW_UNIFIED_DIFF, newValue));
        EasyBind.listen(mergeDialogPreferences.mergeHighlightWordsProperty(), (obs, oldValue, newValue) -> putBoolean(MERGE_ENTRIES_HIGHLIGHT_WORDS, newValue));
        EasyBind.listen(mergeDialogPreferences.mergeShowChangedFieldOnlyProperty(), (obs, oldValue, newValue) -> putBoolean(MERGE_SHOW_ONLY_CHANGED_FIELDS, newValue));
        EasyBind.listen(mergeDialogPreferences.mergeApplyToAllEntriesProperty(), (obs, oldValue, newValue) -> putBoolean(MERGE_APPLY_TO_ALL_ENTRIES, newValue));
        EasyBind.listen(mergeDialogPreferences.allEntriesDuplicateResolverDecisionProperty(), (obs, oldValue, newValue) -> put(DUPLICATE_RESOLVER_DECISION_RESULT_ALL_ENTRIES, newValue.name()));

        return mergeDialogPreferences;
    }

    @Override
    public UnlinkedFilesDialogPreferences getUnlinkedFilesDialogPreferences() {
        if (unlinkedFilesDialogPreferences != null) {
            return unlinkedFilesDialogPreferences;
        }

        unlinkedFilesDialogPreferences = new UnlinkedFilesDialogPreferences(
                get(UNLINKED_FILES_SELECTED_EXTENSION),
                DateRange.parse(get(UNLINKED_FILES_SELECTED_DATE_RANGE)),
                ExternalFileSorter.parse(get(UNLINKED_FILES_SELECTED_SORT))
        );

        EasyBind.listen(unlinkedFilesDialogPreferences.unlinkedFilesSelectedExtensionProperty(), (obs, oldValue, newValue) -> put(UNLINKED_FILES_SELECTED_EXTENSION, newValue));
        EasyBind.listen(unlinkedFilesDialogPreferences.unlinkedFilesSelectedDateRangeProperty(), (obs, oldValue, newValue) -> put(UNLINKED_FILES_SELECTED_DATE_RANGE, newValue.name()));
        EasyBind.listen(unlinkedFilesDialogPreferences.unlinkedFilesSelectedSortProperty(), (obs, oldValue, newValue) -> put(UNLINKED_FILES_SELECTED_SORT, newValue.name()));

        return unlinkedFilesDialogPreferences;
    }

    //*************************************************************************************************************
    // Misc preferences
    //*************************************************************************************************************

    @Override
    public SearchPreferences getSearchPreferences() {
        if (searchPreferences != null) {
            return searchPreferences;
        }

        SearchDisplayMode searchDisplayMode;
        try {
            searchDisplayMode = SearchDisplayMode.valueOf(get(SEARCH_DISPLAY_MODE));
        } catch (IllegalArgumentException ex) {
            // Should only occur when the searchmode is set directly via preferences.put and the enum was not used
            searchDisplayMode = SearchDisplayMode.valueOf((String) defaults.get(SEARCH_DISPLAY_MODE));
        }

        searchPreferences = new SearchPreferences(
                searchDisplayMode,
                getBoolean(SEARCH_CASE_SENSITIVE),
                getBoolean(SEARCH_REG_EXP),
                getBoolean(SEARCH_FULLTEXT),
                getBoolean(SEARCH_KEEP_SEARCH_STRING),
                getBoolean(SEARCH_KEEP_GLOBAL_WINDOW_ON_TOP),
                getDouble(SEARCH_WINDOW_HEIGHT),
                getDouble(SEARCH_WINDOW_WIDTH));

        EasyBind.listen(searchPreferences.searchDisplayModeProperty(), (obs, oldValue, newValue) -> put(SEARCH_DISPLAY_MODE, Objects.requireNonNull(searchPreferences.getSearchDisplayMode()).toString()));
        searchPreferences.getObservableSearchFlags().addListener((SetChangeListener<SearchRules.SearchFlags>) c -> {
            putBoolean(SEARCH_CASE_SENSITIVE, searchPreferences.getObservableSearchFlags().contains(SearchRules.SearchFlags.CASE_SENSITIVE));
            putBoolean(SEARCH_REG_EXP, searchPreferences.getObservableSearchFlags().contains(SearchRules.SearchFlags.REGULAR_EXPRESSION));
            putBoolean(SEARCH_FULLTEXT, searchPreferences.getObservableSearchFlags().contains(SearchRules.SearchFlags.FULLTEXT));
            putBoolean(SEARCH_KEEP_SEARCH_STRING, searchPreferences.getObservableSearchFlags().contains(SearchRules.SearchFlags.KEEP_SEARCH_STRING));
        });
        EasyBind.listen(searchPreferences.keepWindowOnTopProperty(), (obs, oldValue, newValue) -> putBoolean(SEARCH_KEEP_GLOBAL_WINDOW_ON_TOP, searchPreferences.shouldKeepWindowOnTop()));
        EasyBind.listen(searchPreferences.getSearchWindowHeightProperty(), (obs, oldValue, newValue) -> putDouble(SEARCH_WINDOW_HEIGHT, searchPreferences.getSearchWindowHeight()));
        EasyBind.listen(searchPreferences.getSearchWindowWidthProperty(), (obs, oldValue, newValue) -> putDouble(SEARCH_WINDOW_WIDTH, searchPreferences.getSearchWindowWidth()));

        return searchPreferences;
    }

    @Override
    public XmpPreferences getXmpPreferences() {
        if (xmpPreferences != null) {
            return xmpPreferences;
        }

        xmpPreferences = new XmpPreferences(
                getBoolean(USE_XMP_PRIVACY_FILTER),
                getStringList(XMP_PRIVACY_FILTERS).stream().map(FieldFactory::parseField).collect(Collectors.toSet()),
                getBibEntryPreferences().keywordSeparatorProperty());

        EasyBind.listen(xmpPreferences.useXmpPrivacyFilterProperty(),
                (obs, oldValue, newValue) -> putBoolean(USE_XMP_PRIVACY_FILTER, newValue));
        xmpPreferences.getXmpPrivacyFilter().addListener((SetChangeListener<Field>) c ->
                putStringList(XMP_PRIVACY_FILTERS, xmpPreferences.getXmpPrivacyFilter().stream()
                                                                 .map(Field::getName)
                                                                 .collect(Collectors.toList())));

        return xmpPreferences;
    }

    @Override
    public NameFormatterPreferences getNameFormatterPreferences() {
        if (nameFormatterPreferences != null) {
            return nameFormatterPreferences;
        }

        nameFormatterPreferences = new NameFormatterPreferences(
                getStringList(NAME_FORMATER_KEY),
                getStringList(NAME_FORMATTER_VALUE));

        nameFormatterPreferences.getNameFormatterKey().addListener((InvalidationListener) change ->
                putStringList(NAME_FORMATER_KEY, nameFormatterPreferences.getNameFormatterKey()));
        nameFormatterPreferences.getNameFormatterValue().addListener((InvalidationListener) change ->
                putStringList(NAME_FORMATTER_VALUE, nameFormatterPreferences.getNameFormatterValue()));

        return nameFormatterPreferences;
    }

    @Override
    public AutoCompletePreferences getAutoCompletePreferences() {
        if (autoCompletePreferences != null) {
            return autoCompletePreferences;
        }

        AutoCompletePreferences.NameFormat nameFormat = AutoCompletePreferences.NameFormat.BOTH;
        if (getBoolean(AUTOCOMPLETER_LAST_FIRST)) {
            nameFormat = AutoCompletePreferences.NameFormat.LAST_FIRST;
        } else if (getBoolean(AUTOCOMPLETER_FIRST_LAST)) {
            nameFormat = AutoCompletePreferences.NameFormat.FIRST_LAST;
        }

        autoCompletePreferences = new AutoCompletePreferences(
                getBoolean(AUTO_COMPLETE),
                AutoCompleteFirstNameMode.parse(get(AUTOCOMPLETER_FIRSTNAME_MODE)),
                nameFormat,
                getStringList(AUTOCOMPLETER_COMPLETE_FIELDS).stream().map(FieldFactory::parseField).collect(Collectors.toSet())
        );

        EasyBind.listen(autoCompletePreferences.autoCompleteProperty(), (obs, oldValue, newValue) -> putBoolean(AUTO_COMPLETE, newValue));
        EasyBind.listen(autoCompletePreferences.firstNameModeProperty(), (obs, oldValue, newValue) -> put(AUTOCOMPLETER_FIRSTNAME_MODE, newValue.name()));
        autoCompletePreferences.getCompleteFields().addListener((SetChangeListener<Field>) c ->
                putStringList(AUTOCOMPLETER_COMPLETE_FIELDS, autoCompletePreferences.getCompleteFields().stream()
                                                                                    .map(Field::getName)
                                                                                    .collect(Collectors.toList())));
        EasyBind.listen(autoCompletePreferences.nameFormatProperty(), (obs, oldValue, newValue) -> {
            if (autoCompletePreferences.getNameFormat() == AutoCompletePreferences.NameFormat.BOTH) {
                putBoolean(AUTOCOMPLETER_LAST_FIRST, false);
                putBoolean(AUTOCOMPLETER_FIRST_LAST, false);
            } else if (autoCompletePreferences.getNameFormat() == AutoCompletePreferences.NameFormat.LAST_FIRST) {
                putBoolean(AUTOCOMPLETER_LAST_FIRST, true);
                putBoolean(AUTOCOMPLETER_FIRST_LAST, false);
            } else {
                putBoolean(AUTOCOMPLETER_LAST_FIRST, false);
                putBoolean(AUTOCOMPLETER_FIRST_LAST, true);
            }
        });

        return autoCompletePreferences;
    }

    @Override
    public SpecialFieldsPreferences getSpecialFieldsPreferences() {
        if (specialFieldsPreferences != null) {
            return specialFieldsPreferences;
        }

        specialFieldsPreferences = new SpecialFieldsPreferences(getBoolean(SPECIALFIELDSENABLED));

        EasyBind.listen(specialFieldsPreferences.specialFieldsEnabledProperty(), (obs, oldValue, newValue) -> putBoolean(SPECIALFIELDSENABLED, newValue));

        return specialFieldsPreferences;
    }

    @Override
    public MrDlibPreferences getMrDlibPreferences() {
        if (mrDlibPreferences != null) {
            return mrDlibPreferences;
        }

        mrDlibPreferences = new MrDlibPreferences(
                getBoolean(ACCEPT_RECOMMENDATIONS),
                getBoolean(SEND_LANGUAGE_DATA),
                getBoolean(SEND_OS_DATA),
                getBoolean(SEND_TIMEZONE_DATA));

        EasyBind.listen(mrDlibPreferences.acceptRecommendationsProperty(), (obs, oldValue, newValue) -> putBoolean(ACCEPT_RECOMMENDATIONS, newValue));
        EasyBind.listen(mrDlibPreferences.sendLanguageProperty(), (obs, oldValue, newValue) -> putBoolean(SEND_LANGUAGE_DATA, newValue));
        EasyBind.listen(mrDlibPreferences.sendOsProperty(), (obs, oldValue, newValue) -> putBoolean(SEND_OS_DATA, newValue));
        EasyBind.listen(mrDlibPreferences.sendTimezoneProperty(), (obs, oldValue, newValue) -> putBoolean(SEND_TIMEZONE_DATA, newValue));

        return mrDlibPreferences;
    }

    @Override
    public ProtectedTermsPreferences getProtectedTermsPreferences() {
        if (protectedTermsPreferences != null) {
            return protectedTermsPreferences;
        }

        protectedTermsPreferences = new ProtectedTermsPreferences(
                getStringList(PROTECTED_TERMS_ENABLED_INTERNAL),
                getStringList(PROTECTED_TERMS_ENABLED_EXTERNAL),
                getStringList(PROTECTED_TERMS_DISABLED_INTERNAL),
                getStringList(PROTECTED_TERMS_DISABLED_EXTERNAL)
        );

        protectedTermsPreferences.getEnabledExternalTermLists().addListener((InvalidationListener) change ->
                putStringList(PROTECTED_TERMS_ENABLED_EXTERNAL, protectedTermsPreferences.getEnabledExternalTermLists()));
        protectedTermsPreferences.getDisabledExternalTermLists().addListener((InvalidationListener) change ->
                putStringList(PROTECTED_TERMS_DISABLED_EXTERNAL, protectedTermsPreferences.getDisabledExternalTermLists()));
        protectedTermsPreferences.getEnabledInternalTermLists().addListener((InvalidationListener) change ->
                putStringList(PROTECTED_TERMS_ENABLED_INTERNAL, protectedTermsPreferences.getEnabledInternalTermLists()));
        protectedTermsPreferences.getDisabledInternalTermLists().addListener((InvalidationListener) change ->
                putStringList(PROTECTED_TERMS_DISABLED_INTERNAL, protectedTermsPreferences.getDisabledInternalTermLists()));

        return protectedTermsPreferences;
    }

    //*************************************************************************************************************
    // Importer preferences
    //*************************************************************************************************************

    @Override
    public ImporterPreferences getImporterPreferences() {
        if (importerPreferences != null) {
            return importerPreferences;
        }

        importerPreferences = new ImporterPreferences(
                getBoolean(IMPORTERS_ENABLED),
                getBoolean(GENERATE_KEY_ON_IMPORT),
                Path.of(get(IMPORT_WORKING_DIRECTORY)),
                getBoolean(WARN_ABOUT_DUPLICATES_IN_INSPECTION),
                getCustomImportFormats(),
                getFetcherKeys(),
                getBoolean(FETCHER_CUSTOM_KEY_PERSIST),
                getStringList(SEARCH_CATALOGS));

        EasyBind.listen(importerPreferences.importerEnabledProperty(), (obs, oldValue, newValue) -> putBoolean(IMPORTERS_ENABLED, newValue));
        EasyBind.listen(importerPreferences.generateNewKeyOnImportProperty(), (obs, oldValue, newValue) -> putBoolean(GENERATE_KEY_ON_IMPORT, newValue));
        EasyBind.listen(importerPreferences.importWorkingDirectoryProperty(), (obs, oldValue, newValue) -> put(IMPORT_WORKING_DIRECTORY, newValue.toString()));
        EasyBind.listen(importerPreferences.warnAboutDuplicatesOnImportProperty(), (obs, oldValue, newValue) -> putBoolean(WARN_ABOUT_DUPLICATES_IN_INSPECTION, newValue));
        EasyBind.listen(importerPreferences.persistCustomKeysProperty(), (obs, oldValue, newValue) -> putBoolean(FETCHER_CUSTOM_KEY_PERSIST, newValue));
        importerPreferences.getApiKeys().addListener((InvalidationListener) c -> storeFetcherKeys(importerPreferences.getApiKeys()));
        importerPreferences.getCustomImporters().addListener((InvalidationListener) c -> storeCustomImportFormats(importerPreferences.getCustomImporters()));
        importerPreferences.getCatalogs().addListener((InvalidationListener) c -> putStringList(SEARCH_CATALOGS, importerPreferences.getCatalogs()));

        return importerPreferences;
    }

    private Set<CustomImporter> getCustomImportFormats() {
        Set<CustomImporter> importers = new TreeSet<>();

        for (String toImport : getSeries(CUSTOM_IMPORT_FORMAT)) {
            List<String> importerString = convertStringToList(toImport);
            try {
                if (importerString.size() == 2) {
                    // New format: basePath, className
                    importers.add(new CustomImporter(importerString.getFirst(), importerString.get(1)));
                } else {
                    // Old format: name, cliId, className, basePath
                    importers.add(new CustomImporter(importerString.get(3), importerString.get(2)));
                }
            } catch (Exception e) {
                LOGGER.warn("Could not load {} from preferences. Will ignore.", importerString.getFirst(), e);
            }
        }

        return importers;
    }

    private void storeCustomImportFormats(Set<CustomImporter> importers) {
        purgeSeries(CUSTOM_IMPORT_FORMAT, 0);
        CustomImporter[] importersArray = importers.toArray(new CustomImporter[0]);
        for (int i = 0; i < importersArray.length; i++) {
            putStringList(CUSTOM_IMPORT_FORMAT + i, importersArray[i].getAsStringList());
        }
    }

    private Set<FetcherApiKey> getFetcherKeys() {
        Set<FetcherApiKey> fetcherApiKeys = new HashSet<>();

        List<String> names = getStringList(FETCHER_CUSTOM_KEY_NAMES);
        List<String> uses = getStringList(FETCHER_CUSTOM_KEY_USES);
        List<String> keys = getFetcherKeysFromKeyring(names);

        for (int i = 0; i < names.size(); i++) {
            fetcherApiKeys.add(new FetcherApiKey(
                    names.get(i),
                    // i < uses.size() ? Boolean.parseBoolean(uses.get(i)) : false
                    (i < uses.size()) && Boolean.parseBoolean(uses.get(i)),
                    i < keys.size() ? keys.get(i) : ""));
        }

        return fetcherApiKeys;
    }

    private List<String> getFetcherKeysFromKeyring(List<String> names) {
        List<String> keys = new ArrayList<>();

        try (final Keyring keyring = Keyring.create()) {
            for (String fetcher : names) {
                try {
                    keys.add(new Password(
                            keyring.getPassword("org.jabref.customapikeys", fetcher),
                            getInternalPreferences().getUserAndHost())
                            .decrypt());
                } catch (PasswordAccessException ex) {
                    LOGGER.debug("No api key stored for {} fetcher", fetcher);
                    keys.add("");
                }
            }
        } catch (Exception ex) {
            LOGGER.warn("JabRef could not open the key store");
        }

        return keys;
    }

    private void storeFetcherKeys(Set<FetcherApiKey> fetcherApiKeys) {
        List<String> names = new ArrayList<>();
        List<String> uses = new ArrayList<>();
        List<String> keys = new ArrayList<>();

        for (FetcherApiKey apiKey : fetcherApiKeys) {
            names.add(apiKey.getName());
            uses.add(String.valueOf(apiKey.shouldUse()));
            keys.add(apiKey.getKey());
        }

        putStringList(FETCHER_CUSTOM_KEY_NAMES, names);
        putStringList(FETCHER_CUSTOM_KEY_USES, uses);

        if (getBoolean(FETCHER_CUSTOM_KEY_PERSIST)) {
            storeFetcherKeysToKeyring(names, keys);
        } else {
            clearCustomFetcherKeys();
        }
    }

    private void storeFetcherKeysToKeyring(List<String> names, List<String> keys) {
        try (final Keyring keyring = Keyring.create()) {
            for (int i = 0; i < names.size(); i++) {
                if (StringUtil.isNullOrEmpty(keys.get(i))) {
                    try {
                        keyring.deletePassword("org.jabref.customapikeys", names.get(i));
                    } catch (PasswordAccessException ex) {
                        // Already removed
                    }
                } else {
                    keyring.setPassword("org.jabref.customapikeys", names.get(i), new Password(
                            keys.get(i),
                            getInternalPreferences().getUserAndHost())
                            .encrypt());
                }
            }
        } catch (Exception ex) {
            LOGGER.error("Unable to open key store", ex);
        }
    }

    private void clearCustomFetcherKeys() {
        List<String> names = getStringList(FETCHER_CUSTOM_KEY_NAMES);
        try (final Keyring keyring = Keyring.create()) {
            try {
                for (String name : names) {
                    keyring.deletePassword("org.jabref.customapikeys", name);
                }
            } catch (PasswordAccessException ex) {
                // nothing to do, no password to remove
            }
        } catch (Exception ex) {
            LOGGER.error("Unable to open key store");
        }
    }

    @Override
    public GrobidPreferences getGrobidPreferences() {
        if (grobidPreferences != null) {
            return grobidPreferences;
        }

        grobidPreferences = new GrobidPreferences(
                getBoolean(GROBID_ENABLED),
                getBoolean(GROBID_OPT_OUT),
                get(GROBID_URL));

        EasyBind.listen(grobidPreferences.grobidEnabledProperty(), (obs, oldValue, newValue) -> putBoolean(GROBID_ENABLED, newValue));
        EasyBind.listen(grobidPreferences.grobidOptOutProperty(), (obs, oldValue, newValue) -> putBoolean(GROBID_OPT_OUT, newValue));
        EasyBind.listen(grobidPreferences.grobidURLProperty(), (obs, oldValue, newValue) -> put(GROBID_URL, newValue));

        return grobidPreferences;
    }

    @Override
    public ImportFormatPreferences getImportFormatPreferences() {
        return new ImportFormatPreferences(
                getBibEntryPreferences(),
                getCitationKeyPatternPreferences(),
                getFieldPreferences(),
                getXmpPreferences(),
                getDOIPreferences(),
                getGrobidPreferences());
    }
}<|MERGE_RESOLUTION|>--- conflicted
+++ resolved
@@ -515,11 +515,8 @@
     private JournalAbbreviationPreferences journalAbbreviationPreferences;
     private FieldPreferences fieldPreferences;
     private MergeDialogPreferences mergeDialogPreferences;
-<<<<<<< HEAD
     private OOStyle stylePreferences;
-=======
     private UnlinkedFilesDialogPreferences unlinkedFilesDialogPreferences;
->>>>>>> ea00fe62
 
     private KeyBindingRepository keyBindingRepository;
 
