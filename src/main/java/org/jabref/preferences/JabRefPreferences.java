--- conflicted
+++ resolved
@@ -1396,13 +1396,8 @@
 
     public ImportFormatPreferences getImportFormatPreferences() {
         return new ImportFormatPreferences(customImports, getDefaultEncoding(), getKeywordDelimiter(),
-<<<<<<< HEAD
                                            getBibtexKeyPatternPreferences(), getFieldContentParserPreferences(), getXMPPreferences(),
-                isKeywordSyncEnabled());
-=======
-                                           getBibtexKeyPatternPreferences(), getFieldContentParserPreferences(),
-                                           isKeywordSyncEnabled());
->>>>>>> f47b7406
+               				   isKeywordSyncEnabled());
     }
 
     public SavePreferences loadForExportFromPreferences() {
