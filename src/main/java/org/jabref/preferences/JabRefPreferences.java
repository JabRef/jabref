package org.jabref.preferences;

import java.io.File;
import java.io.IOException;
import java.io.InputStream;
import java.io.OutputStream;
import java.io.Reader;
import java.io.StringReader;
import java.net.InetAddress;
import java.net.UnknownHostException;
import java.nio.charset.Charset;
import java.nio.charset.StandardCharsets;
import java.nio.file.Files;
import java.nio.file.Path;
import java.nio.file.Paths;
import java.util.ArrayList;
import java.util.Arrays;
import java.util.Collections;
import java.util.EnumSet;
import java.util.HashMap;
import java.util.LinkedHashMap;
import java.util.List;
import java.util.Locale;
import java.util.Map;
import java.util.Objects;
import java.util.Optional;
import java.util.Set;
import java.util.TreeMap;
import java.util.UUID;
import java.util.prefs.BackingStoreException;
import java.util.prefs.InvalidPreferencesFormatException;
import java.util.prefs.Preferences;
import java.util.stream.Collectors;
import java.util.stream.Stream;

import javafx.scene.control.TableColumn.SortType;
import javafx.scene.paint.Color;

import org.jabref.Globals;
import org.jabref.JabRefException;
import org.jabref.JabRefMain;
import org.jabref.gui.SidePaneType;
import org.jabref.gui.autocompleter.AutoCompleteFirstNameMode;
import org.jabref.gui.autocompleter.AutoCompletePreferences;
import org.jabref.gui.desktop.JabRefDesktop;
import org.jabref.gui.entryeditor.EntryEditorPreferences;
import org.jabref.gui.entryeditor.EntryEditorTabList;
import org.jabref.gui.entryeditor.FileDragDropPreferenceType;
import org.jabref.gui.groups.GroupViewMode;
import org.jabref.gui.keyboard.KeyBindingRepository;
import org.jabref.gui.maintable.ColumnPreferences;
import org.jabref.gui.maintable.MainTablePreferences;
import org.jabref.gui.mergeentries.MergeEntries;
import org.jabref.gui.preferences.ImportSettingsTab;
import org.jabref.gui.push.PushToApplication;
import org.jabref.gui.push.PushToApplicationsManager;
import org.jabref.gui.util.ThemeLoader;
import org.jabref.logic.bibtex.FieldContentParserPreferences;
import org.jabref.logic.bibtex.LatexFieldFormatterPreferences;
import org.jabref.logic.bibtexkeypattern.BibtexKeyPatternPreferences;
import org.jabref.logic.citationstyle.CitationStyle;
import org.jabref.logic.citationstyle.CitationStylePreviewLayout;
import org.jabref.logic.citationstyle.PreviewLayout;
import org.jabref.logic.citationstyle.TextBasedPreviewLayout;
import org.jabref.logic.cleanup.CleanupPreferences;
import org.jabref.logic.cleanup.CleanupPreset;
import org.jabref.logic.cleanup.Cleanups;
import org.jabref.logic.exporter.ExporterFactory;
import org.jabref.logic.exporter.SavePreferences;
import org.jabref.logic.exporter.TemplateExporter;
import org.jabref.logic.importer.ImportFormatPreferences;
import org.jabref.logic.importer.fetcher.DoiFetcher;
import org.jabref.logic.journals.JournalAbbreviationLoader;
import org.jabref.logic.journals.JournalAbbreviationPreferences;
import org.jabref.logic.l10n.Language;
import org.jabref.logic.l10n.Localization;
import org.jabref.logic.layout.LayoutFormatterPreferences;
import org.jabref.logic.layout.format.FileLinkPreferences;
import org.jabref.logic.layout.format.NameFormatterPreferences;
import org.jabref.logic.net.ProxyPreferences;
import org.jabref.logic.openoffice.OpenOfficePreferences;
import org.jabref.logic.openoffice.StyleLoader;
import org.jabref.logic.preferences.TimestampPreferences;
import org.jabref.logic.protectedterms.ProtectedTermsList;
import org.jabref.logic.protectedterms.ProtectedTermsLoader;
import org.jabref.logic.protectedterms.ProtectedTermsPreferences;
import org.jabref.logic.remote.RemotePreferences;
import org.jabref.logic.shared.prefs.SharedDatabasePreferences;
import org.jabref.logic.util.OS;
import org.jabref.logic.util.UpdateFieldPreferences;
import org.jabref.logic.util.Version;
import org.jabref.logic.util.io.AutoLinkPreferences;
import org.jabref.logic.util.io.FileHistory;
import org.jabref.logic.xmp.XmpPreferences;
import org.jabref.model.bibtexkeypattern.GlobalBibtexKeyPattern;
import org.jabref.model.cleanup.FieldFormatterCleanups;
import org.jabref.model.database.BibDatabaseMode;
import org.jabref.model.entry.BibEntryType;
import org.jabref.model.entry.BibEntryTypesManager;
import org.jabref.model.entry.field.Field;
import org.jabref.model.entry.field.FieldFactory;
import org.jabref.model.entry.field.InternalField;
import org.jabref.model.entry.field.StandardField;
import org.jabref.model.entry.types.EntryType;
import org.jabref.model.entry.types.EntryTypeFactory;
import org.jabref.model.metadata.FilePreferences;
import org.jabref.model.metadata.SaveOrderConfig;
import org.jabref.model.strings.StringUtil;

import org.slf4j.Logger;
import org.slf4j.LoggerFactory;

public class JabRefPreferences implements PreferencesService {

    // Push to application preferences
    public static final String EMACS_PATH = "emacsPath";
    public static final String EMACS_ADDITIONAL_PARAMETERS = "emacsParameters";

    /* contents of the defaults HashMap that are defined in this class.
     * There are more default parameters in this map which belong to separate preference classes.
    */
    public static final String TEXSTUDIO_PATH = "TeXstudioPath";
    public static final String WIN_EDT_PATH = "winEdtPath";
    public static final String TEXMAKER_PATH = "texmakerPath";
    public static final String VIM_SERVER = "vimServer";
    public static final String VIM = "vim";
    public static final String LYXPIPE = "lyxpipe";
    public static final String EXTERNAL_FILE_TYPES = "externalFileTypes";
    public static final String FONT_FAMILY = "fontFamily";
    public static final String FX_FONT_RENDERING_TWEAK = "fxFontRenderingTweak";
    public static final String FX_THEME = "fxTheme";
    public static final String LANGUAGE = "language";
    public static final String NAMES_LAST_ONLY = "namesLastOnly";
    public static final String ABBR_AUTHOR_NAMES = "abbrAuthorNames";
    public static final String NAMES_NATBIB = "namesNatbib";
    public static final String NAMES_FIRST_LAST = "namesFf";
    public static final String BIBLATEX_DEFAULT_MODE = "biblatexMode";
    public static final String NAMES_AS_IS = "namesAsIs";
    public static final String ENTRY_EDITOR_HEIGHT = "entryEditorHeightFX";
    public static final String AUTO_RESIZE_MODE = "autoResizeMode";
    public static final String WINDOW_MAXIMISED = "windowMaximised";
    public static final String USE_DEFAULT_LOOK_AND_FEEL = "useDefaultLookAndFeel";
    public static final String PROXY_PORT = "proxyPort";
    public static final String PROXY_HOSTNAME = "proxyHostname";
    public static final String PROXY_USE = "useProxy";
    public static final String PROXY_USERNAME = "proxyUsername";
    public static final String PROXY_PASSWORD = "proxyPassword";
    public static final String PROXY_USE_AUTHENTICATION = "useProxyAuthentication";

    public static final String REFORMAT_FILE_ON_SAVE_AND_EXPORT = "reformatFileOnSaveAndExport";
    public static final String EXPORT_IN_ORIGINAL_ORDER = "exportInOriginalOrder";
    public static final String EXPORT_IN_SPECIFIED_ORDER = "exportInSpecifiedOrder";
    public static final String EXPORT_PRIMARY_SORT_FIELD = "exportPriSort";
    public static final String EXPORT_PRIMARY_SORT_DESCENDING = "exportPriDescending";
    public static final String EXPORT_SECONDARY_SORT_FIELD = "exportSecSort";
    public static final String EXPORT_SECONDARY_SORT_DESCENDING = "exportSecDescending";
    public static final String EXPORT_TERTIARY_SORT_FIELD = "exportTerSort";
    public static final String EXPORT_TERTIARY_SORT_DESCENDING = "exportTerDescending";
    public static final String NEWLINE = "newline";
    public static final String COLUMN_WIDTHS = "columnWidths";
    public static final String COLUMN_NAMES = "columnNames";
    public static final String COLUMN_IN_SORT_ORDER = "columnInSortOrder";
    public static final String COlUMN_IN_SORT_ORDER_TYPE = "columnInSortOrderType";

    public static final String SIDE_PANE_COMPONENT_PREFERRED_POSITIONS = "sidePaneComponentPreferredPositions";
    public static final String SIDE_PANE_COMPONENT_NAMES = "sidePaneComponentNames";
    public static final String XMP_PRIVACY_FILTERS = "xmpPrivacyFilters";
    public static final String USE_XMP_PRIVACY_FILTER = "useXmpPrivacyFilter";
    public static final String DEFAULT_AUTO_SORT = "defaultAutoSort";
    public static final String DEFAULT_SHOW_SOURCE = "defaultShowSource";
    // Window sizes
    public static final String SIZE_Y = "mainWindowSizeY";
    public static final String SIZE_X = "mainWindowSizeX";
    public static final String POS_Y = "mainWindowPosY";
    public static final String POS_X = "mainWindowPosX";
    public static final String STRINGS_SIZE_Y = "stringsSizeY";
    public static final String STRINGS_SIZE_X = "stringsSizeX";
    public static final String STRINGS_POS_Y = "stringsPosY";
    public static final String STRINGS_POS_X = "stringsPosX";
    public static final String DUPLICATES_SIZE_Y = "duplicatesSizeY";
    public static final String DUPLICATES_SIZE_X = "duplicatesSizeX";
    public static final String DUPLICATES_POS_Y = "duplicatesPosY";
    public static final String DUPLICATES_POS_X = "duplicatesPosX";
    public static final String MERGEENTRIES_SIZE_Y = "mergeEntriesSizeY";
    public static final String MERGEENTRIES_SIZE_X = "mergeEntriesSizeX";
    public static final String MERGEENTRIES_POS_Y = "mergeEntriesPosY";
    public static final String MERGEENTRIES_POS_X = "mergeEntriesPosX";
    public static final String PREAMBLE_SIZE_Y = "preambleSizeY";
    public static final String PREAMBLE_SIZE_X = "preambleSizeX";
    public static final String PREAMBLE_POS_Y = "preamblePosY";
    public static final String PREAMBLE_POS_X = "preamblePosX";
    public static final String SEARCH_DIALOG_HEIGHT = "searchDialogHeight";
    public static final String SEARCH_DIALOG_WIDTH = "searchDialogWidth";
    public static final String LAST_EDITED = "lastEdited";
    public static final String OPEN_LAST_EDITED = "openLastEdited";
    public static final String LAST_FOCUSED = "lastFocused";
    public static final String BACKUP = "backup";
    public static final String AUTO_OPEN_FORM = "autoOpenForm";
    public static final String IMPORT_WORKING_DIRECTORY = "importWorkingDirectory";
    public static final String EXPORT_WORKING_DIRECTORY = "exportWorkingDirectory";
    public static final String WORKING_DIRECTORY = "workingDirectory";
    public static final String EDITOR_EMACS_KEYBINDINGS = "editorEMACSkeyBindings";
    public static final String EDITOR_EMACS_KEYBINDINGS_REBIND_CA = "editorEMACSkeyBindingsRebindCA";
    public static final String EDITOR_EMACS_KEYBINDINGS_REBIND_CF = "editorEMACSkeyBindingsRebindCF";
    public static final String GROUPS_DEFAULT_FIELD = "groupsDefaultField";

    public static final String KEYWORD_SEPARATOR = "groupKeywordSeparator";
    public static final String AUTO_ASSIGN_GROUP = "autoAssignGroup";
    public static final String EXTRA_FILE_COLUMNS = "extraFileColumns";
    public static final String ARXIV_COLUMN = "arxivColumn";
    public static final String FILE_COLUMN = "fileColumn";
    public static final String PREFER_URL_DOI = "preferUrlDoi";
    public static final String URL_COLUMN = "urlColumn";
    // Colors
    public static final String FIELD_EDITOR_TEXT_COLOR = "fieldEditorTextColor";
    public static final String ACTIVE_FIELD_EDITOR_BACKGROUND_COLOR = "activeFieldEditorBackgroundColor";
    public static final String INVALID_FIELD_BACKGROUND_COLOR = "invalidFieldBackgroundColor";
    public static final String VALID_FIELD_BACKGROUND_COLOR = "validFieldBackgroundColor";
    public static final String ICON_ENABLED_COLOR = "iconEnabledColor";
    public static final String ICON_DISABLED_COLOR = "iconDisabledColor";
    public static final String FONT_SIZE = "fontSize";
    public static final String OVERRIDE_DEFAULT_FONT_SIZE = "overrideDefaultFontSize";
    public static final String MAIN_FONT_SIZE = "mainFontSize";
    public static final String FONT_STYLE = "fontStyle";

    public static final String RECENT_DATABASES = "recentDatabases";
    public static final String RENAME_ON_MOVE_FILE_TO_FILE_DIR = "renameOnMoveFileToFileDir";
    public static final String MEMORY_STICK_MODE = "memoryStickMode";
    public static final String SHOW_ADVANCED_HINTS = "showAdvancedHints";
    public static final String DEFAULT_OWNER = "defaultOwner";
    public static final String DEFAULT_ENCODING = "defaultEncoding";
    public static final String TOOLBAR_VISIBLE = "toolbarVisible";
    // Timestamp preferences
    public static final String USE_TIME_STAMP = "useTimeStamp";
    public static final String UPDATE_TIMESTAMP = "updateTimestamp";
    public static final String TIME_STAMP_FIELD = "timeStampField";
    public static final String TIME_STAMP_FORMAT = "timeStampFormat";
    public static final String OVERWRITE_TIME_STAMP = "overwriteTimeStamp";

    public static final String WARN_ABOUT_DUPLICATES_IN_INSPECTION = "warnAboutDuplicatesInInspection";
    public static final String NON_WRAPPABLE_FIELDS = "nonWrappableFields";
    public static final String RESOLVE_STRINGS_ALL_FIELDS = "resolveStringsAllFields";
    public static final String DO_NOT_RESOLVE_STRINGS_FOR = "doNotResolveStringsFor";
    public static final String MERGE_ENTRIES_DIFF_MODE = "mergeEntriesDiffMode";
    public static final String CUSTOM_EXPORT_FORMAT = "customExportFormat";
    public static final String CUSTOM_IMPORT_FORMAT = "customImportFormat";
    public static final String KEY_PATTERN_REGEX = "KeyPatternRegex";
    public static final String KEY_PATTERN_REPLACEMENT = "KeyPatternReplacement";
    public static final String CONSOLE_COMMAND = "consoleCommand";
    public static final String USE_DEFAULT_CONSOLE_APPLICATION = "useDefaultConsoleApplication";
    public static final String ADOBE_ACROBAT_COMMAND = "adobeAcrobatCommand";
    public static final String SUMATRA_PDF_COMMAND = "sumatraCommand";
    public static final String USE_PDF_READER = "usePDFReader";
    public static final String USE_DEFAULT_FILE_BROWSER_APPLICATION = "userDefaultFileBrowserApplication";
    public static final String FILE_BROWSER_COMMAND = "fileBrowserCommand";

    // Currently, it is not possible to specify defaults for specific entry types
    // When this should be made possible, the code to inspect is org.jabref.gui.preferences.BibtexKeyPatternPrefTab.storeSettings() -> LabelPattern keypatterns = getCiteKeyPattern(); etc
    public static final String DEFAULT_BIBTEX_KEY_PATTERN = "defaultBibtexKeyPattern";
    public static final String GRAY_OUT_NON_HITS = "grayOutNonHits";
    public static final String CONFIRM_DELETE = "confirmDelete";
    public static final String WARN_BEFORE_OVERWRITING_KEY = "warnBeforeOverwritingKey";
    public static final String AVOID_OVERWRITING_KEY = "avoidOverwritingKey";
    public static final String OVERWRITE_OWNER = "overwriteOwner";
    public static final String USE_OWNER = "useOwner";
    public static final String AUTOLINK_EXACT_KEY_ONLY = "autolinkExactKeyOnly";
    public static final String SHOW_FILE_LINKS_UPGRADE_WARNING = "showFileLinksUpgradeWarning";
    public static final String SIDE_PANE_WIDTH = "sidePaneWidthFX";
    public static final String LAST_USED_EXPORT = "lastUsedExport";
    public static final String CITE_COMMAND = "citeCommand";
    public static final String GENERATE_KEYS_BEFORE_SAVING = "generateKeysBeforeSaving";
    public static final String EMAIL_SUBJECT = "emailSubject";
    public static final String OPEN_FOLDERS_OF_ATTACHED_FILES = "openFoldersOfAttachedFiles";
    public static final String KEY_GEN_ALWAYS_ADD_LETTER = "keyGenAlwaysAddLetter";
    public static final String KEY_GEN_FIRST_LETTER_A = "keyGenFirstLetterA";
    public static final String ENFORCE_LEGAL_BIBTEX_KEY = "enforceLegalBibtexKey";
    public static final String ALLOW_INTEGER_EDITION_BIBTEX = "allowIntegerEditionBibtex";
    public static final String LOCAL_AUTO_SAVE = "localAutoSave";
    public static final String RUN_AUTOMATIC_FILE_SEARCH = "runAutomaticFileSearch";
    public static final String AUTOLINK_REG_EXP_SEARCH_EXPRESSION_KEY = "regExpSearchExpression";
    public static final String AUTOLINK_USE_REG_EXP_SEARCH_KEY = "useRegExpSearch";
    public static final String BIB_LOC_AS_PRIMARY_DIR = "bibLocAsPrimaryDir";
    public static final String SELECTED_FETCHER_INDEX = "selectedFetcherIndex";
    public static final String WEB_SEARCH_VISIBLE = "webSearchVisible";
    public static final String GROUP_SIDEPANE_VISIBLE = "groupSidepaneVisible";
    public static final String ALLOW_FILE_AUTO_OPEN_BROWSE = "allowFileAutoOpenBrowse";
    public static final String CUSTOM_TAB_NAME = "customTabName_";
    public static final String CUSTOM_TAB_FIELDS = "customTabFields_";
    public static final String USE_UNIT_FORMATTER_ON_SEARCH = "useUnitFormatterOnSearch";
    public static final String USE_CASE_KEEPER_ON_SEARCH = "useCaseKeeperOnSearch";
    public static final String ASK_AUTO_NAMING_PDFS_AGAIN = "AskAutoNamingPDFsAgain";
    public static final String CLEANUP = "CleanUp";
    public static final String CLEANUP_FORMATTERS = "CleanUpFormatters";
    public static final String IMPORT_FILENAMEPATTERN = "importFileNamePattern";
    public static final String IMPORT_FILEDIRPATTERN = "importFileDirPattern";
    public static final String NAME_FORMATTER_VALUE = "nameFormatterFormats";
    public static final String NAME_FORMATER_KEY = "nameFormatterNames";
    public static final String PUSH_TO_APPLICATION = "pushToApplication";
    public static final String SHOW_RECOMMENDATIONS = "showRecommendations";
    public static final String ACCEPT_RECOMMENDATIONS = "acceptRecommendations";
    public static final String SHOW_LATEX_CITATIONS = "showLatexCitations";
    public static final String SEND_LANGUAGE_DATA = "sendLanguageData";
    public static final String SEND_OS_DATA = "sendOSData";
    public static final String SEND_TIMEZONE_DATA = "sendTimezoneData";
    public static final String VALIDATE_IN_ENTRY_EDITOR = "validateInEntryEditor";
    // Dropped file handler
    public static final String DROPPEDFILEHANDLER_RENAME = "DroppedFileHandler_RenameFile";
    public static final String DROPPEDFILEHANDLER_MOVE = "DroppedFileHandler_MoveFile";
    public static final String DROPPEDFILEHANDLER_COPY = "DroppedFileHandler_CopyFile";
    public static final String DROPPEDFILEHANDLER_LEAVE = "DroppedFileHandler_LeaveFileInDir";
    // Remote
    public static final String USE_REMOTE_SERVER = "useRemoteServer";
    public static final String REMOTE_SERVER_PORT = "remoteServerPort";

    /**
     * The OpenOffice/LibreOffice connection preferences are:
     * OO_PATH main directory for OO/LO installation, used to detect location on Win/OS X when using manual connect
     * OO_EXECUTABLE_PATH path to soffice-file
     * OO_JARS_PATH directory that contains juh.jar, jurt.jar, ridl.jar, unoil.jar
     * OO_SYNC_WHEN_CITING true if the reference list is updated when adding a new citation
     * OO_SHOW_PANEL true if the OO panel is shown on startup
     * OO_USE_ALL_OPEN_DATABASES true if all databases should be used when citing
     * OO_BIBLIOGRAPHY_STYLE_FILE path to the used style file
     * OO_EXTERNAL_STYLE_FILES list with paths to external style files
     * STYLES_*_* size and position of "Select style" dialog
     */
    public static final String OO_EXECUTABLE_PATH = "ooExecutablePath";
    public static final String OO_PATH = "ooPath";
    public static final String OO_JARS_PATH = "ooJarsPath";
    public static final String OO_SHOW_PANEL = "showOOPanel";
    public static final String OO_SYNC_WHEN_CITING = "syncOOWhenCiting";
    public static final String OO_USE_ALL_OPEN_BASES = "useAllOpenBases";
    public static final String OO_BIBLIOGRAPHY_STYLE_FILE = "ooBibliographyStyleFile";
    public static final String OO_EXTERNAL_STYLE_FILES = "ooExternalStyleFiles";

    public static final String STYLES_SIZE_Y = "stylesSizeY";
    public static final String STYLES_SIZE_X = "stylesSizeX";
    public static final String STYLES_POS_Y = "stylesPosY";
    public static final String STYLES_POS_X = "stylesPosX";
    // Special field preferences
    public static final String SPECIALFIELDSENABLED = "specialFieldsEnabled";
    // The choice between AUTOSYNCSPECIALFIELDSTOKEYWORDS and SERIALIZESPECIALFIELDS is mutually exclusive
    // At least in the settings, not in the implementation. But having both confused the users, therefore, having activated both options at the same time has been disabled
    public static final String SERIALIZESPECIALFIELDS = "serializeSpecialFields";
    public static final String AUTOSYNCSPECIALFIELDSTOKEYWORDS = "autoSyncSpecialFieldsToKeywords";
    // Prefs node for BibtexKeyPatterns
    public static final String BIBTEX_KEY_PATTERNS_NODE = "bibtexkeypatterns";
    // Prefs node for customized entry types
    public static final String CUSTOMIZED_BIBTEX_TYPES = "customizedBibtexTypes";
    public static final String CUSTOMIZED_BIBLATEX_TYPES = "customizedBiblatexTypes";
    // Version
    public static final String VERSION_IGNORED_UPDATE = "versionIgnoreUpdate";
    //KeyBindings - keys - public because needed for pref migration
    public static final String BINDINGS = "bindings";

    //AutcompleteFields - public because needed for pref migration
    public static final String AUTOCOMPLETER_COMPLETE_FIELDS = "autoCompleteFields";

    // Id Entry Generator Preferences
    public static final String ID_ENTRY_GENERATOR = "idEntryGenerator";

    //File linking Options for entry editor
    public static final String ENTRY_EDITOR_DRAG_DROP_PREFERENCE_TYPE = "DragDropPreferenceType";

    // Preview
    private static final String PREVIEW_STYLE = "previewStyle";
    private static final String CYCLE_PREVIEW_POS = "cyclePreviewPos";
    private static final String CYCLE_PREVIEW = "cyclePreview";
    private static final String PREVIEW_PANEL_HEIGHT = "previewPanelHeightFX";
    private static final String PREVIEW_ENABLED = "previewEnabled";

    // Auto completion
    private static final String AUTO_COMPLETE = "autoComplete";
    private static final String AUTOCOMPLETER_FIRSTNAME_MODE = "autoCompFirstNameMode";
    private static final String AUTOCOMPLETER_LAST_FIRST = "autoCompLF";
    private static final String AUTOCOMPLETER_FIRST_LAST = "autoCompFF";

    private static final String BIND_NAMES = "bindNames";
    // User
    private static final String USER_ID = "userId";
    private static final String EXTERNAL_JOURNAL_LISTS = "externalJournalLists";
    private static final String PERSONAL_JOURNAL_LIST = "personalJournalList";
    private static final String USE_IEEE_ABRV = "useIEEEAbrv";

    // Telemetry collection
    private static final String COLLECT_TELEMETRY = "collectTelemetry";
    private static final String ALREADY_ASKED_TO_COLLECT_TELEMETRY = "askedCollectTelemetry";
    private static final Logger LOGGER = LoggerFactory.getLogger(JabRefPreferences.class);
    private static final Class<JabRefMain> PREFS_BASE_CLASS = JabRefMain.class;
    private static final String DB_CONNECT_USERNAME = "dbConnectUsername";
    private static final String DB_CONNECT_DATABASE = "dbConnectDatabase";
    private static final String DB_CONNECT_HOSTNAME = "dbConnectHostname";
    private static final String DB_CONNECT_SERVER_TYPE = "dbConnectServerType";
    private static final String PROTECTED_TERMS_ENABLED_EXTERNAL = "protectedTermsEnabledExternal";
    private static final String PROTECTED_TERMS_DISABLED_EXTERNAL = "protectedTermsDisabledExternal";
    private static final String PROTECTED_TERMS_ENABLED_INTERNAL = "protectedTermsEnabledInternal";
    private static final String PROTECTED_TERMS_DISABLED_INTERNAL = "protectedTermsDisabledInternal";

    //GroupViewMode
    private static final String GROUP_INTERSECT_UNION_VIEW_MODE = "groupIntersectUnionViewModes";

    // Dialog states
    private static final String PREFS_EXPORT_PATH = "prefsExportPath";

    // Helper string
    private static final String USER_HOME = System.getProperty("user.home");

    // Indexes for Strings within stored custom export entries
    private static final int EXPORTER_NAME_INDEX = 0;
    private static final int EXPORTER_FILENAME_INDEX = 1;
    private static final int EXPORTER_EXTENSION_INDEX = 2;

    // The only instance of this class:
    private static JabRefPreferences singleton;
    /**
     * HashMap that contains all preferences which are set by default
     */
    public final Map<String, Object> defaults = new HashMap<>();
    /**
     * Set with all custom {@link org.jabref.logic.importer.Importer}s
     */
    public final CustomImportList customImports;
    // The following field is used as a global variable during the export of a database.
    // By setting this field to the path of the database's default file directory, formatters
    // that should resolve external file paths can access this field. This is an ugly hack
    // to solve the problem of formatters not having access to any context except for the
    // string to be formatted and possible formatter arguments.
    public List<String> fileDirForDatabase;
    private final Preferences prefs;
    private GlobalBibtexKeyPattern keyPattern;
    // Object containing info about customized entry editor tabs.
    private Map<String, Set<Field>> tabList;

    // The constructor is made private to enforce this as a singleton class:
    private JabRefPreferences() {
        try {
            if (new File("jabref.xml").exists()) {
                importPreferences("jabref.xml");
            }
        } catch (JabRefException e) {
            LOGGER.warn("Could not import preferences from jabref.xml: " + e.getMessage(), e);
        }

        // load user preferences
        prefs = Preferences.userNodeForPackage(PREFS_BASE_CLASS);

        // Since some of the preference settings themselves use localized strings, we cannot set the language after
        // the initialization of the preferences in main
        // Otherwise that language framework will be instantiated and more importantly, statically initialized preferences
        // like the SearchDisplayMode will never be translated.
        Localization.setLanguage(getLanguage());

        SearchPreferences.putDefaults(defaults);

        defaults.put(TEXMAKER_PATH, JabRefDesktop.getNativeDesktop().detectProgramPath("texmaker", "Texmaker"));
        defaults.put(WIN_EDT_PATH, JabRefDesktop.getNativeDesktop().detectProgramPath("WinEdt", "WinEdt Team\\WinEdt"));
        defaults.put(TEXSTUDIO_PATH, JabRefDesktop.getNativeDesktop().detectProgramPath("texstudio", "TeXstudio"));

        defaults.put(BIBLATEX_DEFAULT_MODE, Boolean.FALSE);

        // Set DOI to be the default ID entry generator
        defaults.put(ID_ENTRY_GENERATOR, DoiFetcher.NAME);

        if (OS.OS_X) {
            defaults.put(FONT_FAMILY, "SansSerif");
            defaults.put(EMACS_PATH, "emacsclient");
        } else if (OS.WINDOWS) {
            defaults.put(EMACS_PATH, "emacsclient.exe");
        } else {
            // Linux
            defaults.put(FONT_FAMILY, "SansSerif");
            defaults.put(EMACS_PATH, "emacsclient");
        }

        defaults.put(FX_FONT_RENDERING_TWEAK, OS.LINUX); //we turn this on per default on Linux
        defaults.put(EMACS_ADDITIONAL_PARAMETERS, "-n -e");

        defaults.put(PUSH_TO_APPLICATION, "TeXstudio");

        defaults.put(RECENT_DATABASES, "");
        defaults.put(EXTERNAL_FILE_TYPES, "");
        defaults.put(KEY_PATTERN_REGEX, "");
        defaults.put(KEY_PATTERN_REPLACEMENT, "");

        // Proxy
        defaults.put(PROXY_USE, Boolean.FALSE);
        defaults.put(PROXY_HOSTNAME, "");
        defaults.put(PROXY_PORT, "80");
        defaults.put(PROXY_USE_AUTHENTICATION, Boolean.FALSE);
        defaults.put(PROXY_USERNAME, "");
        defaults.put(PROXY_PASSWORD, "");

        defaults.put(USE_DEFAULT_LOOK_AND_FEEL, Boolean.TRUE);
        defaults.put(LYXPIPE, USER_HOME + File.separator + ".lyx/lyxpipe");
        defaults.put(VIM, "vim");
        defaults.put(VIM_SERVER, "vim");
        defaults.put(POS_X, 0);
        defaults.put(POS_Y, 0);
        defaults.put(SIZE_X, 1024);
        defaults.put(SIZE_Y, 768);
        defaults.put(WINDOW_MAXIMISED, Boolean.TRUE);
        defaults.put(AUTO_RESIZE_MODE, Boolean.TRUE);
        defaults.put(ENTRY_EDITOR_HEIGHT, 0.65);
        defaults.put(NAMES_AS_IS, Boolean.FALSE); // "Show names unchanged"
        defaults.put(NAMES_FIRST_LAST, Boolean.FALSE); // "Show 'Firstname Lastname'"
        defaults.put(NAMES_NATBIB, Boolean.TRUE); // "Natbib style"
        defaults.put(ABBR_AUTHOR_NAMES, Boolean.TRUE); // "Abbreviate names"
        defaults.put(NAMES_LAST_ONLY, Boolean.TRUE); // "Show last names only"
        // system locale as default
        defaults.put(LANGUAGE, Locale.getDefault().getLanguage());

        defaults.put(REFORMAT_FILE_ON_SAVE_AND_EXPORT, Boolean.FALSE);

        // export order
        defaults.put(EXPORT_IN_ORIGINAL_ORDER, Boolean.FALSE);
        defaults.put(EXPORT_IN_SPECIFIED_ORDER, Boolean.FALSE);

        // export order: if EXPORT_IN_SPECIFIED_ORDER, then use following criteria
        defaults.put(EXPORT_PRIMARY_SORT_FIELD, InternalField.KEY_FIELD.getName());
        defaults.put(EXPORT_PRIMARY_SORT_DESCENDING, Boolean.FALSE);
        defaults.put(EXPORT_SECONDARY_SORT_FIELD, StandardField.AUTHOR.getName());
        defaults.put(EXPORT_SECONDARY_SORT_DESCENDING, Boolean.FALSE);
        defaults.put(EXPORT_TERTIARY_SORT_FIELD, StandardField.TITLE.getName());
        defaults.put(EXPORT_TERTIARY_SORT_DESCENDING, Boolean.TRUE);

        defaults.put(NEWLINE, System.lineSeparator());

        defaults.put(SIDE_PANE_COMPONENT_NAMES, "");
        defaults.put(SIDE_PANE_COMPONENT_PREFERRED_POSITIONS, "");

        defaults.put(COLUMN_NAMES, "entrytype;author/editor;title;year;journal/booktitle;bibtexkey");
        defaults.put(COLUMN_WIDTHS, "75;300;470;60;130;100");

        defaults.put(XMP_PRIVACY_FILTERS, "pdf;timestamp;keywords;owner;note;review");
        defaults.put(USE_XMP_PRIVACY_FILTER, Boolean.FALSE);
        defaults.put(WORKING_DIRECTORY, USER_HOME);
        defaults.put(EXPORT_WORKING_DIRECTORY, USER_HOME);
        // Remembers working directory of last import
        defaults.put(IMPORT_WORKING_DIRECTORY, USER_HOME);
        defaults.put(PREFS_EXPORT_PATH, USER_HOME);
        defaults.put(AUTO_OPEN_FORM, Boolean.TRUE);
        defaults.put(BACKUP, Boolean.TRUE);
        defaults.put(OPEN_LAST_EDITED, Boolean.TRUE);
        defaults.put(LAST_EDITED, "");
        defaults.put(LAST_FOCUSED, "");
        defaults.put(STRINGS_POS_X, 0);
        defaults.put(STRINGS_POS_Y, 0);
        defaults.put(STRINGS_SIZE_X, 600);
        defaults.put(STRINGS_SIZE_Y, 400);
        defaults.put(DUPLICATES_POS_X, 0);
        defaults.put(DUPLICATES_POS_Y, 0);
        defaults.put(DUPLICATES_SIZE_X, 800);
        defaults.put(DUPLICATES_SIZE_Y, 600);
        defaults.put(MERGEENTRIES_POS_X, 0);
        defaults.put(MERGEENTRIES_POS_Y, 0);
        defaults.put(MERGEENTRIES_SIZE_X, 800);
        defaults.put(MERGEENTRIES_SIZE_Y, 600);
        defaults.put(PREAMBLE_POS_X, 0);
        defaults.put(PREAMBLE_POS_Y, 0);
        defaults.put(PREAMBLE_SIZE_X, 600);
        defaults.put(PREAMBLE_SIZE_Y, 400);
        defaults.put(DEFAULT_SHOW_SOURCE, Boolean.FALSE);

        defaults.put(DEFAULT_AUTO_SORT, Boolean.FALSE);

        defaults.put(MERGE_ENTRIES_DIFF_MODE, MergeEntries.DiffMode.WORD.name());

        defaults.put(SHOW_RECOMMENDATIONS, Boolean.TRUE);
        defaults.put(ACCEPT_RECOMMENDATIONS, Boolean.FALSE);
        defaults.put(SHOW_LATEX_CITATIONS, Boolean.TRUE);
        defaults.put(SEND_LANGUAGE_DATA, Boolean.FALSE);
        defaults.put(SEND_OS_DATA, Boolean.FALSE);
        defaults.put(SEND_TIMEZONE_DATA, Boolean.FALSE);
        defaults.put(VALIDATE_IN_ENTRY_EDITOR, Boolean.TRUE);
        defaults.put(EDITOR_EMACS_KEYBINDINGS, Boolean.FALSE);
        defaults.put(EDITOR_EMACS_KEYBINDINGS_REBIND_CA, Boolean.TRUE);
        defaults.put(EDITOR_EMACS_KEYBINDINGS_REBIND_CF, Boolean.TRUE);
        defaults.put(AUTO_COMPLETE, Boolean.FALSE);
        defaults.put(AUTOCOMPLETER_FIRSTNAME_MODE, AutoCompleteFirstNameMode.BOTH.name());
        defaults.put(AUTOCOMPLETER_FIRST_LAST, Boolean.FALSE); // "Autocomplete names in 'Firstname Lastname' format only"
        defaults.put(AUTOCOMPLETER_LAST_FIRST, Boolean.FALSE); // "Autocomplete names in 'Lastname, Firstname' format only"
        defaults.put(AUTOCOMPLETER_COMPLETE_FIELDS, "author;editor;title;journal;publisher;keywords;crossref;related;entryset");
        defaults.put(GROUPS_DEFAULT_FIELD, StandardField.KEYWORDS.getName());
        defaults.put(AUTO_ASSIGN_GROUP, Boolean.TRUE);
        defaults.put(GROUP_INTERSECT_UNION_VIEW_MODE, GroupViewMode.INTERSECTION.name());
        defaults.put(KEYWORD_SEPARATOR, ", ");
        defaults.put(TOOLBAR_VISIBLE, Boolean.TRUE);
        defaults.put(DEFAULT_ENCODING, StandardCharsets.UTF_8.name());
        defaults.put(DEFAULT_OWNER, System.getProperty("user.name"));
        defaults.put(MEMORY_STICK_MODE, Boolean.FALSE);
        defaults.put(SHOW_ADVANCED_HINTS, Boolean.TRUE);
        defaults.put(RENAME_ON_MOVE_FILE_TO_FILE_DIR, Boolean.TRUE);

        defaults.put(FONT_STYLE, 0); //for backwards compatibility, is equal to java.awt.Font.PLAIN
        defaults.put(FONT_SIZE, 12);
        // Main table color settings:
        defaults.put(VALID_FIELD_BACKGROUND_COLOR, "255:255:255");
        defaults.put(INVALID_FIELD_BACKGROUND_COLOR, "255:0:0");
        defaults.put(ACTIVE_FIELD_EDITOR_BACKGROUND_COLOR, "220:220:255");
        defaults.put(FIELD_EDITOR_TEXT_COLOR, "0:0:0");

        // default icon colors
        defaults.put(ICON_ENABLED_COLOR, "0:0:0");
        defaults.put(ICON_DISABLED_COLOR, "200:200:200");

        defaults.put(URL_COLUMN, Boolean.TRUE);
        defaults.put(PREFER_URL_DOI, Boolean.FALSE);
        defaults.put(FILE_COLUMN, Boolean.TRUE);
        defaults.put(ARXIV_COLUMN, Boolean.FALSE);

        defaults.put(EXTRA_FILE_COLUMNS, Boolean.FALSE);

        defaults.put(PROTECTED_TERMS_ENABLED_INTERNAL, convertListToString(ProtectedTermsLoader.getInternalLists()));
        defaults.put(PROTECTED_TERMS_DISABLED_INTERNAL, "");
        defaults.put(PROTECTED_TERMS_ENABLED_EXTERNAL, "");
        defaults.put(PROTECTED_TERMS_DISABLED_EXTERNAL, "");

        // OpenOffice/LibreOffice
        if (OS.WINDOWS) {
            defaults.put(OO_PATH, OpenOfficePreferences.DEFAULT_WINDOWS_PATH);
            defaults.put(OO_EXECUTABLE_PATH, OpenOfficePreferences.DEFAULT_WIN_EXEC_PATH);
            defaults.put(OO_JARS_PATH, OpenOfficePreferences.DEFAULT_WINDOWS_PATH);
        } else if (OS.OS_X) {
            defaults.put(OO_PATH, OpenOfficePreferences.DEFAULT_OSX_PATH);
            defaults.put(OO_EXECUTABLE_PATH, OpenOfficePreferences.DEFAULT_OSX_EXEC_PATH);
            defaults.put(OO_JARS_PATH, OpenOfficePreferences.DEFAULT_OSX_PATH);
        } else { // Linux
            defaults.put(OO_PATH, OpenOfficePreferences.DEFAULT_LINUX_PATH);
            defaults.put(OO_EXECUTABLE_PATH, OpenOfficePreferences.DEFAULT_LINUX_EXEC_PATH);
            defaults.put(OO_JARS_PATH, OpenOfficePreferences.DEFAULT_LINUX_PATH);
        }

        defaults.put(OO_SYNC_WHEN_CITING, Boolean.FALSE);
        defaults.put(OO_SHOW_PANEL, Boolean.FALSE);
        defaults.put(OO_USE_ALL_OPEN_BASES, Boolean.TRUE);
        defaults.put(OO_BIBLIOGRAPHY_STYLE_FILE, StyleLoader.DEFAULT_AUTHORYEAR_STYLE_PATH);
        defaults.put(OO_EXTERNAL_STYLE_FILES, "");
        defaults.put(STYLES_POS_X, 0);
        defaults.put(STYLES_POS_Y, 0);
        defaults.put(STYLES_SIZE_X, 600);
        defaults.put(STYLES_SIZE_Y, 400);

        defaults.put(SPECIALFIELDSENABLED, Boolean.TRUE);
        defaults.put(AUTOSYNCSPECIALFIELDSTOKEYWORDS, Boolean.TRUE);
        defaults.put(SERIALIZESPECIALFIELDS, Boolean.FALSE);

        defaults.put(USE_OWNER, Boolean.FALSE);
        defaults.put(OVERWRITE_OWNER, Boolean.FALSE);
        defaults.put(AVOID_OVERWRITING_KEY, Boolean.FALSE);
        defaults.put(WARN_BEFORE_OVERWRITING_KEY, Boolean.TRUE);
        defaults.put(CONFIRM_DELETE, Boolean.TRUE);
        defaults.put(GRAY_OUT_NON_HITS, Boolean.TRUE);
        defaults.put(DEFAULT_BIBTEX_KEY_PATTERN, "[auth][year]");
        defaults.put(DO_NOT_RESOLVE_STRINGS_FOR, StandardField.URL.getName());
        defaults.put(RESOLVE_STRINGS_ALL_FIELDS, Boolean.FALSE);
        defaults.put(NON_WRAPPABLE_FIELDS, "pdf;ps;url;doi;file;isbn;issn");
        defaults.put(WARN_ABOUT_DUPLICATES_IN_INSPECTION, Boolean.TRUE);
        defaults.put(USE_TIME_STAMP, Boolean.FALSE);
        defaults.put(OVERWRITE_TIME_STAMP, Boolean.FALSE);

        // default time stamp follows ISO-8601. Reason: https://xkcd.com/1179/
        defaults.put(TIME_STAMP_FORMAT, "yyyy-MM-dd");

        defaults.put(TIME_STAMP_FIELD, InternalField.TIMESTAMP.getName());
        defaults.put(UPDATE_TIMESTAMP, Boolean.FALSE);

        defaults.put(GENERATE_KEYS_BEFORE_SAVING, Boolean.FALSE);

        defaults.put(USE_REMOTE_SERVER, Boolean.TRUE);
        defaults.put(REMOTE_SERVER_PORT, 6050);

        defaults.put(PERSONAL_JOURNAL_LIST, "");
        defaults.put(EXTERNAL_JOURNAL_LISTS, "");
        defaults.put(CITE_COMMAND, "\\cite"); // obsoleted by the app-specific ones (not any more?)

        defaults.put(LAST_USED_EXPORT, "");
        defaults.put(SIDE_PANE_WIDTH, 0.15);

        defaults.put(MAIN_FONT_SIZE, 9);
        defaults.put(OVERRIDE_DEFAULT_FONT_SIZE, false);

        defaults.put(SHOW_FILE_LINKS_UPGRADE_WARNING, Boolean.TRUE);
        defaults.put(AUTOLINK_EXACT_KEY_ONLY, Boolean.FALSE);
        defaults.put(RUN_AUTOMATIC_FILE_SEARCH, Boolean.FALSE);
        defaults.put(LOCAL_AUTO_SAVE, Boolean.FALSE);
        defaults.put(ENFORCE_LEGAL_BIBTEX_KEY, Boolean.TRUE);
        defaults.put(ALLOW_INTEGER_EDITION_BIBTEX, Boolean.FALSE);
        // Curly brackets ({}) are the default delimiters, not quotes (") as these cause trouble when they appear within the field value:
        // Currently, JabRef does not escape them
        defaults.put(KEY_GEN_FIRST_LETTER_A, Boolean.TRUE);
        defaults.put(KEY_GEN_ALWAYS_ADD_LETTER, Boolean.FALSE);
        defaults.put(EMAIL_SUBJECT, Localization.lang("References"));
        defaults.put(OPEN_FOLDERS_OF_ATTACHED_FILES, Boolean.FALSE);
        defaults.put(ALLOW_FILE_AUTO_OPEN_BROWSE, Boolean.TRUE);
        defaults.put(WEB_SEARCH_VISIBLE, Boolean.TRUE);
        defaults.put(GROUP_SIDEPANE_VISIBLE, Boolean.TRUE);
        defaults.put(SELECTED_FETCHER_INDEX, 0);
        defaults.put(BIB_LOC_AS_PRIMARY_DIR, Boolean.FALSE);
        defaults.put(DB_CONNECT_SERVER_TYPE, "MySQL");
        defaults.put(DB_CONNECT_HOSTNAME, "localhost");
        defaults.put(DB_CONNECT_DATABASE, "jabref");
        defaults.put(DB_CONNECT_USERNAME, "root");
        defaults.put(COLLECT_TELEMETRY, Boolean.FALSE);
        defaults.put(ALREADY_ASKED_TO_COLLECT_TELEMETRY, Boolean.FALSE);

        defaults.put(ASK_AUTO_NAMING_PDFS_AGAIN, Boolean.TRUE);
        insertDefaultCleanupPreset(defaults);

        // defaults for DroppedFileHandler UI
        defaults.put(DROPPEDFILEHANDLER_LEAVE, Boolean.FALSE);
        defaults.put(DROPPEDFILEHANDLER_COPY, Boolean.TRUE);
        defaults.put(DROPPEDFILEHANDLER_MOVE, Boolean.FALSE);
        defaults.put(DROPPEDFILEHANDLER_RENAME, Boolean.FALSE);

        // use BibTeX key appended with filename as default pattern
        defaults.put(IMPORT_FILENAMEPATTERN, ImportSettingsTab.DEFAULT_FILENAMEPATTERNS[1]);
        //Default empty String to be backwards compatible
        defaults.put(IMPORT_FILEDIRPATTERN, "");

        customImports = new CustomImportList(this);

        String defaultExpression = "**/.*[bibtexkey].*\\\\.[extension]";
        defaults.put(AUTOLINK_REG_EXP_SEARCH_EXPRESSION_KEY, defaultExpression);
        defaults.put(AUTOLINK_USE_REG_EXP_SEARCH_KEY, Boolean.FALSE);
        defaults.put(USE_IEEE_ABRV, Boolean.FALSE);
        defaults.put(USE_CASE_KEEPER_ON_SEARCH, Boolean.TRUE);
        defaults.put(USE_UNIT_FORMATTER_ON_SEARCH, Boolean.TRUE);

        defaults.put(USE_DEFAULT_CONSOLE_APPLICATION, Boolean.TRUE);
        defaults.put(USE_DEFAULT_FILE_BROWSER_APPLICATION, Boolean.TRUE);
        if (OS.WINDOWS) {
            defaults.put(CONSOLE_COMMAND, "C:\\Program Files\\ConEmu\\ConEmu64.exe /single /dir \"%DIR\"");
            defaults.put(ADOBE_ACROBAT_COMMAND, "C:\\Program Files (x86)\\Adobe\\Acrobat Reader DC\\Reader");
            defaults.put(SUMATRA_PDF_COMMAND, "C:\\Program Files\\SumatraPDF");
            defaults.put(USE_PDF_READER, ADOBE_ACROBAT_COMMAND);
            defaults.put(FILE_BROWSER_COMMAND, "explorer.exe /select, \"%DIR\"");
        } else {
            defaults.put(CONSOLE_COMMAND, "");
            defaults.put(ADOBE_ACROBAT_COMMAND, "");
            defaults.put(SUMATRA_PDF_COMMAND, "");
            defaults.put(USE_PDF_READER, "");
            defaults.put(FILE_BROWSER_COMMAND, "");
        }

        //versioncheck defaults
        defaults.put(VERSION_IGNORED_UPDATE, "");

        // preview
        defaults.put(CYCLE_PREVIEW, "Preview;" + CitationStyle.DEFAULT);
        defaults.put(CYCLE_PREVIEW_POS, 0);
        defaults.put(PREVIEW_PANEL_HEIGHT, 0.65);
        defaults.put(PREVIEW_ENABLED, Boolean.TRUE);
        defaults.put(PREVIEW_STYLE,
                     "<font face=\"sans-serif\">"
                                    + "<b><i>\\bibtextype</i><a name=\"\\bibtexkey\">\\begin{bibtexkey} (\\bibtexkey)</a>"
                                    + "\\end{bibtexkey}</b><br>__NEWLINE__"
                                    + "\\begin{author} \\format[Authors(LastFirst,Initials,Semicolon,Amp),HTMLChars]{\\author}<BR>\\end{author}__NEWLINE__"
                                    + "\\begin{editor} \\format[Authors(LastFirst,Initials,Semicolon,Amp),HTMLChars]{\\editor} "
                                    + "<i>(\\format[IfPlural(Eds.,Ed.)]{\\editor})</i><BR>\\end{editor}__NEWLINE__"
                                    + "\\begin{title} \\format[HTMLChars]{\\title} \\end{title}<BR>__NEWLINE__"
                                    + "\\begin{chapter} \\format[HTMLChars]{\\chapter}<BR>\\end{chapter}__NEWLINE__"
                                    + "\\begin{journal} <em>\\format[HTMLChars]{\\journal}, </em>\\end{journal}__NEWLINE__"
                                    // Include the booktitle field for @inproceedings, @proceedings, etc.
                                    + "\\begin{booktitle} <em>\\format[HTMLChars]{\\booktitle}, </em>\\end{booktitle}__NEWLINE__"
                                    + "\\begin{school} <em>\\format[HTMLChars]{\\school}, </em>\\end{school}__NEWLINE__"
                                    + "\\begin{institution} <em>\\format[HTMLChars]{\\institution}, </em>\\end{institution}__NEWLINE__"
                                    + "\\begin{publisher} <em>\\format[HTMLChars]{\\publisher}, </em>\\end{publisher}__NEWLINE__"
                                    + "\\begin{year}<b>\\year</b>\\end{year}\\begin{volume}<i>, \\volume</i>\\end{volume}"
                                    + "\\begin{pages}, \\format[FormatPagesForHTML]{\\pages} \\end{pages}__NEWLINE__"
                                    + "\\begin{abstract}<BR><BR><b>Abstract: </b> \\format[HTMLChars]{\\abstract} \\end{abstract}__NEWLINE__"
                                    + "\\begin{comment}<BR><BR><b>Comment: </b> \\format[HTMLChars]{\\comment} \\end{comment}"
                                    + "</dd>__NEWLINE__<p></p></font>");

        // set default theme
        defaults.put(JabRefPreferences.FX_THEME, ThemeLoader.MAIN_CSS);

        defaults.put(ENTRY_EDITOR_DRAG_DROP_PREFERENCE_TYPE, FileDragDropPreferenceType.MOVE.name());
        setLanguageDependentDefaultValues();
    }

    public static JabRefPreferences getInstance() {
        if (JabRefPreferences.singleton == null) {
            JabRefPreferences.singleton = new JabRefPreferences();
        }
        return JabRefPreferences.singleton;
    }

    private static String convertListToString(List<String> value) {
        return value.stream().map(val -> StringUtil.quote(val, ";", '\\')).collect(Collectors.joining(";"));
    }

    /**
     * Looks up a color definition in preferences, and returns an array containing the RGB values.
     *
     * @param value The key for this setting.
     * @return The RGB values corresponding to this color setting.
     */
    private static int[] getRgb(String value) {
        int[] values = new int[3];

        if ((value != null) && !value.isEmpty()) {
            String[] elements = value.split(":");
            values[0] = Integer.parseInt(elements[0]);
            values[1] = Integer.parseInt(elements[1]);
            values[2] = Integer.parseInt(elements[2]);
        } else {
            values[0] = 0;
            values[1] = 0;
            values[2] = 0;
        }
        return values;
    }

    private static Preferences getPrefsNodeForCustomizedEntryTypes(BibDatabaseMode mode) {
        if (mode == BibDatabaseMode.BIBLATEX) {
            return Preferences.userNodeForPackage(PREFS_BASE_CLASS).node(CUSTOMIZED_BIBLATEX_TYPES);
        }
        if (mode == BibDatabaseMode.BIBTEX) {
            return Preferences.userNodeForPackage(PREFS_BASE_CLASS).node(CUSTOMIZED_BIBTEX_TYPES);
        }

        throw new IllegalArgumentException("Unknown BibDatabaseMode: " + mode);
    }

    private static Optional<String> getNextUnit(Reader data) throws IOException {
        // character last read
        // -1 if end of stream
        // initialization necessary, because of Java compiler
        int c = -1;

        // last character was escape symbol
        boolean escape = false;

        // true if a ";" is found
        boolean done = false;

        StringBuilder res = new StringBuilder();
        while (!done && ((c = data.read()) != -1)) {
            if (c == '\\') {
                if (escape) {
                    escape = false;
                    res.append('\\');
                } else {
                    escape = true;
                }
            } else {
                if (c == ';') {
                    if (escape) {
                        res.append(';');
                    } else {
                        done = true;
                    }
                } else {
                    res.append((char) c);
                }
                escape = false;
            }
        }
        if (res.length() > 0) {
            return Optional.of(res.toString());
        } else if (c == -1) {
            // end of stream
            return Optional.empty();
        } else {
            return Optional.of("");
        }
    }

    private static void insertDefaultCleanupPreset(Map<String, Object> storage) {
        EnumSet<CleanupPreset.CleanupStep> deactivatedJobs = EnumSet.of(
                                                                        CleanupPreset.CleanupStep.CLEAN_UP_UPGRADE_EXTERNAL_LINKS,
                                                                        CleanupPreset.CleanupStep.MOVE_PDF,
                                                                        CleanupPreset.CleanupStep.RENAME_PDF_ONLY_RELATIVE_PATHS,
                                                                        CleanupPreset.CleanupStep.CONVERT_TO_BIBLATEX,
                                                                        CleanupPreset.CleanupStep.CONVERT_TO_BIBTEX);

        for (CleanupPreset.CleanupStep action : EnumSet.allOf(CleanupPreset.CleanupStep.class)) {
            storage.put(JabRefPreferences.CLEANUP + action.name(), !deactivatedJobs.contains(action));
        }
        storage.put(CLEANUP_FORMATTERS, convertListToString(Cleanups.DEFAULT_SAVE_ACTIONS.getAsStringList(OS.NEWLINE)));
    }

    @Override
    public EntryEditorPreferences getEntryEditorPreferences() {
        return new EntryEditorPreferences(getEntryEditorTabList(),
                                          getLatexFieldFormatterPreferences(),
                                          getImportFormatPreferences(),
                                          getCustomTabFieldNames(),
                                          getBoolean(SHOW_RECOMMENDATIONS),
                                          getBoolean(ACCEPT_RECOMMENDATIONS),
                                          getBoolean(SHOW_LATEX_CITATIONS),
                                          getBoolean(DEFAULT_SHOW_SOURCE),
                                          getBibtexKeyPatternPreferences(),
                                          Globals.getKeyPrefs(),
                                          getBoolean(AVOID_OVERWRITING_KEY));
    }

    public Map<SidePaneType, Integer> getSidePanePreferredPositions() {
        Map<SidePaneType, Integer> preferredPositions = new HashMap<>();

        List<String> componentNames = getStringList(SIDE_PANE_COMPONENT_NAMES);
        List<String> componentPositions = getStringList(SIDE_PANE_COMPONENT_PREFERRED_POSITIONS);

        for (int i = 0; i < componentNames.size(); ++i) {
            String name = componentNames.get(i);
            try {
                SidePaneType type = Enum.valueOf(SidePaneType.class, name);
                preferredPositions.put(type, Integer.parseInt(componentPositions.get(i)));
            } catch (NumberFormatException e) {
                LOGGER.debug("Invalid number format for side pane component '" + name + "'", e);
            } catch (IllegalArgumentException e) {
                LOGGER.debug("Following component is not a side pane: '" + name + "'", e);
            }
        }

        return preferredPositions;
    }

    @Override
    public String getUser() {
        try {
            return get(DEFAULT_OWNER) + '-' + InetAddress.getLocalHost().getHostName();
        } catch (UnknownHostException ex) {
            LOGGER.debug("Hostname not found.", ex);
            return get(DEFAULT_OWNER);
        }
    }

    /**
     * Get a Map of default tab names to deafult tab fields.
     * The fields are returned as a String with fields separated by ;
     * They are combined into one string in order to feed into CustomizeGeneralFieldsDialogViewModel.resetFields()
     * so that they do not have to be parsed in order to fit there
     *
     * @return A map of keys with tab names and values as a string containing
     * fields for the given name separated by ;
     */
    @Override
    public Map<String, String> getCustomTabsNamesAndFields() {
        Map<String, String> customTabsMap = new HashMap<>();

        int defNumber = 0;
        while (true) {
            //Saved as CUSTOMTABNAME_def{number} and ; separated
            String name = (String) defaults.get(CUSTOM_TAB_NAME + "_def" + defNumber);
            String fields = (String) defaults.get(CUSTOM_TAB_FIELDS + "_def" + defNumber);

            if (StringUtil.isNullOrEmpty(name) || StringUtil.isNullOrEmpty(fields)) {
                break;
            }
            customTabsMap.put(name, fields);
            defNumber++;
        }
        return customTabsMap;
    }

    @Override
    public void setCustomTabsNameAndFields(String name, String fields, int defNumber) {
        prefs.put(CUSTOM_TAB_NAME + defNumber, name);
        prefs.put(CUSTOM_TAB_FIELDS + defNumber, fields);
    }

    private List<Field> getCustomTabFieldNames() {
        List<Field> customFields = new ArrayList<>();

        int defNumber = 0;
        while (true) {
            // saved as CUSTOMTABNAME_def{number} and ; separated
            String fields = (String) defaults.get(CUSTOM_TAB_FIELDS + "_def" + defNumber);

            if (StringUtil.isNullOrEmpty(fields)) {
                break;
            }

            customFields.addAll(Arrays.stream(fields.split(";")).map(FieldFactory::parseField).collect(Collectors.toList()));
            defNumber++;
        }
        return customFields;
    }

    public void setLanguageDependentDefaultValues() {
        // Entry editor tab 0:
        defaults.put(CUSTOM_TAB_NAME + "_def0", Localization.lang("General"));
        String fieldNames = FieldFactory.getDefaultGeneralFields().stream().map(Field::getName).collect(Collectors.joining(";"));
        defaults.put(CUSTOM_TAB_FIELDS + "_def0", fieldNames);

        // Entry editor tab 1:
        defaults.put(CUSTOM_TAB_FIELDS + "_def1", StandardField.ABSTRACT.getName());
        defaults.put(CUSTOM_TAB_NAME + "_def1", Localization.lang("Abstract"));

        // Entry editor tab 2: Comments Field - used for research comments, etc.
        defaults.put(CUSTOM_TAB_FIELDS + "_def2", StandardField.COMMENT.getName());
        defaults.put(CUSTOM_TAB_NAME + "_def2", Localization.lang("Comments"));

        defaults.put(EMAIL_SUBJECT, Localization.lang("References"));
    }

    /**
     * Check whether a key is set (differently from null).
     *
     * @param key The key to check.
     * @return true if the key is set, false otherwise.
     */
    public boolean hasKey(String key) {
        return prefs.get(key, null) != null;
    }

    public String get(String key) {
        return prefs.get(key, (String) defaults.get(key));
    }

    public Optional<String> getAsOptional(String key) {
        return Optional.ofNullable(prefs.get(key, (String) defaults.get(key)));
    }

    public String get(String key, String def) {
        return prefs.get(key, def);
    }

    public boolean getBoolean(String key) {
        return prefs.getBoolean(key, getBooleanDefault(key));
    }

    public boolean getBoolean(String key, boolean def) {
        return prefs.getBoolean(key, def);
    }

    private boolean getBooleanDefault(String key) {
        return (Boolean) defaults.get(key);
    }

    public int getInt(String key) {
        return prefs.getInt(key, getIntDefault(key));
    }

    public double getDouble(String key) {
        return prefs.getDouble(key, getDoubleDefault(key));
    }

    public int getIntDefault(String key) {
        return (Integer) defaults.get(key);
    }

    private double getDoubleDefault(String key) {
        return ((Number) defaults.get(key)).doubleValue();
    }

    public void put(String key, String value) {
        prefs.put(key, value);
    }

    public void putBoolean(String key, boolean value) {
        prefs.putBoolean(key, value);
    }

    public void putInt(String key, int value) {
        prefs.putInt(key, value);
    }

    public void putInt(String key, Number value) {
        prefs.putInt(key, value.intValue());
    }

    public void putDouble(String key, double value) {
        prefs.putDouble(key, value);
    }

    public void remove(String key) {
        prefs.remove(key);
    }

    /**
     * Puts a list of strings into the Preferences, by linking its elements with ';' into a single string. Escape
     * characters make the process transparent even if strings contain ';'.
     */
    public void putStringList(String key, List<String> value) {
        if (value == null) {
            remove(key);
            return;
        }

        put(key, convertListToString(value));
    }

    /**
     * Returns a List of Strings containing the chosen columns.
     */
    public List<String> getStringList(String key) {
        String names = get(key);
        if (names == null) {
            return new ArrayList<>();
        }

        StringReader rd = new StringReader(names);
        List<String> res = new ArrayList<>();
        Optional<String> rs;
        try {
            while ((rs = getNextUnit(rd)).isPresent()) {
                res.add(rs.get());
            }
        } catch (IOException ignored) {
            // Ignored
        }
        return res;
    }

    /**
     * Looks up a color definition in preferences, and returns the Color object.
     *
     * @param key The key for this setting.
     * @return The color corresponding to the setting.
     */
    public Color getColor(String key) {
        String value = get(key);
        int[] rgb = getRgb(value);
        return Color.rgb(rgb[0], rgb[1], rgb[2]);
    }

    public Color getDefaultColor(String key) {
        String value = (String) defaults.get(key);
        int[] rgb = getRgb(value);
        return Color.rgb(rgb[0], rgb[1], rgb[2]);
    }

    /**
     * Returns the default BibDatabase mode, which can be either BIBTEX or BIBLATEX.
     *
     * @return the default BibDatabaseMode
     */
    public BibDatabaseMode getDefaultBibDatabaseMode() {
        if (getBoolean(BIBLATEX_DEFAULT_MODE)) {
            return BibDatabaseMode.BIBLATEX;
        } else {
            return BibDatabaseMode.BIBTEX;
        }
    }

    /**
     * Set the default value for a key. This is useful for plugins that need to add default values for the prefs keys
     * they use.
     *
     * @param key The preferences key.
     * @param value The default value.
     */
    public void putDefaultValue(String key, Object value) {
        defaults.put(key, value);
    }

    /**
     * Stores a color in preferences.
     *
     * @param key The key for this setting.
     * @param color The Color to store.
     */
    public void putColor(String key, Color color) {
        String rgb = String.valueOf(color.getRed()) + ':' + color.getGreen() + ':' + color.getBlue();
        put(key, rgb);
    }

    /**
     * Clear all preferences.
     *
     * @throws BackingStoreException
     */
    public void clear() throws BackingStoreException {
        clearAllBibEntryTypes();
        clearKeyPatterns();
        prefs.clear();
        new SharedDatabasePreferences().clear();
    }

    public void clear(String key) {
        prefs.remove(key);
    }

    /**
     * Calling this method will write all preferences into the preference store.
     */
    public void flush() {
        if (getBoolean(MEMORY_STICK_MODE)) {
            try {
                exportPreferences("jabref.xml");
            } catch (JabRefException e) {
                LOGGER.warn("Could not export preferences for memory stick mode: " + e.getMessage(), e);
            }
        }
        try {
            prefs.flush();
        } catch (BackingStoreException ex) {
            LOGGER.warn("Cannot communicate with backing store", ex);
        }
    }

    /**
     * Fetches key patterns from preferences.
     * The implementation doesn't cache the results
     *
     * @return LabelPattern containing all keys. Returned LabelPattern has no parent
     */
    public GlobalBibtexKeyPattern getKeyPattern() {
        keyPattern = GlobalBibtexKeyPattern.fromPattern(get(DEFAULT_BIBTEX_KEY_PATTERN));
        Preferences pre = Preferences.userNodeForPackage(PREFS_BASE_CLASS).node(BIBTEX_KEY_PATTERNS_NODE);
        try {
            String[] keys = pre.keys();
            if (keys.length > 0) {
                for (String key : keys) {
                    keyPattern.addBibtexKeyPattern(EntryTypeFactory.parse(key), pre.get(key, null));
                }
            }
        } catch (BackingStoreException ex) {
            LOGGER.info("BackingStoreException in JabRefPreferences.getKeyPattern", ex);
        }
        return keyPattern;
    }

    /**
     * Adds the given key pattern to the preferences
     *
     * @param pattern the pattern to store
     */
    public void putKeyPattern(GlobalBibtexKeyPattern pattern) {
        keyPattern = pattern;

        // Store overridden definitions to Preferences.
        Preferences pre = Preferences.userNodeForPackage(PREFS_BASE_CLASS).node(BIBTEX_KEY_PATTERNS_NODE);
        try {
            pre.clear(); // We remove all old entries.
        } catch (BackingStoreException ex) {
            LOGGER.info("BackingStoreException in JabRefPreferences.putKeyPattern", ex);
        }

        for (EntryType entryType : pattern.getAllKeys()) {
            if (!pattern.isDefaultValue(entryType)) {
                // no default value
                // the first entry in the array is the full pattern
                // see org.jabref.logic.labelPattern.BibtexKeyGenerator.split(String)
                pre.put(entryType.getName(), pattern.getValue(entryType).get(0));
            }
        }
    }

    private void clearKeyPatterns() throws BackingStoreException {
        Preferences pre = Preferences.userNodeForPackage(PREFS_BASE_CLASS).node(BIBTEX_KEY_PATTERNS_NODE);
        pre.clear();
    }

    public void storeBibEntryTypes(List<BibEntryType> BibEntryTypes, BibDatabaseMode bibDatabaseMode) {
        Preferences prefsNode = getPrefsNodeForCustomizedEntryTypes(bibDatabaseMode);

        try {
            // clear old custom types
            clearBibEntryTypes(bibDatabaseMode);

            // store current custom types
            BibEntryTypes.forEach(type -> prefsNode.put(type.getType().getName(), BibEntryTypesManager.serialize(type)));

            prefsNode.flush();
        } catch (BackingStoreException e) {
            LOGGER.info("Updating stored custom entry types failed.", e);
        }
    }

    public List<BibEntryType> loadBibEntryTypes(BibDatabaseMode bibDatabaseMode) {
        List<BibEntryType> storedEntryTypes = new ArrayList<>();
        Preferences prefsNode = getPrefsNodeForCustomizedEntryTypes(bibDatabaseMode);
        try {
            Arrays.stream(prefsNode.keys())
                  .map(key -> prefsNode.get(key, null))
                  .filter(Objects::nonNull)
                  .forEach(typeString -> BibEntryTypesManager.parse(typeString).ifPresent(storedEntryTypes::add));
        } catch (BackingStoreException e) {
            LOGGER.info("Parsing customized entry types failed.", e);
        }
        return storedEntryTypes;
    }

    private void clearAllBibEntryTypes() throws BackingStoreException {
        for (BibDatabaseMode mode : BibDatabaseMode.values()) {
            clearBibEntryTypes(mode);
        }
    }

    private void clearBibEntryTypes(BibDatabaseMode mode) throws BackingStoreException {
        Preferences prefsNode = getPrefsNodeForCustomizedEntryTypes(mode);
        prefsNode.clear();
    }

    public Map<String, Object> getPreferences() {
        Map<String, Object> result = new HashMap<>();
        try {
            for (String key : this.prefs.keys()) {
                Object value = getObject(key);
                result.put(key, value);
            }
        } catch (BackingStoreException e) {
            LOGGER.info("could not retrieve preference keys", e);
        }
        return result;
    }

    private Object getObject(String key) {
        try {
            return this.get(key);
        } catch (ClassCastException e) {
            try {
                return this.getBoolean(key);
            } catch (ClassCastException e2) {
                try {
                    return this.getInt(key);
                } catch (ClassCastException e3) {
                    return this.getDouble(key);
                }
            }
        }
    }

    /**
     * Removes all entries keyed by prefix+number, where number is equal to or higher than the given number.
     *
     * @param number or higher.
     */
    @Override
    public void purgeSeries(String prefix, int number) {
        int n = number;
        while (get(prefix + n) != null) {
            remove(prefix + n);
            n++;
        }
    }

    @Override
    public Map<String, Set<Field>> getEntryEditorTabList() {
        if (tabList == null) {
            updateEntryEditorTabList();
        }
        return tabList;
    }

    @Override
    public boolean getEnforceLegalKeys() {
        return getBoolean(ENFORCE_LEGAL_BIBTEX_KEY);
    }

    @Override
    public boolean getAllowIntegerEdition() {
        return getBoolean(ALLOW_INTEGER_EDITION_BIBTEX);
    }

    @Override
    public void updateEntryEditorTabList() {
        tabList = EntryEditorTabList.create(this);
    }

    /**
     * Exports Preferences to an XML file.
     *
     * @param filename String File to export to
     */
    public void exportPreferences(String filename) throws JabRefException {
        exportPreferences(Paths.get(filename));
    }

    public void exportPreferences(Path file) throws JabRefException {
        try (OutputStream os = Files.newOutputStream(file)) {
            prefs.exportSubtree(os);
        } catch (BackingStoreException | IOException ex) {
            throw new JabRefException("Could not export preferences", Localization.lang("Could not export preferences"),
                                      ex);
        }
    }

    /**
     * Imports Preferences from an XML file.
     *
     * @param filename String File to import from
     * @throws JabRefException thrown if importing the preferences failed due to an InvalidPreferencesFormatException
     *                         or an IOException
     */
    public void importPreferences(String filename) throws JabRefException {
        importPreferences(Paths.get(filename));
    }

    public void importPreferences(Path file) throws JabRefException {
        try (InputStream is = Files.newInputStream(file)) {
            Preferences.importPreferences(is);
        } catch (InvalidPreferencesFormatException | IOException ex) {
            throw new JabRefException("Could not import preferences", Localization.lang("Could not import preferences"),
                                      ex);
        }
    }

    /**
     * ONLY FOR TESTING!
     *
     * Do not use in production code. Otherwise the singleton pattern is broken and preferences might get lost.
     *
     * @param owPrefs
     */
    public void overwritePreferences(JabRefPreferences owPrefs) {
        singleton = owPrefs;
    }

    public String getWrappedUsername() {
        return '[' + get(DEFAULT_OWNER) + ']';
    }

    @Override
    public Charset getDefaultEncoding() {
        return Charset.forName(get(DEFAULT_ENCODING));
    }

    @Override
    public void setDefaultEncoding(Charset encoding) {
        put(DEFAULT_ENCODING, encoding.name());
    }

    public FileHistory getFileHistory() {
        return new FileHistory(getStringList(RECENT_DATABASES).stream().map(Paths::get).collect(Collectors.toList()));
    }

    public void storeFileHistory(FileHistory history) {
        if (!history.isEmpty()) {
            putStringList(RECENT_DATABASES, history.getHistory().stream().map(Path::toAbsolutePath).map(Path::toString).collect(Collectors.toList()));
        }
    }

    @Override
    public FilePreferences getFilePreferences() {
        Map<Field, String> fieldDirectories = Stream.of(StandardField.FILE, StandardField.PDF, StandardField.PS)
                                                    .collect(Collectors.toMap(field -> field, field -> get(field.getName() + FilePreferences.DIR_SUFFIX, "")));
        return new FilePreferences(
                                   getUser(),
                                   fieldDirectories,
                                   getBoolean(JabRefPreferences.BIB_LOC_AS_PRIMARY_DIR),
                                   get(IMPORT_FILENAMEPATTERN),
                                   get(IMPORT_FILEDIRPATTERN));
    }

    @Override
    public UpdateFieldPreferences getUpdateFieldPreferences() {
        return new UpdateFieldPreferences(getBoolean(USE_OWNER), getBoolean(OVERWRITE_OWNER), get(DEFAULT_OWNER),
                getBoolean(USE_TIME_STAMP), getBoolean(OVERWRITE_TIME_STAMP), FieldFactory.parseField(get(TIME_STAMP_FIELD)),
                                          get(TIME_STAMP_FORMAT));
    }

    public LatexFieldFormatterPreferences getLatexFieldFormatterPreferences() {
        return new LatexFieldFormatterPreferences(
                getBoolean(RESOLVE_STRINGS_ALL_FIELDS),
                getStringList(DO_NOT_RESOLVE_STRINGS_FOR).stream().map(FieldFactory::parseField).collect(Collectors.toList()),
                getFieldContentParserPreferences());
    }

    public FieldContentParserPreferences getFieldContentParserPreferences() {
        return new FieldContentParserPreferences(getStringList(NON_WRAPPABLE_FIELDS).stream().map(FieldFactory::parseField).collect(Collectors.toList()));
    }

    @Override
    public boolean isKeywordSyncEnabled() {
        return getBoolean(JabRefPreferences.SPECIALFIELDSENABLED)
               && getBoolean(JabRefPreferences.AUTOSYNCSPECIALFIELDSTOKEYWORDS);
    }

    @Override
    public ImportFormatPreferences getImportFormatPreferences() {
        return new ImportFormatPreferences(customImports, getDefaultEncoding(), getKeywordDelimiter(),
                                           getBibtexKeyPatternPreferences(), getFieldContentParserPreferences(), getXMPPreferences(),
                                           isKeywordSyncEnabled());
    }

    @Override
    public SavePreferences loadForExportFromPreferences() {
        Boolean saveInOriginalOrder = this.getBoolean(JabRefPreferences.EXPORT_IN_ORIGINAL_ORDER);
        SaveOrderConfig saveOrder = null;
        if (!saveInOriginalOrder) {
            if (this.getBoolean(JabRefPreferences.EXPORT_IN_SPECIFIED_ORDER)) {
                saveOrder = this.loadExportSaveOrder();
            } else {
                saveOrder = this.loadTableSaveOrder();
            }
        }
        return new SavePreferences(
                                   saveInOriginalOrder,
                                   saveOrder,
                                   this.getDefaultEncoding(),
                                   this.getBoolean(JabRefPreferences.BACKUP),
                                   SavePreferences.DatabaseSaveType.ALL,
                                   false,
                                   this.getBoolean(JabRefPreferences.REFORMAT_FILE_ON_SAVE_AND_EXPORT),
                                   this.getLatexFieldFormatterPreferences(),
                                   this.getKeyPattern(),
                                   getBoolean(JabRefPreferences.GENERATE_KEYS_BEFORE_SAVING),
                                   getBibtexKeyPatternPreferences());
    }

    public SavePreferences loadForSaveFromPreferences() {
        return new SavePreferences(
                                   false,
                                   null,
                                   this.getDefaultEncoding(),
                                   this.getBoolean(JabRefPreferences.BACKUP),
                                   SavePreferences.DatabaseSaveType.ALL,
                                   true,
                                   this.getBoolean(JabRefPreferences.REFORMAT_FILE_ON_SAVE_AND_EXPORT),
                                   this.getLatexFieldFormatterPreferences(),
                                   this.getKeyPattern(),
                                   getBoolean(JabRefPreferences.GENERATE_KEYS_BEFORE_SAVING),
                                   getBibtexKeyPatternPreferences());
    }

    public ExporterFactory getExporterFactory(JournalAbbreviationLoader abbreviationLoader) {
        List<TemplateExporter> customFormats = getCustomExportFormats(abbreviationLoader);
        LayoutFormatterPreferences layoutPreferences = this.getLayoutFormatterPreferences(abbreviationLoader);
        SavePreferences savePreferences = this.loadForExportFromPreferences();
        XmpPreferences xmpPreferences = this.getXMPPreferences();
        return ExporterFactory.create(customFormats, layoutPreferences, savePreferences, xmpPreferences);
    }

    public BibtexKeyPatternPreferences getBibtexKeyPatternPreferences() {
        return new BibtexKeyPatternPreferences(
                                               get(KEY_PATTERN_REGEX),
                                               get(KEY_PATTERN_REPLACEMENT),
                                               getBoolean(KEY_GEN_ALWAYS_ADD_LETTER),
                                               getBoolean(KEY_GEN_FIRST_LETTER_A),
                                               getBoolean(ENFORCE_LEGAL_BIBTEX_KEY),
                                               getKeyPattern(),
                                               getKeywordDelimiter());
    }

    public TimestampPreferences getTimestampPreferences() {
        return new TimestampPreferences(getBoolean(USE_TIME_STAMP), getBoolean(UPDATE_TIMESTAMP), FieldFactory.parseField(get(TIME_STAMP_FIELD)), get(TIME_STAMP_FORMAT), getBoolean(OVERWRITE_TIME_STAMP));
    }

    @Override
    public LayoutFormatterPreferences getLayoutFormatterPreferences(JournalAbbreviationLoader journalAbbreviationLoader) {
        Objects.requireNonNull(journalAbbreviationLoader);
        return new LayoutFormatterPreferences(getNameFormatterPreferences(), getJournalAbbreviationPreferences(),
                                              getFileLinkPreferences(), journalAbbreviationLoader);
    }

    @Override
    public XmpPreferences getXMPPreferences() {
        return new XmpPreferences(getBoolean(USE_XMP_PRIVACY_FILTER), getStringList(XMP_PRIVACY_FILTERS).stream().map(FieldFactory::parseField).collect(Collectors.toList()),
                                  getKeywordDelimiter());
    }

    @Override
    public OpenOfficePreferences getOpenOfficePreferences() {
        return new OpenOfficePreferences(
                                         this.get(JabRefPreferences.OO_JARS_PATH),
                                         this.get(JabRefPreferences.OO_EXECUTABLE_PATH),
                                         this.get(JabRefPreferences.OO_PATH),
                                         this.getBoolean(JabRefPreferences.OO_USE_ALL_OPEN_BASES),
                                         this.getBoolean(JabRefPreferences.OO_SYNC_WHEN_CITING),
                                         this.getBoolean(JabRefPreferences.OO_SHOW_PANEL),
                                         this.getStringList(JabRefPreferences.OO_EXTERNAL_STYLE_FILES),
                                         this.get(JabRefPreferences.OO_BIBLIOGRAPHY_STYLE_FILE));
    }

    @Override
    public void setOpenOfficePreferences(OpenOfficePreferences openOfficePreferences) {
        this.put(JabRefPreferences.OO_JARS_PATH, openOfficePreferences.getJarsPath());
        this.put(JabRefPreferences.OO_EXECUTABLE_PATH, openOfficePreferences.getExecutablePath());
        this.put(JabRefPreferences.OO_PATH, openOfficePreferences.getInstallationPath());
        this.putBoolean(JabRefPreferences.OO_USE_ALL_OPEN_BASES, openOfficePreferences.getUseAllDatabases());
        this.putBoolean(JabRefPreferences.OO_SYNC_WHEN_CITING, openOfficePreferences.getSyncWhenCiting());
        this.putBoolean(JabRefPreferences.OO_SHOW_PANEL, openOfficePreferences.getShowPanel());
        this.putStringList(JabRefPreferences.OO_EXTERNAL_STYLE_FILES, openOfficePreferences.getExternalStyles());
        this.put(JabRefPreferences.OO_BIBLIOGRAPHY_STYLE_FILE, openOfficePreferences.getCurrentStyle());
    }

    private NameFormatterPreferences getNameFormatterPreferences() {
        return new NameFormatterPreferences(getStringList(NAME_FORMATER_KEY), getStringList(NAME_FORMATTER_VALUE));
    }

    public FileLinkPreferences getFileLinkPreferences() {
        return new FileLinkPreferences(
                                       Collections.singletonList(get(StandardField.FILE.getName() + FilePreferences.DIR_SUFFIX)),
                                       fileDirForDatabase);
    }

    public JabRefPreferences storeVersionPreferences(VersionPreferences versionPreferences) {
        put(VERSION_IGNORED_UPDATE, versionPreferences.getIgnoredVersion().toString());
        return this;
    }

    public VersionPreferences getVersionPreferences() {
        Version ignoredVersion = Version.parse(get(VERSION_IGNORED_UPDATE));
        return new VersionPreferences(ignoredVersion);
    }

    public JabRefPreferences storePreviewPreferences(PreviewPreferences previewPreferences) {
        putInt(CYCLE_PREVIEW_POS, previewPreferences.getPreviewCyclePosition());
        putStringList(CYCLE_PREVIEW, previewPreferences.getPreviewCycle().stream().map(layout -> {
            if (layout instanceof CitationStylePreviewLayout) {
                return ((CitationStylePreviewLayout) layout).getFilePath();
            } else {
                return layout.getName();
            }
        }).collect(Collectors.toList()));
        putDouble(PREVIEW_PANEL_HEIGHT, previewPreferences.getPreviewPanelDividerPosition().doubleValue());
        put(PREVIEW_STYLE, previewPreferences.getPreviewStyle());
        putBoolean(PREVIEW_ENABLED, previewPreferences.isPreviewPanelEnabled());
        return this;
    }

    @Override
    public PreviewPreferences getPreviewPreferences() {
        int cyclePos = getInt(CYCLE_PREVIEW_POS);
        List<String> cycle = getStringList(CYCLE_PREVIEW);
        double panelHeight = getDouble(PREVIEW_PANEL_HEIGHT);
        String style = get(PREVIEW_STYLE);
        String styleDefault = (String) defaults.get(PREVIEW_STYLE);
        boolean enabled = getBoolean(PREVIEW_ENABLED);

        // For backwards compatibility always add at least the default preview to the cycle
        if (cycle.isEmpty()) {
            cycle.add("Preview");
        }

        List<PreviewLayout> layouts = cycle.stream()
                                           .map(layout -> {
                                               if (CitationStyle.isCitationStyleFile(layout)) {
                                                   return CitationStyle.createCitationStyleFromFile(layout)
                                                                       .map(file -> (PreviewLayout) new CitationStylePreviewLayout(file))
                                                                       .orElse(null);
                                               } else {
                                                   return new TextBasedPreviewLayout(style, getLayoutFormatterPreferences(Globals.journalAbbreviationLoader));
                                               }
                                           })
                                           .filter(Objects::nonNull)
                                           .collect(Collectors.toList());

        return new PreviewPreferences(layouts, cyclePos, panelHeight, enabled, style, styleDefault);
    }

    public void storeProxyPreferences(ProxyPreferences proxyPreferences) {
        putBoolean(PROXY_USE, proxyPreferences.isUseProxy());
        put(PROXY_HOSTNAME, proxyPreferences.getHostname());
        put(PROXY_PORT, proxyPreferences.getPort());
        putBoolean(PROXY_USE_AUTHENTICATION, proxyPreferences.isUseAuthentication());
        put(PROXY_USERNAME, proxyPreferences.getUsername());
        put(PROXY_PASSWORD, proxyPreferences.getPassword());
    }

    public ProxyPreferences getProxyPreferences() {
        Boolean useProxy = getBoolean(PROXY_USE);
        String hostname = get(PROXY_HOSTNAME);
        String port = get(PROXY_PORT);
        Boolean useAuthentication = getBoolean(PROXY_USE_AUTHENTICATION);
        String username = get(PROXY_USERNAME);
        String password = get(PROXY_PASSWORD);
        return new ProxyPreferences(useProxy, hostname, port, useAuthentication, username, password);
    }

    public ProtectedTermsPreferences getProtectedTermsPreferences() {
        return new ProtectedTermsPreferences(getStringList(PROTECTED_TERMS_ENABLED_INTERNAL),
                                             getStringList(PROTECTED_TERMS_ENABLED_EXTERNAL), getStringList(PROTECTED_TERMS_DISABLED_INTERNAL),
                                             getStringList(PROTECTED_TERMS_DISABLED_EXTERNAL));
    }

    @Override
    public void setProtectedTermsPreferences(ProtectedTermsLoader loader) {
        List<String> enabledExternalList = new ArrayList<>();
        List<String> disabledExternalList = new ArrayList<>();
        List<String> enabledInternalList = new ArrayList<>();
        List<String> disabledInternalList = new ArrayList<>();

        for (ProtectedTermsList list : loader.getProtectedTermsLists()) {
            if (list.isInternalList()) {
                if (list.isEnabled()) {
                    enabledInternalList.add(list.getLocation());
                } else {
                    disabledInternalList.add(list.getLocation());
                }
            } else {
                if (list.isEnabled()) {
                    enabledExternalList.add(list.getLocation());
                } else {
                    disabledExternalList.add(list.getLocation());
                }
            }
        }

        putStringList(PROTECTED_TERMS_ENABLED_EXTERNAL, enabledExternalList);
        putStringList(PROTECTED_TERMS_DISABLED_EXTERNAL, disabledExternalList);
        putStringList(PROTECTED_TERMS_ENABLED_INTERNAL, enabledInternalList);
        putStringList(PROTECTED_TERMS_DISABLED_INTERNAL, disabledInternalList);
    }

    @Override
    public JournalAbbreviationPreferences getJournalAbbreviationPreferences() {
        return new JournalAbbreviationPreferences(getStringList(EXTERNAL_JOURNAL_LISTS), get(PERSONAL_JOURNAL_LIST),
                                                  getBoolean(USE_IEEE_ABRV), getDefaultEncoding());
    }

    public CleanupPreferences getCleanupPreferences(JournalAbbreviationLoader journalAbbreviationLoader) {
        return new CleanupPreferences(
                                      getLayoutFormatterPreferences(journalAbbreviationLoader),
                                      getFilePreferences());
    }

    public CleanupPreset getCleanupPreset() {
        Set<CleanupPreset.CleanupStep> activeJobs = EnumSet.noneOf(CleanupPreset.CleanupStep.class);

        for (CleanupPreset.CleanupStep action : EnumSet.allOf(CleanupPreset.CleanupStep.class)) {
            if (getBoolean(JabRefPreferences.CLEANUP + action.name())) {
                activeJobs.add(action);
            }
        }

        FieldFormatterCleanups formatterCleanups = Cleanups.parse(getStringList(JabRefPreferences.CLEANUP_FORMATTERS));

        return new CleanupPreset(activeJobs, formatterCleanups);
    }

    public void setCleanupPreset(CleanupPreset cleanupPreset) {
        for (CleanupPreset.CleanupStep action : EnumSet.allOf(CleanupPreset.CleanupStep.class)) {
            putBoolean(JabRefPreferences.CLEANUP + action.name(), cleanupPreset.isActive(action));
        }

        putStringList(JabRefPreferences.CLEANUP_FORMATTERS, cleanupPreset.getFormatterCleanups().getAsStringList(OS.NEWLINE));
    }

    public RemotePreferences getRemotePreferences() {
        return new RemotePreferences(getInt(REMOTE_SERVER_PORT), getBoolean(USE_REMOTE_SERVER));
    }

    public void setRemotePreferences(RemotePreferences remotePreferences) {
        putInt(REMOTE_SERVER_PORT, remotePreferences.getPort());
        putBoolean(USE_REMOTE_SERVER, remotePreferences.useRemoteServer());
    }

    @Override
    public void storeExportSaveOrder(SaveOrderConfig config) {
        putBoolean(EXPORT_PRIMARY_SORT_DESCENDING, config.getSortCriteria().get(0).descending);
        putBoolean(EXPORT_SECONDARY_SORT_DESCENDING, config.getSortCriteria().get(1).descending);
        putBoolean(EXPORT_TERTIARY_SORT_DESCENDING, config.getSortCriteria().get(2).descending);
        putBoolean(EXPORT_IN_ORIGINAL_ORDER, config.saveInOriginalOrder());
        putBoolean(EXPORT_IN_SPECIFIED_ORDER, config.saveInSpecifiedOrder());

        put(EXPORT_PRIMARY_SORT_FIELD, config.getSortCriteria().get(0).field.getName());
        put(EXPORT_SECONDARY_SORT_FIELD, config.getSortCriteria().get(1).field.getName());
        put(EXPORT_TERTIARY_SORT_FIELD, config.getSortCriteria().get(2).field.getName());
    }

    private SaveOrderConfig loadTableSaveOrder() {
        SaveOrderConfig config = new SaveOrderConfig();
        List<String> columns = getStringList(COLUMN_IN_SORT_ORDER);
        List<Boolean> sortTypes = getStringList(COlUMN_IN_SORT_ORDER_TYPE).stream().map(SortType::valueOf).map(type -> type == SortType.DESCENDING).collect(Collectors.toList());

        for (int i = 0; i < columns.size(); i++) {
            config.getSortCriteria().add(new SaveOrderConfig.SortCriterion(FieldFactory.parseField(columns.get(i)), sortTypes.get(i)));
        }

        return config;
    }

    @Override
    public SaveOrderConfig loadExportSaveOrder() {
        return new SaveOrderConfig(getBoolean(EXPORT_IN_ORIGINAL_ORDER), getBoolean(EXPORT_IN_SPECIFIED_ORDER),
                new SaveOrderConfig.SortCriterion(FieldFactory.parseField(get(EXPORT_PRIMARY_SORT_FIELD)), getBoolean(EXPORT_PRIMARY_SORT_DESCENDING)),
                new SaveOrderConfig.SortCriterion(FieldFactory.parseField(get(EXPORT_SECONDARY_SORT_FIELD)), getBoolean(EXPORT_SECONDARY_SORT_DESCENDING)),
                new SaveOrderConfig.SortCriterion(FieldFactory.parseField(get(EXPORT_TERTIARY_SORT_FIELD)), getBoolean(EXPORT_TERTIARY_SORT_DESCENDING)));
    }

    @Override
    public Character getKeywordDelimiter() {
        return get(KEYWORD_SEPARATOR).charAt(0);
    }

    public String getOrCreateUserId() {
        Optional<String> userId = getAsOptional(USER_ID);
        if (userId.isPresent()) {
            return userId.get();
        } else {
            String newUserId = UUID.randomUUID().toString();
            put(USER_ID, newUserId);
            return newUserId;
        }
    }

    public Boolean shouldCollectTelemetry() {
        return getBoolean(COLLECT_TELEMETRY);
    }

    public void setShouldCollectTelemetry(boolean value) {
        putBoolean(COLLECT_TELEMETRY, value);
    }

    public Boolean shouldAskToCollectTelemetry() {
        return getBoolean(ALREADY_ASKED_TO_COLLECT_TELEMETRY);
    }

    public void askedToCollectTelemetry() {
        putBoolean(ALREADY_ASKED_TO_COLLECT_TELEMETRY, true);
    }

    @Override
    public void storeKeyBindingRepository(KeyBindingRepository keyBindingRepository) {
        putStringList(JabRefPreferences.BIND_NAMES, keyBindingRepository.getBindNames());
        putStringList(JabRefPreferences.BINDINGS, keyBindingRepository.getBindings());
    }

    @Override
    public KeyBindingRepository getKeyBindingRepository() {
        return new KeyBindingRepository(getStringList(BIND_NAMES), getStringList(BINDINGS));
    }

    @Override
    public void storeJournalAbbreviationPreferences(JournalAbbreviationPreferences abbreviationsPreferences) {
        putStringList(JabRefPreferences.EXTERNAL_JOURNAL_LISTS, abbreviationsPreferences.getExternalJournalLists());
        putBoolean(JabRefPreferences.USE_IEEE_ABRV, abbreviationsPreferences.useIEEEAbbreviations());
    }

    @Override
    public AutoLinkPreferences getAutoLinkPreferences() {
        return new AutoLinkPreferences(
                                       getBoolean(JabRefPreferences.AUTOLINK_USE_REG_EXP_SEARCH_KEY),
                                       get(JabRefPreferences.AUTOLINK_REG_EXP_SEARCH_EXPRESSION_KEY),
                                       getBoolean(JabRefPreferences.AUTOLINK_EXACT_KEY_ONLY),
                                       getKeywordDelimiter());
    }

    public AutoCompletePreferences getAutoCompletePreferences() {
        return new AutoCompletePreferences(
                getBoolean(AUTO_COMPLETE),
                AutoCompleteFirstNameMode.parse(get(AUTOCOMPLETER_FIRSTNAME_MODE)),
                getBoolean(AUTOCOMPLETER_LAST_FIRST),
                getBoolean(AUTOCOMPLETER_FIRST_LAST),
                getStringList(AUTOCOMPLETER_COMPLETE_FIELDS).stream().map(FieldFactory::parseField).collect(Collectors.toSet()),
                getJournalAbbreviationPreferences());
    }

    public void storeAutoCompletePreferences(AutoCompletePreferences autoCompletePreferences) {
        putBoolean(AUTO_COMPLETE, autoCompletePreferences.shouldAutoComplete());
        put(AUTOCOMPLETER_FIRSTNAME_MODE, autoCompletePreferences.getFirstNameMode().name());
        putBoolean(AUTOCOMPLETER_LAST_FIRST, autoCompletePreferences.getOnlyCompleteLastFirst());
        putBoolean(AUTOCOMPLETER_FIRST_LAST, autoCompletePreferences.getOnlyCompleteFirstLast());
        putStringList(AUTOCOMPLETER_COMPLETE_FIELDS, autoCompletePreferences.getCompleteFields().stream().map(Field::getName).collect(Collectors.toList()));
    }

    public void storeSidePanePreferredPositions(Map<SidePaneType, Integer> preferredPositions) {
        // Split the map into a pair of parallel String lists suitable for storage
        List<String> names = preferredPositions.keySet().stream()
                                               .map(Enum::toString)
                                               .collect(Collectors.toList());

        List<String> positions = preferredPositions.values().stream()
                                                   .map(integer -> Integer.toString(integer))
                                                   .collect(Collectors.toList());

        putStringList(SIDE_PANE_COMPONENT_NAMES, names);
        putStringList(SIDE_PANE_COMPONENT_PREFERRED_POSITIONS, positions);
    }

    private Map<String, Double> createColumnWidths() {
        List<String> columns = getStringList(COLUMN_NAMES);
        List<Double> widths = getStringList(COLUMN_WIDTHS)
                                                          .stream()
                                                          .map(string -> {
                                                              try {
                                                                  return Double.parseDouble(string);
                                                              } catch (NumberFormatException e) {
                                                                  LOGGER.error("Exception while parsing column widths. Choosing default.", e);
                                                                  return ColumnPreferences.DEFAULT_FIELD_LENGTH;
                                                              }
                                                          })
                                                          .collect(Collectors.toList());

        Map<String, Double> map = new TreeMap<>();
        for (int i = 0; i < columns.size(); i++) {
            map.put(columns.get(i), widths.get(i));
        }
        return map;
    }

    public ColumnPreferences getColumnPreferences() {
        return new ColumnPreferences(
<<<<<<< HEAD
                                     getBoolean(FILE_COLUMN),
                                     getBoolean(URL_COLUMN),
                                     getBoolean(PREFER_URL_DOI),
                                     getBoolean(ARXIV_COLUMN),
                                     getStringList(COLUMN_NAMES),
                                     createSpecialFieldColumns(),
                                     getBoolean(AUTOSYNCSPECIALFIELDSTOKEYWORDS),
                                     getBoolean(SERIALIZESPECIALFIELDS),
                                     createExtraFileColumns(),
                                     createColumnWidths(),
                                     getMainTableColumnSortTypes());
=======
                getBoolean(FILE_COLUMN),
                getBoolean(URL_COLUMN),
                getBoolean(PREFER_URL_DOI),
                getBoolean(ARXIV_COLUMN),
                getStringList(COLUMN_NAMES),
                getBoolean(SPECIALFIELDSENABLED),
                getBoolean(AUTOSYNCSPECIALFIELDSTOKEYWORDS),
                getBoolean(SERIALIZESPECIALFIELDS),
                getBoolean(EXTRA_FILE_COLUMNS),
                createColumnWidths(),
                getMainTableColumnSortTypes());
    }

    public void storeColumnPreferences(ColumnPreferences columnPreferences) {
        putBoolean(FILE_COLUMN, columnPreferences.showFileColumn());
        putBoolean(URL_COLUMN, columnPreferences.showUrlColumn());
        putBoolean(PREFER_URL_DOI, columnPreferences.preferDoiOverUrl());
        putBoolean(ARXIV_COLUMN, columnPreferences.showEprintColumn());
        putStringList(COLUMN_NAMES, columnPreferences.getColumnNames());

        putBoolean(SPECIALFIELDSENABLED, columnPreferences.getSpecialFieldsEnabled());
        putBoolean(AUTOSYNCSPECIALFIELDSTOKEYWORDS, columnPreferences.getAutoSyncSpecialFieldsToKeyWords());
        putBoolean(SERIALIZESPECIALFIELDS, columnPreferences.getSerializeSpecialFields());
        putBoolean(EXTRA_FILE_COLUMNS, columnPreferences.getExtraFileColumnsEnabled());

        List<String> columnWidthsInOrder = new ArrayList<>();
        columnPreferences.getColumnNames().forEach(name -> columnWidthsInOrder.add(columnPreferences.getColumnWidths().get(name).toString()));
        putStringList(COLUMN_WIDTHS, columnWidthsInOrder);

        setMainTableColumnSortType(columnPreferences.getSortTypesForColumns());
>>>>>>> 043858ab
    }

    public void storeColumnPreferences(ColumnPreferences columnPreferences) {
        putBoolean(FILE_COLUMN, columnPreferences.showFileColumn());
        putBoolean(URL_COLUMN, columnPreferences.showUrlColumn());
        putBoolean(PREFER_URL_DOI, columnPreferences.preferDoiOverUrl());
        putBoolean(ARXIV_COLUMN, columnPreferences.showEprintColumn());
        putStringList(COLUMN_NAMES, columnPreferences.getNormalColumns());

        putBoolean(SPECIALFIELDSENABLED, !columnPreferences.getSpecialFieldColumns().isEmpty());
        putBoolean(AUTOSYNCSPECIALFIELDSTOKEYWORDS, columnPreferences.getAutoSyncSpecialFieldsToKeyWords());
        putBoolean(SERIALIZESPECIALFIELDS, columnPreferences.getSerializeSpecialFields());

        putBoolean(SHOWCOLUMN_RANKING, columnPreferences.getSpecialFieldColumns().contains(SpecialField.RANKING));
        putBoolean(SHOWCOLUMN_PRIORITY, columnPreferences.getSpecialFieldColumns().contains(SpecialField.PRIORITY));
        putBoolean(SHOWCOLUMN_QUALITY, columnPreferences.getSpecialFieldColumns().contains(SpecialField.QUALITY));
        putBoolean(SHOWCOLUMN_RELEVANCE, columnPreferences.getSpecialFieldColumns().contains(SpecialField.RELEVANCE));
        putBoolean(SHOWCOLUMN_PRINTED, columnPreferences.getSpecialFieldColumns().contains(SpecialField.PRINTED));
        putBoolean(SHOWCOLUMN_READ, columnPreferences.getSpecialFieldColumns().contains(SpecialField.READ_STATUS));

        putBoolean(EXTRA_FILE_COLUMNS, !columnPreferences.getExtraFileColumns().isEmpty());
        putStringList(LIST_OF_FILE_COLUMNS, columnPreferences.getExtraFileColumns());

        putStringList(COLUMN_WIDTHS, columnPreferences.getColumnWidths().values().stream().map(Object::toString).collect(Collectors.toList()));

        setMainTableColumnSortType(columnPreferences.getSortTypesForColumns());
    }

    public MainTablePreferences getMainTablePreferences() {
        return new MainTablePreferences(
                                        getColumnPreferences(),
                                        getBoolean(AUTO_RESIZE_MODE));
    }

    @Override
    public Path getWorkingDir() {
        return Paths.get(get(WORKING_DIRECTORY));
    }

    @Override
    public void setWorkingDir(Path dir) {
        put(WORKING_DIRECTORY, dir.toString());

    }

    public GroupViewMode getGroupViewMode() {
        return GroupViewMode.valueOf(get(GROUP_INTERSECT_UNION_VIEW_MODE));
    }

    public void setGroupViewMode(GroupViewMode mode) {
        put(GROUP_INTERSECT_UNION_VIEW_MODE, mode.name());
    }

    public void setPreviewStyle(String previewStyle) {
        put(PREVIEW_STYLE, previewStyle);
    }

    public String getPreviewStyle() {
        return get(PREVIEW_STYLE);
    }

    public Optional<Integer> getFontSize() {
        if (getBoolean(OVERRIDE_DEFAULT_FONT_SIZE)) {
            return Optional.of(getInt(MAIN_FONT_SIZE));
        } else {
            return Optional.empty();
        }
    }

    public String getFontFamily() {
        return get(FONT_FAMILY);
    }

    public String setLastPreferencesExportPath() {
        return get(PREFS_EXPORT_PATH);
    }

    public void setLastPreferencesExportPath(Path exportFile) {
        put(PREFS_EXPORT_PATH, exportFile.toString());
    }

    public Language getLanguage() {
        String languageId = get(LANGUAGE);
        return Stream.of(Language.values())
                     .filter(language -> language.getId().equalsIgnoreCase(languageId))
                     .findFirst()
                     .orElse(Language.ENGLISH);
    }

    public void setLanguage(Language language) {
        Language oldLanguage = getLanguage();
        put(LANGUAGE, language.getId());
        if (language != oldLanguage) {
            // Update any defaults that might be language dependent:
            setLanguageDependentDefaultValues();
        }
    }

    public void setIdBasedFetcherForEntryGenerator(String fetcherName) {
        put(ID_ENTRY_GENERATOR, fetcherName);
    }

    public String getIdBasedFetcherForEntryGenerator() {
        return get(ID_ENTRY_GENERATOR);
    }

    public void setMainTableColumnSortType(Map<String, SortType> sortOrder) {
        putStringList(COLUMN_IN_SORT_ORDER, new ArrayList<>(sortOrder.keySet()));
        List<String> sortTypes = sortOrder.values().stream().map(SortType::name).collect(Collectors.toList());
        putStringList(COlUMN_IN_SORT_ORDER_TYPE, sortTypes);
    }

    public Map<String, SortType> getMainTableColumnSortTypes() {
        List<String> columns = getStringList(COLUMN_IN_SORT_ORDER);
        List<SortType> sortTypes = getStringList(COlUMN_IN_SORT_ORDER_TYPE).stream().map(SortType::valueOf).collect(Collectors.toList());
        Map<String, SortType> map = new LinkedHashMap<>();
        for (int i = 0; i < columns.size(); i++) {
            map.put(columns.get(i), sortTypes.get(i));
        }
        return map;
    }

    @Override
    public FileDragDropPreferenceType getEntryEditorFileLinkPreference() {
        return FileDragDropPreferenceType.valueOf(get(ENTRY_EDITOR_DRAG_DROP_PREFERENCE_TYPE));
    }

    public void storeEntryEditorFileLinkPreference(FileDragDropPreferenceType type) {
        put(ENTRY_EDITOR_DRAG_DROP_PREFERENCE_TYPE, type.name());
    }

    @Override
    public List<TemplateExporter> getCustomExportFormats(JournalAbbreviationLoader loader) {
        int i = 0;
        List<TemplateExporter> formats = new ArrayList<>();
        String exporterName;
        String filename;
        String extension;
        LayoutFormatterPreferences layoutPreferences = getLayoutFormatterPreferences(loader);
        SavePreferences savePreferences = loadForExportFromPreferences();
        List<String> formatData;
        while (!((formatData = getStringList(CUSTOM_EXPORT_FORMAT + i)).isEmpty())) {
            exporterName = formatData.get(EXPORTER_NAME_INDEX);
            filename = formatData.get(EXPORTER_FILENAME_INDEX);
            extension = formatData.get(EXPORTER_EXTENSION_INDEX);
            TemplateExporter format = new TemplateExporter(exporterName, filename, extension,
                                                           layoutPreferences, savePreferences);
            format.setCustomExport(true);
            formats.add(format);
            i++;
        }
        return formats;
    }

    @Override
    public void storeCustomExportFormats(List<TemplateExporter> exporters) {
        if (exporters.isEmpty()) {
            purgeCustomExportFormats(0);
        } else {
            for (int i = 0; i < exporters.size(); i++) {
                List<String> exporterData = new ArrayList<>();
                exporterData.add(EXPORTER_NAME_INDEX, exporters.get(i).getName());
                exporterData.add(EXPORTER_FILENAME_INDEX, exporters.get(i).getLayoutFileName());
                // Only stores the first extension associated with FileType
                exporterData.add(EXPORTER_EXTENSION_INDEX, exporters.get(i).getFileType().getExtensions().get(0));
                putStringList(CUSTOM_EXPORT_FORMAT + i, exporterData);
            }
            purgeCustomExportFormats(exporters.size());
        }
    }

    private void purgeCustomExportFormats(int from) {
        int i = from;
        while (!getStringList(CUSTOM_EXPORT_FORMAT + i).isEmpty()) {
            remove(CUSTOM_EXPORT_FORMAT + i);
            i++;
        }
    }

    @Override
    public String getExportWorkingDirectory() {
        return get(EXPORT_WORKING_DIRECTORY);
    }

    @Override
    public void setExportWorkingDirectory(String layoutFileDirString) {
        put(EXPORT_WORKING_DIRECTORY, layoutFileDirString);
    }

    @Override
    public boolean shouldWarnAboutDuplicatesForImport() {
        return getBoolean(JabRefPreferences.WARN_ABOUT_DUPLICATES_IN_INSPECTION);
    }

    @Override
    public void setShouldWarnAboutDuplicatesForImport(boolean value) {
        putBoolean(JabRefPreferences.WARN_ABOUT_DUPLICATES_IN_INSPECTION, value);
    }

    @Override
    public void saveCustomEntryTypes() {
        saveCustomEntryTypes(BibDatabaseMode.BIBTEX);
        saveCustomEntryTypes(BibDatabaseMode.BIBLATEX);
    }

    private void saveCustomEntryTypes(BibDatabaseMode bibDatabaseMode) {
        List<BibEntryType> customBiblatexBibTexTypes = Globals.entryTypesManager.getAllTypes(bibDatabaseMode).stream()
                                                                                .filter(type -> type instanceof BibEntryType)
                                                                                .map(entryType -> entryType).collect(Collectors.toList());

        storeBibEntryTypes(customBiblatexBibTexTypes, bibDatabaseMode);

    }

    public PushToApplication getActivePushToApplication(PushToApplicationsManager manager) {
        return manager.getApplicationByName(get(JabRefPreferences.PUSH_TO_APPLICATION));
    }

    public void setActivePushToApplication(PushToApplication application, PushToApplicationsManager manager) {
        if (application.getApplicationName() != get(PUSH_TO_APPLICATION)) {
            put(PUSH_TO_APPLICATION, application.getApplicationName());
            manager.updateApplicationAction();
        }
    }

    public NewLineSeparator getNewLineSeparator() {
        return NewLineSeparator.parse(get(JabRefPreferences.NEWLINE));
    }

    public void setNewLineSeparator(NewLineSeparator newLineSeparator) {
        String escapeChars = newLineSeparator.getEscapeChars();
        put(JabRefPreferences.NEWLINE, escapeChars);

        // we also have to change Globals variable as globals is not a getter, but a constant
        OS.NEWLINE = escapeChars;
    }
}<|MERGE_RESOLUTION|>--- conflicted
+++ resolved
@@ -1876,19 +1876,6 @@
 
     public ColumnPreferences getColumnPreferences() {
         return new ColumnPreferences(
-<<<<<<< HEAD
-                                     getBoolean(FILE_COLUMN),
-                                     getBoolean(URL_COLUMN),
-                                     getBoolean(PREFER_URL_DOI),
-                                     getBoolean(ARXIV_COLUMN),
-                                     getStringList(COLUMN_NAMES),
-                                     createSpecialFieldColumns(),
-                                     getBoolean(AUTOSYNCSPECIALFIELDSTOKEYWORDS),
-                                     getBoolean(SERIALIZESPECIALFIELDS),
-                                     createExtraFileColumns(),
-                                     createColumnWidths(),
-                                     getMainTableColumnSortTypes());
-=======
                 getBoolean(FILE_COLUMN),
                 getBoolean(URL_COLUMN),
                 getBoolean(PREFER_URL_DOI),
@@ -1917,33 +1904,6 @@
         List<String> columnWidthsInOrder = new ArrayList<>();
         columnPreferences.getColumnNames().forEach(name -> columnWidthsInOrder.add(columnPreferences.getColumnWidths().get(name).toString()));
         putStringList(COLUMN_WIDTHS, columnWidthsInOrder);
-
-        setMainTableColumnSortType(columnPreferences.getSortTypesForColumns());
->>>>>>> 043858ab
-    }
-
-    public void storeColumnPreferences(ColumnPreferences columnPreferences) {
-        putBoolean(FILE_COLUMN, columnPreferences.showFileColumn());
-        putBoolean(URL_COLUMN, columnPreferences.showUrlColumn());
-        putBoolean(PREFER_URL_DOI, columnPreferences.preferDoiOverUrl());
-        putBoolean(ARXIV_COLUMN, columnPreferences.showEprintColumn());
-        putStringList(COLUMN_NAMES, columnPreferences.getNormalColumns());
-
-        putBoolean(SPECIALFIELDSENABLED, !columnPreferences.getSpecialFieldColumns().isEmpty());
-        putBoolean(AUTOSYNCSPECIALFIELDSTOKEYWORDS, columnPreferences.getAutoSyncSpecialFieldsToKeyWords());
-        putBoolean(SERIALIZESPECIALFIELDS, columnPreferences.getSerializeSpecialFields());
-
-        putBoolean(SHOWCOLUMN_RANKING, columnPreferences.getSpecialFieldColumns().contains(SpecialField.RANKING));
-        putBoolean(SHOWCOLUMN_PRIORITY, columnPreferences.getSpecialFieldColumns().contains(SpecialField.PRIORITY));
-        putBoolean(SHOWCOLUMN_QUALITY, columnPreferences.getSpecialFieldColumns().contains(SpecialField.QUALITY));
-        putBoolean(SHOWCOLUMN_RELEVANCE, columnPreferences.getSpecialFieldColumns().contains(SpecialField.RELEVANCE));
-        putBoolean(SHOWCOLUMN_PRINTED, columnPreferences.getSpecialFieldColumns().contains(SpecialField.PRINTED));
-        putBoolean(SHOWCOLUMN_READ, columnPreferences.getSpecialFieldColumns().contains(SpecialField.READ_STATUS));
-
-        putBoolean(EXTRA_FILE_COLUMNS, !columnPreferences.getExtraFileColumns().isEmpty());
-        putStringList(LIST_OF_FILE_COLUMNS, columnPreferences.getExtraFileColumns());
-
-        putStringList(COLUMN_WIDTHS, columnPreferences.getColumnWidths().values().stream().map(Object::toString).collect(Collectors.toList()));
 
         setMainTableColumnSortType(columnPreferences.getSortTypesForColumns());
     }
