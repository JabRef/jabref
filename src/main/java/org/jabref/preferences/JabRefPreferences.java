--- conflicted
+++ resolved
@@ -417,13 +417,6 @@
     private Map<String, Set<Field>> entryEditorTabList;
     private List<MainTableColumnModel> mainTableColumns;
     private List<MainTableColumnModel> mainTableColumnSortOrder;
-<<<<<<< HEAD
-    private PreviewPreferences previewPreferences;
-    private SidePanePreferences sidePanePreferences;
-    private AppearancePreferences appearancePreferences;
-=======
-    private Theme globalTheme;
->>>>>>> 39064b6b
     private Set<CustomImporter> customImporters;
     private String userName;
 
@@ -1999,31 +1992,6 @@
 
     @Override
     public AppearancePreferences getAppearancePreferences() {
-        if (this.appearancePreferences == null) {
-            updateAppearancePreferences();
-        }
-
-        return appearancePreferences;
-    }
-
-<<<<<<< HEAD
-    private void updateAppearancePreferences() {
-        this.appearancePreferences = new AppearancePreferences(
-                getBoolean(OVERRIDE_DEFAULT_FONT_SIZE),
-                getInt(MAIN_FONT_SIZE),
-                new Theme(get(FX_THEME)));
-    }
-
-    @Override
-    public void storeAppearancePreference(AppearancePreferences preferences) {
-        putBoolean(OVERRIDE_DEFAULT_FONT_SIZE, preferences.shouldOverrideDefaultFontSize());
-        putInt(MAIN_FONT_SIZE, preferences.getMainFontSize());
-        put(FX_THEME, preferences.getTheme().getName());
-
-        this.appearancePreferences = preferences;
-=======
-    @Override
-    public AppearancePreferences getAppearancePreferences() {
         if (appearancePreferences != null) {
             return appearancePreferences;
         }
@@ -2031,15 +1999,14 @@
         appearancePreferences = new AppearancePreferences(
                 getBoolean(OVERRIDE_DEFAULT_FONT_SIZE),
                 getInt(MAIN_FONT_SIZE),
-                getTheme()
+                new Theme(getTheme(FX_THEME))
         );
 
         EasyBind.subscribe(appearancePreferences.shouldOverrideDefaultFontSizeProperty(), newValue -> putBoolean(OVERRIDE_DEFAULT_FONT_SIZE, newValue));
         EasyBind.subscribe(appearancePreferences.mainFontSizeProperty(), newValue -> putInt(MAIN_FONT_SIZE, newValue));
-        EasyBind.subscribe(appearancePreferences.themeProperty(), newValue -> put(FX_THEME, newValue.getCssPathString()));
+        EasyBind.subscribe(appearancePreferences.themeProperty(), newValue -> put(FX_THEME, appearancePreferences.getTheme().getName()));
 
         return appearancePreferences;
->>>>>>> 39064b6b
     }
 
     //*************************************************************************************************************
