package org.jabref.preferences;

import java.io.File;
import java.io.IOException;
import java.io.InputStream;
import java.io.OutputStream;
import java.nio.charset.StandardCharsets;
import java.nio.file.Files;
import java.nio.file.Path;
import java.util.ArrayList;
import java.util.Arrays;
import java.util.Collection;
import java.util.Collections;
import java.util.EnumSet;
import java.util.HashMap;
import java.util.HashSet;
import java.util.LinkedHashMap;
import java.util.List;
import java.util.Locale;
import java.util.Map;
import java.util.Objects;
import java.util.Optional;
import java.util.SequencedMap;
import java.util.Set;
import java.util.TreeSet;
import java.util.prefs.BackingStoreException;
import java.util.prefs.InvalidPreferencesFormatException;
import java.util.prefs.Preferences;
import java.util.stream.Collectors;
import java.util.stream.Stream;

import javafx.beans.InvalidationListener;
import javafx.collections.ListChangeListener;
import javafx.collections.ObservableList;
import javafx.collections.SetChangeListener;
import javafx.scene.control.TableColumn.SortType;

import org.jabref.gui.autocompleter.AutoCompleteFirstNameMode;
import org.jabref.gui.autocompleter.AutoCompletePreferences;
import org.jabref.gui.duplicationFinder.DuplicateResolverDialog;
import org.jabref.gui.entryeditor.EntryEditorPreferences;
import org.jabref.gui.externalfiles.DateRange;
import org.jabref.gui.externalfiles.ExternalFileSorter;
import org.jabref.gui.externalfiletype.ExternalFileType;
import org.jabref.gui.externalfiletype.ExternalFileTypes;
import org.jabref.gui.groups.GroupViewMode;
import org.jabref.gui.groups.GroupsPreferences;
import org.jabref.gui.keyboard.KeyBindingRepository;
import org.jabref.gui.maintable.ColumnPreferences;
import org.jabref.gui.maintable.MainTableColumnModel;
import org.jabref.gui.maintable.MainTablePreferences;
import org.jabref.gui.maintable.NameDisplayPreferences;
import org.jabref.gui.maintable.NameDisplayPreferences.AbbreviationStyle;
import org.jabref.gui.maintable.NameDisplayPreferences.DisplayStyle;
import org.jabref.gui.mergeentries.DiffMode;
import org.jabref.gui.push.PushToApplications;
import org.jabref.gui.sidepane.SidePaneType;
import org.jabref.gui.specialfields.SpecialFieldsPreferences;
import org.jabref.gui.theme.Theme;
import org.jabref.logic.JabRefException;
import org.jabref.logic.bibtex.FieldPreferences;
import org.jabref.logic.bst.BstPreviewLayout;
import org.jabref.logic.citationkeypattern.CitationKeyPattern;
import org.jabref.logic.citationkeypattern.CitationKeyPatternPreferences;
import org.jabref.logic.citationkeypattern.GlobalCitationKeyPatterns;
import org.jabref.logic.citationstyle.CitationStyle;
import org.jabref.logic.citationstyle.CitationStylePreviewLayout;
import org.jabref.logic.cleanup.FieldFormatterCleanups;
import org.jabref.logic.exporter.BibDatabaseWriter;
import org.jabref.logic.exporter.MetaDataSerializer;
import org.jabref.logic.exporter.SelfContainedSaveConfiguration;
import org.jabref.logic.exporter.TemplateExporter;
import org.jabref.logic.importer.ImportFormatPreferences;
import org.jabref.logic.importer.ImporterPreferences;
import org.jabref.logic.importer.fetcher.ACMPortalFetcher;
import org.jabref.logic.importer.fetcher.DBLPFetcher;
import org.jabref.logic.importer.fetcher.DoiFetcher;
import org.jabref.logic.importer.fetcher.GrobidPreferences;
import org.jabref.logic.importer.fetcher.IEEE;
import org.jabref.logic.importer.fetcher.SpringerFetcher;
import org.jabref.logic.importer.fileformat.CustomImporter;
import org.jabref.logic.importer.util.MetaDataParser;
import org.jabref.logic.journals.JournalAbbreviationPreferences;
import org.jabref.logic.journals.JournalAbbreviationRepository;
import org.jabref.logic.l10n.Language;
import org.jabref.logic.l10n.Localization;
import org.jabref.logic.layout.LayoutFormatterPreferences;
import org.jabref.logic.layout.TextBasedPreviewLayout;
import org.jabref.logic.layout.format.NameFormatterPreferences;
import org.jabref.logic.net.ProxyPreferences;
import org.jabref.logic.net.ssl.SSLPreferences;
import org.jabref.logic.net.ssl.TrustStoreManager;
import org.jabref.logic.openoffice.OpenOfficePreferences;
import org.jabref.logic.openoffice.style.JStyle;
import org.jabref.logic.openoffice.style.OOStyle;
import org.jabref.logic.openoffice.style.StyleLoader;
import org.jabref.logic.preferences.DOIPreferences;
import org.jabref.logic.preferences.FetcherApiKey;
import org.jabref.logic.preferences.OwnerPreferences;
import org.jabref.logic.preferences.TimestampPreferences;
import org.jabref.logic.preview.PreviewLayout;
import org.jabref.logic.protectedterms.ProtectedTermsLoader;
import org.jabref.logic.protectedterms.ProtectedTermsPreferences;
import org.jabref.logic.push.CitationCommandString;
import org.jabref.logic.remote.RemotePreferences;
import org.jabref.logic.shared.prefs.SharedDatabasePreferences;
import org.jabref.logic.shared.security.Password;
import org.jabref.logic.util.OS;
import org.jabref.logic.util.StandardFileType;
import org.jabref.logic.util.Version;
import org.jabref.logic.util.io.AutoLinkPreferences;
import org.jabref.logic.util.io.FileHistory;
import org.jabref.logic.xmp.XmpPreferences;
import org.jabref.model.database.BibDatabaseMode;
import org.jabref.model.entry.BibEntryType;
import org.jabref.model.entry.BibEntryTypesManager;
import org.jabref.model.entry.field.Field;
import org.jabref.model.entry.field.FieldFactory;
import org.jabref.model.entry.field.InternalField;
import org.jabref.model.entry.field.StandardField;
import org.jabref.model.entry.types.EntryType;
import org.jabref.model.entry.types.EntryTypeFactory;
import org.jabref.model.groups.GroupHierarchyType;
import org.jabref.model.metadata.SaveOrder;
import org.jabref.model.metadata.SelfContainedSaveOrder;
import org.jabref.model.search.SearchFlags;
import org.jabref.model.strings.StringUtil;

import com.airhacks.afterburner.injection.Injector;
import com.github.javakeyring.Keyring;
import com.github.javakeyring.PasswordAccessException;
import com.google.common.annotations.VisibleForTesting;
import com.google.common.base.Splitter;
import com.tobiasdiez.easybind.EasyBind;
import jakarta.inject.Singleton;
import org.jvnet.hk2.annotations.Service;
import org.slf4j.Logger;
import org.slf4j.LoggerFactory;

/**
 * The {@code JabRefPreferences} class provides the preferences and their defaults using the JDK {@code java.util.prefs}
 * class.
 * <p>
 * Internally it defines symbols used to pick a value from the {@code java.util.prefs} interface and keeps a hashmap
 * with all the default values.
 * <p>
 * There are still some similar preferences classes ({@link OpenOfficePreferences} and {@link SharedDatabasePreferences}) which also use
 * the {@code java.util.prefs} API.
 */
@Singleton
@Service
public class JabRefPreferences implements PreferencesService {

    // Push to application preferences
    public static final String PUSH_EMACS_PATH = "emacsPath";
    public static final String PUSH_EMACS_ADDITIONAL_PARAMETERS = "emacsParameters";
    public static final String PUSH_LYXPIPE = "lyxpipe";
    public static final String PUSH_TEXSTUDIO_PATH = "TeXstudioPath";
    public static final String PUSH_TEXWORKS_PATH = "TeXworksPath";
    public static final String PUSH_WINEDT_PATH = "winEdtPath";
    public static final String PUSH_TEXMAKER_PATH = "texmakerPath";
    public static final String PUSH_VIM_SERVER = "vimServer";
    public static final String PUSH_VIM = "vim";
    public static final String PUSH_SUBLIME_TEXT_PATH = "sublimeTextPath";

    /* contents of the defaults HashMap that are defined in this class.
     * There are more default parameters in this map which belong to separate preference classes.
     */
    public static final String EXTERNAL_FILE_TYPES = "externalFileTypes";
    public static final String THEME = "fxTheme";
    public static final String THEME_SYNC_OS = "themeSyncOs";
    public static final String LANGUAGE = "language";
    public static final String NAMES_LAST_ONLY = "namesLastOnly";
    public static final String ABBR_AUTHOR_NAMES = "abbrAuthorNames";
    public static final String NAMES_NATBIB = "namesNatbib";
    public static final String NAMES_FIRST_LAST = "namesFf";
    public static final String BIBLATEX_DEFAULT_MODE = "biblatexMode";
    public static final String NAMES_AS_IS = "namesAsIs";
    public static final String ENTRY_EDITOR_HEIGHT = "entryEditorHeightFX";
    /**
     * Holds the horizontal divider position of the preview view when it is shown inside the entry editor
     */
    public static final String ENTRY_EDITOR_PREVIEW_DIVIDER_POS = "entryEditorPreviewDividerPos";
    public static final String AUTO_RESIZE_MODE = "autoResizeMode";
    public static final String WINDOW_MAXIMISED = "windowMaximised";

    public static final String REFORMAT_FILE_ON_SAVE_AND_EXPORT = "reformatFileOnSaveAndExport";
    public static final String EXPORT_IN_ORIGINAL_ORDER = "exportInOriginalOrder";
    public static final String EXPORT_IN_SPECIFIED_ORDER = "exportInSpecifiedOrder";

    public static final String EXPORT_PRIMARY_SORT_FIELD = "exportPriSort";
    public static final String EXPORT_PRIMARY_SORT_DESCENDING = "exportPriDescending";
    public static final String EXPORT_SECONDARY_SORT_FIELD = "exportSecSort";
    public static final String EXPORT_SECONDARY_SORT_DESCENDING = "exportSecDescending";
    public static final String EXPORT_TERTIARY_SORT_FIELD = "exportTerSort";
    public static final String EXPORT_TERTIARY_SORT_DESCENDING = "exportTerDescending";
    public static final String NEWLINE = "newline";

    // Variable names have changed to ensure backward compatibility with pre 5.0 releases of JabRef
    // Pre 5.1: columnNames, columnWidths, columnSortTypes, columnSortOrder
    public static final String COLUMN_NAMES = "mainTableColumnNames";
    public static final String COLUMN_WIDTHS = "mainTableColumnWidths";
    public static final String COLUMN_SORT_TYPES = "mainTableColumnSortTypes";
    public static final String COLUMN_SORT_ORDER = "mainTableColumnSortOrder";

    public static final String SEARCH_DIALOG_COLUMN_WIDTHS = "searchTableColumnWidths";
    public static final String SEARCH_DIALOG_COLUMN_SORT_TYPES = "searchDialogColumnSortTypes";
    public static final String SEARCH_DIALOG_COLUMN_SORT_ORDER = "searchDalogColumnSortOrder";

    public static final String SIDE_PANE_COMPONENT_PREFERRED_POSITIONS = "sidePaneComponentPreferredPositions";
    public static final String SIDE_PANE_COMPONENT_NAMES = "sidePaneComponentNames";
    public static final String XMP_PRIVACY_FILTERS = "xmpPrivacyFilters";
    public static final String USE_XMP_PRIVACY_FILTER = "useXmpPrivacyFilter";
    public static final String DEFAULT_SHOW_SOURCE = "defaultShowSource";

    public static final String MAIN_WINDOW_POS_X = "mainWindowPosX";
    public static final String MAIN_WINDOW_POS_Y = "mainWindowPosY";
    public static final String MAIN_WINDOW_WIDTH = "mainWindowSizeX";
    public static final String MAIN_WINDOW_HEIGHT = "mainWindowSizeY";

    public static final String LAST_EDITED = "lastEdited";
    public static final String OPEN_LAST_EDITED = "openLastEdited";
    public static final String LAST_FOCUSED = "lastFocused";
    public static final String AUTO_OPEN_FORM = "autoOpenForm";
    public static final String IMPORT_WORKING_DIRECTORY = "importWorkingDirectory";
    public static final String LAST_USED_EXPORT = "lastUsedExport";
    public static final String EXPORT_WORKING_DIRECTORY = "exportWorkingDirectory";
    public static final String WORKING_DIRECTORY = "workingDirectory";
    public static final String BACKUP_DIRECTORY = "backupDirectory";
    public static final String CREATE_BACKUP = "createBackup";

    public static final String KEYWORD_SEPARATOR = "groupKeywordSeparator";
    public static final String AUTO_ASSIGN_GROUP = "autoAssignGroup";
    public static final String DISPLAY_GROUP_COUNT = "displayGroupCount";
    public static final String EXTRA_FILE_COLUMNS = "extraFileColumns";
    public static final String OVERRIDE_DEFAULT_FONT_SIZE = "overrideDefaultFontSize";
    public static final String MAIN_FONT_SIZE = "mainFontSize";

    public static final String RECENT_DATABASES = "recentDatabases";
    public static final String MEMORY_STICK_MODE = "memoryStickMode";
    public static final String SHOW_ADVANCED_HINTS = "showAdvancedHints";
    public static final String DEFAULT_ENCODING = "defaultEncoding";

    public static final String BASE_DOI_URI = "baseDOIURI";
    public static final String USE_CUSTOM_DOI_URI = "useCustomDOIURI";

    public static final String USE_OWNER = "useOwner";
    public static final String DEFAULT_OWNER = "defaultOwner";
    public static final String OVERWRITE_OWNER = "overwriteOwner";

    // Required for migration from pre-v5.3 only
    public static final String UPDATE_TIMESTAMP = "updateTimestamp";
    public static final String TIME_STAMP_FIELD = "timeStampField";
    public static final String TIME_STAMP_FORMAT = "timeStampFormat";

    public static final String ADD_CREATION_DATE = "addCreationDate";
    public static final String ADD_MODIFICATION_DATE = "addModificationDate";

    public static final String WARN_ABOUT_DUPLICATES_IN_INSPECTION = "warnAboutDuplicatesInInspection";
    public static final String NON_WRAPPABLE_FIELDS = "nonWrappableFields";
    public static final String RESOLVE_STRINGS_FOR_FIELDS = "resolveStringsForFields";
    public static final String DO_NOT_RESOLVE_STRINGS = "doNotResolveStrings";

    // merge related
    public static final String MERGE_ENTRIES_DIFF_MODE = "mergeEntriesDiffMode";
    public static final String MERGE_ENTRIES_SHOULD_SHOW_DIFF = "mergeEntriesShouldShowDiff";
    public static final String MERGE_ENTRIES_SHOULD_SHOW_UNIFIED_DIFF = "mergeEntriesShouldShowUnifiedDiff";
    public static final String MERGE_ENTRIES_HIGHLIGHT_WORDS = "mergeEntriesHighlightWords";

    public static final String MERGE_SHOW_ONLY_CHANGED_FIELDS = "mergeShowOnlyChangedFields";

    public static final String SHOW_USER_COMMENTS_FIELDS = "showUserCommentsFields";

    public static final String MERGE_APPLY_TO_ALL_ENTRIES = "mergeApplyToAllEntries";

    public static final String DUPLICATE_RESOLVER_DECISION_RESULT_ALL_ENTRIES = "duplicateResolverDecisionResult";

    public static final String CUSTOM_EXPORT_FORMAT = "customExportFormat";
    public static final String CUSTOM_IMPORT_FORMAT = "customImportFormat";
    public static final String KEY_PATTERN_REGEX = "KeyPatternRegex";
    public static final String KEY_PATTERN_REPLACEMENT = "KeyPatternReplacement";
    public static final String CONSOLE_COMMAND = "consoleCommand";
    public static final String USE_DEFAULT_CONSOLE_APPLICATION = "useDefaultConsoleApplication";
    public static final String USE_DEFAULT_FILE_BROWSER_APPLICATION = "userDefaultFileBrowserApplication";
    public static final String FILE_BROWSER_COMMAND = "fileBrowserCommand";
    public static final String MAIN_FILE_DIRECTORY = "fileDirectory";

    public static final String SEARCH_FILTERING_MODE = "filteringSearch";
    public static final String SEARCH_REG_EXP = "regExpSearch";
    public static final String SEARCH_FULLTEXT = "fulltextSearch";
    public static final String SEARCH_KEEP_SEARCH_STRING = "keepSearchString";
    public static final String SEARCH_KEEP_GLOBAL_WINDOW_ON_TOP = "keepOnTop";
    public static final String SEARCH_WINDOW_HEIGHT = "searchWindowHeight";
    public static final String SEARCH_WINDOW_WIDTH = "searchWindowWidth";
    public static final String SEARCH_WINDOW_DIVIDER_POS = "searchWindowDividerPos";
    public static final String SEARCH_CATALOGS = "searchCatalogs";
    public static final String IMPORTERS_ENABLED = "importersEnabled";
    public static final String GENERATE_KEY_ON_IMPORT = "generateKeyOnImport";
    public static final String GROBID_ENABLED = "grobidEnabled";
    public static final String GROBID_OPT_OUT = "grobidOptOut";
    public static final String GROBID_URL = "grobidURL";

    public static final String JOURNAL_POPUP = "journalPopup";

    public static final String DEFAULT_CITATION_KEY_PATTERN = "defaultBibtexKeyPattern";
    public static final String UNWANTED_CITATION_KEY_CHARACTERS = "defaultUnwantedBibtexKeyCharacters";
    public static final String CONFIRM_DELETE = "confirmDelete";
    public static final String CONFIRM_LINKED_FILE_DELETE = "confirmLinkedFileDelete";
    public static final String TRASH_INSTEAD_OF_DELETE = "trashInsteadOfDelete";
    public static final String WARN_BEFORE_OVERWRITING_KEY = "warnBeforeOverwritingKey";
    public static final String AVOID_OVERWRITING_KEY = "avoidOverwritingKey";
    public static final String AUTOLINK_EXACT_KEY_ONLY = "autolinkExactKeyOnly";
    public static final String AUTOLINK_FILES_ENABLED = "autoLinkFilesEnabled";
    public static final String SIDE_PANE_WIDTH = "sidePaneWidthFX";

    public static final String CITE_COMMAND = "citeCommand";

    public static final String GENERATE_KEYS_BEFORE_SAVING = "generateKeysBeforeSaving";
    public static final String EMAIL_SUBJECT = "emailSubject";
    public static final String KINDLE_EMAIL = "kindleEmail";
    public static final String OPEN_FOLDERS_OF_ATTACHED_FILES = "openFoldersOfAttachedFiles";
    public static final String KEY_GEN_ALWAYS_ADD_LETTER = "keyGenAlwaysAddLetter";
    public static final String KEY_GEN_FIRST_LETTER_A = "keyGenFirstLetterA";
    public static final String ALLOW_INTEGER_EDITION_BIBTEX = "allowIntegerEditionBibtex";
    public static final String LOCAL_AUTO_SAVE = "localAutoSave";
    public static final String AUTOLINK_REG_EXP_SEARCH_EXPRESSION_KEY = "regExpSearchExpression";
    public static final String AUTOLINK_USE_REG_EXP_SEARCH_KEY = "useRegExpSearch";
    // bibLocAsPrimaryDir is a misleading antique variable name, we keep it for reason of compatibility
    public static final String STORE_RELATIVE_TO_BIB = "bibLocAsPrimaryDir";
    public static final String SELECTED_FETCHER_INDEX = "selectedFetcherIndex";
    public static final String WEB_SEARCH_VISIBLE = "webSearchVisible";
    public static final String GROUP_SIDEPANE_VISIBLE = "groupSidepaneVisible";
    public static final String CUSTOM_TAB_NAME = "customTabName_";
    public static final String CUSTOM_TAB_FIELDS = "customTabFields_";
    public static final String ASK_AUTO_NAMING_PDFS_AGAIN = "AskAutoNamingPDFsAgain";
    public static final String CLEANUP_JOBS = "CleanUpJobs";
    public static final String CLEANUP_FIELD_FORMATTERS_ENABLED = "CleanUpFormattersEnabled";
    public static final String CLEANUP_FIELD_FORMATTERS = "CleanUpFormatters";
    public static final String IMPORT_FILENAMEPATTERN = "importFileNamePattern";
    public static final String IMPORT_FILEDIRPATTERN = "importFileDirPattern";
    public static final String NAME_FORMATTER_VALUE = "nameFormatterFormats";
    public static final String NAME_FORMATER_KEY = "nameFormatterNames";
    public static final String PUSH_TO_APPLICATION = "pushToApplication";
    public static final String SHOW_RECOMMENDATIONS = "showRecommendations";
    public static final String ACCEPT_RECOMMENDATIONS = "acceptRecommendations";
    public static final String SHOW_LATEX_CITATIONS = "showLatexCitations";
    public static final String SEND_LANGUAGE_DATA = "sendLanguageData";
    public static final String SEND_OS_DATA = "sendOSData";
    public static final String SEND_TIMEZONE_DATA = "sendTimezoneData";
    public static final String VALIDATE_IN_ENTRY_EDITOR = "validateInEntryEditor";
    public static final String SHOW_SCITE_TAB = "showSciteTab";

    // Lookup -> Unlinked Files Search dialog preferences
    public static final String UNLINKED_FILES_SELECTED_EXTENSION = "unlinkedFilesSelectedExtension";
    public static final String UNLINKED_FILES_SELECTED_DATE_RANGE = "unlinkedFilesSelectedDateRange";
    public static final String UNLINKED_FILES_SELECTED_SORT = "unlinkedFilesSelectedSort";

    /**
     * The OpenOffice/LibreOffice connection preferences are: OO_PATH main directory for OO/LO installation, used to detect location on Win/macOS when using manual connect OO_EXECUTABLE_PATH path to soffice-file OO_JARS_PATH directory that contains juh.jar, jurt.jar, ridl.jar, unoil.jar OO_SYNC_WHEN_CITING true if the reference list is updated when adding a new citation OO_SHOW_PANEL true if the OO panel is shown on startup OO_USE_ALL_OPEN_DATABASES true if all databases should be used when citing OO_BIBLIOGRAPHY_STYLE_FILE path to the used style file OO_EXTERNAL_STYLE_FILES list with paths to external style files STYLES_*_* size and position of "Select style" dialog
     */
    public static final String OO_EXECUTABLE_PATH = "ooExecutablePath";
    public static final String OO_SHOW_PANEL = "showOOPanel";
    public static final String OO_SYNC_WHEN_CITING = "syncOOWhenCiting";
    public static final String OO_USE_ALL_OPEN_BASES = "useAllOpenBases";
    public static final String OO_BIBLIOGRAPHY_STYLE_FILE = "ooBibliographyStyleFile";
    public static final String OO_EXTERNAL_STYLE_FILES = "ooExternalStyleFiles";
    public static final String OO_CURRENT_STYLE = "ooCurrentStyle";

    // Special field preferences
    public static final String SPECIALFIELDSENABLED = "specialFieldsEnabled";

    // Prefs node for CitationKeyPatterns
    public static final String CITATION_KEY_PATTERNS_NODE = "bibtexkeypatterns";
    // Prefs node for customized entry types
    public static final String CUSTOMIZED_BIBTEX_TYPES = "customizedBibtexTypes";
    public static final String CUSTOMIZED_BIBLATEX_TYPES = "customizedBiblatexTypes";
    // Version
    public static final String VERSION_IGNORED_UPDATE = "versionIgnoreUpdate";
    public static final String VERSION_CHECK_ENABLED = "versionCheck";
    // KeyBindings - keys - public because needed for pref migration
    public static final String BINDINGS = "bindings";

    // AutcompleteFields - public because needed for pref migration
    public static final String AUTOCOMPLETER_COMPLETE_FIELDS = "autoCompleteFields";

    // Id Entry Generator Preferences
    public static final String ID_ENTRY_GENERATOR = "idEntryGenerator";

    // String delimiter
    public static final Character STRINGLIST_DELIMITER = ';';

    // Preview - public for pref migrations
    public static final String PREVIEW_STYLE = "previewStyle";
    public static final String CYCLE_PREVIEW_POS = "cyclePreviewPos";
    public static final String CYCLE_PREVIEW = "cyclePreview";
    public static final String PREVIEW_AS_TAB = "previewAsTab";
    public static final String PREVIEW_IN_ENTRY_TABLE_TOOLTIP = "previewInEntryTableTooltip";
    public static final String PREVIEW_BST_LAYOUT_PATHS = "previewBstLayoutPaths";

    // UI
    private static final String FONT_FAMILY = "fontFamily";

    // Proxy
    private static final String PROXY_PORT = "proxyPort";
    private static final String PROXY_HOSTNAME = "proxyHostname";
    private static final String PROXY_USE = "useProxy";
    private static final String PROXY_USE_AUTHENTICATION = "useProxyAuthentication";
    private static final String PROXY_USERNAME = "proxyUsername";
    private static final String PROXY_PASSWORD = "proxyPassword";
    private static final String PROXY_PERSIST_PASSWORD = "persistPassword";

    // Web search
    private static final String FETCHER_CUSTOM_KEY_NAMES = "fetcherCustomKeyNames";
    private static final String FETCHER_CUSTOM_KEY_USES = "fetcherCustomKeyUses";
    private static final String FETCHER_CUSTOM_KEY_PERSIST = "fetcherCustomKeyPersist";

    // SSL
    private static final String TRUSTSTORE_PATH = "truststorePath";

    // Auto completion
    private static final String AUTO_COMPLETE = "autoComplete";
    private static final String AUTOCOMPLETER_FIRSTNAME_MODE = "autoCompFirstNameMode";
    private static final String AUTOCOMPLETER_LAST_FIRST = "autoCompLF";
    private static final String AUTOCOMPLETER_FIRST_LAST = "autoCompFF";

    private static final String BIND_NAMES = "bindNames";
    // User
    private static final String USER_ID = "userId";

    // Journal
    private static final String EXTERNAL_JOURNAL_LISTS = "externalJournalLists";
    private static final String USE_AMS_FJOURNAL = "useAMSFJournal";

    // Protected terms
    private static final String PROTECTED_TERMS_ENABLED_EXTERNAL = "protectedTermsEnabledExternal";
    private static final String PROTECTED_TERMS_DISABLED_EXTERNAL = "protectedTermsDisabledExternal";
    private static final String PROTECTED_TERMS_ENABLED_INTERNAL = "protectedTermsEnabledInternal";
    private static final String PROTECTED_TERMS_DISABLED_INTERNAL = "protectedTermsDisabledInternal";

    // GroupViewMode
    private static final String GROUP_VIEW_INTERSECTION = "groupIntersection";
    private static final String GROUP_VIEW_FILTER = "groupFilter";
    private static final String GROUP_VIEW_INVERT = "groupInvert";
    private static final String DEFAULT_HIERARCHICAL_CONTEXT = "defaultHierarchicalContext";

    // Dialog states
    private static final String PREFS_EXPORT_PATH = "prefsExportPath";
    private static final String DOWNLOAD_LINKED_FILES = "downloadLinkedFiles";
    private static final String FULLTEXT_INDEX_LINKED_FILES = "fulltextIndexLinkedFiles";

    // Helper string
    private static final String USER_HOME = System.getProperty("user.home");

    // Indexes for Strings within stored custom export entries
    private static final int EXPORTER_NAME_INDEX = 0;
    private static final int EXPORTER_FILENAME_INDEX = 1;
    private static final int EXPORTER_EXTENSION_INDEX = 2;

    // Remote
    private static final String USE_REMOTE_SERVER = "useRemoteServer";
    private static final String REMOTE_SERVER_PORT = "remoteServerPort";

    private static final Logger LOGGER = LoggerFactory.getLogger(JabRefPreferences.class);
    private static final Preferences PREFS_NODE = Preferences.userRoot().node("/org/jabref");

    // The only instance of this class:
    private static JabRefPreferences singleton;
    /**
     * HashMap that contains all preferences which are set by default
     */
    public final Map<String, Object> defaults = new HashMap<>();

    private final Preferences prefs;

    /**
     * Cache variables
     */
    private String userAndHost;

    private LibraryPreferences libraryPreferences;
    private DOIPreferences doiPreferences;
    private OwnerPreferences ownerPreferences;
    private TimestampPreferences timestampPreferences;
    private PreviewPreferences previewPreferences;
    private OpenOfficePreferences openOfficePreferences;
    private SidePanePreferences sidePanePreferences;
    private WorkspacePreferences workspacePreferences;
    private ImporterPreferences importerPreferences;
    private GrobidPreferences grobidPreferences;
    private ProtectedTermsPreferences protectedTermsPreferences;
    private MrDlibPreferences mrDlibPreferences;
    private EntryEditorPreferences entryEditorPreferences;
    private FilePreferences filePreferences;
    private GuiPreferences guiPreferences;
    private RemotePreferences remotePreferences;
    private ProxyPreferences proxyPreferences;
    private SSLPreferences sslPreferences;
    private SearchPreferences searchPreferences;
    private AutoLinkPreferences autoLinkPreferences;
    private ExportPreferences exportPreferences;
    private NameFormatterPreferences nameFormatterPreferences;
    private BibEntryPreferences bibEntryPreferences;
    private InternalPreferences internalPreferences;
    private SpecialFieldsPreferences specialFieldsPreferences;
    private GroupsPreferences groupsPreferences;
    private XmpPreferences xmpPreferences;
    private AutoCompletePreferences autoCompletePreferences;
    private CleanupPreferences cleanupPreferences;
    private PushToApplicationPreferences pushToApplicationPreferences;
    private ExternalApplicationsPreferences externalApplicationsPreferences;
    private CitationKeyPatternPreferences citationKeyPatternPreferences;
    private NameDisplayPreferences nameDisplayPreferences;
    private MainTablePreferences mainTablePreferences;
    private ColumnPreferences mainTableColumnPreferences;
    private ColumnPreferences searchDialogColumnPreferences;
    private JournalAbbreviationPreferences journalAbbreviationPreferences;
    private FieldPreferences fieldPreferences;
    private MergeDialogPreferences mergeDialogPreferences;
    private UnlinkedFilesDialogPreferences unlinkedFilesDialogPreferences;

    private KeyBindingRepository keyBindingRepository;

    // The constructor is made private to enforce this as a singleton class:
    private JabRefPreferences() {
        try {
            if (new File("jabref.xml").exists()) {
                importPreferences(Path.of("jabref.xml"));
            }
        } catch (JabRefException e) {
            LOGGER.warn("Could not import preferences from jabref.xml: {}", e.getMessage(), e);
        }

        // load user preferences
        prefs = PREFS_NODE;

        // Since some of the preference settings themselves use localized strings, we cannot set the language after
        // the initialization of the preferences in main
        // Otherwise that language framework will be instantiated and more importantly, statically initialized preferences
        // will never be translated.
        Localization.setLanguage(getLanguage());

<<<<<<< HEAD
        defaults.put(SEARCH_FILTERING_MODE, Boolean.FALSE);
=======
        defaults.put(SEARCH_CASE_SENSITIVE, Boolean.FALSE);
        defaults.put(SEARCH_DISPLAY_MODE, Boolean.TRUE);
>>>>>>> db9f83cf
        defaults.put(SEARCH_REG_EXP, Boolean.FALSE);
        defaults.put(SEARCH_FULLTEXT, Boolean.FALSE);
        defaults.put(SEARCH_KEEP_SEARCH_STRING, Boolean.FALSE);
        defaults.put(SEARCH_KEEP_GLOBAL_WINDOW_ON_TOP, Boolean.TRUE);
        defaults.put(SEARCH_WINDOW_HEIGHT, 176.0);
        defaults.put(SEARCH_WINDOW_WIDTH, 600.0);
        defaults.put(SEARCH_WINDOW_DIVIDER_POS, 0.5);
        defaults.put(SEARCH_CATALOGS, convertListToString(List.of(
                ACMPortalFetcher.FETCHER_NAME,
                SpringerFetcher.FETCHER_NAME,
                DBLPFetcher.FETCHER_NAME,
                IEEE.FETCHER_NAME)));
        defaults.put(IMPORTERS_ENABLED, Boolean.TRUE);
        defaults.put(GENERATE_KEY_ON_IMPORT, Boolean.TRUE);

        // region: Grobid
        defaults.put(GROBID_ENABLED, Boolean.FALSE);
        defaults.put(GROBID_OPT_OUT, Boolean.FALSE);
        defaults.put(GROBID_URL, "http://grobid.jabref.org:8070");
        // endregion

        defaults.put(JOURNAL_POPUP, EntryEditorPreferences.JournalPopupEnabled.FIRST_START.toString());

        defaults.put(PUSH_TEXMAKER_PATH, OS.getNativeDesktop().detectProgramPath("texmaker", "Texmaker"));
        defaults.put(PUSH_WINEDT_PATH, OS.getNativeDesktop().detectProgramPath("WinEdt", "WinEdt Team\\WinEdt"));
        defaults.put(PUSH_TEXSTUDIO_PATH, OS.getNativeDesktop().detectProgramPath("texstudio", "TeXstudio"));
        defaults.put(PUSH_TEXWORKS_PATH, OS.getNativeDesktop().detectProgramPath("texworks", "TeXworks"));
        defaults.put(PUSH_SUBLIME_TEXT_PATH, OS.getNativeDesktop().detectProgramPath("subl", "Sublime"));
        defaults.put(PUSH_LYXPIPE, USER_HOME + File.separator + ".lyx/lyxpipe");
        defaults.put(PUSH_VIM, "vim");
        defaults.put(PUSH_VIM_SERVER, "vim");
        defaults.put(PUSH_EMACS_ADDITIONAL_PARAMETERS, "-n -e");

        defaults.put(BIBLATEX_DEFAULT_MODE, Boolean.FALSE);

        // Set DOI to be the default ID entry generator
        defaults.put(ID_ENTRY_GENERATOR, DoiFetcher.NAME);

        defaults.put(USE_CUSTOM_DOI_URI, Boolean.FALSE);
        defaults.put(BASE_DOI_URI, "https://doi.org");

        if (OS.OS_X) {
            defaults.put(FONT_FAMILY, "SansSerif");
            defaults.put(PUSH_EMACS_PATH, "emacsclient");
        } else if (OS.WINDOWS) {
            defaults.put(PUSH_EMACS_PATH, "emacsclient.exe");
        } else {
            // Linux
            defaults.put(FONT_FAMILY, "SansSerif");
            defaults.put(PUSH_EMACS_PATH, "emacsclient");
        }

        defaults.put(PUSH_TO_APPLICATION, "TeXstudio");

        defaults.put(RECENT_DATABASES, "");
        defaults.put(EXTERNAL_FILE_TYPES, "");
        defaults.put(KEY_PATTERN_REGEX, "");
        defaults.put(KEY_PATTERN_REPLACEMENT, "");

        // Proxy
        defaults.put(PROXY_USE, Boolean.FALSE);
        defaults.put(PROXY_HOSTNAME, "");
        defaults.put(PROXY_PORT, "80");
        defaults.put(PROXY_USE_AUTHENTICATION, Boolean.FALSE);
        defaults.put(PROXY_USERNAME, "");
        defaults.put(PROXY_PASSWORD, "");
        defaults.put(PROXY_PERSIST_PASSWORD, Boolean.FALSE);

        // SSL
        defaults.put(TRUSTSTORE_PATH, OS.getNativeDesktop()
                                        .getSslDirectory()
                                        .resolve("truststore.jks").toString());

        defaults.put(MAIN_WINDOW_POS_X, 0);
        defaults.put(MAIN_WINDOW_POS_Y, 0);
        defaults.put(MAIN_WINDOW_WIDTH, 1024);
        defaults.put(MAIN_WINDOW_HEIGHT, 768);

        defaults.put(WINDOW_MAXIMISED, Boolean.TRUE);

        // By default disable "Fit table horizontally on the screen"
        defaults.put(AUTO_RESIZE_MODE, Boolean.FALSE);

        defaults.put(ENTRY_EDITOR_HEIGHT, 0.65);
        defaults.put(ENTRY_EDITOR_PREVIEW_DIVIDER_POS, 0.5);
        defaults.put(NAMES_AS_IS, Boolean.FALSE); // "Show names unchanged"
        defaults.put(NAMES_FIRST_LAST, Boolean.FALSE); // "Show 'Firstname Lastname'"
        defaults.put(NAMES_NATBIB, Boolean.TRUE); // "Natbib style"
        defaults.put(ABBR_AUTHOR_NAMES, Boolean.TRUE); // "Abbreviate names"
        defaults.put(NAMES_LAST_ONLY, Boolean.TRUE); // "Show last names only"
        // system locale as default
        defaults.put(LANGUAGE, Locale.getDefault().getLanguage());

        defaults.put(REFORMAT_FILE_ON_SAVE_AND_EXPORT, Boolean.FALSE);

        // export order
        defaults.put(EXPORT_IN_ORIGINAL_ORDER, Boolean.TRUE);
        defaults.put(EXPORT_IN_SPECIFIED_ORDER, Boolean.FALSE);

        // export order: if EXPORT_IN_SPECIFIED_ORDER, then use following criteria
        defaults.put(EXPORT_PRIMARY_SORT_FIELD, InternalField.KEY_FIELD.getName());
        defaults.put(EXPORT_PRIMARY_SORT_DESCENDING, Boolean.FALSE);
        defaults.put(EXPORT_SECONDARY_SORT_FIELD, StandardField.AUTHOR.getName());
        defaults.put(EXPORT_SECONDARY_SORT_DESCENDING, Boolean.FALSE);
        defaults.put(EXPORT_TERTIARY_SORT_FIELD, StandardField.TITLE.getName());
        defaults.put(EXPORT_TERTIARY_SORT_DESCENDING, Boolean.FALSE);

        defaults.put(NEWLINE, System.lineSeparator());

        defaults.put(SIDE_PANE_COMPONENT_NAMES, "");
        defaults.put(SIDE_PANE_COMPONENT_PREFERRED_POSITIONS, "");

        defaults.put(COLUMN_NAMES, "search_rank;search_score;groups;group_icons;files;linked_id;field:entrytype;field:author/editor;field:title;field:year;field:journal/booktitle;special:ranking;special:readstatus;special:priority");
        defaults.put(COLUMN_WIDTHS, "50;50;28;40;28;28;75;300;470;60;130;50;50;50");
        defaults.put(COLUMN_SORT_ORDER, "search_rank");

        defaults.put(XMP_PRIVACY_FILTERS, "pdf;timestamp;keywords;owner;note;review");
        defaults.put(USE_XMP_PRIVACY_FILTER, Boolean.FALSE);
        defaults.put(WORKING_DIRECTORY, USER_HOME);
        defaults.put(EXPORT_WORKING_DIRECTORY, USER_HOME);

        defaults.put(CREATE_BACKUP, Boolean.TRUE);

        // Remembers working directory of last import
        defaults.put(IMPORT_WORKING_DIRECTORY, USER_HOME);
        defaults.put(PREFS_EXPORT_PATH, USER_HOME);
        defaults.put(AUTO_OPEN_FORM, Boolean.TRUE);
        defaults.put(OPEN_LAST_EDITED, Boolean.TRUE);
        defaults.put(LAST_EDITED, "");
        defaults.put(LAST_FOCUSED, "");
        defaults.put(DEFAULT_SHOW_SOURCE, Boolean.FALSE);

        defaults.put(MERGE_ENTRIES_DIFF_MODE, DiffMode.WORD.name());
        defaults.put(MERGE_ENTRIES_SHOULD_SHOW_DIFF, Boolean.TRUE);
        defaults.put(MERGE_ENTRIES_SHOULD_SHOW_UNIFIED_DIFF, Boolean.TRUE);
        defaults.put(MERGE_ENTRIES_HIGHLIGHT_WORDS, Boolean.TRUE);
        defaults.put(MERGE_SHOW_ONLY_CHANGED_FIELDS, Boolean.FALSE);
        defaults.put(MERGE_APPLY_TO_ALL_ENTRIES, Boolean.FALSE);
        defaults.put(DUPLICATE_RESOLVER_DECISION_RESULT_ALL_ENTRIES, DuplicateResolverDialog.DuplicateResolverResult.BREAK.name());

        defaults.put(SHOW_USER_COMMENTS_FIELDS, Boolean.TRUE);

        defaults.put(SHOW_RECOMMENDATIONS, Boolean.TRUE);
        defaults.put(ACCEPT_RECOMMENDATIONS, Boolean.FALSE);
        defaults.put(SHOW_LATEX_CITATIONS, Boolean.TRUE);
        defaults.put(SHOW_SCITE_TAB, Boolean.TRUE);
        defaults.put(SEND_LANGUAGE_DATA, Boolean.FALSE);
        defaults.put(SEND_OS_DATA, Boolean.FALSE);
        defaults.put(SEND_TIMEZONE_DATA, Boolean.FALSE);
        defaults.put(VALIDATE_IN_ENTRY_EDITOR, Boolean.TRUE);
        defaults.put(AUTO_COMPLETE, Boolean.FALSE);
        defaults.put(AUTOCOMPLETER_FIRSTNAME_MODE, AutoCompleteFirstNameMode.BOTH.name());
        defaults.put(AUTOCOMPLETER_FIRST_LAST, Boolean.FALSE); // "Autocomplete names in 'Firstname Lastname' format only"
        defaults.put(AUTOCOMPLETER_LAST_FIRST, Boolean.FALSE); // "Autocomplete names in 'Lastname, Firstname' format only"
        defaults.put(AUTOCOMPLETER_COMPLETE_FIELDS, "author;editor;title;journal;publisher;keywords;crossref;related;entryset");
        defaults.put(AUTO_ASSIGN_GROUP, Boolean.TRUE);
        defaults.put(DISPLAY_GROUP_COUNT, Boolean.TRUE);
        defaults.put(GROUP_VIEW_INTERSECTION, Boolean.TRUE);
        defaults.put(GROUP_VIEW_FILTER, Boolean.TRUE);
        defaults.put(GROUP_VIEW_INVERT, Boolean.FALSE);
        defaults.put(DEFAULT_HIERARCHICAL_CONTEXT, GroupHierarchyType.INDEPENDENT.name());
        defaults.put(KEYWORD_SEPARATOR, ", ");
        defaults.put(DEFAULT_ENCODING, StandardCharsets.UTF_8.name());
        defaults.put(DEFAULT_OWNER, System.getProperty("user.name"));
        defaults.put(MEMORY_STICK_MODE, Boolean.FALSE);
        defaults.put(SHOW_ADVANCED_HINTS, Boolean.TRUE);

        defaults.put(EXTRA_FILE_COLUMNS, Boolean.FALSE);

        defaults.put(PROTECTED_TERMS_ENABLED_INTERNAL, convertListToString(ProtectedTermsLoader.getInternalLists()));
        defaults.put(PROTECTED_TERMS_DISABLED_INTERNAL, "");
        defaults.put(PROTECTED_TERMS_ENABLED_EXTERNAL, "");
        defaults.put(PROTECTED_TERMS_DISABLED_EXTERNAL, "");

        defaults.put(UNLINKED_FILES_SELECTED_EXTENSION, StandardFileType.ANY_FILE.getName());
        defaults.put(UNLINKED_FILES_SELECTED_DATE_RANGE, DateRange.ALL_TIME.name());
        defaults.put(UNLINKED_FILES_SELECTED_SORT, ExternalFileSorter.DEFAULT.name());

        // OpenOffice/LibreOffice
        if (OS.WINDOWS) {
            defaults.put(OO_EXECUTABLE_PATH, OpenOfficePreferences.DEFAULT_WIN_EXEC_PATH);
        } else if (OS.OS_X) {
            defaults.put(OO_EXECUTABLE_PATH, OpenOfficePreferences.DEFAULT_OSX_EXEC_PATH);
        } else { // Linux
            defaults.put(OO_EXECUTABLE_PATH, OpenOfficePreferences.DEFAULT_LINUX_EXEC_PATH);
        }

        defaults.put(OO_SYNC_WHEN_CITING, Boolean.TRUE);
        defaults.put(OO_SHOW_PANEL, Boolean.FALSE);
        defaults.put(OO_USE_ALL_OPEN_BASES, Boolean.TRUE);
        defaults.put(OO_BIBLIOGRAPHY_STYLE_FILE, StyleLoader.DEFAULT_AUTHORYEAR_STYLE_PATH);
        defaults.put(OO_EXTERNAL_STYLE_FILES, "");
        defaults.put(OO_CURRENT_STYLE, CitationStyle.getDefault().getPath()); // Default CSL Style is IEEE

        defaults.put(SPECIALFIELDSENABLED, Boolean.TRUE);

        defaults.put(FETCHER_CUSTOM_KEY_NAMES, "Springer;IEEEXplore;SAO/NASA ADS;ScienceDirect;Biodiversity Heritage");
        defaults.put(FETCHER_CUSTOM_KEY_USES, "FALSE;FALSE;FALSE;FALSE;FALSE");
        defaults.put(FETCHER_CUSTOM_KEY_PERSIST, Boolean.FALSE);

        defaults.put(USE_OWNER, Boolean.FALSE);
        defaults.put(OVERWRITE_OWNER, Boolean.FALSE);
        defaults.put(AVOID_OVERWRITING_KEY, Boolean.FALSE);
        defaults.put(WARN_BEFORE_OVERWRITING_KEY, Boolean.TRUE);
        defaults.put(CONFIRM_DELETE, Boolean.TRUE);
        defaults.put(CONFIRM_LINKED_FILE_DELETE, Boolean.TRUE);
        defaults.put(DEFAULT_CITATION_KEY_PATTERN, "[auth][year]");
        defaults.put(UNWANTED_CITATION_KEY_CHARACTERS, "-`ʹ:!;?^");
        defaults.put(RESOLVE_STRINGS_FOR_FIELDS, "author;booktitle;editor;editora;editorb;editorc;institution;issuetitle;journal;journalsubtitle;journaltitle;mainsubtitle;month;publisher;shortauthor;shorteditor;subtitle;titleaddon");
        defaults.put(DO_NOT_RESOLVE_STRINGS, Boolean.FALSE);
        defaults.put(NON_WRAPPABLE_FIELDS, "pdf;ps;url;doi;file;isbn;issn");
        defaults.put(WARN_ABOUT_DUPLICATES_IN_INSPECTION, Boolean.TRUE);
        defaults.put(ADD_CREATION_DATE, Boolean.FALSE);
        defaults.put(ADD_MODIFICATION_DATE, Boolean.FALSE);

        defaults.put(UPDATE_TIMESTAMP, Boolean.FALSE);
        defaults.put(TIME_STAMP_FIELD, StandardField.TIMESTAMP.getName());
        // default time stamp follows ISO-8601. Reason: https://xkcd.com/1179/
        defaults.put(TIME_STAMP_FORMAT, "yyyy-MM-dd");

        defaults.put(GENERATE_KEYS_BEFORE_SAVING, Boolean.FALSE);

        defaults.put(USE_REMOTE_SERVER, Boolean.TRUE);
        defaults.put(REMOTE_SERVER_PORT, 6050);

        defaults.put(EXTERNAL_JOURNAL_LISTS, "");
        defaults.put(USE_AMS_FJOURNAL, true);
        defaults.put(CITE_COMMAND, "\\cite{key1,key2}");
        defaults.put(LAST_USED_EXPORT, "");
        defaults.put(SIDE_PANE_WIDTH, 0.15);

        defaults.put(MAIN_FONT_SIZE, 9);
        defaults.put(OVERRIDE_DEFAULT_FONT_SIZE, false);

        defaults.put(AUTOLINK_EXACT_KEY_ONLY, Boolean.FALSE);
        defaults.put(AUTOLINK_FILES_ENABLED, Boolean.TRUE);
        defaults.put(LOCAL_AUTO_SAVE, Boolean.FALSE);
        defaults.put(ALLOW_INTEGER_EDITION_BIBTEX, Boolean.FALSE);
        // Curly brackets ({}) are the default delimiters, not quotes (") as these cause trouble when they appear within the field value:
        // Currently, JabRef does not escape them
        defaults.put(KEY_GEN_FIRST_LETTER_A, Boolean.TRUE);
        defaults.put(KEY_GEN_ALWAYS_ADD_LETTER, Boolean.FALSE);
        defaults.put(EMAIL_SUBJECT, Localization.lang("References"));
        defaults.put(KINDLE_EMAIL, "");

        if (OS.WINDOWS) {
            defaults.put(OPEN_FOLDERS_OF_ATTACHED_FILES, Boolean.TRUE);
        } else {
            defaults.put(OPEN_FOLDERS_OF_ATTACHED_FILES, Boolean.FALSE);
        }

        defaults.put(WEB_SEARCH_VISIBLE, Boolean.TRUE);
        defaults.put(GROUP_SIDEPANE_VISIBLE, Boolean.TRUE);
        defaults.put(SELECTED_FETCHER_INDEX, 0);
        defaults.put(STORE_RELATIVE_TO_BIB, Boolean.TRUE);

        defaults.put(ASK_AUTO_NAMING_PDFS_AGAIN, Boolean.TRUE);
        defaults.put(CLEANUP_JOBS, convertListToString(getDefaultCleanupJobs().stream().map(Enum::name).toList()));
        defaults.put(CLEANUP_FIELD_FORMATTERS_ENABLED, Boolean.FALSE);
        defaults.put(CLEANUP_FIELD_FORMATTERS, FieldFormatterCleanups.getMetaDataString(FieldFormatterCleanups.DEFAULT_SAVE_ACTIONS, OS.NEWLINE));

        // use citation key appended with filename as default pattern
        defaults.put(IMPORT_FILENAMEPATTERN, FilePreferences.DEFAULT_FILENAME_PATTERNS[1]);
        // Default empty String to be backwards compatible
        defaults.put(IMPORT_FILEDIRPATTERN, "");
        // Download files by default
        defaults.put(DOWNLOAD_LINKED_FILES, true);
        // Create Fulltext-Index by default
        defaults.put(FULLTEXT_INDEX_LINKED_FILES, true);

        String defaultExpression = "**/.*[citationkey].*\\\\.[extension]";
        defaults.put(AUTOLINK_REG_EXP_SEARCH_EXPRESSION_KEY, defaultExpression);
        defaults.put(AUTOLINK_USE_REG_EXP_SEARCH_KEY, Boolean.FALSE);

        defaults.put(USE_DEFAULT_CONSOLE_APPLICATION, Boolean.TRUE);
        defaults.put(USE_DEFAULT_FILE_BROWSER_APPLICATION, Boolean.TRUE);
        if (OS.WINDOWS) {
            defaults.put(CONSOLE_COMMAND, "C:\\Program Files\\ConEmu\\ConEmu64.exe /single /dir \"%DIR\"");
            defaults.put(FILE_BROWSER_COMMAND, "explorer.exe /select, \"%DIR\"");
        } else {
            defaults.put(CONSOLE_COMMAND, "");
            defaults.put(FILE_BROWSER_COMMAND, "");
        }

        // version check defaults
        defaults.put(VERSION_IGNORED_UPDATE, "");
        defaults.put(VERSION_CHECK_ENABLED, Boolean.TRUE);

        // preview
        defaults.put(CYCLE_PREVIEW, "Preview;" + CitationStyle.DEFAULT);
        defaults.put(CYCLE_PREVIEW_POS, 0);
        defaults.put(PREVIEW_AS_TAB, Boolean.FALSE);
        defaults.put(PREVIEW_IN_ENTRY_TABLE_TOOLTIP, Boolean.FALSE);
        defaults.put(PREVIEW_STYLE,
                "<font face=\"sans-serif\">" +
                        "<b>\\bibtextype</b><a name=\"\\citationkey\">\\begin{citationkey} (\\citationkey)</a>\\end{citationkey}__NEWLINE__" +
                        "\\begin{author}<BR><BR>\\format[Authors(LastFirst, FullName,Sep= / ,LastSep= / ),HTMLChars]{\\author}\\end{author}__NEWLINE__" +
                        "\\begin{editor & !author}<BR><BR>\\format[Authors(LastFirst,FullName,Sep= / ,LastSep= / ),HTMLChars]{\\editor} (\\format[IfPlural(Eds.,Ed.)]{\\editor})\\end{editor & !author}__NEWLINE__" +
                        "\\begin{title}<BR><b>\\format[HTMLChars]{\\title}</b> \\end{title}__NEWLINE__" +
                        "<BR>\\begin{date}\\date\\end{date}\\begin{edition}, \\edition. edition\\end{edition}__NEWLINE__" +
                        "\\begin{editor & author}<BR><BR>\\format[Authors(LastFirst,FullName,Sep= / ,LastSep= / ),HTMLChars]{\\editor} (\\format[IfPlural(Eds.,Ed.)]{\\editor})\\end{editor & author}__NEWLINE__" +
                        "\\begin{booktitle}<BR><i>\\format[HTMLChars]{\\booktitle}</i>\\end{booktitle}__NEWLINE__" +
                        "\\begin{chapter} \\format[HTMLChars]{\\chapter}<BR>\\end{chapter}" +
                        "\\begin{editor & !author}<BR>\\end{editor & !author}\\begin{!editor}<BR>\\end{!editor}\\begin{journal}<BR><i>\\format[HTMLChars]{\\journal}</i> \\end{journal} \\begin{volume}, Vol. \\volume\\end{volume}\\begin{series}<BR>\\format[HTMLChars]{\\series}\\end{series}\\begin{number}, No. \\format[HTMLChars]{\\number}\\end{number}__NEWLINE__" +
                        "\\begin{school} \\format[HTMLChars]{\\school}, \\end{school}__NEWLINE__" +
                        "\\begin{institution} <em>\\format[HTMLChars]{\\institution}, </em>\\end{institution}__NEWLINE__" +
                        "\\begin{publisher}<BR>\\format[HTMLChars]{\\publisher}\\end{publisher}\\begin{location}: \\format[HTMLChars]{\\location} \\end{location}__NEWLINE__" +
                        "\\begin{pages}<BR> p. \\format[FormatPagesForHTML]{\\pages}\\end{pages}__NEWLINE__" +
                        "\\begin{abstract}<BR><BR><b>Abstract: </b>\\format[HTMLChars]{\\abstract} \\end{abstract}__NEWLINE__" +
                        "\\begin{owncitation}<BR><BR><b>Own citation: </b>\\format[HTMLChars]{\\owncitation} \\end{owncitation}__NEWLINE__" +
                        "\\begin{comment}<BR><BR><b>Comment: </b>\\format[Markdown,HTMLChars(keepCurlyBraces)]{\\comment}\\end{comment}__NEWLINE__" +
                        "</font>__NEWLINE__");

        // set default theme
        defaults.put(THEME, Theme.BASE_CSS);
        defaults.put(THEME_SYNC_OS, Boolean.FALSE);
        setLanguageDependentDefaultValues();
    }

    public void setLanguageDependentDefaultValues() {
        // Entry editor tab 0:
        defaults.put(CUSTOM_TAB_NAME + "_def0", Localization.lang("General"));
        String fieldNames = FieldFactory.getDefaultGeneralFields().stream().map(Field::getName).collect(Collectors.joining(STRINGLIST_DELIMITER.toString()));
        defaults.put(CUSTOM_TAB_FIELDS + "_def0", fieldNames);

        // Entry editor tab 1:
        defaults.put(CUSTOM_TAB_FIELDS + "_def1", StandardField.ABSTRACT.getName());
        defaults.put(CUSTOM_TAB_NAME + "_def1", Localization.lang("Abstract"));

        defaults.put(EMAIL_SUBJECT, Localization.lang("References"));
    }

    /**
     * @return Instance of JaRefPreferences
     * @deprecated Use {@link PreferencesService} instead
     */
    @Deprecated
    public static JabRefPreferences getInstance() {
        if (JabRefPreferences.singleton == null) {
            JabRefPreferences.singleton = new JabRefPreferences();
        }
        return JabRefPreferences.singleton;
    }

    //*************************************************************************************************************
    // Common serializer logic
    //*************************************************************************************************************

    @VisibleForTesting
    static String convertListToString(List<String> value) {
        return value.stream().map(val -> StringUtil.quote(val, STRINGLIST_DELIMITER.toString(), '\\')).collect(Collectors.joining(STRINGLIST_DELIMITER.toString()));
    }

    @VisibleForTesting
    static List<String> convertStringToList(String toConvert) {
        if (StringUtil.isBlank(toConvert)) {
            return Collections.emptyList();
        }

        return Splitter.on(STRINGLIST_DELIMITER).splitToList(toConvert);
    }

    //*************************************************************************************************************
    // Backingstore access logic
    //*************************************************************************************************************

    /**
     * Check whether a key is set (differently from null).
     *
     * @param key The key to check.
     * @return true if the key is set, false otherwise.
     */
    public boolean hasKey(String key) {
        return prefs.get(key, null) != null;
    }

    public String get(String key) {
        return prefs.get(key, (String) defaults.get(key));
    }

    public String getEmptyIsDefault(String key) {
        String defaultValue = (String) defaults.get(key);
        String result = prefs.get(key, defaultValue);
        if ("".equals(result)) {
            return defaultValue;
        }
        return result;
    }

    public Optional<String> getAsOptional(String key) {
        return Optional.ofNullable(prefs.get(key, (String) defaults.get(key)));
    }

    public String get(String key, String def) {
        return prefs.get(key, def);
    }

    public boolean getBoolean(String key) {
        return prefs.getBoolean(key, getBooleanDefault(key));
    }

    public boolean getBoolean(String key, boolean def) {
        return prefs.getBoolean(key, def);
    }

    private boolean getBooleanDefault(String key) {
        return (Boolean) defaults.get(key);
    }

    public int getInt(String key) {
        return prefs.getInt(key, getIntDefault(key));
    }

    public double getDouble(String key) {
        return prefs.getDouble(key, getDoubleDefault(key));
    }

    public int getIntDefault(String key) {
        return (Integer) defaults.get(key);
    }

    private double getDoubleDefault(String key) {
        return ((Number) defaults.get(key)).doubleValue();
    }

    public void put(String key, String value) {
        prefs.put(key, value);
    }

    public void putBoolean(String key, boolean value) {
        prefs.putBoolean(key, value);
    }

    public void putInt(String key, int value) {
        prefs.putInt(key, value);
    }

    public void putInt(String key, Number value) {
        prefs.putInt(key, value.intValue());
    }

    public void putDouble(String key, double value) {
        prefs.putDouble(key, value);
    }

    private void remove(String key) {
        prefs.remove(key);
    }

    /**
     * Puts a list of strings into the Preferences, by linking its elements with a STRINGLIST_DELIMITER into a single string. Escape characters make the process transparent even if strings contains a STRINGLIST_DELIMITER.
     */
    public void putStringList(String key, List<String> value) {
        if (value == null) {
            remove(key);
            return;
        }

        put(key, convertListToString(value));
    }

    /**
     * Returns a List of Strings containing the chosen columns.
     */
    public List<String> getStringList(String key) {
        return convertStringToList(get(key));
    }

    /**
     * Returns a Path
     */
    private Path getPath(String key, Path defaultValue) {
        String rawPath = get(key);
        return StringUtil.isNotBlank(rawPath) ? Path.of(rawPath) : defaultValue;
    }

    /**
     * Clear all preferences.
     *
     * @throws BackingStoreException if JabRef is unable to write to the registry/the preferences storage
     */
    @Override
    public void clear() throws BackingStoreException {
        clearAllBibEntryTypes();
        clearCitationKeyPatterns();
        clearTruststoreFromCustomCertificates();
        clearCustomFetcherKeys();
        prefs.clear();
        new SharedDatabasePreferences().clear();
    }

    private void clearTruststoreFromCustomCertificates() {
        TrustStoreManager trustStoreManager = new TrustStoreManager(Path.of(defaults.get(TRUSTSTORE_PATH).toString()));
        trustStoreManager.clearCustomCertificates();
    }

    /**
     * Removes the given key from the preferences.
     *
     * @throws IllegalArgumentException if the key does not exist
     */
    @Override
    public void deleteKey(String key) throws IllegalArgumentException {
        String keyTrimmed = key.trim();
        if (hasKey(keyTrimmed)) {
            remove(keyTrimmed);
        } else {
            throw new IllegalArgumentException("Unknown preference key");
        }
    }

    /**
     * Calling this method will write all preferences into the preference store.
     */
    @Override
    public void flush() {
        if (getBoolean(MEMORY_STICK_MODE)) {
            try {
                exportPreferences(Path.of("jabref.xml"));
            } catch (JabRefException e) {
                LOGGER.warn("Could not export preferences for memory stick mode: {}", e.getMessage(), e);
            }
        }
        try {
            prefs.flush();
        } catch (BackingStoreException ex) {
            LOGGER.warn("Cannot communicate with backing store", ex);
        }
    }

    @Override
    public Map<String, Object> getPreferences() {
        Map<String, Object> result = new HashMap<>();

        try {
            addPrefsRecursively(this.prefs, result);
        } catch (BackingStoreException e) {
            LOGGER.info("could not retrieve preference keys", e);
        }
        return result;
    }

    @Override
    public Map<String, Object> getDefaults() {
        return defaults;
    }

    private void addPrefsRecursively(Preferences prefs, Map<String, Object> result) throws BackingStoreException {
        for (String key : prefs.keys()) {
            result.put(key, getObject(prefs, key));
        }
        for (String child : prefs.childrenNames()) {
            addPrefsRecursively(prefs.node(child), result);
        }
    }

    private Object getObject(Preferences prefs, String key) {
        try {
            return prefs.get(key, (String) defaults.get(key));
        } catch (ClassCastException e) {
            try {
                return prefs.getBoolean(key, getBooleanDefault(key));
            } catch (ClassCastException e2) {
                try {
                    return prefs.getInt(key, getIntDefault(key));
                } catch (ClassCastException e3) {
                    return prefs.getDouble(key, getDoubleDefault(key));
                }
            }
        }
    }

    /**
     * Returns a list of Strings stored by key+N with N being an incrementing number
     */
    private List<String> getSeries(String key) {
        int i = 0;
        List<String> series = new ArrayList<>();
        String item;
        while (!StringUtil.isBlank(item = get(key + i))) {
            series.add(item);
            i++;
        }
        return series;
    }

    /**
     * Removes all entries keyed by prefix+number, where number is equal to or higher than the given number.
     *
     * @param number or higher.
     */
    private void purgeSeries(String prefix, int number) {
        int n = number;
        while (get(prefix + n) != null) {
            remove(prefix + n);
            n++;
        }
    }

    /**
     * Exports Preferences to an XML file.
     *
     * @param path Path to export to
     */
    @Override
    public void exportPreferences(Path path) throws JabRefException {
        LOGGER.debug("Exporting preferences {}", path.toAbsolutePath());
        try (OutputStream os = Files.newOutputStream(path)) {
            prefs.exportSubtree(os);
        } catch (BackingStoreException
                 | IOException ex) {
            throw new JabRefException(
                    "Could not export preferences",
                    Localization.lang("Could not export preferences"),
                    ex);
        }
    }

    /**
     * Imports Preferences from an XML file.
     *
     * @param file Path of file to import from
     * @throws JabRefException thrown if importing the preferences failed due to an InvalidPreferencesFormatException or an IOException
     */
    @Override
    public void importPreferences(Path file) throws JabRefException {
        try (InputStream is = Files.newInputStream(file)) {
            Preferences.importPreferences(is);
        } catch (InvalidPreferencesFormatException
                 | IOException ex) {
            throw new JabRefException(
                    "Could not import preferences",
                    Localization.lang("Could not import preferences"),
                    ex);
        }
    }

    //*************************************************************************************************************
    // ToDo: Cleanup
    //*************************************************************************************************************

    @Override
    public LayoutFormatterPreferences getLayoutFormatterPreferences() {
        return new LayoutFormatterPreferences(
                getNameFormatterPreferences(),
                getDOIPreferences(),
                getFilePreferences().mainFileDirectoryProperty());
    }

    @Override
    public KeyBindingRepository getKeyBindingRepository() {
        if (keyBindingRepository != null) {
            return keyBindingRepository;
        }

        keyBindingRepository = new KeyBindingRepository(getStringList(BIND_NAMES), getStringList(BINDINGS));

        EasyBind.listen(keyBindingRepository.getBindingsProperty(), (obs, oldValue, newValue) -> {
            putStringList(BIND_NAMES, keyBindingRepository.getBindNames());
            putStringList(BINDINGS, keyBindingRepository.getBindings());
        });

        return keyBindingRepository;
    }

    @Override
    public JournalAbbreviationPreferences getJournalAbbreviationPreferences() {
        if (journalAbbreviationPreferences != null) {
            return journalAbbreviationPreferences;
        }

        journalAbbreviationPreferences = new JournalAbbreviationPreferences(
                getStringList(EXTERNAL_JOURNAL_LISTS),
                getBoolean(USE_AMS_FJOURNAL));

        journalAbbreviationPreferences.getExternalJournalLists().addListener((InvalidationListener) change ->
                putStringList(EXTERNAL_JOURNAL_LISTS, journalAbbreviationPreferences.getExternalJournalLists()));
        EasyBind.listen(journalAbbreviationPreferences.useFJournalFieldProperty(),
                (obs, oldValue, newValue) -> putBoolean(USE_AMS_FJOURNAL, newValue));

        return journalAbbreviationPreferences;
    }

    //*************************************************************************************************************
    // CustomEntryTypes
    //*************************************************************************************************************

    @Override
    public BibEntryTypesManager getCustomEntryTypesRepository() {
        BibEntryTypesManager bibEntryTypesManager = new BibEntryTypesManager();
        EnumSet.allOf(BibDatabaseMode.class).forEach(mode ->
                bibEntryTypesManager.addCustomOrModifiedTypes(getBibEntryTypes(mode), mode));
        return bibEntryTypesManager;
    }

    private List<BibEntryType> getBibEntryTypes(BibDatabaseMode bibDatabaseMode) {
        List<BibEntryType> storedEntryTypes = new ArrayList<>();
        Preferences prefsNode = getPrefsNodeForCustomizedEntryTypes(bibDatabaseMode);
        try {
            Arrays.stream(prefsNode.keys())
                  .map(key -> prefsNode.get(key, null))
                  .filter(Objects::nonNull)
                  .forEach(typeString -> MetaDataParser.parseCustomEntryType(typeString).ifPresent(storedEntryTypes::add));
        } catch (BackingStoreException e) {
            LOGGER.info("Parsing customized entry types failed.", e);
        }
        return storedEntryTypes;
    }

    private void clearAllBibEntryTypes() {
        for (BibDatabaseMode mode : BibDatabaseMode.values()) {
            clearBibEntryTypes(mode);
        }
    }

    private void clearBibEntryTypes(BibDatabaseMode mode) {
        try {
            Preferences prefsNode = getPrefsNodeForCustomizedEntryTypes(mode);
            prefsNode.clear();
            prefsNode.flush();
        } catch (BackingStoreException e) {
            LOGGER.error("Resetting customized entry types failed.", e);
        }
    }

    @Override
    public void storeCustomEntryTypesRepository(BibEntryTypesManager entryTypesManager) {
        clearAllBibEntryTypes();
        storeBibEntryTypes(entryTypesManager.getAllCustomizedTypes(BibDatabaseMode.BIBTEX), BibDatabaseMode.BIBTEX);
        storeBibEntryTypes(entryTypesManager.getAllCustomizedTypes(BibDatabaseMode.BIBLATEX), BibDatabaseMode.BIBLATEX);
    }

    private void storeBibEntryTypes(Collection<BibEntryType> bibEntryTypes, BibDatabaseMode bibDatabaseMode) {
        Preferences prefsNode = getPrefsNodeForCustomizedEntryTypes(bibDatabaseMode);

        try {
            // clear old custom types
            clearBibEntryTypes(bibDatabaseMode);

            // store current custom types
            bibEntryTypes.forEach(type -> prefsNode.put(type.getType().getName(), MetaDataSerializer.serializeCustomEntryTypes(type)));

            prefsNode.flush();
        } catch (BackingStoreException e) {
            LOGGER.info("Updating stored custom entry types failed.", e);
        }
    }

    private static Preferences getPrefsNodeForCustomizedEntryTypes(BibDatabaseMode mode) {
        return mode == BibDatabaseMode.BIBTEX
                ? PREFS_NODE.node(CUSTOMIZED_BIBTEX_TYPES)
                : PREFS_NODE.node(CUSTOMIZED_BIBLATEX_TYPES);
    }

    //*************************************************************************************************************
    // Misc
    //*************************************************************************************************************

    @Override
    public OpenOfficePreferences getOpenOfficePreferences() {
        if (openOfficePreferences != null) {
            return openOfficePreferences;
        }

        String currentStylePath = get(OO_CURRENT_STYLE);

        OOStyle currentStyle = CitationStyle.getDefault(); // Defaults to IEEE CSL Style

        // Reassign currentStyle if it is not a CSL style
        if (CitationStyle.isCitationStyleFile(currentStylePath)) {
            currentStyle = CitationStyle.createCitationStyleFromFile(currentStylePath) // Assigns CSL Style
                         .orElse(CitationStyle.getDefault());
        } else {
            // For now, must be a JStyle. In future, make separate cases for JStyles (.jstyle) and BibTeX (.bst) styles
            try {
                currentStyle = new JStyle(currentStylePath, getLayoutFormatterPreferences(),
                        Injector.instantiateModelOrService(JournalAbbreviationRepository.class));
            } catch (IOException ex) {
                LOGGER.warn("Could not create JStyle", ex);
            }
        }

        openOfficePreferences = new OpenOfficePreferences(
                get(OO_EXECUTABLE_PATH),
                getBoolean(OO_USE_ALL_OPEN_BASES),
                getBoolean(OO_SYNC_WHEN_CITING),
                getStringList(OO_EXTERNAL_STYLE_FILES),
                get(OO_BIBLIOGRAPHY_STYLE_FILE),
                currentStyle);

        EasyBind.listen(openOfficePreferences.executablePathProperty(), (obs, oldValue, newValue) -> put(OO_EXECUTABLE_PATH, newValue));
        EasyBind.listen(openOfficePreferences.useAllDatabasesProperty(), (obs, oldValue, newValue) -> putBoolean(OO_USE_ALL_OPEN_BASES, newValue));
        EasyBind.listen(openOfficePreferences.syncWhenCitingProperty(), (obs, oldValue, newValue) -> putBoolean(OO_SYNC_WHEN_CITING, newValue));

        openOfficePreferences.getExternalStyles().addListener((InvalidationListener) change ->
                putStringList(OO_EXTERNAL_STYLE_FILES, openOfficePreferences.getExternalStyles()));
        EasyBind.listen(openOfficePreferences.currentJStyleProperty(), (obs, oldValue, newValue) -> put(OO_BIBLIOGRAPHY_STYLE_FILE, newValue));
        EasyBind.listen(openOfficePreferences.currentStyleProperty(), (obs, oldValue, newValue) -> put(OO_CURRENT_STYLE, newValue.getPath()));

        return openOfficePreferences;
    }

    @Override
    public LibraryPreferences getLibraryPreferences() {
        if (libraryPreferences != null) {
            return libraryPreferences;
        }

        libraryPreferences = new LibraryPreferences(
                getBoolean(BIBLATEX_DEFAULT_MODE) ? BibDatabaseMode.BIBLATEX : BibDatabaseMode.BIBTEX,
                getBoolean(REFORMAT_FILE_ON_SAVE_AND_EXPORT),
                getBoolean(LOCAL_AUTO_SAVE));

        EasyBind.listen(libraryPreferences.defaultBibDatabaseModeProperty(), (obs, oldValue, newValue) -> putBoolean(BIBLATEX_DEFAULT_MODE, (newValue == BibDatabaseMode.BIBLATEX)));
        EasyBind.listen(libraryPreferences.alwaysReformatOnSaveProperty(), (obs, oldValue, newValue) -> putBoolean(REFORMAT_FILE_ON_SAVE_AND_EXPORT, newValue));
        EasyBind.listen(libraryPreferences.autoSaveProperty(), (obs, oldValue, newValue) -> putBoolean(LOCAL_AUTO_SAVE, newValue));

        return libraryPreferences;
    }

    @Override
    public DOIPreferences getDOIPreferences() {
        if (doiPreferences != null) {
            return doiPreferences;
        }

        doiPreferences = new DOIPreferences(
                getBoolean(USE_CUSTOM_DOI_URI),
                get(BASE_DOI_URI));

        EasyBind.listen(doiPreferences.useCustomProperty(), (obs, oldValue, newValue) -> putBoolean(USE_CUSTOM_DOI_URI, newValue));
        EasyBind.listen(doiPreferences.defaultBaseURIProperty(), (obs, oldValue, newValue) -> put(BASE_DOI_URI, newValue));

        return doiPreferences;
    }

    @Override
    public OwnerPreferences getOwnerPreferences() {
        if (ownerPreferences != null) {
            return ownerPreferences;
        }

        ownerPreferences = new OwnerPreferences(
                getBoolean(USE_OWNER),
                get(DEFAULT_OWNER),
                getBoolean(OVERWRITE_OWNER));

        EasyBind.listen(ownerPreferences.useOwnerProperty(), (obs, oldValue, newValue) -> putBoolean(USE_OWNER, newValue));
        EasyBind.listen(ownerPreferences.defaultOwnerProperty(), (obs, oldValue, newValue) -> {
            put(DEFAULT_OWNER, newValue);
            // trigger re-determination of userAndHost and the dependent preferences
            userAndHost = null;

            // this propagates down to filePreferences
            getInternalPreferences().getUserAndHostProperty().setValue(newValue);
        });
        EasyBind.listen(ownerPreferences.overwriteOwnerProperty(), (obs, oldValue, newValue) -> putBoolean(OVERWRITE_OWNER, newValue));

        return ownerPreferences;
    }

    @Override
    public TimestampPreferences getTimestampPreferences() {
        if (timestampPreferences != null) {
            return timestampPreferences;
        }

        timestampPreferences = new TimestampPreferences(
                getBoolean(ADD_CREATION_DATE),
                getBoolean(ADD_MODIFICATION_DATE),
                getBoolean(UPDATE_TIMESTAMP),
                FieldFactory.parseField(get(TIME_STAMP_FIELD)),
                get(TIME_STAMP_FORMAT));

        EasyBind.listen(timestampPreferences.addCreationDateProperty(), (obs, oldValue, newValue) -> putBoolean(ADD_CREATION_DATE, newValue));
        EasyBind.listen(timestampPreferences.addModificationDateProperty(), (obs, oldValue, newValue) -> putBoolean(ADD_MODIFICATION_DATE, newValue));

        return timestampPreferences;
    }

    @Override
    public GroupsPreferences getGroupsPreferences() {
        if (groupsPreferences != null) {
            return groupsPreferences;
        }

        groupsPreferences = new GroupsPreferences(
                getBoolean(GROUP_VIEW_INTERSECTION),
                getBoolean(GROUP_VIEW_FILTER),
                getBoolean(GROUP_VIEW_INVERT),
                getBoolean(AUTO_ASSIGN_GROUP),
                getBoolean(DISPLAY_GROUP_COUNT),
                GroupHierarchyType.valueOf(get(DEFAULT_HIERARCHICAL_CONTEXT))
        );

        groupsPreferences.groupViewModeProperty().addListener((SetChangeListener<GroupViewMode>) change -> {
            putBoolean(GROUP_VIEW_INTERSECTION, groupsPreferences.groupViewModeProperty().contains(GroupViewMode.INTERSECTION));
            putBoolean(GROUP_VIEW_FILTER, groupsPreferences.groupViewModeProperty().contains(GroupViewMode.FILTER));
            putBoolean(GROUP_VIEW_INVERT, groupsPreferences.groupViewModeProperty().contains(GroupViewMode.INVERT));
        });
        EasyBind.listen(groupsPreferences.autoAssignGroupProperty(), (obs, oldValue, newValue) -> putBoolean(AUTO_ASSIGN_GROUP, newValue));
        EasyBind.listen(groupsPreferences.displayGroupCountProperty(), (obs, oldValue, newValue) -> putBoolean(DISPLAY_GROUP_COUNT, newValue));
        EasyBind.listen(groupsPreferences.defaultHierarchicalContextProperty(), (obs, oldValue, newValue) -> put(DEFAULT_HIERARCHICAL_CONTEXT, newValue.name()));

        return groupsPreferences;
    }

    //*************************************************************************************************************
    // EntryEditorPreferences
    //*************************************************************************************************************

    @Override
    public EntryEditorPreferences getEntryEditorPreferences() {
        if (entryEditorPreferences != null) {
            return entryEditorPreferences;
        }

        entryEditorPreferences = new EntryEditorPreferences(
                getEntryEditorTabs(),
                getDefaultEntryEditorTabs(),
                getBoolean(AUTO_OPEN_FORM),
                getBoolean(SHOW_RECOMMENDATIONS),
                getBoolean(SHOW_LATEX_CITATIONS),
                getBoolean(DEFAULT_SHOW_SOURCE),
                getBoolean(VALIDATE_IN_ENTRY_EDITOR),
                getBoolean(ALLOW_INTEGER_EDITION_BIBTEX),
                getDouble(ENTRY_EDITOR_HEIGHT),
                getBoolean(AUTOLINK_FILES_ENABLED),
                EntryEditorPreferences.JournalPopupEnabled.fromString(get(JOURNAL_POPUP)),
                getBoolean(SHOW_SCITE_TAB),
                getBoolean(SHOW_USER_COMMENTS_FIELDS),
                getDouble(ENTRY_EDITOR_PREVIEW_DIVIDER_POS));

        EasyBind.listen(entryEditorPreferences.entryEditorTabs(), (obs, oldValue, newValue) -> storeEntryEditorTabs(newValue));
        // defaultEntryEditorTabs are read-only
        EasyBind.listen(entryEditorPreferences.shouldOpenOnNewEntryProperty(), (obs, oldValue, newValue) -> putBoolean(AUTO_OPEN_FORM, newValue));
        EasyBind.listen(entryEditorPreferences.shouldShowRecommendationsTabProperty(), (obs, oldValue, newValue) -> putBoolean(SHOW_RECOMMENDATIONS, newValue));
        EasyBind.listen(entryEditorPreferences.shouldShowLatexCitationsTabProperty(), (obs, oldValue, newValue) -> putBoolean(SHOW_LATEX_CITATIONS, newValue));
        EasyBind.listen(entryEditorPreferences.showSourceTabByDefaultProperty(), (obs, oldValue, newValue) -> putBoolean(DEFAULT_SHOW_SOURCE, newValue));
        EasyBind.listen(entryEditorPreferences.enableValidationProperty(), (obs, oldValue, newValue) -> putBoolean(VALIDATE_IN_ENTRY_EDITOR, newValue));
        EasyBind.listen(entryEditorPreferences.allowIntegerEditionBibtexProperty(), (obs, oldValue, newValue) -> putBoolean(ALLOW_INTEGER_EDITION_BIBTEX, newValue));
        EasyBind.listen(entryEditorPreferences.dividerPositionProperty(), (obs, oldValue, newValue) -> putDouble(ENTRY_EDITOR_HEIGHT, newValue.doubleValue()));
        EasyBind.listen(entryEditorPreferences.autoLinkEnabledProperty(), (obs, oldValue, newValue) -> putBoolean(AUTOLINK_FILES_ENABLED, newValue));
        EasyBind.listen(entryEditorPreferences.enableJournalPopupProperty(), (obs, oldValue, newValue) -> put(JOURNAL_POPUP, newValue.toString()));
        EasyBind.listen(entryEditorPreferences.shouldShowLSciteTabProperty(), (obs, oldValue, newValue) -> putBoolean(SHOW_SCITE_TAB, newValue));
        EasyBind.listen(entryEditorPreferences.showUserCommentsFieldsProperty(), (obs, oldValue, newValue) -> putBoolean(SHOW_USER_COMMENTS_FIELDS, newValue));
        EasyBind.listen(entryEditorPreferences.previewWidthDividerPositionProperty(), (obs, oldValue, newValue) -> putDouble(ENTRY_EDITOR_PREVIEW_DIVIDER_POS, newValue.doubleValue()));
        return entryEditorPreferences;
    }

    /**
     * Get a Map of defined tab names to default tab fields.
     *
     * @return A map of the currently defined tabs in the entry editor from scratch to cache
     */
    private Map<String, Set<Field>> getEntryEditorTabs() {
        Map<String, Set<Field>> tabs = new LinkedHashMap<>();
        List<String> tabNames = getSeries(CUSTOM_TAB_NAME);
        List<String> tabFields = getSeries(CUSTOM_TAB_FIELDS);

        if (tabNames.isEmpty() || (tabNames.size() != tabFields.size())) {
            // Nothing set (or wrong configuration), then we use default values
            tabNames = getSeries(CUSTOM_TAB_NAME + "_def");
            tabFields = getSeries(CUSTOM_TAB_FIELDS + "_def");
        }

        for (int i = 0; i < tabNames.size(); i++) {
            tabs.put(tabNames.get(i), FieldFactory.parseFieldList(tabFields.get(i)));
        }
        return tabs;
    }

    /**
     * Stores the defined tabs and corresponding fields in the preferences.
     *
     * @param customTabs a map of tab names and the corresponding set of fields to be displayed in
     */
    private void storeEntryEditorTabs(Map<String, Set<Field>> customTabs) {
        String[] names = customTabs.keySet().toArray(String[]::new);
        String[] fields = customTabs.values().stream()
                                    .map(set -> set.stream()
                                                   .map(Field::getName)
                                                   .collect(Collectors.joining(STRINGLIST_DELIMITER.toString())))
                                    .toArray(String[]::new);

        for (int i = 0; i < customTabs.size(); i++) {
            put(CUSTOM_TAB_NAME + i, names[i]);
            put(CUSTOM_TAB_FIELDS + i, fields[i]);
        }

        purgeSeries(CUSTOM_TAB_NAME, customTabs.size());
        purgeSeries(CUSTOM_TAB_FIELDS, customTabs.size());

        getEntryEditorTabs();
    }

    private SequencedMap<String, Set<Field>> getDefaultEntryEditorTabs() {
        SequencedMap<String, Set<Field>> customTabsMap = new LinkedHashMap<>();

        int defNumber = 0;
        while (true) {
            // Saved as 'CUSTOMTABNAME_def{number}' and seperated by ';'
            String name = (String) defaults.get(CUSTOM_TAB_NAME + "_def" + defNumber);
            String fields = (String) defaults.get(CUSTOM_TAB_FIELDS + "_def" + defNumber);

            if (StringUtil.isNullOrEmpty(name) || StringUtil.isNullOrEmpty(fields)) {
                break;
            }

            customTabsMap.put(name, FieldFactory.parseFieldList((String) defaults.get(CUSTOM_TAB_FIELDS + "_def" + defNumber)));
            defNumber++;
        }
        return customTabsMap;
    }

    //*************************************************************************************************************
    // Network preferences
    //*************************************************************************************************************

    @Override
    public RemotePreferences getRemotePreferences() {
        if (remotePreferences != null) {
            return remotePreferences;
        }

        remotePreferences = new RemotePreferences(
                getInt(REMOTE_SERVER_PORT),
                getBoolean(USE_REMOTE_SERVER));

        EasyBind.listen(remotePreferences.portProperty(), (obs, oldValue, newValue) -> putInt(REMOTE_SERVER_PORT, newValue));
        EasyBind.listen(remotePreferences.useRemoteServerProperty(), (obs, oldValue, newValue) -> putBoolean(USE_REMOTE_SERVER, newValue));

        return remotePreferences;
    }

    @Override
    public ProxyPreferences getProxyPreferences() {
        if (proxyPreferences != null) {
            return proxyPreferences;
        }

        proxyPreferences = new ProxyPreferences(
                getBoolean(PROXY_USE),
                get(PROXY_HOSTNAME),
                get(PROXY_PORT),
                getBoolean(PROXY_USE_AUTHENTICATION),
                get(PROXY_USERNAME),
                getProxyPassword(),
                getBoolean(PROXY_PERSIST_PASSWORD));

        EasyBind.listen(proxyPreferences.useProxyProperty(), (obs, oldValue, newValue) -> putBoolean(PROXY_USE, newValue));
        EasyBind.listen(proxyPreferences.hostnameProperty(), (obs, oldValue, newValue) -> put(PROXY_HOSTNAME, newValue));
        EasyBind.listen(proxyPreferences.portProperty(), (obs, oldValue, newValue) -> put(PROXY_PORT, newValue));
        EasyBind.listen(proxyPreferences.useAuthenticationProperty(), (obs, oldValue, newValue) -> putBoolean(PROXY_USE_AUTHENTICATION, newValue));
        EasyBind.listen(proxyPreferences.usernameProperty(), (obs, oldValue, newValue) -> put(PROXY_USERNAME, newValue));
        EasyBind.listen(proxyPreferences.passwordProperty(), (obs, oldValue, newValue) -> setProxyPassword(newValue));
        EasyBind.listen(proxyPreferences.persistPasswordProperty(), (obs, oldValue, newValue) -> {
            putBoolean(PROXY_PERSIST_PASSWORD, newValue);
            if (!newValue) {
                try (final Keyring keyring = Keyring.create()) {
                    keyring.deletePassword("org.jabref", "proxy");
                } catch (Exception ex) {
                    LOGGER.warn("Unable to remove proxy credentials");
                }
            }
        });

        return proxyPreferences;
    }

    private String getProxyPassword() {
        if (getBoolean(PROXY_PERSIST_PASSWORD)) {
            try (final Keyring keyring = Keyring.create()) {
                return new Password(
                        keyring.getPassword("org.jabref", "proxy"),
                        getInternalPreferences().getUserAndHost())
                        .decrypt();
            } catch (PasswordAccessException ex) {
                LOGGER.warn("JabRef uses proxy password from key store but no password is stored");
            } catch (Exception ex) {
                LOGGER.warn("JabRef could not open the key store", ex);
            }
        }
        return (String) defaults.get(PROXY_PASSWORD);
    }

    private void setProxyPassword(String password) {
        if (getProxyPreferences().shouldPersistPassword()) {
            try (final Keyring keyring = Keyring.create()) {
                if (StringUtil.isBlank(password)) {
                    keyring.deletePassword("org.jabref", "proxy");
                } else {
                    keyring.setPassword("org.jabref", "proxy", new Password(
                            password.trim(),
                            getInternalPreferences().getUserAndHost())
                            .encrypt());
                }
            } catch (Exception ex) {
                LOGGER.warn("Unable to open key store", ex);
            }
        }
    }

    @Override
    public SSLPreferences getSSLPreferences() {
        if (sslPreferences != null) {
            return sslPreferences;
        }

        sslPreferences = new SSLPreferences(
                get(TRUSTSTORE_PATH)
        );

        return sslPreferences;
    }

    //*************************************************************************************************************
    // CitationKeyPatternPreferences
    //*************************************************************************************************************

    private GlobalCitationKeyPatterns getGlobalCitationKeyPattern() {
        GlobalCitationKeyPatterns citationKeyPattern = GlobalCitationKeyPatterns.fromPattern(get(DEFAULT_CITATION_KEY_PATTERN));
        Preferences preferences = PREFS_NODE.node(CITATION_KEY_PATTERNS_NODE);
        try {
            String[] keys = preferences.keys();
            for (String key : keys) {
                citationKeyPattern.addCitationKeyPattern(
                        EntryTypeFactory.parse(key),
                        preferences.get(key, null));
            }
        } catch (BackingStoreException ex) {
            LOGGER.info("BackingStoreException in JabRefPreferences.getKeyPattern", ex);
        }

        return citationKeyPattern;
    }

    // public for use in PreferenceMigrations
    public void storeGlobalCitationKeyPattern(GlobalCitationKeyPatterns pattern) {
        if ((pattern.getDefaultValue() == null)
                || pattern.getDefaultValue().equals(CitationKeyPattern.NULL_CITATION_KEY_PATTERN)) {
            put(DEFAULT_CITATION_KEY_PATTERN, "");
        } else {
            put(DEFAULT_CITATION_KEY_PATTERN, pattern.getDefaultValue().stringRepresentation());
        }

        // Store overridden definitions to Preferences.
        Preferences preferences = PREFS_NODE.node(CITATION_KEY_PATTERNS_NODE);
        try {
            preferences.clear(); // We remove all old entries.
        } catch (BackingStoreException ex) {
            LOGGER.info("BackingStoreException in JabRefPreferences::putKeyPattern", ex);
        }

        for (EntryType entryType : pattern.getAllKeys()) {
            if (!pattern.isDefaultValue(entryType)) {
                // first entry in the map is the full pattern
                preferences.put(entryType.getName(), pattern.getValue(entryType).stringRepresentation());
            }
        }
    }

    private void clearCitationKeyPatterns() throws BackingStoreException {
        Preferences preferences = PREFS_NODE.node(CITATION_KEY_PATTERNS_NODE);
        preferences.clear();
        getCitationKeyPatternPreferences().setKeyPatterns(getGlobalCitationKeyPattern());
    }

    @Override
    public CitationKeyPatternPreferences getCitationKeyPatternPreferences() {
        if (citationKeyPatternPreferences != null) {
            return citationKeyPatternPreferences;
        }

        citationKeyPatternPreferences = new CitationKeyPatternPreferences(
                getBoolean(AVOID_OVERWRITING_KEY),
                getBoolean(WARN_BEFORE_OVERWRITING_KEY),
                getBoolean(GENERATE_KEYS_BEFORE_SAVING),
                getKeySuffix(),
                get(KEY_PATTERN_REGEX),
                get(KEY_PATTERN_REPLACEMENT),
                get(UNWANTED_CITATION_KEY_CHARACTERS),
                getGlobalCitationKeyPattern(),
                (String) defaults.get(DEFAULT_CITATION_KEY_PATTERN),
                getBibEntryPreferences().keywordSeparatorProperty());

        EasyBind.listen(citationKeyPatternPreferences.shouldAvoidOverwriteCiteKeyProperty(),
                (obs, oldValue, newValue) -> putBoolean(AVOID_OVERWRITING_KEY, newValue));
        EasyBind.listen(citationKeyPatternPreferences.shouldWarnBeforeOverwriteCiteKeyProperty(),
                (obs, oldValue, newValue) -> putBoolean(WARN_BEFORE_OVERWRITING_KEY, newValue));
        EasyBind.listen(citationKeyPatternPreferences.shouldGenerateCiteKeysBeforeSavingProperty(),
                (obs, oldValue, newValue) -> putBoolean(GENERATE_KEYS_BEFORE_SAVING, newValue));
        EasyBind.listen(citationKeyPatternPreferences.keySuffixProperty(), (obs, oldValue, newValue) -> {
            putBoolean(KEY_GEN_ALWAYS_ADD_LETTER, newValue == CitationKeyPatternPreferences.KeySuffix.ALWAYS);
            putBoolean(KEY_GEN_FIRST_LETTER_A, newValue == CitationKeyPatternPreferences.KeySuffix.SECOND_WITH_A);
        });
        EasyBind.listen(citationKeyPatternPreferences.keyPatternRegexProperty(),
                (obs, oldValue, newValue) -> put(KEY_PATTERN_REGEX, newValue));
        EasyBind.listen(citationKeyPatternPreferences.keyPatternReplacementProperty(),
                (obs, oldValue, newValue) -> put(KEY_PATTERN_REPLACEMENT, newValue));
        EasyBind.listen(citationKeyPatternPreferences.unwantedCharactersProperty(),
                (obs, oldValue, newValue) -> put(UNWANTED_CITATION_KEY_CHARACTERS, newValue));
        EasyBind.listen(citationKeyPatternPreferences.keyPatternsProperty(),
                (obs, oldValue, newValue) -> storeGlobalCitationKeyPattern(newValue));

        return citationKeyPatternPreferences;
    }

    private CitationKeyPatternPreferences.KeySuffix getKeySuffix() {
        CitationKeyPatternPreferences.KeySuffix keySuffix =
                CitationKeyPatternPreferences.KeySuffix.SECOND_WITH_B;
        if (getBoolean(KEY_GEN_ALWAYS_ADD_LETTER)) {
            keySuffix = CitationKeyPatternPreferences.KeySuffix.ALWAYS;
        } else if (getBoolean(KEY_GEN_FIRST_LETTER_A)) {
            keySuffix = CitationKeyPatternPreferences.KeySuffix.SECOND_WITH_A;
        }
        return keySuffix;
    }

    //*************************************************************************************************************
    // ExternalApplicationsPreferences
    //*************************************************************************************************************

    @Override
    public PushToApplicationPreferences getPushToApplicationPreferences() {
        if (pushToApplicationPreferences != null) {
            return pushToApplicationPreferences;
        }

        Map<String, String> applicationCommands = new HashMap<>();
        // getEmptyIsDefault is used to ensure that an installation of a tool leads to the new path (instead of leaving the empty one)
        // Reason: empty string is returned by org.jabref.gui.desktop.os.Windows.detectProgramPath if program is not found. That path is stored in the preferences.
        applicationCommands.put(PushToApplications.EMACS, getEmptyIsDefault(PUSH_EMACS_PATH));
        applicationCommands.put(PushToApplications.LYX, getEmptyIsDefault(PUSH_LYXPIPE));
        applicationCommands.put(PushToApplications.TEXMAKER, getEmptyIsDefault(PUSH_TEXMAKER_PATH));
        applicationCommands.put(PushToApplications.TEXSTUDIO, getEmptyIsDefault(PUSH_TEXSTUDIO_PATH));
        applicationCommands.put(PushToApplications.TEXWORKS, getEmptyIsDefault(PUSH_TEXWORKS_PATH));
        applicationCommands.put(PushToApplications.VIM, getEmptyIsDefault(PUSH_VIM));
        applicationCommands.put(PushToApplications.WIN_EDT, getEmptyIsDefault(PUSH_WINEDT_PATH));
        applicationCommands.put(PushToApplications.SUBLIME_TEXT, getEmptyIsDefault(PUSH_SUBLIME_TEXT_PATH));

        pushToApplicationPreferences = new PushToApplicationPreferences(
                get(PUSH_TO_APPLICATION),
                applicationCommands,
                get(PUSH_EMACS_ADDITIONAL_PARAMETERS),
                get(PUSH_VIM_SERVER)
        );

        EasyBind.listen(pushToApplicationPreferences.activeApplicationNameProperty(), (obs, oldValue, newValue) -> put(PUSH_TO_APPLICATION, newValue));
        pushToApplicationPreferences.getCommandPaths().addListener((obs, oldValue, newValue) -> storePushToApplicationPath(newValue));
        EasyBind.listen(pushToApplicationPreferences.emacsArgumentsProperty(), (obs, oldValue, newValue) -> put(PUSH_EMACS_ADDITIONAL_PARAMETERS, newValue));
        EasyBind.listen(pushToApplicationPreferences.vimServerProperty(), (obs, oldValue, newValue) -> put(PUSH_VIM_SERVER, newValue));
        return pushToApplicationPreferences;
    }

    private void storePushToApplicationPath(Map<String, String> commandPair) {
        commandPair.forEach((key, value) -> {
            switch (key) {
                case PushToApplications.EMACS ->
                        put(PUSH_EMACS_PATH, value);
                case PushToApplications.LYX ->
                        put(PUSH_LYXPIPE, value);
                case PushToApplications.TEXMAKER ->
                        put(PUSH_TEXMAKER_PATH, value);
                case PushToApplications.TEXSTUDIO ->
                        put(PUSH_TEXSTUDIO_PATH, value);
                case PushToApplications.TEXWORKS ->
                        put(PUSH_TEXWORKS_PATH, value);
                case PushToApplications.VIM ->
                        put(PUSH_VIM, value);
                case PushToApplications.WIN_EDT ->
                        put(PUSH_WINEDT_PATH, value);
                case PushToApplications.SUBLIME_TEXT ->
                        put(PUSH_SUBLIME_TEXT_PATH, value);
            }
        });
    }

    @Override
    public ExternalApplicationsPreferences getExternalApplicationsPreferences() {
        if (externalApplicationsPreferences != null) {
            return externalApplicationsPreferences;
        }

        externalApplicationsPreferences = new ExternalApplicationsPreferences(
                get(EMAIL_SUBJECT),
                getBoolean(OPEN_FOLDERS_OF_ATTACHED_FILES),
                CitationCommandString.from(get(CITE_COMMAND)),
                CitationCommandString.from((String) defaults.get(CITE_COMMAND)),
                !getBoolean(USE_DEFAULT_CONSOLE_APPLICATION), // mind the !
                get(CONSOLE_COMMAND),
                !getBoolean(USE_DEFAULT_FILE_BROWSER_APPLICATION), // mind the !
                get(FILE_BROWSER_COMMAND),
                get(KINDLE_EMAIL));

        EasyBind.listen(externalApplicationsPreferences.eMailSubjectProperty(),
                (obs, oldValue, newValue) -> put(EMAIL_SUBJECT, newValue));
        EasyBind.listen(externalApplicationsPreferences.autoOpenEmailAttachmentsFolderProperty(),
                (obs, oldValue, newValue) -> putBoolean(OPEN_FOLDERS_OF_ATTACHED_FILES, newValue));
        EasyBind.listen(externalApplicationsPreferences.citeCommandProperty(),
                (obs, oldValue, newValue) -> put(CITE_COMMAND, newValue.toString()));
        EasyBind.listen(externalApplicationsPreferences.useCustomTerminalProperty(),
                (obs, oldValue, newValue) -> putBoolean(USE_DEFAULT_CONSOLE_APPLICATION, !newValue)); // mind the !
        EasyBind.listen(externalApplicationsPreferences.customTerminalCommandProperty(),
                (obs, oldValue, newValue) -> put(CONSOLE_COMMAND, newValue));
        EasyBind.listen(externalApplicationsPreferences.useCustomFileBrowserProperty(),
                (obs, oldValue, newValue) -> putBoolean(USE_DEFAULT_FILE_BROWSER_APPLICATION, !newValue)); // mind the !
        EasyBind.listen(externalApplicationsPreferences.customFileBrowserCommandProperty(),
                (obs, oldValue, newValue) -> put(FILE_BROWSER_COMMAND, newValue));
        EasyBind.listen(externalApplicationsPreferences.kindleEmailProperty(),
                (obs, oldValue, newValue) -> put(KINDLE_EMAIL, newValue));

        return externalApplicationsPreferences;
    }

    //*************************************************************************************************************
    // Main table and search dialog preferences
    //*************************************************************************************************************

    @Override
    public MainTablePreferences getMainTablePreferences() {
        if (mainTablePreferences != null) {
            return mainTablePreferences;
        }

        mainTablePreferences = new MainTablePreferences(
                getMainTableColumnPreferences(),
                getBoolean(AUTO_RESIZE_MODE),
                getBoolean(EXTRA_FILE_COLUMNS));

        EasyBind.listen(mainTablePreferences.resizeColumnsToFitProperty(),
                (obs, oldValue, newValue) -> putBoolean(AUTO_RESIZE_MODE, newValue));
        EasyBind.listen(mainTablePreferences.extraFileColumnsEnabledProperty(),
                (obs, oldValue, newValue) -> putBoolean(EXTRA_FILE_COLUMNS, newValue));

        return mainTablePreferences;
    }

    @Override
    public ColumnPreferences getMainTableColumnPreferences() {
        if (mainTableColumnPreferences != null) {
            return mainTableColumnPreferences;
        }

        List<MainTableColumnModel> columns = getColumns(COLUMN_NAMES, COLUMN_WIDTHS, COLUMN_SORT_TYPES, ColumnPreferences.DEFAULT_COLUMN_WIDTH);
        List<MainTableColumnModel> columnSortOrder = getColumnSortOrder(COLUMN_SORT_ORDER, columns);
        mainTableColumnPreferences = new ColumnPreferences(columns, columnSortOrder);

        mainTableColumnPreferences.getColumns().addListener((InvalidationListener) change -> {
            putStringList(COLUMN_NAMES, getColumnNamesAsStringList(mainTableColumnPreferences));
            putStringList(COLUMN_WIDTHS, getColumnWidthsAsStringList(mainTableColumnPreferences));
            putStringList(COLUMN_SORT_TYPES, getColumnSortTypesAsStringList(mainTableColumnPreferences));
        });
        mainTableColumnPreferences.getColumnSortOrder().addListener((InvalidationListener) change ->
                putStringList(COLUMN_SORT_ORDER, getColumnSortOrderAsStringList(mainTableColumnPreferences)));

        return mainTableColumnPreferences;
    }

    @Override
    public ColumnPreferences getSearchDialogColumnPreferences() {
        if (searchDialogColumnPreferences != null) {
            return searchDialogColumnPreferences;
        }

        List<MainTableColumnModel> columns = getColumns(COLUMN_NAMES, SEARCH_DIALOG_COLUMN_WIDTHS, SEARCH_DIALOG_COLUMN_SORT_TYPES, ColumnPreferences.DEFAULT_COLUMN_WIDTH);
        List<MainTableColumnModel> columnSortOrder = getColumnSortOrder(SEARCH_DIALOG_COLUMN_SORT_ORDER, columns);
        searchDialogColumnPreferences = new ColumnPreferences(columns, columnSortOrder);

        searchDialogColumnPreferences.getColumns().addListener((InvalidationListener) change -> {
            // MainTable and SearchResultTable use the same set of columnNames
            // putStringList(SEARCH_DIALOG_COLUMN_NAMES, getColumnNamesAsStringList(columnPreferences));
            putStringList(SEARCH_DIALOG_COLUMN_WIDTHS, getColumnWidthsAsStringList(searchDialogColumnPreferences));
            putStringList(SEARCH_DIALOG_COLUMN_SORT_TYPES, getColumnSortTypesAsStringList(searchDialogColumnPreferences));
        });
        searchDialogColumnPreferences.getColumnSortOrder().addListener((InvalidationListener) change ->
                putStringList(SEARCH_DIALOG_COLUMN_SORT_ORDER, getColumnSortOrderAsStringList(searchDialogColumnPreferences)));

        return searchDialogColumnPreferences;
    }

    // --- Generic column handling ---
    @SuppressWarnings("SameParameterValue")
    private List<MainTableColumnModel> getColumns(String columnNamesList, String columnWidthList, String sortTypeList, double defaultWidth) {
        List<String> columnNames = getStringList(columnNamesList);
        List<Double> columnWidths = getStringList(columnWidthList)
                .stream()
                .map(string -> {
                    try {
                        return Double.parseDouble(string);
                    } catch (NumberFormatException e) {
                        LOGGER.error("Exception while parsing column widths. Choosing default.", e);
                        return defaultWidth;
                    }
                }).toList();

        List<SortType> columnSortTypes = getStringList(sortTypeList)
                .stream()
                .map(SortType::valueOf).toList();

        List<MainTableColumnModel> columns = new ArrayList<>();
        for (int i = 0; i < columnNames.size(); i++) {
            MainTableColumnModel columnModel = MainTableColumnModel.parse(columnNames.get(i));

            if (i < columnWidths.size()) {
                columnModel.widthProperty().setValue(columnWidths.get(i));
            }

            if (i < columnSortTypes.size()) {
                columnModel.sortTypeProperty().setValue(columnSortTypes.get(i));
            }

            columns.add(columnModel);
        }
        return columns;
    }

    private List<MainTableColumnModel> getColumnSortOrder(String sortOrderList, List<MainTableColumnModel> tableColumns) {
        List<MainTableColumnModel> columnsOrdered = new ArrayList<>();
        getStringList(sortOrderList).forEach(columnName -> tableColumns.stream().filter(column -> column.getName().equals(columnName))
                                                                       .findFirst()
                                                                       .ifPresent(columnsOrdered::add));

        return columnsOrdered;
    }

    private static List<String> getColumnNamesAsStringList(ColumnPreferences columnPreferences) {
        return columnPreferences.getColumns().stream()
                                .map(MainTableColumnModel::getName)
                                .toList();
    }

    private static List<String> getColumnWidthsAsStringList(ColumnPreferences columnPreferences) {
        return columnPreferences.getColumns().stream()
                                .map(column -> column.widthProperty().getValue().toString())
                                .toList();
    }

    private static List<String> getColumnSortTypesAsStringList(ColumnPreferences columnPreferences) {
        return columnPreferences.getColumns().stream()
                                .map(column -> column.sortTypeProperty().getValue().toString())
                                .toList();
    }

    private static List<String> getColumnSortOrderAsStringList(ColumnPreferences columnPreferences) {
        return columnPreferences.getColumnSortOrder().stream()
                                .map(MainTableColumnModel::getName)
                                .collect(Collectors.toList());
    }

    //*************************************************************************************************************
    // NameDisplayPreferences
    //*************************************************************************************************************

    @Override
    public NameDisplayPreferences getNameDisplayPreferences() {
        if (nameDisplayPreferences != null) {
            return nameDisplayPreferences;
        }

        nameDisplayPreferences = new NameDisplayPreferences(
                getNameDisplayStyle(),
                getNameAbbreviationStyle());

        EasyBind.listen(nameDisplayPreferences.displayStyleProperty(), (obs, oldValue, newValue) -> {
            putBoolean(NAMES_NATBIB, newValue == DisplayStyle.NATBIB);
            putBoolean(NAMES_AS_IS, newValue == DisplayStyle.AS_IS);
            putBoolean(NAMES_FIRST_LAST, newValue == DisplayStyle.FIRSTNAME_LASTNAME);
        });
        EasyBind.listen(nameDisplayPreferences.abbreviationStyleProperty(), (obs, oldValue, newValue) -> {
            putBoolean(ABBR_AUTHOR_NAMES, newValue == AbbreviationStyle.FULL);
            putBoolean(NAMES_LAST_ONLY, newValue == AbbreviationStyle.LASTNAME_ONLY);
        });

        return nameDisplayPreferences;
    }

    private AbbreviationStyle getNameAbbreviationStyle() {
        AbbreviationStyle abbreviationStyle = AbbreviationStyle.NONE; // default
        if (getBoolean(ABBR_AUTHOR_NAMES)) {
            abbreviationStyle = AbbreviationStyle.FULL;
        } else if (getBoolean(NAMES_LAST_ONLY)) {
            abbreviationStyle = AbbreviationStyle.LASTNAME_ONLY;
        }
        return abbreviationStyle;
    }

    private DisplayStyle getNameDisplayStyle() {
        DisplayStyle displayStyle = DisplayStyle.LASTNAME_FIRSTNAME; // default
        if (getBoolean(NAMES_NATBIB)) {
            displayStyle = DisplayStyle.NATBIB;
        } else if (getBoolean(NAMES_AS_IS)) {
            displayStyle = DisplayStyle.AS_IS;
        } else if (getBoolean(NAMES_FIRST_LAST)) {
            displayStyle = DisplayStyle.FIRSTNAME_LASTNAME;
        }
        return displayStyle;
    }

    //*************************************************************************************************************
    // BibEntryPreferences
    //*************************************************************************************************************

    @Override
    public BibEntryPreferences getBibEntryPreferences() {
        if (bibEntryPreferences != null) {
            return bibEntryPreferences;
        }

        bibEntryPreferences = new BibEntryPreferences(
                get(KEYWORD_SEPARATOR).charAt(0)
        );

        EasyBind.listen(bibEntryPreferences.keywordSeparatorProperty(), ((observable, oldValue, newValue) -> put(KEYWORD_SEPARATOR, String.valueOf(newValue))));

        return bibEntryPreferences;
    }

    //*************************************************************************************************************
    // InternalPreferences
    //*************************************************************************************************************

    @Override
    public InternalPreferences getInternalPreferences() {
        if (internalPreferences != null) {
            return internalPreferences;
        }

        internalPreferences = new InternalPreferences(
                Version.parse(get(VERSION_IGNORED_UPDATE)),
                getBoolean(VERSION_CHECK_ENABLED),
                getPath(PREFS_EXPORT_PATH, OS.getNativeDesktop().getDefaultFileChooserDirectory()),
                getUserAndHost(),
                getBoolean(MEMORY_STICK_MODE));

        EasyBind.listen(internalPreferences.ignoredVersionProperty(),
                (obs, oldValue, newValue) -> put(VERSION_IGNORED_UPDATE, newValue.toString()));
        EasyBind.listen(internalPreferences.versionCheckEnabledProperty(),
                (obs, oldValue, newValue) -> putBoolean(VERSION_CHECK_ENABLED, newValue));
        EasyBind.listen(internalPreferences.lastPreferencesExportPathProperty(),
                (obs, oldValue, newValue) -> put(PREFS_EXPORT_PATH, newValue.toString()));
        // user is a static value, should only be changed for debugging
        EasyBind.listen(internalPreferences.memoryStickModeProperty(), (obs, oldValue, newValue) -> {
            putBoolean(MEMORY_STICK_MODE, newValue);
            if (!newValue) {
                try {
                    Files.deleteIfExists(Path.of("jabref.xml"));
                } catch (IOException e) {
                    LOGGER.warn("Error accessing filesystem", e);
                }
            }
        });

        return internalPreferences;
    }

    private String getUserAndHost() {
        if (StringUtil.isNotBlank(userAndHost)) {
            return userAndHost;
        }
        userAndHost = get(DEFAULT_OWNER) + '-' + OS.getNativeDesktop().getHostName();
        return userAndHost;
    }

    //*************************************************************************************************************
    // WorkspacePreferences
    //*************************************************************************************************************

    @Override
    public WorkspacePreferences getWorkspacePreferences() {
        if (workspacePreferences != null) {
            return workspacePreferences;
        }

        workspacePreferences = new WorkspacePreferences(
                getLanguage(),
                getBoolean(OVERRIDE_DEFAULT_FONT_SIZE),
                getInt(MAIN_FONT_SIZE),
                (Integer) defaults.get(MAIN_FONT_SIZE),
                new Theme(get(THEME)),
                getBoolean(THEME_SYNC_OS),
                getBoolean(OPEN_LAST_EDITED),
                getBoolean(SHOW_ADVANCED_HINTS),
                getBoolean(WARN_ABOUT_DUPLICATES_IN_INSPECTION),
                getBoolean(CONFIRM_DELETE));

        EasyBind.listen(workspacePreferences.languageProperty(), (obs, oldValue, newValue) -> {
            put(LANGUAGE, newValue.getId());
            if (oldValue != newValue) {
                setLanguageDependentDefaultValues();
                Localization.setLanguage(newValue);
            }
        });

        EasyBind.listen(workspacePreferences.shouldOverrideDefaultFontSizeProperty(), (obs, oldValue, newValue) -> putBoolean(OVERRIDE_DEFAULT_FONT_SIZE, newValue));
        EasyBind.listen(workspacePreferences.mainFontSizeProperty(), (obs, oldValue, newValue) -> putInt(MAIN_FONT_SIZE, newValue));
        EasyBind.listen(workspacePreferences.themeProperty(), (obs, oldValue, newValue) -> put(THEME, newValue.getName()));
        EasyBind.listen(workspacePreferences.themeSyncOsProperty(), (obs, oldValue, newValue) -> putBoolean(THEME_SYNC_OS, newValue));
        EasyBind.listen(workspacePreferences.openLastEditedProperty(), (obs, oldValue, newValue) -> putBoolean(OPEN_LAST_EDITED, newValue));
        EasyBind.listen(workspacePreferences.showAdvancedHintsProperty(), (obs, oldValue, newValue) -> putBoolean(SHOW_ADVANCED_HINTS, newValue));
        EasyBind.listen(workspacePreferences.warnAboutDuplicatesInInspectionProperty(), (obs, oldValue, newValue) -> putBoolean(WARN_ABOUT_DUPLICATES_IN_INSPECTION, newValue));
        EasyBind.listen(workspacePreferences.confirmDeleteProperty(), (obs, oldValue, newValue) -> putBoolean(CONFIRM_DELETE, newValue));
        return workspacePreferences;
    }

    private Language getLanguage() {
        return Stream.of(Language.values())
                     .filter(language -> language.getId().equalsIgnoreCase(get(LANGUAGE)))
                     .findFirst()
                     .orElse(Language.ENGLISH);
    }

    @Override
    public FieldPreferences getFieldPreferences() {
        if (fieldPreferences != null) {
            return fieldPreferences;
        }

        fieldPreferences = new FieldPreferences(
                !getBoolean(DO_NOT_RESOLVE_STRINGS), // mind the !
                getStringList(RESOLVE_STRINGS_FOR_FIELDS).stream()
                                                         .map(FieldFactory::parseField)
                                                         .collect(Collectors.toList()),
                getStringList(NON_WRAPPABLE_FIELDS).stream()
                                                   .map(FieldFactory::parseField)
                                                   .collect(Collectors.toList()));

        EasyBind.listen(fieldPreferences.resolveStringsProperty(), (obs, oldValue, newValue) -> putBoolean(DO_NOT_RESOLVE_STRINGS, !newValue));
        fieldPreferences.getResolvableFields().addListener((InvalidationListener) change ->
                put(RESOLVE_STRINGS_FOR_FIELDS, FieldFactory.serializeFieldsList(fieldPreferences.getResolvableFields())));
        fieldPreferences.getNonWrappableFields().addListener((InvalidationListener) change ->
                put(NON_WRAPPABLE_FIELDS, FieldFactory.serializeFieldsList(fieldPreferences.getNonWrappableFields())));

        return fieldPreferences;
    }

    //*************************************************************************************************************
    // Linked files preferences
    //*************************************************************************************************************

    @Override
    public FilePreferences getFilePreferences() {
        if (filePreferences != null) {
            return filePreferences;
        }

        filePreferences = new FilePreferences(
                getInternalPreferences().getUserAndHost(),
                getPath(MAIN_FILE_DIRECTORY, OS.getNativeDesktop().getDefaultFileChooserDirectory()).toString(),
                getBoolean(STORE_RELATIVE_TO_BIB),
                get(IMPORT_FILENAMEPATTERN),
                get(IMPORT_FILEDIRPATTERN),
                getBoolean(DOWNLOAD_LINKED_FILES),
                getBoolean(FULLTEXT_INDEX_LINKED_FILES),
                Path.of(get(WORKING_DIRECTORY)),
                ExternalFileTypes.fromString(get(EXTERNAL_FILE_TYPES)),
                getBoolean(CREATE_BACKUP),
                // We choose the data directory, because a ".bak" file should survive cache cleanups
                getPath(BACKUP_DIRECTORY, OS.getNativeDesktop().getBackupDirectory()),
                getBoolean(CONFIRM_LINKED_FILE_DELETE),
                // We make use of the fallback, because we need AWT being initialized, which is not the case at the constructor JabRefPreferences()
                getBoolean(TRASH_INSTEAD_OF_DELETE, OS.getNativeDesktop().moveToTrashSupported()));

        EasyBind.listen(getInternalPreferences().getUserAndHostProperty(), (obs, oldValue, newValue) -> filePreferences.getUserAndHostProperty().setValue(newValue));
        EasyBind.listen(filePreferences.mainFileDirectoryProperty(), (obs, oldValue, newValue) -> put(MAIN_FILE_DIRECTORY, newValue));
        EasyBind.listen(filePreferences.storeFilesRelativeToBibFileProperty(), (obs, oldValue, newValue) -> putBoolean(STORE_RELATIVE_TO_BIB, newValue));
        EasyBind.listen(filePreferences.fileNamePatternProperty(), (obs, oldValue, newValue) -> put(IMPORT_FILENAMEPATTERN, newValue));
        EasyBind.listen(filePreferences.fileDirectoryPatternProperty(), (obs, oldValue, newValue) -> put(IMPORT_FILEDIRPATTERN, newValue));
        EasyBind.listen(filePreferences.downloadLinkedFilesProperty(), (obs, oldValue, newValue) -> putBoolean(DOWNLOAD_LINKED_FILES, newValue));
        EasyBind.listen(filePreferences.fulltextIndexLinkedFilesProperty(), (obs, oldValue, newValue) -> putBoolean(FULLTEXT_INDEX_LINKED_FILES, newValue));
        EasyBind.listen(filePreferences.workingDirectoryProperty(), (obs, oldValue, newValue) -> put(WORKING_DIRECTORY, newValue.toString()));
        filePreferences.getExternalFileTypes().addListener((SetChangeListener<ExternalFileType>) c ->
                put(EXTERNAL_FILE_TYPES, ExternalFileTypes.toStringList(filePreferences.getExternalFileTypes())));
        EasyBind.listen(filePreferences.createBackupProperty(), (obs, oldValue, newValue) -> putBoolean(CREATE_BACKUP, newValue));
        EasyBind.listen(filePreferences.backupDirectoryProperty(), (obs, oldValue, newValue) -> put(BACKUP_DIRECTORY, newValue.toString()));
        EasyBind.listen(filePreferences.confirmDeleteLinkedFileProperty(), (obs, oldValue, newValue) -> putBoolean(CONFIRM_LINKED_FILE_DELETE, newValue));
        EasyBind.listen(filePreferences.moveToTrashProperty(), (obs, oldValue, newValue) -> putBoolean(TRASH_INSTEAD_OF_DELETE, newValue));

        return filePreferences;
    }

    @Override
    public AutoLinkPreferences getAutoLinkPreferences() {
        if (autoLinkPreferences != null) {
            return autoLinkPreferences;
        }

        autoLinkPreferences = new AutoLinkPreferences(
                getAutoLinkKeyDependency(),
                get(AUTOLINK_REG_EXP_SEARCH_EXPRESSION_KEY),
                getBoolean(ASK_AUTO_NAMING_PDFS_AGAIN),
                bibEntryPreferences.keywordSeparatorProperty());

        EasyBind.listen(autoLinkPreferences.citationKeyDependencyProperty(), (obs, oldValue, newValue) -> {
            // Starts bibtex only omitted, as it is not being saved
            putBoolean(AUTOLINK_EXACT_KEY_ONLY, newValue == AutoLinkPreferences.CitationKeyDependency.EXACT);
            putBoolean(AUTOLINK_USE_REG_EXP_SEARCH_KEY, newValue == AutoLinkPreferences.CitationKeyDependency.REGEX);
        });
        EasyBind.listen(autoLinkPreferences.askAutoNamingPdfsProperty(),
                (obs, oldValue, newValue) -> putBoolean(ASK_AUTO_NAMING_PDFS_AGAIN, newValue));
        EasyBind.listen(autoLinkPreferences.regularExpressionProperty(),
                (obs, oldValue, newValue) -> put(AUTOLINK_REG_EXP_SEARCH_EXPRESSION_KEY, newValue));

        return autoLinkPreferences;
    }

    private AutoLinkPreferences.CitationKeyDependency getAutoLinkKeyDependency() {
        AutoLinkPreferences.CitationKeyDependency citationKeyDependency =
                AutoLinkPreferences.CitationKeyDependency.START; // default
        if (getBoolean(AUTOLINK_EXACT_KEY_ONLY)) {
            citationKeyDependency = AutoLinkPreferences.CitationKeyDependency.EXACT;
        } else if (getBoolean(AUTOLINK_USE_REG_EXP_SEARCH_KEY)) {
            citationKeyDependency = AutoLinkPreferences.CitationKeyDependency.REGEX;
        }
        return citationKeyDependency;
    }

    //*************************************************************************************************************
    // Import/Export preferences
    //*************************************************************************************************************

    @Override
    public ExportPreferences getExportPreferences() {
        if (exportPreferences != null) {
            return exportPreferences;
        }

        exportPreferences = new ExportPreferences(
                get(LAST_USED_EXPORT),
                Path.of(get(EXPORT_WORKING_DIRECTORY)),
                getExportSaveOrder(),
                getCustomExportFormats());

        EasyBind.listen(exportPreferences.lastExportExtensionProperty(), (obs, oldValue, newValue) -> put(LAST_USED_EXPORT, newValue));
        EasyBind.listen(exportPreferences.exportWorkingDirectoryProperty(), (obs, oldValue, newValue) -> put(EXPORT_WORKING_DIRECTORY, newValue.toString()));
        EasyBind.listen(exportPreferences.exportSaveOrderProperty(), (obs, oldValue, newValue) -> storeExportSaveOrder(newValue));
        exportPreferences.getCustomExporters().addListener((InvalidationListener) c -> storeCustomExportFormats(exportPreferences.getCustomExporters()));

        return exportPreferences;
    }

    private SaveOrder getExportSaveOrder() {
        List<SaveOrder.SortCriterion> sortCriteria = new ArrayList<>();

        if (!"".equals(get(EXPORT_PRIMARY_SORT_FIELD))) {
            sortCriteria.add(new SaveOrder.SortCriterion(FieldFactory.parseField(get(EXPORT_PRIMARY_SORT_FIELD)), getBoolean(EXPORT_PRIMARY_SORT_DESCENDING)));
        }
        if (!"".equals(get(EXPORT_SECONDARY_SORT_FIELD))) {
            sortCriteria.add(new SaveOrder.SortCriterion(FieldFactory.parseField(get(EXPORT_SECONDARY_SORT_FIELD)), getBoolean(EXPORT_SECONDARY_SORT_DESCENDING)));
        }
        if (!"".equals(get(EXPORT_TERTIARY_SORT_FIELD))) {
            sortCriteria.add(new SaveOrder.SortCriterion(FieldFactory.parseField(get(EXPORT_TERTIARY_SORT_FIELD)), getBoolean(EXPORT_TERTIARY_SORT_DESCENDING)));
        }

        return new SaveOrder(
                SaveOrder.OrderType.fromBooleans(getBoolean(EXPORT_IN_SPECIFIED_ORDER), getBoolean(EXPORT_IN_ORIGINAL_ORDER)),
                sortCriteria
        );
    }

    private void storeExportSaveOrder(SaveOrder saveOrder) {
        putBoolean(EXPORT_IN_ORIGINAL_ORDER, saveOrder.getOrderType() == SaveOrder.OrderType.ORIGINAL);
        putBoolean(EXPORT_IN_SPECIFIED_ORDER, saveOrder.getOrderType() == SaveOrder.OrderType.SPECIFIED);

        long saveOrderCount = saveOrder.getSortCriteria().size();
        if (saveOrderCount >= 1) {
            put(EXPORT_PRIMARY_SORT_FIELD, saveOrder.getSortCriteria().getFirst().field.getName());
            putBoolean(EXPORT_PRIMARY_SORT_DESCENDING, saveOrder.getSortCriteria().getFirst().descending);
        } else {
            put(EXPORT_PRIMARY_SORT_FIELD, "");
            putBoolean(EXPORT_PRIMARY_SORT_DESCENDING, false);
        }
        if (saveOrderCount >= 2) {
            put(EXPORT_SECONDARY_SORT_FIELD, saveOrder.getSortCriteria().get(1).field.getName());
            putBoolean(EXPORT_SECONDARY_SORT_DESCENDING, saveOrder.getSortCriteria().get(1).descending);
        } else {
            put(EXPORT_SECONDARY_SORT_FIELD, "");
            putBoolean(EXPORT_SECONDARY_SORT_DESCENDING, false);
        }
        if (saveOrderCount >= 3) {
            put(EXPORT_TERTIARY_SORT_FIELD, saveOrder.getSortCriteria().get(2).field.getName());
            putBoolean(EXPORT_TERTIARY_SORT_DESCENDING, saveOrder.getSortCriteria().get(2).descending);
        } else {
            put(EXPORT_TERTIARY_SORT_FIELD, "");
            putBoolean(EXPORT_TERTIARY_SORT_DESCENDING, false);
        }
    }

    /**
     * For the export configuration, generates the SelfContainedSaveOrder having the reference to TABLE resolved.
     */
    public SelfContainedSaveOrder getSelfContainedTableSaveOrder() {
        List<MainTableColumnModel> sortOrder = getMainTableColumnPreferences().getColumnSortOrder();
        return new SelfContainedSaveOrder(
                SaveOrder.OrderType.SPECIFIED,
                sortOrder.stream().flatMap(model -> model.getSortCriteria().stream()).toList());
    }

    @Override
    public SelfContainedSaveConfiguration getSelfContainedExportConfiguration() {
        SaveOrder exportSaveOrder = getExportSaveOrder();
        SelfContainedSaveOrder saveOrder = switch (exportSaveOrder.getOrderType()) {
            case TABLE ->
                    this.getSelfContainedTableSaveOrder();
            case SPECIFIED ->
                    SelfContainedSaveOrder.of(exportSaveOrder);
            case ORIGINAL ->
                    SaveOrder.getDefaultSaveOrder();
        };

        return new SelfContainedSaveConfiguration(
                saveOrder, false, BibDatabaseWriter.SaveType.WITH_JABREF_META_DATA, getLibraryPreferences()
                .shouldAlwaysReformatOnSave());
    }

    private List<TemplateExporter> getCustomExportFormats() {
        LayoutFormatterPreferences layoutPreferences = getLayoutFormatterPreferences();
        SelfContainedSaveConfiguration saveConfiguration = getSelfContainedExportConfiguration();
        List<TemplateExporter> formats = new ArrayList<>();

        for (String toImport : getSeries(CUSTOM_EXPORT_FORMAT)) {
            List<String> formatData = convertStringToList(toImport);
            TemplateExporter format = new TemplateExporter(
                    formatData.getFirst(),
                    formatData.get(EXPORTER_FILENAME_INDEX),
                    formatData.get(EXPORTER_EXTENSION_INDEX),
                    layoutPreferences,
                    saveConfiguration.getSelfContainedSaveOrder());
            format.setCustomExport(true);
            formats.add(format);
        }
        return formats;
    }

    private void storeCustomExportFormats(List<TemplateExporter> exporters) {
        if (exporters.isEmpty()) {
            purgeSeries(CUSTOM_EXPORT_FORMAT, 0);
        } else {
            for (int i = 0; i < exporters.size(); i++) {
                List<String> exporterData = new ArrayList<>();
                exporterData.addFirst(exporters.get(i).getName());
                exporterData.add(EXPORTER_FILENAME_INDEX, exporters.get(i).getLayoutFileName());
                // Only stores the first extension associated with FileType
                exporterData.add(EXPORTER_EXTENSION_INDEX, exporters.get(i).getFileType().getExtensions().getFirst());
                putStringList(CUSTOM_EXPORT_FORMAT + i, exporterData);
            }
            purgeSeries(CUSTOM_EXPORT_FORMAT, exporters.size());
        }
    }

    //*************************************************************************************************************
    // Preview preferences
    //*************************************************************************************************************

    @Override
    public PreviewPreferences getPreviewPreferences() {
        if (previewPreferences != null) {
            return previewPreferences;
        }

        String style = get(PREVIEW_STYLE);
        List<PreviewLayout> layouts = getPreviewLayouts(style);

        this.previewPreferences = new PreviewPreferences(
                layouts,
                getPreviewCyclePosition(layouts),
                new TextBasedPreviewLayout(
                        style,
                        getLayoutFormatterPreferences(),
                        Injector.instantiateModelOrService(JournalAbbreviationRepository.class)),
                (String) defaults.get(PREVIEW_STYLE),
                getBoolean(PREVIEW_AS_TAB),
                getBoolean(PREVIEW_IN_ENTRY_TABLE_TOOLTIP),
                getStringList(PREVIEW_BST_LAYOUT_PATHS).stream()
                                                       .map(Path::of)
                                                       .collect(Collectors.toList())
        );

        previewPreferences.getLayoutCycle().addListener((InvalidationListener) c -> storePreviewLayouts(previewPreferences.getLayoutCycle()));
        EasyBind.listen(previewPreferences.layoutCyclePositionProperty(), (obs, oldValue, newValue) -> putInt(CYCLE_PREVIEW_POS, newValue));
        EasyBind.listen(previewPreferences.customPreviewLayoutProperty(), (obs, oldValue, newValue) -> put(PREVIEW_STYLE, newValue.getText()));
        EasyBind.listen(previewPreferences.showPreviewAsExtraTabProperty(), (obs, oldValue, newValue) -> putBoolean(PREVIEW_AS_TAB, newValue));
        EasyBind.listen(previewPreferences.showPreviewEntryTableTooltip(), (obs, oldValue, newValue) -> putBoolean(PREVIEW_IN_ENTRY_TABLE_TOOLTIP, newValue));
        previewPreferences.getBstPreviewLayoutPaths().addListener((InvalidationListener) c -> storeBstPaths(previewPreferences.getBstPreviewLayoutPaths()));
        return this.previewPreferences;
    }

    private void storeBstPaths(List<Path> bstPaths) {
        putStringList(PREVIEW_BST_LAYOUT_PATHS, bstPaths.stream().map(Path::toAbsolutePath).map(Path::toString).toList());
    }

    private List<PreviewLayout> getPreviewLayouts(String style) {
        List<String> cycle = getStringList(CYCLE_PREVIEW);

        // For backwards compatibility always add at least the default preview to the cycle
        if (cycle.isEmpty()) {
            cycle.add("Preview");
        }

        return cycle.stream()
                    .map(layout -> {
                        if (CitationStyle.isCitationStyleFile(layout)) {
                            BibEntryTypesManager entryTypesManager = Injector.instantiateModelOrService(BibEntryTypesManager.class);
                            return CitationStyle.createCitationStyleFromFile(layout)
                                                .map(file -> (PreviewLayout) new CitationStylePreviewLayout(file, entryTypesManager))
                                                .orElse(null);
                        }
                        if (BstPreviewLayout.isBstStyleFile(layout)) {
                            return getStringList(PREVIEW_BST_LAYOUT_PATHS).stream()
                                                                          .filter(path -> path.endsWith(layout)).map(Path::of)
                                                                          .map(BstPreviewLayout::new)
                                                                          .findFirst()
                                                                          .orElse(null);
                        } else {
                            return new TextBasedPreviewLayout(
                                    style,
                                    getLayoutFormatterPreferences(),
                                    Injector.instantiateModelOrService(JournalAbbreviationRepository.class));
                        }
                    }).filter(Objects::nonNull)
                    .collect(Collectors.toList());
    }

    private void storePreviewLayouts(ObservableList<PreviewLayout> previewCycle) {
        putStringList(CYCLE_PREVIEW, previewCycle.stream()
                                                 .map(layout -> {
                                                     if (layout instanceof CitationStylePreviewLayout citationStyleLayout) {
                                                         return citationStyleLayout.getFilePath();
                                                     } else {
                                                         return layout.getDisplayName();
                                                     }
                                                 }).collect(Collectors.toList())
        );
    }

    private int getPreviewCyclePosition(List<PreviewLayout> layouts) {
        int storedCyclePos = getInt(CYCLE_PREVIEW_POS);
        if (storedCyclePos < layouts.size()) {
            return storedCyclePos;
        } else {
            return 0; // fallback if stored position is no longer valid
        }
    }

    //*************************************************************************************************************
    // SidePanePreferences
    //*************************************************************************************************************

    @Override
    public SidePanePreferences getSidePanePreferences() {
        if (sidePanePreferences != null) {
            return sidePanePreferences;
        }

        sidePanePreferences = new SidePanePreferences(
                getVisibleSidePanes(),
                getSidePanePreferredPositions(),
                getInt(SELECTED_FETCHER_INDEX));

        sidePanePreferences.visiblePanes().addListener((InvalidationListener) listener ->
                storeVisibleSidePanes(sidePanePreferences.visiblePanes()));
        sidePanePreferences.getPreferredPositions().addListener((InvalidationListener) listener ->
                storeSidePanePreferredPositions(sidePanePreferences.getPreferredPositions()));
        EasyBind.listen(sidePanePreferences.webSearchFetcherSelectedProperty(), (obs, oldValue, newValue) -> putInt(SELECTED_FETCHER_INDEX, newValue));

        return sidePanePreferences;
    }

    private Set<SidePaneType> getVisibleSidePanes() {
        HashSet<SidePaneType> visiblePanes = new HashSet<>();
        if (getBoolean(WEB_SEARCH_VISIBLE)) {
            visiblePanes.add(SidePaneType.WEB_SEARCH);
        }
        if (getBoolean(GROUP_SIDEPANE_VISIBLE)) {
            visiblePanes.add(SidePaneType.GROUPS);
        }
        if (getBoolean(OO_SHOW_PANEL)) {
            visiblePanes.add(SidePaneType.OPEN_OFFICE);
        }
        return visiblePanes;
    }

    private void storeVisibleSidePanes(Set<SidePaneType> visiblePanes) {
        putBoolean(WEB_SEARCH_VISIBLE, visiblePanes.contains(SidePaneType.WEB_SEARCH));
        putBoolean(GROUP_SIDEPANE_VISIBLE, visiblePanes.contains(SidePaneType.GROUPS));
        putBoolean(OO_SHOW_PANEL, visiblePanes.contains(SidePaneType.OPEN_OFFICE));
    }

    private Map<SidePaneType, Integer> getSidePanePreferredPositions() {
        Map<SidePaneType, Integer> preferredPositions = new HashMap<>();

        List<String> componentNames = getStringList(SIDE_PANE_COMPONENT_NAMES);
        List<String> componentPositions = getStringList(SIDE_PANE_COMPONENT_PREFERRED_POSITIONS);

        for (int i = 0; i < componentNames.size(); ++i) {
            String name = componentNames.get(i);
            try {
                SidePaneType type = Enum.valueOf(SidePaneType.class, name);
                preferredPositions.put(type, Integer.parseInt(componentPositions.get(i)));
            } catch (NumberFormatException e) {
                LOGGER.debug("Invalid number format for side pane component '{}'", name, e);
            } catch (IllegalArgumentException e) {
                LOGGER.debug("Following component is not a side pane: '{}'", name, e);
            }
        }

        return preferredPositions;
    }

    private void storeSidePanePreferredPositions(Map<SidePaneType, Integer> preferredPositions) {
        // Split the map into a pair of parallel String lists suitable for storage
        List<String> names = preferredPositions.keySet().stream()
                                               .map(Enum::toString)
                                               .collect(Collectors.toList());

        List<String> positions = preferredPositions.values().stream()
                                                   .map(integer -> Integer.toString(integer))
                                                   .collect(Collectors.toList());

        putStringList(SIDE_PANE_COMPONENT_NAMES, names);
        putStringList(SIDE_PANE_COMPONENT_PREFERRED_POSITIONS, positions);
    }

    //*************************************************************************************************************
    // Cleanup preferences
    //*************************************************************************************************************

    @Override
    public CleanupPreferences getCleanupPreferences() {
        if (cleanupPreferences != null) {
            return cleanupPreferences;
        }

        cleanupPreferences = new CleanupPreferences(
                EnumSet.copyOf(getStringList(CLEANUP_JOBS).stream()
                                                          .map(CleanupPreferences.CleanupStep::valueOf)
                                                          .collect(Collectors.toSet())),
                new FieldFormatterCleanups(getBoolean(CLEANUP_FIELD_FORMATTERS_ENABLED),
                        FieldFormatterCleanups.parse(StringUtil.unifyLineBreaks(get(CLEANUP_FIELD_FORMATTERS), ""))));

        cleanupPreferences.getObservableActiveJobs().addListener((SetChangeListener<CleanupPreferences.CleanupStep>) c ->
                putStringList(CLEANUP_JOBS, cleanupPreferences.getActiveJobs().stream().map(Enum::name).collect(Collectors.toList())));

        EasyBind.listen(cleanupPreferences.fieldFormatterCleanupsProperty(), (fieldFormatters, oldValue, newValue) -> {
            putBoolean(CLEANUP_FIELD_FORMATTERS_ENABLED, newValue.isEnabled());
            put(CLEANUP_FIELD_FORMATTERS, FieldFormatterCleanups.getMetaDataString(newValue.getConfiguredActions(), OS.NEWLINE));
        });

        return cleanupPreferences;
    }

    @Override
    public CleanupPreferences getDefaultCleanupPreset() {
        return new CleanupPreferences(
                getDefaultCleanupJobs(),
                new FieldFormatterCleanups(
                        (Boolean) defaults.get(CLEANUP_FIELD_FORMATTERS_ENABLED),
                        FieldFormatterCleanups.parse((String) defaults.get(CLEANUP_FIELD_FORMATTERS))));
    }

    private static EnumSet<CleanupPreferences.CleanupStep> getDefaultCleanupJobs() {
        EnumSet<CleanupPreferences.CleanupStep> activeJobs = EnumSet.allOf(CleanupPreferences.CleanupStep.class);
        activeJobs.removeAll(EnumSet.of(
                CleanupPreferences.CleanupStep.CLEAN_UP_UPGRADE_EXTERNAL_LINKS,
                CleanupPreferences.CleanupStep.MOVE_PDF,
                CleanupPreferences.CleanupStep.RENAME_PDF_ONLY_RELATIVE_PATHS,
                CleanupPreferences.CleanupStep.CONVERT_TO_BIBLATEX,
                CleanupPreferences.CleanupStep.CONVERT_TO_BIBTEX));
        return activeJobs;
    }

    //*************************************************************************************************************
    // GUI preferences
    //*************************************************************************************************************

    @Override
    public GuiPreferences getGuiPreferences() {
        if (guiPreferences != null) {
            return guiPreferences;
        }

        guiPreferences = new GuiPreferences(
                getDouble(MAIN_WINDOW_POS_X),
                getDouble(MAIN_WINDOW_POS_Y),
                getDouble(MAIN_WINDOW_WIDTH),
                getDouble(MAIN_WINDOW_HEIGHT),
                getBoolean(WINDOW_MAXIMISED),
                getStringList(LAST_EDITED).stream()
                                          .map(Path::of)
                                          .collect(Collectors.toList()),
                Path.of(get(LAST_FOCUSED)),
                getFileHistory(),
                get(ID_ENTRY_GENERATOR),
                getDouble(SIDE_PANE_WIDTH));

        EasyBind.listen(guiPreferences.positionXProperty(), (obs, oldValue, newValue) -> putDouble(MAIN_WINDOW_POS_X, newValue.doubleValue()));
        EasyBind.listen(guiPreferences.positionYProperty(), (obs, oldValue, newValue) -> putDouble(MAIN_WINDOW_POS_Y, newValue.doubleValue()));
        EasyBind.listen(guiPreferences.sizeXProperty(), (obs, oldValue, newValue) -> putDouble(MAIN_WINDOW_WIDTH, newValue.doubleValue()));
        EasyBind.listen(guiPreferences.sizeYProperty(), (obs, oldValue, newValue) -> putDouble(MAIN_WINDOW_HEIGHT, newValue.doubleValue()));
        EasyBind.listen(guiPreferences.windowMaximisedProperty(), (obs, oldValue, newValue) -> putBoolean(WINDOW_MAXIMISED, newValue));
        EasyBind.listen(guiPreferences.sidePaneWidthProperty(), (obs, oldValue, newValue) -> putDouble(SIDE_PANE_WIDTH, newValue.doubleValue()));

        guiPreferences.getLastFilesOpened().addListener((ListChangeListener<Path>) change -> {
            if (change.getList().isEmpty()) {
                prefs.remove(LAST_EDITED);
            } else {
                putStringList(LAST_EDITED, guiPreferences.getLastFilesOpened().stream()
                                                         .map(Path::toAbsolutePath)
                                                         .map(Path::toString)
                                                         .collect(Collectors.toList()));
            }
        });
        EasyBind.listen(guiPreferences.lastFocusedFileProperty(), (obs, oldValue, newValue) -> {
            if (newValue != null) {
                put(LAST_FOCUSED, newValue.toAbsolutePath().toString());
            } else {
                remove(LAST_FOCUSED);
            }
        });
        guiPreferences.getFileHistory().addListener((InvalidationListener) change -> storeFileHistory(guiPreferences.getFileHistory()));
        EasyBind.listen(guiPreferences.lastSelectedIdBasedFetcherProperty(), (obs, oldValue, newValue) -> put(ID_ENTRY_GENERATOR, newValue));

        return guiPreferences;
    }

    private FileHistory getFileHistory() {
        return FileHistory.of(getStringList(RECENT_DATABASES).stream()
                                                             .map(Path::of)
                                                             .toList());
    }

    private void storeFileHistory(FileHistory history) {
        putStringList(RECENT_DATABASES, history.stream()
                                               .map(Path::toAbsolutePath)
                                               .map(Path::toString)
                                               .toList());
    }

    @Override
    public MergeDialogPreferences getMergeDialogPreferences() {
        if (mergeDialogPreferences != null) {
            return mergeDialogPreferences;
        }

        mergeDialogPreferences = new MergeDialogPreferences(
                DiffMode.parse(get(MERGE_ENTRIES_DIFF_MODE)),
                getBoolean(MERGE_ENTRIES_SHOULD_SHOW_DIFF),
                getBoolean(MERGE_ENTRIES_SHOULD_SHOW_UNIFIED_DIFF),
                getBoolean(MERGE_ENTRIES_HIGHLIGHT_WORDS),
                getBoolean(MERGE_SHOW_ONLY_CHANGED_FIELDS),
                getBoolean(MERGE_APPLY_TO_ALL_ENTRIES),
                DuplicateResolverDialog.DuplicateResolverResult.parse(get(DUPLICATE_RESOLVER_DECISION_RESULT_ALL_ENTRIES))
        );

        EasyBind.listen(mergeDialogPreferences.mergeDiffModeProperty(), (obs, oldValue, newValue) -> put(MERGE_ENTRIES_DIFF_MODE, newValue.name()));
        EasyBind.listen(mergeDialogPreferences.mergeShouldShowDiffProperty(), (obs, oldValue, newValue) -> putBoolean(MERGE_ENTRIES_SHOULD_SHOW_DIFF, newValue));
        EasyBind.listen(mergeDialogPreferences.mergeShouldShowUnifiedDiffProperty(), (obs, oldValue, newValue) -> putBoolean(MERGE_ENTRIES_SHOULD_SHOW_UNIFIED_DIFF, newValue));
        EasyBind.listen(mergeDialogPreferences.mergeHighlightWordsProperty(), (obs, oldValue, newValue) -> putBoolean(MERGE_ENTRIES_HIGHLIGHT_WORDS, newValue));
        EasyBind.listen(mergeDialogPreferences.mergeShowChangedFieldOnlyProperty(), (obs, oldValue, newValue) -> putBoolean(MERGE_SHOW_ONLY_CHANGED_FIELDS, newValue));
        EasyBind.listen(mergeDialogPreferences.mergeApplyToAllEntriesProperty(), (obs, oldValue, newValue) -> putBoolean(MERGE_APPLY_TO_ALL_ENTRIES, newValue));
        EasyBind.listen(mergeDialogPreferences.allEntriesDuplicateResolverDecisionProperty(), (obs, oldValue, newValue) -> put(DUPLICATE_RESOLVER_DECISION_RESULT_ALL_ENTRIES, newValue.name()));

        return mergeDialogPreferences;
    }

    @Override
    public UnlinkedFilesDialogPreferences getUnlinkedFilesDialogPreferences() {
        if (unlinkedFilesDialogPreferences != null) {
            return unlinkedFilesDialogPreferences;
        }

        unlinkedFilesDialogPreferences = new UnlinkedFilesDialogPreferences(
                get(UNLINKED_FILES_SELECTED_EXTENSION),
                DateRange.parse(get(UNLINKED_FILES_SELECTED_DATE_RANGE)),
                ExternalFileSorter.parse(get(UNLINKED_FILES_SELECTED_SORT))
        );

        EasyBind.listen(unlinkedFilesDialogPreferences.unlinkedFilesSelectedExtensionProperty(), (obs, oldValue, newValue) -> put(UNLINKED_FILES_SELECTED_EXTENSION, newValue));
        EasyBind.listen(unlinkedFilesDialogPreferences.unlinkedFilesSelectedDateRangeProperty(), (obs, oldValue, newValue) -> put(UNLINKED_FILES_SELECTED_DATE_RANGE, newValue.name()));
        EasyBind.listen(unlinkedFilesDialogPreferences.unlinkedFilesSelectedSortProperty(), (obs, oldValue, newValue) -> put(UNLINKED_FILES_SELECTED_SORT, newValue.name()));

        return unlinkedFilesDialogPreferences;
    }

    //*************************************************************************************************************
    // Misc preferences
    //*************************************************************************************************************

    @Override
    public SearchPreferences getSearchPreferences() {
        if (searchPreferences != null) {
            return searchPreferences;
        }

        searchPreferences = new SearchPreferences(
<<<<<<< HEAD
=======
                getBoolean(SEARCH_DISPLAY_MODE) ? SearchDisplayMode.FILTER : SearchDisplayMode.FLOAT,
                getBoolean(SEARCH_CASE_SENSITIVE),
>>>>>>> db9f83cf
                getBoolean(SEARCH_REG_EXP),
                getBoolean(SEARCH_FULLTEXT),
                getBoolean(SEARCH_KEEP_SEARCH_STRING),
                getBoolean(SEARCH_FILTERING_MODE),
                getBoolean(SEARCH_KEEP_GLOBAL_WINDOW_ON_TOP),
                getDouble(SEARCH_WINDOW_HEIGHT),
                getDouble(SEARCH_WINDOW_WIDTH),
                getDouble(SEARCH_WINDOW_DIVIDER_POS));

<<<<<<< HEAD
        searchPreferences.getObservableSearchFlags().addListener((SetChangeListener<SearchFlags>) c -> {
            putBoolean(SEARCH_REG_EXP, searchPreferences.getObservableSearchFlags().contains(SearchFlags.REGULAR_EXPRESSION));
            putBoolean(SEARCH_FULLTEXT, searchPreferences.getObservableSearchFlags().contains(SearchFlags.FULLTEXT));
            putBoolean(SEARCH_KEEP_SEARCH_STRING, searchPreferences.getObservableSearchFlags().contains(SearchFlags.KEEP_SEARCH_STRING));
            putBoolean(SEARCH_FILTERING_MODE, searchPreferences.getObservableSearchFlags().contains(SearchFlags.FILTERING_SEARCH));
=======
        searchPreferences.getObservableSearchFlags().addListener((SetChangeListener<SearchRules.SearchFlags>) c -> {
            putBoolean(SEARCH_CASE_SENSITIVE, searchPreferences.getObservableSearchFlags().contains(SearchRules.SearchFlags.CASE_SENSITIVE));
            putBoolean(SEARCH_REG_EXP, searchPreferences.getObservableSearchFlags().contains(SearchRules.SearchFlags.REGULAR_EXPRESSION));
            putBoolean(SEARCH_FULLTEXT, searchPreferences.getObservableSearchFlags().contains(SearchRules.SearchFlags.FULLTEXT));
>>>>>>> db9f83cf
        });
        EasyBind.listen(searchPreferences.searchDisplayModeProperty(), (obs, oldValue, newValue) -> putBoolean(SEARCH_DISPLAY_MODE, newValue == SearchDisplayMode.FILTER));
        EasyBind.listen(searchPreferences.keepSearchStingProperty(), (obs, oldValue, newValue) -> putBoolean(SEARCH_KEEP_SEARCH_STRING, newValue));
        EasyBind.listen(searchPreferences.keepWindowOnTopProperty(), (obs, oldValue, newValue) -> putBoolean(SEARCH_KEEP_GLOBAL_WINDOW_ON_TOP, searchPreferences.shouldKeepWindowOnTop()));
        EasyBind.listen(searchPreferences.getSearchWindowHeightProperty(), (obs, oldValue, newValue) -> putDouble(SEARCH_WINDOW_HEIGHT, searchPreferences.getSearchWindowHeight()));
        EasyBind.listen(searchPreferences.getSearchWindowWidthProperty(), (obs, oldValue, newValue) -> putDouble(SEARCH_WINDOW_WIDTH, searchPreferences.getSearchWindowWidth()));
        EasyBind.listen(searchPreferences.getSearchWindowDividerPositionProperty(), (obs, oldValue, newValue) -> putDouble(SEARCH_WINDOW_DIVIDER_POS, searchPreferences.getSearchWindowDividerPosition()));

        return searchPreferences;
    }

    @Override
    public XmpPreferences getXmpPreferences() {
        if (xmpPreferences != null) {
            return xmpPreferences;
        }

        xmpPreferences = new XmpPreferences(
                getBoolean(USE_XMP_PRIVACY_FILTER),
                getStringList(XMP_PRIVACY_FILTERS).stream().map(FieldFactory::parseField).collect(Collectors.toSet()),
                getBibEntryPreferences().keywordSeparatorProperty());

        EasyBind.listen(xmpPreferences.useXmpPrivacyFilterProperty(),
                (obs, oldValue, newValue) -> putBoolean(USE_XMP_PRIVACY_FILTER, newValue));
        xmpPreferences.getXmpPrivacyFilter().addListener((SetChangeListener<Field>) c ->
                putStringList(XMP_PRIVACY_FILTERS, xmpPreferences.getXmpPrivacyFilter().stream()
                                                                 .map(Field::getName)
                                                                 .collect(Collectors.toList())));

        return xmpPreferences;
    }

    @Override
    public NameFormatterPreferences getNameFormatterPreferences() {
        if (nameFormatterPreferences != null) {
            return nameFormatterPreferences;
        }

        nameFormatterPreferences = new NameFormatterPreferences(
                getStringList(NAME_FORMATER_KEY),
                getStringList(NAME_FORMATTER_VALUE));

        nameFormatterPreferences.getNameFormatterKey().addListener((InvalidationListener) change ->
                putStringList(NAME_FORMATER_KEY, nameFormatterPreferences.getNameFormatterKey()));
        nameFormatterPreferences.getNameFormatterValue().addListener((InvalidationListener) change ->
                putStringList(NAME_FORMATTER_VALUE, nameFormatterPreferences.getNameFormatterValue()));

        return nameFormatterPreferences;
    }

    @Override
    public AutoCompletePreferences getAutoCompletePreferences() {
        if (autoCompletePreferences != null) {
            return autoCompletePreferences;
        }

        AutoCompletePreferences.NameFormat nameFormat = AutoCompletePreferences.NameFormat.BOTH;
        if (getBoolean(AUTOCOMPLETER_LAST_FIRST)) {
            nameFormat = AutoCompletePreferences.NameFormat.LAST_FIRST;
        } else if (getBoolean(AUTOCOMPLETER_FIRST_LAST)) {
            nameFormat = AutoCompletePreferences.NameFormat.FIRST_LAST;
        }

        autoCompletePreferences = new AutoCompletePreferences(
                getBoolean(AUTO_COMPLETE),
                AutoCompleteFirstNameMode.parse(get(AUTOCOMPLETER_FIRSTNAME_MODE)),
                nameFormat,
                getStringList(AUTOCOMPLETER_COMPLETE_FIELDS).stream().map(FieldFactory::parseField).collect(Collectors.toSet())
        );

        EasyBind.listen(autoCompletePreferences.autoCompleteProperty(), (obs, oldValue, newValue) -> putBoolean(AUTO_COMPLETE, newValue));
        EasyBind.listen(autoCompletePreferences.firstNameModeProperty(), (obs, oldValue, newValue) -> put(AUTOCOMPLETER_FIRSTNAME_MODE, newValue.name()));
        autoCompletePreferences.getCompleteFields().addListener((SetChangeListener<Field>) c ->
                putStringList(AUTOCOMPLETER_COMPLETE_FIELDS, autoCompletePreferences.getCompleteFields().stream()
                                                                                    .map(Field::getName)
                                                                                    .collect(Collectors.toList())));
        EasyBind.listen(autoCompletePreferences.nameFormatProperty(), (obs, oldValue, newValue) -> {
            if (autoCompletePreferences.getNameFormat() == AutoCompletePreferences.NameFormat.BOTH) {
                putBoolean(AUTOCOMPLETER_LAST_FIRST, false);
                putBoolean(AUTOCOMPLETER_FIRST_LAST, false);
            } else if (autoCompletePreferences.getNameFormat() == AutoCompletePreferences.NameFormat.LAST_FIRST) {
                putBoolean(AUTOCOMPLETER_LAST_FIRST, true);
                putBoolean(AUTOCOMPLETER_FIRST_LAST, false);
            } else {
                putBoolean(AUTOCOMPLETER_LAST_FIRST, false);
                putBoolean(AUTOCOMPLETER_FIRST_LAST, true);
            }
        });

        return autoCompletePreferences;
    }

    @Override
    public SpecialFieldsPreferences getSpecialFieldsPreferences() {
        if (specialFieldsPreferences != null) {
            return specialFieldsPreferences;
        }

        specialFieldsPreferences = new SpecialFieldsPreferences(getBoolean(SPECIALFIELDSENABLED));

        EasyBind.listen(specialFieldsPreferences.specialFieldsEnabledProperty(), (obs, oldValue, newValue) -> putBoolean(SPECIALFIELDSENABLED, newValue));

        return specialFieldsPreferences;
    }

    @Override
    public MrDlibPreferences getMrDlibPreferences() {
        if (mrDlibPreferences != null) {
            return mrDlibPreferences;
        }

        mrDlibPreferences = new MrDlibPreferences(
                getBoolean(ACCEPT_RECOMMENDATIONS),
                getBoolean(SEND_LANGUAGE_DATA),
                getBoolean(SEND_OS_DATA),
                getBoolean(SEND_TIMEZONE_DATA));

        EasyBind.listen(mrDlibPreferences.acceptRecommendationsProperty(), (obs, oldValue, newValue) -> putBoolean(ACCEPT_RECOMMENDATIONS, newValue));
        EasyBind.listen(mrDlibPreferences.sendLanguageProperty(), (obs, oldValue, newValue) -> putBoolean(SEND_LANGUAGE_DATA, newValue));
        EasyBind.listen(mrDlibPreferences.sendOsProperty(), (obs, oldValue, newValue) -> putBoolean(SEND_OS_DATA, newValue));
        EasyBind.listen(mrDlibPreferences.sendTimezoneProperty(), (obs, oldValue, newValue) -> putBoolean(SEND_TIMEZONE_DATA, newValue));

        return mrDlibPreferences;
    }

    @Override
    public ProtectedTermsPreferences getProtectedTermsPreferences() {
        if (protectedTermsPreferences != null) {
            return protectedTermsPreferences;
        }

        protectedTermsPreferences = new ProtectedTermsPreferences(
                getStringList(PROTECTED_TERMS_ENABLED_INTERNAL),
                getStringList(PROTECTED_TERMS_ENABLED_EXTERNAL),
                getStringList(PROTECTED_TERMS_DISABLED_INTERNAL),
                getStringList(PROTECTED_TERMS_DISABLED_EXTERNAL)
        );

        protectedTermsPreferences.getEnabledExternalTermLists().addListener((InvalidationListener) change ->
                putStringList(PROTECTED_TERMS_ENABLED_EXTERNAL, protectedTermsPreferences.getEnabledExternalTermLists()));
        protectedTermsPreferences.getDisabledExternalTermLists().addListener((InvalidationListener) change ->
                putStringList(PROTECTED_TERMS_DISABLED_EXTERNAL, protectedTermsPreferences.getDisabledExternalTermLists()));
        protectedTermsPreferences.getEnabledInternalTermLists().addListener((InvalidationListener) change ->
                putStringList(PROTECTED_TERMS_ENABLED_INTERNAL, protectedTermsPreferences.getEnabledInternalTermLists()));
        protectedTermsPreferences.getDisabledInternalTermLists().addListener((InvalidationListener) change ->
                putStringList(PROTECTED_TERMS_DISABLED_INTERNAL, protectedTermsPreferences.getDisabledInternalTermLists()));

        return protectedTermsPreferences;
    }

    //*************************************************************************************************************
    // Importer preferences
    //*************************************************************************************************************

    @Override
    public ImporterPreferences getImporterPreferences() {
        if (importerPreferences != null) {
            return importerPreferences;
        }

        importerPreferences = new ImporterPreferences(
                getBoolean(IMPORTERS_ENABLED),
                getBoolean(GENERATE_KEY_ON_IMPORT),
                Path.of(get(IMPORT_WORKING_DIRECTORY)),
                getBoolean(WARN_ABOUT_DUPLICATES_IN_INSPECTION),
                getCustomImportFormats(),
                getFetcherKeys(),
                getBoolean(FETCHER_CUSTOM_KEY_PERSIST),
                getStringList(SEARCH_CATALOGS));

        EasyBind.listen(importerPreferences.importerEnabledProperty(), (obs, oldValue, newValue) -> putBoolean(IMPORTERS_ENABLED, newValue));
        EasyBind.listen(importerPreferences.generateNewKeyOnImportProperty(), (obs, oldValue, newValue) -> putBoolean(GENERATE_KEY_ON_IMPORT, newValue));
        EasyBind.listen(importerPreferences.importWorkingDirectoryProperty(), (obs, oldValue, newValue) -> put(IMPORT_WORKING_DIRECTORY, newValue.toString()));
        EasyBind.listen(importerPreferences.warnAboutDuplicatesOnImportProperty(), (obs, oldValue, newValue) -> putBoolean(WARN_ABOUT_DUPLICATES_IN_INSPECTION, newValue));
        EasyBind.listen(importerPreferences.persistCustomKeysProperty(), (obs, oldValue, newValue) -> putBoolean(FETCHER_CUSTOM_KEY_PERSIST, newValue));
        importerPreferences.getApiKeys().addListener((InvalidationListener) c -> storeFetcherKeys(importerPreferences.getApiKeys()));
        importerPreferences.getCustomImporters().addListener((InvalidationListener) c -> storeCustomImportFormats(importerPreferences.getCustomImporters()));
        importerPreferences.getCatalogs().addListener((InvalidationListener) c -> putStringList(SEARCH_CATALOGS, importerPreferences.getCatalogs()));

        return importerPreferences;
    }

    private Set<CustomImporter> getCustomImportFormats() {
        Set<CustomImporter> importers = new TreeSet<>();

        for (String toImport : getSeries(CUSTOM_IMPORT_FORMAT)) {
            List<String> importerString = convertStringToList(toImport);
            try {
                if (importerString.size() == 2) {
                    // New format: basePath, className
                    importers.add(new CustomImporter(importerString.getFirst(), importerString.get(1)));
                } else {
                    // Old format: name, cliId, className, basePath
                    importers.add(new CustomImporter(importerString.get(3), importerString.get(2)));
                }
            } catch (Exception e) {
                LOGGER.warn("Could not load {} from preferences. Will ignore.", importerString.getFirst(), e);
            }
        }

        return importers;
    }

    private void storeCustomImportFormats(Set<CustomImporter> importers) {
        purgeSeries(CUSTOM_IMPORT_FORMAT, 0);
        CustomImporter[] importersArray = importers.toArray(new CustomImporter[0]);
        for (int i = 0; i < importersArray.length; i++) {
            putStringList(CUSTOM_IMPORT_FORMAT + i, importersArray[i].getAsStringList());
        }
    }

    private Set<FetcherApiKey> getFetcherKeys() {
        Set<FetcherApiKey> fetcherApiKeys = new HashSet<>();

        List<String> names = getStringList(FETCHER_CUSTOM_KEY_NAMES);
        List<String> uses = getStringList(FETCHER_CUSTOM_KEY_USES);
        List<String> keys = getFetcherKeysFromKeyring(names);

        for (int i = 0; i < names.size(); i++) {
            fetcherApiKeys.add(new FetcherApiKey(
                    names.get(i),
                    // i < uses.size() ? Boolean.parseBoolean(uses.get(i)) : false
                    (i < uses.size()) && Boolean.parseBoolean(uses.get(i)),
                    i < keys.size() ? keys.get(i) : ""));
        }

        return fetcherApiKeys;
    }

    private List<String> getFetcherKeysFromKeyring(List<String> names) {
        List<String> keys = new ArrayList<>();

        try (final Keyring keyring = Keyring.create()) {
            for (String fetcher : names) {
                try {
                    keys.add(new Password(
                            keyring.getPassword("org.jabref.customapikeys", fetcher),
                            getInternalPreferences().getUserAndHost())
                            .decrypt());
                } catch (PasswordAccessException ex) {
                    LOGGER.debug("No api key stored for {} fetcher", fetcher);
                    keys.add("");
                }
            }
        } catch (Exception ex) {
            LOGGER.warn("JabRef could not open the key store");
        }

        return keys;
    }

    private void storeFetcherKeys(Set<FetcherApiKey> fetcherApiKeys) {
        List<String> names = new ArrayList<>();
        List<String> uses = new ArrayList<>();
        List<String> keys = new ArrayList<>();

        for (FetcherApiKey apiKey : fetcherApiKeys) {
            names.add(apiKey.getName());
            uses.add(String.valueOf(apiKey.shouldUse()));
            keys.add(apiKey.getKey());
        }

        putStringList(FETCHER_CUSTOM_KEY_NAMES, names);
        putStringList(FETCHER_CUSTOM_KEY_USES, uses);

        if (getBoolean(FETCHER_CUSTOM_KEY_PERSIST)) {
            storeFetcherKeysToKeyring(names, keys);
        } else {
            clearCustomFetcherKeys();
        }
    }

    private void storeFetcherKeysToKeyring(List<String> names, List<String> keys) {
        try (final Keyring keyring = Keyring.create()) {
            for (int i = 0; i < names.size(); i++) {
                if (StringUtil.isNullOrEmpty(keys.get(i))) {
                    try {
                        keyring.deletePassword("org.jabref.customapikeys", names.get(i));
                    } catch (PasswordAccessException ex) {
                        // Already removed
                    }
                } else {
                    keyring.setPassword("org.jabref.customapikeys", names.get(i), new Password(
                            keys.get(i),
                            getInternalPreferences().getUserAndHost())
                            .encrypt());
                }
            }
        } catch (Exception ex) {
            LOGGER.error("Unable to open key store", ex);
        }
    }

    private void clearCustomFetcherKeys() {
        List<String> names = getStringList(FETCHER_CUSTOM_KEY_NAMES);
        try (final Keyring keyring = Keyring.create()) {
            try {
                for (String name : names) {
                    keyring.deletePassword("org.jabref.customapikeys", name);
                }
            } catch (PasswordAccessException ex) {
                // nothing to do, no password to remove
            }
        } catch (Exception ex) {
            LOGGER.error("Unable to open key store");
        }
    }

    @Override
    public GrobidPreferences getGrobidPreferences() {
        if (grobidPreferences != null) {
            return grobidPreferences;
        }

        grobidPreferences = new GrobidPreferences(
                getBoolean(GROBID_ENABLED),
                getBoolean(GROBID_OPT_OUT),
                get(GROBID_URL));

        EasyBind.listen(grobidPreferences.grobidEnabledProperty(), (obs, oldValue, newValue) -> putBoolean(GROBID_ENABLED, newValue));
        EasyBind.listen(grobidPreferences.grobidOptOutProperty(), (obs, oldValue, newValue) -> putBoolean(GROBID_OPT_OUT, newValue));
        EasyBind.listen(grobidPreferences.grobidURLProperty(), (obs, oldValue, newValue) -> put(GROBID_URL, newValue));

        return grobidPreferences;
    }

    @Override
    public ImportFormatPreferences getImportFormatPreferences() {
        return new ImportFormatPreferences(
                getBibEntryPreferences(),
                getCitationKeyPatternPreferences(),
                getFieldPreferences(),
                getXmpPreferences(),
                getDOIPreferences(),
                getGrobidPreferences());
    }
}<|MERGE_RESOLUTION|>--- conflicted
+++ resolved
@@ -54,6 +54,7 @@
 import org.jabref.gui.maintable.NameDisplayPreferences.DisplayStyle;
 import org.jabref.gui.mergeentries.DiffMode;
 import org.jabref.gui.push.PushToApplications;
+import org.jabref.gui.search.SearchDisplayMode;
 import org.jabref.gui.sidepane.SidePaneType;
 import org.jabref.gui.specialfields.SpecialFieldsPreferences;
 import org.jabref.gui.theme.Theme;
@@ -285,7 +286,7 @@
     public static final String FILE_BROWSER_COMMAND = "fileBrowserCommand";
     public static final String MAIN_FILE_DIRECTORY = "fileDirectory";
 
-    public static final String SEARCH_FILTERING_MODE = "filteringSearch";
+    public static final String SEARCH_DISPLAY_MODE = "searchDisplayMode";
     public static final String SEARCH_REG_EXP = "regExpSearch";
     public static final String SEARCH_FULLTEXT = "fulltextSearch";
     public static final String SEARCH_KEEP_SEARCH_STRING = "keepSearchString";
@@ -539,12 +540,7 @@
         // will never be translated.
         Localization.setLanguage(getLanguage());
 
-<<<<<<< HEAD
-        defaults.put(SEARCH_FILTERING_MODE, Boolean.FALSE);
-=======
-        defaults.put(SEARCH_CASE_SENSITIVE, Boolean.FALSE);
         defaults.put(SEARCH_DISPLAY_MODE, Boolean.TRUE);
->>>>>>> db9f83cf
         defaults.put(SEARCH_REG_EXP, Boolean.FALSE);
         defaults.put(SEARCH_FULLTEXT, Boolean.FALSE);
         defaults.put(SEARCH_KEEP_SEARCH_STRING, Boolean.FALSE);
@@ -657,9 +653,8 @@
         defaults.put(SIDE_PANE_COMPONENT_NAMES, "");
         defaults.put(SIDE_PANE_COMPONENT_PREFERRED_POSITIONS, "");
 
-        defaults.put(COLUMN_NAMES, "search_rank;search_score;groups;group_icons;files;linked_id;field:entrytype;field:author/editor;field:title;field:year;field:journal/booktitle;special:ranking;special:readstatus;special:priority");
-        defaults.put(COLUMN_WIDTHS, "50;50;28;40;28;28;75;300;470;60;130;50;50;50");
-        defaults.put(COLUMN_SORT_ORDER, "search_rank");
+        defaults.put(COLUMN_NAMES, "search_score;groups;group_icons;files;linked_id;field:entrytype;field:author/editor;field:title;field:year;field:journal/booktitle;special:ranking;special:readstatus;special:priority");
+        defaults.put(COLUMN_WIDTHS, "50;28;40;28;28;75;300;470;60;130;50;50;50");
 
         defaults.put(XMP_PRIVACY_FILTERS, "pdf;timestamp;keywords;owner;note;review");
         defaults.put(USE_XMP_PRIVACY_FILTER, Boolean.FALSE);
@@ -2740,32 +2735,18 @@
         }
 
         searchPreferences = new SearchPreferences(
-<<<<<<< HEAD
-=======
                 getBoolean(SEARCH_DISPLAY_MODE) ? SearchDisplayMode.FILTER : SearchDisplayMode.FLOAT,
-                getBoolean(SEARCH_CASE_SENSITIVE),
->>>>>>> db9f83cf
                 getBoolean(SEARCH_REG_EXP),
                 getBoolean(SEARCH_FULLTEXT),
                 getBoolean(SEARCH_KEEP_SEARCH_STRING),
-                getBoolean(SEARCH_FILTERING_MODE),
                 getBoolean(SEARCH_KEEP_GLOBAL_WINDOW_ON_TOP),
                 getDouble(SEARCH_WINDOW_HEIGHT),
                 getDouble(SEARCH_WINDOW_WIDTH),
                 getDouble(SEARCH_WINDOW_DIVIDER_POS));
 
-<<<<<<< HEAD
         searchPreferences.getObservableSearchFlags().addListener((SetChangeListener<SearchFlags>) c -> {
             putBoolean(SEARCH_REG_EXP, searchPreferences.getObservableSearchFlags().contains(SearchFlags.REGULAR_EXPRESSION));
             putBoolean(SEARCH_FULLTEXT, searchPreferences.getObservableSearchFlags().contains(SearchFlags.FULLTEXT));
-            putBoolean(SEARCH_KEEP_SEARCH_STRING, searchPreferences.getObservableSearchFlags().contains(SearchFlags.KEEP_SEARCH_STRING));
-            putBoolean(SEARCH_FILTERING_MODE, searchPreferences.getObservableSearchFlags().contains(SearchFlags.FILTERING_SEARCH));
-=======
-        searchPreferences.getObservableSearchFlags().addListener((SetChangeListener<SearchRules.SearchFlags>) c -> {
-            putBoolean(SEARCH_CASE_SENSITIVE, searchPreferences.getObservableSearchFlags().contains(SearchRules.SearchFlags.CASE_SENSITIVE));
-            putBoolean(SEARCH_REG_EXP, searchPreferences.getObservableSearchFlags().contains(SearchRules.SearchFlags.REGULAR_EXPRESSION));
-            putBoolean(SEARCH_FULLTEXT, searchPreferences.getObservableSearchFlags().contains(SearchRules.SearchFlags.FULLTEXT));
->>>>>>> db9f83cf
         });
         EasyBind.listen(searchPreferences.searchDisplayModeProperty(), (obs, oldValue, newValue) -> putBoolean(SEARCH_DISPLAY_MODE, newValue == SearchDisplayMode.FILTER));
         EasyBind.listen(searchPreferences.keepSearchStingProperty(), (obs, oldValue, newValue) -> putBoolean(SEARCH_KEEP_SEARCH_STRING, newValue));
