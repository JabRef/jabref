--- conflicted
+++ resolved
@@ -1980,7 +1980,14 @@
         return map;
     }
 
-<<<<<<< HEAD
+    public FileDragDropPreferenceType getEntryEditorFileLinkPreference() {
+        return FileDragDropPreferenceType.valueOf(get(ENTRY_EDITOR_DRAG_DROP_PREFERENCE_TYPE));
+    }
+
+    public void storeEntryEditorFileLinkPreference(FileDragDropPreferenceType type) {
+        put(ENTRY_EDITOR_DRAG_DROP_PREFERENCE_TYPE, type.name());
+    }
+
     @Override
     public List<TemplateExporter> getCustomExportFormats(JournalAbbreviationLoader loader) {
         int i = 0;
@@ -2044,14 +2051,4 @@
     public String getExportWorkingDirectory() {
         return get(EXPORT_WORKING_DIRECTORY);
     }
-
-=======
-    public FileDragDropPreferenceType getEntryEditorFileLinkPreference() {
-        return FileDragDropPreferenceType.valueOf(get(ENTRY_EDITOR_DRAG_DROP_PREFERENCE_TYPE));
-    }
-
-    public void storeEntryEditorFileLinkPreference(FileDragDropPreferenceType type) {
-        put(ENTRY_EDITOR_DRAG_DROP_PREFERENCE_TYPE, type.name());
-    }
->>>>>>> 50875f96
 }