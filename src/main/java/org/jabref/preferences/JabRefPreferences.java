--- conflicted
+++ resolved
@@ -874,16 +874,11 @@
 
         // AI
         defaults.put(AI_ENABLE_CHAT, AiDefaultPreferences.ENABLE_CHAT);
-        defaults.put(AI_PROVIDER, AiDefaultPreferences.PROVIDER.getName());
+        defaults.put(AI_PROVIDER, AiDefaultPreferences.PROVIDER.name());
         defaults.put(AI_CHAT_MODEL, AiDefaultPreferences.CHAT_MODEL);
         defaults.put(AI_CUSTOMIZE_SETTINGS, AiDefaultPreferences.CUSTOMIZE_SETTINGS);
-<<<<<<< HEAD
-        defaults.put(AI_EMBEDDING_MODEL, AiDefaultPreferences.EMBEDDING_MODEL.getName());
-=======
-        defaults.put(AI_CHAT_MODEL, AiDefaultPreferences.CHAT_MODEL);
         defaults.put(AI_EMBEDDING_MODEL, AiDefaultPreferences.EMBEDDING_MODEL.name());
         defaults.put(AI_API_BASE_URL, AiDefaultPreferences.API_BASE_URL);
->>>>>>> efed0cc3
         defaults.put(AI_SYSTEM_MESSAGE, AiDefaultPreferences.SYSTEM_MESSAGE);
         defaults.put(AI_TEMPERATURE, AiDefaultPreferences.TEMPERATURE);
         defaults.put(AI_CONTEXT_WINDOW_SIZE, AiDefaultPreferences.CONTEXT_WINDOW_SIZE);
@@ -2762,20 +2757,13 @@
         }
 
         aiPreferences = new AiPreferences(
-<<<<<<< HEAD
-                useAi,
-                AiPreferences.AiProvider.fromString(get(AI_PROVIDER)),
+                getBoolean(AI_ENABLE_CHAT),
+                AiPreferences.AiProvider.valueOf(get(AI_PROVIDER)),
                 get(AI_CHAT_MODEL),
-                token,
-                AiPreferences.EmbeddingModel.fromString(get(AI_EMBEDDING_MODEL)),
-=======
-                getBoolean(AI_ENABLE_CHAT),
                 getOpenAiTokenFromKeyring().orElse(""),
-                get(AI_CHAT_MODEL),
+                getBoolean(AI_CUSTOMIZE_SETTINGS),
                 AiPreferences.EmbeddingModel.valueOf(get(AI_EMBEDDING_MODEL)),
                 get(AI_API_BASE_URL),
->>>>>>> efed0cc3
-                getBoolean(AI_CUSTOMIZE_SETTINGS),
                 get(AI_SYSTEM_MESSAGE),
                 getDouble(AI_TEMPERATURE),
                 getInt(AI_CONTEXT_WINDOW_SIZE),
@@ -2792,13 +2780,8 @@
 
         EasyBind.listen(aiPreferences.customizeSettingsProperty(), (obs, oldValue, newValue) -> putBoolean(AI_CUSTOMIZE_SETTINGS, newValue));
 
-<<<<<<< HEAD
-=======
-        EasyBind.listen(aiPreferences.chatModelProperty(), (obs, oldValue, newValue) -> put(AI_CHAT_MODEL, newValue));
->>>>>>> efed0cc3
         EasyBind.listen(aiPreferences.embeddingModelProperty(), (obs, oldValue, newValue) -> put(AI_EMBEDDING_MODEL, newValue.name()));
         EasyBind.listen(aiPreferences.apiBaseUrlProperty(), (obs, oldValue, newValue) -> put(AI_API_BASE_URL, newValue));
-
         EasyBind.listen(aiPreferences.instructionProperty(), (obs, oldValue, newValue) -> put(AI_SYSTEM_MESSAGE, newValue));
         EasyBind.listen(aiPreferences.temperatureProperty(), (obs, oldValue, newValue) -> putDouble(AI_TEMPERATURE, (double) newValue));
         EasyBind.listen(aiPreferences.contextWindowSizeProperty(), (obs, oldValue, newValue) -> putInt(AI_CONTEXT_WINDOW_SIZE, newValue));
