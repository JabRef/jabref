--- conflicted
+++ resolved
@@ -51,15 +51,10 @@
     private final BooleanProperty enableChatWithFiles;
     private final StringProperty openAiToken;
 
-<<<<<<< HEAD
     private final BooleanProperty customizeSettings;
 
-    private final ObjectProperty<AiModel> model;
-=======
     private final ObjectProperty<ChatModel> chatModel;
     private final ObjectProperty<EmbeddingModel> embeddingModel;
->>>>>>> a264d6b4
-
 
     private final StringProperty systemMessage;
     private final DoubleProperty temperature;
@@ -69,22 +64,14 @@
     private final IntegerProperty ragMaxResultsCount;
     private final DoubleProperty ragMinScore;
 
-<<<<<<< HEAD
-    public AiPreferences(boolean enableChatWithFiles, String openAiToken, boolean customizeSettings, AiModel aiModel, String systemMessage, double temperature, int messageWindowSize, int documentSplitterChunkSize, int documentSplitterOverlapSize, int ragMaxResultsCount, double ragMinScore) {
+    public AiPreferences(boolean enableChatWithFiles, String openAiToken, ChatModel chatModel, EmbeddingModel embeddingModel, boolean customizeSettings, String systemMessage, double temperature, int messageWindowSize, int documentSplitterChunkSize, int documentSplitterOverlapSize, int ragMaxResultsCount, double ragMinScore) {
         this.enableChatWithFiles = new SimpleBooleanProperty(enableChatWithFiles);
         this.openAiToken = new SimpleStringProperty(openAiToken);
 
         this.customizeSettings = new SimpleBooleanProperty(customizeSettings);
 
-        this.model = new SimpleObjectProperty<>(aiModel);
-=======
-    public AiPreferences(boolean enableChatWithFiles, String openAiToken, ChatModel chatModel, EmbeddingModel embeddingModel, String systemMessage, double temperature, int messageWindowSize, int documentSplitterChunkSize, int documentSplitterOverlapSize, int ragMaxResultsCount, double ragMinScore) {
-        this.enableChatWithFiles = new SimpleBooleanProperty(enableChatWithFiles);
-        this.openAiToken = new SimpleStringProperty(openAiToken);
-
         this.chatModel = new SimpleObjectProperty<>(chatModel);
         this.embeddingModel = new SimpleObjectProperty<>(embeddingModel);
->>>>>>> a264d6b4
 
         this.systemMessage = new SimpleStringProperty(systemMessage);
         this.temperature = new SimpleDoubleProperty(temperature);
@@ -119,7 +106,6 @@
         this.openAiToken.set(openAiToken);
     }
 
-<<<<<<< HEAD
     public BooleanProperty customizeSettingsProperty() {
         return customizeSettings;
     }
@@ -132,9 +118,6 @@
         this.customizeSettings.set(customizeSettings);
     }
 
-    public ObjectProperty<AiModel> modelProperty() {
-        return model;
-=======
     public ObjectProperty<ChatModel> chatModelProperty() {
         return chatModel;
     }
@@ -149,7 +132,6 @@
 
     public ObjectProperty<EmbeddingModel> embeddingModelProperty() {
         return embeddingModel;
->>>>>>> a264d6b4
     }
 
     public EmbeddingModel getEmbeddingModel() {
