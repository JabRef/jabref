--- conflicted
+++ resolved
@@ -1,12 +1,9 @@
 package org.jabref.preferences;
 
-<<<<<<< HEAD
+import java.util.List;
 import java.util.EnumMap;
 import java.util.List;
 import java.util.Map;
-=======
-import java.util.List;
->>>>>>> efed0cc3
 import java.util.Objects;
 
 import javafx.beans.property.BooleanProperty;
@@ -20,34 +17,26 @@
 import javafx.beans.property.SimpleStringProperty;
 import javafx.beans.property.StringProperty;
 
-<<<<<<< HEAD
+import org.jabref.gui.entryeditor.aichattab.AiChatTab;
+
 public class AiPreferences {
     public enum AiProvider {
         OPEN_AI("OpenAI"),
         MISTRAL_AI("Mistral AI"),
         HUGGING_FACE("Hugging Face");
 
-        private final String name;
-
-        AiProvider(String name) {
-            this.name = name;
-        }
-
-        public String getName() {
-            return name;
-        }
-
-        public static AiProvider fromString(String text) {
-            for (AiProvider b : AiProvider.values()) {
-                if (b.name.equals(text)) {
-                    return b;
-                }
-            }
-            return OPEN_AI;
+        private final String label;
+
+        AiProvider(String label) {
+            this.label = label;
+        }
+
+        public String getLabel() {
+            return label;
         }
 
         public String toString() {
-            return name;
+            return label;
         }
     }
 
@@ -58,17 +47,6 @@
         CHAT_MODELS.put(AiProvider.MISTRAL_AI, List.of("open-mistral-7b", "open-mixtral-8x7b", "open-mixtral-8x22b", "mistral-small-latest", "mistral-medium-latest", "mistral-large-latest"));
         CHAT_MODELS.put(AiProvider.HUGGING_FACE, List.of());
     }
-=======
-import org.jabref.gui.entryeditor.aichattab.AiChatTab;
-
-public class AiPreferences {
-    public static final List<String> OPENAI_CHAT_MODELS = List.of(
-            "gpt-3.5-turbo",
-            "gpt-4",
-            "gpt-4-turbo",
-            "gpt-4o"
-    );
->>>>>>> efed0cc3
 
     public enum EmbeddingModel {
         ALL_MINILM_L6_V2("all-MiniLM-L6-v2"),
@@ -80,27 +58,12 @@
             this.label = label;
         }
 
-<<<<<<< HEAD
-        public static EmbeddingModel fromString(String text) {
-            for (EmbeddingModel b : EmbeddingModel.values()) {
-                if (b.name.equals(text)) {
-                    return b;
-                }
-            }
-            assert false;
-            return null;
-=======
         public String getLabel() {
              return label;
->>>>>>> efed0cc3
         }
 
         public String toString() {
             return label;
-        }
-
-        public String getName() {
-            return name;
         }
     }
 
@@ -112,16 +75,9 @@
 
     private final BooleanProperty customizeSettings;
 
-<<<<<<< HEAD
-    private final ObjectProperty<EmbeddingModel> embeddingModel;
-    private final StringProperty systemMessage;
-=======
-    private final StringProperty chatModel;
     private final ObjectProperty<EmbeddingModel> embeddingModel;
     private final StringProperty apiBaseUrl;
-
     private final StringProperty instruction;
->>>>>>> efed0cc3
     private final DoubleProperty temperature;
     private final IntegerProperty contextWindowSize;
     private final IntegerProperty documentSplitterChunkSize;
@@ -129,11 +85,21 @@
     private final IntegerProperty ragMaxResultsCount;
     private final DoubleProperty ragMinScore;
 
-<<<<<<< HEAD
-    public AiPreferences(boolean enableChatWithFiles, AiProvider aiProvider, String chatModel, String apiToken, EmbeddingModel embeddingModel, boolean customizeSettings, String systemMessage, double temperature, int messageWindowSize, int documentSplitterChunkSize, int documentSplitterOverlapSize, int ragMaxResultsCount, double ragMinScore) {
-=======
-    public AiPreferences(boolean enableChatWithFiles, String openAiToken, String chatModel, EmbeddingModel embeddingModel, String apiBaseUrl, boolean customizeSettings, String instruction, double temperature, int contextWindowSize, int documentSplitterChunkSize, int documentSplitterOverlapSize, int ragMaxResultsCount, double ragMinScore) {
->>>>>>> efed0cc3
+    public AiPreferences(boolean enableChatWithFiles,
+                         AiProvider aiProvider,
+                         String chatModel,
+                         String apiToken,
+                         boolean customizeSettings,
+                         EmbeddingModel embeddingModel,
+                         String apiBaseUrl,
+                         String instruction,
+                         double temperature,
+                         int contextWindowSize,
+                         int documentSplitterChunkSize,
+                         int documentSplitterOverlapSize,
+                         int ragMaxResultsCount,
+                         double ragMinScore
+    ) {
         this.enableChatWithFiles = new SimpleBooleanProperty(enableChatWithFiles);
 
         this.aiProvider = new SimpleObjectProperty<>(aiProvider);
@@ -142,16 +108,9 @@
 
         this.customizeSettings = new SimpleBooleanProperty(customizeSettings);
 
-<<<<<<< HEAD
-        this.embeddingModel = new SimpleObjectProperty<>(embeddingModel);
-        this.systemMessage = new SimpleStringProperty(systemMessage);
-=======
-        this.chatModel = new SimpleStringProperty(chatModel);
         this.embeddingModel = new SimpleObjectProperty<>(embeddingModel);
         this.apiBaseUrl = new SimpleStringProperty(apiBaseUrl);
-
         this.instruction = new SimpleStringProperty(instruction);
->>>>>>> efed0cc3
         this.temperature = new SimpleDoubleProperty(temperature);
         this.contextWindowSize = new SimpleIntegerProperty(contextWindowSize);
         this.documentSplitterChunkSize = new SimpleIntegerProperty(documentSplitterChunkSize);
@@ -196,7 +155,6 @@
         this.chatModel.set(chatModel);
     }
 
-<<<<<<< HEAD
     public StringProperty apiTokenProperty() {
         return apiToken;
     }
@@ -219,18 +177,6 @@
 
     public void setCustomizeSettings(boolean customizeSettings) {
         this.customizeSettings.set(customizeSettings);
-=======
-    public StringProperty chatModelProperty() {
-        return chatModel;
-    }
-
-    public String getChatModel() {
-        return chatModel.get();
-    }
-
-    public void setChatModel(String chatModel) {
-        this.chatModel.set(chatModel);
->>>>>>> efed0cc3
     }
 
     public ObjectProperty<EmbeddingModel> embeddingModelProperty() {
@@ -380,7 +326,7 @@
             }
         });
 
-        openAiToken.addListener((observableValue, oldValue, newValue) -> {
+        apiToken.addListener((observableValue, oldValue, newValue) -> {
             if (!newValue.equals(oldValue)) {
                 runnable.run();
             }
@@ -393,7 +339,7 @@
         });
 
         chatModel.addListener((observableValue, oldValue, newValue) -> {
-            if (oldValue != newValue) {
+            if (!oldValue.equals(newValue)) {
                 runnable.run();
             }
         });
