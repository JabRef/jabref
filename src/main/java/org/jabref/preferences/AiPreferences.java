--- conflicted
+++ resolved
@@ -51,9 +51,11 @@
 
     private final BooleanProperty enableChatWithFiles;
     private final StringProperty openAiToken;
+
+    private final BooleanProperty customizeSettings;
+
     private final ObjectProperty<AiModel> model;
 
-    private final BooleanProperty customizeSettings;
 
     private final StringProperty systemMessage;
     private final DoubleProperty temperature;
@@ -63,16 +65,13 @@
     private final IntegerProperty ragMaxResultsCount;
     private final DoubleProperty ragMinScore;
 
-<<<<<<< HEAD
-    public AiPreferences(boolean enableChatWithFiles, String openAiToken, AiModel aiModel, String systemMessage, double temperature, int messageWindowSize, int documentSplitterChunkSize, int documentSplitterOverlapSize, int ragMaxResultsCount, double ragMinScore) {
-=======
-    public AiPreferences(boolean enableChatWithFiles, String openAiToken, boolean customizeSettings, String systemMessage, int messageWindowSize, int documentSplitterChunkSize, int documentSplitterOverlapSize, int ragMaxResultsCount, double ragMinScore) {
->>>>>>> 4a114df8
+    public AiPreferences(boolean enableChatWithFiles, String openAiToken, boolean customizeSettings, AiModel aiModel, String systemMessage, double temperature, int messageWindowSize, int documentSplitterChunkSize, int documentSplitterOverlapSize, int ragMaxResultsCount, double ragMinScore) {
         this.enableChatWithFiles = new SimpleBooleanProperty(enableChatWithFiles);
         this.openAiToken = new SimpleStringProperty(openAiToken);
+
+        this.customizeSettings = new SimpleBooleanProperty(customizeSettings);
+
         this.model = new SimpleObjectProperty<>(aiModel);
-
-        this.customizeSettings = new SimpleBooleanProperty(customizeSettings);
 
         this.systemMessage = new SimpleStringProperty(systemMessage);
         this.temperature = new SimpleDoubleProperty(temperature);
@@ -107,7 +106,18 @@
         this.openAiToken.set(openAiToken);
     }
 
-<<<<<<< HEAD
+    public BooleanProperty customizeSettingsProperty() {
+        return customizeSettings;
+    }
+
+    public boolean getCustomizeSettings() {
+        return customizeSettings.get();
+    }
+
+    public void setCustomizeSettings(boolean customizeSettings) {
+        this.customizeSettings.set(customizeSettings);
+    }
+
     public ObjectProperty<AiModel> modelProperty() {
         return model;
     }
@@ -118,18 +128,6 @@
 
     public void setModel(AiModel model) {
         this.model.set(model);
-=======
-    public BooleanProperty customizeSettingsProperty() {
-        return customizeSettings;
-    }
-
-    public boolean getCustomizeSettings() {
-        return customizeSettings.get();
-    }
-
-    public void setCustomizeSettings(boolean customizeSettings) {
-        this.customizeSettings.set(customizeSettings);
->>>>>>> 4a114df8
     }
 
     public StringProperty systemMessageProperty() {
