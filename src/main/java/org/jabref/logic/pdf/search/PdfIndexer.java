package org.jabref.logic.pdf.search;

import java.io.IOException;
import java.io.UncheckedIOException;
import java.nio.file.Files;
import java.nio.file.Path;
import java.nio.file.attribute.BasicFileAttributes;
import java.util.Collection;
import java.util.HashSet;
import java.util.List;
import java.util.Optional;
import java.util.Set;
import java.util.concurrent.TimeUnit;

import org.jabref.gui.JabRefGUI;
import org.jabref.gui.desktop.JabRefDesktop;
import org.jabref.logic.ai.AiIngestor;
import org.jabref.logic.ai.AiService;
import org.jabref.logic.util.StandardFileType;
import org.jabref.model.database.BibDatabaseContext;
import org.jabref.model.entry.BibEntry;
import org.jabref.model.entry.LinkedFile;
import org.jabref.model.pdf.search.SearchFieldConstants;
import org.jabref.preferences.AiPreferences;
import org.jabref.preferences.FilePreferences;

import com.google.common.annotations.VisibleForTesting;
<<<<<<< HEAD
import jakarta.inject.Inject;
=======
import org.apache.lucene.analysis.en.EnglishAnalyzer;
>>>>>>> 7a803ef5
import org.apache.lucene.document.Document;
import org.apache.lucene.index.DirectoryReader;
import org.apache.lucene.index.IndexNotFoundException;
import org.apache.lucene.index.IndexReader;
import org.apache.lucene.index.IndexWriter;
import org.apache.lucene.index.IndexWriterConfig;
import org.apache.lucene.index.Term;
import org.apache.lucene.search.IndexSearcher;
import org.apache.lucene.search.MatchAllDocsQuery;
import org.apache.lucene.search.ScoreDoc;
import org.apache.lucene.search.TermQuery;
import org.apache.lucene.search.TopDocs;
import org.apache.lucene.store.Directory;
import org.apache.lucene.store.NIOFSDirectory;
import org.jooq.lambda.Unchecked;
import org.jspecify.annotations.Nullable;
import org.slf4j.Logger;
import org.slf4j.LoggerFactory;

/**
 * Indexes the text of PDF files and adds it into the lucene search index.
 * Also generates embeddings.
 */
public class PdfIndexer {

    private static final Logger LOGGER = LoggerFactory.getLogger(PdfIndexer.class);

    @VisibleForTesting
    @Nullable // null might happen if lock is held by another JabRef instance
    IndexWriter indexWriter;

    private final BibDatabaseContext databaseContext;

    private final FilePreferences filePreferences;

    @Nullable
    private final Directory indexDirectory;

    private IndexReader reader;

    @Inject
    private AiService aiService = JabRefGUI.getAiService();

    private AiPreferences aiPreferences;

    private PdfIndexer(BibDatabaseContext databaseContext, Directory indexDirectory, FilePreferences filePreferences, AiPreferences aiPreferences) {
        this.databaseContext = databaseContext;
        if (indexDirectory == null) {
            // FIXME: This should never happen, but was reported at https://github.com/JabRef/jabref/issues/10781.
            String tmpDir = System.getProperty("java.io.tmpdir");
            LOGGER.info("Index directory must not be null. Falling back to {}", tmpDir);
            Directory tmpIndexDirectory = null;
            try {
                tmpIndexDirectory = new NIOFSDirectory(Path.of(tmpDir));
            } catch (IOException e) {
                LOGGER.info("Could not use {}. Indexing unavailable.", tmpDir, e);
            }
            this.indexDirectory = tmpIndexDirectory;
        } else {
            this.indexDirectory = indexDirectory;
        }

        this.filePreferences = filePreferences;
        this.aiPreferences = aiPreferences;
    }

    /**
     * Method is public, because DatabaseSearcherWithBibFilesTest resides in another package
     */
    @VisibleForTesting
    public static PdfIndexer of(BibDatabaseContext databaseContext, Path indexDirectory, FilePreferences filePreferences, AiPreferences aiPreferences) throws IOException {
        return new PdfIndexer(databaseContext, new NIOFSDirectory(indexDirectory), filePreferences, aiPreferences);
    }

    /**
     * Method is public, because DatabaseSearcherWithBibFilesTest resides in another package
     */
    public static PdfIndexer of(BibDatabaseContext databaseContext, FilePreferences filePreferences, AiPreferences aiPreferences) throws IOException {
        return new PdfIndexer(databaseContext, new NIOFSDirectory(databaseContext.getFulltextIndexPath()), filePreferences, aiPreferences);
    }

    /**
     * Creates (and thus resets) the PDF index. No re-indexing will be done.
     * Any previous state of the Lucene search is deleted.
     */
    public void createIndex() {
        if (indexDirectory == null) {
            LOGGER.info("Index directory must not be null. Returning.");
            return;
        }
        LOGGER.debug("Creating new index for directory {}.", indexDirectory);
        initializeIndexWriterAndReader(IndexWriterConfig.OpenMode.CREATE);
    }

    /**
     * Needs to be accessed by {@link PdfSearcher}
     */
    Optional<IndexWriter> getIndexWriter() {
        LOGGER.trace("Getting the index writer");
        if (indexWriter == null) {
            LOGGER.trace("Initializing the index writer");
            initializeIndexWriterAndReader(IndexWriterConfig.OpenMode.CREATE_OR_APPEND);
        } else {
            LOGGER.trace("Using existing index writer");
        }

        return Optional.ofNullable(indexWriter);
    }

    private void initializeIndexWriterAndReader(IndexWriterConfig.OpenMode mode) {
        if (indexDirectory == null) {
            LOGGER.info("Index directory must not be null. Returning.");
            return;
        }
        try {
            indexWriter = new IndexWriter(
                    indexDirectory,
                    new IndexWriterConfig(
                            new EnglishAnalyzer()).setOpenMode(mode));
        } catch (IOException e) {
            LOGGER.error("Could not initialize the IndexWriter", e);
            // FIXME: This can also happen if another instance of JabRef is launched in parallel.
            //        We could implement a read-only access to the index in this case.
            //        This requires a major rewrite of the code, though.
            //        Accessing the index using a permanent writer object is (much) faster than always
            //        closing and opening the writer and reader on demand.
            return;
        }
        try {
            reader = DirectoryReader.open(indexWriter);
        } catch (IOException e) {
            LOGGER.error("Could not initialize the IndexReader", e);
        }
    }

    /**
     * Rebuilds the PDF index. All PDF files linked to entries in the database will be re-indexed.
     */
    public void rebuildIndex() {
        LOGGER.debug("Rebuilding index.");
        createIndex();
        addToIndex(databaseContext.getEntries());
    }

    public void addToIndex(List<BibEntry> entries) {
        int count = 0;
        for (BibEntry entry : entries) {
            addToIndex(entry, false);
            count++;
            if (count % 100 == 0) {
                doCommit();
            }
        }
        doCommit();
        LOGGER.debug("Added {} documents to the index.", count);
    }

    /**
     * Adds all PDF files linked to one entry in the database to an existing (or new) Lucene search index
     *
     * @param entry a bibtex entry to link the pdf files to
     */
    public void addToIndex(BibEntry entry) {
        addToIndex(entry, entry.getFiles(), true);
    }

    private void addToIndex(BibEntry entry, boolean shouldCommit) {
        addToIndex(entry, entry.getFiles(), false);
        if (shouldCommit) {
            doCommit();
        }
    }

    /**
     * Adds a list of pdf files linked to one entry in the database to an existing (or new) Lucene search index
     *
     * @param entry a bibtex entry to link the pdf files to
     */
    public void addToIndex(BibEntry entry, Collection<LinkedFile> linkedFiles) {
        addToIndex(entry, linkedFiles, true);
    }

    public void addToIndex(BibEntry entry, Collection<LinkedFile> linkedFiles, boolean shouldCommit) {
        for (LinkedFile linkedFile : linkedFiles) {
            addToIndex(entry, linkedFile, false);
        }
        if (shouldCommit) {
            doCommit();
        }
    }

    private void doCommit() {
        try {
            getIndexWriter().ifPresent(Unchecked.consumer(IndexWriter::commit));
        } catch (UncheckedIOException e) {
            LOGGER.warn("Could not commit changes to the index.", e);
        }
    }

    /**
     * Removes a pdf file identified by its path from the index
     *
     * @param linkedFilePath the path to the file to be removed
     */
    public void removeFromIndex(String linkedFilePath) {
        LOGGER.error("REMOVING {}", linkedFilePath);
        try {
            getIndexWriter().ifPresent(Unchecked.consumer(writer -> {
                writer.deleteDocuments(new Term(SearchFieldConstants.PATH, linkedFilePath));
                writer.commit();
            }));
        } catch (UncheckedIOException e) {
            LOGGER.debug("Could not remove document {} from the index.", linkedFilePath, e);
        }
    }

    /**
     * Removes  all files linked to a bib-entry from the index
     *
     * @param entry the entry documents are linked to
     */
    public void removeFromIndex(BibEntry entry) {
        removeFromIndex(entry.getFiles());
    }

    /**
     * Removes a list of files linked to a bib-entry from the index
     */
    public void removeFromIndex(Collection<LinkedFile> linkedFiles) {
        for (LinkedFile linkedFile : linkedFiles) {
            removeFromIndex(linkedFile.getLink());
        }
    }

    public void removePathsFromIndex(Collection<String> linkedFiles) {
        for (String linkedFile : linkedFiles) {
            removeFromIndex(linkedFile);
        }
    }

    /**
     * Writes the file to the index if the file is not yet in the index or the file on the fs is newer than the one in
     * the index.
     *
     * @param entry the entry associated with the file
     * @param linkedFile the file to write to the index
     */
    public void addToIndex(BibEntry entry, LinkedFile linkedFile) {
        this.addToIndex(entry, linkedFile, true);
    }

    private void addToIndex(BibEntry entry, LinkedFile linkedFile, boolean shouldCommit) {
        if (linkedFile.isOnlineLink() ||
                (!StandardFileType.PDF.getName().equals(linkedFile.getFileType()) &&
                        // We do not require the file type to be set
                        (!linkedFile.getLink().endsWith(".pdf") && !linkedFile.getLink().endsWith(".PDF")))) {
            return;
        }

        Optional<Path> resolvedPath = linkedFile.findIn(databaseContext, filePreferences);
        if (resolvedPath.isEmpty()) {
            LOGGER.debug("Could not find {}", linkedFile.getLink());
            return;
        }
<<<<<<< HEAD

        LOGGER.debug("Adding {} to index", linkedFile.getLink());
        LOGGER.error("ADDDING {}", linkedFile.getLink());

        if (aiPreferences.getEnableChatWithFiles() && !aiService.haveIngestedFile(resolvedPath.get())) {
            AiIngestor aiIngestor = new AiIngestor(aiService);
            aiIngestor.ingestLinkedFile(linkedFile, databaseContext, filePreferences);
        }

=======
>>>>>>> 7a803ef5
        try {
            // Check if a document with this path is already in the index
            try {
                IndexSearcher searcher = new IndexSearcher(reader);
                TermQuery query = new TermQuery(new Term(SearchFieldConstants.PATH, linkedFile.getLink()));
                TopDocs topDocs = searcher.search(query, 1);
                // If a document was found, check if is less current than the one in the FS
                if (topDocs.scoreDocs.length > 0) {
                    Document doc = reader.storedFields().document(topDocs.scoreDocs[0].doc);
                    long indexModificationTime = Long.parseLong(doc.getField(SearchFieldConstants.MODIFIED).stringValue());
                    BasicFileAttributes attributes = Files.readAttributes(resolvedPath.get(), BasicFileAttributes.class);
                    if (indexModificationTime >= attributes.lastModifiedTime().to(TimeUnit.SECONDS)) {
                        LOGGER.debug("File {} is already indexed and up-to-date.", linkedFile.getLink());
                        return;
                    } else {
                        LOGGER.debug("File {} is already indexed but outdated. Removing from index.", linkedFile.getLink());
                        removeFromIndex(linkedFile.getLink());
                    }
                }
            } catch (IndexNotFoundException e) {
                LOGGER.debug("Index not found. Continuing.", e);
            }
            LOGGER.debug("Adding {} to index", linkedFile.getLink());
            // If no document was found, add the new one
            Optional<List<Document>> pages = new DocumentReader(entry, filePreferences).readLinkedPdf(this.databaseContext, linkedFile);
            if (pages.isPresent()) {
                getIndexWriter().ifPresent(Unchecked.consumer(writer -> {
                    writer.addDocuments(pages.get());
                    if (shouldCommit) {
                        writer.commit();
                    }
                }));
            } else {
                LOGGER.debug("No content found in file {}", linkedFile.getLink());
            }
        } catch (UncheckedIOException | IOException e) {
            LOGGER.warn("Could not add document {} to the index.", linkedFile.getLink(), e);
        }
    }

    /**
     * Lists the paths of all the files that are stored in the index
     *
     * @return all file paths
     */
    public Set<String> getListOfFilePaths() {
        Set<String> paths = new HashSet<>();
        Optional<IndexWriter> optionalIndexWriter = getIndexWriter();
        if (optionalIndexWriter.isEmpty()) {
            LOGGER.debug("IndexWriter is empty. Returning empty list.");
            return paths;
        }
        try (IndexReader reader = DirectoryReader.open(optionalIndexWriter.get())) {
            IndexSearcher searcher = new IndexSearcher(reader);
            MatchAllDocsQuery query = new MatchAllDocsQuery();
            TopDocs allDocs = searcher.search(query, Integer.MAX_VALUE);
            for (ScoreDoc scoreDoc : allDocs.scoreDocs) {
                Document doc = reader.storedFields().document(scoreDoc.doc);
                paths.add(doc.getField(SearchFieldConstants.PATH).stringValue());
            }
        } catch (IOException e) {
            LOGGER.debug("Could not read from index. Returning intermediate result.", e);
            return paths;
        }
        return paths;
    }

    public void close() throws IOException {
        if (indexWriter == null) {
            LOGGER.debug("IndexWriter is null.");
            return;
        }
        indexWriter.close();
    }
}<|MERGE_RESOLUTION|>--- conflicted
+++ resolved
@@ -20,16 +20,13 @@
 import org.jabref.model.database.BibDatabaseContext;
 import org.jabref.model.entry.BibEntry;
 import org.jabref.model.entry.LinkedFile;
+import org.jabref.model.pdf.search.EnglishStemAnalyzer;
 import org.jabref.model.pdf.search.SearchFieldConstants;
 import org.jabref.preferences.AiPreferences;
 import org.jabref.preferences.FilePreferences;
 
 import com.google.common.annotations.VisibleForTesting;
-<<<<<<< HEAD
-import jakarta.inject.Inject;
-=======
 import org.apache.lucene.analysis.en.EnglishAnalyzer;
->>>>>>> 7a803ef5
 import org.apache.lucene.document.Document;
 import org.apache.lucene.index.DirectoryReader;
 import org.apache.lucene.index.IndexNotFoundException;
@@ -70,7 +67,6 @@
 
     private IndexReader reader;
 
-    @Inject
     private AiService aiService = JabRefGUI.getAiService();
 
     private AiPreferences aiPreferences;
@@ -294,7 +290,6 @@
             LOGGER.debug("Could not find {}", linkedFile.getLink());
             return;
         }
-<<<<<<< HEAD
 
         LOGGER.debug("Adding {} to index", linkedFile.getLink());
         LOGGER.error("ADDDING {}", linkedFile.getLink());
@@ -304,8 +299,6 @@
             aiIngestor.ingestLinkedFile(linkedFile, databaseContext, filePreferences);
         }
 
-=======
->>>>>>> 7a803ef5
         try {
             // Check if a document with this path is already in the index
             try {
