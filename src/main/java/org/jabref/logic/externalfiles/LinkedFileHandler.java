--- conflicted
+++ resolved
@@ -37,19 +37,7 @@
         this.filePreferences = Objects.requireNonNull(filePreferences);
     }
 
-    public boolean copyToDefaultDirectory() throws IOException {
-        return copyOrMoveToDefaultDirectory(false);
-    }
-
     public boolean moveToDefaultDirectory() throws IOException {
-<<<<<<< HEAD
-        return copyOrMoveToDefaultDirectory(true);
-    }
-
-    private boolean copyOrMoveToDefaultDirectory(boolean isMove) throws IOException {
-        Optional<Path> targetDirectory = databaseContext.getFirstExistingFileDir(filePreferences);
-        if (targetDirectory.isEmpty()) {
-=======
         return copyOrMoveToDefaultDirectory(true, false);
     }
 
@@ -60,20 +48,13 @@
         Optional<Path> databaseFileDirectoryOpt = databaseContext.getFirstExistingFileDir(filePreferences);
         if (databaseFileDirectoryOpt.isEmpty()) {
             LOGGER.warn("No existing file directory found");
->>>>>>> 8a086fff
             return false;
         }
         Path databaseFileDirectory = databaseFileDirectoryOpt.get();
 
-<<<<<<< HEAD
-        Optional<Path> oldFile = linkedFile.findIn(databaseContext, filePreferences);
-        if (oldFile.isEmpty()) {
-            // Could not find file
-=======
         Optional<Path> sourcePathOpt = linkedFile.findIn(databaseContext, filePreferences);
         if (sourcePathOpt.isEmpty()) {
             LOGGER.warn("Could not find file {}", linkedFile.getLink());
->>>>>>> 8a086fff
             return false;
         }
         Path sourcePath = sourcePathOpt.get();
@@ -115,16 +96,6 @@
             }
         }
 
-<<<<<<< HEAD
-        if (isMove) {
-            Files.move(oldFile.get(), targetPath);
-        } else {
-            Files.copy(oldFile.get(), targetPath);
-        }
-
-        // Update path
-        linkedFile.setLink(FileUtil.relativize(targetPath, databaseContext, filePreferences).toString());
-=======
         assert !Files.exists(getTargetPathResult.path);
         if (shouldMove) {
             Files.move(sourcePath, getTargetPathResult.path);
@@ -134,7 +105,6 @@
         assert Files.exists(getTargetPathResult.path);
 
         linkedFile.setLink(FileUtil.relativize(getTargetPathResult.path, databaseContext, filePreferences).toString());
->>>>>>> 8a086fff
         return true;
     }
 
