package org.jabref.logic.externalfiles;

import java.io.IOException;
import java.nio.charset.StandardCharsets;
import java.nio.file.Path;

import org.jabref.logic.importer.ImportFormatPreferences;
import org.jabref.logic.importer.OpenDatabase;
import org.jabref.logic.importer.ParserResult;
import org.jabref.logic.importer.fileformat.PdfContentImporter;
import org.jabref.logic.importer.fileformat.PdfXmpImporter;
<<<<<<< HEAD
=======
import org.jabref.logic.preferences.TimestampPreferences;
import org.jabref.model.entry.BibEntry;
>>>>>>> e173764f
import org.jabref.model.util.FileUpdateMonitor;

public class ExternalFilesContentImporter {

    private final ImportFormatPreferences importFormatPreferences;
    private final TimestampPreferences timestampPreferences;

    public ExternalFilesContentImporter(ImportFormatPreferences importFormatPreferences, TimestampPreferences timestampPreferences) {
        this.importFormatPreferences = importFormatPreferences;
        this.timestampPreferences = timestampPreferences;
    }

    public ParserResult importPDFContent(Path file) {
        return new PdfContentImporter(importFormatPreferences).importDatabase(file, StandardCharsets.UTF_8);
    }

    public ParserResult importXMPContent(Path file) {
        return new PdfXmpImporter(importFormatPreferences.getXmpPreferences()).importDatabase(file, StandardCharsets.UTF_8);
    }

<<<<<<< HEAD
    public ParserResult importFromBibFile(Path bibFile, FileUpdateMonitor fileUpdateMonitor) throws IOException {
        return OpenDatabase.loadDatabase(bibFile, importFormatPreferences, fileUpdateMonitor);
=======
    public List<BibEntry> importFromBibFile(Path bibFile, FileUpdateMonitor fileUpdateMonitor) {
        ParserResult parserResult = OpenDatabase.loadDatabase(bibFile.toString(), importFormatPreferences, timestampPreferences, fileUpdateMonitor);
        return parserResult.getDatabaseContext().getEntries();
>>>>>>> e173764f
    }
}<|MERGE_RESOLUTION|>--- conflicted
+++ resolved
@@ -9,11 +9,7 @@
 import org.jabref.logic.importer.ParserResult;
 import org.jabref.logic.importer.fileformat.PdfContentImporter;
 import org.jabref.logic.importer.fileformat.PdfXmpImporter;
-<<<<<<< HEAD
-=======
 import org.jabref.logic.preferences.TimestampPreferences;
-import org.jabref.model.entry.BibEntry;
->>>>>>> e173764f
 import org.jabref.model.util.FileUpdateMonitor;
 
 public class ExternalFilesContentImporter {
@@ -34,13 +30,7 @@
         return new PdfXmpImporter(importFormatPreferences.getXmpPreferences()).importDatabase(file, StandardCharsets.UTF_8);
     }
 
-<<<<<<< HEAD
     public ParserResult importFromBibFile(Path bibFile, FileUpdateMonitor fileUpdateMonitor) throws IOException {
         return OpenDatabase.loadDatabase(bibFile, importFormatPreferences, fileUpdateMonitor);
-=======
-    public List<BibEntry> importFromBibFile(Path bibFile, FileUpdateMonitor fileUpdateMonitor) {
-        ParserResult parserResult = OpenDatabase.loadDatabase(bibFile.toString(), importFormatPreferences, timestampPreferences, fileUpdateMonitor);
-        return parserResult.getDatabaseContext().getEntries();
->>>>>>> e173764f
     }
 }