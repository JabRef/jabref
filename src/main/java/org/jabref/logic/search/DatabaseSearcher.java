package org.jabref.logic.search;

import java.util.Collections;
import java.util.List;
import java.util.Objects;

import org.jabref.model.database.BibDatabase;
import org.jabref.model.database.BibDatabases;
import org.jabref.model.entry.BibEntry;

import org.slf4j.Logger;
import org.slf4j.LoggerFactory;

public class DatabaseSearcher {

    private static final Logger LOGGER = LoggerFactory.getLogger(DatabaseSearcher.class);
    private final SearchQuery query;

    private final BibDatabase database;

    public DatabaseSearcher(SearchQuery query, BibDatabase database) {
        this.query = Objects.requireNonNull(query);
        this.database = Objects.requireNonNull(database);
    }

    /**
     * @return The matches in the order they appear in the library.
     */
    public List<BibEntry> getMatches() {
        LOGGER.debug("Search term: {}", query);

        if (!query.isValid()) {
            LOGGER.warn("Search failed: invalid search expression");
            return Collections.emptyList();
        }

<<<<<<< HEAD
        List<BibEntry> matchEntries = List.of();
        // List<BibEntry> matchEntries = database.getEntries().stream().filter(query::isMatch).collect(Collectors.toList());
        // TODO btut: is this for CLI? We need the databasecontext to access the index
=======
        List<BibEntry> matchEntries = database.getEntries().stream().filter(query::isMatch).toList();
>>>>>>> fcd6b9b5
        return BibDatabases.purgeEmptyEntries(matchEntries);
    }
}<|MERGE_RESOLUTION|>--- conflicted
+++ resolved
@@ -34,13 +34,9 @@
             return Collections.emptyList();
         }
 
-<<<<<<< HEAD
         List<BibEntry> matchEntries = List.of();
-        // List<BibEntry> matchEntries = database.getEntries().stream().filter(query::isMatch).collect(Collectors.toList());
+        // List<BibEntry> matchEntries = database.getEntries().stream().filter(query::isMatch).toList();
         // TODO btut: is this for CLI? We need the databasecontext to access the index
-=======
-        List<BibEntry> matchEntries = database.getEntries().stream().filter(query::isMatch).toList();
->>>>>>> fcd6b9b5
         return BibDatabases.purgeEmptyEntries(matchEntries);
     }
 }