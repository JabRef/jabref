package org.jabref.logic.search;

import java.util.Arrays;
import java.util.EnumSet;
import java.util.HashMap;
import java.util.Objects;
import java.util.Set;
import java.util.stream.Collectors;

import org.jabref.model.pdf.search.EnglishStemAnalyzer;
import org.jabref.model.pdf.search.SearchFieldConstants;
import org.jabref.model.search.rules.SearchRules;

import org.apache.lucene.queryparser.classic.MultiFieldQueryParser;
import org.apache.lucene.queryparser.classic.ParseException;
import org.apache.lucene.search.Query;

import static org.jabref.model.search.rules.SearchRules.SearchFlags.FILTERING_SEARCH;
import static org.jabref.model.search.rules.SearchRules.SearchFlags.KEEP_SEARCH_STRING;
import static org.jabref.model.search.rules.SearchRules.SearchFlags.SORT_BY_SCORE;

public class SearchQuery {

    protected final String query;
    protected Query parsedQuery;
    protected String parseError;
    protected EnumSet<SearchRules.SearchFlags> searchFlags;

    public SearchQuery(String query, EnumSet<SearchRules.SearchFlags> searchFlags) {
        this.query = Objects.requireNonNull(query);
        this.searchFlags = searchFlags;
<<<<<<< HEAD
=======
        this.rule = SearchRules.getSearchRuleByQuery(query, searchFlags);
    }

    @Override
    public String toString() {
        return "\"%s\" (%s, %s) %s".formatted(getQuery(), getCaseSensitiveDescription(), getRegularExpressionDescription(), searchFlags);
    }

    @Override
    public boolean isMatch(BibEntry entry) {
        return rule.applyRule(getQuery(), entry);
    }
>>>>>>> fcd6b9b5

        HashMap<String, Float> boosts = new HashMap<>();
        SearchFieldConstants.searchableBibFields.forEach(field -> boosts.put(field, Float.valueOf(4)));

        if (searchFlags.contains(SearchRules.SearchFlags.FULLTEXT)) {
            Arrays.stream(SearchFieldConstants.PDF_FIELDS).forEach(field -> boosts.put(field, Float.valueOf(1)));
        }
        String[] fieldsToSearchArray = new String[boosts.size()];
        boosts.keySet().toArray(fieldsToSearchArray);

        if (searchFlags.contains(SearchRules.SearchFlags.REGULAR_EXPRESSION)) {
            if (query.length() > 0 && !(query.startsWith("/") && query.endsWith("/"))) {
                query = "/" + query + "/";
            }
        }
<<<<<<< HEAD
=======
    }

    public String localize() {
        return "\"%s\" (%s, %s)".formatted(
                getQuery(),
                getLocalizedCaseSensitiveDescription(),
                getLocalizedRegularExpressionDescription());
    }
>>>>>>> fcd6b9b5

        MultiFieldQueryParser queryParser = new MultiFieldQueryParser(fieldsToSearchArray, new EnglishStemAnalyzer(), boosts);
        queryParser.setAllowLeadingWildcard(true);
        if (!query.contains("\"") && !query.contains(":") && !query.contains("*") && !query.contains("~") & query.length() > 0) {
            query = Arrays.stream(query.split(" ")).map(s -> "*" + s + "*").collect(Collectors.joining(" "));
        }
        try {
            parsedQuery = queryParser.parse(query);
            parseError = null;
        } catch (ParseException e) {
            parsedQuery = null;
            parseError = e.getMessage();
        }
    }

    @Override
    public String toString() {
        return query;
    }

    /**
     * Equals, but only partially compares SearchFlags
     *
     * @return true if the search query is the same except for the filtering/sorting flags
     */
    @Override
    public boolean equals(Object other) {
        if (other instanceof SearchQuery searchQuery) {
            if (!searchQuery.query.equals(this.query)) {
                return false;
            }
            Set<SearchRules.SearchFlags> thisSearchRulesWithoutFilterAndSort = this.searchFlags.clone();
            Set<SearchRules.SearchFlags> otherSearchRulesWithoutFilterAndSort = searchQuery.searchFlags.clone();
            Set<SearchRules.SearchFlags> filterAndSortFlags = EnumSet.of(SORT_BY_SCORE, FILTERING_SEARCH, KEEP_SEARCH_STRING);
            thisSearchRulesWithoutFilterAndSort.removeAll(filterAndSortFlags);
            otherSearchRulesWithoutFilterAndSort.removeAll(filterAndSortFlags);
            return thisSearchRulesWithoutFilterAndSort.equals(otherSearchRulesWithoutFilterAndSort);
        }
        return false;
    }

    @Override
    public int hashCode() {
        return this.query.hashCode();
    }

    public boolean isValid() {
        return parseError == null;
    }

<<<<<<< HEAD
    public Query getQuery() {
        return parsedQuery;
=======
    /**
     * Returns a regular expression pattern in the form (w1)|(w2)| ... wi are escaped if no regular expression search is enabled
     *
     * @param escapeMode the mode of escaping special characters in wi
     */
    private Optional<Pattern> joinWordsToPattern(EscapeMode escapeMode) {
        List<String> words = getSearchWords();

        if ((words == null) || words.isEmpty() || words.getFirst().isEmpty()) {
            return Optional.empty();
        }

        // compile the words to a regular expression in the form (w1)|(w2)|(w3)
        Stream<String> joiner = words.stream();
        if (!searchFlags.contains(SearchRules.SearchFlags.REGULAR_EXPRESSION)) {
            // Reformat string when we are looking for a literal match
            joiner = joiner.map(escapeMode::format);
        }
        String searchPattern = joiner.collect(Collectors.joining(")|(", "(", ")"));

        if (searchFlags.contains(SearchRules.SearchFlags.CASE_SENSITIVE)) {
            return Optional.of(Pattern.compile(searchPattern));
        } else {
            return Optional.of(Pattern.compile(searchPattern, Pattern.CASE_INSENSITIVE));
        }
>>>>>>> fcd6b9b5
    }

    public EnumSet<SearchRules.SearchFlags> getSearchFlags() {
        return searchFlags;
    }
}<|MERGE_RESOLUTION|>--- conflicted
+++ resolved
@@ -7,10 +7,10 @@
 import java.util.Set;
 import java.util.stream.Collectors;
 
-import org.jabref.model.pdf.search.EnglishStemAnalyzer;
 import org.jabref.model.pdf.search.SearchFieldConstants;
 import org.jabref.model.search.rules.SearchRules;
 
+import org.apache.lucene.analysis.en.EnglishAnalyzer;
 import org.apache.lucene.queryparser.classic.MultiFieldQueryParser;
 import org.apache.lucene.queryparser.classic.ParseException;
 import org.apache.lucene.search.Query;
@@ -29,21 +29,6 @@
     public SearchQuery(String query, EnumSet<SearchRules.SearchFlags> searchFlags) {
         this.query = Objects.requireNonNull(query);
         this.searchFlags = searchFlags;
-<<<<<<< HEAD
-=======
-        this.rule = SearchRules.getSearchRuleByQuery(query, searchFlags);
-    }
-
-    @Override
-    public String toString() {
-        return "\"%s\" (%s, %s) %s".formatted(getQuery(), getCaseSensitiveDescription(), getRegularExpressionDescription(), searchFlags);
-    }
-
-    @Override
-    public boolean isMatch(BibEntry entry) {
-        return rule.applyRule(getQuery(), entry);
-    }
->>>>>>> fcd6b9b5
 
         HashMap<String, Float> boosts = new HashMap<>();
         SearchFieldConstants.searchableBibFields.forEach(field -> boosts.put(field, Float.valueOf(4)));
@@ -59,19 +44,8 @@
                 query = "/" + query + "/";
             }
         }
-<<<<<<< HEAD
-=======
-    }
 
-    public String localize() {
-        return "\"%s\" (%s, %s)".formatted(
-                getQuery(),
-                getLocalizedCaseSensitiveDescription(),
-                getLocalizedRegularExpressionDescription());
-    }
->>>>>>> fcd6b9b5
-
-        MultiFieldQueryParser queryParser = new MultiFieldQueryParser(fieldsToSearchArray, new EnglishStemAnalyzer(), boosts);
+        MultiFieldQueryParser queryParser = new MultiFieldQueryParser(fieldsToSearchArray, new EnglishAnalyzer(), boosts);
         queryParser.setAllowLeadingWildcard(true);
         if (!query.contains("\"") && !query.contains(":") && !query.contains("*") && !query.contains("~") & query.length() > 0) {
             query = Arrays.stream(query.split(" ")).map(s -> "*" + s + "*").collect(Collectors.joining(" "));
@@ -120,36 +94,8 @@
         return parseError == null;
     }
 
-<<<<<<< HEAD
     public Query getQuery() {
         return parsedQuery;
-=======
-    /**
-     * Returns a regular expression pattern in the form (w1)|(w2)| ... wi are escaped if no regular expression search is enabled
-     *
-     * @param escapeMode the mode of escaping special characters in wi
-     */
-    private Optional<Pattern> joinWordsToPattern(EscapeMode escapeMode) {
-        List<String> words = getSearchWords();
-
-        if ((words == null) || words.isEmpty() || words.getFirst().isEmpty()) {
-            return Optional.empty();
-        }
-
-        // compile the words to a regular expression in the form (w1)|(w2)|(w3)
-        Stream<String> joiner = words.stream();
-        if (!searchFlags.contains(SearchRules.SearchFlags.REGULAR_EXPRESSION)) {
-            // Reformat string when we are looking for a literal match
-            joiner = joiner.map(escapeMode::format);
-        }
-        String searchPattern = joiner.collect(Collectors.joining(")|(", "(", ")"));
-
-        if (searchFlags.contains(SearchRules.SearchFlags.CASE_SENSITIVE)) {
-            return Optional.of(Pattern.compile(searchPattern));
-        } else {
-            return Optional.of(Pattern.compile(searchPattern, Pattern.CASE_INSENSITIVE));
-        }
->>>>>>> fcd6b9b5
     }
 
     public EnumSet<SearchRules.SearchFlags> getSearchFlags() {
