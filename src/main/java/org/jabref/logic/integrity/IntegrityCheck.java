--- conflicted
+++ resolved
@@ -14,28 +14,19 @@
 public class IntegrityCheck {
 
     private final BibDatabaseContext bibDatabaseContext;
-<<<<<<< HEAD
     private final FieldCheckers fieldCheckers;
     private final List<Checker> entryCheckers;
-=======
-    private final FilePreferences filePreferences;
-    private final BibtexKeyPatternPreferences bibtexKeyPatternPreferences;
-    private final JournalAbbreviationRepository journalAbbreviationRepository;
-    private final boolean allowIntegerEdition;
->>>>>>> 4b40cce3
 
     public IntegrityCheck(BibDatabaseContext bibDatabaseContext,
                           FilePreferences filePreferences,
                           BibtexKeyPatternPreferences bibtexKeyPatternPreferences,
                           JournalAbbreviationRepository journalAbbreviationRepository,
                           boolean allowIntegerEdition) {
-<<<<<<< HEAD
         this.bibDatabaseContext = bibDatabaseContext;
 
         fieldCheckers = new FieldCheckers(bibDatabaseContext,
                 filePreferences,
                 journalAbbreviationRepository,
-                enforceLegalKey,
                 allowIntegerEdition);
 
         entryCheckers = new ArrayList<>(List.of(
@@ -58,13 +49,6 @@
                     new BibTeXEntryTypeChecker())
             );
         }
-=======
-        this.bibDatabaseContext = Objects.requireNonNull(bibDatabaseContext);
-        this.filePreferences = Objects.requireNonNull(filePreferences);
-        this.bibtexKeyPatternPreferences = Objects.requireNonNull(bibtexKeyPatternPreferences);
-        this.journalAbbreviationRepository = Objects.requireNonNull(journalAbbreviationRepository);
-        this.allowIntegerEdition = allowIntegerEdition;
->>>>>>> 4b40cce3
     }
 
     List<IntegrityMessage> executeAllCheckers() {
@@ -87,17 +71,8 @@
             return result;
         }
 
-<<<<<<< HEAD
         for (FieldChecker fieldChecker : fieldCheckers.getAll()) {
             result.addAll(fieldChecker.check(entry));
-=======
-        FieldCheckers fieldCheckers = new FieldCheckers(bibDatabaseContext,
-                filePreferences,
-                journalAbbreviationRepository,
-                allowIntegerEdition);
-        for (FieldChecker checker : fieldCheckers.getAll()) {
-            result.addAll(checker.check(entry));
->>>>>>> 4b40cce3
         }
 
         for (Checker entryChecker : entryCheckers) {
