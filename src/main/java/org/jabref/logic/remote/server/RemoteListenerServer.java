package org.jabref.logic.remote.server;

import java.io.IOException;
import java.net.ServerSocket;
import java.net.Socket;
import java.net.SocketException;

import javafx.util.Pair;

import org.jabref.logic.remote.Protocol;
import org.jabref.logic.remote.RemoteMessage;
import org.jabref.logic.remote.RemotePreferences;

import org.slf4j.Logger;
import org.slf4j.LoggerFactory;

public class RemoteListenerServer implements Runnable {
    private static final Logger LOGGER = LoggerFactory.getLogger(RemoteListenerServer.class);

    private static final int BACKLOG = 1;

    private static final int TIMEOUT = 1000;

    private final RemoteMessageHandler messageHandler;
    private final ServerSocket serverSocket;

    public RemoteListenerServer(RemoteMessageHandler messageHandler, int port) throws IOException {
        this.serverSocket = new ServerSocket(port, BACKLOG, RemotePreferences.getIpAddress());
        this.messageHandler = messageHandler;
    }

    @Override
    public void run() {
        try {
            while (!Thread.interrupted()) {
                try (Socket socket = serverSocket.accept()) {
                    socket.setSoTimeout(TIMEOUT);

                    try (Protocol protocol = new Protocol(socket)) {
                        Pair<RemoteMessage, Object> input = protocol.receiveMessage();
                        handleMessage(protocol, input.getKey(), input.getValue());
                    }
                } catch (SocketException ex) {
                    return;
                } catch (IOException e) {
                    LOGGER.warn("RemoteListenerServer crashed", e);
                }
            }
        } finally {
            closeServerSocket();
        }
    }

    private void handleMessage(Protocol protocol, RemoteMessage type, Object argument) throws IOException {
        switch (type) {
            case PING:
                protocol.sendMessage(RemoteMessage.PONG, Protocol.IDENTIFIER);
                break;
            case SEND_COMMAND_LINE_ARGUMENTS:
                if (argument instanceof String[]) {
                    messageHandler.handleCommandLineArguments((String[]) argument);
                    protocol.sendMessage(RemoteMessage.OK);
                } else {
                    throw new IOException("Argument for 'SEND_COMMAND_LINE_ARGUMENTS' is not of type String[]. Got " + argument);
                }
                break;
            default:
                throw new IOException("Unhandled message to server " + type);
        }
    }

    public void closeServerSocket() {
        try {
            serverSocket.close();
<<<<<<< HEAD
        } catch (IOException e) {
            LOGGER.warn("Unable to close server socket!", e);
=======
        } catch (IOException exception) {
            LOGGER.error("Could not close server socket", exception);
>>>>>>> 1c9a6c5a
        }
    }
}<|MERGE_RESOLUTION|>--- conflicted
+++ resolved
@@ -72,13 +72,8 @@
     public void closeServerSocket() {
         try {
             serverSocket.close();
-<<<<<<< HEAD
         } catch (IOException e) {
             LOGGER.warn("Unable to close server socket!", e);
-=======
-        } catch (IOException exception) {
-            LOGGER.error("Could not close server socket", exception);
->>>>>>> 1c9a6c5a
         }
     }
 }