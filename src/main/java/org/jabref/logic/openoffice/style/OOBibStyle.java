--- conflicted
+++ resolved
@@ -5,14 +5,8 @@
 import java.io.InputStreamReader;
 import java.io.Reader;
 import java.io.StringReader;
-<<<<<<< HEAD
-import java.nio.charset.Charset;
-import java.nio.charset.StandardCharsets;
 import java.nio.file.Files;
 import java.nio.file.Path;
-=======
-import java.util.ArrayList;
->>>>>>> ada4bae9
 import java.util.Collections;
 import java.util.HashMap;
 import java.util.List;
@@ -144,12 +138,7 @@
     private String localCopy;
     private boolean isDefaultLayoutPresent;
 
-<<<<<<< HEAD
-    public OOBibStyle(Path styleFile, LayoutFormatterPreferences prefs,
-                      Charset encoding) throws IOException {
-=======
-    public OOBibStyle(File styleFile, LayoutFormatterPreferences prefs) throws IOException {
->>>>>>> ada4bae9
+    public OOBibStyle(Path styleFile, LayoutFormatterPreferences prefs) throws IOException {
         this.prefs = Objects.requireNonNull(prefs);
         this.styleFile = Objects.requireNonNull(styleFile);
         setDefaultProperties();
@@ -269,7 +258,7 @@
     private void reload() throws IOException {
         if (styleFile != null) {
             this.styleFileModificationTime = Files.getLastModifiedTime(styleFile).toMillis();
-            try (InputStream stream = Files.newInputStream(styleFile )) {
+            try (InputStream stream = Files.newInputStream(styleFile)) {
                 initialize(stream);
             }
         }
