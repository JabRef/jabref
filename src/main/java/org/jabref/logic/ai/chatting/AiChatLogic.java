--- conflicted
+++ resolved
@@ -132,7 +132,7 @@
         chatHistory.add(message);
 
         LOGGER.info("Sending message to AI provider ({}) for answering in {}: {}",
-                AiDefaultPreferences.PROVIDERS_API_URLS.get(aiPreferences.getAiProvider()),
+                aiPreferences.getAiProvider().getApiUrl(),
                 name.get(),
                 message.singleText());
 
@@ -176,18 +176,8 @@
 
         AiMessage aiMessage = chatLanguageModel.generate(tempChatMemory.messages()).content();
 
-<<<<<<< HEAD
         chatMemory.add(aiMessage);
         chatHistory.add(aiMessage);
-=======
-    public AiMessage execute(UserMessage message) {
-        // Message will be automatically added to ChatMemory through ConversationalRetrievalChain.
-
-        LOGGER.info("Sending message to AI provider ({}) for answering in {}: {}",
-                aiPreferences.getAiProvider().getApiUrl(),
-                name.get(),
-                message.singleText());
->>>>>>> b9f39511
 
         LOGGER.debug("Message was answered by the AI provider for {}: {}", name.get(), aiMessage.text());
 
