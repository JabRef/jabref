--- conflicted
+++ resolved
@@ -72,7 +72,7 @@
     public static final boolean CUSTOMIZE_SETTINGS = false;
 
     public static final EmbeddingModel EMBEDDING_MODEL = EmbeddingModel.SENTENCE_TRANSFORMERS_ALL_MINILM_L12_V2;
-    public static final String SYSTEM_MESSAGE = "";
+    public static final String SYSTEM_MESSAGE = "You are an AI assistant that analyses research papers. You answer questions about papers. You will be supplied with the necessary information. The supplied information will contain mentions of papers in form '@citationKey'. Whenever you refer to a paper, use its citation key in the same form with @ symbol. Whenever you find relevant information, always use the citation key. Here are the papers you are analyzing:\n";
     public static final double TEMPERATURE = 0.7;
     public static final int DOCUMENT_SPLITTER_CHUNK_SIZE = 300;
     public static final int DOCUMENT_SPLITTER_OVERLAP = 100;
@@ -81,14 +81,6 @@
 
     public static final int FALLBACK_CONTEXT_WINDOW_SIZE = 8196;
 
-    public static List<String> getAvailableModels(AiProvider aiProvider) {
-        return Arrays.stream(AiDefaultPreferences.PredefinedChatModel.values())
-                     .filter(model -> model.getAiProvider() == aiProvider)
-                     .map(AiDefaultPreferences.PredefinedChatModel::getName)
-                     .toList();
-    }
-
-<<<<<<< HEAD
     public static final Map<AiTemplate, String> TEMPLATES = Map.of(
             AiTemplate.CHATTING_SYSTEM_MESSAGE, """
                     You are an AI assistant that analyses research papers. You answer questions about papers.
@@ -129,15 +121,18 @@
                 FINAL OVERVIEW:"""
     );
 
-    public static int getContextWindowSize(AiProvider aiProvider, String model) {
-        return CONTEXT_WINDOW_SIZES.getOrDefault(aiProvider, Map.of()).getOrDefault(model, 0);
-=======
+    public static List<String> getAvailableModels(AiProvider aiProvider) {
+        return Arrays.stream(AiDefaultPreferences.PredefinedChatModel.values())
+                     .filter(model -> model.getAiProvider() == aiProvider)
+                     .map(AiDefaultPreferences.PredefinedChatModel::getName)
+                     .toList();
+    }
+
     public static int getContextWindowSize(AiProvider aiProvider, String modelName) {
         return Arrays.stream(AiDefaultPreferences.PredefinedChatModel.values())
                      .filter(model -> model.getAiProvider() == aiProvider && model.getName().equals(modelName))
                      .map(AiDefaultPreferences.PredefinedChatModel::getContextWindowSize)
                      .findFirst()
                      .orElse(AiDefaultPreferences.FALLBACK_CONTEXT_WINDOW_SIZE);
->>>>>>> b9f39511
     }
 }