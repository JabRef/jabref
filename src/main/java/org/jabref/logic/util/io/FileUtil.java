--- conflicted
+++ resolved
@@ -89,17 +89,11 @@
 
     /**
      * Returns a valid filename for most operating systems.
-<<<<<<< HEAD
-     *
-     * Note that currently the length only is restricted, there is no check for illegal characters.
+     *
+     * Currently, only the length is restricted to 255 chars, see MAXIMUM_FILE_NAME_LENGTH.
      *
      * For "real" cleaning, {@link FileNameCleaner#cleanFileName(String)} should be used.
-=======
-     * <p>
-     * Currently, only the length is restricted to 255 chars, see MAXIMUM_FILE_NAME_LENGTH.
-     *
-     * See also {@link FileHelper#detectBadFileName(String)} and {@link FileNameCleaner#cleanFileName(String)}
->>>>>>> 370fd0c9
+     * See also {@link FileHelper#detectBadFileName(String)}.
      */
     public static String getValidFileName(String fileName) {
         String nameWithoutExtension = getBaseName(fileName);
