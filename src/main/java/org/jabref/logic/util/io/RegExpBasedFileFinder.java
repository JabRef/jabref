package org.jabref.logic.util.io;

import java.io.File;
import java.io.IOException;
import java.io.UncheckedIOException;
import java.nio.file.Files;
import java.nio.file.Path;
import java.nio.file.Paths;
import java.nio.file.attribute.BasicFileAttributes;
import java.util.ArrayList;
import java.util.Collections;
import java.util.List;
import java.util.function.BiPredicate;
import java.util.regex.Matcher;
import java.util.regex.Pattern;
import java.util.regex.PatternSyntaxException;
import java.util.stream.Collectors;
import java.util.stream.Stream;

import org.jabref.logic.util.BracketedPattern;
import org.jabref.model.database.BibDatabase;
import org.jabref.model.entry.BibEntry;
import org.jabref.model.strings.StringUtil;

class RegExpBasedFileFinder implements FileFinder {

    private static final String EXT_MARKER = "__EXTENSION__";

    private static final Pattern ESCAPE_PATTERN = Pattern.compile("([^\\\\])\\\\([^\\\\])");

    private static final Pattern SQUARE_BRACKETS_PATTERN = Pattern.compile("\\[.*?\\]");
    private final String regExp;
    private final Character keywordDelimiter;

    /**
     * @param regExp The expression deciding which names are acceptable.
     */
    RegExpBasedFileFinder(String regExp, Character keywordDelimiter) {
        this.regExp = regExp;
        this.keywordDelimiter = keywordDelimiter;
    }

    /**
     * Takes a string that contains bracketed expression and expands each of these using getFieldAndFormat.
     * <p>
     * Unknown Bracket expressions are silently dropped.
     */
    public static String expandBrackets(String bracketString, BibEntry entry, BibDatabase database,
            Character keywordDelimiter) {
        Matcher matcher = SQUARE_BRACKETS_PATTERN.matcher(bracketString);
        StringBuffer expandedStringBuffer = new StringBuffer();
        while (matcher.find()) {
            String replacement = BracketedPattern.expandBrackets(matcher.group(), keywordDelimiter, entry, database);
            matcher.appendReplacement(expandedStringBuffer, replacement);
        }
        matcher.appendTail(expandedStringBuffer);

        return expandedStringBuffer.toString();
    }

    /**
     * Method for searching for files using regexp. A list of extensions and directories can be
     * given.
     *
     * @param entry       The entry to search for.
     * @param extensions  The extensions that are acceptable.
     * @param directories The root directories to search.
     * @return A list of files paths matching the given criteria.
     */
    @Override
    public List<Path> findAssociatedFiles(BibEntry entry, List<Path> directories, List<String> extensions) throws IOException {
        String extensionRegExp = '(' + String.join("|", extensions) + ')';
        return findFile(entry, directories, extensionRegExp);
    }

    /**
     * Searches the given directory and filename pattern for a file for the
     * BibTeX entry.
     *
     * Used to fix:
     *
     * http://sourceforge.net/tracker/index.php?func=detail&aid=1503410&group_id=92314&atid=600309
     *
     * Requirements:
     * - Be able to find the associated PDF in a set of given directories.
     * - Be able to return a relative path or absolute path.
     * - Be fast.
     * - Allow for flexible naming schemes in the PDFs.
     *
     * Syntax scheme for file:
     * <ul>
     * <li>* Any subDir</li>
     * <li>** Any subDir (recursive)</li>
     * <li>[key] Key from BibTeX file and database</li>
     * <li>.* Anything else is taken to be a Regular expression.</li>
     * </ul>
     *
     * @param entry non-null
     * @param dirs  A set of root directories to start the search from. Paths are
     *              returned relative to these directories if relative is set to
     *              true. These directories will not be expanded or anything. Use
     *              the file attribute for this.
     * @return Will return the first file found to match the given criteria or
     * null if none was found.
     */
    private List<Path> findFile(BibEntry entry, List<Path> dirs, String extensionRegExp) throws IOException {
        List<Path> res = new ArrayList<>();
        for (Path directory : dirs) {
            res.addAll(findFile(entry, directory, regExp, extensionRegExp));
        }
        return res;
    }

    /**
     * The actual work-horse. Will find absolute filepaths starting from the
     * given directory using the given regular expression string for search.
     */
    private List<Path> findFile(BibEntry entry, Path directory, String file, String extensionRegExp) throws IOException {
        List<Path> res = new ArrayList<>();

        String fileName = file;
        Path actualDirectory;
        if (fileName.startsWith("/")) {
            actualDirectory = Paths.get(".");
            fileName = fileName.substring(1);
        } else {
            actualDirectory = directory;
        }

        // Escape handling...
        Matcher m = ESCAPE_PATTERN.matcher(fileName);
        StringBuffer s = new StringBuffer();
        while (m.find()) {
            m.appendReplacement(s, m.group(1) + '/' + m.group(2));
        }
        m.appendTail(s);
        fileName = s.toString();
        String[] fileParts = fileName.split("/");

        if (fileParts.length == 0) {
            return res;
        }

        for (int i = 0; i < (fileParts.length - 1); i++) {

            String dirToProcess = fileParts[i];
            dirToProcess = expandBrackets(dirToProcess, entry, null, keywordDelimiter);

            if (dirToProcess.matches("^.:$")) { // Windows Drive Letter
                actualDirectory = Paths.get(dirToProcess + '/');
                continue;
            }
            if (".".equals(dirToProcess)) { // Stay in current directory
                continue;
            }
            if ("..".equals(dirToProcess)) {
                actualDirectory = actualDirectory.getParent();
                continue;
            }
            if ("*".equals(dirToProcess)) { // Do for all direct subdirs
                File[] subDirs = actualDirectory.toFile().listFiles();
                if (subDirs != null) {
                    String restOfFileString = StringUtil.join(fileParts, "/", i + 1, fileParts.length);
                    for (File subDir : subDirs) {
                        if (subDir.isDirectory()) {
                            res.addAll(findFile(entry, subDir.toPath(), restOfFileString, extensionRegExp));
                        }
                    }
                }
            }
            // Do for all direct and indirect subdirs
            if ("**".equals(dirToProcess)) {
                String restOfFileString = StringUtil.join(fileParts, "/", i + 1, fileParts.length);
                List<Path> files = new ArrayList<>();
                Path finalActualDirectory = actualDirectory;

<<<<<<< HEAD
                try (Stream<Path> pathStream = Files.walk(actualDirectory)) {
                    final Path rootDirectory = actualDirectory;
                    // We only want to transverse directory (and not the current one; this is already done below)
                    pathStream.filter(path -> isSubDirectory(rootDirectory, path))
                            .map(subElement -> findFile(entry, subElement, restOfFileString, extensionRegExp))
                            .forEach(res::addAll);
                } catch (IOException e) {
                    LOGGER.debug(e);
=======
                files = Files.walk(actualDirectory).filter(subElement -> !finalActualDirectory.equals(subElement) && Files.isDirectory(subElement)).collect(Collectors.toList());
                // We only want to transverse directory (and not the current one; this is already done below)

                for (Path subElement : files) {
                    res.addAll(findFile(entry, subElement, restOfFileString, extensionRegExp));
>>>>>>> 2d10f831
                }

            } // End process directory information
        }

        // Last step: check if the given file can be found in this directory
        String filePart = fileParts[fileParts.length - 1].replace("[extension]", EXT_MARKER);
        String filenameToLookFor = expandBrackets(filePart, entry, null, keywordDelimiter).replaceAll(EXT_MARKER, extensionRegExp);
<<<<<<< HEAD
        final Pattern toMatch = Pattern.compile('^' + filenameToLookFor.replaceAll("\\\\\\\\", "\\\\") + '$',
                Pattern.CASE_INSENSITIVE);
        BiPredicate<Path, BasicFileAttributes> matcher = (path, attributes) -> toMatch.matcher(path.getFileName().toString()).matches();
        res.addAll(collectMatchingFiles(actualDirectory, matcher));
        return res;
    }

    private List<Path> collectMatchingFiles(Path actualDirectory, BiPredicate<Path, BasicFileAttributes> matcher) {
        try (Stream<Path> pathStream = Files.find(actualDirectory, 1, matcher)) {
            return pathStream.collect(Collectors.toList());
        } catch (IOException e) {
            LOGGER.debug(e);
=======

        try {
            final Pattern toMatch = Pattern.compile('^' + filenameToLookFor.replaceAll("\\\\\\\\", "\\\\") + '$',
                    Pattern.CASE_INSENSITIVE);

            List<Path> matches = Files.find(actualDirectory, 1,
                    (path, attributes) -> toMatch.matcher(path.getFileName().toString()).matches())
                    .collect(Collectors.toList());
            res.addAll(matches);
        } catch (UncheckedIOException | PatternSyntaxException e) {
            throw new IOException("Could not look for " + filenameToLookFor, e);
>>>>>>> 2d10f831
        }
        return Collections.emptyList();
    }

    private boolean isSubDirectory(Path rootDirectory, Path path) {
        return !rootDirectory.equals(path) && Files.isDirectory(path);
    }
}<|MERGE_RESOLUTION|>--- conflicted
+++ resolved
@@ -6,11 +6,9 @@
 import java.nio.file.Files;
 import java.nio.file.Path;
 import java.nio.file.Paths;
-import java.nio.file.attribute.BasicFileAttributes;
 import java.util.ArrayList;
 import java.util.Collections;
 import java.util.List;
-import java.util.function.BiPredicate;
 import java.util.regex.Matcher;
 import java.util.regex.Pattern;
 import java.util.regex.PatternSyntaxException;
@@ -46,7 +44,7 @@
      * Unknown Bracket expressions are silently dropped.
      */
     public static String expandBrackets(String bracketString, BibEntry entry, BibDatabase database,
-            Character keywordDelimiter) {
+                                        Character keywordDelimiter) {
         Matcher matcher = SQUARE_BRACKETS_PATTERN.matcher(bracketString);
         StringBuffer expandedStringBuffer = new StringBuffer();
         while (matcher.find()) {
@@ -171,47 +169,22 @@
             // Do for all direct and indirect subdirs
             if ("**".equals(dirToProcess)) {
                 String restOfFileString = StringUtil.join(fileParts, "/", i + 1, fileParts.length);
-                List<Path> files = new ArrayList<>();
                 Path finalActualDirectory = actualDirectory;
 
-<<<<<<< HEAD
+
                 try (Stream<Path> pathStream = Files.walk(actualDirectory)) {
-                    final Path rootDirectory = actualDirectory;
                     // We only want to transverse directory (and not the current one; this is already done below)
-                    pathStream.filter(path -> isSubDirectory(rootDirectory, path))
-                            .map(subElement -> findFile(entry, subElement, restOfFileString, extensionRegExp))
-                            .forEach(res::addAll);
-                } catch (IOException e) {
-                    LOGGER.debug(e);
-=======
-                files = Files.walk(actualDirectory).filter(subElement -> !finalActualDirectory.equals(subElement) && Files.isDirectory(subElement)).collect(Collectors.toList());
-                // We only want to transverse directory (and not the current one; this is already done below)
-
-                for (Path subElement : files) {
-                    res.addAll(findFile(entry, subElement, restOfFileString, extensionRegExp));
->>>>>>> 2d10f831
+                    for (Path subElement : pathStream.filter(subElement1 -> isSubDirectory(finalActualDirectory, subElement1)).collect(Collectors.toList())) {
+                        res.addAll(findFile(entry, subElement, restOfFileString, extensionRegExp));
+                    }
                 }
-
             } // End process directory information
         }
 
         // Last step: check if the given file can be found in this directory
         String filePart = fileParts[fileParts.length - 1].replace("[extension]", EXT_MARKER);
         String filenameToLookFor = expandBrackets(filePart, entry, null, keywordDelimiter).replaceAll(EXT_MARKER, extensionRegExp);
-<<<<<<< HEAD
-        final Pattern toMatch = Pattern.compile('^' + filenameToLookFor.replaceAll("\\\\\\\\", "\\\\") + '$',
-                Pattern.CASE_INSENSITIVE);
-        BiPredicate<Path, BasicFileAttributes> matcher = (path, attributes) -> toMatch.matcher(path.getFileName().toString()).matches();
-        res.addAll(collectMatchingFiles(actualDirectory, matcher));
-        return res;
-    }
-
-    private List<Path> collectMatchingFiles(Path actualDirectory, BiPredicate<Path, BasicFileAttributes> matcher) {
-        try (Stream<Path> pathStream = Files.find(actualDirectory, 1, matcher)) {
-            return pathStream.collect(Collectors.toList());
-        } catch (IOException e) {
-            LOGGER.debug(e);
-=======
+
 
         try {
             final Pattern toMatch = Pattern.compile('^' + filenameToLookFor.replaceAll("\\\\\\\\", "\\\\") + '$',
@@ -223,7 +196,6 @@
             res.addAll(matches);
         } catch (UncheckedIOException | PatternSyntaxException e) {
             throw new IOException("Could not look for " + filenameToLookFor, e);
->>>>>>> 2d10f831
         }
         return Collections.emptyList();
     }
