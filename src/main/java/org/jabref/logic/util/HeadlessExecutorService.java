package org.jabref.logic.util;

import java.util.Collection;
import java.util.Collections;
import java.util.List;
import java.util.Objects;
import java.util.Timer;
import java.util.TimerTask;
import java.util.concurrent.Callable;
import java.util.concurrent.ExecutionException;
import java.util.concurrent.Executor;
import java.util.concurrent.ExecutorService;
import java.util.concurrent.Executors;
import java.util.concurrent.Future;
import java.util.concurrent.TimeUnit;

import org.jabref.gui.FallbackExceptionHandler;
import org.jabref.gui.util.UiTaskExecutor;

import org.slf4j.Logger;
import org.slf4j.LoggerFactory;

/**
 * Responsible for managing of all threads (<em>except</em> GUI threads) in JabRef.
 * <p>
 * GUI background tasks should run in {@link UiTaskExecutor}.
 * <p>
 * This is a wrapper around {@link ExecutorService}
 * <p>
 *     Offers both high-priority and low-priority thread pools.
 * </p>
 */
public class HeadlessExecutorService implements Executor {

    public static final HeadlessExecutorService INSTANCE = new HeadlessExecutorService();

    private static final Logger LOGGER = LoggerFactory.getLogger(HeadlessExecutorService.class);

    private final ExecutorService executorService = Executors.newCachedThreadPool(r -> {
        Thread thread = new Thread(r);
        thread.setName("JabRef CachedThreadPool");
        thread.setUncaughtExceptionHandler(new FallbackExceptionHandler());
        return thread;
    });

    private final ExecutorService lowPriorityExecutorService = Executors.newCachedThreadPool(r -> {
        Thread thread = new Thread(r);
        thread.setName("JabRef LowPriorityCachedThreadPool");
        thread.setUncaughtExceptionHandler(new FallbackExceptionHandler());
        return thread;
    });

    private final Timer timer = new Timer("timer", true);

    private Thread remoteThread;

    private HeadlessExecutorService() {
   }

    public void execute(Runnable command) {
        Objects.requireNonNull(command);
        executorService.execute(command);
    }

    public void executeAndWait(Runnable command) {
        Objects.requireNonNull(command);
        Future<?> future = executorService.submit(command);
        try {
            future.get();
        } catch (InterruptedException e) {
            LOGGER.debug("The thread is waiting, occupied or interrupted", e);
        } catch (ExecutionException e) {
            LOGGER.error("Problem executing command", e);
        }
    }

    /**
     * Executes a callable task that provides a return value after the calculation is done.
     *
     * @param command The task to execute.
     * @return A Future object that provides the returning value.
     */
    public <T> Future<T> execute(Callable<T> command) {
        Objects.requireNonNull(command);
        return executorService.submit(command);
    }

    /**
     * Executes a collection of callable tasks and returns a List of the resulting Future objects after the calculation is done.
     *
     * @param tasks The tasks to execute
     * @return A List of Future objects that provide the returning values.
     */
    public <T> List<Future<T>> executeAll(Collection<Callable<T>> tasks) {
        Objects.requireNonNull(tasks);
        try {
            return executorService.invokeAll(tasks);
        } catch (InterruptedException exception) {
            // Ignored
            return Collections.emptyList();
        }
    }

    public <T> List<Future<T>> executeAll(Collection<Callable<T>> tasks, int timeout, TimeUnit timeUnit) {
        Objects.requireNonNull(tasks);
        try {
            return executorService.invokeAll(tasks, timeout, timeUnit);
        } catch (InterruptedException exception) {
            // Ignored
            return Collections.emptyList();
        }
    }

    public void executeInterruptableTask(final Runnable runnable, String taskName) {
        this.lowPriorityExecutorService.execute(new NamedRunnable(taskName, runnable));
    }

    public void executeInterruptableTaskAndWait(Runnable runnable) {
        Objects.requireNonNull(runnable);

        Future<?> future = lowPriorityExecutorService.submit(runnable);
        try {
            future.get();
        } catch (InterruptedException e) {
            LOGGER.error("The thread is waiting, occupied or interrupted", e);
        } catch (ExecutionException e) {
            LOGGER.error("Problem executing command", e);
        }
    }

    public void startRemoteThread(Thread thread) {
        if (this.remoteThread != null) {
            throw new IllegalStateException("Tele thread is already attached");
        } else {
            this.remoteThread = thread;
            remoteThread.start();
        }
    }

    public void stopRemoteThread() {
        if (remoteThread != null) {
            remoteThread.interrupt();
            remoteThread = null;
        }
    }

    public void submit(TimerTask timerTask, long millisecondsDelay) {
        timer.schedule(timerTask, millisecondsDelay);
    }

    /**
     * Shuts everything down. After termination, this method returns.
     */
    public void shutdownEverything() {
        LOGGER.trace("Stopping remote thread");
        stopRemoteThread();

        LOGGER.trace("Gracefully shut down executor service");
        gracefullyShutdown(this.executorService);

        LOGGER.trace("Gracefully shut down low priority executor service");
        gracefullyShutdown(this.lowPriorityExecutorService);

<<<<<<< HEAD
=======
        LOGGER.trace("Shutting down PdfIndexer");
        PdfIndexerManager.shutdownAllIndexers();

        LOGGER.trace("Canceling timer");
>>>>>>> 08111bb3
        timer.cancel();

        LOGGER.trace("Finished shutdownEverything");
    }

    private static class NamedRunnable implements Runnable {

        private final String name;

        private final Runnable task;

        private NamedRunnable(String name, Runnable runnable) {
            this.name = name;
            this.task = runnable;
        }

        @Override
        public void run() {
            final String orgName = Thread.currentThread().getName();
            Thread.currentThread().setName(name);
            try {
                task.run();
            } finally {
                Thread.currentThread().setName(orgName);
            }
        }
    }

    /**
     * Shuts down the provided executor service by first trying a normal shutdown, then waiting for the shutdown and then forcibly shutting it down.
     * Returns if the status of the shut down is known.
     */
    public static void gracefullyShutdown(ExecutorService executorService) {
        try {
            // This is non-blocking. See https://stackoverflow.com/a/57383461/873282.
            executorService.shutdown();
            if (!executorService.awaitTermination(60, TimeUnit.SECONDS)) {
                LOGGER.debug("One minute passed, {} still not completed. Trying forced shutdown.", executorService.toString());
                // those threads will be interrupted in their current task
                executorService.shutdownNow();
                if (executorService.awaitTermination(60, TimeUnit.SECONDS)) {
                    LOGGER.debug("One minute passed again - forced shutdown of {} worked.", executorService.toString());
                } else {
                    LOGGER.error("{} did not terminate", executorService.toString());
                }
            }
        } catch (InterruptedException ie) {
            executorService.shutdownNow();
            Thread.currentThread().interrupt();
        }
    }
}<|MERGE_RESOLUTION|>--- conflicted
+++ resolved
@@ -161,13 +161,7 @@
         LOGGER.trace("Gracefully shut down low priority executor service");
         gracefullyShutdown(this.lowPriorityExecutorService);
 
-<<<<<<< HEAD
-=======
-        LOGGER.trace("Shutting down PdfIndexer");
-        PdfIndexerManager.shutdownAllIndexers();
-
         LOGGER.trace("Canceling timer");
->>>>>>> 08111bb3
         timer.cancel();
 
         LOGGER.trace("Finished shutdownEverything");
