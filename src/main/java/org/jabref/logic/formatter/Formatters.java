package org.jabref.logic.formatter;

import java.util.ArrayList;
import java.util.Arrays;
import java.util.List;
import java.util.Objects;
import java.util.Optional;

import org.jabref.logic.formatter.bibtexfields.AddBracesFormatter;
import org.jabref.logic.formatter.bibtexfields.ClearFormatter;
import org.jabref.logic.formatter.bibtexfields.EscapeUnderscoresFormatter;
import org.jabref.logic.formatter.bibtexfields.HtmlToLatexFormatter;
import org.jabref.logic.formatter.bibtexfields.HtmlToUnicodeFormatter;
import org.jabref.logic.formatter.bibtexfields.LatexCleanupFormatter;
import org.jabref.logic.formatter.bibtexfields.NormalizeDateFormatter;
import org.jabref.logic.formatter.bibtexfields.NormalizeEnDashesFormatter;
import org.jabref.logic.formatter.bibtexfields.NormalizeMonthFormatter;
import org.jabref.logic.formatter.bibtexfields.NormalizeNamesFormatter;
import org.jabref.logic.formatter.bibtexfields.NormalizePagesFormatter;
import org.jabref.logic.formatter.bibtexfields.OrdinalsToSuperscriptFormatter;
import org.jabref.logic.formatter.bibtexfields.RegexFormatter;
import org.jabref.logic.formatter.bibtexfields.RemoveBracesFormatter;
import org.jabref.logic.formatter.bibtexfields.UnicodeToLatexFormatter;
import org.jabref.logic.formatter.bibtexfields.UnitsToLatexFormatter;
import org.jabref.logic.formatter.casechanger.CapitalizeFormatter;
import org.jabref.logic.formatter.casechanger.LowerCaseFormatter;
import org.jabref.logic.formatter.casechanger.SentenceCaseFormatter;
import org.jabref.logic.formatter.casechanger.TitleCaseFormatter;
import org.jabref.logic.formatter.casechanger.UpperCaseFormatter;
import org.jabref.logic.formatter.minifier.MinifyNameListFormatter;
import org.jabref.logic.layout.format.LatexToUnicodeFormatter;
import org.jabref.model.cleanup.Formatter;

public class Formatters {

<<<<<<< HEAD
=======
    private static final List<Formatter> CONVERTERS = Arrays.asList(
            new HtmlToLatexFormatter(),
            new HtmlToUnicodeFormatter(),
            new LatexToUnicodeFormatter(),
            new UnicodeToLatexFormatter()
    );

    private static final List<Formatter> CASE_CHANGERS = Arrays.asList(
            new CapitalizeFormatter(),
            new LowerCaseFormatter(),
            new SentenceCaseFormatter(),
            new TitleCaseFormatter(),
            new UpperCaseFormatter()
    );

    private static final List<Formatter> OTHERS = Arrays.asList(
            new AddBracesFormatter(),
            new ClearFormatter(),
            new LatexCleanupFormatter(),
            new MinifyNameListFormatter(),
            new NormalizeDateFormatter(),
            new NormalizeEnDashesFormatter(),
            new NormalizeMonthFormatter(),
            new NormalizeNamesFormatter(),
            new NormalizePagesFormatter(),
            new OrdinalsToSuperscriptFormatter(),
            new RegexFormatter(),
            new RemoveBracesFormatter(),
            new UnitsToLatexFormatter(),
            new EscapeUnderscoresFormatter()
    );

    private static final String REGEX = "regex";

    private static final int LENGTH_OF_REGEX_PREFIX = REGEX.length();

>>>>>>> b029c720
    private Formatters() {
    }

    public static List<Formatter> getConverters() {
        return Arrays.asList(
                new HtmlToLatexFormatter(),
                new HtmlToUnicodeFormatter(),
                new LatexToUnicodeFormatter(),
                new UnicodeToLatexFormatter()
        );
    }

    public static List<Formatter> getCaseChangers() {
        return Arrays.asList(
                new CapitalizeFormatter(),
                new LowerCaseFormatter(),
                new SentenceCaseFormatter(),
                new TitleCaseFormatter(),
                new UpperCaseFormatter()
        );
    }

    public static List<Formatter> getOthers() {
        return Arrays.asList(
                new ClearFormatter(),
                new LatexCleanupFormatter(),
                new MinifyNameListFormatter(),
                new NormalizeDateFormatter(),
                new NormalizeMonthFormatter(),
                new NormalizeNamesFormatter(),
                new NormalizePagesFormatter(),
                new OrdinalsToSuperscriptFormatter(),
                new RemoveBracesFormatter(),
                new UnitsToLatexFormatter(),
                new EscapeUnderscoresFormatter()
        );
    }

    public static List<Formatter> getAll() {
        List<Formatter> all = new ArrayList<>();
        all.addAll(getConverters());
        all.addAll(getCaseChangers());
        all.addAll(getOthers());
        return all;
    }

    public static Optional<Formatter> getFormatterForModifier(String modifier) {
        Objects.requireNonNull(modifier);

        switch (modifier) {
            case "lower":
                return Optional.of(new LowerCaseFormatter());
            case "upper":
                return Optional.of(new UpperCaseFormatter());
        }

        if (modifier.startsWith(RegexFormatter.KEY)) {
            String regex = modifier.substring(RegexFormatter.KEY.length());
            return Optional.of(new RegexFormatter(regex));
        } else {
            return getAll().stream().filter(f -> f.getKey().equals(modifier)).findAny();
        }
    }

}<|MERGE_RESOLUTION|>--- conflicted
+++ resolved
@@ -33,8 +33,6 @@
 
 public class Formatters {
 
-<<<<<<< HEAD
-=======
     private static final List<Formatter> CONVERTERS = Arrays.asList(
             new HtmlToLatexFormatter(),
             new HtmlToUnicodeFormatter(),
@@ -61,7 +59,7 @@
             new NormalizeNamesFormatter(),
             new NormalizePagesFormatter(),
             new OrdinalsToSuperscriptFormatter(),
-            new RegexFormatter(),
+            new RegexFormatter(""),
             new RemoveBracesFormatter(),
             new UnitsToLatexFormatter(),
             new EscapeUnderscoresFormatter()
@@ -71,7 +69,6 @@
 
     private static final int LENGTH_OF_REGEX_PREFIX = REGEX.length();
 
->>>>>>> b029c720
     private Formatters() {
     }
 
