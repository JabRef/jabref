package org.jabref.logic.bibtexkeypattern;

import java.util.ArrayList;
import java.util.Arrays;
import java.util.Collections;
import java.util.List;
import java.util.Locale;
import java.util.Objects;
import java.util.Optional;
import java.util.Scanner;
import java.util.StringJoiner;
import java.util.StringTokenizer;
import java.util.function.Predicate;
import java.util.regex.Matcher;
import java.util.regex.Pattern;
import java.util.stream.Collectors;

import org.jabref.logic.formatter.Formatters;
import org.jabref.logic.formatter.casechanger.Word;
import org.jabref.logic.layout.format.RemoveLatexCommandsFormatter;
import org.jabref.model.cleanup.Formatter;
import org.jabref.model.database.BibDatabase;
import org.jabref.model.entry.AuthorList;
import org.jabref.model.entry.BibEntry;
import org.jabref.model.entry.Keyword;
import org.jabref.model.entry.KeywordList;
import org.jabref.model.entry.field.FieldFactory;
import org.jabref.model.entry.field.InternalField;
import org.jabref.model.entry.field.StandardField;
import org.jabref.model.strings.StringUtil;

import org.slf4j.Logger;
import org.slf4j.LoggerFactory;

import static org.jabref.logic.bibtexkeypattern.BibtexKeyGenerator.DEFAULT_UNWANTED_CHARACTERS;

/**
 * The BracketedExpressionExpander provides methods to expand bracketed expressions,
 * such as [year]_[author]_[firstpage], using information from a provided BibEntry.
 * The above-mentioned expression would yield 2017_Kitsune_123 when expanded using the
 * BibTeX entry "@Article{ authors = {O. Kitsune}, year = {2017}, pages={123-6}}".
 */
public class BracketedPattern {
    private static final Logger LOGGER = LoggerFactory.getLogger(BracketedPattern.class);

    private static final int CHARS_OF_FIRST = 5;

    /** Matches everything that is not an uppercase ASCII letter */
    private static final Pattern NOT_STARTING_CAPITAL_PATTERN = Pattern.compile("[^A-Z]");
    /** Matches with "({[A-Z]}+)", which should be used to abbreviate the name of an institution */
    private static final Pattern ABBREVIATION_PATTERN = Pattern.compile(".*\\(\\{[A-Z]+}\\).*");
    /** Matches with "uni", case insensitive */
    private static final Pattern UNIVERSITY_PATTERN = Pattern.compile("^uni.*", Pattern.CASE_INSENSITIVE);
    /** Matches with "tech", case insensitive */
    private static final Pattern TECHNOLOGY_PATTERN = Pattern.compile("^tech.*", Pattern.CASE_INSENSITIVE);
    /** Matches with "dep"/"dip"/"lab", case insensitive */
    private static final Pattern DEPARTMENT_OR_LAB_PATTERN = Pattern.compile("^(d[ei]p|lab).*", Pattern.CASE_INSENSITIVE);
    /** Matches with "dep"/"dip", case insensitive */
    private static final Pattern DEPARTMENT_PATTERN = Pattern.compile("^d[ei]p.*", Pattern.CASE_INSENSITIVE);

    private final String pattern;

    public BracketedPattern() {
        this.pattern = null;
    }

    public BracketedPattern(String pattern) {
        this.pattern = pattern;
    }

    @Override
    public String toString() {
        return this.getClass().getName() + "[pattern=" + pattern + "]";
    }

    public String expand(BibEntry bibentry) {
        return expand(bibentry, null);
    }

    /**
     * Expands the current pattern using the given bibentry and database. ";" is used as keyword delimiter.
     *
     * @param bibentry The bibentry to expand.
     * @param database The database to use for string-lookups and cross-refs. May be null.
     * @return The expanded pattern. The empty string is returned, if it could not be expanded.
     */
    public String expand(BibEntry bibentry, BibDatabase database) {
        Objects.requireNonNull(bibentry);
        Character keywordDelimiter = ';';
        return expand(bibentry, keywordDelimiter, database);
    }

    /**
     * Expands the current pattern using the given bibentry, keyword delimiter, and database.
     *
     * @param bibentry         The bibentry to expand.
     * @param keywordDelimiter The keyword delimiter to use.
     * @param database         The database to use for string-lookups and cross-refs. May be null.
     * @return The expanded pattern. The empty string is returned, if it could not be expanded.
     */
    public String expand(BibEntry bibentry, Character keywordDelimiter, BibDatabase database) {
        Objects.requireNonNull(bibentry);
        return expandBrackets(this.pattern, keywordDelimiter, bibentry, database);
    }

    /**
     * Expands a pattern
     *
     * @param pattern          The pattern to expand
     * @param keywordDelimiter The keyword delimiter to use
     * @param entry            The bibentry to use for expansion
     * @param database         The database for field resolving. May be null.
     * @return The expanded pattern. Not null.
     */
    public static String expandBrackets(String pattern, Character keywordDelimiter, BibEntry entry, BibDatabase database) {
        Objects.requireNonNull(pattern);
        Objects.requireNonNull(entry);
        StringBuilder sb = new StringBuilder();
        StringTokenizer st = new StringTokenizer(pattern, "\\[]\"", true);

        while (st.hasMoreTokens()) {
            String token = st.nextToken();
            if ("\"".equals(token)) {
                sb.append(token);
                while (st.hasMoreTokens()) {
                    token = st.nextToken();
                    sb.append(token);
                    if ("\"".equals(token)) {
                        break;
                    }
                }
            } else {
                if ("\\".equals(token)) {
                    if (st.hasMoreTokens()) {
                        sb.append(st.nextToken());
                    }
                    // FIXME: else -> raise exception or log? (S.G.)
                } else {
                    if ("[".equals(token)) {
                        Boolean foundClosingBracket = false;
                        // Fetch the next token after the '[':
                        token = st.nextToken();
                        if ("]".equals(token)) {
                            LOGGER.warn("Found empty brackets \"[]\" in '" + pattern + "'");
                            foundClosingBracket = true;
                        }
                        // make sure to read until the next ']'
                        while (st.hasMoreTokens() && !foundClosingBracket) {
                            String subtoken = st.nextToken();
                            // I the beginning of a quote is found, include the content in the original token
                            if ("\"".equals(subtoken)) {
                                token = token + subtoken;
                                while (st.hasMoreTokens()) {
                                    subtoken = st.nextToken();
                                    token = token + subtoken;
                                    if ("\"".equals(subtoken)) {
                                        break;
                                    }
                                }
                            } else {
                                if ("]".equals(subtoken)) {
                                    foundClosingBracket = true;
                                    break;
                                } else {
                                    token = token + subtoken;
                                }
                            }
                        }
                        if (!foundClosingBracket) {
                            LOGGER.warn("Missing closing bracket ']' in '" + pattern + "'");
                        }
                        List<String> fieldParts = parseFieldMarker(token);
                        // check whether there is a modifier on the end such as
                        // ":lower":
                        if (fieldParts.size() <= 1) {
                            sb.append(getFieldValue(entry, token, keywordDelimiter, database));
                        } else {
                            // apply modifiers:
                            String fieldValue = getFieldValue(entry, fieldParts.get(0), keywordDelimiter, database);
                            sb.append(applyModifiers(fieldValue, fieldParts, 1));
                        }
                    } else {
                        sb.append(token);
                    }
                }
            }
        }

        return sb.toString();
    }

    /**
     * Evaluates the given pattern ("value") to the given bibentry and database
     *
     * @param entry            The entry to get the field value from
     * @param value            A pattern string (such as auth, pureauth, authorLast)
     * @param keywordDelimiter The de
     * @param database         The database to use for field resolving. May be null.
     * @return String containing the evaluation result. Empty string if the pattern cannot be resolved.
     */
    public static String getFieldValue(BibEntry entry, String value, Character keywordDelimiter, BibDatabase database) {

        String val = value;
        try {
            if (val.startsWith("auth") || val.startsWith("pureauth")) {
                // result the author
                String authString;
                if (database != null) {
                    authString = entry.getResolvedFieldOrAlias(StandardField.AUTHOR, database)
                                      .map(authorString -> normalize(database.resolveForStrings(authorString))).orElse("");
                } else {
                    authString = entry.getResolvedFieldOrAlias(StandardField.AUTHOR, database).orElse("");
                }

                if (val.startsWith("pure")) {
                    // "pure" is used in the context of authors to resolve to authors only and not fallback to editors
                    // The other functionality of the pattern "ForeIni", ... is the same
                    // Thus, remove the "pure" prefix so the remaining code in this section functions correctly
                    //
                    val = val.substring(4);
                } else {
                    // special feature: A pattern starting with "auth" falls back to the editor
                    if (authString.isEmpty()) {
                        if (database != null) {
                            authString = entry.getResolvedFieldOrAlias(StandardField.EDITOR, database)
                                              .map(authorString -> normalize(database.resolveForStrings(authorString))).orElse("");
                        } else {
                            authString = entry.getResolvedFieldOrAlias(StandardField.EDITOR, database).orElse("");
                        }
                    }
                }

                // Gather all author-related checks, so we don't
                // have to check all the time.
                if ("auth".equals(val)) {
                    return firstAuthor(authString);
                } else if ("authForeIni".equals(val)) {
                    return firstAuthorForenameInitials(authString);
                } else if ("authFirstFull".equals(val)) {
                    return firstAuthorVonAndLast(authString);
                } else if ("authors".equals(val)) {
                    return allAuthors(authString);
                } else if ("authorsAlpha".equals(val)) {
                    return authorsAlpha(authString);
                } else if ("authorLast".equals(val)) {
                    // Last author's last name
                    return lastAuthor(authString);
                } else if ("authorLastForeIni".equals(val)) {
                    return lastAuthorForenameInitials(authString);
                } else if ("authorIni".equals(val)) {
                    return oneAuthorPlusIni(authString);
                } else if (val.matches("authIni[\\d]+")) {
                    int num = Integer.parseInt(val.substring(7));
                    return authIniN(authString, num);
                } else if ("auth.auth.ea".equals(val)) {
                    return authAuthEa(authString);
                } else if ("auth.etal".equals(val)) {
                    return authEtal(authString, ".", ".etal");
                } else if ("authEtAl".equals(val)) {
                    return authEtal(authString, "", "EtAl");
                } else if ("authshort".equals(val)) {
                    return authshort(authString);
                } else if (val.matches("auth[\\d]+_[\\d]+")) {
                    String[] nums = val.substring(4).split("_");
                    return authNofMth(authString, Integer.parseInt(nums[0]),
                            Integer.parseInt(nums[1]));
                } else if (val.matches("auth\\d+")) {
                    // authN. First N chars of the first author's last name.
                    int num = Integer.parseInt(val.substring(4));
                    return authN(authString, num);
                } else if (val.matches("authors\\d+")) {
                    return nAuthors(authString, Integer.parseInt(val.substring(7)));
                } else {
                    // This "auth" business was a dead end, so just
                    // use it literally:
                    return entry.getResolvedFieldOrAlias(FieldFactory.parseField(val), database).orElse("");
                }
            } else if (val.startsWith("ed")) {
                // Gather all markers starting with "ed" here, so we
                // don't have to check all the time.
                if ("edtr".equals(val)) {
                    return firstAuthor(entry.getResolvedFieldOrAlias(StandardField.EDITOR, database).orElse(""));
                } else if ("edtrForeIni".equals(val)) {
                    return firstAuthorForenameInitials(entry.getResolvedFieldOrAlias(StandardField.EDITOR, database).orElse(""));
                } else if ("editors".equals(val)) {
                    return allAuthors(entry.getResolvedFieldOrAlias(StandardField.EDITOR, database).orElse(""));
                    // Last author's last name
                } else if ("editorLast".equals(val)) {
                    return lastAuthor(entry.getResolvedFieldOrAlias(StandardField.EDITOR, database).orElse(""));
                } else if ("editorLastForeIni".equals(val)) {
                    return lastAuthorForenameInitials(entry.getResolvedFieldOrAlias(StandardField.EDITOR, database).orElse(""));
                } else if ("editorIni".equals(val)) {
                    return oneAuthorPlusIni(entry.getResolvedFieldOrAlias(StandardField.EDITOR, database).orElse(""));
                } else if (val.matches("edtrIni[\\d]+")) {
                    int num = Integer.parseInt(val.substring(7));
                    return authIniN(entry.getResolvedFieldOrAlias(StandardField.EDITOR, database).orElse(""), num);
                } else if (val.matches("edtr[\\d]+_[\\d]+")) {
                    String[] nums = val.substring(4).split("_");
                    return authNofMth(entry.getResolvedFieldOrAlias(StandardField.EDITOR, database).orElse(""),
                            Integer.parseInt(nums[0]),
                            Integer.parseInt(nums[1]) - 1);
                } else if ("edtr.edtr.ea".equals(val)) {
                    return authAuthEa(entry.getResolvedFieldOrAlias(StandardField.EDITOR, database).orElse(""));
                } else if ("edtrshort".equals(val)) {
                    return authshort(entry.getResolvedFieldOrAlias(StandardField.EDITOR, database).orElse(""));
                } else if (val.matches("edtr\\d+")) {
                    String fa = firstAuthor(entry.getResolvedFieldOrAlias(StandardField.EDITOR, database).orElse(""));
                    int num = Integer.parseInt(val.substring(4));
                    if (num > fa.length()) {
                        num = fa.length();
                    }
                    return fa.substring(0, num);
                } else {
                    // This "ed" business was a dead end, so just
                    // use it literally:
                    return entry.getResolvedFieldOrAlias(FieldFactory.parseField(val), database).orElse("");
                }
            } else if ("firstpage".equals(val)) {
                return firstPage(entry.getResolvedFieldOrAlias(StandardField.PAGES, database).orElse(""));
            } else if ("pageprefix".equals(val)) {
                return pagePrefix(entry.getResolvedFieldOrAlias(StandardField.PAGES, database).orElse(""));
            } else if ("lastpage".equals(val)) {
                return lastPage(entry.getResolvedFieldOrAlias(StandardField.PAGES, database).orElse(""));
            } else if ("title".equals(val)) {
                return camelizeSignificantWordsInTitle(entry.getResolvedFieldOrAlias(StandardField.TITLE, database).orElse(""));
            } else if ("fulltitle".equals(val)) {
                return entry.getResolvedFieldOrAlias(StandardField.TITLE, database).orElse("");
            } else if ("shorttitle".equals(val)) {
                return getTitleWords(3,
                        removeSmallWords(entry.getResolvedFieldOrAlias(StandardField.TITLE, database).orElse("")));
            } else if ("shorttitleINI".equals(val)) {
                return keepLettersAndDigitsOnly(
                        applyModifiers(getTitleWordsWithSpaces(3, entry.getResolvedFieldOrAlias(StandardField.TITLE, database).orElse("")),
                                Collections.singletonList("abbr"), 0));
            } else if ("veryshorttitle".equals(val)) {
                return getTitleWords(1,
                        removeSmallWords(entry.getResolvedFieldOrAlias(StandardField.TITLE, database).orElse("")));
            } else if ("camel".equals(val)) {
                return getCamelizedTitle(entry.getResolvedFieldOrAlias(StandardField.TITLE, database).orElse(""));
            } else if ("shortyear".equals(val)) {
                String yearString = entry.getResolvedFieldOrAlias(StandardField.YEAR, database).orElse("");
                if (yearString.isEmpty()) {
                    return yearString;
                    // In press/in preparation/submitted
                } else if (yearString.startsWith("in") || yearString.startsWith("sub")) {
                    return "IP";
                } else if (yearString.length() > 2) {
                    return yearString.substring(yearString.length() - 2);
                } else {
                    return yearString;
                }
            } else if ("entrytype".equals(val)) {
                return entry.getResolvedFieldOrAlias(InternalField.TYPE_HEADER, database).orElse("");
            } else if (val.matches("keyword\\d+")) {
                // according to LabelPattern.php, it returns keyword number n
                int num = Integer.parseInt(val.substring(7));
                KeywordList separatedKeywords = entry.getResolvedKeywords(keywordDelimiter, database);
                if (separatedKeywords.size() < num) {
                    // not enough keywords
                    return "";
                } else {
                    // num counts from 1 to n, but index in arrayList count from 0 to n-1
                    return separatedKeywords.get(num - 1).toString();
                }
            } else if (val.matches("keywords\\d*")) {
                // return all keywords, not separated
                int num;
                if (val.length() > 8) {
                    num = Integer.parseInt(val.substring(8));
                } else {
                    num = Integer.MAX_VALUE;
                }
                KeywordList separatedKeywords = entry.getResolvedKeywords(keywordDelimiter, database);
                StringBuilder sb = new StringBuilder();
                int i = 0;
                for (Keyword keyword : separatedKeywords) {
                    // remove all spaces
                    sb.append(keyword.toString().replaceAll("\\s+", ""));

                    i++;
                    if (i >= num) {
                        break;
                    }
                }
                return sb.toString();
            } else {
                // we haven't seen any special demands
                return entry.getResolvedFieldOrAlias(FieldFactory.parseField(val), database).orElse("");
            }
        } catch (NullPointerException ex) {
            LOGGER.debug("Problem making expanding bracketed expression", ex);
            return "";
        }
    }

    /**
     * Applies modifiers to a label generated based on a field marker.
     *
     * @param label  The generated label.
     * @param parts  String array containing the modifiers.
     * @param offset The number of initial items in the modifiers array to skip.
     * @return The modified label.
     */
    static String applyModifiers(final String label, final List<String> parts, final int offset) {
        String resultingLabel = label;
        for (int j = offset; j < parts.size(); j++) {
            String modifier = parts.get(j);

            if ("abbr".equals(modifier)) {
                // Abbreviate - that is,
                StringBuilder abbreviateSB = new StringBuilder();
                String[] words = resultingLabel.replaceAll("[\\{\\}']", "")
                                               .split("[\\(\\) \r\n\"]");
                for (String word : words) {
                    if (!word.isEmpty()) {
                        abbreviateSB.append(word.charAt(0));
                    }
                }
                resultingLabel = abbreviateSB.toString();
            } else {
                Optional<Formatter> formatter = Formatters.getFormatterForModifier(modifier);
                if (formatter.isPresent()) {
                    resultingLabel = formatter.get().format(resultingLabel);
                } else if (!modifier.isEmpty() && (modifier.length() >= 2) && (modifier.charAt(0) == '(') && modifier.endsWith(")")) {
                    // Alternate text modifier in parentheses. Should be inserted if the label is empty
                    if (label.isEmpty() && (modifier.length() > 2)) {
                        resultingLabel = modifier.substring(1, modifier.length() - 1);
                    }
                } else {
                    LOGGER.warn("Key generator warning: unknown modifier '" + modifier + "'.");
                }
            }
        }

        return resultingLabel;
    }

    /**
     * Determines "number" words out of the "title" field in the given BibTeX entry
     */
    public static String getTitleWords(int number, String title) {
        return getTitleWordsWithSpaces(number, title);
    }

    /**
     * Removes any '-', unnecessary whitespace and latex commands formatting
     */
    private static String formatTitle(String title) {
        String ss = new RemoveLatexCommandsFormatter().format(title);
        StringBuilder stringBuilder = new StringBuilder();
        StringBuilder current;
        int piv = 0;

        while (piv < ss.length()) {
            current = new StringBuilder();
            // Get the next word:
            while ((piv < ss.length()) && !Character.isWhitespace(ss.charAt(piv))
                    && (ss.charAt(piv) != '-')) {
                current.append(ss.charAt(piv));
                piv++;
            }
            piv++;
            // Check if it is ok:
            String word = current.toString().trim();
            if (word.isEmpty()) {
                continue;
            }

            // If we get here, the word was accepted.
            if (stringBuilder.length() > 0) {
                stringBuilder.append(' ');
            }
            stringBuilder.append(word);
        }

        return stringBuilder.toString();
    }

    /**
     * Capitalises and concatenates the words out of the "title" field in the given BibTeX entry
     */
    public static String getCamelizedTitle(String title) {
        return keepLettersAndDigitsOnly(camelizeTitle(title));
    }

    private static String camelizeTitle(String title) {
        StringBuilder stringBuilder = new StringBuilder();
        String formattedTitle = formatTitle(title);

        try (Scanner titleScanner = new Scanner(formattedTitle)) {
            while (titleScanner.hasNext()) {
                String word = titleScanner.next();

                // Camelize the word
                word = word.substring(0, 1).toUpperCase(Locale.ROOT) + word.substring(1);

                if (stringBuilder.length() > 0) {
                    stringBuilder.append(' ');
                }
                stringBuilder.append(word);
            }
        }

        return stringBuilder.toString();
    }

    /**
     * Capitalises the significant words of the "title" field in the given BibTeX entry
     */
    public static String camelizeSignificantWordsInTitle(String title) {
        StringJoiner stringJoiner = new StringJoiner(" ");
        String formattedTitle = formatTitle(title);
        Boolean camelize;

        try (Scanner titleScanner = new Scanner(formattedTitle)) {
            while (titleScanner.hasNext()) {
                String word = titleScanner.next();
                camelize = true;

                // Camelize the word if it is significant
                for (String smallWord : Word.SMALLER_WORDS) {
                    if (word.equalsIgnoreCase(smallWord)) {
                        camelize = false;
                        continue;
                    }
                }
                // We want to capitalize significant words and the first word of the title
                if (camelize || (stringJoiner.length() == 0)) {
                    word = word.substring(0, 1).toUpperCase(Locale.ROOT) + word.substring(1);
                } else {
                    word = word.substring(0, 1).toLowerCase(Locale.ROOT) + word.substring(1);
                }

                stringJoiner.add(word);
            }
        }

        return stringJoiner.toString();
    }

    public static String removeSmallWords(String title) {
        StringJoiner stringJoiner = new StringJoiner(" ");
        String formattedTitle = formatTitle(title);

        try (Scanner titleScanner = new Scanner(formattedTitle)) {
            mainl:
            while (titleScanner.hasNext()) {
                String word = titleScanner.next();

                for (String smallWord : Word.SMALLER_WORDS) {
                    if (word.equalsIgnoreCase(smallWord)) {
                        continue mainl;
                    }
                }

                stringJoiner.add(word);
            }
        }

        return stringJoiner.toString();
    }

    private static String getTitleWordsWithSpaces(int number, String title) {
        StringJoiner stringJoiner = new StringJoiner(" ");
        String formattedTitle = formatTitle(title);
        int words = 0;

        try (Scanner titleScanner = new Scanner(formattedTitle)) {
            while (titleScanner.hasNext() && (words < number)) {
                String word = titleScanner.next();

                stringJoiner.add(word);
                words++;
            }
        }

        return stringJoiner.toString();
    }

    private static String keepLettersAndDigitsOnly(String in) {
        StringBuilder stringBuilder = new StringBuilder();
        for (int i = 0; i < in.length(); i++) {
            if (Character.isLetterOrDigit(in.charAt(i))) {
                stringBuilder.append(in.charAt(i));
            }
        }
        return stringBuilder.toString();
    }

    /**
     * Gets the last name of the first author/editor
     *
     * @param authorField a <code>String</code>
     * @return the surname of an author/editor or "" if no author was found This method is guaranteed to never return null.
     * @throws NullPointerException if authorField == null
     */
    public static String firstAuthor(String authorField) {
        AuthorList authorList = AuthorList.parse(authorField);
        if (authorList.isEmpty()) {
            return "";
        }
        return authorList.getAuthor(0).getLast().orElse("");
    }

    /**
     * Gets the first name initials of the first author/editor
     *
     * @param authorField a <code>String</code>
     * @return the first name initial of an author/editor or "" if no author was found This method is guaranteed to never return null.
     * @throws NullPointerException if authorField == null
     */
    public static String firstAuthorForenameInitials(String authorField) {
        AuthorList authorList = AuthorList.parse(authorField);
        if (authorList.isEmpty()) {
            return "";
        }
        return authorList.getAuthor(0).getFirstAbbr().map(s -> s.substring(0, 1)).orElse("");
    }

    /**
     * Gets the von part and the last name of the first author/editor No spaces are returned
     *
     * @param authorField a <code>String</code>
     * @return the von part and surname of an author/editor or "" if no author was found. This method is guaranteed to never return null.
     * @throws NullPointerException if authorField == null
     */
    public static String firstAuthorVonAndLast(String authorField) {
        AuthorList authorList = AuthorList.parse(authorField);
        if (authorList.isEmpty()) {
            return "";
        }

        StringBuilder stringBuilder = new StringBuilder();
        authorList.getAuthor(0).getVon().ifPresent(vonAuthor -> stringBuilder.append(vonAuthor.replaceAll(" ", "")));
        authorList.getAuthor(0).getLast().ifPresent(stringBuilder::append);
        return stringBuilder.toString();
    }

    /**
     * Gets the last name of the last author/editor
     *
     * @param authorField a <code>String</code>
     * @return the surname of an author/editor
     */
    public static String lastAuthor(String authorField) {
        String[] tokens = AuthorList.fixAuthorForAlphabetization(authorField).split("\\s+\\band\\b\\s+");
        if (tokens.length > 0) {
            String[] lastAuthor = tokens[tokens.length - 1].split(",");
            return lastAuthor[0];
        } else {
            // if author is empty
            return "";
        }
    }

    /**
     * Gets the forename initials of the last author/editor
     *
     * @param authorField a <code>String</code>
     * @return the forename initial of an author/editor or "" if no author was found This method is guaranteed to never return null.
     * @throws NullPointerException if authorField == null
     */
    public static String lastAuthorForenameInitials(String authorField) {
        AuthorList authorList = AuthorList.parse(authorField);
        if (authorList.isEmpty()) {
            return "";
        }
        return authorList.getAuthor(authorList.getNumberOfAuthors() - 1).getFirstAbbr().map(s -> s.substring(0, 1))
                         .orElse("");
    }

    /**
     * Gets the last name of all authors/editors
     *
     * @param authorField a <code>String</code>
     * @return the sur name of all authors/editors
     */
    public static String allAuthors(String authorField) {
        // Quick hack to use NAuthors to avoid code duplication
        return nAuthors(authorField, Integer.MAX_VALUE);
    }

    /**
     * Returns the authors according to the BibTeX-alpha-Style
     *
     * @param authorField string containing the value of the author field
     * @return the initials of all authornames
     */
    public static String authorsAlpha(String authorField) {
        String authors = "";

        String fixedAuthors = AuthorList.fixAuthorLastNameOnlyCommas(authorField, false);

        // drop the "and" before the last author
        // -> makes processing easier
        fixedAuthors = fixedAuthors.replace(" and ", ", ");

        String[] tokens = fixedAuthors.split(",");
        int max = tokens.length > 4 ? 3 : tokens.length;
        if (max == 1) {
            String[] firstAuthor = tokens[0].replaceAll("\\s+", " ").trim().split(" ");
            // take first letter of any "prefixes" (e.g. van der Aalst -> vd)
            for (int j = 0; j < (firstAuthor.length - 1); j++) {
                authors = authors.concat(firstAuthor[j].substring(0, 1));
            }
            // append last part of last name completely
            authors = authors.concat(firstAuthor[firstAuthor.length - 1].substring(0,
                    Math.min(3, firstAuthor[firstAuthor.length - 1].length())));
        } else {
            for (int i = 0; i < max; i++) {
                // replace all whitespaces by " "
                // split the lastname at " "
                String[] curAuthor = tokens[i].replaceAll("\\s+", " ").trim().split(" ");
                for (String aCurAuthor : curAuthor) {
                    // use first character of each part of lastname
                    authors = authors.concat(aCurAuthor.substring(0, 1));
                }
            }
            if (tokens.length > 4) {
                authors = authors.concat("+");
            }
        }
        return authors;
    }

    /**
     * Gets the surnames of the first N authors and appends EtAl if there are more than N authors
     *
     * @param authorField a <code>String</code>
     * @param n           the number of desired authors
     * @return Gets the surnames of the first N authors and appends EtAl if there are more than N authors
     */
    public static String nAuthors(String authorField, int n) {
        String[] tokens = AuthorList.fixAuthorForAlphabetization(authorField).split("\\s+\\band\\b\\s+");
        int i = 0;
        StringBuilder authorSB = new StringBuilder();
        while ((tokens.length > i) && (i < n)) {
            String lastName = tokens[i].replaceAll(",\\s+.*", "");
            authorSB.append(lastName);
            i++;
        }
        if (tokens.length > n) {
            authorSB.append("EtAl");
        }
        return authorSB.toString();
    }

    /**
     * Gets the first part of the last name of the first
     * author/editor, and appends the last name initial of the
     * remaining authors/editors.
     * Maximum 5 characters
     * @param authorField a <code>String</code>
     * @return the surname of all authors/editors
     */
    public static String oneAuthorPlusIni(String authorField) {
        String fixedAuthorField = AuthorList.fixAuthorForAlphabetization(authorField);
        String[] tokens = fixedAuthorField.split("\\s+\\band\\b\\s+");
        if (tokens.length == 0) {
            return "";
        }

        String firstAuthor = tokens[0].split(",")[0];
        StringBuilder authorSB = new StringBuilder();
        authorSB.append(firstAuthor, 0, Math.min(CHARS_OF_FIRST, firstAuthor.length()));
        int i = 1;
        while (tokens.length > i) {
            // convert lastname, firstname to firstname lastname
            authorSB.append(tokens[i].charAt(0));
            i++;
        }
        return authorSB.toString();
    }

    /**
     * auth.auth.ea format:
     * Isaac Newton and James Maxwell and Albert Einstein (1960)
     * Isaac Newton and James Maxwell (1960)
     *  give:
     * Newton.Maxwell.ea
     * Newton.Maxwell
     */
    public static String authAuthEa(String authorField) {
        String fixedAuthorField = AuthorList.fixAuthorForAlphabetization(authorField);

        String[] tokens = fixedAuthorField.split("\\s+\\band\\b\\s+");
        if (tokens.length == 0) {
            return "";
        }

        StringBuilder author = new StringBuilder();
        // append first author
        author.append((tokens[0].split(","))[0]);
        if (tokens.length >= 2) {
            // append second author
            author.append('.').append((tokens[1].split(","))[0]);
        }
        if (tokens.length > 2) {
            // append ".ea" if more than 2 authors
            author.append(".ea");
        }

        return author.toString();
    }

    /**
     * auth.etal, authEtAl, ... format:
     * Isaac Newton and James Maxwell and Albert Einstein (1960)
     * Isaac Newton and James Maxwell (1960)
     *
     *  auth.etal give (delim=".", append=".etal"):
     * Newton.etal
     * Newton.Maxwell
     *
     *  authEtAl give (delim="", append="EtAl"):
     * NewtonEtAl
     * NewtonMaxwell
     *
     * Note that [authEtAl] equals [authors2]
     */
    public static String authEtal(String authorField, String delim,
                                  String append) {
        String fixedAuthorField = AuthorList.fixAuthorForAlphabetization(authorField);

        String[] tokens = fixedAuthorField.split("\\s*\\band\\b\\s*");
        if (tokens.length == 0) {
            return "";
        }
        StringBuilder author = new StringBuilder();
        author.append((tokens[0].split(","))[0]);
        if (tokens.length == 2) {
            author.append(delim).append((tokens[1].split(","))[0]);
        } else if (tokens.length > 2) {
            author.append(append);
        }

        return author.toString();
    }

    /**
     * The first N characters of the Mth author/editor.
     * M starts counting from 1
     */
    public static String authNofMth(String authorField, int n, int m) {
        // have m counting from 0
        int mminusone = m - 1;

        String fixedAuthorField = AuthorList.fixAuthorForAlphabetization(authorField);

        String[] tokens = fixedAuthorField.split("\\s+\\band\\b\\s+");
        if ((tokens.length <= mminusone) || (n < 0) || (mminusone < 0)) {
            return "";
        }
        String lastName = (tokens[mminusone].split(","))[0];
        if (lastName.length() <= n) {
            return lastName;
        } else {
            return lastName.substring(0, n);
        }
    }

    /**
     * First N chars of the first author's last name.
     */
    public static String authN(String authString, int num) {
        String fa = firstAuthor(authString);
        fa = BibtexKeyGenerator.removeUnwantedCharacters(fa, DEFAULT_UNWANTED_CHARACTERS);
        if (num > fa.length()) {
            num = fa.length();
        }
        return fa.substring(0, num);
    }

    /**
     * authshort format:
     * added by Kolja Brix, kbx@users.sourceforge.net
     *
     * given author names
     *
     *   Isaac Newton and James Maxwell and Albert Einstein and N. Bohr
     *
     *   Isaac Newton and James Maxwell and Albert Einstein
     *
     *   Isaac Newton and James Maxwell
     *
     *   Isaac Newton
     *
     * yield
     *
     *   NME+
     *
     *   NME
     *
     *   NM
     *
     *   Newton
     */
    public static String authshort(String authorField) {
        String fixedAuthorField = AuthorList.fixAuthorForAlphabetization(authorField);
        StringBuilder author = new StringBuilder();
        String[] tokens = fixedAuthorField.split("\\band\\b");
        int i = 0;

        if (tokens.length == 1) {
            author.append(authNofMth(fixedAuthorField, fixedAuthorField.length(), 1));
        } else if (tokens.length >= 2) {
            while ((tokens.length > i) && (i < 3)) {
                author.append(authNofMth(fixedAuthorField, 1, i + 1));
                i++;
            }
            if (tokens.length > 3) {
                author.append('+');
            }
        }

        return author.toString();
    }

    /**
     * authIniN format:
     *
     * Each author gets (N div #authors) chars, the remaining (N mod #authors)
     * chars are equally distributed to the authors first in the row.
     *
     * If (N < #authors), only the first N authors get mentioned.
     *
     * For example if
     *
     * a) I. Newton and J. Maxwell and A. Einstein and N. Bohr (..)
     *
     * b) I. Newton and J. Maxwell and A. Einstein
     *
     * c) I. Newton and J. Maxwell
     *
     * d) I. Newton
     *
     * authIni4 gives: a) NMEB, b) NeME, c) NeMa, d) Newt
     *
     * @param authorField
     *            The authors to format.
     *
     * @param n
     *            The maximum number of characters this string will be long. A
     *            negative number or zero will lead to "" be returned.
     *
     * @throws NullPointerException
     *             if authorField is null and n > 0
     */
    public static String authIniN(String authorField, int n) {

        if (n <= 0) {
            return "";
        }

        String fixedAuthorField = AuthorList.fixAuthorForAlphabetization(authorField);
        StringBuilder author = new StringBuilder();
        String[] tokens = fixedAuthorField.split("\\band\\b");

        if (tokens.length == 0) {
            return author.toString();
        }

        int i = 0;
        int charsAll = n / tokens.length;
        while (tokens.length > i) {
            if (i < (n % tokens.length)) {
                author.append(authNofMth(fixedAuthorField, charsAll + 1, i + 1));
            } else {
                author.append(authNofMth(fixedAuthorField, charsAll, i + 1));
            }
            i++;
        }

        if (author.length() <= n) {
            return author.toString();
        } else {
            return author.toString().substring(0, n);
        }
    }

    /**
     * Split the pages field into separate numbers and return the lowest
     *
     * @param pages
     *            (may not be null) a pages string such as 42--111 or
     *            7,41,73--97 or 43+
     *
     * @return the first page number or "" if no number is found in the string
     *
     * @throws NullPointerException if pages is null
     */
    public static String firstPage(String pages) {
        // FIXME: incorrectly exracts the first page when pages are
        // specified with ellipse, e.g. "213-6", which should stand
        // for "213-216". S.G.
        final String[] splitPages = pages.split("\\D+");
        int result = Integer.MAX_VALUE;
        for (String n : splitPages) {
            if (n.matches("\\d+")) {
                result = Math.min(Integer.parseInt(n), result);
            }
        }

        if (result == Integer.MAX_VALUE) {
            return "";
        } else {
            return String.valueOf(result);
        }
    }

    /**
     * Return the non-digit prefix of pages
     *
     * @param pages
     *            a pages string such as L42--111 or L7,41,73--97 or L43+
     *
     * @return the non-digit prefix of pages (like "L" of L7)
     *         or "" if no non-digit prefix is found in the string
     *
     * @throws NullPointerException
     *             if pages is null.
     */
    public static String pagePrefix(String pages) {
        if (pages.matches("^\\D+.*$")) {
            return (pages.split("\\d+"))[0];
        } else {
            return "";
        }
    }

    /**
     * Split the pages field into separate numbers and return the highest
     *
     * @param pages a pages string such as 42--111 or 7,41,73--97 or 43+
     * @return the first page number or "" if no number is found in the string
     * @throws NullPointerException if pages is null.
     */
    public static String lastPage(String pages) {
        final String[] splitPages = pages.split("\\D+");
        int result = Integer.MIN_VALUE;
        for (String n : splitPages) {
            if (n.matches("\\d+")) {
                result = Math.max(Integer.parseInt(n), result);
            }
        }

        if (result == Integer.MIN_VALUE) {
            return "";
        } else {
            return String.valueOf(result);
        }
    }

    /**
     * Parse a field marker with modifiers, possibly containing a parenthesised modifier,
     * as well as escaped colons and parentheses.
     *
     * @param arg The argument string.
     * @return An array of strings representing the parts of the marker
     */
    protected static List<String> parseFieldMarker(String arg) {
        List<String> parts = new ArrayList<>();
        StringBuilder current = new StringBuilder();
        boolean escaped = false;
        int inParenthesis = 0;
        for (int i = 0; i < arg.length(); i++) {
            char currentChar = arg.charAt(i);
            if ((currentChar == ':') && !escaped && (inParenthesis == 0)) {
                parts.add(current.toString());
                current = new StringBuilder();
            } else if ((currentChar == '(') && !escaped) {
                inParenthesis++;
                current.append(currentChar);
            } else if ((currentChar == ')') && !escaped && (inParenthesis > 0)) {
                inParenthesis--;
                current.append(currentChar);
            } else if (currentChar == '\\') {
                if (escaped) {
                    escaped = false;
                    current.append(currentChar);
                } else {
                    escaped = true;
                }
            } else if (escaped) {
                current.append(currentChar);
                escaped = false;
            } else {
                current.append(currentChar);
            }
        }
        parts.add(current.toString());
        return parts;
    }

    private static String normalize(String content) {
        List<String> tokens = new ArrayList<>();
        int b = 0;
        StringBuilder and = new StringBuilder();
        StringBuilder token = new StringBuilder();
        for (int p = 0; p < content.length(); p++) {
            if (b == 0) {
                String andString = and.toString(); // Avoid lots of calls
                if (((andString.isEmpty()) && (content.charAt(p) == ' '))
                        || (" ".equals(andString) && (content.charAt(p) == 'a'))
                        || (" a".equals(andString) && (content.charAt(p) == 'n'))
                        || (" an".equals(andString) && (content.charAt(p) == 'd'))) {
                    and.append(content.charAt(p));
                } else if (" and".equals(and.toString()) && (content.charAt(p) == ' ')) {
                    and = new StringBuilder();
                    tokens.add(token.toString().trim());
                    token = new StringBuilder();
                } else {
                    if (content.charAt(p) == '{') {
                        b++;
                    }
                    if (content.charAt(p) == '}') {
                        b--;
                    }
                    token.append(and);
                    and = new StringBuilder();
                    token.append(content.charAt(p));
                }
            } else {
                token.append(content.charAt(p));
            }
        }
        tokens.add(token.toString());
        StringBuilder normalized = new StringBuilder();

        for (int i = 0; i < tokens.size(); i++) {
            if (i > 0) {
                normalized.append(" and ");
            }

            normalized.append(isInstitution(tokens.get(i)) ? generateInstitutionKey(tokens.get(i)) : removeDiacritics(
                    tokens.get(i)));
        }
        return normalized.toString();
    }

    /**
     * Will remove diacritics from the content.
     *
     * Replaces umlaut: \"x with xe, e.g. \"o -> oe, \"u -> ue, etc.
     * Removes all other diacritics: \?x -> x, e.g. \'a -> a, etc.
     *
     * @param content The content.
     * @return The content without diacritics.
     */
    private static String removeDiacritics(String content) {
        if (content.isEmpty()) {
            return content;
        }

        String result = content;
        // Replace umlaut with '?e'
        result = result.replaceAll("\\{\\\\\"([a-zA-Z])\\}", "$1e");
        result = result.replaceAll("\\\\\"\\{([a-zA-Z])\\}", "$1e");
        result = result.replaceAll("\\\\\"([a-zA-Z])", "$1e");
        // Remove diacritics
        result = result.replaceAll("\\{\\\\.([a-zA-Z])\\}", "$1");
        result = result.replaceAll("\\\\.\\{([a-zA-Z])\\}", "$1");
        result = result.replaceAll("\\\\.([a-zA-Z])", "$1");
        return result;
    }

    /**
     * Unifies umlauts.
     *
     * Replaces: $\ddot{\mathrm{X}}$ (an alternative umlaut) with: {\"X}
     * Replaces: \?{X} and \?X with {\?X}, where ? is a diacritic symbol
     *
     * @param content The content.
     * @return The content with unified diacritics.
     */
    private static String unifyDiacritics(String content) {
        return content.replaceAll(
                "\\$\\\\ddot\\{\\\\mathrm\\{([^\\}])\\}\\}\\$",
                "{\\\"$1}").replaceAll(
                "(\\\\[^\\-a-zA-Z])\\{?([a-zA-Z])\\}?",
                "{$1$2}");
    }

    /**
     * Check if a value is institution.
     *
     * This is usable for distinguishing between persons and institutions in
     * the author or editor fields.
     *
     * A person:
     *   - "John Doe"
     *   - "Doe, John"
     *
     * An institution:
     *   - "{The Big Company or Institution Inc.}"
     *   - "{The Big Company or Institution Inc. (BCI)}"
     *
     * @param author Author or editor.
     * @return True if the author or editor is an institution.
     */
    private static boolean isInstitution(String author) {
        return StringUtil.isInCurlyBrackets(author);
    }

    /**
     * <p>
     * An author or editor may be and institution not a person. In that case the
     * key generator builds very long keys, e.g.: for &ldquo;The Attributed
     * Graph Grammar System (AGG)&rdquo; ->
     * &ldquo;TheAttributedGraphGrammarSystemAGG&rdquo;.
     * </p>
     *
     * <p>
     * An institution name should be inside <code>{}</code> brackets. If the
     * institution name also includes its abbreviation this abbreviation should
     * be also in <code>{}</code> brackets. For the previous example the value
     * should look like:
     * <code>{The Attributed Graph Grammar System ({AGG})}</code>.
     * </p>
     *
     * <p>
     * If an institution includes its abbreviation, i.e. "...({XYZ})", first
     * such abbreviation should be used as the key value part of such author.
     * </p>
     *
     * <p>
     * If an institution does not include its abbreviation the key should be
     * generated form its name in the following way:
     * </p>
     *
     * <p>
     * The institution value can contain: institution name, part of the
     * institution, address, etc. Those information should be separated by
     * comma. Name of the institution and possible part of the institution
     * should be on the beginning, while address and secondary information
     * should be on the end.
     * </p>
     *
     * Each part is examined separately:
     * <ol>
     * <li>We remove all tokens of a part which are one of the defined ignore
     * words (the, press), which end with a dot (ltd., co., ...) and which first
     * character is lowercase (of, on, di, ...).</li>
     * <li>We detect a type of the part: university, technology institute,
     * department, school, rest
     * <ul>
     * <li>University: <code>"Uni[NameOfTheUniversity]"</code></li>
     * <li>Department: will be an abbreviation of all words beginning with the
     * uppercase letter except of words: <code>d[ei]p.*</code>, school,
     * faculty</li>
     * <li>School: same as department</li>
     * <li>Rest: If there are less than 3 tokens in such part than the result
     * will be by concatenating those tokens, otherwise the result will be build
     * from the first letters of words starting with and uppercase letter.</li>
     * </ul>
     * </ol>
     * <p>
     * Parts are concatenated together in the following way:
     * <ul>
     * <li>If there is a university part use it otherwise use the rest part.</li>
     * <li>If there is a school part append it.</li>
     * <li>If there is a department part and it is not same as school part
     * append it.</li>
     * </ul>
     * <p>
     * Rest part is only the first part which do not match any other type. All
     * other parts (address, ...) are ignored.
     *
     * @param content the institution to generate a Bibtex key for
     * @return <ul>
     *         <li>the institution key</li>
     *         <li>"" in the case of a failure</li>
     *         <li>null if content is null</li>
     *         </ul>
     */
    private static String generateInstitutionKey(String content) {
        if (content.isEmpty()) {
            return content;
        }

        String result = content;
        result = unifyDiacritics(result);
        result = result.replaceAll("^\\{", "").replaceAll("}$", "");
        Matcher matcher = ABBREVIATION_PATTERN.matcher(result);
        if (matcher.matches()) {
            return matcher.group(1);
        }

        result = removeDiacritics(result);
        String[] parts = result.split(",");

        // Key parts
        String university = null;
        String department = null;
        String school = null;
        String rest = null;

        List<String> ignore = Arrays.asList("press", "the");
        for (int index = 0; index < parts.length; index++) {
            List<String> part = new ArrayList<>();

            // Cleanup: remove unnecessary words.
            for (String k : parts[index].replaceAll("\\{[A-Z]+}", "").split("[ \\-_]")) {
                if ((!(k.isEmpty()) // remove empty
                        && !ignore.contains(k.toLowerCase(Locale.ENGLISH)) // remove ignored words
                        && (k.charAt(k.length() - 1) != '.')
                        && Character.isUpperCase(k.charAt(0)))
                        || ((k.length() >= 3) && "uni".equalsIgnoreCase(k.substring(0, 3)))) {
                    part.add(k);
                }
            }

            boolean isUniversity = false; // university
            boolean isTechnology = false; // technology institute
            boolean isDepartment = false; // departments
            boolean isSchool = false; // schools

            // Deciding about a part type...
            for (String k : part) {
                if (UNIVERSITY_PATTERN.matcher(k).matches()) {
                    isUniversity = true;
                }
                if (TECHNOLOGY_PATTERN.matcher(k).matches()) {
                    isTechnology = true;
                }
                if (StandardField.SCHOOL.getName().equalsIgnoreCase(k)) {
                    isSchool = true;
                }
                if (DEPARTMENT_OR_LAB_PATTERN.matcher(k).matches()) {
                    isDepartment = true;
                }
            }
            if (isTechnology) {
                isUniversity = false; // technology institute isn't university :-)
            }

            // University part looks like: Uni[NameOfTheUniversity]
            //
            // If university is detected than the previous part is suggested
            // as department
            if (isUniversity) {
                StringBuilder universitySB = new StringBuilder();
                universitySB.append("Uni");
                for (String k : part) {
                    if (!UNIVERSITY_PATTERN.matcher(k).matches()) {
                        universitySB.append(k);
                    }
                }
                university = universitySB.toString();
                if ((index > 0) && (department == null)) {
                    department = parts[index - 1];
                }

                // School is an abbreviation of all the words beginning with a
                // capital letter excluding: department, school and faculty words.
                //
                // Explicitly defined department part is build the same way as
                // school
            } else if (isSchool || isDepartment) {
                StringBuilder schoolSB = new StringBuilder();
                StringBuilder departmentSB = new StringBuilder();
                for (String k : part) {
                    if (!DEPARTMENT_PATTERN.matcher(k).matches() && !StandardField.SCHOOL.getName().equalsIgnoreCase(k)
                            && !"faculty".equalsIgnoreCase(k)
                            && !NOT_STARTING_CAPITAL_PATTERN.matcher(k).replaceAll("").isEmpty()) {
                        if (isSchool) {
                            schoolSB.append(NOT_STARTING_CAPITAL_PATTERN.matcher(k).replaceAll(""));
                        }
                        if (isDepartment) {
                            departmentSB.append(NOT_STARTING_CAPITAL_PATTERN.matcher(k).replaceAll(""));
                        }
                    }
                }
                if (isSchool) {
                    school = schoolSB.toString();
                }
                if (isDepartment) {
                    department = departmentSB.toString();
                }
            } else if (rest == null) {
                // A part not matching university, department nor school.
                if (part.size() < 3) {
                    // Less than 3 parts -> concatenate those
                    rest = String.join("", part);
                } else {
                    // More than 3 parts -> use 1st letter abbreviation
                    rest = part.stream()
                               .filter(Predicate.not(String::isBlank))
                               .map((word) -> Character.toString(word.charAt(0)))
                               .collect(Collectors.joining());
                }
            }
        }

        // Putting parts together.
        return (university == null ? Objects.toString(rest, "") : university)
                + (school == null ? "" : school)
                + ((department == null)
<<<<<<< HEAD
                        || department.equals(school) ? "" : department);
=======
                || ((school != null) && department.equals(school)) ? "" : department);
>>>>>>> b45deaeb
    }
}<|MERGE_RESOLUTION|>--- conflicted
+++ resolved
@@ -74,7 +74,8 @@
     }
 
     public String expand(BibEntry bibentry) {
-        return expand(bibentry, null);
+        BibDatabase null_database = null;
+        return expand(bibentry, null_database);
     }
 
     /**
@@ -1396,10 +1397,6 @@
         return (university == null ? Objects.toString(rest, "") : university)
                 + (school == null ? "" : school)
                 + ((department == null)
-<<<<<<< HEAD
-                        || department.equals(school) ? "" : department);
-=======
                 || ((school != null) && department.equals(school)) ? "" : department);
->>>>>>> b45deaeb
     }
 }