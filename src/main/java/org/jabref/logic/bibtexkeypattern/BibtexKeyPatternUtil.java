--- conflicted
+++ resolved
@@ -128,214 +128,7 @@
     }
 
     public static String makeLabel(BibEntry entry, String value, Character keywordDelimiter, BibDatabase database) {
-<<<<<<< HEAD
-        String val = value;
-        try {
-            if (val.startsWith("auth") || val.startsWith("pureauth")) {
-
-                /*
-                 * For label code "auth...": if there is no author, but there
-                 * are editor(s) (e.g. for an Edited Book), use the editor(s)
-                 * instead. (saw27@mrao.cam.ac.uk). This is what most people
-                 * want, but in case somebody really needs a field which expands
-                 * to nothing if there is no author (e.g. someone who uses both
-                 * "auth" and "ed" in the same label), we provide an alternative
-                 * form "pureauth..." which does not do this fallback
-                 * substitution of editor.
-                 */
-                String authString;
-                if (database != null) {
-                    authString = entry.getResolvedFieldOrAlias(FieldName.AUTHOR, database)
-                            .map(authorString -> normalize(database.resolveForStrings(authorString))).orElse("");
-                } else {
-                    authString = entry.getResolvedFieldOrAlias(FieldName.AUTHOR, database).orElse("");
-                }
-
-                if (val.startsWith("pure")) {
-                    // remove the "pure" prefix so the remaining
-                    // code in this section functions correctly
-                    val = val.substring(4);
-                }
-
-                if (authString.isEmpty()) {
-                    if (database != null) {
-                        authString = entry.getResolvedFieldOrAlias(FieldName.EDITOR, database)
-                            .map(authorString -> normalize(database.resolveForStrings(authorString))).orElse("");
-                    } else {
-                        authString = entry.getResolvedFieldOrAlias(FieldName.EDITOR, database).orElse("");
-                    }
-                }
-
-                // Gather all author-related checks, so we don't
-                // have to check all the time.
-                if ("auth".equals(val)) {
-                    return firstAuthor(authString);
-                } else if ("authForeIni".equals(val)) {
-                    return firstAuthorForenameInitials(authString);
-                } else if ("authFirstFull".equals(val)) {
-                    return firstAuthorVonAndLast(authString);
-                } else if ("authors".equals(val)) {
-                    return allAuthors(authString);
-                } else if ("authorsAlpha".equals(val)) {
-                    return authorsAlpha(authString);
-                }
-                // Last author's last name
-                else if ("authorLast".equals(val)) {
-                    return lastAuthor(authString);
-                } else if ("authorLastForeIni".equals(val)) {
-                    return lastAuthorForenameInitials(authString);
-                } else if ("authorIni".equals(val)) {
-                    return oneAuthorPlusIni(authString);
-                } else if (val.matches("authIni[\\d]+")) {
-                    int num = Integer.parseInt(val.substring(7));
-                    return authIniN(authString, num);
-                } else if ("auth.auth.ea".equals(val)) {
-                    return authAuthEa(authString);
-                } else if ("auth.etal".equals(val)) {
-                    return authEtal(authString, ".", ".etal");
-                } else if ("authEtAl".equals(val)) {
-                    return authEtal(authString, "", "EtAl");
-                } else if ("authshort".equals(val)) {
-                    return authshort(authString);
-                } else if (val.matches("auth[\\d]+_[\\d]+")) {
-                    String[] nums = val.substring(4).split("_");
-                    return authNofMth(authString, Integer.parseInt(nums[0]),
-                            Integer.parseInt(nums[1]));
-                } else if (val.matches("auth\\d+")) {
-                    // authN. First N chars of the first author's last
-                    // name.
-
-                    String fa = firstAuthor(authString);
-                    int num = Integer.parseInt(val.substring(4));
-                    if (num > fa.length()) {
-                        num = fa.length();
-                    }
-                    return fa.substring(0, num);
-                } else if (val.matches("authors\\d+")) {
-                    return nAuthors(authString, Integer.parseInt(val.substring(7)));
-                } else {
-                    // This "auth" business was a dead end, so just
-                    // use it literally:
-                    return entry.getResolvedFieldOrAlias(val, database).orElse("");
-                }
-            } else if (val.startsWith("ed")) {
-                // Gather all markers starting with "ed" here, so we
-                // don't have to check all the time.
-                if ("edtr".equals(val)) {
-                    return firstAuthor(entry.getResolvedFieldOrAlias(FieldName.EDITOR, database).orElse(""));
-                } else if ("edtrForeIni".equals(val)) {
-                    return firstAuthorForenameInitials(entry.getResolvedFieldOrAlias(FieldName.EDITOR, database).orElse(""));
-                } else if ("editors".equals(val)) {
-                    return allAuthors(entry.getResolvedFieldOrAlias(FieldName.EDITOR, database).orElse(""));
-                    // Last author's last name
-                } else if ("editorLast".equals(val)) {
-                    return lastAuthor(entry.getResolvedFieldOrAlias(FieldName.EDITOR, database).orElse(""));
-                } else if ("editorLastForeIni".equals(val)) {
-                    return lastAuthorForenameInitials(entry.getResolvedFieldOrAlias(FieldName.EDITOR, database).orElse(""));
-                } else if ("editorIni".equals(val)) {
-                    return oneAuthorPlusIni(entry.getResolvedFieldOrAlias(FieldName.EDITOR, database).orElse(""));
-                } else if (val.matches("edtrIni[\\d]+")) {
-                    int num = Integer.parseInt(val.substring(7));
-                    return authIniN(entry.getResolvedFieldOrAlias(FieldName.EDITOR, database).orElse(""), num);
-                } else if (val.matches("edtr[\\d]+_[\\d]+")) {
-                    String[] nums = val.substring(4).split("_");
-                    return authNofMth(entry.getResolvedFieldOrAlias(FieldName.EDITOR, database).orElse(""),
-                            Integer.parseInt(nums[0]),
-                            Integer.parseInt(nums[1]) - 1);
-                } else if ("edtr.edtr.ea".equals(val)) {
-                    return authAuthEa(entry.getResolvedFieldOrAlias(FieldName.EDITOR, database).orElse(""));
-                } else if ("edtrshort".equals(val)) {
-                    return authshort(entry.getResolvedFieldOrAlias(FieldName.EDITOR, database).orElse(""));
-                }
-                // authN. First N chars of the first author's last
-                // name.
-                else if (val.matches("edtr\\d+")) {
-                    String fa = firstAuthor(entry.getResolvedFieldOrAlias(FieldName.EDITOR, database).orElse(""));
-                    int num = Integer.parseInt(val.substring(4));
-                    if (num > fa.length()) {
-                        num = fa.length();
-                    }
-                    return fa.substring(0, num);
-                } else {
-                    // This "ed" business was a dead end, so just
-                    // use it literally:
-                    return entry.getFieldOrAlias(val).orElse("");
-                }
-            } else if ("firstpage".equals(val)) {
-                return firstPage(entry.getResolvedFieldOrAlias(FieldName.PAGES, database).orElse(""));
-            } else if ("pageprefix".equals(val)) {
-                return pagePrefix(entry.getResolvedFieldOrAlias(FieldName.PAGES, database).orElse(""));
-            } else if ("lastpage".equals(val)) {
-                return lastPage(entry.getResolvedFieldOrAlias(FieldName.PAGES, database).orElse(""));
-            } else if ("title".equals(val)) {
-                return camelizeSignificantWordsInTitle(entry.getResolvedFieldOrAlias(FieldName.TITLE, database).orElse(""));
-            } else if ("shorttitle".equals(val)) {
-                return getTitleWords(3, entry.getResolvedFieldOrAlias(FieldName.TITLE, database).orElse(""));
-            } else if ("shorttitleINI".equals(val)) {
-                return keepLettersAndDigitsOnly(
-                        applyModifiers(getTitleWordsWithSpaces(3, entry.getResolvedFieldOrAlias(FieldName.TITLE, database).orElse("")),
-                                Collections.singletonList("abbr"), 0));
-            } else if ("veryshorttitle".equals(val)) {
-                return getTitleWords(1,
-                        removeSmallWords(entry.getResolvedFieldOrAlias(FieldName.TITLE, database).orElse("")));
-            } else if ("camel".equals(val)) {
-                return getCamelizedTitle(entry.getResolvedFieldOrAlias(FieldName.TITLE, database).orElse(""));
-            } else if ("shortyear".equals(val)) {
-                String yearString = entry.getResolvedFieldOrAlias(FieldName.YEAR, database).orElse("");
-                if (yearString.isEmpty()) {
-                    return yearString;
-                    // In press/in preparation/submitted
-                } else if (yearString.startsWith("in") || yearString.startsWith("sub")) {
-                    return "IP";
-                } else if (yearString.length() > 2) {
-                    return yearString.substring(yearString.length() - 2);
-                } else {
-                    return yearString;
-                }
-            } else if (val.matches("keyword\\d+")) {
-                // according to LabelPattern.php, it returns keyword number n
-                int num = Integer.parseInt(val.substring(7));
-                KeywordList separatedKeywords = entry.getResolvedKeywords(keywordDelimiter, database);
-                if (separatedKeywords.size() < num) {
-                    // not enough keywords
-                    return "";
-                } else {
-                    // num counts from 1 to n, but index in arrayList count from 0 to n-1
-                    return separatedKeywords.get(num - 1).toString();
-                }
-            } else if (val.matches("keywords\\d*")) {
-                // return all keywords, not separated
-                int num;
-                if (val.length() > 8) {
-                    num = Integer.parseInt(val.substring(8));
-                } else {
-                    num = Integer.MAX_VALUE;
-                }
-                KeywordList separatedKeywords = entry.getResolvedKeywords(keywordDelimiter, database);
-                StringBuilder sb = new StringBuilder();
-                int i = 0;
-                for (Keyword keyword : separatedKeywords) {
-                    // remove all spaces
-                    sb.append(keyword.toString().replaceAll("\\s+", ""));
-
-                    i++;
-                    if (i >= num) {
-                        break;
-                    }
-                }
-                return sb.toString();
-            } else {
-                // we haven't seen any special demands
-                return entry.getResolvedFieldOrAlias(val, database).orElse("");
-            }
-        } catch (NullPointerException ex) {
-            LOGGER.debug("Problem making label", ex);
-            return "";
-        }
-
-=======
         return expandBrackets("[" + value + "]", keywordDelimiter, entry, database);
->>>>>>> c3f75c69
     }
 
     /**
