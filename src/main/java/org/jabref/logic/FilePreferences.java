--- conflicted
+++ resolved
@@ -32,14 +32,11 @@
     private final BooleanProperty confirmDeleteLinkedFile = new SimpleBooleanProperty();
     private final BooleanProperty moveToTrash = new SimpleBooleanProperty();
     private final BooleanProperty shouldKeepDownloadUrl = new SimpleBooleanProperty();
-<<<<<<< HEAD
     private final ObjectProperty<GlobalLinkedFileNamePatterns> keyPatterns = new SimpleObjectProperty<>();
     private final String defaultPattern;
-=======
     private final ObjectProperty<Path> lastUsedDirectory = new SimpleObjectProperty<>();
     private final BooleanProperty openFileExplorerInFileDirectory = new SimpleBooleanProperty();
     private final BooleanProperty openFileExplorerInLastUsedDirectory = new SimpleBooleanProperty();
->>>>>>> f50e3e3a
 
     public FilePreferences(String userAndHost,
                            String mainFileDirectory,
@@ -53,14 +50,11 @@
                            boolean confirmDeleteLinkedFile,
                            boolean moveToTrash,
                            boolean shouldKeepDownloadUrl,
-<<<<<<< HEAD
                            GlobalLinkedFileNamePatterns keyPatterns,
                            String defaultPattern) {
-=======
                            Path lastUsedDirectory,
                            boolean openFileExplorerInFileDirectory,
                            boolean openFileExplorerInLastUsedDirectory) {
->>>>>>> f50e3e3a
         this.userAndHost.setValue(userAndHost);
         this.mainFileDirectory.setValue(mainFileDirectory);
         this.storeFilesRelativeToBibFile.setValue(storeFilesRelativeToBibFile);
@@ -73,14 +67,11 @@
         this.confirmDeleteLinkedFile.setValue(confirmDeleteLinkedFile);
         this.moveToTrash.setValue(moveToTrash);
         this.shouldKeepDownloadUrl.setValue(shouldKeepDownloadUrl);
-<<<<<<< HEAD
         this.keyPatterns.set(keyPatterns);
         this.defaultPattern = defaultPattern;
-=======
         this.lastUsedDirectory.setValue(lastUsedDirectory);
         this.openFileExplorerInFileDirectory.set(openFileExplorerInFileDirectory);
         this.openFileExplorerInLastUsedDirectory.set(openFileExplorerInLastUsedDirectory);
->>>>>>> f50e3e3a
     }
 
     public String getUserAndHost() {
