package org.jabref.logic.preferences;

import java.io.File;
import java.io.IOException;
import java.io.InputStream;
import java.io.OutputStream;
import java.nio.charset.StandardCharsets;
import java.nio.file.Files;
import java.nio.file.Path;
import java.util.ArrayList;
import java.util.Arrays;
import java.util.Collection;
import java.util.Collections;
import java.util.EnumSet;
import java.util.HashMap;
import java.util.HashSet;
import java.util.List;
import java.util.Locale;
import java.util.Map;
import java.util.Objects;
import java.util.Optional;
import java.util.Set;
import java.util.TreeSet;
import java.util.prefs.BackingStoreException;
import java.util.prefs.InvalidPreferencesFormatException;
import java.util.prefs.Preferences;
import java.util.stream.Collectors;
import java.util.stream.Stream;

import javafx.beans.InvalidationListener;
import javafx.collections.ListChangeListener;
import javafx.collections.SetChangeListener;

import org.jabref.gui.entryeditor.citationrelationtab.semanticscholar.SemanticScholarFetcher;
import org.jabref.logic.FilePreferences;
import org.jabref.logic.InternalPreferences;
import org.jabref.logic.JabRefException;
import org.jabref.logic.LibraryPreferences;
import org.jabref.logic.ai.AiDefaultPreferences;
import org.jabref.logic.ai.AiPreferences;
import org.jabref.logic.ai.templates.AiTemplate;
import org.jabref.logic.bibtex.FieldPreferences;
import org.jabref.logic.citationkeypattern.CitationKeyPattern;
import org.jabref.logic.citationkeypattern.CitationKeyPatternPreferences;
import org.jabref.logic.citationkeypattern.GlobalCitationKeyPatterns;
import org.jabref.logic.citationstyle.CitationStyle;
import org.jabref.logic.cleanup.CleanupPreferences;
import org.jabref.logic.cleanup.FieldFormatterCleanups;
import org.jabref.logic.exporter.BibDatabaseWriter;
import org.jabref.logic.exporter.ExportPreferences;
import org.jabref.logic.exporter.MetaDataSerializer;
import org.jabref.logic.exporter.SelfContainedSaveConfiguration;
import org.jabref.logic.exporter.TemplateExporter;
import org.jabref.logic.git.GitPreferences;
import org.jabref.logic.importer.ImportFormatPreferences;
import org.jabref.logic.importer.ImporterPreferences;
import org.jabref.logic.importer.fetcher.ACMPortalFetcher;
import org.jabref.logic.importer.fetcher.AstrophysicsDataSystem;
import org.jabref.logic.importer.fetcher.BiodiversityLibrary;
import org.jabref.logic.importer.fetcher.DBLPFetcher;
import org.jabref.logic.importer.fetcher.IEEE;
import org.jabref.logic.importer.fetcher.MrDlibPreferences;
import org.jabref.logic.importer.fetcher.ScienceDirect;
import org.jabref.logic.importer.fetcher.SpringerFetcher;
import org.jabref.logic.importer.fileformat.CustomImporter;
import org.jabref.logic.importer.plaincitation.PlainCitationParserChoice;
import org.jabref.logic.importer.util.GrobidPreferences;
import org.jabref.logic.importer.util.MetaDataParser;
import org.jabref.logic.journals.JournalAbbreviationPreferences;
import org.jabref.logic.journals.JournalAbbreviationRepository;
import org.jabref.logic.l10n.Language;
import org.jabref.logic.l10n.Localization;
import org.jabref.logic.layout.LayoutFormatterPreferences;
import org.jabref.logic.layout.format.NameFormatterPreferences;
import org.jabref.logic.net.ProxyPreferences;
import org.jabref.logic.net.ssl.SSLPreferences;
import org.jabref.logic.net.ssl.TrustStoreManager;
import org.jabref.logic.openoffice.OpenOfficePreferences;
import org.jabref.logic.openoffice.style.JStyle;
import org.jabref.logic.openoffice.style.OOStyle;
import org.jabref.logic.openoffice.style.StyleLoader;
import org.jabref.logic.os.OS;
import org.jabref.logic.protectedterms.ProtectedTermsLoader;
import org.jabref.logic.protectedterms.ProtectedTermsPreferences;
import org.jabref.logic.remote.RemotePreferences;
import org.jabref.logic.search.SearchPreferences;
import org.jabref.logic.shared.prefs.SharedDatabasePreferences;
import org.jabref.logic.shared.security.Password;
import org.jabref.logic.util.BuildInfo;
import org.jabref.logic.util.Directories;
import org.jabref.logic.util.Version;
import org.jabref.logic.util.io.AutoLinkPreferences;
import org.jabref.logic.util.io.FileHistory;
import org.jabref.logic.xmp.XmpPreferences;
import org.jabref.model.ai.AiProvider;
import org.jabref.model.ai.EmbeddingModel;
import org.jabref.model.database.BibDatabaseMode;
import org.jabref.model.entry.BibEntryPreferences;
import org.jabref.model.entry.BibEntryType;
import org.jabref.model.entry.BibEntryTypesManager;
import org.jabref.model.entry.field.Field;
import org.jabref.model.entry.field.FieldFactory;
import org.jabref.model.entry.field.InternalField;
import org.jabref.model.entry.field.StandardField;
import org.jabref.model.entry.types.EntryType;
import org.jabref.model.entry.types.EntryTypeFactory;
import org.jabref.model.metadata.SaveOrder;
import org.jabref.model.metadata.SelfContainedSaveOrder;
import org.jabref.model.search.SearchDisplayMode;
import org.jabref.model.search.SearchFlags;
import org.jabref.model.strings.StringUtil;

import com.airhacks.afterburner.injection.Injector;
import com.github.javakeyring.Keyring;
import com.github.javakeyring.PasswordAccessException;
import com.google.common.annotations.VisibleForTesting;
import com.google.common.base.Splitter;
import com.tobiasdiez.easybind.EasyBind;
import jakarta.inject.Singleton;
import org.jvnet.hk2.annotations.Service;
import org.slf4j.Logger;
import org.slf4j.LoggerFactory;

import static org.apache.commons.compress.harmony.archive.internal.nls.Messages.getString;

/**
 * The {@code JabRefPreferences} class provides the preferences and their defaults using the JDK {@code java.util.prefs}
 * class.
 * <p>
 * Internally it defines symbols used to pick a value from the {@code java.util.prefs} interface and keeps a hashmap
 * with all the default values.
 * <p>
 * There are still some similar preferences classes ({@link OpenOfficePreferences} and {@link SharedDatabasePreferences}) which also use
 * the {@code java.util.prefs} API.
 * <p>
 * contents of the defaults HashMap that are defined in this class.
 * There are more default parameters in this map which belong to separate preference classes.
 */
@Singleton
@Service
public class JabRefCliPreferences implements CliPreferences {

    public static final String LANGUAGE = "language";

    public static final String BIBLATEX_DEFAULT_MODE = "biblatexMode";

    public static final String REFORMAT_FILE_ON_SAVE_AND_EXPORT = "reformatFileOnSaveAndExport";
    public static final String EXPORT_IN_ORIGINAL_ORDER = "exportInOriginalOrder";
    public static final String EXPORT_IN_SPECIFIED_ORDER = "exportInSpecifiedOrder";

    public static final String EXPORT_PRIMARY_SORT_FIELD = "exportPriSort";
    public static final String EXPORT_PRIMARY_SORT_DESCENDING = "exportPriDescending";
    public static final String EXPORT_SECONDARY_SORT_FIELD = "exportSecSort";
    public static final String EXPORT_SECONDARY_SORT_DESCENDING = "exportSecDescending";
    public static final String EXPORT_TERTIARY_SORT_FIELD = "exportTerSort";
    public static final String EXPORT_TERTIARY_SORT_DESCENDING = "exportTerDescending";
    public static final String NEWLINE = "newline";

    public static final String XMP_PRIVACY_FILTERS = "xmpPrivacyFilters";
    public static final String USE_XMP_PRIVACY_FILTER = "useXmpPrivacyFilter";
    public static final String DEFAULT_SHOW_SOURCE = "defaultShowSource";

    public static final String AUTO_OPEN_FORM = "autoOpenForm";
    public static final String IMPORT_WORKING_DIRECTORY = "importWorkingDirectory";
    public static final String LAST_USED_EXPORT = "lastUsedExport";
    public static final String EXPORT_WORKING_DIRECTORY = "exportWorkingDirectory";
    public static final String WORKING_DIRECTORY = "workingDirectory";
    public static final String BACKUP_DIRECTORY = "backupDirectory";
    public static final String CREATE_BACKUP = "createBackup";

    public static final String KEYWORD_SEPARATOR = "groupKeywordSeparator";

    public static final String MEMORY_STICK_MODE = "memoryStickMode";
    public static final String DEFAULT_ENCODING = "defaultEncoding";

    public static final String BASE_DOI_URI = "baseDOIURI";
    public static final String USE_CUSTOM_DOI_URI = "useCustomDOIURI";

    public static final String USE_OWNER = "useOwner";
    public static final String DEFAULT_OWNER = "defaultOwner";
    public static final String OVERWRITE_OWNER = "overwriteOwner";

    // Required for migration from pre-v5.3 only
    public static final String UPDATE_TIMESTAMP = "updateTimestamp";
    public static final String TIME_STAMP_FIELD = "timeStampField";
    public static final String TIME_STAMP_FORMAT = "timeStampFormat";

    public static final String ADD_CREATION_DATE = "addCreationDate";
    public static final String ADD_MODIFICATION_DATE = "addModificationDate";

    public static final String NON_WRAPPABLE_FIELDS = "nonWrappableFields";
    public static final String RESOLVE_STRINGS_FOR_FIELDS = "resolveStringsForFields";
    public static final String DO_NOT_RESOLVE_STRINGS = "doNotResolveStrings";

    // merge related
    public static final String MERGE_ENTRIES_DIFF_MODE = "mergeEntriesDiffMode";
    public static final String MERGE_ENTRIES_SHOULD_SHOW_DIFF = "mergeEntriesShouldShowDiff";
    public static final String MERGE_ENTRIES_SHOULD_SHOW_UNIFIED_DIFF = "mergeEntriesShouldShowUnifiedDiff";
    public static final String MERGE_ENTRIES_HIGHLIGHT_WORDS = "mergeEntriesHighlightWords";

    public static final String MERGE_SHOW_ONLY_CHANGED_FIELDS = "mergeShowOnlyChangedFields";

    public static final String SHOW_USER_COMMENTS_FIELDS = "showUserCommentsFields";

    public static final String MERGE_APPLY_TO_ALL_ENTRIES = "mergeApplyToAllEntries";

    public static final String DUPLICATE_RESOLVER_DECISION_RESULT_ALL_ENTRIES = "duplicateResolverDecisionResult";

    public static final String CUSTOM_EXPORT_FORMAT = "customExportFormat";
    public static final String CUSTOM_IMPORT_FORMAT = "customImportFormat";
    public static final String KEY_PATTERN_REGEX = "KeyPatternRegex";
    public static final String KEY_PATTERN_REPLACEMENT = "KeyPatternReplacement";
    public static final String MAIN_FILE_DIRECTORY = "fileDirectory";

    public static final String SEARCH_DISPLAY_MODE = "searchDisplayMode";
    public static final String SEARCH_CASE_SENSITIVE = "caseSensitiveSearch";
    public static final String SEARCH_REG_EXP = "regExpSearch";
    public static final String SEARCH_FULLTEXT = "fulltextSearch";
    public static final String SEARCH_KEEP_SEARCH_STRING = "keepSearchString";
    public static final String SEARCH_KEEP_GLOBAL_WINDOW_ON_TOP = "keepOnTop";
    public static final String SEARCH_WINDOW_HEIGHT = "searchWindowHeight";
    public static final String SEARCH_WINDOW_WIDTH = "searchWindowWidth";
    public static final String SEARCH_WINDOW_DIVIDER_POS = "searchWindowDividerPos";
    public static final String SEARCH_CATALOGS = "searchCatalogs";
    public static final String DEFAULT_PLAIN_CITATION_PARSER = "defaultPlainCitationParser";
    public static final String IMPORTERS_ENABLED = "importersEnabled";
    public static final String GENERATE_KEY_ON_IMPORT = "generateKeyOnImport";
    public static final String GROBID_ENABLED = "grobidEnabled";
    public static final String GROBID_PREFERENCE = "grobidPreference";
    public static final String GROBID_URL = "grobidURL";

    public static final String DEFAULT_CITATION_KEY_PATTERN = "defaultBibtexKeyPattern";
    public static final String UNWANTED_CITATION_KEY_CHARACTERS = "defaultUnwantedBibtexKeyCharacters";
    public static final String CONFIRM_LINKED_FILE_DELETE = "confirmLinkedFileDelete";
    public static final String TRASH_INSTEAD_OF_DELETE = "trashInsteadOfDelete";
    public static final String WARN_BEFORE_OVERWRITING_KEY = "warnBeforeOverwritingKey";
    public static final String AVOID_OVERWRITING_KEY = "avoidOverwritingKey";
    public static final String AUTOLINK_EXACT_KEY_ONLY = "autolinkExactKeyOnly";
    public static final String AUTOLINK_FILES_ENABLED = "autoLinkFilesEnabled";

    public static final String GENERATE_KEYS_BEFORE_SAVING = "generateKeysBeforeSaving";
    public static final String KEY_GEN_ALWAYS_ADD_LETTER = "keyGenAlwaysAddLetter";
    public static final String KEY_GEN_FIRST_LETTER_A = "keyGenFirstLetterA";
    public static final String ALLOW_INTEGER_EDITION_BIBTEX = "allowIntegerEditionBibtex";
    public static final String LOCAL_AUTO_SAVE = "localAutoSave";
    public static final String AUTOLINK_REG_EXP_SEARCH_EXPRESSION_KEY = "regExpSearchExpression";
    public static final String AUTOLINK_USE_REG_EXP_SEARCH_KEY = "useRegExpSearch";
    // bibLocAsPrimaryDir is a misleading antique variable name, we keep it for reason of compatibility

    public static final String STORE_RELATIVE_TO_BIB = "bibLocAsPrimaryDir";
    public static final String CUSTOM_TAB_NAME = "customTabName_";
    public static final String CUSTOM_TAB_FIELDS = "customTabFields_";
    public static final String ASK_AUTO_NAMING_PDFS_AGAIN = "AskAutoNamingPDFsAgain";
    public static final String CLEANUP_JOBS = "CleanUpJobs";
    public static final String CLEANUP_FIELD_FORMATTERS_ENABLED = "CleanUpFormattersEnabled";
    public static final String CLEANUP_FIELD_FORMATTERS = "CleanUpFormatters";
    public static final String IMPORT_FILENAMEPATTERN = "importFileNamePattern";
    public static final String IMPORT_FILEDIRPATTERN = "importFileDirPattern";
    public static final String NAME_FORMATTER_VALUE = "nameFormatterFormats";
    public static final String NAME_FORMATER_KEY = "nameFormatterNames";
    public static final String SHOW_RECOMMENDATIONS = "showRecommendations";
    public static final String SHOW_AI_SUMMARY = "showAiSummary";
    public static final String SHOW_AI_CHAT = "showAiChat";
    public static final String ACCEPT_RECOMMENDATIONS = "acceptRecommendations";
    public static final String SHOW_LATEX_CITATIONS = "showLatexCitations";
    public static final String SEND_LANGUAGE_DATA = "sendLanguageData";
    public static final String SEND_OS_DATA = "sendOSData";
    public static final String SEND_TIMEZONE_DATA = "sendTimezoneData";
    public static final String VALIDATE_IN_ENTRY_EDITOR = "validateInEntryEditor";
    public static final String SHOW_SCITE_TAB = "showSciteTab";

    /**
     * The OpenOffice/LibreOffice connection preferences are: OO_PATH main directory for OO/LO installation, used to detect location on Win/macOS when using manual connect OO_EXECUTABLE_PATH path to soffice-file OO_JARS_PATH directory that contains juh.jar, jurt.jar, ridl.jar, unoil.jar OO_SYNC_WHEN_CITING true if the reference list is updated when adding a new citation OO_SHOW_PANEL true if the OO panel is shown on startup OO_USE_ALL_OPEN_DATABASES true if all databases should be used when citing OO_BIBLIOGRAPHY_STYLE_FILE path to the used style file OO_EXTERNAL_STYLE_FILES list with paths to external style files STYLES_*_* size and position of "Select style" dialog
     */
    public static final String OO_EXECUTABLE_PATH = "ooExecutablePath";
    public static final String OO_SYNC_WHEN_CITING = "syncOOWhenCiting";
    public static final String OO_USE_ALL_OPEN_BASES = "useAllOpenBases";
    public static final String OO_BIBLIOGRAPHY_STYLE_FILE = "ooBibliographyStyleFile";
    public static final String OO_EXTERNAL_STYLE_FILES = "ooExternalStyleFiles";
    public static final String OO_CURRENT_STYLE = "ooCurrentStyle";
    public static final String OO_ALWAYS_ADD_CITED_ON_PAGES = "ooAlwaysAddCitedOnPages";

    // Prefs node for CitationKeyPatterns
    public static final String CITATION_KEY_PATTERNS_NODE = "bibtexkeypatterns";
    // Prefs node for customized entry types
    public static final String CUSTOMIZED_BIBTEX_TYPES = "customizedBibtexTypes";
    public static final String CUSTOMIZED_BIBLATEX_TYPES = "customizedBiblatexTypes";
    // Version
    public static final String VERSION_IGNORED_UPDATE = "versionIgnoreUpdate";
    public static final String VERSION_CHECK_ENABLED = "versionCheck";

    // String delimiter
    public static final Character STRINGLIST_DELIMITER = ';';

    // TODO: USed by both importer preferences and workspace preferences
    protected static final String WARN_ABOUT_DUPLICATES_IN_INSPECTION = "warnAboutDuplicatesInInspection";

    // Helper string
    protected static final String USER_HOME = System.getProperty("user.home");

    // UI
    private static final String FONT_FAMILY = "fontFamily";

    // region last files opened
    private static final String LAST_EDITED = "lastEdited";
    private static final String LAST_FOCUSED = "lastFocused";
    private static final String RECENT_DATABASES = "recentDatabases";
    // endregion

    // Proxy
    private static final String PROXY_PORT = "proxyPort";
    private static final String PROXY_HOSTNAME = "proxyHostname";
    private static final String PROXY_USE = "useProxy";
    private static final String PROXY_USE_AUTHENTICATION = "useProxyAuthentication";
    private static final String PROXY_USERNAME = "proxyUsername";
    private static final String PROXY_PASSWORD = "proxyPassword";
    private static final String PROXY_PERSIST_PASSWORD = "persistPassword";

    // Web search
    private static final String FETCHER_CUSTOM_KEY_NAMES = "fetcherCustomKeyNames";
    private static final String FETCHER_CUSTOM_KEY_USES = "fetcherCustomKeyUses";
    private static final String FETCHER_CUSTOM_KEY_PERSIST = "fetcherCustomKeyPersist";

    // SSL
    private static final String TRUSTSTORE_PATH = "truststorePath";

    // User
    private static final String USER_ID = "userId";

    // Journal
    private static final String EXTERNAL_JOURNAL_LISTS = "externalJournalLists";
    private static final String USE_AMS_FJOURNAL = "useAMSFJournal";

    // Protected terms
    private static final String PROTECTED_TERMS_ENABLED_EXTERNAL = "protectedTermsEnabledExternal";
    private static final String PROTECTED_TERMS_DISABLED_EXTERNAL = "protectedTermsDisabledExternal";
    private static final String PROTECTED_TERMS_ENABLED_INTERNAL = "protectedTermsEnabledInternal";
    private static final String PROTECTED_TERMS_DISABLED_INTERNAL = "protectedTermsDisabledInternal";

    // Dialog states
    private static final String PREFS_EXPORT_PATH = "prefsExportPath";
    private static final String DOWNLOAD_LINKED_FILES = "downloadLinkedFiles";
    private static final String FULLTEXT_INDEX_LINKED_FILES = "fulltextIndexLinkedFiles";
    private static final String KEEP_DOWNLOAD_URL = "keepDownloadUrl";

    // Indexes for Strings within stored custom export entries
    private static final int EXPORTER_NAME_INDEX = 0;
    private static final int EXPORTER_FILENAME_INDEX = 1;
    private static final int EXPORTER_EXTENSION_INDEX = 2;

    // Remote
    private static final String USE_REMOTE_SERVER = "useRemoteServer";
    private static final String REMOTE_SERVER_PORT = "remoteServerPort";

    private static final String AI_ENABLED = "aiEnabled";
    private static final String AI_AUTO_GENERATE_EMBEDDINGS = "aiAutoGenerateEmbeddings";
    private static final String AI_AUTO_GENERATE_SUMMARIES = "aiAutoGenerateSummaries";
    private static final String AI_PROVIDER = "aiProvider";
    private static final String AI_OPEN_AI_CHAT_MODEL = "aiOpenAiChatModel";
    private static final String AI_MISTRAL_AI_CHAT_MODEL = "aiMistralAiChatModel";
    private static final String AI_GEMINI_CHAT_MODEL = "aiGeminiChatModel";
    private static final String AI_HUGGING_FACE_CHAT_MODEL = "aiHuggingFaceChatModel";
    private static final String AI_GPT_4_ALL_MODEL = "aiGpt4AllChatModel";
    private static final String AI_CUSTOMIZE_SETTINGS = "aiCustomizeSettings";
    private static final String AI_EMBEDDING_MODEL = "aiEmbeddingModel";
    private static final String AI_OPEN_AI_API_BASE_URL = "aiOpenAiApiBaseUrl";
    private static final String AI_MISTRAL_AI_API_BASE_URL = "aiMistralAiApiBaseUrl";
    private static final String AI_GEMINI_API_BASE_URL = "aiGeminiApiBaseUrl";
    private static final String AI_HUGGING_FACE_API_BASE_URL = "aiHuggingFaceApiBaseUrl";
    private static final String AI_GPT_4_ALL_API_BASE_URL = "aiGpt4AllApiBaseUrl";
    private static final String AI_SYSTEM_MESSAGE = "aiSystemMessage";
    private static final String AI_TEMPERATURE = "aiTemperature";
    private static final String AI_CONTEXT_WINDOW_SIZE = "aiMessageWindowSize";
    private static final String AI_DOCUMENT_SPLITTER_CHUNK_SIZE = "aiDocumentSplitterChunkSize";
    private static final String AI_DOCUMENT_SPLITTER_OVERLAP_SIZE = "aiDocumentSplitterOverlapSize";
    private static final String AI_RAG_MAX_RESULTS_COUNT = "aiRagMaxResultsCount";
    private static final String AI_RAG_MIN_SCORE = "aiRagMinScore";

    private static final String AI_CHATTING_SYSTEM_MESSAGE_TEMPLATE = "aiChattingSystemMessageTemplate";
    private static final String AI_CHATTING_USER_MESSAGE_TEMPLATE = "aiChattingUserMessageTemplate";
    private static final String AI_SUMMARIZATION_CHUNK_TEMPLATE = "aiSummarizationChunkTemplate";
    private static final String AI_SUMMARIZATION_COMBINE_TEMPLATE = "aiSummarizationCombineTemplate";

    private static final Logger LOGGER = LoggerFactory.getLogger(JabRefCliPreferences.class);
    private static final Preferences PREFS_NODE = Preferences.userRoot().node("/org/jabref");

    // The only instance of this class:
    private static JabRefCliPreferences singleton;
    /**
     * HashMap that contains all preferences which are set by default
     */
    public final Map<String, Object> defaults = new HashMap<>();

    private final Preferences prefs;

    /**
     * Cache variables
     */
    private String userAndHost;

    private LibraryPreferences libraryPreferences;
    private DOIPreferences doiPreferences;
    private OwnerPreferences ownerPreferences;
    private TimestampPreferences timestampPreferences;
    private OpenOfficePreferences openOfficePreferences;
    private ImporterPreferences importerPreferences;
    private GrobidPreferences grobidPreferences;
    private ProtectedTermsPreferences protectedTermsPreferences;
    private MrDlibPreferences mrDlibPreferences;
    private FilePreferences filePreferences;
    private RemotePreferences remotePreferences;
    private ProxyPreferences proxyPreferences;
    private SSLPreferences sslPreferences;
    private SearchPreferences searchPreferences;
    private AutoLinkPreferences autoLinkPreferences;
    private ExportPreferences exportPreferences;
    private NameFormatterPreferences nameFormatterPreferences;
    private BibEntryPreferences bibEntryPreferences;
    private InternalPreferences internalPreferences;
    private XmpPreferences xmpPreferences;
    private CleanupPreferences cleanupPreferences;
    private CitationKeyPatternPreferences citationKeyPatternPreferences;
    private JournalAbbreviationPreferences journalAbbreviationPreferences;
    private FieldPreferences fieldPreferences;
    private AiPreferences aiPreferences;
    private LastFilesOpenedPreferences lastFilesOpenedPreferences;
    private GitPreferences gitPreferences;

    private boolean autoPullEnabled;

    /**
     * @implNote The constructor is made protected to enforce this as a singleton class:
     */
    protected JabRefCliPreferences() {
        try {
            if (new File("jabref.xml").exists()) {
                importPreferences(Path.of("jabref.xml"));
            }
        } catch (JabRefException e) {
            LOGGER.warn("Could not import preferences from jabref.xml", e);
        }

        // load user preferences
        prefs = PREFS_NODE;

        // Since some of the preference settings themselves use localized strings, we cannot set the language after
        // the initialization of the preferences in main
        // Otherwise that language framework will be instantiated and more importantly, statically initialized preferences
        // will never be translated.
        Localization.setLanguage(getLanguage());

        defaults.put(SEARCH_DISPLAY_MODE, Boolean.TRUE);
        defaults.put(SEARCH_CASE_SENSITIVE, Boolean.FALSE);
        defaults.put(SEARCH_REG_EXP, Boolean.FALSE);
        defaults.put(SEARCH_FULLTEXT, Boolean.FALSE);
        defaults.put(SEARCH_KEEP_SEARCH_STRING, Boolean.FALSE);
        defaults.put(SEARCH_KEEP_GLOBAL_WINDOW_ON_TOP, Boolean.TRUE);
        defaults.put(SEARCH_WINDOW_HEIGHT, 176.0);
        defaults.put(SEARCH_WINDOW_WIDTH, 600.0);
        defaults.put(SEARCH_WINDOW_DIVIDER_POS, 0.5);
        defaults.put(SEARCH_CATALOGS, convertListToString(List.of(
                ACMPortalFetcher.FETCHER_NAME,
                SpringerFetcher.FETCHER_NAME,
                DBLPFetcher.FETCHER_NAME,
                IEEE.FETCHER_NAME)));
        defaults.put(DEFAULT_PLAIN_CITATION_PARSER, PlainCitationParserChoice.RULE_BASED.name());
        defaults.put(IMPORTERS_ENABLED, Boolean.TRUE);
        defaults.put(GENERATE_KEY_ON_IMPORT, Boolean.TRUE);

        // region: Grobid
        defaults.put(GROBID_ENABLED, Boolean.FALSE);
        defaults.put(GROBID_PREFERENCE, Boolean.FALSE);
        defaults.put(GROBID_URL, "http://grobid.jabref.org:8070");
        // endregion

        defaults.put(BIBLATEX_DEFAULT_MODE, Boolean.FALSE);

        defaults.put(USE_CUSTOM_DOI_URI, Boolean.FALSE);
        defaults.put(BASE_DOI_URI, "https://doi.org");

        if (OS.OS_X) {
            defaults.put(FONT_FAMILY, "SansSerif");
        } else {
            // Linux
            defaults.put(FONT_FAMILY, "SansSerif");
        }

        defaults.put(KEY_PATTERN_REGEX, "");
        defaults.put(KEY_PATTERN_REPLACEMENT, "");

        // Proxy
        defaults.put(PROXY_USE, Boolean.FALSE);
        defaults.put(PROXY_HOSTNAME, "");
        defaults.put(PROXY_PORT, "80");
        defaults.put(PROXY_USE_AUTHENTICATION, Boolean.FALSE);
        defaults.put(PROXY_USERNAME, "");
        defaults.put(PROXY_PASSWORD, "");
        defaults.put(PROXY_PERSIST_PASSWORD, Boolean.FALSE);

        // SSL
        defaults.put(TRUSTSTORE_PATH, Directories
                                        .getSslDirectory()
                                        .resolve("truststore.jks").toString());

        // system locale as default
        defaults.put(LANGUAGE, Locale.getDefault().getLanguage());

        defaults.put(REFORMAT_FILE_ON_SAVE_AND_EXPORT, Boolean.FALSE);

        // export order
        defaults.put(EXPORT_IN_ORIGINAL_ORDER, Boolean.TRUE);
        defaults.put(EXPORT_IN_SPECIFIED_ORDER, Boolean.FALSE);

        // export order: if EXPORT_IN_SPECIFIED_ORDER, then use following criteria
        defaults.put(EXPORT_PRIMARY_SORT_FIELD, InternalField.KEY_FIELD.getName());
        defaults.put(EXPORT_PRIMARY_SORT_DESCENDING, Boolean.FALSE);
        defaults.put(EXPORT_SECONDARY_SORT_FIELD, StandardField.AUTHOR.getName());
        defaults.put(EXPORT_SECONDARY_SORT_DESCENDING, Boolean.FALSE);
        defaults.put(EXPORT_TERTIARY_SORT_FIELD, StandardField.TITLE.getName());
        defaults.put(EXPORT_TERTIARY_SORT_DESCENDING, Boolean.FALSE);

        defaults.put(NEWLINE, System.lineSeparator());

        defaults.put(XMP_PRIVACY_FILTERS, "pdf;timestamp;keywords;owner;note;review");
        defaults.put(USE_XMP_PRIVACY_FILTER, Boolean.FALSE);
        defaults.put(WORKING_DIRECTORY, USER_HOME);
        defaults.put(EXPORT_WORKING_DIRECTORY, USER_HOME);

        defaults.put(CREATE_BACKUP, Boolean.TRUE);

        // Remembers working directory of last import
        defaults.put(IMPORT_WORKING_DIRECTORY, USER_HOME);
        defaults.put(PREFS_EXPORT_PATH, USER_HOME);
        defaults.put(AUTO_OPEN_FORM, Boolean.TRUE);
        defaults.put(DEFAULT_SHOW_SOURCE, Boolean.FALSE);

        defaults.put(SHOW_USER_COMMENTS_FIELDS, Boolean.TRUE);

        defaults.put(SHOW_RECOMMENDATIONS, Boolean.TRUE);
        defaults.put(SHOW_AI_CHAT, Boolean.TRUE);
        defaults.put(SHOW_AI_SUMMARY, Boolean.TRUE);
        defaults.put(ACCEPT_RECOMMENDATIONS, Boolean.FALSE);
        defaults.put(SHOW_LATEX_CITATIONS, Boolean.TRUE);
        defaults.put(SHOW_SCITE_TAB, Boolean.TRUE);
        defaults.put(SEND_LANGUAGE_DATA, Boolean.FALSE);
        defaults.put(SEND_OS_DATA, Boolean.FALSE);
        defaults.put(SEND_TIMEZONE_DATA, Boolean.FALSE);
        defaults.put(VALIDATE_IN_ENTRY_EDITOR, Boolean.TRUE);
        defaults.put(KEYWORD_SEPARATOR, ", ");
        defaults.put(DEFAULT_ENCODING, StandardCharsets.UTF_8.name());
        defaults.put(DEFAULT_OWNER, System.getProperty("user.name"));
        defaults.put(MEMORY_STICK_MODE, Boolean.FALSE);

        defaults.put(PROTECTED_TERMS_ENABLED_INTERNAL, convertListToString(ProtectedTermsLoader.getInternalLists()));
        defaults.put(PROTECTED_TERMS_DISABLED_INTERNAL, "");
        defaults.put(PROTECTED_TERMS_ENABLED_EXTERNAL, "");
        defaults.put(PROTECTED_TERMS_DISABLED_EXTERNAL, "");

        // OpenOffice/LibreOffice
        if (OS.WINDOWS) {
            defaults.put(OO_EXECUTABLE_PATH, OpenOfficePreferences.DEFAULT_WIN_EXEC_PATH);
        } else if (OS.OS_X) {
            defaults.put(OO_EXECUTABLE_PATH, OpenOfficePreferences.DEFAULT_OSX_EXEC_PATH);
        } else { // Linux
            defaults.put(OO_EXECUTABLE_PATH, OpenOfficePreferences.DEFAULT_LINUX_EXEC_PATH);
        }

        defaults.put(OO_SYNC_WHEN_CITING, Boolean.TRUE);
        defaults.put(OO_ALWAYS_ADD_CITED_ON_PAGES, Boolean.FALSE);
        defaults.put(OO_USE_ALL_OPEN_BASES, Boolean.TRUE);
        defaults.put(OO_BIBLIOGRAPHY_STYLE_FILE, StyleLoader.DEFAULT_AUTHORYEAR_STYLE_PATH);
        defaults.put(OO_EXTERNAL_STYLE_FILES, "");
        defaults.put(OO_CURRENT_STYLE, CitationStyle.getDefault().getPath()); // Default CSL Style is IEEE

        defaults.put(FETCHER_CUSTOM_KEY_NAMES, "Springer;IEEEXplore;SAO/NASA ADS;ScienceDirect;Biodiversity Heritage");
        defaults.put(FETCHER_CUSTOM_KEY_USES, "FALSE;FALSE;FALSE;FALSE;FALSE");
        defaults.put(FETCHER_CUSTOM_KEY_PERSIST, Boolean.FALSE);

        defaults.put(USE_OWNER, Boolean.FALSE);
        defaults.put(OVERWRITE_OWNER, Boolean.FALSE);
        defaults.put(AVOID_OVERWRITING_KEY, Boolean.FALSE);
        defaults.put(WARN_BEFORE_OVERWRITING_KEY, Boolean.TRUE);
        defaults.put(CONFIRM_LINKED_FILE_DELETE, Boolean.TRUE);
        defaults.put(KEEP_DOWNLOAD_URL, Boolean.TRUE);
        defaults.put(DEFAULT_CITATION_KEY_PATTERN, "[auth][year]");
        defaults.put(UNWANTED_CITATION_KEY_CHARACTERS, "-`ʹ:!;?^");
        defaults.put(RESOLVE_STRINGS_FOR_FIELDS, "author;booktitle;editor;editora;editorb;editorc;institution;issuetitle;journal;journalsubtitle;journaltitle;mainsubtitle;month;publisher;shortauthor;shorteditor;subtitle;titleaddon");
        defaults.put(DO_NOT_RESOLVE_STRINGS, Boolean.FALSE);
        defaults.put(NON_WRAPPABLE_FIELDS, "pdf;ps;url;doi;file;isbn;issn");
        defaults.put(WARN_ABOUT_DUPLICATES_IN_INSPECTION, Boolean.TRUE);
        defaults.put(ADD_CREATION_DATE, Boolean.FALSE);
        defaults.put(ADD_MODIFICATION_DATE, Boolean.FALSE);

        defaults.put(UPDATE_TIMESTAMP, Boolean.FALSE);
        defaults.put(TIME_STAMP_FIELD, StandardField.TIMESTAMP.getName());
        // default time stamp follows ISO-8601. Reason: https://xkcd.com/1179/
        defaults.put(TIME_STAMP_FORMAT, "yyyy-MM-dd");

        defaults.put(GENERATE_KEYS_BEFORE_SAVING, Boolean.FALSE);

        defaults.put(USE_REMOTE_SERVER, Boolean.TRUE);
        defaults.put(REMOTE_SERVER_PORT, 6050);

        defaults.put(EXTERNAL_JOURNAL_LISTS, "");
        defaults.put(USE_AMS_FJOURNAL, true);
        defaults.put(LAST_USED_EXPORT, "");

        defaults.put(STORE_RELATIVE_TO_BIB, Boolean.TRUE);

        defaults.put(AUTOLINK_EXACT_KEY_ONLY, Boolean.FALSE);
        defaults.put(AUTOLINK_FILES_ENABLED, Boolean.TRUE);
        defaults.put(LOCAL_AUTO_SAVE, Boolean.FALSE);
        defaults.put(ALLOW_INTEGER_EDITION_BIBTEX, Boolean.FALSE);
        // Curly brackets ({}) are the default delimiters, not quotes (") as these cause trouble when they appear within the field value:
        // Currently, JabRef does not escape them
        defaults.put(KEY_GEN_FIRST_LETTER_A, Boolean.TRUE);
        defaults.put(KEY_GEN_ALWAYS_ADD_LETTER, Boolean.FALSE);

        defaults.put(ASK_AUTO_NAMING_PDFS_AGAIN, Boolean.TRUE);
        defaults.put(CLEANUP_JOBS, convertListToString(getDefaultCleanupJobs().stream().map(Enum::name).toList()));
        defaults.put(CLEANUP_FIELD_FORMATTERS_ENABLED, Boolean.FALSE);
        defaults.put(CLEANUP_FIELD_FORMATTERS, FieldFormatterCleanups.getMetaDataString(FieldFormatterCleanups.DEFAULT_SAVE_ACTIONS, OS.NEWLINE));

        // use citation key appended with filename as default pattern
        defaults.put(IMPORT_FILENAMEPATTERN, FilePreferences.DEFAULT_FILENAME_PATTERNS[1]);
        // Default empty String to be backwards compatible
        defaults.put(IMPORT_FILEDIRPATTERN, "");
        // Download files by default
        defaults.put(DOWNLOAD_LINKED_FILES, true);
        // Create Fulltext-Index by default
        defaults.put(FULLTEXT_INDEX_LINKED_FILES, true);

        String defaultExpression = "**/.*[citationkey].*\\\\.[extension]";
        defaults.put(AUTOLINK_REG_EXP_SEARCH_EXPRESSION_KEY, defaultExpression);
        defaults.put(AUTOLINK_USE_REG_EXP_SEARCH_KEY, Boolean.FALSE);

        // version check defaults
        defaults.put(VERSION_IGNORED_UPDATE, "");
        defaults.put(VERSION_CHECK_ENABLED, Boolean.TRUE);

        setLanguageDependentDefaultValues();

        // region last files opened
        defaults.put(RECENT_DATABASES, "");
        defaults.put(LAST_FOCUSED, "");
        defaults.put(LAST_EDITED, "");
        // endregion

        // region:AI
        defaults.put(AI_ENABLED, AiDefaultPreferences.ENABLE_CHAT);
        defaults.put(AI_AUTO_GENERATE_EMBEDDINGS, AiDefaultPreferences.AUTO_GENERATE_EMBEDDINGS);
        defaults.put(AI_AUTO_GENERATE_SUMMARIES, AiDefaultPreferences.AUTO_GENERATE_SUMMARIES);
        defaults.put(AI_PROVIDER, AiDefaultPreferences.PROVIDER.name());
        defaults.put(AI_OPEN_AI_CHAT_MODEL, AiDefaultPreferences.CHAT_MODELS.get(AiProvider.OPEN_AI).getName());
        defaults.put(AI_MISTRAL_AI_CHAT_MODEL, AiDefaultPreferences.CHAT_MODELS.get(AiProvider.MISTRAL_AI).getName());
        defaults.put(AI_GEMINI_CHAT_MODEL, AiDefaultPreferences.CHAT_MODELS.get(AiProvider.GEMINI).getName());
        defaults.put(AI_HUGGING_FACE_CHAT_MODEL, AiDefaultPreferences.CHAT_MODELS.get(AiProvider.HUGGING_FACE).getName());
        defaults.put(AI_GPT_4_ALL_MODEL, AiDefaultPreferences.CHAT_MODELS.get(AiProvider.GPT4ALL).getName());
        defaults.put(AI_CUSTOMIZE_SETTINGS, AiDefaultPreferences.CUSTOMIZE_SETTINGS);
        defaults.put(AI_EMBEDDING_MODEL, AiDefaultPreferences.EMBEDDING_MODEL.name());
        defaults.put(AI_OPEN_AI_API_BASE_URL, AiProvider.OPEN_AI.getApiUrl());
        defaults.put(AI_MISTRAL_AI_API_BASE_URL, AiProvider.MISTRAL_AI.getApiUrl());
        defaults.put(AI_GEMINI_API_BASE_URL, AiProvider.GEMINI.getApiUrl());
        defaults.put(AI_HUGGING_FACE_API_BASE_URL, AiProvider.HUGGING_FACE.getApiUrl());
        defaults.put(AI_GPT_4_ALL_API_BASE_URL, AiProvider.GPT4ALL.getApiUrl());
        defaults.put(AI_SYSTEM_MESSAGE, AiDefaultPreferences.SYSTEM_MESSAGE);
        defaults.put(AI_TEMPERATURE, AiDefaultPreferences.TEMPERATURE);
        defaults.put(AI_CONTEXT_WINDOW_SIZE, AiDefaultPreferences.getContextWindowSize(AiDefaultPreferences.PROVIDER, AiDefaultPreferences.CHAT_MODELS.get(AiDefaultPreferences.PROVIDER).getName()));
        defaults.put(AI_DOCUMENT_SPLITTER_CHUNK_SIZE, AiDefaultPreferences.DOCUMENT_SPLITTER_CHUNK_SIZE);
        defaults.put(AI_DOCUMENT_SPLITTER_OVERLAP_SIZE, AiDefaultPreferences.DOCUMENT_SPLITTER_OVERLAP);
        defaults.put(AI_RAG_MAX_RESULTS_COUNT, AiDefaultPreferences.RAG_MAX_RESULTS_COUNT);
        defaults.put(AI_RAG_MIN_SCORE, AiDefaultPreferences.RAG_MIN_SCORE);

        // region:AI templates
        defaults.put(AI_CHATTING_SYSTEM_MESSAGE_TEMPLATE, AiDefaultPreferences.TEMPLATES.get(AiTemplate.CHATTING_SYSTEM_MESSAGE));
        defaults.put(AI_CHATTING_USER_MESSAGE_TEMPLATE, AiDefaultPreferences.TEMPLATES.get(AiTemplate.CHATTING_USER_MESSAGE));
        defaults.put(AI_SUMMARIZATION_CHUNK_TEMPLATE, AiDefaultPreferences.TEMPLATES.get(AiTemplate.SUMMARIZATION_CHUNK));
        defaults.put(AI_SUMMARIZATION_COMBINE_TEMPLATE, AiDefaultPreferences.TEMPLATES.get(AiTemplate.SUMMARIZATION_COMBINE));
        // endregion

        // endregion
    }

    public void setLanguageDependentDefaultValues() {
        // Entry editor tab 0:
        defaults.put(CUSTOM_TAB_NAME + "_def0", Localization.lang("General"));
        String fieldNames = FieldFactory.getDefaultGeneralFields().stream().map(Field::getName).collect(Collectors.joining(STRINGLIST_DELIMITER.toString()));
        defaults.put(CUSTOM_TAB_FIELDS + "_def0", fieldNames);

        // Entry editor tab 1:
        defaults.put(CUSTOM_TAB_FIELDS + "_def1", StandardField.ABSTRACT.getName());
        defaults.put(CUSTOM_TAB_NAME + "_def1", Localization.lang("Abstract"));
    }

    /**
     * @deprecated Never ever add a call to this method. There should be only one caller.
     *             All other usages should get the preferences passed (or injected).
     *             The JabRef team leaves the <code>@deprecated</code> annotation to have IntelliJ listing this method with a strike-through.
     */
    @Deprecated
    public static JabRefCliPreferences getInstance() {
        if (JabRefCliPreferences.singleton == null) {
            JabRefCliPreferences.singleton = new JabRefCliPreferences();
        }
        return JabRefCliPreferences.singleton;
    }

    //*************************************************************************************************************
    // Common serializer logic
    //*************************************************************************************************************

    @VisibleForTesting
    static String convertListToString(List<String> value) {
        return value.stream().map(val -> StringUtil.quote(val, STRINGLIST_DELIMITER.toString(), '\\')).collect(Collectors.joining(STRINGLIST_DELIMITER.toString()));
    }

    @VisibleForTesting
    static List<String> convertStringToList(String toConvert) {
        if (StringUtil.isBlank(toConvert)) {
            return Collections.emptyList();
        }

        return Splitter.on(STRINGLIST_DELIMITER).splitToList(toConvert);
    }

    //*************************************************************************************************************
    // Backingstore access logic
    //*************************************************************************************************************

    /**
     * Check whether a key is set (differently from null).
     *
     * @param key The key to check.
     * @return true if the key is set, false otherwise.
     */
    public boolean hasKey(String key) {
        return prefs.get(key, null) != null;
    }

    public String get(String key) {
        return prefs.get(key, (String) defaults.get(key));
    }

    public String getEmptyIsDefault(String key) {
        String defaultValue = (String) defaults.get(key);
        String result = prefs.get(key, defaultValue);
        if ("".equals(result)) {
            return defaultValue;
        }
        return result;
    }

    public Optional<String> getAsOptional(String key) {
        return Optional.ofNullable(prefs.get(key, (String) defaults.get(key)));
    }

    public String get(String key, String def) {
        return prefs.get(key, def);
    }

    public boolean getBoolean(String key) {
        return prefs.getBoolean(key, getBooleanDefault(key));
    }

    public boolean getBoolean(String key, boolean def) {
        return prefs.getBoolean(key, def);
    }

    private boolean getBooleanDefault(String key) {
        return (Boolean) defaults.get(key);
    }

    public int getInt(String key) {
        return prefs.getInt(key, getIntDefault(key));
    }

    public double getDouble(String key) {
        return prefs.getDouble(key, getDoubleDefault(key));
    }

    public int getIntDefault(String key) {
        return (Integer) defaults.get(key);
    }

    private double getDoubleDefault(String key) {
        return ((Number) defaults.get(key)).doubleValue();
    }

    public void put(String key, String value) {
        prefs.put(key, value);
    }

    public void putBoolean(String key, boolean value) {
        prefs.putBoolean(key, value);
    }

    public void putInt(String key, int value) {
        prefs.putInt(key, value);
    }

    public void putInt(String key, Number value) {
        prefs.putInt(key, value.intValue());
    }

    public void putDouble(String key, double value) {
        prefs.putDouble(key, value);
    }

    protected void remove(String key) {
        prefs.remove(key);
    }

    /**
     * Puts a list of strings into the Preferences, by linking its elements with a STRINGLIST_DELIMITER into a single string. Escape characters make the process transparent even if strings contains a STRINGLIST_DELIMITER.
     */
    public void putStringList(String key, List<String> value) {
        if (value == null) {
            remove(key);
            return;
        }

        put(key, convertListToString(value));
    }

    /**
     * Returns a List of Strings containing the chosen columns.
     */
    public List<String> getStringList(String key) {
        return convertStringToList(get(key));
    }

    /**
     * Returns a Path
     */
    private Path getPath(String key, Path defaultValue) {
        String rawPath = get(key);
        return StringUtil.isNotBlank(rawPath) ? Path.of(rawPath) : defaultValue;
    }

    /**
     * Clear all preferences.
     *
     * @throws BackingStoreException if JabRef is unable to write to the registry/the preferences storage
     */
    @Override
    public void clear() throws BackingStoreException {
        clearAllBibEntryTypes();
        clearCitationKeyPatterns();
        clearTruststoreFromCustomCertificates();
        clearCustomFetcherKeys();
        prefs.clear();
        new SharedDatabasePreferences().clear();
    }

    private void clearTruststoreFromCustomCertificates() {
        TrustStoreManager trustStoreManager = new TrustStoreManager(Path.of(defaults.get(TRUSTSTORE_PATH).toString()));
        trustStoreManager.clearCustomCertificates();
    }

    /**
     * Removes the given key from the preferences.
     *
     * @throws IllegalArgumentException if the key does not exist
     */
    @Override
    public void deleteKey(String key) throws IllegalArgumentException {
        String keyTrimmed = key.trim();
        if (hasKey(keyTrimmed)) {
            remove(keyTrimmed);
        } else {
            throw new IllegalArgumentException("Unknown preference key");
        }
    }

    /**
     * Calling this method will write all preferences into the preference store.
     */
    @Override
    public void flush() {
        if (getBoolean(MEMORY_STICK_MODE)) {
            try {
                exportPreferences(Path.of("jabref.xml"));
            } catch (JabRefException e) {
                LOGGER.warn("Could not export preferences for memory stick mode: {}", e.getMessage(), e);
            }
        }
        try {
            prefs.flush();
        } catch (BackingStoreException ex) {
            LOGGER.warn("Cannot communicate with backing store", ex);
        }
    }

    @Override
    public Map<String, Object> getPreferences() {
        Map<String, Object> result = new HashMap<>();

        try {
            addPrefsRecursively(this.prefs, result);
        } catch (BackingStoreException e) {
            LOGGER.info("could not retrieve preference keys", e);
        }
        return result;
    }

    @Override
    public Map<String, Object> getDefaults() {
        return defaults;
    }

    private void addPrefsRecursively(Preferences prefs, Map<String, Object> result) throws BackingStoreException {
        for (String key : prefs.keys()) {
            result.put(key, getObject(prefs, key));
        }
        for (String child : prefs.childrenNames()) {
            addPrefsRecursively(prefs.node(child), result);
        }
    }

    private Object getObject(Preferences prefs, String key) {
        try {
            return prefs.get(key, (String) defaults.get(key));
        } catch (ClassCastException e) {
            try {
                return prefs.getBoolean(key, getBooleanDefault(key));
            } catch (ClassCastException e2) {
                try {
                    return prefs.getInt(key, getIntDefault(key));
                } catch (ClassCastException e3) {
                    return prefs.getDouble(key, getDoubleDefault(key));
                }
            }
        }
    }

    /**
     * Returns a list of Strings stored by key+N with N being an incrementing number
     */
    protected List<String> getSeries(String key) {
        int i = 0;
        List<String> series = new ArrayList<>();
        String item;
        while (!StringUtil.isBlank(item = get(key + i))) {
            series.add(item);
            i++;
        }
        return series;
    }

    /**
     * Removes all entries keyed by prefix+number, where number is equal to or higher than the given number.
     *
     * @param number or higher.
     */
    protected void purgeSeries(String prefix, int number) {
        int n = number;
        while (get(prefix + n) != null) {
            remove(prefix + n);
            n++;
        }
    }

    /**
     * Exports Preferences to an XML file.
     *
     * @param path Path to export to
     */
    @Override
    public void exportPreferences(Path path) throws JabRefException {
        LOGGER.debug("Exporting preferences {}", path.toAbsolutePath());
        try (OutputStream os = Files.newOutputStream(path)) {
            prefs.exportSubtree(os);
        } catch (BackingStoreException
                 | IOException ex) {
            throw new JabRefException(
                    "Could not export preferences",
                    Localization.lang("Could not export preferences"),
                    ex);
        }
    }

    /**
     * Imports Preferences from an XML file.
     *
     * @param file Path of file to import from
     * @throws JabRefException thrown if importing the preferences failed due to an InvalidPreferencesFormatException or an IOException
     */
    @Override
    public void importPreferences(Path file) throws JabRefException {
        try (InputStream is = Files.newInputStream(file)) {
            Preferences.importPreferences(is);
        } catch (InvalidPreferencesFormatException
                 | IOException ex) {
            throw new JabRefException(
                    "Could not import preferences",
                    Localization.lang("Could not import preferences"),
                    ex);
        }
    }

    //*************************************************************************************************************
    // ToDo: Cleanup
    //*************************************************************************************************************

    @Override
    public LayoutFormatterPreferences getLayoutFormatterPreferences() {
        return new LayoutFormatterPreferences(
                getNameFormatterPreferences(),
                getDOIPreferences(),
                getFilePreferences().mainFileDirectoryProperty());
    }

    @Override
    public JournalAbbreviationPreferences getJournalAbbreviationPreferences() {
        if (journalAbbreviationPreferences != null) {
            return journalAbbreviationPreferences;
        }

        journalAbbreviationPreferences = new JournalAbbreviationPreferences(
                getStringList(EXTERNAL_JOURNAL_LISTS),
                getBoolean(USE_AMS_FJOURNAL));

        journalAbbreviationPreferences.getExternalJournalLists().addListener((InvalidationListener) change ->
                putStringList(EXTERNAL_JOURNAL_LISTS, journalAbbreviationPreferences.getExternalJournalLists()));
        EasyBind.listen(journalAbbreviationPreferences.useFJournalFieldProperty(),
                (obs, oldValue, newValue) -> putBoolean(USE_AMS_FJOURNAL, newValue));

        return journalAbbreviationPreferences;
    }

    //*************************************************************************************************************
    // CustomEntryTypes
    //*************************************************************************************************************

    @Override
    public BibEntryTypesManager getCustomEntryTypesRepository() {
        BibEntryTypesManager bibEntryTypesManager = new BibEntryTypesManager();
        EnumSet.allOf(BibDatabaseMode.class).forEach(mode ->
                bibEntryTypesManager.addCustomOrModifiedTypes(getBibEntryTypes(mode), mode));
        return bibEntryTypesManager;
    }

    private List<BibEntryType> getBibEntryTypes(BibDatabaseMode bibDatabaseMode) {
        List<BibEntryType> storedEntryTypes = new ArrayList<>();
        Preferences prefsNode = getPrefsNodeForCustomizedEntryTypes(bibDatabaseMode);
        try {
            Arrays.stream(prefsNode.keys())
                  .map(key -> prefsNode.get(key, null))
                  .filter(Objects::nonNull)
                  .forEach(typeString -> MetaDataParser.parseCustomEntryType(typeString).ifPresent(storedEntryTypes::add));
        } catch (BackingStoreException e) {
            LOGGER.info("Parsing customized entry types failed.", e);
        }
        return storedEntryTypes;
    }

    private void clearAllBibEntryTypes() {
        for (BibDatabaseMode mode : BibDatabaseMode.values()) {
            clearBibEntryTypes(mode);
        }
    }

    private void clearBibEntryTypes(BibDatabaseMode mode) {
        try {
            Preferences prefsNode = getPrefsNodeForCustomizedEntryTypes(mode);
            prefsNode.clear();
            prefsNode.flush();
        } catch (BackingStoreException e) {
            LOGGER.error("Resetting customized entry types failed.", e);
        }
    }

    @Override
    public void storeCustomEntryTypesRepository(BibEntryTypesManager entryTypesManager) {
        clearAllBibEntryTypes();
        storeBibEntryTypes(entryTypesManager.getAllCustomizedTypes(BibDatabaseMode.BIBTEX), BibDatabaseMode.BIBTEX);
        storeBibEntryTypes(entryTypesManager.getAllCustomizedTypes(BibDatabaseMode.BIBLATEX), BibDatabaseMode.BIBLATEX);
    }

    private void storeBibEntryTypes(Collection<BibEntryType> bibEntryTypes, BibDatabaseMode bibDatabaseMode) {
        Preferences prefsNode = getPrefsNodeForCustomizedEntryTypes(bibDatabaseMode);

        try {
            // clear old custom types
            clearBibEntryTypes(bibDatabaseMode);

            // store current custom types
            bibEntryTypes.forEach(type -> prefsNode.put(type.getType().getName(), MetaDataSerializer.serializeCustomEntryTypes(type)));

            prefsNode.flush();
        } catch (BackingStoreException e) {
            LOGGER.info("Updating stored custom entry types failed.", e);
        }
    }

    private static Preferences getPrefsNodeForCustomizedEntryTypes(BibDatabaseMode mode) {
        return mode == BibDatabaseMode.BIBTEX
                ? PREFS_NODE.node(CUSTOMIZED_BIBTEX_TYPES)
                : PREFS_NODE.node(CUSTOMIZED_BIBLATEX_TYPES);
    }

    //*************************************************************************************************************
    // Misc
    //*************************************************************************************************************

    @Override
    public OpenOfficePreferences getOpenOfficePreferences() {
        if (openOfficePreferences != null) {
            return openOfficePreferences;
        }

        String currentStylePath = get(OO_CURRENT_STYLE);

        OOStyle currentStyle = CitationStyle.getDefault(); // Defaults to IEEE CSL Style

        // Reassign currentStyle if it is not a CSL style
        if (CitationStyle.isCitationStyleFile(currentStylePath)) {
            currentStyle = CitationStyle.createCitationStyleFromFile(currentStylePath) // Assigns CSL Style
                         .orElse(CitationStyle.getDefault());
        } else {
            // For now, must be a JStyle. In future, make separate cases for JStyles (.jstyle) and BibTeX (.bst) styles
            try {
                currentStyle = new JStyle(currentStylePath, getLayoutFormatterPreferences(),
                        Injector.instantiateModelOrService(JournalAbbreviationRepository.class));
            } catch (IOException ex) {
                LOGGER.warn("Could not create JStyle", ex);
            }
        }

        openOfficePreferences = new OpenOfficePreferences(
                get(OO_EXECUTABLE_PATH),
                getBoolean(OO_USE_ALL_OPEN_BASES),
                getBoolean(OO_SYNC_WHEN_CITING),
                getStringList(OO_EXTERNAL_STYLE_FILES),
                get(OO_BIBLIOGRAPHY_STYLE_FILE),
                currentStyle,
                getBoolean(OO_ALWAYS_ADD_CITED_ON_PAGES));

        EasyBind.listen(openOfficePreferences.executablePathProperty(), (obs, oldValue, newValue) -> put(OO_EXECUTABLE_PATH, newValue));
        EasyBind.listen(openOfficePreferences.useAllDatabasesProperty(), (obs, oldValue, newValue) -> putBoolean(OO_USE_ALL_OPEN_BASES, newValue));
        EasyBind.listen(openOfficePreferences.alwaysAddCitedOnPagesProperty(), (obs, oldValue, newValue) -> putBoolean(OO_ALWAYS_ADD_CITED_ON_PAGES, newValue));
        EasyBind.listen(openOfficePreferences.syncWhenCitingProperty(), (obs, oldValue, newValue) -> putBoolean(OO_SYNC_WHEN_CITING, newValue));

        openOfficePreferences.getExternalStyles().addListener((InvalidationListener) change ->
                putStringList(OO_EXTERNAL_STYLE_FILES, openOfficePreferences.getExternalStyles()));
        EasyBind.listen(openOfficePreferences.currentJStyleProperty(), (obs, oldValue, newValue) -> put(OO_BIBLIOGRAPHY_STYLE_FILE, newValue));
        EasyBind.listen(openOfficePreferences.currentStyleProperty(), (obs, oldValue, newValue) -> put(OO_CURRENT_STYLE, newValue.getPath()));

        return openOfficePreferences;
    }

    @Override
    public LibraryPreferences getLibraryPreferences() {
        if (libraryPreferences != null) {
            return libraryPreferences;
        }

        libraryPreferences = new LibraryPreferences(
                getBoolean(BIBLATEX_DEFAULT_MODE) ? BibDatabaseMode.BIBLATEX : BibDatabaseMode.BIBTEX,
                getBoolean(REFORMAT_FILE_ON_SAVE_AND_EXPORT),
                getBoolean(LOCAL_AUTO_SAVE));

        EasyBind.listen(libraryPreferences.defaultBibDatabaseModeProperty(), (obs, oldValue, newValue) -> putBoolean(BIBLATEX_DEFAULT_MODE, (newValue == BibDatabaseMode.BIBLATEX)));
        EasyBind.listen(libraryPreferences.alwaysReformatOnSaveProperty(), (obs, oldValue, newValue) -> putBoolean(REFORMAT_FILE_ON_SAVE_AND_EXPORT, newValue));
        EasyBind.listen(libraryPreferences.autoSaveProperty(), (obs, oldValue, newValue) -> putBoolean(LOCAL_AUTO_SAVE, newValue));

        return libraryPreferences;
    }

    @Override
    public DOIPreferences getDOIPreferences() {
        if (doiPreferences != null) {
            return doiPreferences;
        }

        doiPreferences = new DOIPreferences(
                getBoolean(USE_CUSTOM_DOI_URI),
                get(BASE_DOI_URI));

        EasyBind.listen(doiPreferences.useCustomProperty(), (obs, oldValue, newValue) -> putBoolean(USE_CUSTOM_DOI_URI, newValue));
        EasyBind.listen(doiPreferences.defaultBaseURIProperty(), (obs, oldValue, newValue) -> put(BASE_DOI_URI, newValue));

        return doiPreferences;
    }

    @Override
    public OwnerPreferences getOwnerPreferences() {
        if (ownerPreferences != null) {
            return ownerPreferences;
        }

        ownerPreferences = new OwnerPreferences(
                getBoolean(USE_OWNER),
                get(DEFAULT_OWNER),
                getBoolean(OVERWRITE_OWNER));

        EasyBind.listen(ownerPreferences.useOwnerProperty(), (obs, oldValue, newValue) -> putBoolean(USE_OWNER, newValue));
        EasyBind.listen(ownerPreferences.defaultOwnerProperty(), (obs, oldValue, newValue) -> {
            put(DEFAULT_OWNER, newValue);
            // trigger re-determination of userAndHost and the dependent preferences
            userAndHost = null;

            // this propagates down to filePreferences
            getInternalPreferences().getUserAndHostProperty().setValue(newValue);
        });
        EasyBind.listen(ownerPreferences.overwriteOwnerProperty(), (obs, oldValue, newValue) -> putBoolean(OVERWRITE_OWNER, newValue));

        return ownerPreferences;
    }

    @Override
    public TimestampPreferences getTimestampPreferences() {
        if (timestampPreferences != null) {
            return timestampPreferences;
        }

        timestampPreferences = new TimestampPreferences(
                getBoolean(ADD_CREATION_DATE),
                getBoolean(ADD_MODIFICATION_DATE),
                getBoolean(UPDATE_TIMESTAMP),
                FieldFactory.parseField(get(TIME_STAMP_FIELD)),
                get(TIME_STAMP_FORMAT));

        EasyBind.listen(timestampPreferences.addCreationDateProperty(), (obs, oldValue, newValue) -> putBoolean(ADD_CREATION_DATE, newValue));
        EasyBind.listen(timestampPreferences.addModificationDateProperty(), (obs, oldValue, newValue) -> putBoolean(ADD_MODIFICATION_DATE, newValue));

        return timestampPreferences;
    }

    //*************************************************************************************************************
    // Network preferences
    //*************************************************************************************************************

    @Override
    public RemotePreferences getRemotePreferences() {
        if (remotePreferences != null) {
            return remotePreferences;
        }

        remotePreferences = new RemotePreferences(
                getInt(REMOTE_SERVER_PORT),
                getBoolean(USE_REMOTE_SERVER));

        EasyBind.listen(remotePreferences.portProperty(), (obs, oldValue, newValue) -> putInt(REMOTE_SERVER_PORT, newValue));
        EasyBind.listen(remotePreferences.useRemoteServerProperty(), (obs, oldValue, newValue) -> putBoolean(USE_REMOTE_SERVER, newValue));

        return remotePreferences;
    }

    @Override
    public ProxyPreferences getProxyPreferences() {
        if (proxyPreferences != null) {
            return proxyPreferences;
        }

        proxyPreferences = new ProxyPreferences(
                getBoolean(PROXY_USE),
                get(PROXY_HOSTNAME),
                get(PROXY_PORT),
                getBoolean(PROXY_USE_AUTHENTICATION),
                get(PROXY_USERNAME),
                getProxyPassword(),
                getBoolean(PROXY_PERSIST_PASSWORD));

        EasyBind.listen(proxyPreferences.useProxyProperty(), (obs, oldValue, newValue) -> putBoolean(PROXY_USE, newValue));
        EasyBind.listen(proxyPreferences.hostnameProperty(), (obs, oldValue, newValue) -> put(PROXY_HOSTNAME, newValue));
        EasyBind.listen(proxyPreferences.portProperty(), (obs, oldValue, newValue) -> put(PROXY_PORT, newValue));
        EasyBind.listen(proxyPreferences.useAuthenticationProperty(), (obs, oldValue, newValue) -> putBoolean(PROXY_USE_AUTHENTICATION, newValue));
        EasyBind.listen(proxyPreferences.usernameProperty(), (obs, oldValue, newValue) -> put(PROXY_USERNAME, newValue));
        EasyBind.listen(proxyPreferences.passwordProperty(), (obs, oldValue, newValue) -> setProxyPassword(newValue));
        EasyBind.listen(proxyPreferences.persistPasswordProperty(), (obs, oldValue, newValue) -> {
            putBoolean(PROXY_PERSIST_PASSWORD, newValue);
            if (!newValue) {
                try (final Keyring keyring = Keyring.create()) {
                    keyring.deletePassword("org.jabref", "proxy");
                } catch (Exception ex) {
                    LOGGER.warn("Unable to remove proxy credentials");
                }
            }
        });

        return proxyPreferences;
    }

    private String getProxyPassword() {
        if (getBoolean(PROXY_PERSIST_PASSWORD)) {
            try (final Keyring keyring = Keyring.create()) {
                return new Password(
                        keyring.getPassword("org.jabref", "proxy"),
                        getInternalPreferences().getUserAndHost())
                        .decrypt();
            } catch (PasswordAccessException ex) {
                LOGGER.warn("JabRef uses proxy password from key store but no password is stored");
            } catch (Exception ex) {
                LOGGER.warn("JabRef could not open the key store", ex);
            }
        }
        return (String) defaults.get(PROXY_PASSWORD);
    }

    private void setProxyPassword(String password) {
        if (getProxyPreferences().shouldPersistPassword()) {
            try (final Keyring keyring = Keyring.create()) {
                if (StringUtil.isBlank(password)) {
                    keyring.deletePassword("org.jabref", "proxy");
                } else {
                    keyring.setPassword("org.jabref", "proxy", new Password(
                            password.trim(),
                            getInternalPreferences().getUserAndHost())
                            .encrypt());
                }
            } catch (Exception ex) {
                LOGGER.warn("Unable to open key store", ex);
            }
        }
    }

    @Override
    public SSLPreferences getSSLPreferences() {
        if (sslPreferences != null) {
            return sslPreferences;
        }

        sslPreferences = new SSLPreferences(
                get(TRUSTSTORE_PATH)
        );

        return sslPreferences;
    }

    //*************************************************************************************************************
    // CitationKeyPatternPreferences
    //*************************************************************************************************************

    private GlobalCitationKeyPatterns getGlobalCitationKeyPattern() {
        GlobalCitationKeyPatterns citationKeyPattern = GlobalCitationKeyPatterns.fromPattern(get(DEFAULT_CITATION_KEY_PATTERN));
        Preferences preferences = PREFS_NODE.node(CITATION_KEY_PATTERNS_NODE);
        try {
            String[] keys = preferences.keys();
            for (String key : keys) {
                citationKeyPattern.addCitationKeyPattern(
                        EntryTypeFactory.parse(key),
                        preferences.get(key, null));
            }
        } catch (BackingStoreException ex) {
            LOGGER.info("BackingStoreException in JabRefPreferences.getKeyPattern", ex);
        }

        return citationKeyPattern;
    }

    // public for use in PreferenceMigrations
    public void storeGlobalCitationKeyPattern(GlobalCitationKeyPatterns pattern) {
        if ((pattern.getDefaultValue() == null)
                || pattern.getDefaultValue().equals(CitationKeyPattern.NULL_CITATION_KEY_PATTERN)) {
            put(DEFAULT_CITATION_KEY_PATTERN, "");
        } else {
            put(DEFAULT_CITATION_KEY_PATTERN, pattern.getDefaultValue().stringRepresentation());
        }

        // Store overridden definitions to Preferences.
        Preferences preferences = PREFS_NODE.node(CITATION_KEY_PATTERNS_NODE);
        try {
            preferences.clear(); // We remove all old entries.
        } catch (BackingStoreException ex) {
            LOGGER.info("BackingStoreException in JabRefPreferences::putKeyPattern", ex);
        }

        for (EntryType entryType : pattern.getAllKeys()) {
            if (!pattern.isDefaultValue(entryType)) {
                // first entry in the map is the full pattern
                preferences.put(entryType.getName(), pattern.getValue(entryType).stringRepresentation());
            }
        }
    }

    private void clearCitationKeyPatterns() throws BackingStoreException {
        Preferences preferences = PREFS_NODE.node(CITATION_KEY_PATTERNS_NODE);
        preferences.clear();
        getCitationKeyPatternPreferences().setKeyPatterns(getGlobalCitationKeyPattern());
    }

    @Override
    public CitationKeyPatternPreferences getCitationKeyPatternPreferences() {
        if (citationKeyPatternPreferences != null) {
            return citationKeyPatternPreferences;
        }

        citationKeyPatternPreferences = new CitationKeyPatternPreferences(
                getBoolean(AVOID_OVERWRITING_KEY),
                getBoolean(WARN_BEFORE_OVERWRITING_KEY),
                getBoolean(GENERATE_KEYS_BEFORE_SAVING),
                getKeySuffix(),
                get(KEY_PATTERN_REGEX),
                get(KEY_PATTERN_REPLACEMENT),
                get(UNWANTED_CITATION_KEY_CHARACTERS),
                getGlobalCitationKeyPattern(),
                (String) defaults.get(DEFAULT_CITATION_KEY_PATTERN),
                getBibEntryPreferences().keywordSeparatorProperty());

        EasyBind.listen(citationKeyPatternPreferences.shouldAvoidOverwriteCiteKeyProperty(),
                (obs, oldValue, newValue) -> putBoolean(AVOID_OVERWRITING_KEY, newValue));
        EasyBind.listen(citationKeyPatternPreferences.shouldWarnBeforeOverwriteCiteKeyProperty(),
                (obs, oldValue, newValue) -> putBoolean(WARN_BEFORE_OVERWRITING_KEY, newValue));
        EasyBind.listen(citationKeyPatternPreferences.shouldGenerateCiteKeysBeforeSavingProperty(),
                (obs, oldValue, newValue) -> putBoolean(GENERATE_KEYS_BEFORE_SAVING, newValue));
        EasyBind.listen(citationKeyPatternPreferences.keySuffixProperty(), (obs, oldValue, newValue) -> {
            putBoolean(KEY_GEN_ALWAYS_ADD_LETTER, newValue == CitationKeyPatternPreferences.KeySuffix.ALWAYS);
            putBoolean(KEY_GEN_FIRST_LETTER_A, newValue == CitationKeyPatternPreferences.KeySuffix.SECOND_WITH_A);
        });
        EasyBind.listen(citationKeyPatternPreferences.keyPatternRegexProperty(),
                (obs, oldValue, newValue) -> put(KEY_PATTERN_REGEX, newValue));
        EasyBind.listen(citationKeyPatternPreferences.keyPatternReplacementProperty(),
                (obs, oldValue, newValue) -> put(KEY_PATTERN_REPLACEMENT, newValue));
        EasyBind.listen(citationKeyPatternPreferences.unwantedCharactersProperty(),
                (obs, oldValue, newValue) -> put(UNWANTED_CITATION_KEY_CHARACTERS, newValue));
        EasyBind.listen(citationKeyPatternPreferences.keyPatternsProperty(),
                (obs, oldValue, newValue) -> storeGlobalCitationKeyPattern(newValue));

        return citationKeyPatternPreferences;
    }

    private CitationKeyPatternPreferences.KeySuffix getKeySuffix() {
        CitationKeyPatternPreferences.KeySuffix keySuffix =
                CitationKeyPatternPreferences.KeySuffix.SECOND_WITH_B;
        if (getBoolean(KEY_GEN_ALWAYS_ADD_LETTER)) {
            keySuffix = CitationKeyPatternPreferences.KeySuffix.ALWAYS;
        } else if (getBoolean(KEY_GEN_FIRST_LETTER_A)) {
            keySuffix = CitationKeyPatternPreferences.KeySuffix.SECOND_WITH_A;
        }
        return keySuffix;
    }

    //*************************************************************************************************************
    // BibEntryPreferences
    //*************************************************************************************************************

    @Override
    public BibEntryPreferences getBibEntryPreferences() {
        if (bibEntryPreferences != null) {
            return bibEntryPreferences;
        }

        bibEntryPreferences = new BibEntryPreferences(
                get(KEYWORD_SEPARATOR).charAt(0)
        );

        EasyBind.listen(bibEntryPreferences.keywordSeparatorProperty(), ((observable, oldValue, newValue) -> put(KEYWORD_SEPARATOR, String.valueOf(newValue))));

        return bibEntryPreferences;
    }

    //*************************************************************************************************************
    // InternalPreferences
    //*************************************************************************************************************

    protected Path getDefaultPath() {
        return Path.of("/");
    }

    @Override
    public InternalPreferences getInternalPreferences() {
        if (internalPreferences != null) {
            return internalPreferences;
        }

        internalPreferences = new InternalPreferences(
                Version.parse(get(VERSION_IGNORED_UPDATE)),
                getBoolean(VERSION_CHECK_ENABLED),
                getPath(PREFS_EXPORT_PATH, getDefaultPath()),
                getUserAndHost(),
                getBoolean(MEMORY_STICK_MODE));

        EasyBind.listen(internalPreferences.ignoredVersionProperty(),
                (obs, oldValue, newValue) -> put(VERSION_IGNORED_UPDATE, newValue.toString()));
        EasyBind.listen(internalPreferences.versionCheckEnabledProperty(),
                (obs, oldValue, newValue) -> putBoolean(VERSION_CHECK_ENABLED, newValue));
        EasyBind.listen(internalPreferences.lastPreferencesExportPathProperty(),
                (obs, oldValue, newValue) -> put(PREFS_EXPORT_PATH, newValue.toString()));
        // user is a static value, should only be changed for debugging
        EasyBind.listen(internalPreferences.memoryStickModeProperty(), (obs, oldValue, newValue) -> {
            putBoolean(MEMORY_STICK_MODE, newValue);
            if (!newValue) {
                try {
                    Files.deleteIfExists(Path.of("jabref.xml"));
                } catch (IOException e) {
                    LOGGER.warn("Error accessing filesystem", e);
                }
            }
        });

        return internalPreferences;
    }

    private String getUserAndHost() {
        if (StringUtil.isNotBlank(userAndHost)) {
            return userAndHost;
        }
        userAndHost = get(DEFAULT_OWNER) + '-' + OS.getHostName();
        return userAndHost;
    }

    protected Language getLanguage() {
        return Stream.of(Language.values())
                     .filter(language -> language.getId().equalsIgnoreCase(get(LANGUAGE)))
                     .findFirst()
                     .orElse(Language.ENGLISH);
    }

    @Override
    public FieldPreferences getFieldPreferences() {
        if (fieldPreferences != null) {
            return fieldPreferences;
        }

        fieldPreferences = new FieldPreferences(
                !getBoolean(DO_NOT_RESOLVE_STRINGS), // mind the !
                getStringList(RESOLVE_STRINGS_FOR_FIELDS).stream()
                                                         .map(FieldFactory::parseField)
                                                         .collect(Collectors.toList()),
                getStringList(NON_WRAPPABLE_FIELDS).stream()
                                                   .map(FieldFactory::parseField)
                                                   .collect(Collectors.toList()));

        EasyBind.listen(fieldPreferences.resolveStringsProperty(), (obs, oldValue, newValue) -> putBoolean(DO_NOT_RESOLVE_STRINGS, !newValue));
        fieldPreferences.getResolvableFields().addListener((InvalidationListener) change ->
                put(RESOLVE_STRINGS_FOR_FIELDS, FieldFactory.serializeFieldsList(fieldPreferences.getResolvableFields())));
        fieldPreferences.getNonWrappableFields().addListener((InvalidationListener) change ->
                put(NON_WRAPPABLE_FIELDS, FieldFactory.serializeFieldsList(fieldPreferences.getNonWrappableFields())));

        return fieldPreferences;
    }

    //*************************************************************************************************************
    // Linked files preferences
    //*************************************************************************************************************

    protected boolean moveToTrashSupported() {
        return false;
    }

    @Override
    public FilePreferences getFilePreferences() {
        if (filePreferences != null) {
            return filePreferences;
        }

        filePreferences = new FilePreferences(
                getInternalPreferences().getUserAndHost(),
                getPath(MAIN_FILE_DIRECTORY, getDefaultPath()).toString(),
                getBoolean(STORE_RELATIVE_TO_BIB),
                get(IMPORT_FILENAMEPATTERN),
                get(IMPORT_FILEDIRPATTERN),
                getBoolean(DOWNLOAD_LINKED_FILES),
                getBoolean(FULLTEXT_INDEX_LINKED_FILES),
                Path.of(get(WORKING_DIRECTORY)),
                getBoolean(CREATE_BACKUP),
                // We choose the data directory, because a ".bak" file should survive cache cleanups
                getPath(BACKUP_DIRECTORY, Directories.getBackupDirectory()),
                getBoolean(CONFIRM_LINKED_FILE_DELETE),
                // We make use of the fallback, because we need AWT being initialized, which is not the case at the constructor JabRefPreferences()
                getBoolean(TRASH_INSTEAD_OF_DELETE, moveToTrashSupported()),
                getBoolean(KEEP_DOWNLOAD_URL));

        EasyBind.listen(getInternalPreferences().getUserAndHostProperty(), (obs, oldValue, newValue) -> filePreferences.getUserAndHostProperty().setValue(newValue));
        EasyBind.listen(filePreferences.mainFileDirectoryProperty(), (obs, oldValue, newValue) -> put(MAIN_FILE_DIRECTORY, newValue));
        EasyBind.listen(filePreferences.storeFilesRelativeToBibFileProperty(), (obs, oldValue, newValue) -> putBoolean(STORE_RELATIVE_TO_BIB, newValue));
        EasyBind.listen(filePreferences.fileNamePatternProperty(), (obs, oldValue, newValue) -> put(IMPORT_FILENAMEPATTERN, newValue));
        EasyBind.listen(filePreferences.fileDirectoryPatternProperty(), (obs, oldValue, newValue) -> put(IMPORT_FILEDIRPATTERN, newValue));
        EasyBind.listen(filePreferences.downloadLinkedFilesProperty(), (obs, oldValue, newValue) -> putBoolean(DOWNLOAD_LINKED_FILES, newValue));
        EasyBind.listen(filePreferences.fulltextIndexLinkedFilesProperty(), (obs, oldValue, newValue) -> putBoolean(FULLTEXT_INDEX_LINKED_FILES, newValue));
        EasyBind.listen(filePreferences.workingDirectoryProperty(), (obs, oldValue, newValue) -> put(WORKING_DIRECTORY, newValue.toString()));
        EasyBind.listen(filePreferences.createBackupProperty(), (obs, oldValue, newValue) -> putBoolean(CREATE_BACKUP, newValue));
        EasyBind.listen(filePreferences.backupDirectoryProperty(), (obs, oldValue, newValue) -> put(BACKUP_DIRECTORY, newValue.toString()));
        EasyBind.listen(filePreferences.confirmDeleteLinkedFileProperty(), (obs, oldValue, newValue) -> putBoolean(CONFIRM_LINKED_FILE_DELETE, newValue));
        EasyBind.listen(filePreferences.moveToTrashProperty(), (obs, oldValue, newValue) -> putBoolean(TRASH_INSTEAD_OF_DELETE, newValue));
        EasyBind.listen(filePreferences.shouldKeepDownloadUrlProperty(), (obs, oldValue, newValue) -> putBoolean(KEEP_DOWNLOAD_URL, newValue));

        return filePreferences;
    }

    @Override
    public AutoLinkPreferences getAutoLinkPreferences() {
        if (autoLinkPreferences != null) {
            return autoLinkPreferences;
        }

        autoLinkPreferences = new AutoLinkPreferences(
                getAutoLinkKeyDependency(),
                get(AUTOLINK_REG_EXP_SEARCH_EXPRESSION_KEY),
                getBoolean(ASK_AUTO_NAMING_PDFS_AGAIN),
                bibEntryPreferences.keywordSeparatorProperty());

        EasyBind.listen(autoLinkPreferences.citationKeyDependencyProperty(), (obs, oldValue, newValue) -> {
            // Starts bibtex only omitted, as it is not being saved
            putBoolean(AUTOLINK_EXACT_KEY_ONLY, newValue == AutoLinkPreferences.CitationKeyDependency.EXACT);
            putBoolean(AUTOLINK_USE_REG_EXP_SEARCH_KEY, newValue == AutoLinkPreferences.CitationKeyDependency.REGEX);
        });
        EasyBind.listen(autoLinkPreferences.askAutoNamingPdfsProperty(),
                (obs, oldValue, newValue) -> putBoolean(ASK_AUTO_NAMING_PDFS_AGAIN, newValue));
        EasyBind.listen(autoLinkPreferences.regularExpressionProperty(),
                (obs, oldValue, newValue) -> put(AUTOLINK_REG_EXP_SEARCH_EXPRESSION_KEY, newValue));

        return autoLinkPreferences;
    }

    private AutoLinkPreferences.CitationKeyDependency getAutoLinkKeyDependency() {
        AutoLinkPreferences.CitationKeyDependency citationKeyDependency =
                AutoLinkPreferences.CitationKeyDependency.START; // default
        if (getBoolean(AUTOLINK_EXACT_KEY_ONLY)) {
            citationKeyDependency = AutoLinkPreferences.CitationKeyDependency.EXACT;
        } else if (getBoolean(AUTOLINK_USE_REG_EXP_SEARCH_KEY)) {
            citationKeyDependency = AutoLinkPreferences.CitationKeyDependency.REGEX;
        }
        return citationKeyDependency;
    }

    //*************************************************************************************************************
    // Import/Export preferences
    //*************************************************************************************************************

    @Override
    public ExportPreferences getExportPreferences() {
        if (exportPreferences != null) {
            return exportPreferences;
        }

        exportPreferences = new ExportPreferences(
                get(LAST_USED_EXPORT),
                Path.of(get(EXPORT_WORKING_DIRECTORY)),
                getExportSaveOrder(),
                getCustomExportFormats());

        EasyBind.listen(exportPreferences.lastExportExtensionProperty(), (obs, oldValue, newValue) -> put(LAST_USED_EXPORT, newValue));
        EasyBind.listen(exportPreferences.exportWorkingDirectoryProperty(), (obs, oldValue, newValue) -> put(EXPORT_WORKING_DIRECTORY, newValue.toString()));
        EasyBind.listen(exportPreferences.exportSaveOrderProperty(), (obs, oldValue, newValue) -> storeExportSaveOrder(newValue));
        exportPreferences.getCustomExporters().addListener((InvalidationListener) c -> storeCustomExportFormats(exportPreferences.getCustomExporters()));

        return exportPreferences;
    }

    protected SaveOrder getExportSaveOrder() {
        List<SaveOrder.SortCriterion> sortCriteria = new ArrayList<>();

        if (!"".equals(get(EXPORT_PRIMARY_SORT_FIELD))) {
            sortCriteria.add(new SaveOrder.SortCriterion(FieldFactory.parseField(get(EXPORT_PRIMARY_SORT_FIELD)), getBoolean(EXPORT_PRIMARY_SORT_DESCENDING)));
        }
        if (!"".equals(get(EXPORT_SECONDARY_SORT_FIELD))) {
            sortCriteria.add(new SaveOrder.SortCriterion(FieldFactory.parseField(get(EXPORT_SECONDARY_SORT_FIELD)), getBoolean(EXPORT_SECONDARY_SORT_DESCENDING)));
        }
        if (!"".equals(get(EXPORT_TERTIARY_SORT_FIELD))) {
            sortCriteria.add(new SaveOrder.SortCriterion(FieldFactory.parseField(get(EXPORT_TERTIARY_SORT_FIELD)), getBoolean(EXPORT_TERTIARY_SORT_DESCENDING)));
        }

        return new SaveOrder(
                SaveOrder.OrderType.fromBooleans(getBoolean(EXPORT_IN_SPECIFIED_ORDER), getBoolean(EXPORT_IN_ORIGINAL_ORDER)),
                sortCriteria
        );
    }

    private void storeExportSaveOrder(SaveOrder saveOrder) {
        putBoolean(EXPORT_IN_ORIGINAL_ORDER, saveOrder.getOrderType() == SaveOrder.OrderType.ORIGINAL);
        putBoolean(EXPORT_IN_SPECIFIED_ORDER, saveOrder.getOrderType() == SaveOrder.OrderType.SPECIFIED);

        long saveOrderCount = saveOrder.getSortCriteria().size();
        if (saveOrderCount >= 1) {
            put(EXPORT_PRIMARY_SORT_FIELD, saveOrder.getSortCriteria().getFirst().field.getName());
            putBoolean(EXPORT_PRIMARY_SORT_DESCENDING, saveOrder.getSortCriteria().getFirst().descending);
        } else {
            put(EXPORT_PRIMARY_SORT_FIELD, "");
            putBoolean(EXPORT_PRIMARY_SORT_DESCENDING, false);
        }
        if (saveOrderCount >= 2) {
            put(EXPORT_SECONDARY_SORT_FIELD, saveOrder.getSortCriteria().get(1).field.getName());
            putBoolean(EXPORT_SECONDARY_SORT_DESCENDING, saveOrder.getSortCriteria().get(1).descending);
        } else {
            put(EXPORT_SECONDARY_SORT_FIELD, "");
            putBoolean(EXPORT_SECONDARY_SORT_DESCENDING, false);
        }
        if (saveOrderCount >= 3) {
            put(EXPORT_TERTIARY_SORT_FIELD, saveOrder.getSortCriteria().get(2).field.getName());
            putBoolean(EXPORT_TERTIARY_SORT_DESCENDING, saveOrder.getSortCriteria().get(2).descending);
        } else {
            put(EXPORT_TERTIARY_SORT_FIELD, "");
            putBoolean(EXPORT_TERTIARY_SORT_DESCENDING, false);
        }
    }

    @Override
    public SelfContainedSaveConfiguration getSelfContainedExportConfiguration() {
        SaveOrder exportSaveOrder = getExportSaveOrder();
        SelfContainedSaveOrder saveOrder = switch (exportSaveOrder.getOrderType()) {
            case TABLE -> {
                LOGGER.warn("Table sort order requested, but JabRef is in CLI mode. Falling back to defeault save order");
                yield SaveOrder.getDefaultSaveOrder();
            }
            case SPECIFIED ->
                    SelfContainedSaveOrder.of(exportSaveOrder);
            case ORIGINAL ->
                    SaveOrder.getDefaultSaveOrder();
        };

        return new SelfContainedSaveConfiguration(
                saveOrder, false, BibDatabaseWriter.SaveType.WITH_JABREF_META_DATA, getLibraryPreferences()
                .shouldAlwaysReformatOnSave());
    }

    private List<TemplateExporter> getCustomExportFormats() {
        LayoutFormatterPreferences layoutPreferences = getLayoutFormatterPreferences();
        SelfContainedSaveConfiguration saveConfiguration = getSelfContainedExportConfiguration();
        List<TemplateExporter> formats = new ArrayList<>();

        for (String toImport : getSeries(CUSTOM_EXPORT_FORMAT)) {
            List<String> formatData = convertStringToList(toImport);
            TemplateExporter format = new TemplateExporter(
                    formatData.getFirst(),
                    formatData.get(EXPORTER_FILENAME_INDEX),
                    formatData.get(EXPORTER_EXTENSION_INDEX),
                    layoutPreferences,
                    saveConfiguration.getSelfContainedSaveOrder());
            format.setCustomExport(true);
            formats.add(format);
        }
        return formats;
    }

    private void storeCustomExportFormats(List<TemplateExporter> exporters) {
        if (exporters.isEmpty()) {
            purgeSeries(CUSTOM_EXPORT_FORMAT, 0);
        } else {
            for (int i = 0; i < exporters.size(); i++) {
                List<String> exporterData = new ArrayList<>();
                exporterData.addFirst(exporters.get(i).getName());
                exporterData.add(EXPORTER_FILENAME_INDEX, exporters.get(i).getLayoutFileName());
                // Only stores the first extension associated with FileType
                exporterData.add(EXPORTER_EXTENSION_INDEX, exporters.get(i).getFileType().getExtensions().getFirst());
                putStringList(CUSTOM_EXPORT_FORMAT + i, exporterData);
            }
            purgeSeries(CUSTOM_EXPORT_FORMAT, exporters.size());
        }
    }

    // region Cleanup preferences

    @Override
    public CleanupPreferences getCleanupPreferences() {
        if (cleanupPreferences != null) {
            return cleanupPreferences;
        }

        cleanupPreferences = new CleanupPreferences(
                EnumSet.copyOf(getStringList(CLEANUP_JOBS).stream()
                                                          .map(CleanupPreferences.CleanupStep::valueOf)
                                                          .collect(Collectors.toSet())),
                new FieldFormatterCleanups(getBoolean(CLEANUP_FIELD_FORMATTERS_ENABLED),
                        FieldFormatterCleanups.parse(StringUtil.unifyLineBreaks(get(CLEANUP_FIELD_FORMATTERS), ""))));

        cleanupPreferences.getObservableActiveJobs().addListener((SetChangeListener<CleanupPreferences.CleanupStep>) c ->
                putStringList(CLEANUP_JOBS, cleanupPreferences.getActiveJobs().stream().map(Enum::name).collect(Collectors.toList())));

        EasyBind.listen(cleanupPreferences.fieldFormatterCleanupsProperty(), (fieldFormatters, oldValue, newValue) -> {
            putBoolean(CLEANUP_FIELD_FORMATTERS_ENABLED, newValue.isEnabled());
            put(CLEANUP_FIELD_FORMATTERS, FieldFormatterCleanups.getMetaDataString(newValue.getConfiguredActions(), OS.NEWLINE));
        });

        return cleanupPreferences;
    }

    @Override
    public CleanupPreferences getDefaultCleanupPreset() {
        return new CleanupPreferences(
                getDefaultCleanupJobs(),
                new FieldFormatterCleanups(
                        (Boolean) defaults.get(CLEANUP_FIELD_FORMATTERS_ENABLED),
                        FieldFormatterCleanups.parse((String) defaults.get(CLEANUP_FIELD_FORMATTERS))));
    }

    private static EnumSet<CleanupPreferences.CleanupStep> getDefaultCleanupJobs() {
        EnumSet<CleanupPreferences.CleanupStep> activeJobs = EnumSet.allOf(CleanupPreferences.CleanupStep.class);
        activeJobs.removeAll(EnumSet.of(
                CleanupPreferences.CleanupStep.CLEAN_UP_UPGRADE_EXTERNAL_LINKS,
                CleanupPreferences.CleanupStep.MOVE_PDF,
                CleanupPreferences.CleanupStep.RENAME_PDF_ONLY_RELATIVE_PATHS,
                CleanupPreferences.CleanupStep.CONVERT_TO_BIBLATEX,
                CleanupPreferences.CleanupStep.CONVERT_TO_BIBTEX));
        return activeJobs;
    }

    // endregion

    // region last files opened

    @Override
    public LastFilesOpenedPreferences getLastFilesOpenedPreferences() {
        if (lastFilesOpenedPreferences != null) {
            return lastFilesOpenedPreferences;
        }

        lastFilesOpenedPreferences = new LastFilesOpenedPreferences(
                getStringList(LAST_EDITED).stream()
                                          .map(Path::of)
                                          .toList(),
                Path.of(get(LAST_FOCUSED)),
                getFileHistory());

        lastFilesOpenedPreferences.getLastFilesOpened().addListener((ListChangeListener<Path>) change -> {
            if (change.getList().isEmpty()) {
                remove(LAST_EDITED);
            } else {
                putStringList(LAST_EDITED, lastFilesOpenedPreferences.getLastFilesOpened().stream()
                                                                     .map(Path::toAbsolutePath)
                                                                     .map(Path::toString)
                                                                     .toList());
            }
        });
        EasyBind.listen(lastFilesOpenedPreferences.lastFocusedFileProperty(), (obs, oldValue, newValue) -> {
            if (newValue != null) {
                put(LAST_FOCUSED, newValue.toAbsolutePath().toString());
            } else {
                remove(LAST_FOCUSED);
            }
        });
        lastFilesOpenedPreferences.getFileHistory().addListener((InvalidationListener) change -> storeFileHistory(lastFilesOpenedPreferences.getFileHistory()));

        return lastFilesOpenedPreferences;
    }

    @Override
    public GitPreferences getGitPreferences() {
        if (gitPreferences != null) {
            return gitPreferences;
        }

        boolean autoPushEnabled = getBoolean("gitAutoPushEnabled", false);
        String storedMode = getString("gitAutoPushMode", AutoPushMode.MANUALLY.name());
        AutoPushMode autoPushMode = AutoPushMode.fromString(storedMode);

        gitPreferences = new GitPreferences(autoPushEnabled, autoPushMode);

<<<<<<< HEAD
        // Automatically save changes when properties are updated
        EasyBind.listen(gitPreferences.getAutoPushEnabledProperty(),
                (obs, oldValue, newValue) -> putBoolean("gitAutoPushEnabled", newValue));
=======
        EasyBind.listen(gitPreferences.getAutoPushEnabledProperty(), (obs, oldValue, newValue) -> {
            putBoolean("gitAutoPushEnabled", newValue);
        });
>>>>>>> c28b84fc

        EasyBind.listen(gitPreferences.getAutoPushModeProperty(),
                (obs, oldValue, newValue) -> putString("gitAutoPushMode", newValue.name()));

        return gitPreferences;
    }

    private void putString(String key, String value) {
        prefs.put(key, value);
    }

    private FileHistory getFileHistory() {
        return FileHistory.of(getStringList(RECENT_DATABASES).stream()
                                                             .map(Path::of)
                                                             .toList());
    }

    private void storeFileHistory(FileHistory history) {
        putStringList(RECENT_DATABASES, history.stream()
                                               .map(Path::toAbsolutePath)
                                               .map(Path::toString)
                                               .toList());
    }

    // endregion

    // region other preferences

    @Override
    public AiPreferences getAiPreferences() {
        if (aiPreferences != null) {
            return aiPreferences;
        }

        boolean aiEnabled = getBoolean(AI_ENABLED);

        aiPreferences = new AiPreferences(
                aiEnabled,
                getBoolean(AI_AUTO_GENERATE_EMBEDDINGS),
                getBoolean(AI_AUTO_GENERATE_SUMMARIES),
                AiProvider.valueOf(get(AI_PROVIDER)),
                get(AI_OPEN_AI_CHAT_MODEL),
                get(AI_MISTRAL_AI_CHAT_MODEL),
                get(AI_GEMINI_CHAT_MODEL),
                get(AI_HUGGING_FACE_CHAT_MODEL),
                get(AI_GPT_4_ALL_MODEL),
                getBoolean(AI_CUSTOMIZE_SETTINGS),
                get(AI_OPEN_AI_API_BASE_URL),
                get(AI_MISTRAL_AI_API_BASE_URL),
                get(AI_GEMINI_API_BASE_URL),
                get(AI_HUGGING_FACE_API_BASE_URL),
                get(AI_GPT_4_ALL_API_BASE_URL),
                EmbeddingModel.valueOf(get(AI_EMBEDDING_MODEL)),
                get(AI_SYSTEM_MESSAGE),
                getDouble(AI_TEMPERATURE),
                getInt(AI_CONTEXT_WINDOW_SIZE),
                getInt(AI_DOCUMENT_SPLITTER_CHUNK_SIZE),
                getInt(AI_DOCUMENT_SPLITTER_OVERLAP_SIZE),
                getInt(AI_RAG_MAX_RESULTS_COUNT),
                getDouble(AI_RAG_MIN_SCORE),
                Map.of(
                        AiTemplate.CHATTING_SYSTEM_MESSAGE, get(AI_CHATTING_SYSTEM_MESSAGE_TEMPLATE),
                        AiTemplate.CHATTING_USER_MESSAGE, get(AI_CHATTING_USER_MESSAGE_TEMPLATE),
                        AiTemplate.SUMMARIZATION_CHUNK, get(AI_SUMMARIZATION_CHUNK_TEMPLATE),
                        AiTemplate.SUMMARIZATION_COMBINE, get(AI_SUMMARIZATION_COMBINE_TEMPLATE)
                ));

        EasyBind.listen(aiPreferences.enableAiProperty(), (obs, oldValue, newValue) -> putBoolean(AI_ENABLED, newValue));
        EasyBind.listen(aiPreferences.autoGenerateEmbeddingsProperty(), (obs, oldValue, newValue) -> putBoolean(AI_AUTO_GENERATE_EMBEDDINGS, newValue));
        EasyBind.listen(aiPreferences.autoGenerateSummariesProperty(), (obs, oldValue, newValue) -> putBoolean(AI_AUTO_GENERATE_SUMMARIES, newValue));

        EasyBind.listen(aiPreferences.aiProviderProperty(), (obs, oldValue, newValue) -> put(AI_PROVIDER, newValue.name()));

        EasyBind.listen(aiPreferences.openAiChatModelProperty(), (obs, oldValue, newValue) -> put(AI_OPEN_AI_CHAT_MODEL, newValue));
        EasyBind.listen(aiPreferences.mistralAiChatModelProperty(), (obs, oldValue, newValue) -> put(AI_MISTRAL_AI_CHAT_MODEL, newValue));
        EasyBind.listen(aiPreferences.geminiChatModelProperty(), (obs, oldValue, newValue) -> put(AI_GEMINI_CHAT_MODEL, newValue));
        EasyBind.listen(aiPreferences.huggingFaceChatModelProperty(), (obs, oldValue, newValue) -> put(AI_HUGGING_FACE_CHAT_MODEL, newValue));
        EasyBind.listen(aiPreferences.gpt4AllChatModelProperty(), (obs, oldValue, newValue) -> put(AI_GPT_4_ALL_MODEL, newValue));

        EasyBind.listen(aiPreferences.customizeExpertSettingsProperty(), (obs, oldValue, newValue) -> putBoolean(AI_CUSTOMIZE_SETTINGS, newValue));

        EasyBind.listen(aiPreferences.openAiApiBaseUrlProperty(), (obs, oldValue, newValue) -> put(AI_OPEN_AI_API_BASE_URL, newValue));
        EasyBind.listen(aiPreferences.mistralAiApiBaseUrlProperty(), (obs, oldValue, newValue) -> put(AI_MISTRAL_AI_API_BASE_URL, newValue));
        EasyBind.listen(aiPreferences.geminiApiBaseUrlProperty(), (obs, oldValue, newValue) -> put(AI_GEMINI_API_BASE_URL, newValue));
        EasyBind.listen(aiPreferences.huggingFaceApiBaseUrlProperty(), (obs, oldValue, newValue) -> put(AI_HUGGING_FACE_API_BASE_URL, newValue));
        EasyBind.listen(aiPreferences.gpt4AllApiBaseUrlProperty(), (obs, oldValue, newValue) -> put(AI_GPT_4_ALL_API_BASE_URL, newValue));

        EasyBind.listen(aiPreferences.embeddingModelProperty(), (obs, oldValue, newValue) -> put(AI_EMBEDDING_MODEL, newValue.name()));
        EasyBind.listen(aiPreferences.instructionProperty(), (obs, oldValue, newValue) -> put(AI_SYSTEM_MESSAGE, newValue));
        EasyBind.listen(aiPreferences.temperatureProperty(), (obs, oldValue, newValue) -> putDouble(AI_TEMPERATURE, newValue.doubleValue()));
        EasyBind.listen(aiPreferences.contextWindowSizeProperty(), (obs, oldValue, newValue) -> putInt(AI_CONTEXT_WINDOW_SIZE, newValue));
        EasyBind.listen(aiPreferences.documentSplitterChunkSizeProperty(), (obs, oldValue, newValue) -> putInt(AI_DOCUMENT_SPLITTER_CHUNK_SIZE, newValue));
        EasyBind.listen(aiPreferences.documentSplitterOverlapSizeProperty(), (obs, oldValue, newValue) -> putInt(AI_DOCUMENT_SPLITTER_OVERLAP_SIZE, newValue));
        EasyBind.listen(aiPreferences.ragMaxResultsCountProperty(), (obs, oldValue, newValue) -> putInt(AI_RAG_MAX_RESULTS_COUNT, newValue));
        EasyBind.listen(aiPreferences.ragMinScoreProperty(), (obs, oldValue, newValue) -> putDouble(AI_RAG_MIN_SCORE, newValue.doubleValue()));

        EasyBind.listen(aiPreferences.templateProperty(AiTemplate.CHATTING_SYSTEM_MESSAGE), (obs, oldValue, newValue) -> put(AI_CHATTING_SYSTEM_MESSAGE_TEMPLATE, newValue));
        EasyBind.listen(aiPreferences.templateProperty(AiTemplate.CHATTING_USER_MESSAGE), (obs, oldValue, newValue) -> put(AI_CHATTING_USER_MESSAGE_TEMPLATE, newValue));
        EasyBind.listen(aiPreferences.templateProperty(AiTemplate.SUMMARIZATION_CHUNK), (obs, oldValue, newValue) -> put(AI_SUMMARIZATION_CHUNK_TEMPLATE, newValue));
        EasyBind.listen(aiPreferences.templateProperty(AiTemplate.SUMMARIZATION_COMBINE), (obs, oldValue, newValue) -> put(AI_SUMMARIZATION_COMBINE_TEMPLATE, newValue));

        return aiPreferences;
    }

    @Override
    public SearchPreferences getSearchPreferences() {
        if (searchPreferences != null) {
            return searchPreferences;
        }

        searchPreferences = new SearchPreferences(
                getBoolean(SEARCH_DISPLAY_MODE) ? SearchDisplayMode.FILTER : SearchDisplayMode.FLOAT,
                getBoolean(SEARCH_REG_EXP),
                getBoolean(SEARCH_CASE_SENSITIVE),
                getBoolean(SEARCH_FULLTEXT),
                getBoolean(SEARCH_KEEP_SEARCH_STRING),
                getBoolean(SEARCH_KEEP_GLOBAL_WINDOW_ON_TOP),
                getDouble(SEARCH_WINDOW_HEIGHT),
                getDouble(SEARCH_WINDOW_WIDTH),
                getDouble(SEARCH_WINDOW_DIVIDER_POS));

        searchPreferences.getObservableSearchFlags().addListener((SetChangeListener<SearchFlags>) c -> {
            putBoolean(SEARCH_FULLTEXT, searchPreferences.getObservableSearchFlags().contains(SearchFlags.FULLTEXT));
        });
        EasyBind.listen(searchPreferences.searchDisplayModeProperty(), (obs, oldValue, newValue) -> putBoolean(SEARCH_DISPLAY_MODE, newValue == SearchDisplayMode.FILTER));
        EasyBind.listen(searchPreferences.keepSearchStingProperty(), (obs, oldValue, newValue) -> putBoolean(SEARCH_KEEP_SEARCH_STRING, newValue));
        EasyBind.listen(searchPreferences.keepWindowOnTopProperty(), (obs, oldValue, newValue) -> putBoolean(SEARCH_KEEP_GLOBAL_WINDOW_ON_TOP, searchPreferences.shouldKeepWindowOnTop()));
        EasyBind.listen(searchPreferences.getSearchWindowHeightProperty(), (obs, oldValue, newValue) -> putDouble(SEARCH_WINDOW_HEIGHT, searchPreferences.getSearchWindowHeight()));
        EasyBind.listen(searchPreferences.getSearchWindowWidthProperty(), (obs, oldValue, newValue) -> putDouble(SEARCH_WINDOW_WIDTH, searchPreferences.getSearchWindowWidth()));
        EasyBind.listen(searchPreferences.getSearchWindowDividerPositionProperty(), (obs, oldValue, newValue) -> putDouble(SEARCH_WINDOW_DIVIDER_POS, searchPreferences.getSearchWindowDividerPosition()));

        return searchPreferences;
    }

    @Override
    public XmpPreferences getXmpPreferences() {
        if (xmpPreferences != null) {
            return xmpPreferences;
        }

        xmpPreferences = new XmpPreferences(
                getBoolean(USE_XMP_PRIVACY_FILTER),
                getStringList(XMP_PRIVACY_FILTERS).stream().map(FieldFactory::parseField).collect(Collectors.toSet()),
                getBibEntryPreferences().keywordSeparatorProperty());

        EasyBind.listen(xmpPreferences.useXmpPrivacyFilterProperty(),
                (obs, oldValue, newValue) -> putBoolean(USE_XMP_PRIVACY_FILTER, newValue));
        xmpPreferences.getXmpPrivacyFilter().addListener((SetChangeListener<Field>) c ->
                putStringList(XMP_PRIVACY_FILTERS, xmpPreferences.getXmpPrivacyFilter().stream()
                                                                 .map(Field::getName)
                                                                 .collect(Collectors.toList())));

        return xmpPreferences;
    }

    @Override
    public NameFormatterPreferences getNameFormatterPreferences() {
        if (nameFormatterPreferences != null) {
            return nameFormatterPreferences;
        }

        nameFormatterPreferences = new NameFormatterPreferences(
                getStringList(NAME_FORMATER_KEY),
                getStringList(NAME_FORMATTER_VALUE));

        nameFormatterPreferences.getNameFormatterKey().addListener((InvalidationListener) change ->
                putStringList(NAME_FORMATER_KEY, nameFormatterPreferences.getNameFormatterKey()));
        nameFormatterPreferences.getNameFormatterValue().addListener((InvalidationListener) change ->
                putStringList(NAME_FORMATTER_VALUE, nameFormatterPreferences.getNameFormatterValue()));

        return nameFormatterPreferences;
    }

    @Override
    public MrDlibPreferences getMrDlibPreferences() {
        if (mrDlibPreferences != null) {
            return mrDlibPreferences;
        }

        mrDlibPreferences = new MrDlibPreferences(
                getBoolean(ACCEPT_RECOMMENDATIONS),
                getBoolean(SEND_LANGUAGE_DATA),
                getBoolean(SEND_OS_DATA),
                getBoolean(SEND_TIMEZONE_DATA));

        EasyBind.listen(mrDlibPreferences.acceptRecommendationsProperty(), (obs, oldValue, newValue) -> putBoolean(ACCEPT_RECOMMENDATIONS, newValue));
        EasyBind.listen(mrDlibPreferences.sendLanguageProperty(), (obs, oldValue, newValue) -> putBoolean(SEND_LANGUAGE_DATA, newValue));
        EasyBind.listen(mrDlibPreferences.sendOsProperty(), (obs, oldValue, newValue) -> putBoolean(SEND_OS_DATA, newValue));
        EasyBind.listen(mrDlibPreferences.sendTimezoneProperty(), (obs, oldValue, newValue) -> putBoolean(SEND_TIMEZONE_DATA, newValue));

        return mrDlibPreferences;
    }

    @Override
    public ProtectedTermsPreferences getProtectedTermsPreferences() {
        if (protectedTermsPreferences != null) {
            return protectedTermsPreferences;
        }

        protectedTermsPreferences = new ProtectedTermsPreferences(
                getStringList(PROTECTED_TERMS_ENABLED_INTERNAL),
                getStringList(PROTECTED_TERMS_ENABLED_EXTERNAL),
                getStringList(PROTECTED_TERMS_DISABLED_INTERNAL),
                getStringList(PROTECTED_TERMS_DISABLED_EXTERNAL)
        );

        protectedTermsPreferences.getEnabledExternalTermLists().addListener((InvalidationListener) change ->
                putStringList(PROTECTED_TERMS_ENABLED_EXTERNAL, protectedTermsPreferences.getEnabledExternalTermLists()));
        protectedTermsPreferences.getDisabledExternalTermLists().addListener((InvalidationListener) change ->
                putStringList(PROTECTED_TERMS_DISABLED_EXTERNAL, protectedTermsPreferences.getDisabledExternalTermLists()));
        protectedTermsPreferences.getEnabledInternalTermLists().addListener((InvalidationListener) change ->
                putStringList(PROTECTED_TERMS_ENABLED_INTERNAL, protectedTermsPreferences.getEnabledInternalTermLists()));
        protectedTermsPreferences.getDisabledInternalTermLists().addListener((InvalidationListener) change ->
                putStringList(PROTECTED_TERMS_DISABLED_INTERNAL, protectedTermsPreferences.getDisabledInternalTermLists()));

        return protectedTermsPreferences;
    }

    //*************************************************************************************************************
    // Importer preferences
    //*************************************************************************************************************

    @Override
    public ImporterPreferences getImporterPreferences() {
        if (importerPreferences != null) {
            return importerPreferences;
        }

        importerPreferences = new ImporterPreferences(
                getBoolean(IMPORTERS_ENABLED),
                getBoolean(GENERATE_KEY_ON_IMPORT),
                Path.of(get(IMPORT_WORKING_DIRECTORY)),
                getBoolean(WARN_ABOUT_DUPLICATES_IN_INSPECTION),
                getCustomImportFormats(),
                getFetcherKeys(),
                getDefaultFetcherKeys(),
                getBoolean(FETCHER_CUSTOM_KEY_PERSIST),
                getStringList(SEARCH_CATALOGS),
                PlainCitationParserChoice.valueOf(get(DEFAULT_PLAIN_CITATION_PARSER))
        );

        EasyBind.listen(importerPreferences.importerEnabledProperty(), (obs, oldValue, newValue) -> putBoolean(IMPORTERS_ENABLED, newValue));
        EasyBind.listen(importerPreferences.generateNewKeyOnImportProperty(), (obs, oldValue, newValue) -> putBoolean(GENERATE_KEY_ON_IMPORT, newValue));
        EasyBind.listen(importerPreferences.importWorkingDirectoryProperty(), (obs, oldValue, newValue) -> put(IMPORT_WORKING_DIRECTORY, newValue.toString()));
        EasyBind.listen(importerPreferences.warnAboutDuplicatesOnImportProperty(), (obs, oldValue, newValue) -> putBoolean(WARN_ABOUT_DUPLICATES_IN_INSPECTION, newValue));
        EasyBind.listen(importerPreferences.persistCustomKeysProperty(), (obs, oldValue, newValue) -> putBoolean(FETCHER_CUSTOM_KEY_PERSIST, newValue));
        importerPreferences.getApiKeys().addListener((InvalidationListener) c -> storeFetcherKeys(importerPreferences.getApiKeys()));
        importerPreferences.getCustomImporters().addListener((InvalidationListener) c -> storeCustomImportFormats(importerPreferences.getCustomImporters()));
        importerPreferences.getCatalogs().addListener((InvalidationListener) c -> putStringList(SEARCH_CATALOGS, importerPreferences.getCatalogs()));
        EasyBind.listen(importerPreferences.defaultPlainCitationParserProperty(), (obs, oldValue, newValue) -> put(DEFAULT_PLAIN_CITATION_PARSER, newValue.name()));

        return importerPreferences;
    }

    private Set<CustomImporter> getCustomImportFormats() {
        Set<CustomImporter> importers = new TreeSet<>();

        for (String toImport : getSeries(CUSTOM_IMPORT_FORMAT)) {
            List<String> importerString = convertStringToList(toImport);
            try {
                if (importerString.size() == 2) {
                    // New format: basePath, className
                    importers.add(new CustomImporter(importerString.getFirst(), importerString.get(1)));
                } else {
                    // Old format: name, cliId, className, basePath
                    importers.add(new CustomImporter(importerString.get(3), importerString.get(2)));
                }
            } catch (Exception e) {
                LOGGER.warn("Could not load {} from preferences. Will ignore.", importerString.getFirst(), e);
            }
        }

        return importers;
    }

    private void storeCustomImportFormats(Set<CustomImporter> importers) {
        purgeSeries(CUSTOM_IMPORT_FORMAT, 0);
        CustomImporter[] importersArray = importers.toArray(new CustomImporter[0]);
        for (int i = 0; i < importersArray.length; i++) {
            putStringList(CUSTOM_IMPORT_FORMAT + i, importersArray[i].getAsStringList());
        }
    }

    private Set<FetcherApiKey> getFetcherKeys() {
        Set<FetcherApiKey> fetcherApiKeys = new HashSet<>();

        List<String> names = getStringList(FETCHER_CUSTOM_KEY_NAMES);
        List<String> uses = getStringList(FETCHER_CUSTOM_KEY_USES);
        List<String> keys = getFetcherKeysFromKeyring(names);

        for (int i = 0; i < names.size(); i++) {
            fetcherApiKeys.add(new FetcherApiKey(
                    names.get(i),
                    // i < uses.size() ? Boolean.parseBoolean(uses.get(i)) : false
                    (i < uses.size()) && Boolean.parseBoolean(uses.get(i)),
                    i < keys.size() ? keys.get(i) : ""));
        }

        return fetcherApiKeys;
    }

    private List<String> getFetcherKeysFromKeyring(List<String> names) {
        List<String> keys = new ArrayList<>();

        try (final Keyring keyring = Keyring.create()) {
            for (String fetcher : names) {
                try {
                    keys.add(new Password(
                            keyring.getPassword("org.jabref.customapikeys", fetcher),
                            getInternalPreferences().getUserAndHost())
                            .decrypt());
                } catch (PasswordAccessException ex) {
                    LOGGER.debug("No api key stored for {} fetcher", fetcher);
                    keys.add("");
                }
            }
        } catch (Exception ex) {
            LOGGER.warn("JabRef could not open the key store");
        }

        return keys;
    }

    private Map<String, String> getDefaultFetcherKeys() {
        BuildInfo buildInfo = Injector.instantiateModelOrService(BuildInfo.class);
        if (buildInfo == null) {
            LOGGER.warn("Could not instantiate BuildInfo.");
            return Collections.emptyMap();
        }

        Map<String, String> keys = new HashMap<>();
        keys.put(SemanticScholarFetcher.FETCHER_NAME, buildInfo.semanticScholarApiKey);
        keys.put(AstrophysicsDataSystem.FETCHER_NAME, buildInfo.astrophysicsDataSystemAPIKey);
        keys.put(BiodiversityLibrary.FETCHER_NAME, buildInfo.biodiversityHeritageApiKey);
        keys.put(ScienceDirect.FETCHER_NAME, buildInfo.scienceDirectApiKey);
        keys.put(SpringerFetcher.FETCHER_NAME, buildInfo.springerNatureAPIKey);
        // SpringerLink uses the same key and fetcher name as SpringerFetcher

        return keys;
    }

    private void storeFetcherKeys(Set<FetcherApiKey> fetcherApiKeys) {
        List<String> names = new ArrayList<>();
        List<String> uses = new ArrayList<>();
        List<String> keys = new ArrayList<>();

        for (FetcherApiKey apiKey : fetcherApiKeys) {
            names.add(apiKey.getName());
            uses.add(String.valueOf(apiKey.shouldUse()));
            keys.add(apiKey.getKey());
        }

        putStringList(FETCHER_CUSTOM_KEY_NAMES, names);
        putStringList(FETCHER_CUSTOM_KEY_USES, uses);

        if (getBoolean(FETCHER_CUSTOM_KEY_PERSIST)) {
            storeFetcherKeysToKeyring(names, keys);
        } else {
            clearCustomFetcherKeys();
        }
    }

    private void storeFetcherKeysToKeyring(List<String> names, List<String> keys) {
        try (final Keyring keyring = Keyring.create()) {
            for (int i = 0; i < names.size(); i++) {
                if (StringUtil.isNullOrEmpty(keys.get(i))) {
                    try {
                        keyring.deletePassword("org.jabref.customapikeys", names.get(i));
                    } catch (PasswordAccessException ex) {
                        // Already removed
                    }
                } else {
                    keyring.setPassword("org.jabref.customapikeys", names.get(i), new Password(
                            keys.get(i),
                            getInternalPreferences().getUserAndHost())
                            .encrypt());
                }
            }
        } catch (Exception ex) {
            LOGGER.error("Unable to open key store", ex);
        }
    }

    private void clearCustomFetcherKeys() {
        List<String> names = getStringList(FETCHER_CUSTOM_KEY_NAMES);
        try (final Keyring keyring = Keyring.create()) {
            try {
                for (String name : names) {
                    keyring.deletePassword("org.jabref.customapikeys", name);
                }
            } catch (PasswordAccessException ex) {
                // nothing to do, no password to remove
            }
        } catch (Exception ex) {
            LOGGER.error("Unable to open key store");
        }
    }

    @Override
    public GrobidPreferences getGrobidPreferences() {
        if (grobidPreferences != null) {
            return grobidPreferences;
        }

        grobidPreferences = new GrobidPreferences(
                getBoolean(GROBID_ENABLED),
                getBoolean(GROBID_PREFERENCE),
                get(GROBID_URL));

        EasyBind.listen(grobidPreferences.grobidEnabledProperty(), (obs, oldValue, newValue) -> putBoolean(GROBID_ENABLED, newValue));
        EasyBind.listen(grobidPreferences.grobidUseAskedProperty(), (obs, oldValue, newValue) -> putBoolean(GROBID_PREFERENCE, newValue));
        EasyBind.listen(grobidPreferences.grobidURLProperty(), (obs, oldValue, newValue) -> put(GROBID_URL, newValue));

        return grobidPreferences;
    }

    @Override
    public ImportFormatPreferences getImportFormatPreferences() {
        return new ImportFormatPreferences(
                getBibEntryPreferences(),
                getCitationKeyPatternPreferences(),
                getFieldPreferences(),
                getXmpPreferences(),
                getDOIPreferences(),
                getGrobidPreferences());
    }

    public boolean shouldAutoPull() {
        return autoPullEnabled;
    }

    // endregion
}<|MERGE_RESOLUTION|>--- conflicted
+++ resolved
@@ -1831,24 +1831,19 @@
             return gitPreferences;
         }
 
-        boolean autoPushEnabled = getBoolean("gitAutoPushEnabled", false);
+        boolean autoPushEnabled = getBoolean("gitAutoPushEnabled", false); // Loads stored preference, initially false
         String storedMode = getString("gitAutoPushMode", AutoPushMode.MANUALLY.name());
-        AutoPushMode autoPushMode = AutoPushMode.fromString(storedMode);
+        AutoPushMode autoPushMode = AutoPushMode.valueOf(storedMode);
 
         gitPreferences = new GitPreferences(autoPushEnabled, autoPushMode);
 
-<<<<<<< HEAD
-        // Automatically save changes when properties are updated
-        EasyBind.listen(gitPreferences.getAutoPushEnabledProperty(),
-                (obs, oldValue, newValue) -> putBoolean("gitAutoPushEnabled", newValue));
-=======
         EasyBind.listen(gitPreferences.getAutoPushEnabledProperty(), (obs, oldValue, newValue) -> {
             putBoolean("gitAutoPushEnabled", newValue);
+        }); // listener automatically saves changes
+
+        EasyBind.listen(gitPreferences.getAutoPushModeProperty(), (obs, oldValue, newValue) -> {
+            putString("gitAutoPushMode", newValue.name());
         });
->>>>>>> c28b84fc
-
-        EasyBind.listen(gitPreferences.getAutoPushModeProperty(),
-                (obs, oldValue, newValue) -> putString("gitAutoPushMode", newValue.name()));
 
         return gitPreferences;
     }
