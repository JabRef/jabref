package org.jabref.logic.preferences;

import java.io.File;
import java.io.IOException;
import java.io.InputStream;
import java.io.OutputStream;
import java.nio.charset.StandardCharsets;
import java.nio.file.Files;
import java.nio.file.Path;
import java.util.ArrayList;
import java.util.Arrays;
import java.util.Collection;
import java.util.Collections;
import java.util.EnumSet;
import java.util.HashMap;
import java.util.HashSet;
import java.util.List;
import java.util.Locale;
import java.util.Map;
import java.util.Objects;
import java.util.Optional;
import java.util.Set;
import java.util.TreeSet;
import java.util.prefs.BackingStoreException;
import java.util.prefs.InvalidPreferencesFormatException;
import java.util.prefs.Preferences;
import java.util.stream.Collectors;
import java.util.stream.Stream;

import javafx.beans.InvalidationListener;
import javafx.collections.ListChangeListener;
import javafx.collections.SetChangeListener;

import org.jabref.gui.entryeditor.citationrelationtab.semanticscholar.SemanticScholarFetcher;
import org.jabref.logic.FilePreferences;
import org.jabref.logic.InternalPreferences;
import org.jabref.logic.JabRefException;
import org.jabref.logic.LibraryPreferences;
import org.jabref.logic.ai.AiDefaultPreferences;
import org.jabref.logic.ai.AiPreferences;
import org.jabref.logic.ai.templates.AiTemplate;
import org.jabref.logic.bibtex.FieldPreferences;
import org.jabref.logic.citationkeypattern.CitationKeyPatternPreferences;
import org.jabref.logic.citationkeypattern.GlobalCitationKeyPatterns;
<<<<<<< HEAD
import org.jabref.logic.citationkeypattern.KeyPattern;
=======
import org.jabref.logic.citationstyle.CSLStyleLoader;
import org.jabref.logic.citationstyle.CSLStyleUtils;
>>>>>>> f50e3e3a
import org.jabref.logic.citationstyle.CitationStyle;
import org.jabref.logic.cleanup.CleanupPreferences;
import org.jabref.logic.cleanup.FieldFormatterCleanups;
import org.jabref.logic.exporter.BibDatabaseWriter;
import org.jabref.logic.exporter.ExportPreferences;
import org.jabref.logic.exporter.MetaDataSerializer;
import org.jabref.logic.exporter.SelfContainedSaveConfiguration;
import org.jabref.logic.exporter.TemplateExporter;
import org.jabref.logic.importer.ImportFormatPreferences;
import org.jabref.logic.importer.ImporterPreferences;
import org.jabref.logic.importer.fetcher.ACMPortalFetcher;
import org.jabref.logic.importer.fetcher.AstrophysicsDataSystem;
import org.jabref.logic.importer.fetcher.BiodiversityLibrary;
import org.jabref.logic.importer.fetcher.DBLPFetcher;
import org.jabref.logic.importer.fetcher.IEEE;
import org.jabref.logic.importer.fetcher.MrDlibPreferences;
import org.jabref.logic.importer.fetcher.ScienceDirect;
import org.jabref.logic.importer.fetcher.SpringerFetcher;
import org.jabref.logic.importer.fileformat.CustomImporter;
import org.jabref.logic.importer.plaincitation.PlainCitationParserChoice;
import org.jabref.logic.importer.util.GrobidPreferences;
import org.jabref.logic.importer.util.MetaDataParser;
import org.jabref.logic.journals.JournalAbbreviationPreferences;
import org.jabref.logic.journals.JournalAbbreviationRepository;
import org.jabref.logic.l10n.Language;
import org.jabref.logic.l10n.Localization;
import org.jabref.logic.layout.LayoutFormatterPreferences;
import org.jabref.logic.layout.format.NameFormatterPreferences;
import org.jabref.logic.linkedfile.GlobalLinkedFileNamePatterns;
import org.jabref.logic.linkedfile.LinkedFileNamePatternPreferences;
import org.jabref.logic.net.ProxyPreferences;
import org.jabref.logic.net.ssl.SSLPreferences;
import org.jabref.logic.net.ssl.TrustStoreManager;
import org.jabref.logic.openoffice.OpenOfficePreferences;
import org.jabref.logic.openoffice.style.JStyle;
import org.jabref.logic.openoffice.style.JStyleLoader;
import org.jabref.logic.openoffice.style.OOStyle;
import org.jabref.logic.os.OS;
import org.jabref.logic.protectedterms.ProtectedTermsLoader;
import org.jabref.logic.protectedterms.ProtectedTermsPreferences;
import org.jabref.logic.remote.RemotePreferences;
import org.jabref.logic.search.SearchPreferences;
import org.jabref.logic.shared.prefs.SharedDatabasePreferences;
import org.jabref.logic.shared.security.Password;
import org.jabref.logic.util.BuildInfo;
import org.jabref.logic.util.Directories;
import org.jabref.logic.util.Version;
import org.jabref.logic.util.io.AutoLinkPreferences;
import org.jabref.logic.util.io.FileHistory;
import org.jabref.logic.xmp.XmpPreferences;
import org.jabref.model.ai.AiProvider;
import org.jabref.model.ai.EmbeddingModel;
import org.jabref.model.database.BibDatabaseMode;
import org.jabref.model.entry.BibEntryPreferences;
import org.jabref.model.entry.BibEntryType;
import org.jabref.model.entry.BibEntryTypesManager;
import org.jabref.model.entry.field.Field;
import org.jabref.model.entry.field.FieldFactory;
import org.jabref.model.entry.field.InternalField;
import org.jabref.model.entry.field.StandardField;
import org.jabref.model.entry.types.EntryType;
import org.jabref.model.entry.types.EntryTypeFactory;
import org.jabref.model.metadata.SaveOrder;
import org.jabref.model.metadata.SelfContainedSaveOrder;
import org.jabref.model.search.SearchDisplayMode;
import org.jabref.model.search.SearchFlags;
import org.jabref.model.strings.StringUtil;

import com.airhacks.afterburner.injection.Injector;
import com.github.javakeyring.Keyring;
import com.github.javakeyring.PasswordAccessException;
import com.google.common.annotations.VisibleForTesting;
import com.google.common.base.Splitter;
import com.tobiasdiez.easybind.EasyBind;
import jakarta.inject.Singleton;
import org.jvnet.hk2.annotations.Service;
import org.slf4j.Logger;
import org.slf4j.LoggerFactory;

/**
 * The {@code JabRefPreferences} class provides the preferences and their defaults using the JDK {@code java.util.prefs}
 * class.
 * <p>
 * Internally it defines symbols used to pick a value from the {@code java.util.prefs} interface and keeps a hashmap
 * with all the default values.
 * <p>
 * There are still some similar preferences classes ({@link OpenOfficePreferences} and {@link SharedDatabasePreferences}) which also use
 * the {@code java.util.prefs} API.
 * <p>
 * contents of the defaults HashMap that are defined in this class.
 * There are more default parameters in this map which belong to separate preference classes.
 */
@Singleton
@Service
public class JabRefCliPreferences implements CliPreferences {

    public static final String LANGUAGE = "language";

    public static final String BIBLATEX_DEFAULT_MODE = "biblatexMode";

    public static final String REFORMAT_FILE_ON_SAVE_AND_EXPORT = "reformatFileOnSaveAndExport";
    public static final String EXPORT_IN_ORIGINAL_ORDER = "exportInOriginalOrder";
    public static final String EXPORT_IN_SPECIFIED_ORDER = "exportInSpecifiedOrder";

    public static final String EXPORT_PRIMARY_SORT_FIELD = "exportPriSort";
    public static final String EXPORT_PRIMARY_SORT_DESCENDING = "exportPriDescending";
    public static final String EXPORT_SECONDARY_SORT_FIELD = "exportSecSort";
    public static final String EXPORT_SECONDARY_SORT_DESCENDING = "exportSecDescending";
    public static final String EXPORT_TERTIARY_SORT_FIELD = "exportTerSort";
    public static final String EXPORT_TERTIARY_SORT_DESCENDING = "exportTerDescending";
    public static final String NEWLINE = "newline";

    public static final String XMP_PRIVACY_FILTERS = "xmpPrivacyFilters";
    public static final String USE_XMP_PRIVACY_FILTER = "useXmpPrivacyFilter";
    public static final String DEFAULT_SHOW_SOURCE = "defaultShowSource";

    public static final String AUTO_OPEN_FORM = "autoOpenForm";
    public static final String IMPORT_WORKING_DIRECTORY = "importWorkingDirectory";
    public static final String LAST_USED_EXPORT = "lastUsedExport";
    public static final String EXPORT_WORKING_DIRECTORY = "exportWorkingDirectory";
    public static final String WORKING_DIRECTORY = "workingDirectory";
    public static final String BACKUP_DIRECTORY = "backupDirectory";
    public static final String CREATE_BACKUP = "createBackup";

    public static final String KEYWORD_SEPARATOR = "groupKeywordSeparator";

    public static final String MEMORY_STICK_MODE = "memoryStickMode";
    public static final String DEFAULT_ENCODING = "defaultEncoding";

    public static final String BASE_DOI_URI = "baseDOIURI";
    public static final String USE_CUSTOM_DOI_URI = "useCustomDOIURI";

    public static final String USE_OWNER = "useOwner";
    public static final String DEFAULT_OWNER = "defaultOwner";
    public static final String OVERWRITE_OWNER = "overwriteOwner";

    // Required for migration from pre-v5.3 only
    public static final String UPDATE_TIMESTAMP = "updateTimestamp";
    public static final String TIME_STAMP_FIELD = "timeStampField";
    public static final String TIME_STAMP_FORMAT = "timeStampFormat";

    public static final String ADD_CREATION_DATE = "addCreationDate";
    public static final String ADD_MODIFICATION_DATE = "addModificationDate";

    public static final String NON_WRAPPABLE_FIELDS = "nonWrappableFields";
    public static final String RESOLVE_STRINGS_FOR_FIELDS = "resolveStringsForFields";
    public static final String DO_NOT_RESOLVE_STRINGS = "doNotResolveStrings";

    // merge related
    public static final String MERGE_ENTRIES_DIFF_MODE = "mergeEntriesDiffMode";
    public static final String MERGE_ENTRIES_SHOULD_SHOW_DIFF = "mergeEntriesShouldShowDiff";
    public static final String MERGE_ENTRIES_SHOULD_SHOW_UNIFIED_DIFF = "mergeEntriesShouldShowUnifiedDiff";
    public static final String MERGE_ENTRIES_HIGHLIGHT_WORDS = "mergeEntriesHighlightWords";

    public static final String MERGE_SHOW_ONLY_CHANGED_FIELDS = "mergeShowOnlyChangedFields";

    public static final String SHOW_USER_COMMENTS_FIELDS = "showUserCommentsFields";

    public static final String MERGE_APPLY_TO_ALL_ENTRIES = "mergeApplyToAllEntries";

    public static final String DUPLICATE_RESOLVER_DECISION_RESULT_ALL_ENTRIES = "duplicateResolverDecisionResult";

    public static final String CUSTOM_EXPORT_FORMAT = "customExportFormat";
    public static final String CUSTOM_IMPORT_FORMAT = "customImportFormat";
    public static final String KEY_PATTERN_REGEX = "KeyPatternRegex";
    public static final String KEY_PATTERN_REPLACEMENT = "KeyPatternReplacement";
    public static final String MAIN_FILE_DIRECTORY = "fileDirectory";

    public static final String SEARCH_DISPLAY_MODE = "searchDisplayMode";
    public static final String SEARCH_CASE_SENSITIVE = "caseSensitiveSearch";
    public static final String SEARCH_REG_EXP = "regExpSearch";
    public static final String SEARCH_FULLTEXT = "fulltextSearch";
    public static final String SEARCH_KEEP_SEARCH_STRING = "keepSearchString";
    public static final String SEARCH_KEEP_GLOBAL_WINDOW_ON_TOP = "keepOnTop";
    public static final String SEARCH_WINDOW_HEIGHT = "searchWindowHeight";
    public static final String SEARCH_WINDOW_WIDTH = "searchWindowWidth";
    public static final String SEARCH_WINDOW_DIVIDER_POS = "searchWindowDividerPos";
    public static final String SEARCH_CATALOGS = "searchCatalogs";
    public static final String DEFAULT_PLAIN_CITATION_PARSER = "defaultPlainCitationParser";
    public static final String IMPORTERS_ENABLED = "importersEnabled";
    public static final String GENERATE_KEY_ON_IMPORT = "generateKeyOnImport";
    public static final String GROBID_ENABLED = "grobidEnabled";
    public static final String GROBID_PREFERENCE = "grobidPreference";
    public static final String GROBID_URL = "grobidURL";

    public static final String DEFAULT_LINKED_FILE_NAME_PATTERN = "defaultLinkedFileNamePattern";

    public static final String DEFAULT_CITATION_KEY_PATTERN = "defaultBibtexKeyPattern";
    public static final String UNWANTED_CITATION_KEY_CHARACTERS = "defaultUnwantedBibtexKeyCharacters";
    public static final String CONFIRM_LINKED_FILE_DELETE = "confirmLinkedFileDelete";
    public static final String TRASH_INSTEAD_OF_DELETE = "trashInsteadOfDelete";
    public static final String WARN_BEFORE_OVERWRITING_KEY = "warnBeforeOverwritingKey";
    public static final String AVOID_OVERWRITING_KEY = "avoidOverwritingKey";
    public static final String AUTOLINK_EXACT_KEY_ONLY = "autolinkExactKeyOnly";
    public static final String AUTOLINK_FILES_ENABLED = "autoLinkFilesEnabled";

    public static final String GENERATE_KEYS_BEFORE_SAVING = "generateKeysBeforeSaving";
    public static final String KEY_GEN_ALWAYS_ADD_LETTER = "keyGenAlwaysAddLetter";
    public static final String KEY_GEN_FIRST_LETTER_A = "keyGenFirstLetterA";
    public static final String ALLOW_INTEGER_EDITION_BIBTEX = "allowIntegerEditionBibtex";
    public static final String LOCAL_AUTO_SAVE = "localAutoSave";
    public static final String AUTOLINK_REG_EXP_SEARCH_EXPRESSION_KEY = "regExpSearchExpression";
    public static final String AUTOLINK_USE_REG_EXP_SEARCH_KEY = "useRegExpSearch";
    // bibLocAsPrimaryDir is a misleading antique variable name, we keep it for reason of compatibility

    public static final String STORE_RELATIVE_TO_BIB = "bibLocAsPrimaryDir";
    public static final String CUSTOM_TAB_NAME = "customTabName_";
    public static final String CUSTOM_TAB_FIELDS = "customTabFields_";
    public static final String ASK_AUTO_NAMING_PDFS_AGAIN = "AskAutoNamingPDFsAgain";
    public static final String CLEANUP_JOBS = "CleanUpJobs";
    public static final String CLEANUP_FIELD_FORMATTERS_ENABLED = "CleanUpFormattersEnabled";
    public static final String CLEANUP_FIELD_FORMATTERS = "CleanUpFormatters";
    public static final String IMPORT_FILENAMEPATTERN = "importFileNamePattern";
    public static final String IMPORT_FILEDIRPATTERN = "importFileDirPattern";
    public static final String NAME_FORMATTER_VALUE = "nameFormatterFormats";
    public static final String NAME_FORMATER_KEY = "nameFormatterNames";
    public static final String SHOW_RECOMMENDATIONS = "showRecommendations";
    public static final String SHOW_AI_SUMMARY = "showAiSummary";
    public static final String SHOW_AI_CHAT = "showAiChat";
    public static final String ACCEPT_RECOMMENDATIONS = "acceptRecommendations";
    public static final String SHOW_LATEX_CITATIONS = "showLatexCitations";
    public static final String SEND_LANGUAGE_DATA = "sendLanguageData";
    public static final String SEND_OS_DATA = "sendOSData";
    public static final String SEND_TIMEZONE_DATA = "sendTimezoneData";
    public static final String VALIDATE_IN_ENTRY_EDITOR = "validateInEntryEditor";
    public static final String SHOW_SCITE_TAB = "showSciteTab";

    /**
     * The OpenOffice/LibreOffice connection preferences are: OO_PATH main directory for OO/LO installation, used to detect location on Win/macOS when using manual connect OO_EXECUTABLE_PATH path to soffice-file OO_JARS_PATH directory that contains juh.jar, jurt.jar, ridl.jar, unoil.jar OO_SYNC_WHEN_CITING true if the reference list is updated when adding a new citation OO_SHOW_PANEL true if the OO panel is shown on startup OO_USE_ALL_OPEN_DATABASES true if all databases should be used when citing OO_BIBLIOGRAPHY_STYLE_FILE path to the used style file OO_EXTERNAL_STYLE_FILES list with paths to external style files STYLES_*_* size and position of "Select style" dialog
     */
    public static final String OO_EXECUTABLE_PATH = "ooExecutablePath";
    public static final String OO_SYNC_WHEN_CITING = "syncOOWhenCiting";
    public static final String OO_USE_ALL_OPEN_BASES = "useAllOpenBases";
    public static final String OO_BIBLIOGRAPHY_STYLE_FILE = "ooBibliographyStyleFile";
    public static final String OO_EXTERNAL_STYLE_FILES = "ooExternalStyleFiles";
    public static final String OO_EXTERNAL_CSL_STYLES = "externalCslStyles";
    public static final String OO_CURRENT_STYLE = "ooCurrentStyle";
    public static final String OO_ALWAYS_ADD_CITED_ON_PAGES = "ooAlwaysAddCitedOnPages";
    public static final String OO_CSL_BIBLIOGRAPHY_TITLE = "cslBibliographyTitle";
    public static final String OO_CSL_BIBLIOGRAPHY_HEADER_FORMAT = "cslBibliographyHeaderFormat";

    // Prefs node for LinkedFileNamePatterns
    public static final String LINKED_FILE_NAME_PATTERNS_NODE = "bibtexkeypatterns";
    // Prefs node for CitationKeyPatterns
    public static final String CITATION_KEY_PATTERNS_NODE = "bibtexkeypatterns";
    // Prefs node for customized entry types
    public static final String CUSTOMIZED_BIBTEX_TYPES = "customizedBibtexTypes";
    public static final String CUSTOMIZED_BIBLATEX_TYPES = "customizedBiblatexTypes";
    // Version
    public static final String VERSION_IGNORED_UPDATE = "versionIgnoreUpdate";
    public static final String VERSION_CHECK_ENABLED = "versionCheck";

    // String delimiter
    public static final Character STRINGLIST_DELIMITER = ';';

    // TODO: USed by both importer preferences and workspace preferences
    protected static final String WARN_ABOUT_DUPLICATES_IN_INSPECTION = "warnAboutDuplicatesInInspection";

    // Helper string
    protected static final String USER_HOME = System.getProperty("user.home");

    // UI
    private static final String FONT_FAMILY = "fontFamily";

    // region last files opened
    private static final String LAST_EDITED = "lastEdited";
    private static final String LAST_FOCUSED = "lastFocused";
    private static final String RECENT_DATABASES = "recentDatabases";
    // endregion

    // Proxy
    private static final String PROXY_PORT = "proxyPort";
    private static final String PROXY_HOSTNAME = "proxyHostname";
    private static final String PROXY_USE = "useProxy";
    private static final String PROXY_USE_AUTHENTICATION = "useProxyAuthentication";
    private static final String PROXY_USERNAME = "proxyUsername";
    private static final String PROXY_PASSWORD = "proxyPassword";
    private static final String PROXY_PERSIST_PASSWORD = "persistPassword";

    // Web search
    private static final String FETCHER_CUSTOM_KEY_NAMES = "fetcherCustomKeyNames";
    private static final String FETCHER_CUSTOM_KEY_USES = "fetcherCustomKeyUses";
    private static final String FETCHER_CUSTOM_KEY_PERSIST = "fetcherCustomKeyPersist";

    // SSL
    private static final String TRUSTSTORE_PATH = "truststorePath";

    // User
    private static final String USER_ID = "userId";

    // Journal
    private static final String EXTERNAL_JOURNAL_LISTS = "externalJournalLists";
    private static final String USE_AMS_FJOURNAL = "useAMSFJournal";

    // Protected terms
    private static final String PROTECTED_TERMS_ENABLED_EXTERNAL = "protectedTermsEnabledExternal";
    private static final String PROTECTED_TERMS_DISABLED_EXTERNAL = "protectedTermsDisabledExternal";
    private static final String PROTECTED_TERMS_ENABLED_INTERNAL = "protectedTermsEnabledInternal";
    private static final String PROTECTED_TERMS_DISABLED_INTERNAL = "protectedTermsDisabledInternal";

    // Dialog states
    private static final String PREFS_EXPORT_PATH = "prefsExportPath";
    private static final String DOWNLOAD_LINKED_FILES = "downloadLinkedFiles";
    private static final String FULLTEXT_INDEX_LINKED_FILES = "fulltextIndexLinkedFiles";
    private static final String KEEP_DOWNLOAD_URL = "keepDownloadUrl";

    // Indexes for Strings within stored custom export entries
    private static final int EXPORTER_NAME_INDEX = 0;
    private static final int EXPORTER_FILENAME_INDEX = 1;
    private static final int EXPORTER_EXTENSION_INDEX = 2;

    // Remote
    private static final String USE_REMOTE_SERVER = "useRemoteServer";
    private static final String REMOTE_SERVER_PORT = "remoteServerPort";

    private static final String AI_ENABLED = "aiEnabled";
    private static final String AI_AUTO_GENERATE_EMBEDDINGS = "aiAutoGenerateEmbeddings";
    private static final String AI_AUTO_GENERATE_SUMMARIES = "aiAutoGenerateSummaries";
    private static final String AI_PROVIDER = "aiProvider";
    private static final String AI_OPEN_AI_CHAT_MODEL = "aiOpenAiChatModel";
    private static final String AI_MISTRAL_AI_CHAT_MODEL = "aiMistralAiChatModel";
    private static final String AI_GEMINI_CHAT_MODEL = "aiGeminiChatModel";
    private static final String AI_HUGGING_FACE_CHAT_MODEL = "aiHuggingFaceChatModel";
    private static final String AI_GPT_4_ALL_MODEL = "aiGpt4AllChatModel";
    private static final String AI_CUSTOMIZE_SETTINGS = "aiCustomizeSettings";
    private static final String AI_EMBEDDING_MODEL = "aiEmbeddingModel";
    private static final String AI_OPEN_AI_API_BASE_URL = "aiOpenAiApiBaseUrl";
    private static final String AI_MISTRAL_AI_API_BASE_URL = "aiMistralAiApiBaseUrl";
    private static final String AI_GEMINI_API_BASE_URL = "aiGeminiApiBaseUrl";
    private static final String AI_HUGGING_FACE_API_BASE_URL = "aiHuggingFaceApiBaseUrl";
    private static final String AI_GPT_4_ALL_API_BASE_URL = "aiGpt4AllApiBaseUrl";
    private static final String AI_SYSTEM_MESSAGE = "aiSystemMessage";
    private static final String AI_TEMPERATURE = "aiTemperature";
    private static final String AI_CONTEXT_WINDOW_SIZE = "aiMessageWindowSize";
    private static final String AI_DOCUMENT_SPLITTER_CHUNK_SIZE = "aiDocumentSplitterChunkSize";
    private static final String AI_DOCUMENT_SPLITTER_OVERLAP_SIZE = "aiDocumentSplitterOverlapSize";
    private static final String AI_RAG_MAX_RESULTS_COUNT = "aiRagMaxResultsCount";
    private static final String AI_RAG_MIN_SCORE = "aiRagMinScore";

    private static final String AI_CHATTING_SYSTEM_MESSAGE_TEMPLATE = "aiChattingSystemMessageTemplate";
    private static final String AI_CHATTING_USER_MESSAGE_TEMPLATE = "aiChattingUserMessageTemplate";
    private static final String AI_SUMMARIZATION_CHUNK_TEMPLATE = "aiSummarizationChunkTemplate";
    private static final String AI_SUMMARIZATION_COMBINE_TEMPLATE = "aiSummarizationCombineTemplate";

    private static final String LAST_USED_DIRECTORY = "lastUsedDirectory";

    private static final String OPEN_FILE_EXPLORER_IN_FILE_DIRECTORY = "openFileExplorerInFileDirectory";
    private static final String OPEN_FILE_EXPLORER_IN_LAST_USED_DIRECTORY = "openFileExplorerInLastUsedDirectory";

    private static final Logger LOGGER = LoggerFactory.getLogger(JabRefCliPreferences.class);
    private static final Preferences PREFS_NODE = Preferences.userRoot().node("/org/jabref");

    // The only instance of this class:
    private static JabRefCliPreferences singleton;
    /**
     * HashMap that contains all preferences which are set by default
     */
    public final Map<String, Object> defaults = new HashMap<>();

    private final Preferences prefs;

    /**
     * Cache variables
     */
    private String userAndHost;

    private LibraryPreferences libraryPreferences;
    private DOIPreferences doiPreferences;
    private OwnerPreferences ownerPreferences;
    private TimestampPreferences timestampPreferences;
    private OpenOfficePreferences openOfficePreferences;
    private ImporterPreferences importerPreferences;
    private GrobidPreferences grobidPreferences;
    private ProtectedTermsPreferences protectedTermsPreferences;
    private MrDlibPreferences mrDlibPreferences;
    private FilePreferences filePreferences;
    private RemotePreferences remotePreferences;
    private ProxyPreferences proxyPreferences;
    private SSLPreferences sslPreferences;
    private SearchPreferences searchPreferences;
    private AutoLinkPreferences autoLinkPreferences;
    private ExportPreferences exportPreferences;
    private NameFormatterPreferences nameFormatterPreferences;
    private BibEntryPreferences bibEntryPreferences;
    private InternalPreferences internalPreferences;
    private XmpPreferences xmpPreferences;
    private CleanupPreferences cleanupPreferences;
    private LinkedFileNamePatternPreferences linkedFileNamePatternPreferences;
    private CitationKeyPatternPreferences citationKeyPatternPreferences;
    private JournalAbbreviationPreferences journalAbbreviationPreferences;
    private FieldPreferences fieldPreferences;
    private AiPreferences aiPreferences;
    private LastFilesOpenedPreferences lastFilesOpenedPreferences;

    /**
     * @implNote The constructor is made protected to enforce this as a singleton class:
     */
    protected JabRefCliPreferences() {
        try {
            if (new File("jabref.xml").exists()) {
                importPreferences(Path.of("jabref.xml"));
            }
        } catch (JabRefException e) {
            LOGGER.warn("Could not import preferences from jabref.xml", e);
        }

        // load user preferences
        prefs = PREFS_NODE;

        // Since some of the preference settings themselves use localized strings, we cannot set the language after
        // the initialization of the preferences in main
        // Otherwise that language framework will be instantiated and more importantly, statically initialized preferences
        // will never be translated.
        Localization.setLanguage(getLanguage());

        defaults.put(SEARCH_DISPLAY_MODE, Boolean.TRUE);
        defaults.put(SEARCH_CASE_SENSITIVE, Boolean.FALSE);
        defaults.put(SEARCH_REG_EXP, Boolean.FALSE);
        defaults.put(SEARCH_FULLTEXT, Boolean.FALSE);
        defaults.put(SEARCH_KEEP_SEARCH_STRING, Boolean.FALSE);
        defaults.put(SEARCH_KEEP_GLOBAL_WINDOW_ON_TOP, Boolean.TRUE);
        defaults.put(SEARCH_WINDOW_HEIGHT, 176.0);
        defaults.put(SEARCH_WINDOW_WIDTH, 600.0);
        defaults.put(SEARCH_WINDOW_DIVIDER_POS, 0.5);
        defaults.put(SEARCH_CATALOGS, convertListToString(List.of(
                ACMPortalFetcher.FETCHER_NAME,
                SpringerFetcher.FETCHER_NAME,
                DBLPFetcher.FETCHER_NAME,
                IEEE.FETCHER_NAME)));
        defaults.put(DEFAULT_PLAIN_CITATION_PARSER, PlainCitationParserChoice.RULE_BASED.name());
        defaults.put(IMPORTERS_ENABLED, Boolean.TRUE);
        defaults.put(GENERATE_KEY_ON_IMPORT, Boolean.TRUE);

        // region: Grobid
        defaults.put(GROBID_ENABLED, Boolean.FALSE);
        defaults.put(GROBID_PREFERENCE, Boolean.FALSE);
        defaults.put(GROBID_URL, "http://grobid.jabref.org:8070");
        // endregion

        defaults.put(BIBLATEX_DEFAULT_MODE, Boolean.FALSE);

        defaults.put(USE_CUSTOM_DOI_URI, Boolean.FALSE);
        defaults.put(BASE_DOI_URI, "https://doi.org");

        if (OS.OS_X) {
            defaults.put(FONT_FAMILY, "SansSerif");
        } else {
            // Linux
            defaults.put(FONT_FAMILY, "SansSerif");
        }

        defaults.put(KEY_PATTERN_REGEX, "");
        defaults.put(KEY_PATTERN_REPLACEMENT, "");

        // Proxy
        defaults.put(PROXY_USE, Boolean.FALSE);
        defaults.put(PROXY_HOSTNAME, "");
        defaults.put(PROXY_PORT, "80");
        defaults.put(PROXY_USE_AUTHENTICATION, Boolean.FALSE);
        defaults.put(PROXY_USERNAME, "");
        defaults.put(PROXY_PASSWORD, "");
        defaults.put(PROXY_PERSIST_PASSWORD, Boolean.FALSE);

        // SSL
        defaults.put(TRUSTSTORE_PATH, Directories
                                        .getSslDirectory()
                                        .resolve("truststore.jks").toString());

        // system locale as default
        defaults.put(LANGUAGE, Locale.getDefault().getLanguage());

        defaults.put(REFORMAT_FILE_ON_SAVE_AND_EXPORT, Boolean.FALSE);

        // export order
        defaults.put(EXPORT_IN_ORIGINAL_ORDER, Boolean.TRUE);
        defaults.put(EXPORT_IN_SPECIFIED_ORDER, Boolean.FALSE);

        // export order: if EXPORT_IN_SPECIFIED_ORDER, then use following criteria
        defaults.put(EXPORT_PRIMARY_SORT_FIELD, InternalField.KEY_FIELD.getName());
        defaults.put(EXPORT_PRIMARY_SORT_DESCENDING, Boolean.FALSE);
        defaults.put(EXPORT_SECONDARY_SORT_FIELD, StandardField.AUTHOR.getName());
        defaults.put(EXPORT_SECONDARY_SORT_DESCENDING, Boolean.FALSE);
        defaults.put(EXPORT_TERTIARY_SORT_FIELD, StandardField.TITLE.getName());
        defaults.put(EXPORT_TERTIARY_SORT_DESCENDING, Boolean.FALSE);

        defaults.put(NEWLINE, System.lineSeparator());

        defaults.put(XMP_PRIVACY_FILTERS, "pdf;timestamp;keywords;owner;note;review");
        defaults.put(USE_XMP_PRIVACY_FILTER, Boolean.FALSE);
        defaults.put(WORKING_DIRECTORY, USER_HOME);
        defaults.put(EXPORT_WORKING_DIRECTORY, USER_HOME);
        defaults.put(LAST_USED_DIRECTORY, getDefaultPath().toString());

        defaults.put(CREATE_BACKUP, Boolean.TRUE);

        // Remembers working directory of last import
        defaults.put(IMPORT_WORKING_DIRECTORY, USER_HOME);
        defaults.put(PREFS_EXPORT_PATH, USER_HOME);
        defaults.put(AUTO_OPEN_FORM, Boolean.TRUE);
        defaults.put(DEFAULT_SHOW_SOURCE, Boolean.FALSE);

        defaults.put(SHOW_USER_COMMENTS_FIELDS, Boolean.TRUE);

        defaults.put(SHOW_RECOMMENDATIONS, Boolean.TRUE);
        defaults.put(SHOW_AI_CHAT, Boolean.TRUE);
        defaults.put(SHOW_AI_SUMMARY, Boolean.TRUE);
        defaults.put(ACCEPT_RECOMMENDATIONS, Boolean.FALSE);
        defaults.put(SHOW_LATEX_CITATIONS, Boolean.TRUE);
        defaults.put(SHOW_SCITE_TAB, Boolean.TRUE);
        defaults.put(SEND_LANGUAGE_DATA, Boolean.FALSE);
        defaults.put(SEND_OS_DATA, Boolean.FALSE);
        defaults.put(SEND_TIMEZONE_DATA, Boolean.FALSE);
        defaults.put(VALIDATE_IN_ENTRY_EDITOR, Boolean.TRUE);
        defaults.put(KEYWORD_SEPARATOR, ", ");
        defaults.put(DEFAULT_ENCODING, StandardCharsets.UTF_8.name());
        defaults.put(DEFAULT_OWNER, System.getProperty("user.name"));
        defaults.put(MEMORY_STICK_MODE, Boolean.FALSE);

        defaults.put(PROTECTED_TERMS_ENABLED_INTERNAL, convertListToString(ProtectedTermsLoader.getInternalLists()));
        defaults.put(PROTECTED_TERMS_DISABLED_INTERNAL, "");
        defaults.put(PROTECTED_TERMS_ENABLED_EXTERNAL, "");
        defaults.put(PROTECTED_TERMS_DISABLED_EXTERNAL, "");

        // OpenOffice/LibreOffice
        if (OS.WINDOWS) {
            defaults.put(OO_EXECUTABLE_PATH, OpenOfficePreferences.DEFAULT_WIN_EXEC_PATH);
        } else if (OS.OS_X) {
            defaults.put(OO_EXECUTABLE_PATH, OpenOfficePreferences.DEFAULT_OSX_EXEC_PATH);
        } else { // Linux
            defaults.put(OO_EXECUTABLE_PATH, OpenOfficePreferences.DEFAULT_LINUX_EXEC_PATH);
        }

        defaults.put(OO_SYNC_WHEN_CITING, Boolean.FALSE);
        defaults.put(OO_ALWAYS_ADD_CITED_ON_PAGES, Boolean.FALSE);
        defaults.put(OO_USE_ALL_OPEN_BASES, Boolean.TRUE);
        defaults.put(OO_BIBLIOGRAPHY_STYLE_FILE, JStyleLoader.DEFAULT_AUTHORYEAR_STYLE_PATH);
        defaults.put(OO_EXTERNAL_STYLE_FILES, "");
        defaults.put(OO_CURRENT_STYLE, CSLStyleLoader.getDefaultStyle().getPath()); // Default CSL Style is IEEE
        defaults.put(OO_CSL_BIBLIOGRAPHY_TITLE, "References");
        defaults.put(OO_CSL_BIBLIOGRAPHY_HEADER_FORMAT, "Heading 2");
        defaults.put(OO_EXTERNAL_CSL_STYLES, "");

        defaults.put(FETCHER_CUSTOM_KEY_NAMES, "Springer;IEEEXplore;SAO/NASA ADS;ScienceDirect;Biodiversity Heritage");
        defaults.put(FETCHER_CUSTOM_KEY_USES, "FALSE;FALSE;FALSE;FALSE;FALSE");
        defaults.put(FETCHER_CUSTOM_KEY_PERSIST, Boolean.FALSE);

        defaults.put(USE_OWNER, Boolean.FALSE);
        defaults.put(OVERWRITE_OWNER, Boolean.FALSE);
        defaults.put(AVOID_OVERWRITING_KEY, Boolean.FALSE);
        defaults.put(WARN_BEFORE_OVERWRITING_KEY, Boolean.TRUE);
        defaults.put(CONFIRM_LINKED_FILE_DELETE, Boolean.TRUE);
        defaults.put(KEEP_DOWNLOAD_URL, Boolean.TRUE);
<<<<<<< HEAD
        defaults.put(DEFAULT_LINKED_FILE_NAME_PATTERN, "[auth][year]");
=======
        defaults.put(OPEN_FILE_EXPLORER_IN_FILE_DIRECTORY, Boolean.TRUE);
        defaults.put(OPEN_FILE_EXPLORER_IN_LAST_USED_DIRECTORY, Boolean.FALSE);
>>>>>>> f50e3e3a
        defaults.put(DEFAULT_CITATION_KEY_PATTERN, "[auth][year]");
        defaults.put(UNWANTED_CITATION_KEY_CHARACTERS, "-`ʹ:!;?^$");
        defaults.put(RESOLVE_STRINGS_FOR_FIELDS, "author;booktitle;editor;editora;editorb;editorc;institution;issuetitle;journal;journalsubtitle;journaltitle;mainsubtitle;month;publisher;shortauthor;shorteditor;subtitle;titleaddon");
        defaults.put(DO_NOT_RESOLVE_STRINGS, Boolean.FALSE);
        defaults.put(NON_WRAPPABLE_FIELDS, "pdf;ps;url;doi;file;isbn;issn");
        defaults.put(WARN_ABOUT_DUPLICATES_IN_INSPECTION, Boolean.TRUE);
        defaults.put(ADD_CREATION_DATE, Boolean.FALSE);
        defaults.put(ADD_MODIFICATION_DATE, Boolean.FALSE);

        defaults.put(UPDATE_TIMESTAMP, Boolean.FALSE);
        defaults.put(TIME_STAMP_FIELD, StandardField.TIMESTAMP.getName());
        // default time stamp follows ISO-8601. Reason: https://xkcd.com/1179/
        defaults.put(TIME_STAMP_FORMAT, "yyyy-MM-dd");

        defaults.put(GENERATE_KEYS_BEFORE_SAVING, Boolean.FALSE);

        defaults.put(USE_REMOTE_SERVER, Boolean.TRUE);
        defaults.put(REMOTE_SERVER_PORT, 6050);

        defaults.put(EXTERNAL_JOURNAL_LISTS, "");
        defaults.put(USE_AMS_FJOURNAL, true);
        defaults.put(LAST_USED_EXPORT, "");

        defaults.put(STORE_RELATIVE_TO_BIB, Boolean.TRUE);

        defaults.put(AUTOLINK_EXACT_KEY_ONLY, Boolean.FALSE);
        defaults.put(AUTOLINK_FILES_ENABLED, Boolean.TRUE);
        defaults.put(LOCAL_AUTO_SAVE, Boolean.FALSE);
        defaults.put(ALLOW_INTEGER_EDITION_BIBTEX, Boolean.FALSE);
        // Curly brackets ({}) are the default delimiters, not quotes (") as these cause trouble when they appear within the field value:
        // Currently, JabRef does not escape them
        defaults.put(KEY_GEN_FIRST_LETTER_A, Boolean.TRUE);
        defaults.put(KEY_GEN_ALWAYS_ADD_LETTER, Boolean.FALSE);

        defaults.put(ASK_AUTO_NAMING_PDFS_AGAIN, Boolean.TRUE);
        defaults.put(CLEANUP_JOBS, convertListToString(getDefaultCleanupJobs().stream().map(Enum::name).toList()));
        defaults.put(CLEANUP_FIELD_FORMATTERS_ENABLED, Boolean.FALSE);
        defaults.put(CLEANUP_FIELD_FORMATTERS, FieldFormatterCleanups.getMetaDataString(FieldFormatterCleanups.DEFAULT_SAVE_ACTIONS, OS.NEWLINE));

        // use citation key appended with filename as default pattern
        defaults.put(IMPORT_FILENAMEPATTERN, FilePreferences.DEFAULT_FILENAME_PATTERNS[1]);
        // Default empty String to be backwards compatible
        defaults.put(IMPORT_FILEDIRPATTERN, "");
        // Download files by default
        defaults.put(DOWNLOAD_LINKED_FILES, true);
        // Create Fulltext-Index by default
        defaults.put(FULLTEXT_INDEX_LINKED_FILES, true);

        String defaultExpression = "**/.*[citationkey].*\\\\.[extension]";
        defaults.put(AUTOLINK_REG_EXP_SEARCH_EXPRESSION_KEY, defaultExpression);
        defaults.put(AUTOLINK_USE_REG_EXP_SEARCH_KEY, Boolean.FALSE);

        // version check defaults
        defaults.put(VERSION_IGNORED_UPDATE, "");
        defaults.put(VERSION_CHECK_ENABLED, Boolean.TRUE);

        setLanguageDependentDefaultValues();

        // region last files opened
        defaults.put(RECENT_DATABASES, "");
        defaults.put(LAST_FOCUSED, "");
        defaults.put(LAST_EDITED, "");
        // endregion

        // region:AI
        defaults.put(AI_ENABLED, AiDefaultPreferences.ENABLE_CHAT);
        defaults.put(AI_AUTO_GENERATE_EMBEDDINGS, AiDefaultPreferences.AUTO_GENERATE_EMBEDDINGS);
        defaults.put(AI_AUTO_GENERATE_SUMMARIES, AiDefaultPreferences.AUTO_GENERATE_SUMMARIES);
        defaults.put(AI_PROVIDER, AiDefaultPreferences.PROVIDER.name());
        defaults.put(AI_OPEN_AI_CHAT_MODEL, AiDefaultPreferences.CHAT_MODELS.get(AiProvider.OPEN_AI).getName());
        defaults.put(AI_MISTRAL_AI_CHAT_MODEL, AiDefaultPreferences.CHAT_MODELS.get(AiProvider.MISTRAL_AI).getName());
        defaults.put(AI_GEMINI_CHAT_MODEL, AiDefaultPreferences.CHAT_MODELS.get(AiProvider.GEMINI).getName());
        defaults.put(AI_HUGGING_FACE_CHAT_MODEL, AiDefaultPreferences.CHAT_MODELS.get(AiProvider.HUGGING_FACE).getName());
        defaults.put(AI_GPT_4_ALL_MODEL, AiDefaultPreferences.CHAT_MODELS.get(AiProvider.GPT4ALL).getName());
        defaults.put(AI_CUSTOMIZE_SETTINGS, AiDefaultPreferences.CUSTOMIZE_SETTINGS);
        defaults.put(AI_EMBEDDING_MODEL, AiDefaultPreferences.EMBEDDING_MODEL.name());
        defaults.put(AI_OPEN_AI_API_BASE_URL, AiProvider.OPEN_AI.getApiUrl());
        defaults.put(AI_MISTRAL_AI_API_BASE_URL, AiProvider.MISTRAL_AI.getApiUrl());
        defaults.put(AI_GEMINI_API_BASE_URL, AiProvider.GEMINI.getApiUrl());
        defaults.put(AI_HUGGING_FACE_API_BASE_URL, AiProvider.HUGGING_FACE.getApiUrl());
        defaults.put(AI_GPT_4_ALL_API_BASE_URL, AiProvider.GPT4ALL.getApiUrl());
        defaults.put(AI_SYSTEM_MESSAGE, AiDefaultPreferences.SYSTEM_MESSAGE);
        defaults.put(AI_TEMPERATURE, AiDefaultPreferences.TEMPERATURE);
        defaults.put(AI_CONTEXT_WINDOW_SIZE, AiDefaultPreferences.getContextWindowSize(AiDefaultPreferences.PROVIDER, AiDefaultPreferences.CHAT_MODELS.get(AiDefaultPreferences.PROVIDER).getName()));
        defaults.put(AI_DOCUMENT_SPLITTER_CHUNK_SIZE, AiDefaultPreferences.DOCUMENT_SPLITTER_CHUNK_SIZE);
        defaults.put(AI_DOCUMENT_SPLITTER_OVERLAP_SIZE, AiDefaultPreferences.DOCUMENT_SPLITTER_OVERLAP);
        defaults.put(AI_RAG_MAX_RESULTS_COUNT, AiDefaultPreferences.RAG_MAX_RESULTS_COUNT);
        defaults.put(AI_RAG_MIN_SCORE, AiDefaultPreferences.RAG_MIN_SCORE);

        // region:AI templates
        defaults.put(AI_CHATTING_SYSTEM_MESSAGE_TEMPLATE, AiDefaultPreferences.TEMPLATES.get(AiTemplate.CHATTING_SYSTEM_MESSAGE));
        defaults.put(AI_CHATTING_USER_MESSAGE_TEMPLATE, AiDefaultPreferences.TEMPLATES.get(AiTemplate.CHATTING_USER_MESSAGE));
        defaults.put(AI_SUMMARIZATION_CHUNK_TEMPLATE, AiDefaultPreferences.TEMPLATES.get(AiTemplate.SUMMARIZATION_CHUNK));
        defaults.put(AI_SUMMARIZATION_COMBINE_TEMPLATE, AiDefaultPreferences.TEMPLATES.get(AiTemplate.SUMMARIZATION_COMBINE));
        // endregion

        // endregion
    }

    public void setLanguageDependentDefaultValues() {
        // Entry editor tab 0:
        defaults.put(CUSTOM_TAB_NAME + "_def0", Localization.lang("General"));
        String fieldNames = FieldFactory.getDefaultGeneralFields().stream().map(Field::getName).collect(Collectors.joining(STRINGLIST_DELIMITER.toString()));
        defaults.put(CUSTOM_TAB_FIELDS + "_def0", fieldNames);

        // Entry editor tab 1:
        defaults.put(CUSTOM_TAB_FIELDS + "_def1", StandardField.ABSTRACT.getName());
        defaults.put(CUSTOM_TAB_NAME + "_def1", Localization.lang("Abstract"));
    }

    /**
     * @deprecated Never ever add a call to this method. There should be only one caller.
     *             All other usages should get the preferences passed (or injected).
     *             The JabRef team leaves the {@code @deprecated} annotation to have IntelliJ listing this method with a strike-through.
     */
    @Deprecated
    public static JabRefCliPreferences getInstance() {
        if (JabRefCliPreferences.singleton == null) {
            JabRefCliPreferences.singleton = new JabRefCliPreferences();
        }
        return JabRefCliPreferences.singleton;
    }

    //*************************************************************************************************************
    // Common serializer logic
    //*************************************************************************************************************

    @VisibleForTesting
    static String convertListToString(List<String> value) {
        return value.stream().map(val -> StringUtil.quote(val, STRINGLIST_DELIMITER.toString(), '\\')).collect(Collectors.joining(STRINGLIST_DELIMITER.toString()));
    }

    @VisibleForTesting
    static List<String> convertStringToList(String toConvert) {
        if (StringUtil.isBlank(toConvert)) {
            return Collections.emptyList();
        }

        return Splitter.on(STRINGLIST_DELIMITER).splitToList(toConvert);
    }

    //*************************************************************************************************************
    // Backingstore access logic
    //*************************************************************************************************************

    /**
     * Check whether a key is set (differently from null).
     *
     * @param key The key to check.
     * @return true if the key is set, false otherwise.
     */
    public boolean hasKey(String key) {
        return prefs.get(key, null) != null;
    }

    public String get(String key) {
        return prefs.get(key, (String) defaults.get(key));
    }

    public String getEmptyIsDefault(String key) {
        String defaultValue = (String) defaults.get(key);
        String result = prefs.get(key, defaultValue);
        if ("".equals(result)) {
            return defaultValue;
        }
        return result;
    }

    public Optional<String> getAsOptional(String key) {
        return Optional.ofNullable(prefs.get(key, (String) defaults.get(key)));
    }

    public String get(String key, String def) {
        return prefs.get(key, def);
    }

    public boolean getBoolean(String key) {
        return prefs.getBoolean(key, getBooleanDefault(key));
    }

    public boolean getBoolean(String key, boolean def) {
        return prefs.getBoolean(key, def);
    }

    private boolean getBooleanDefault(String key) {
        return (Boolean) defaults.get(key);
    }

    public int getInt(String key) {
        return prefs.getInt(key, getIntDefault(key));
    }

    public double getDouble(String key) {
        return prefs.getDouble(key, getDoubleDefault(key));
    }

    public int getIntDefault(String key) {
        return (Integer) defaults.get(key);
    }

    private double getDoubleDefault(String key) {
        return ((Number) defaults.get(key)).doubleValue();
    }

    public void put(String key, String value) {
        prefs.put(key, value);
    }

    public void putBoolean(String key, boolean value) {
        prefs.putBoolean(key, value);
    }

    public void putInt(String key, int value) {
        prefs.putInt(key, value);
    }

    public void putInt(String key, Number value) {
        prefs.putInt(key, value.intValue());
    }

    public void putDouble(String key, double value) {
        prefs.putDouble(key, value);
    }

    protected void remove(String key) {
        prefs.remove(key);
    }

    /**
     * Puts a list of strings into the Preferences, by linking its elements with a STRINGLIST_DELIMITER into a single string. Escape characters make the process transparent even if strings contains a STRINGLIST_DELIMITER.
     */
    public void putStringList(String key, List<String> value) {
        if (value == null) {
            remove(key);
            return;
        }

        put(key, convertListToString(value));
    }

    /**
     * Returns a List of Strings containing the chosen columns.
     */
    public List<String> getStringList(String key) {
        return convertStringToList(get(key));
    }

    /**
     * Returns a Path
     */
    private Path getPath(String key, Path defaultValue) {
        String rawPath = get(key);
        return StringUtil.isNotBlank(rawPath) ? Path.of(rawPath) : defaultValue;
    }

    /**
     * Clear all preferences.
     *
     * @throws BackingStoreException if JabRef is unable to write to the registry/the preferences storage
     */
    @Override
    public void clear() throws BackingStoreException {
        clearAllBibEntryTypes();
        clearCitationKeyPatterns();
        clearLinkedFileNamePatterns();
        clearTruststoreFromCustomCertificates();
        clearCustomFetcherKeys();
        prefs.clear();
        new SharedDatabasePreferences().clear();
    }

    private void clearTruststoreFromCustomCertificates() {
        TrustStoreManager trustStoreManager = new TrustStoreManager(Path.of(defaults.get(TRUSTSTORE_PATH).toString()));
        trustStoreManager.clearCustomCertificates();
    }

    /**
     * Removes the given key from the preferences.
     *
     * @throws IllegalArgumentException if the key does not exist
     */
    @Override
    public void deleteKey(String key) throws IllegalArgumentException {
        String keyTrimmed = key.trim();
        if (hasKey(keyTrimmed)) {
            remove(keyTrimmed);
        } else {
            throw new IllegalArgumentException("Unknown preference key");
        }
    }

    /**
     * Calling this method will write all preferences into the preference store.
     */
    @Override
    public void flush() {
        if (getBoolean(MEMORY_STICK_MODE)) {
            try {
                exportPreferences(Path.of("jabref.xml"));
            } catch (JabRefException e) {
                LOGGER.warn("Could not export preferences for memory stick mode: {}", e.getMessage(), e);
            }
        }
        try {
            prefs.flush();
        } catch (BackingStoreException ex) {
            LOGGER.warn("Cannot communicate with backing store", ex);
        }
    }

    @Override
    public Map<String, Object> getPreferences() {
        Map<String, Object> result = new HashMap<>();

        try {
            addPrefsRecursively(this.prefs, result);
        } catch (BackingStoreException e) {
            LOGGER.info("could not retrieve preference keys", e);
        }
        return result;
    }

    @Override
    public Map<String, Object> getDefaults() {
        return defaults;
    }

    private void addPrefsRecursively(Preferences prefs, Map<String, Object> result) throws BackingStoreException {
        for (String key : prefs.keys()) {
            result.put(key, getObject(prefs, key));
        }
        for (String child : prefs.childrenNames()) {
            addPrefsRecursively(prefs.node(child), result);
        }
    }

    private Object getObject(Preferences prefs, String key) {
        try {
            return prefs.get(key, (String) defaults.get(key));
        } catch (ClassCastException e) {
            try {
                return prefs.getBoolean(key, getBooleanDefault(key));
            } catch (ClassCastException e2) {
                try {
                    return prefs.getInt(key, getIntDefault(key));
                } catch (ClassCastException e3) {
                    return prefs.getDouble(key, getDoubleDefault(key));
                }
            }
        }
    }

    /**
     * Returns a list of Strings stored by key+N with N being an incrementing number
     */
    protected List<String> getSeries(String key) {
        int i = 0;
        List<String> series = new ArrayList<>();
        String item;
        while (!StringUtil.isBlank(item = get(key + i))) {
            series.add(item);
            i++;
        }
        return series;
    }

    /**
     * Removes all entries keyed by prefix+number, where number is equal to or higher than the given number.
     *
     * @param number or higher.
     */
    protected void purgeSeries(String prefix, int number) {
        int n = number;
        while (get(prefix + n) != null) {
            remove(prefix + n);
            n++;
        }
    }

    /**
     * Exports Preferences to an XML file.
     *
     * @param path Path to export to
     */
    @Override
    public void exportPreferences(Path path) throws JabRefException {
        LOGGER.debug("Exporting preferences {}", path.toAbsolutePath());
        try (OutputStream os = Files.newOutputStream(path)) {
            prefs.exportSubtree(os);
        } catch (BackingStoreException
                 | IOException ex) {
            throw new JabRefException(
                    "Could not export preferences",
                    Localization.lang("Could not export preferences"),
                    ex);
        }
    }

    /**
     * Imports Preferences from an XML file.
     *
     * @param file Path of file to import from
     * @throws JabRefException thrown if importing the preferences failed due to an InvalidPreferencesFormatException or an IOException
     */
    @Override
    public void importPreferences(Path file) throws JabRefException {
        try (InputStream is = Files.newInputStream(file)) {
            Preferences.importPreferences(is);
        } catch (InvalidPreferencesFormatException
                 | IOException ex) {
            throw new JabRefException(
                    "Could not import preferences",
                    Localization.lang("Could not import preferences"),
                    ex);
        }
    }

    //*************************************************************************************************************
    // ToDo: Cleanup
    //*************************************************************************************************************

    @Override
    public LayoutFormatterPreferences getLayoutFormatterPreferences() {
        return new LayoutFormatterPreferences(
                getNameFormatterPreferences(),
                getDOIPreferences(),
                getFilePreferences().mainFileDirectoryProperty());
    }

    @Override
    public JournalAbbreviationPreferences getJournalAbbreviationPreferences() {
        if (journalAbbreviationPreferences != null) {
            return journalAbbreviationPreferences;
        }

        journalAbbreviationPreferences = new JournalAbbreviationPreferences(
                getStringList(EXTERNAL_JOURNAL_LISTS),
                getBoolean(USE_AMS_FJOURNAL));

        journalAbbreviationPreferences.getExternalJournalLists().addListener((InvalidationListener) change ->
                putStringList(EXTERNAL_JOURNAL_LISTS, journalAbbreviationPreferences.getExternalJournalLists()));
        EasyBind.listen(journalAbbreviationPreferences.useFJournalFieldProperty(),
                (obs, oldValue, newValue) -> putBoolean(USE_AMS_FJOURNAL, newValue));

        return journalAbbreviationPreferences;
    }

    //*************************************************************************************************************
    // CustomEntryTypes
    //*************************************************************************************************************

    @Override
    public BibEntryTypesManager getCustomEntryTypesRepository() {
        BibEntryTypesManager bibEntryTypesManager = new BibEntryTypesManager();
        EnumSet.allOf(BibDatabaseMode.class).forEach(mode ->
                bibEntryTypesManager.addCustomOrModifiedTypes(getBibEntryTypes(mode), mode));
        return bibEntryTypesManager;
    }

    private List<BibEntryType> getBibEntryTypes(BibDatabaseMode bibDatabaseMode) {
        List<BibEntryType> storedEntryTypes = new ArrayList<>();
        Preferences prefsNode = getPrefsNodeForCustomizedEntryTypes(bibDatabaseMode);
        try {
            Arrays.stream(prefsNode.keys())
                  .map(key -> prefsNode.get(key, null))
                  .filter(Objects::nonNull)
                  .forEach(typeString -> MetaDataParser.parseCustomEntryType(typeString).ifPresent(storedEntryTypes::add));
        } catch (BackingStoreException e) {
            LOGGER.info("Parsing customized entry types failed.", e);
        }
        return storedEntryTypes;
    }

    private void clearAllBibEntryTypes() {
        for (BibDatabaseMode mode : BibDatabaseMode.values()) {
            clearBibEntryTypes(mode);
        }
    }

    private void clearBibEntryTypes(BibDatabaseMode mode) {
        try {
            Preferences prefsNode = getPrefsNodeForCustomizedEntryTypes(mode);
            prefsNode.clear();
            prefsNode.flush();
        } catch (BackingStoreException e) {
            LOGGER.error("Resetting customized entry types failed.", e);
        }
    }

    @Override
    public void storeCustomEntryTypesRepository(BibEntryTypesManager entryTypesManager) {
        clearAllBibEntryTypes();
        storeBibEntryTypes(entryTypesManager.getAllCustomizedTypes(BibDatabaseMode.BIBTEX), BibDatabaseMode.BIBTEX);
        storeBibEntryTypes(entryTypesManager.getAllCustomizedTypes(BibDatabaseMode.BIBLATEX), BibDatabaseMode.BIBLATEX);
    }

    private void storeBibEntryTypes(Collection<BibEntryType> bibEntryTypes, BibDatabaseMode bibDatabaseMode) {
        Preferences prefsNode = getPrefsNodeForCustomizedEntryTypes(bibDatabaseMode);

        try {
            // clear old custom types
            clearBibEntryTypes(bibDatabaseMode);

            // store current custom types
            bibEntryTypes.forEach(type -> prefsNode.put(type.getType().getName(), MetaDataSerializer.serializeCustomEntryTypes(type)));

            prefsNode.flush();
        } catch (BackingStoreException e) {
            LOGGER.info("Updating stored custom entry types failed.", e);
        }
    }

    private static Preferences getPrefsNodeForCustomizedEntryTypes(BibDatabaseMode mode) {
        return mode == BibDatabaseMode.BIBTEX
                ? PREFS_NODE.node(CUSTOMIZED_BIBTEX_TYPES)
                : PREFS_NODE.node(CUSTOMIZED_BIBLATEX_TYPES);
    }

    //*************************************************************************************************************
    // Misc
    //*************************************************************************************************************

    @Override
    public OpenOfficePreferences getOpenOfficePreferences() {
        if (openOfficePreferences != null) {
            return openOfficePreferences;
        }

        String currentStylePath = get(OO_CURRENT_STYLE);

        OOStyle currentStyle = CSLStyleLoader.getDefaultStyle(); // Defaults to IEEE CSL Style

        // Reassign currentStyle based on actual last used CSL style or JStyle
        if (CitationStyle.isCitationStyleFile(currentStylePath)) {
            currentStyle = CSLStyleUtils.createCitationStyleFromFile(currentStylePath)
                                        .orElse(CSLStyleLoader.getDefaultStyle());
        } else {
            // For now, must be a JStyle. In future, make separate cases for JStyles (.jstyle) and BibTeX (.bst) styles
            try {
                currentStyle = new JStyle(currentStylePath, getLayoutFormatterPreferences(),
                        Injector.instantiateModelOrService(JournalAbbreviationRepository.class));
            } catch (IOException ex) {
                LOGGER.warn("Could not create JStyle", ex);
            }
        }

        openOfficePreferences = new OpenOfficePreferences(
                get(OO_EXECUTABLE_PATH),
                getBoolean(OO_USE_ALL_OPEN_BASES),
                getBoolean(OO_SYNC_WHEN_CITING),
                getStringList(OO_EXTERNAL_STYLE_FILES),
                get(OO_BIBLIOGRAPHY_STYLE_FILE),
                currentStyle,
                getBoolean(OO_ALWAYS_ADD_CITED_ON_PAGES),
                get(OO_CSL_BIBLIOGRAPHY_TITLE),
                get(OO_CSL_BIBLIOGRAPHY_HEADER_FORMAT),
                getStringList(OO_EXTERNAL_CSL_STYLES));

        EasyBind.listen(openOfficePreferences.executablePathProperty(), (obs, oldValue, newValue) -> put(OO_EXECUTABLE_PATH, newValue));
        EasyBind.listen(openOfficePreferences.useAllDatabasesProperty(), (obs, oldValue, newValue) -> putBoolean(OO_USE_ALL_OPEN_BASES, newValue));
        EasyBind.listen(openOfficePreferences.alwaysAddCitedOnPagesProperty(), (obs, oldValue, newValue) -> putBoolean(OO_ALWAYS_ADD_CITED_ON_PAGES, newValue));
        EasyBind.listen(openOfficePreferences.syncWhenCitingProperty(), (obs, oldValue, newValue) -> putBoolean(OO_SYNC_WHEN_CITING, newValue));

        openOfficePreferences.getExternalStyles().addListener((InvalidationListener) change ->
                putStringList(OO_EXTERNAL_STYLE_FILES, openOfficePreferences.getExternalStyles()));
        openOfficePreferences.getExternalCslStyles().addListener((InvalidationListener) change ->
                putStringList(OO_EXTERNAL_CSL_STYLES, openOfficePreferences.getExternalCslStyles()));
        EasyBind.listen(openOfficePreferences.currentJStyleProperty(), (obs, oldValue, newValue) -> put(OO_BIBLIOGRAPHY_STYLE_FILE, newValue));
        EasyBind.listen(openOfficePreferences.currentStyleProperty(), (obs, oldValue, newValue) -> put(OO_CURRENT_STYLE, newValue.getPath()));

        EasyBind.listen(openOfficePreferences.cslBibliographyTitleProperty(), (obs, oldValue, newValue) -> put(OO_CSL_BIBLIOGRAPHY_TITLE, newValue));
        EasyBind.listen(openOfficePreferences.cslBibliographyHeaderFormatProperty(), (obs, oldValue, newValue) -> put(OO_CSL_BIBLIOGRAPHY_HEADER_FORMAT, newValue));

        return openOfficePreferences;
    }

    @Override
    public LibraryPreferences getLibraryPreferences() {
        if (libraryPreferences != null) {
            return libraryPreferences;
        }

        libraryPreferences = new LibraryPreferences(
                getBoolean(BIBLATEX_DEFAULT_MODE) ? BibDatabaseMode.BIBLATEX : BibDatabaseMode.BIBTEX,
                getBoolean(REFORMAT_FILE_ON_SAVE_AND_EXPORT),
                getBoolean(LOCAL_AUTO_SAVE));

        EasyBind.listen(libraryPreferences.defaultBibDatabaseModeProperty(), (obs, oldValue, newValue) -> putBoolean(BIBLATEX_DEFAULT_MODE, (newValue == BibDatabaseMode.BIBLATEX)));
        EasyBind.listen(libraryPreferences.alwaysReformatOnSaveProperty(), (obs, oldValue, newValue) -> putBoolean(REFORMAT_FILE_ON_SAVE_AND_EXPORT, newValue));
        EasyBind.listen(libraryPreferences.autoSaveProperty(), (obs, oldValue, newValue) -> putBoolean(LOCAL_AUTO_SAVE, newValue));

        return libraryPreferences;
    }

    @Override
    public DOIPreferences getDOIPreferences() {
        if (doiPreferences != null) {
            return doiPreferences;
        }

        doiPreferences = new DOIPreferences(
                getBoolean(USE_CUSTOM_DOI_URI),
                get(BASE_DOI_URI));

        EasyBind.listen(doiPreferences.useCustomProperty(), (obs, oldValue, newValue) -> putBoolean(USE_CUSTOM_DOI_URI, newValue));
        EasyBind.listen(doiPreferences.defaultBaseURIProperty(), (obs, oldValue, newValue) -> put(BASE_DOI_URI, newValue));

        return doiPreferences;
    }

    @Override
    public OwnerPreferences getOwnerPreferences() {
        if (ownerPreferences != null) {
            return ownerPreferences;
        }

        ownerPreferences = new OwnerPreferences(
                getBoolean(USE_OWNER),
                get(DEFAULT_OWNER),
                getBoolean(OVERWRITE_OWNER));

        EasyBind.listen(ownerPreferences.useOwnerProperty(), (obs, oldValue, newValue) -> putBoolean(USE_OWNER, newValue));
        EasyBind.listen(ownerPreferences.defaultOwnerProperty(), (obs, oldValue, newValue) -> {
            put(DEFAULT_OWNER, newValue);
            // trigger re-determination of userAndHost and the dependent preferences
            userAndHost = null;

            // this propagates down to filePreferences
            getInternalPreferences().getUserAndHostProperty().setValue(newValue);
        });
        EasyBind.listen(ownerPreferences.overwriteOwnerProperty(), (obs, oldValue, newValue) -> putBoolean(OVERWRITE_OWNER, newValue));

        return ownerPreferences;
    }

    @Override
    public TimestampPreferences getTimestampPreferences() {
        if (timestampPreferences != null) {
            return timestampPreferences;
        }

        timestampPreferences = new TimestampPreferences(
                getBoolean(ADD_CREATION_DATE),
                getBoolean(ADD_MODIFICATION_DATE),
                getBoolean(UPDATE_TIMESTAMP),
                FieldFactory.parseField(get(TIME_STAMP_FIELD)),
                get(TIME_STAMP_FORMAT));

        EasyBind.listen(timestampPreferences.addCreationDateProperty(), (obs, oldValue, newValue) -> putBoolean(ADD_CREATION_DATE, newValue));
        EasyBind.listen(timestampPreferences.addModificationDateProperty(), (obs, oldValue, newValue) -> putBoolean(ADD_MODIFICATION_DATE, newValue));

        return timestampPreferences;
    }

    //*************************************************************************************************************
    // Network preferences
    //*************************************************************************************************************

    @Override
    public RemotePreferences getRemotePreferences() {
        if (remotePreferences != null) {
            return remotePreferences;
        }

        remotePreferences = new RemotePreferences(
                getInt(REMOTE_SERVER_PORT),
                getBoolean(USE_REMOTE_SERVER));

        EasyBind.listen(remotePreferences.portProperty(), (obs, oldValue, newValue) -> putInt(REMOTE_SERVER_PORT, newValue));
        EasyBind.listen(remotePreferences.useRemoteServerProperty(), (obs, oldValue, newValue) -> putBoolean(USE_REMOTE_SERVER, newValue));

        return remotePreferences;
    }

    @Override
    public ProxyPreferences getProxyPreferences() {
        if (proxyPreferences != null) {
            return proxyPreferences;
        }

        proxyPreferences = new ProxyPreferences(
                getBoolean(PROXY_USE),
                get(PROXY_HOSTNAME),
                get(PROXY_PORT),
                getBoolean(PROXY_USE_AUTHENTICATION),
                get(PROXY_USERNAME),
                getProxyPassword(),
                getBoolean(PROXY_PERSIST_PASSWORD));

        EasyBind.listen(proxyPreferences.useProxyProperty(), (obs, oldValue, newValue) -> putBoolean(PROXY_USE, newValue));
        EasyBind.listen(proxyPreferences.hostnameProperty(), (obs, oldValue, newValue) -> put(PROXY_HOSTNAME, newValue));
        EasyBind.listen(proxyPreferences.portProperty(), (obs, oldValue, newValue) -> put(PROXY_PORT, newValue));
        EasyBind.listen(proxyPreferences.useAuthenticationProperty(), (obs, oldValue, newValue) -> putBoolean(PROXY_USE_AUTHENTICATION, newValue));
        EasyBind.listen(proxyPreferences.usernameProperty(), (obs, oldValue, newValue) -> put(PROXY_USERNAME, newValue));
        EasyBind.listen(proxyPreferences.passwordProperty(), (obs, oldValue, newValue) -> setProxyPassword(newValue));
        EasyBind.listen(proxyPreferences.persistPasswordProperty(), (obs, oldValue, newValue) -> {
            putBoolean(PROXY_PERSIST_PASSWORD, newValue);
            if (!newValue) {
                try (final Keyring keyring = Keyring.create()) {
                    keyring.deletePassword("org.jabref", "proxy");
                } catch (Exception ex) {
                    LOGGER.warn("Unable to remove proxy credentials");
                }
            }
        });

        return proxyPreferences;
    }

    private String getProxyPassword() {
        if (getBoolean(PROXY_PERSIST_PASSWORD)) {
            try (final Keyring keyring = Keyring.create()) {
                return new Password(
                        keyring.getPassword("org.jabref", "proxy"),
                        getInternalPreferences().getUserAndHost())
                        .decrypt();
            } catch (PasswordAccessException ex) {
                LOGGER.warn("JabRef uses proxy password from key store but no password is stored");
            } catch (Exception ex) {
                LOGGER.warn("JabRef could not open the key store", ex);
            }
        }
        return (String) defaults.get(PROXY_PASSWORD);
    }

    private void setProxyPassword(String password) {
        if (getProxyPreferences().shouldPersistPassword()) {
            try (final Keyring keyring = Keyring.create()) {
                if (StringUtil.isBlank(password)) {
                    keyring.deletePassword("org.jabref", "proxy");
                } else {
                    keyring.setPassword("org.jabref", "proxy", new Password(
                            password.trim(),
                            getInternalPreferences().getUserAndHost())
                            .encrypt());
                }
            } catch (Exception ex) {
                LOGGER.warn("Unable to open key store", ex);
            }
        }
    }

    @Override
    public SSLPreferences getSSLPreferences() {
        if (sslPreferences != null) {
            return sslPreferences;
        }

        sslPreferences = new SSLPreferences(
                get(TRUSTSTORE_PATH)
        );

        return sslPreferences;
    }

    //*************************************************************************************************************
    // LinkedFileNamePatternPreferences
    //*************************************************************************************************************

    private GlobalLinkedFileNamePatterns getGlobalLinkedFileNamePattern() {
        GlobalLinkedFileNamePatterns linkedFileNamePattern = GlobalLinkedFileNamePatterns.fromPattern(get(DEFAULT_LINKED_FILE_NAME_PATTERN));
        Preferences preferences = PREFS_NODE.node(IMPORT_FILENAMEPATTERN);
        try {
            String[] keys = preferences.keys();
            for (String key : keys) {
                linkedFileNamePattern.addLinkedFileNamePattern(
                        EntryTypeFactory.parse(key),
                        preferences.get(key, null));
            }
        } catch (BackingStoreException ex) {
            LOGGER.info("BackingStoreException in JabRefPreferences.getKeyPattern", ex);
        }

        return linkedFileNamePattern;
    }

    // public for use in PreferenceMigrations
    public void storeGlobalLinkedFileNamePattern(GlobalLinkedFileNamePatterns pattern) {
        if ((pattern.getDefaultValue() == null)
                || pattern.getDefaultValue().equals(KeyPattern.NULL_PATTERN)) {
            put(DEFAULT_LINKED_FILE_NAME_PATTERN, "");
        } else {
            put(DEFAULT_LINKED_FILE_NAME_PATTERN, pattern.getDefaultValue().stringRepresentation());
        }

        // Store overridden definitions to Preferences.
        Preferences preferences = PREFS_NODE.node(IMPORT_FILENAMEPATTERN);
        try {
            preferences.clear(); // We remove all old entries.
        } catch (BackingStoreException ex) {
            LOGGER.info("BackingStoreException in JabRefPreferences::putKeyPattern", ex);
        }

        for (EntryType entryType : pattern.getAllKeys()) {
            if (!pattern.isDefaultValue(entryType)) {
                // first entry in the map is the full pattern
                preferences.put(entryType.getName(), pattern.getValue(entryType).stringRepresentation());
            }
        }
    }

    private void clearLinkedFileNamePatterns() throws BackingStoreException {
        Preferences preferences = PREFS_NODE.node(IMPORT_FILENAMEPATTERN);
        preferences.clear();
        getLinkedFileNamePatternPreferences().setNamePatterns(getGlobalLinkedFileNamePattern());
    }

    @Override
    public LinkedFileNamePatternPreferences getLinkedFileNamePatternPreferences() {
        if (linkedFileNamePatternPreferences != null) {
            return linkedFileNamePatternPreferences;
        }

        linkedFileNamePatternPreferences = new LinkedFileNamePatternPreferences(
                (String) defaults.get(DEFAULT_LINKED_FILE_NAME_PATTERN));

        EasyBind.listen(linkedFileNamePatternPreferences.namePatternsProperty(),
                (obs, oldValue, newValue) -> storeGlobalLinkedFileNamePattern(newValue));

        return linkedFileNamePatternPreferences;
    }

    //*************************************************************************************************************
    // CitationKeyPatternPreferences
    //*************************************************************************************************************

    private GlobalCitationKeyPatterns getGlobalCitationKeyPattern() {
        GlobalCitationKeyPatterns citationKeyPattern = GlobalCitationKeyPatterns.fromPattern(get(DEFAULT_CITATION_KEY_PATTERN));
        Preferences preferences = PREFS_NODE.node(CITATION_KEY_PATTERNS_NODE);
        try {
            String[] keys = preferences.keys();
            for (String key : keys) {
                citationKeyPattern.addCitationKeyPattern(
                        EntryTypeFactory.parse(key),
                        preferences.get(key, null));
            }
        } catch (BackingStoreException ex) {
            LOGGER.info("BackingStoreException in JabRefPreferences.getKeyPattern", ex);
        }

        return citationKeyPattern;
    }

    // public for use in PreferenceMigrations
    public void storeGlobalCitationKeyPattern(GlobalCitationKeyPatterns pattern) {
        if ((pattern.getDefaultValue() == null)
                || pattern.getDefaultValue().equals(KeyPattern.NULL_PATTERN)) {
            put(DEFAULT_CITATION_KEY_PATTERN, "");
        } else {
            put(DEFAULT_CITATION_KEY_PATTERN, pattern.getDefaultValue().stringRepresentation());
        }

        // Store overridden definitions to Preferences.
        Preferences preferences = PREFS_NODE.node(CITATION_KEY_PATTERNS_NODE);
        try {
            preferences.clear(); // We remove all old entries.
        } catch (BackingStoreException ex) {
            LOGGER.info("BackingStoreException in JabRefPreferences::putKeyPattern", ex);
        }

        for (EntryType entryType : pattern.getAllKeys()) {
            if (!pattern.isDefaultValue(entryType)) {
                // first entry in the map is the full pattern
                preferences.put(entryType.getName(), pattern.getValue(entryType).stringRepresentation());
            }
        }
    }

    private void clearCitationKeyPatterns() throws BackingStoreException {
        Preferences preferences = PREFS_NODE.node(CITATION_KEY_PATTERNS_NODE);
        preferences.clear();
        getCitationKeyPatternPreferences().setKeyPatterns(getGlobalCitationKeyPattern());
    }

    @Override
    public CitationKeyPatternPreferences getCitationKeyPatternPreferences() {
        if (citationKeyPatternPreferences != null) {
            return citationKeyPatternPreferences;
        }

        citationKeyPatternPreferences = new CitationKeyPatternPreferences(
                getBoolean(AVOID_OVERWRITING_KEY),
                getBoolean(WARN_BEFORE_OVERWRITING_KEY),
                getBoolean(GENERATE_KEYS_BEFORE_SAVING),
                getKeySuffix(),
                get(KEY_PATTERN_REGEX),
                get(KEY_PATTERN_REPLACEMENT),
                get(UNWANTED_CITATION_KEY_CHARACTERS),
                getGlobalCitationKeyPattern(),
                (String) defaults.get(DEFAULT_CITATION_KEY_PATTERN),
                getBibEntryPreferences().keywordSeparatorProperty());

        EasyBind.listen(citationKeyPatternPreferences.shouldAvoidOverwriteCiteKeyProperty(),
                (obs, oldValue, newValue) -> putBoolean(AVOID_OVERWRITING_KEY, newValue));
        EasyBind.listen(citationKeyPatternPreferences.shouldWarnBeforeOverwriteCiteKeyProperty(),
                (obs, oldValue, newValue) -> putBoolean(WARN_BEFORE_OVERWRITING_KEY, newValue));
        EasyBind.listen(citationKeyPatternPreferences.shouldGenerateCiteKeysBeforeSavingProperty(),
                (obs, oldValue, newValue) -> putBoolean(GENERATE_KEYS_BEFORE_SAVING, newValue));
        EasyBind.listen(citationKeyPatternPreferences.keySuffixProperty(), (obs, oldValue, newValue) -> {
            putBoolean(KEY_GEN_ALWAYS_ADD_LETTER, newValue == CitationKeyPatternPreferences.KeySuffix.ALWAYS);
            putBoolean(KEY_GEN_FIRST_LETTER_A, newValue == CitationKeyPatternPreferences.KeySuffix.SECOND_WITH_A);
        });
        EasyBind.listen(citationKeyPatternPreferences.keyPatternRegexProperty(),
                (obs, oldValue, newValue) -> put(KEY_PATTERN_REGEX, newValue));
        EasyBind.listen(citationKeyPatternPreferences.keyPatternReplacementProperty(),
                (obs, oldValue, newValue) -> put(KEY_PATTERN_REPLACEMENT, newValue));
        EasyBind.listen(citationKeyPatternPreferences.unwantedCharactersProperty(),
                (obs, oldValue, newValue) -> put(UNWANTED_CITATION_KEY_CHARACTERS, newValue));
        EasyBind.listen(citationKeyPatternPreferences.keyPatternsProperty(),
                (obs, oldValue, newValue) -> storeGlobalCitationKeyPattern(newValue));

        return citationKeyPatternPreferences;
    }

    private CitationKeyPatternPreferences.KeySuffix getKeySuffix() {
        CitationKeyPatternPreferences.KeySuffix keySuffix =
                CitationKeyPatternPreferences.KeySuffix.SECOND_WITH_B;
        if (getBoolean(KEY_GEN_ALWAYS_ADD_LETTER)) {
            keySuffix = CitationKeyPatternPreferences.KeySuffix.ALWAYS;
        } else if (getBoolean(KEY_GEN_FIRST_LETTER_A)) {
            keySuffix = CitationKeyPatternPreferences.KeySuffix.SECOND_WITH_A;
        }
        return keySuffix;
    }

    //*************************************************************************************************************
    // BibEntryPreferences
    //*************************************************************************************************************

    @Override
    public BibEntryPreferences getBibEntryPreferences() {
        if (bibEntryPreferences != null) {
            return bibEntryPreferences;
        }

        bibEntryPreferences = new BibEntryPreferences(
                get(KEYWORD_SEPARATOR).charAt(0)
        );

        EasyBind.listen(bibEntryPreferences.keywordSeparatorProperty(), ((observable, oldValue, newValue) -> put(KEYWORD_SEPARATOR, String.valueOf(newValue))));

        return bibEntryPreferences;
    }

    //*************************************************************************************************************
    // InternalPreferences
    //*************************************************************************************************************

    protected Path getDefaultPath() {
        return Path.of("/");
    }

    @Override
    public InternalPreferences getInternalPreferences() {
        if (internalPreferences != null) {
            return internalPreferences;
        }

        internalPreferences = new InternalPreferences(
                Version.parse(get(VERSION_IGNORED_UPDATE)),
                getBoolean(VERSION_CHECK_ENABLED),
                getPath(PREFS_EXPORT_PATH, getDefaultPath()),
                getUserAndHost(),
                getBoolean(MEMORY_STICK_MODE));

        EasyBind.listen(internalPreferences.ignoredVersionProperty(),
                (obs, oldValue, newValue) -> put(VERSION_IGNORED_UPDATE, newValue.toString()));
        EasyBind.listen(internalPreferences.versionCheckEnabledProperty(),
                (obs, oldValue, newValue) -> putBoolean(VERSION_CHECK_ENABLED, newValue));
        EasyBind.listen(internalPreferences.lastPreferencesExportPathProperty(),
                (obs, oldValue, newValue) -> put(PREFS_EXPORT_PATH, newValue.toString()));
        // user is a static value, should only be changed for debugging
        EasyBind.listen(internalPreferences.memoryStickModeProperty(), (obs, oldValue, newValue) -> {
            putBoolean(MEMORY_STICK_MODE, newValue);
            if (!newValue) {
                try {
                    Files.deleteIfExists(Path.of("jabref.xml"));
                } catch (IOException e) {
                    LOGGER.warn("Error accessing filesystem", e);
                }
            }
        });

        return internalPreferences;
    }

    private String getUserAndHost() {
        if (StringUtil.isNotBlank(userAndHost)) {
            return userAndHost;
        }
        userAndHost = get(DEFAULT_OWNER) + '-' + OS.getHostName();
        return userAndHost;
    }

    protected Language getLanguage() {
        return Stream.of(Language.values())
                     .filter(language -> language.getId().equalsIgnoreCase(get(LANGUAGE)))
                     .findFirst()
                     .orElse(Language.ENGLISH);
    }

    @Override
    public FieldPreferences getFieldPreferences() {
        if (fieldPreferences != null) {
            return fieldPreferences;
        }

        fieldPreferences = new FieldPreferences(
                !getBoolean(DO_NOT_RESOLVE_STRINGS), // mind the !
                getStringList(RESOLVE_STRINGS_FOR_FIELDS).stream()
                                                         .map(FieldFactory::parseField)
                                                         .collect(Collectors.toList()),
                getStringList(NON_WRAPPABLE_FIELDS).stream()
                                                   .map(FieldFactory::parseField)
                                                   .collect(Collectors.toList()));

        EasyBind.listen(fieldPreferences.resolveStringsProperty(), (obs, oldValue, newValue) -> putBoolean(DO_NOT_RESOLVE_STRINGS, !newValue));
        fieldPreferences.getResolvableFields().addListener((InvalidationListener) change ->
                put(RESOLVE_STRINGS_FOR_FIELDS, FieldFactory.serializeFieldsList(fieldPreferences.getResolvableFields())));
        fieldPreferences.getNonWrappableFields().addListener((InvalidationListener) change ->
                put(NON_WRAPPABLE_FIELDS, FieldFactory.serializeFieldsList(fieldPreferences.getNonWrappableFields())));

        return fieldPreferences;
    }

    //*************************************************************************************************************
    // Linked files preferences
    //*************************************************************************************************************

    protected boolean moveToTrashSupported() {
        return false;
    }

    @Override
    public FilePreferences getFilePreferences() {
        if (filePreferences != null) {
            return filePreferences;
        }

        filePreferences = new FilePreferences(
                getInternalPreferences().getUserAndHost(),
                getPath(MAIN_FILE_DIRECTORY, getDefaultPath()).toString(),
                getBoolean(STORE_RELATIVE_TO_BIB),
                get(IMPORT_FILEDIRPATTERN),
                getBoolean(DOWNLOAD_LINKED_FILES),
                getBoolean(FULLTEXT_INDEX_LINKED_FILES),
                Path.of(get(WORKING_DIRECTORY)),
                getBoolean(CREATE_BACKUP),
                // We choose the data directory, because a ".bak" file should survive cache cleanups
                getPath(BACKUP_DIRECTORY, Directories.getBackupDirectory()),
                getBoolean(CONFIRM_LINKED_FILE_DELETE),
                // We make use of the fallback, because we need AWT being initialized, which is not the case at the constructor JabRefPreferences()
                getBoolean(TRASH_INSTEAD_OF_DELETE, moveToTrashSupported()),
                getBoolean(KEEP_DOWNLOAD_URL),
<<<<<<< HEAD
                getGlobalLinkedFileNamePattern(),
                (String) defaults.get(DEFAULT_LINKED_FILE_NAME_PATTERN));
=======
                getPath(LAST_USED_DIRECTORY, getDefaultPath()),
                getBoolean(OPEN_FILE_EXPLORER_IN_FILE_DIRECTORY),
                getBoolean(OPEN_FILE_EXPLORER_IN_LAST_USED_DIRECTORY));
>>>>>>> f50e3e3a

        EasyBind.listen(getInternalPreferences().getUserAndHostProperty(), (obs, oldValue, newValue) -> filePreferences.getUserAndHostProperty().setValue(newValue));
        EasyBind.listen(filePreferences.mainFileDirectoryProperty(), (obs, oldValue, newValue) -> put(MAIN_FILE_DIRECTORY, newValue));
        EasyBind.listen(filePreferences.storeFilesRelativeToBibFileProperty(), (obs, oldValue, newValue) -> putBoolean(STORE_RELATIVE_TO_BIB, newValue));
        EasyBind.listen(filePreferences.fileNamePatternProperty(), (obs, oldValue, newValue) -> storeGlobalLinkedFileNamePattern(newValue));
        EasyBind.listen(filePreferences.fileDirectoryPatternProperty(), (obs, oldValue, newValue) -> put(IMPORT_FILEDIRPATTERN, newValue));
        EasyBind.listen(filePreferences.downloadLinkedFilesProperty(), (obs, oldValue, newValue) -> putBoolean(DOWNLOAD_LINKED_FILES, newValue));
        EasyBind.listen(filePreferences.fulltextIndexLinkedFilesProperty(), (obs, oldValue, newValue) -> putBoolean(FULLTEXT_INDEX_LINKED_FILES, newValue));
        EasyBind.listen(filePreferences.workingDirectoryProperty(), (obs, oldValue, newValue) -> put(WORKING_DIRECTORY, newValue.toString()));
        EasyBind.listen(filePreferences.createBackupProperty(), (obs, oldValue, newValue) -> putBoolean(CREATE_BACKUP, newValue));
        EasyBind.listen(filePreferences.backupDirectoryProperty(), (obs, oldValue, newValue) -> put(BACKUP_DIRECTORY, newValue.toString()));
        EasyBind.listen(filePreferences.confirmDeleteLinkedFileProperty(), (obs, oldValue, newValue) -> putBoolean(CONFIRM_LINKED_FILE_DELETE, newValue));
        EasyBind.listen(filePreferences.moveToTrashProperty(), (obs, oldValue, newValue) -> putBoolean(TRASH_INSTEAD_OF_DELETE, newValue));
        EasyBind.listen(filePreferences.shouldKeepDownloadUrlProperty(), (obs, oldValue, newValue) -> putBoolean(KEEP_DOWNLOAD_URL, newValue));
        EasyBind.listen(filePreferences.lastUsedDirectoryProperty(), (obs, oldValue, newValue) -> put(LAST_USED_DIRECTORY, newValue.toString()));
        EasyBind.listen(filePreferences.openFileExplorerInFileDirectoryProperty(), (obs, oldValue, newValue) -> putBoolean(OPEN_FILE_EXPLORER_IN_FILE_DIRECTORY, newValue));
        EasyBind.listen(filePreferences.openFileExplorerInLastUsedDirectoryProperty(), (obs, oldValue, newValue) -> putBoolean(OPEN_FILE_EXPLORER_IN_LAST_USED_DIRECTORY, newValue));

        return filePreferences;
    }

    @Override
    public AutoLinkPreferences getAutoLinkPreferences() {
        if (autoLinkPreferences != null) {
            return autoLinkPreferences;
        }

        autoLinkPreferences = new AutoLinkPreferences(
                getAutoLinkKeyDependency(),
                get(AUTOLINK_REG_EXP_SEARCH_EXPRESSION_KEY),
                getBoolean(ASK_AUTO_NAMING_PDFS_AGAIN),
                bibEntryPreferences.keywordSeparatorProperty());

        EasyBind.listen(autoLinkPreferences.citationKeyDependencyProperty(), (obs, oldValue, newValue) -> {
            // Starts bibtex only omitted, as it is not being saved
            putBoolean(AUTOLINK_EXACT_KEY_ONLY, newValue == AutoLinkPreferences.CitationKeyDependency.EXACT);
            putBoolean(AUTOLINK_USE_REG_EXP_SEARCH_KEY, newValue == AutoLinkPreferences.CitationKeyDependency.REGEX);
        });
        EasyBind.listen(autoLinkPreferences.askAutoNamingPdfsProperty(),
                (obs, oldValue, newValue) -> putBoolean(ASK_AUTO_NAMING_PDFS_AGAIN, newValue));
        EasyBind.listen(autoLinkPreferences.regularExpressionProperty(),
                (obs, oldValue, newValue) -> put(AUTOLINK_REG_EXP_SEARCH_EXPRESSION_KEY, newValue));

        return autoLinkPreferences;
    }

    private AutoLinkPreferences.CitationKeyDependency getAutoLinkKeyDependency() {
        AutoLinkPreferences.CitationKeyDependency citationKeyDependency =
                AutoLinkPreferences.CitationKeyDependency.START; // default
        if (getBoolean(AUTOLINK_EXACT_KEY_ONLY)) {
            citationKeyDependency = AutoLinkPreferences.CitationKeyDependency.EXACT;
        } else if (getBoolean(AUTOLINK_USE_REG_EXP_SEARCH_KEY)) {
            citationKeyDependency = AutoLinkPreferences.CitationKeyDependency.REGEX;
        }
        return citationKeyDependency;
    }

    //*************************************************************************************************************
    // Import/Export preferences
    //*************************************************************************************************************

    @Override
    public ExportPreferences getExportPreferences() {
        if (exportPreferences != null) {
            return exportPreferences;
        }

        exportPreferences = new ExportPreferences(
                get(LAST_USED_EXPORT),
                Path.of(get(EXPORT_WORKING_DIRECTORY)),
                getExportSaveOrder(),
                getCustomExportFormats());

        EasyBind.listen(exportPreferences.lastExportExtensionProperty(), (obs, oldValue, newValue) -> put(LAST_USED_EXPORT, newValue));
        EasyBind.listen(exportPreferences.exportWorkingDirectoryProperty(), (obs, oldValue, newValue) -> put(EXPORT_WORKING_DIRECTORY, newValue.toString()));
        EasyBind.listen(exportPreferences.exportSaveOrderProperty(), (obs, oldValue, newValue) -> storeExportSaveOrder(newValue));
        exportPreferences.getCustomExporters().addListener((InvalidationListener) c -> storeCustomExportFormats(exportPreferences.getCustomExporters()));

        return exportPreferences;
    }

    protected SaveOrder getExportSaveOrder() {
        List<SaveOrder.SortCriterion> sortCriteria = new ArrayList<>();

        if (!"".equals(get(EXPORT_PRIMARY_SORT_FIELD))) {
            sortCriteria.add(new SaveOrder.SortCriterion(FieldFactory.parseField(get(EXPORT_PRIMARY_SORT_FIELD)), getBoolean(EXPORT_PRIMARY_SORT_DESCENDING)));
        }
        if (!"".equals(get(EXPORT_SECONDARY_SORT_FIELD))) {
            sortCriteria.add(new SaveOrder.SortCriterion(FieldFactory.parseField(get(EXPORT_SECONDARY_SORT_FIELD)), getBoolean(EXPORT_SECONDARY_SORT_DESCENDING)));
        }
        if (!"".equals(get(EXPORT_TERTIARY_SORT_FIELD))) {
            sortCriteria.add(new SaveOrder.SortCriterion(FieldFactory.parseField(get(EXPORT_TERTIARY_SORT_FIELD)), getBoolean(EXPORT_TERTIARY_SORT_DESCENDING)));
        }

        return new SaveOrder(
                SaveOrder.OrderType.fromBooleans(getBoolean(EXPORT_IN_SPECIFIED_ORDER), getBoolean(EXPORT_IN_ORIGINAL_ORDER)),
                sortCriteria
        );
    }

    private void storeExportSaveOrder(SaveOrder saveOrder) {
        putBoolean(EXPORT_IN_ORIGINAL_ORDER, saveOrder.getOrderType() == SaveOrder.OrderType.ORIGINAL);
        putBoolean(EXPORT_IN_SPECIFIED_ORDER, saveOrder.getOrderType() == SaveOrder.OrderType.SPECIFIED);

        long saveOrderCount = saveOrder.getSortCriteria().size();
        if (saveOrderCount >= 1) {
            put(EXPORT_PRIMARY_SORT_FIELD, saveOrder.getSortCriteria().getFirst().field.getName());
            putBoolean(EXPORT_PRIMARY_SORT_DESCENDING, saveOrder.getSortCriteria().getFirst().descending);
        } else {
            put(EXPORT_PRIMARY_SORT_FIELD, "");
            putBoolean(EXPORT_PRIMARY_SORT_DESCENDING, false);
        }
        if (saveOrderCount >= 2) {
            put(EXPORT_SECONDARY_SORT_FIELD, saveOrder.getSortCriteria().get(1).field.getName());
            putBoolean(EXPORT_SECONDARY_SORT_DESCENDING, saveOrder.getSortCriteria().get(1).descending);
        } else {
            put(EXPORT_SECONDARY_SORT_FIELD, "");
            putBoolean(EXPORT_SECONDARY_SORT_DESCENDING, false);
        }
        if (saveOrderCount >= 3) {
            put(EXPORT_TERTIARY_SORT_FIELD, saveOrder.getSortCriteria().get(2).field.getName());
            putBoolean(EXPORT_TERTIARY_SORT_DESCENDING, saveOrder.getSortCriteria().get(2).descending);
        } else {
            put(EXPORT_TERTIARY_SORT_FIELD, "");
            putBoolean(EXPORT_TERTIARY_SORT_DESCENDING, false);
        }
    }

    @Override
    public SelfContainedSaveConfiguration getSelfContainedExportConfiguration() {
        SaveOrder exportSaveOrder = getExportSaveOrder();
        SelfContainedSaveOrder saveOrder = switch (exportSaveOrder.getOrderType()) {
            case TABLE -> {
                LOGGER.warn("Table sort order requested, but JabRef is in CLI mode. Falling back to defeault save order");
                yield SaveOrder.getDefaultSaveOrder();
            }
            case SPECIFIED ->
                    SelfContainedSaveOrder.of(exportSaveOrder);
            case ORIGINAL ->
                    SaveOrder.getDefaultSaveOrder();
        };

        return new SelfContainedSaveConfiguration(
                saveOrder, false, BibDatabaseWriter.SaveType.WITH_JABREF_META_DATA, getLibraryPreferences()
                .shouldAlwaysReformatOnSave());
    }

    private List<TemplateExporter> getCustomExportFormats() {
        LayoutFormatterPreferences layoutPreferences = getLayoutFormatterPreferences();
        SelfContainedSaveConfiguration saveConfiguration = getSelfContainedExportConfiguration();
        List<TemplateExporter> formats = new ArrayList<>();

        for (String toImport : getSeries(CUSTOM_EXPORT_FORMAT)) {
            List<String> formatData = convertStringToList(toImport);
            TemplateExporter format = new TemplateExporter(
                    formatData.getFirst(),
                    formatData.get(EXPORTER_FILENAME_INDEX),
                    formatData.get(EXPORTER_EXTENSION_INDEX),
                    layoutPreferences,
                    saveConfiguration.getSelfContainedSaveOrder());
            format.setCustomExport(true);
            formats.add(format);
        }
        return formats;
    }

    private void storeCustomExportFormats(List<TemplateExporter> exporters) {
        if (exporters.isEmpty()) {
            purgeSeries(CUSTOM_EXPORT_FORMAT, 0);
        } else {
            for (int i = 0; i < exporters.size(); i++) {
                List<String> exporterData = new ArrayList<>();
                exporterData.addFirst(exporters.get(i).getName());
                exporterData.add(EXPORTER_FILENAME_INDEX, exporters.get(i).getLayoutFileName());
                // Only stores the first extension associated with FileType
                exporterData.add(EXPORTER_EXTENSION_INDEX, exporters.get(i).getFileType().getExtensions().getFirst());
                putStringList(CUSTOM_EXPORT_FORMAT + i, exporterData);
            }
            purgeSeries(CUSTOM_EXPORT_FORMAT, exporters.size());
        }
    }

    // region Cleanup preferences

    @Override
    public CleanupPreferences getCleanupPreferences() {
        if (cleanupPreferences != null) {
            return cleanupPreferences;
        }

        cleanupPreferences = new CleanupPreferences(
                EnumSet.copyOf(getStringList(CLEANUP_JOBS).stream()
                                                          .map(CleanupPreferences.CleanupStep::valueOf)
                                                          .collect(Collectors.toSet())),
                new FieldFormatterCleanups(getBoolean(CLEANUP_FIELD_FORMATTERS_ENABLED),
                        FieldFormatterCleanups.parse(StringUtil.unifyLineBreaks(get(CLEANUP_FIELD_FORMATTERS), ""))));

        cleanupPreferences.getObservableActiveJobs().addListener((SetChangeListener<CleanupPreferences.CleanupStep>) c ->
                putStringList(CLEANUP_JOBS, cleanupPreferences.getActiveJobs().stream().map(Enum::name).collect(Collectors.toList())));

        EasyBind.listen(cleanupPreferences.fieldFormatterCleanupsProperty(), (fieldFormatters, oldValue, newValue) -> {
            putBoolean(CLEANUP_FIELD_FORMATTERS_ENABLED, newValue.isEnabled());
            put(CLEANUP_FIELD_FORMATTERS, FieldFormatterCleanups.getMetaDataString(newValue.getConfiguredActions(), OS.NEWLINE));
        });

        return cleanupPreferences;
    }

    @Override
    public CleanupPreferences getDefaultCleanupPreset() {
        return new CleanupPreferences(
                getDefaultCleanupJobs(),
                new FieldFormatterCleanups(
                        (Boolean) defaults.get(CLEANUP_FIELD_FORMATTERS_ENABLED),
                        FieldFormatterCleanups.parse((String) defaults.get(CLEANUP_FIELD_FORMATTERS))));
    }

    private static EnumSet<CleanupPreferences.CleanupStep> getDefaultCleanupJobs() {
        EnumSet<CleanupPreferences.CleanupStep> activeJobs = EnumSet.allOf(CleanupPreferences.CleanupStep.class);
        activeJobs.removeAll(EnumSet.of(
                CleanupPreferences.CleanupStep.CLEAN_UP_UPGRADE_EXTERNAL_LINKS,
                CleanupPreferences.CleanupStep.MOVE_PDF,
                CleanupPreferences.CleanupStep.RENAME_PDF_ONLY_RELATIVE_PATHS,
                CleanupPreferences.CleanupStep.CONVERT_TO_BIBLATEX,
                CleanupPreferences.CleanupStep.CONVERT_TO_BIBTEX));
        return activeJobs;
    }

    // endregion

    // region last files opened

    @Override
    public LastFilesOpenedPreferences getLastFilesOpenedPreferences() {
        if (lastFilesOpenedPreferences != null) {
            return lastFilesOpenedPreferences;
        }

        lastFilesOpenedPreferences = new LastFilesOpenedPreferences(
                getStringList(LAST_EDITED).stream()
                                          .map(Path::of)
                                          .toList(),
                Path.of(get(LAST_FOCUSED)),
                getFileHistory());

        lastFilesOpenedPreferences.getLastFilesOpened().addListener((ListChangeListener<Path>) change -> {
            if (change.getList().isEmpty()) {
                remove(LAST_EDITED);
            } else {
                putStringList(LAST_EDITED, lastFilesOpenedPreferences.getLastFilesOpened().stream()
                                                                     .map(Path::toAbsolutePath)
                                                                     .map(Path::toString)
                                                                     .toList());
            }
        });
        EasyBind.listen(lastFilesOpenedPreferences.lastFocusedFileProperty(), (obs, oldValue, newValue) -> {
            if (newValue != null) {
                put(LAST_FOCUSED, newValue.toAbsolutePath().toString());
            } else {
                remove(LAST_FOCUSED);
            }
        });
        lastFilesOpenedPreferences.getFileHistory().addListener((InvalidationListener) change -> storeFileHistory(lastFilesOpenedPreferences.getFileHistory()));

        return lastFilesOpenedPreferences;
    }

    private FileHistory getFileHistory() {
        return FileHistory.of(getStringList(RECENT_DATABASES).stream()
                                                             .map(Path::of)
                                                             .toList());
    }

    private void storeFileHistory(FileHistory history) {
        putStringList(RECENT_DATABASES, history.stream()
                                               .map(Path::toAbsolutePath)
                                               .map(Path::toString)
                                               .toList());
    }

    // endregion

    // region other preferences

    @Override
    public AiPreferences getAiPreferences() {
        if (aiPreferences != null) {
            return aiPreferences;
        }

        boolean aiEnabled = getBoolean(AI_ENABLED);

        aiPreferences = new AiPreferences(
                aiEnabled,
                getBoolean(AI_AUTO_GENERATE_EMBEDDINGS),
                getBoolean(AI_AUTO_GENERATE_SUMMARIES),
                AiProvider.valueOf(get(AI_PROVIDER)),
                get(AI_OPEN_AI_CHAT_MODEL),
                get(AI_MISTRAL_AI_CHAT_MODEL),
                get(AI_GEMINI_CHAT_MODEL),
                get(AI_HUGGING_FACE_CHAT_MODEL),
                get(AI_GPT_4_ALL_MODEL),
                getBoolean(AI_CUSTOMIZE_SETTINGS),
                get(AI_OPEN_AI_API_BASE_URL),
                get(AI_MISTRAL_AI_API_BASE_URL),
                get(AI_GEMINI_API_BASE_URL),
                get(AI_HUGGING_FACE_API_BASE_URL),
                get(AI_GPT_4_ALL_API_BASE_URL),
                EmbeddingModel.valueOf(get(AI_EMBEDDING_MODEL)),
                get(AI_SYSTEM_MESSAGE),
                getDouble(AI_TEMPERATURE),
                getInt(AI_CONTEXT_WINDOW_SIZE),
                getInt(AI_DOCUMENT_SPLITTER_CHUNK_SIZE),
                getInt(AI_DOCUMENT_SPLITTER_OVERLAP_SIZE),
                getInt(AI_RAG_MAX_RESULTS_COUNT),
                getDouble(AI_RAG_MIN_SCORE),
                Map.of(
                        AiTemplate.CHATTING_SYSTEM_MESSAGE, get(AI_CHATTING_SYSTEM_MESSAGE_TEMPLATE),
                        AiTemplate.CHATTING_USER_MESSAGE, get(AI_CHATTING_USER_MESSAGE_TEMPLATE),
                        AiTemplate.SUMMARIZATION_CHUNK, get(AI_SUMMARIZATION_CHUNK_TEMPLATE),
                        AiTemplate.SUMMARIZATION_COMBINE, get(AI_SUMMARIZATION_COMBINE_TEMPLATE)
                ));

        EasyBind.listen(aiPreferences.enableAiProperty(), (obs, oldValue, newValue) -> putBoolean(AI_ENABLED, newValue));
        EasyBind.listen(aiPreferences.autoGenerateEmbeddingsProperty(), (obs, oldValue, newValue) -> putBoolean(AI_AUTO_GENERATE_EMBEDDINGS, newValue));
        EasyBind.listen(aiPreferences.autoGenerateSummariesProperty(), (obs, oldValue, newValue) -> putBoolean(AI_AUTO_GENERATE_SUMMARIES, newValue));

        EasyBind.listen(aiPreferences.aiProviderProperty(), (obs, oldValue, newValue) -> put(AI_PROVIDER, newValue.name()));

        EasyBind.listen(aiPreferences.openAiChatModelProperty(), (obs, oldValue, newValue) -> put(AI_OPEN_AI_CHAT_MODEL, newValue));
        EasyBind.listen(aiPreferences.mistralAiChatModelProperty(), (obs, oldValue, newValue) -> put(AI_MISTRAL_AI_CHAT_MODEL, newValue));
        EasyBind.listen(aiPreferences.geminiChatModelProperty(), (obs, oldValue, newValue) -> put(AI_GEMINI_CHAT_MODEL, newValue));
        EasyBind.listen(aiPreferences.huggingFaceChatModelProperty(), (obs, oldValue, newValue) -> put(AI_HUGGING_FACE_CHAT_MODEL, newValue));
        EasyBind.listen(aiPreferences.gpt4AllChatModelProperty(), (obs, oldValue, newValue) -> put(AI_GPT_4_ALL_MODEL, newValue));

        EasyBind.listen(aiPreferences.customizeExpertSettingsProperty(), (obs, oldValue, newValue) -> putBoolean(AI_CUSTOMIZE_SETTINGS, newValue));

        EasyBind.listen(aiPreferences.openAiApiBaseUrlProperty(), (obs, oldValue, newValue) -> put(AI_OPEN_AI_API_BASE_URL, newValue));
        EasyBind.listen(aiPreferences.mistralAiApiBaseUrlProperty(), (obs, oldValue, newValue) -> put(AI_MISTRAL_AI_API_BASE_URL, newValue));
        EasyBind.listen(aiPreferences.geminiApiBaseUrlProperty(), (obs, oldValue, newValue) -> put(AI_GEMINI_API_BASE_URL, newValue));
        EasyBind.listen(aiPreferences.huggingFaceApiBaseUrlProperty(), (obs, oldValue, newValue) -> put(AI_HUGGING_FACE_API_BASE_URL, newValue));
        EasyBind.listen(aiPreferences.gpt4AllApiBaseUrlProperty(), (obs, oldValue, newValue) -> put(AI_GPT_4_ALL_API_BASE_URL, newValue));

        EasyBind.listen(aiPreferences.embeddingModelProperty(), (obs, oldValue, newValue) -> put(AI_EMBEDDING_MODEL, newValue.name()));
        EasyBind.listen(aiPreferences.instructionProperty(), (obs, oldValue, newValue) -> put(AI_SYSTEM_MESSAGE, newValue));
        EasyBind.listen(aiPreferences.temperatureProperty(), (obs, oldValue, newValue) -> putDouble(AI_TEMPERATURE, newValue.doubleValue()));
        EasyBind.listen(aiPreferences.contextWindowSizeProperty(), (obs, oldValue, newValue) -> putInt(AI_CONTEXT_WINDOW_SIZE, newValue));
        EasyBind.listen(aiPreferences.documentSplitterChunkSizeProperty(), (obs, oldValue, newValue) -> putInt(AI_DOCUMENT_SPLITTER_CHUNK_SIZE, newValue));
        EasyBind.listen(aiPreferences.documentSplitterOverlapSizeProperty(), (obs, oldValue, newValue) -> putInt(AI_DOCUMENT_SPLITTER_OVERLAP_SIZE, newValue));
        EasyBind.listen(aiPreferences.ragMaxResultsCountProperty(), (obs, oldValue, newValue) -> putInt(AI_RAG_MAX_RESULTS_COUNT, newValue));
        EasyBind.listen(aiPreferences.ragMinScoreProperty(), (obs, oldValue, newValue) -> putDouble(AI_RAG_MIN_SCORE, newValue.doubleValue()));

        EasyBind.listen(aiPreferences.templateProperty(AiTemplate.CHATTING_SYSTEM_MESSAGE), (obs, oldValue, newValue) -> put(AI_CHATTING_SYSTEM_MESSAGE_TEMPLATE, newValue));
        EasyBind.listen(aiPreferences.templateProperty(AiTemplate.CHATTING_USER_MESSAGE), (obs, oldValue, newValue) -> put(AI_CHATTING_USER_MESSAGE_TEMPLATE, newValue));
        EasyBind.listen(aiPreferences.templateProperty(AiTemplate.SUMMARIZATION_CHUNK), (obs, oldValue, newValue) -> put(AI_SUMMARIZATION_CHUNK_TEMPLATE, newValue));
        EasyBind.listen(aiPreferences.templateProperty(AiTemplate.SUMMARIZATION_COMBINE), (obs, oldValue, newValue) -> put(AI_SUMMARIZATION_COMBINE_TEMPLATE, newValue));

        return aiPreferences;
    }

    @Override
    public SearchPreferences getSearchPreferences() {
        if (searchPreferences != null) {
            return searchPreferences;
        }

        searchPreferences = new SearchPreferences(
                getBoolean(SEARCH_DISPLAY_MODE) ? SearchDisplayMode.FILTER : SearchDisplayMode.FLOAT,
                getBoolean(SEARCH_REG_EXP),
                getBoolean(SEARCH_CASE_SENSITIVE),
                getBoolean(SEARCH_FULLTEXT),
                getBoolean(SEARCH_KEEP_SEARCH_STRING),
                getBoolean(SEARCH_KEEP_GLOBAL_WINDOW_ON_TOP),
                getDouble(SEARCH_WINDOW_HEIGHT),
                getDouble(SEARCH_WINDOW_WIDTH),
                getDouble(SEARCH_WINDOW_DIVIDER_POS));

        searchPreferences.getObservableSearchFlags().addListener((SetChangeListener<SearchFlags>) c ->
            putBoolean(SEARCH_FULLTEXT, searchPreferences.getObservableSearchFlags().contains(SearchFlags.FULLTEXT)));
        EasyBind.listen(searchPreferences.searchDisplayModeProperty(), (obs, oldValue, newValue) -> putBoolean(SEARCH_DISPLAY_MODE, newValue == SearchDisplayMode.FILTER));
        EasyBind.listen(searchPreferences.keepSearchStingProperty(), (obs, oldValue, newValue) -> putBoolean(SEARCH_KEEP_SEARCH_STRING, newValue));
        EasyBind.listen(searchPreferences.keepWindowOnTopProperty(), (obs, oldValue, newValue) -> putBoolean(SEARCH_KEEP_GLOBAL_WINDOW_ON_TOP, searchPreferences.shouldKeepWindowOnTop()));
        EasyBind.listen(searchPreferences.getSearchWindowHeightProperty(), (obs, oldValue, newValue) -> putDouble(SEARCH_WINDOW_HEIGHT, searchPreferences.getSearchWindowHeight()));
        EasyBind.listen(searchPreferences.getSearchWindowWidthProperty(), (obs, oldValue, newValue) -> putDouble(SEARCH_WINDOW_WIDTH, searchPreferences.getSearchWindowWidth()));
        EasyBind.listen(searchPreferences.getSearchWindowDividerPositionProperty(), (obs, oldValue, newValue) -> putDouble(SEARCH_WINDOW_DIVIDER_POS, searchPreferences.getSearchWindowDividerPosition()));

        return searchPreferences;
    }

    @Override
    public XmpPreferences getXmpPreferences() {
        if (xmpPreferences != null) {
            return xmpPreferences;
        }

        xmpPreferences = new XmpPreferences(
                getBoolean(USE_XMP_PRIVACY_FILTER),
                getStringList(XMP_PRIVACY_FILTERS).stream().map(FieldFactory::parseField).collect(Collectors.toSet()),
                getBibEntryPreferences().keywordSeparatorProperty());

        EasyBind.listen(xmpPreferences.useXmpPrivacyFilterProperty(),
                (obs, oldValue, newValue) -> putBoolean(USE_XMP_PRIVACY_FILTER, newValue));
        xmpPreferences.getXmpPrivacyFilter().addListener((SetChangeListener<Field>) c ->
                putStringList(XMP_PRIVACY_FILTERS, xmpPreferences.getXmpPrivacyFilter().stream()
                                                                 .map(Field::getName)
                                                                 .collect(Collectors.toList())));

        return xmpPreferences;
    }

    @Override
    public NameFormatterPreferences getNameFormatterPreferences() {
        if (nameFormatterPreferences != null) {
            return nameFormatterPreferences;
        }

        nameFormatterPreferences = new NameFormatterPreferences(
                getStringList(NAME_FORMATER_KEY),
                getStringList(NAME_FORMATTER_VALUE));

        nameFormatterPreferences.getNameFormatterKey().addListener((InvalidationListener) change ->
                putStringList(NAME_FORMATER_KEY, nameFormatterPreferences.getNameFormatterKey()));
        nameFormatterPreferences.getNameFormatterValue().addListener((InvalidationListener) change ->
                putStringList(NAME_FORMATTER_VALUE, nameFormatterPreferences.getNameFormatterValue()));

        return nameFormatterPreferences;
    }

    @Override
    public MrDlibPreferences getMrDlibPreferences() {
        if (mrDlibPreferences != null) {
            return mrDlibPreferences;
        }

        mrDlibPreferences = new MrDlibPreferences(
                getBoolean(ACCEPT_RECOMMENDATIONS),
                getBoolean(SEND_LANGUAGE_DATA),
                getBoolean(SEND_OS_DATA),
                getBoolean(SEND_TIMEZONE_DATA));

        EasyBind.listen(mrDlibPreferences.acceptRecommendationsProperty(), (obs, oldValue, newValue) -> putBoolean(ACCEPT_RECOMMENDATIONS, newValue));
        EasyBind.listen(mrDlibPreferences.sendLanguageProperty(), (obs, oldValue, newValue) -> putBoolean(SEND_LANGUAGE_DATA, newValue));
        EasyBind.listen(mrDlibPreferences.sendOsProperty(), (obs, oldValue, newValue) -> putBoolean(SEND_OS_DATA, newValue));
        EasyBind.listen(mrDlibPreferences.sendTimezoneProperty(), (obs, oldValue, newValue) -> putBoolean(SEND_TIMEZONE_DATA, newValue));

        return mrDlibPreferences;
    }

    @Override
    public ProtectedTermsPreferences getProtectedTermsPreferences() {
        if (protectedTermsPreferences != null) {
            return protectedTermsPreferences;
        }

        protectedTermsPreferences = new ProtectedTermsPreferences(
                getStringList(PROTECTED_TERMS_ENABLED_INTERNAL),
                getStringList(PROTECTED_TERMS_ENABLED_EXTERNAL),
                getStringList(PROTECTED_TERMS_DISABLED_INTERNAL),
                getStringList(PROTECTED_TERMS_DISABLED_EXTERNAL)
        );

        protectedTermsPreferences.getEnabledExternalTermLists().addListener((InvalidationListener) change ->
                putStringList(PROTECTED_TERMS_ENABLED_EXTERNAL, protectedTermsPreferences.getEnabledExternalTermLists()));
        protectedTermsPreferences.getDisabledExternalTermLists().addListener((InvalidationListener) change ->
                putStringList(PROTECTED_TERMS_DISABLED_EXTERNAL, protectedTermsPreferences.getDisabledExternalTermLists()));
        protectedTermsPreferences.getEnabledInternalTermLists().addListener((InvalidationListener) change ->
                putStringList(PROTECTED_TERMS_ENABLED_INTERNAL, protectedTermsPreferences.getEnabledInternalTermLists()));
        protectedTermsPreferences.getDisabledInternalTermLists().addListener((InvalidationListener) change ->
                putStringList(PROTECTED_TERMS_DISABLED_INTERNAL, protectedTermsPreferences.getDisabledInternalTermLists()));

        return protectedTermsPreferences;
    }

    //*************************************************************************************************************
    // Importer preferences
    //*************************************************************************************************************

    @Override
    public ImporterPreferences getImporterPreferences() {
        if (importerPreferences != null) {
            return importerPreferences;
        }

        importerPreferences = new ImporterPreferences(
                getBoolean(IMPORTERS_ENABLED),
                getBoolean(GENERATE_KEY_ON_IMPORT),
                Path.of(get(IMPORT_WORKING_DIRECTORY)),
                getBoolean(WARN_ABOUT_DUPLICATES_IN_INSPECTION),
                getCustomImportFormats(),
                getFetcherKeys(),
                getDefaultFetcherKeys(),
                getBoolean(FETCHER_CUSTOM_KEY_PERSIST),
                getStringList(SEARCH_CATALOGS),
                PlainCitationParserChoice.valueOf(get(DEFAULT_PLAIN_CITATION_PARSER))
        );

        EasyBind.listen(importerPreferences.importerEnabledProperty(), (obs, oldValue, newValue) -> putBoolean(IMPORTERS_ENABLED, newValue));
        EasyBind.listen(importerPreferences.generateNewKeyOnImportProperty(), (obs, oldValue, newValue) -> putBoolean(GENERATE_KEY_ON_IMPORT, newValue));
        EasyBind.listen(importerPreferences.importWorkingDirectoryProperty(), (obs, oldValue, newValue) -> put(IMPORT_WORKING_DIRECTORY, newValue.toString()));
        EasyBind.listen(importerPreferences.warnAboutDuplicatesOnImportProperty(), (obs, oldValue, newValue) -> putBoolean(WARN_ABOUT_DUPLICATES_IN_INSPECTION, newValue));
        EasyBind.listen(importerPreferences.persistCustomKeysProperty(), (obs, oldValue, newValue) -> putBoolean(FETCHER_CUSTOM_KEY_PERSIST, newValue));
        importerPreferences.getApiKeys().addListener((InvalidationListener) c -> storeFetcherKeys(importerPreferences.getApiKeys()));
        importerPreferences.getCustomImporters().addListener((InvalidationListener) c -> storeCustomImportFormats(importerPreferences.getCustomImporters()));
        importerPreferences.getCatalogs().addListener((InvalidationListener) c -> putStringList(SEARCH_CATALOGS, importerPreferences.getCatalogs()));
        EasyBind.listen(importerPreferences.defaultPlainCitationParserProperty(), (obs, oldValue, newValue) -> put(DEFAULT_PLAIN_CITATION_PARSER, newValue.name()));

        return importerPreferences;
    }

    private Set<CustomImporter> getCustomImportFormats() {
        Set<CustomImporter> importers = new TreeSet<>();

        for (String toImport : getSeries(CUSTOM_IMPORT_FORMAT)) {
            List<String> importerString = convertStringToList(toImport);
            try {
                if (importerString.size() == 2) {
                    // New format: basePath, className
                    importers.add(new CustomImporter(importerString.getFirst(), importerString.get(1)));
                } else {
                    // Old format: name, cliId, className, basePath
                    importers.add(new CustomImporter(importerString.get(3), importerString.get(2)));
                }
            } catch (Exception e) {
                LOGGER.warn("Could not load {} from preferences. Will ignore.", importerString.getFirst(), e);
            }
        }

        return importers;
    }

    private void storeCustomImportFormats(Set<CustomImporter> importers) {
        purgeSeries(CUSTOM_IMPORT_FORMAT, 0);
        CustomImporter[] importersArray = importers.toArray(new CustomImporter[0]);
        for (int i = 0; i < importersArray.length; i++) {
            putStringList(CUSTOM_IMPORT_FORMAT + i, importersArray[i].getAsStringList());
        }
    }

    private Set<FetcherApiKey> getFetcherKeys() {
        Set<FetcherApiKey> fetcherApiKeys = new HashSet<>();

        List<String> names = getStringList(FETCHER_CUSTOM_KEY_NAMES);
        List<String> uses = getStringList(FETCHER_CUSTOM_KEY_USES);
        List<String> keys = getFetcherKeysFromKeyring(names);

        for (int i = 0; i < names.size(); i++) {
            fetcherApiKeys.add(new FetcherApiKey(
                    names.get(i),
                    // i < uses.size() ? Boolean.parseBoolean(uses.get(i)) : false
                    (i < uses.size()) && Boolean.parseBoolean(uses.get(i)),
                    i < keys.size() ? keys.get(i) : ""));
        }

        return fetcherApiKeys;
    }

    private List<String> getFetcherKeysFromKeyring(List<String> names) {
        List<String> keys = new ArrayList<>();

        try (final Keyring keyring = Keyring.create()) {
            for (String fetcher : names) {
                try {
                    keys.add(new Password(
                            keyring.getPassword("org.jabref.customapikeys", fetcher),
                            getInternalPreferences().getUserAndHost())
                            .decrypt());
                } catch (PasswordAccessException ex) {
                    LOGGER.debug("No api key stored for {} fetcher", fetcher);
                    keys.add("");
                }
            }
        } catch (Exception ex) {
            LOGGER.warn("JabRef could not open the key store");
        }

        return keys;
    }

    private Map<String, String> getDefaultFetcherKeys() {
        BuildInfo buildInfo = Injector.instantiateModelOrService(BuildInfo.class);
        if (buildInfo == null) {
            LOGGER.warn("Could not instantiate BuildInfo.");
            return Collections.emptyMap();
        }

        Map<String, String> keys = new HashMap<>();
        keys.put(SemanticScholarFetcher.FETCHER_NAME, buildInfo.semanticScholarApiKey);
        keys.put(AstrophysicsDataSystem.FETCHER_NAME, buildInfo.astrophysicsDataSystemAPIKey);
        keys.put(BiodiversityLibrary.FETCHER_NAME, buildInfo.biodiversityHeritageApiKey);
        keys.put(ScienceDirect.FETCHER_NAME, buildInfo.scienceDirectApiKey);
        keys.put(SpringerFetcher.FETCHER_NAME, buildInfo.springerNatureAPIKey);
        // SpringerLink uses the same key and fetcher name as SpringerFetcher

        return keys;
    }

    private void storeFetcherKeys(Set<FetcherApiKey> fetcherApiKeys) {
        List<String> names = new ArrayList<>();
        List<String> uses = new ArrayList<>();
        List<String> keys = new ArrayList<>();

        for (FetcherApiKey apiKey : fetcherApiKeys) {
            names.add(apiKey.getName());
            uses.add(String.valueOf(apiKey.shouldUse()));
            keys.add(apiKey.getKey());
        }

        putStringList(FETCHER_CUSTOM_KEY_NAMES, names);
        putStringList(FETCHER_CUSTOM_KEY_USES, uses);

        if (getBoolean(FETCHER_CUSTOM_KEY_PERSIST)) {
            storeFetcherKeysToKeyring(names, keys);
        } else {
            clearCustomFetcherKeys();
        }
    }

    private void storeFetcherKeysToKeyring(List<String> names, List<String> keys) {
        try (final Keyring keyring = Keyring.create()) {
            for (int i = 0; i < names.size(); i++) {
                if (StringUtil.isNullOrEmpty(keys.get(i))) {
                    try {
                        keyring.deletePassword("org.jabref.customapikeys", names.get(i));
                    } catch (PasswordAccessException ex) {
                        // Already removed
                    }
                } else {
                    keyring.setPassword("org.jabref.customapikeys", names.get(i), new Password(
                            keys.get(i),
                            getInternalPreferences().getUserAndHost())
                            .encrypt());
                }
            }
        } catch (Exception ex) {
            LOGGER.error("Unable to open key store", ex);
        }
    }

    private void clearCustomFetcherKeys() {
        List<String> names = getStringList(FETCHER_CUSTOM_KEY_NAMES);
        try (final Keyring keyring = Keyring.create()) {
            try {
                for (String name : names) {
                    keyring.deletePassword("org.jabref.customapikeys", name);
                }
            } catch (PasswordAccessException ex) {
                // nothing to do, no password to remove
            }
        } catch (Exception ex) {
            LOGGER.error("Unable to open key store");
        }
    }

    @Override
    public GrobidPreferences getGrobidPreferences() {
        if (grobidPreferences != null) {
            return grobidPreferences;
        }

        grobidPreferences = new GrobidPreferences(
                getBoolean(GROBID_ENABLED),
                getBoolean(GROBID_PREFERENCE),
                get(GROBID_URL));

        EasyBind.listen(grobidPreferences.grobidEnabledProperty(), (obs, oldValue, newValue) -> putBoolean(GROBID_ENABLED, newValue));
        EasyBind.listen(grobidPreferences.grobidUseAskedProperty(), (obs, oldValue, newValue) -> putBoolean(GROBID_PREFERENCE, newValue));
        EasyBind.listen(grobidPreferences.grobidURLProperty(), (obs, oldValue, newValue) -> put(GROBID_URL, newValue));

        return grobidPreferences;
    }

    @Override
    public ImportFormatPreferences getImportFormatPreferences() {
        return new ImportFormatPreferences(
                getBibEntryPreferences(),
                getCitationKeyPatternPreferences(),
                getFieldPreferences(),
                getXmpPreferences(),
                getDOIPreferences(),
                getGrobidPreferences());
    }

    // endregion
}<|MERGE_RESOLUTION|>--- conflicted
+++ resolved
@@ -42,12 +42,9 @@
 import org.jabref.logic.bibtex.FieldPreferences;
 import org.jabref.logic.citationkeypattern.CitationKeyPatternPreferences;
 import org.jabref.logic.citationkeypattern.GlobalCitationKeyPatterns;
-<<<<<<< HEAD
 import org.jabref.logic.citationkeypattern.KeyPattern;
-=======
 import org.jabref.logic.citationstyle.CSLStyleLoader;
 import org.jabref.logic.citationstyle.CSLStyleUtils;
->>>>>>> f50e3e3a
 import org.jabref.logic.citationstyle.CitationStyle;
 import org.jabref.logic.cleanup.CleanupPreferences;
 import org.jabref.logic.cleanup.FieldFormatterCleanups;
@@ -600,12 +597,10 @@
         defaults.put(WARN_BEFORE_OVERWRITING_KEY, Boolean.TRUE);
         defaults.put(CONFIRM_LINKED_FILE_DELETE, Boolean.TRUE);
         defaults.put(KEEP_DOWNLOAD_URL, Boolean.TRUE);
-<<<<<<< HEAD
         defaults.put(DEFAULT_LINKED_FILE_NAME_PATTERN, "[auth][year]");
-=======
         defaults.put(OPEN_FILE_EXPLORER_IN_FILE_DIRECTORY, Boolean.TRUE);
         defaults.put(OPEN_FILE_EXPLORER_IN_LAST_USED_DIRECTORY, Boolean.FALSE);
->>>>>>> f50e3e3a
+
         defaults.put(DEFAULT_CITATION_KEY_PATTERN, "[auth][year]");
         defaults.put(UNWANTED_CITATION_KEY_CHARACTERS, "-`ʹ:!;?^$");
         defaults.put(RESOLVE_STRINGS_FOR_FIELDS, "author;booktitle;editor;editora;editorb;editorc;institution;issuetitle;journal;journalsubtitle;journaltitle;mainsubtitle;month;publisher;shortauthor;shorteditor;subtitle;titleaddon");
@@ -1660,14 +1655,11 @@
                 // We make use of the fallback, because we need AWT being initialized, which is not the case at the constructor JabRefPreferences()
                 getBoolean(TRASH_INSTEAD_OF_DELETE, moveToTrashSupported()),
                 getBoolean(KEEP_DOWNLOAD_URL),
-<<<<<<< HEAD
                 getGlobalLinkedFileNamePattern(),
                 (String) defaults.get(DEFAULT_LINKED_FILE_NAME_PATTERN));
-=======
                 getPath(LAST_USED_DIRECTORY, getDefaultPath()),
                 getBoolean(OPEN_FILE_EXPLORER_IN_FILE_DIRECTORY),
                 getBoolean(OPEN_FILE_EXPLORER_IN_LAST_USED_DIRECTORY));
->>>>>>> f50e3e3a
 
         EasyBind.listen(getInternalPreferences().getUserAndHostProperty(), (obs, oldValue, newValue) -> filePreferences.getUserAndHostProperty().setValue(newValue));
         EasyBind.listen(filePreferences.mainFileDirectoryProperty(), (obs, oldValue, newValue) -> put(MAIN_FILE_DIRECTORY, newValue));
