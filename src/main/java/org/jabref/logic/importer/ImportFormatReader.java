--- conflicted
+++ resolved
@@ -178,19 +178,13 @@
         Objects.requireNonNull(filePath);
 
         try {
-<<<<<<< HEAD
-            ParserResult parserResult = OpenDatabase.loadDatabase(filePath, importFormatPreferences, fileMonitor);
-            if (parserResult.getDatabase().hasEntries() || !parserResult.getDatabase().hasNoStrings()) {
-                parserResult.setFile(filePath.toFile());
-                return new UnknownFormatImport(ImportFormatReader.BIBTEX_FORMAT, parserResult);
-=======
             UnknownFormatImport unknownFormatImport = importUnknownFormat(importer -> importer.importDatabase(filePath, importFormatPreferences.getEncoding()), importer -> importer.isRecognizedFormat(filePath, importFormatPreferences.getEncoding()));
             unknownFormatImport.parserResult.setFile(filePath.toFile());
             return unknownFormatImport;
         } catch (ImportException e) {
             // If all importers fail, try to read the file as BibTeX
             try {
-                ParserResult parserResult = OpenDatabase.loadDatabase(filePath, importFormatPreferences, timestampPreferences, fileMonitor);
+                ParserResult parserResult = OpenDatabase.loadDatabase(filePath, importFormatPreferences, fileMonitor);
                 if (parserResult.getDatabase().hasEntries() || !parserResult.getDatabase().hasNoStrings()) {
                     parserResult.setFile(filePath.toFile());
                     return new UnknownFormatImport(ImportFormatReader.BIBTEX_FORMAT, parserResult);
@@ -200,7 +194,6 @@
             } catch (IOException ignore) {
                 // Ignored
                 throw new ImportException(Localization.lang("Could not find a suitable import format."));
->>>>>>> cef4151c
             }
         }
     }
