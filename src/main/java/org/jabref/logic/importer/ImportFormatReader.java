package org.jabref.logic.importer;

import java.io.IOException;
import java.nio.file.Path;
import java.util.ArrayList;
import java.util.List;
import java.util.Objects;
import java.util.Optional;
import java.util.SortedSet;
import java.util.TreeSet;

import org.jabref.logic.importer.fileformat.BibTeXMLImporter;
import org.jabref.logic.importer.fileformat.BiblioscapeImporter;
import org.jabref.logic.importer.fileformat.BibtexImporter;
import org.jabref.logic.importer.fileformat.CffImporter;
import org.jabref.logic.importer.fileformat.CopacImporter;
import org.jabref.logic.importer.fileformat.EndnoteImporter;
import org.jabref.logic.importer.fileformat.EndnoteXmlImporter;
import org.jabref.logic.importer.fileformat.InspecImporter;
import org.jabref.logic.importer.fileformat.IsiImporter;
import org.jabref.logic.importer.fileformat.MedlineImporter;
import org.jabref.logic.importer.fileformat.MedlinePlainImporter;
import org.jabref.logic.importer.fileformat.ModsImporter;
import org.jabref.logic.importer.fileformat.MsBibImporter;
import org.jabref.logic.importer.fileformat.OvidImporter;
import org.jabref.logic.importer.fileformat.PdfContentImporter;
import org.jabref.logic.importer.fileformat.PdfEmbeddedBibFileImporter;
import org.jabref.logic.importer.fileformat.PdfGrobidImporter;
import org.jabref.logic.importer.fileformat.PdfMergeMetadataImporter;
import org.jabref.logic.importer.fileformat.PdfVerbatimBibTextImporter;
import org.jabref.logic.importer.fileformat.PdfXmpImporter;
import org.jabref.logic.importer.fileformat.RepecNepImporter;
import org.jabref.logic.importer.fileformat.RisImporter;
import org.jabref.logic.importer.fileformat.SilverPlatterImporter;
import org.jabref.logic.importer.importsettings.ImportSettingsPreferences;
import org.jabref.logic.l10n.Localization;
import org.jabref.logic.preferences.TimestampPreferences;
import org.jabref.logic.xmp.XmpPreferences;
import org.jabref.model.database.BibDatabases;
import org.jabref.model.entry.BibEntry;
import org.jabref.model.strings.StringUtil;
import org.jabref.model.util.FileUpdateMonitor;

public class ImportFormatReader {

    public static final String BIBTEX_FORMAT = "BibTeX";

    /**
     * All import formats.
     * Sorted accordingly to {@link Importer#compareTo}, which defaults to alphabetically by the name
     */
    private final List<Importer> formats = new ArrayList<>();

    private ImportFormatPreferences importFormatPreferences;

    public void resetImportFormats(ImportSettingsPreferences importSettingsPreferences, ImportFormatPreferences newImportFormatPreferences, XmpPreferences xmpPreferences, FileUpdateMonitor fileMonitor) {
        this.importFormatPreferences = newImportFormatPreferences;

        formats.clear();

        formats.add(new BibTeXMLImporter());
        formats.add(new CopacImporter());
        formats.add(new EndnoteImporter(importFormatPreferences));
        formats.add(new EndnoteXmlImporter(importFormatPreferences));
        formats.add(new InspecImporter());
        formats.add(new IsiImporter());
        formats.add(new MedlineImporter());
        formats.add(new MedlinePlainImporter());
        formats.add(new ModsImporter(importFormatPreferences));
        formats.add(new MsBibImporter());
        formats.add(new OvidImporter());
        formats.add(new PdfMergeMetadataImporter(importSettingsPreferences, importFormatPreferences));
        formats.add(new PdfVerbatimBibTextImporter(importFormatPreferences));
        formats.add(new PdfContentImporter(importFormatPreferences));
        formats.add(new PdfEmbeddedBibFileImporter(importFormatPreferences));
        if (importSettingsPreferences.isGrobidEnabled()) {
            formats.add(new PdfGrobidImporter(importSettingsPreferences, importFormatPreferences));
        }
        formats.add(new PdfXmpImporter(xmpPreferences));
        formats.add(new RepecNepImporter(importFormatPreferences));
        formats.add(new RisImporter());
        formats.add(new SilverPlatterImporter());
<<<<<<< HEAD
        formats.add(new CffImporter());
=======
        formats.add(new BiblioscapeImporter());
        formats.add(new BibtexImporter(importFormatPreferences, fileMonitor));
>>>>>>> cef4151c

        // Get custom import formats
        formats.addAll(importFormatPreferences.getCustomImportList());
    }

    /**
     * Format for a given CLI-ID.
     * <p>
     * <p>Will return the first format according to the default-order of
     * format that matches the given ID.</p>
     *
     * @param cliId CLI-Id
     * @return Import Format or <code>null</code> if none matches
     */
    private Optional<Importer> getByCliId(String cliId) {
        for (Importer format : formats) {
            if (format.getId().equals(cliId)) {
                return Optional.of(format);
            }
        }
        return Optional.empty();
    }

    public ParserResult importFromFile(String format, Path file) throws ImportException {
        Optional<Importer> importer = getByCliId(format);

        if (!importer.isPresent()) {
            throw new ImportException(Localization.lang("Unknown import format") + ": " + format);
        }

        try {
            return importer.get().importDatabase(file, importFormatPreferences.getEncoding());
        } catch (IOException e) {
            throw new ImportException(e);
        }
    }

    /**
     * All importers.
     * <p>
     * <p>
     * Elements are sorted by name.
     * </p>
     *
     * @return all custom importers, elements are of type InputFormat
     */
    public SortedSet<Importer> getImportFormats() {
        return new TreeSet<>(this.formats);
    }

    /**
     * Human readable list of all known import formats (name and CLI Id).
     * <p>
     * <p>List is sorted by importer name.</p>
     *
     * @return human readable list of all known import formats
     */
    public String getImportFormatList() {
        StringBuilder sb = new StringBuilder();

        for (Importer imFo : getImportFormats()) {
            int pad = Math.max(0, 14 - imFo.getName().length());
            sb.append("  ");
            sb.append(imFo.getName());

            sb.append(StringUtil.repeatSpaces(pad));

            sb.append(" : ");
            sb.append(imFo.getId());
            sb.append('\n');
        }

        return sb.toString();
    }

    public static class UnknownFormatImport {

        public final String format;
        public final ParserResult parserResult;

        public UnknownFormatImport(String format, ParserResult parserResult) {
            this.format = format;
            this.parserResult = parserResult;
        }
    }

    /**
     * Tries to import a file by iterating through the available import filters,
     * and keeping the import that seems most promising.
     * <p/>
     * This method first attempts to read this file as bibtex.
     *
     * @throws ImportException if the import fails (for example, if no suitable importer is found)
     */
    public UnknownFormatImport importUnknownFormat(Path filePath, TimestampPreferences timestampPreferences, FileUpdateMonitor fileMonitor) throws ImportException {
        Objects.requireNonNull(filePath);

        try {
            UnknownFormatImport unknownFormatImport = importUnknownFormat(importer -> importer.importDatabase(filePath, importFormatPreferences.getEncoding()), importer -> importer.isRecognizedFormat(filePath, importFormatPreferences.getEncoding()));
            unknownFormatImport.parserResult.setFile(filePath.toFile());
            return unknownFormatImport;
        } catch (ImportException e) {
            // If all importers fail, try to read the file as BibTeX
            try {
                ParserResult parserResult = OpenDatabase.loadDatabase(filePath, importFormatPreferences, timestampPreferences, fileMonitor);
                if (parserResult.getDatabase().hasEntries() || !parserResult.getDatabase().hasNoStrings()) {
                    parserResult.setFile(filePath.toFile());
                    return new UnknownFormatImport(ImportFormatReader.BIBTEX_FORMAT, parserResult);
                } else {
                    throw new ImportException(Localization.lang("Could not find a suitable import format."));
                }
            } catch (IOException ignore) {
                // Ignored
                throw new ImportException(Localization.lang("Could not find a suitable import format."));
            }
        }
    }

    /**
     * Tries to import entries by iterating through the available import filters,
     * and keeping the import that seems the most promising
     *
     * @param importDatabase     the function to import the entries with a formatter
     * @param isRecognizedFormat the function to check whether the source is in the correct format for an importer
     * @return an UnknownFormatImport with the imported entries and metadata
     * @throws ImportException if the import fails (for example, if no suitable importer is found)
     */
    private UnknownFormatImport importUnknownFormat(CheckedFunction<Importer, ParserResult> importDatabase, CheckedFunction<Importer, Boolean> isRecognizedFormat) throws ImportException {
        // stores ref to best result, gets updated at the next loop
        List<BibEntry> bestResult = null;
        int bestResultCount = 0;
        String bestFormatName = null;

        // Cycle through all importers:
        for (Importer imFo : formats) {
            try {
                if (!isRecognizedFormat.apply(imFo)) {
                    continue;
                }

                ParserResult parserResult = importDatabase.apply(imFo);
                List<BibEntry> entries = parserResult.getDatabase().getEntries();

                BibDatabases.purgeEmptyEntries(entries);
                int entryCount = entries.size();

                if (entryCount > bestResultCount) {
                    bestResult = entries;
                    bestResultCount = entryCount;
                    bestFormatName = imFo.getName();
                }
            } catch (IOException ex) {
                // The import did not succeed. Go on.
            }
        }

        if (bestResult != null) {
            // we found something
            ParserResult parserResult = new ParserResult(bestResult);
            return new UnknownFormatImport(bestFormatName, parserResult);
        }

        throw new ImportException(Localization.lang("Could not find a suitable import format."));
    }

    @FunctionalInterface
    public interface CheckedFunction<T, R> {

        R apply(T t) throws IOException;
    }

    /**
     * Tries to import a String by iterating through the available import filters,
     * and keeping the import that seems the most promising
     *
     * @param data the string to import
     * @return an UnknownFormatImport with the imported entries and metadata
     * @throws ImportException if the import fails (for example, if no suitable importer is found)
     */
    public UnknownFormatImport importUnknownFormat(String data) throws ImportException {
        Objects.requireNonNull(data);

        return importUnknownFormat(importer -> importer.importDatabase(data), importer -> importer.isRecognizedFormat(data));
    }
}<|MERGE_RESOLUTION|>--- conflicted
+++ resolved
@@ -80,12 +80,9 @@
         formats.add(new RepecNepImporter(importFormatPreferences));
         formats.add(new RisImporter());
         formats.add(new SilverPlatterImporter());
-<<<<<<< HEAD
         formats.add(new CffImporter());
-=======
         formats.add(new BiblioscapeImporter());
         formats.add(new BibtexImporter(importFormatPreferences, fileMonitor));
->>>>>>> cef4151c
 
         // Get custom import formats
         formats.addAll(importFormatPreferences.getCustomImportList());
