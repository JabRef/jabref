--- conflicted
+++ resolved
@@ -31,7 +31,7 @@
 
     private static final Pattern RECOGNIZED_FORMAT_PATTERN = Pattern.compile("TY  - .*");
     private static DateTimeFormatter formatter = DateTimeFormatter.ofPattern("yyyy");
-    
+
     @Override
     public String getName() {
         return "RIS";
@@ -202,26 +202,11 @@
                             fields.put(StandardField.ABSTRACT, oldAb + OS.NEWLINE + value);
                         }
                     } else if ("UR".equals(tag) || "L2".equals(tag) || "LK".equals(tag)) {
-<<<<<<< HEAD
                         fields.put(StandardField.URL, value);
-                    } else if (!foundDate && (("Y1".equals(tag) || "Y2".equals(tag) || "PY".equals(tag) || "DA".equals(tag)) && (value.length() >= 4))) {
-                        String year = value.substring(0, 4);
-
-                        try {
-                            Year.parse(year, formatter);
-                            //if the year is parsebale we have found our date
-                            fields.put(StandardField.YEAR, value.substring(0, 4));
-                            foundDate = true;
-                        } catch (DateTimeParseException ex) {
-                            //We can't parse the year, we ignore it
-                        }
-=======
-                        fields.put(FieldName.URL, value);
                     } else if ((tagPriority = dateTags.indexOf(tag)) != -1 && value.length() >= 4) {
 
                         if (tagPriority < datePriority) {
                             String year = value.substring(0, 4);
->>>>>>> 09f367ed
 
                             try {
                                     Year.parse(year, formatter);
@@ -298,7 +283,7 @@
 
             // if we found a date
             if (dateTag.length() > 0) {
-                fields.put(FieldName.YEAR, dateValue.substring(0, 4));
+                fields.put(StandardField.YEAR, dateValue.substring(0, 4));
 
                 String[] parts = dateValue.split("/");
                 if ((parts.length > 1) && !parts[1].isEmpty()) {
