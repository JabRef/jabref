package org.jabref.logic.importer.util;

import java.io.IOException;
import java.io.Reader;
import java.io.StringReader;
import java.util.ArrayList;
import java.util.Collections;
import java.util.HashMap;
import java.util.List;
import java.util.Map;
import java.util.Optional;

import org.jabref.logic.cleanup.Cleanups;
import org.jabref.logic.importer.ParseException;
import org.jabref.model.database.BibDatabaseMode;
import org.jabref.model.metadata.ContentSelectors;
import org.jabref.model.metadata.MetaData;
import org.jabref.model.metadata.SaveOrderConfig;
import org.jabref.model.strings.StringUtil;
import org.jabref.model.util.FileUpdateMonitor;

import org.slf4j.Logger;
import org.slf4j.LoggerFactory;

public class MetaDataParser {

<<<<<<< HEAD
    private static final Log LOGGER = LogFactory.getLog(MetaDataParser.class);
    private static FileUpdateMonitor fileMonitor;
=======
    private static final Logger LOGGER = LoggerFactory.getLogger(MetaDataParser.class);
>>>>>>> cf8e6aac

    public MetaDataParser(FileUpdateMonitor fileMonitor) {
        MetaDataParser.fileMonitor = fileMonitor;
    }

    /**
     * Parses the given data map and returns a new resulting {@link MetaData} instance.
     */
    public MetaData parse(Map<String, String> data, Character keywordSeparator) throws ParseException {
        return parse(new MetaData(), data, keywordSeparator);
    }

    /**
     * Parses the data map and changes the given {@link MetaData} instance respectively.
     */
    public MetaData parse(MetaData metaData, Map<String, String> data, Character keywordSeparator) throws ParseException {
        List<String> defaultCiteKeyPattern = new ArrayList<>();
        Map<String, List<String>> nonDefaultCiteKeyPatterns = new HashMap<>();

        for (Map.Entry<String, String> entry : data.entrySet()) {
            List<String> value = getAsList(entry.getValue());

            if (entry.getKey().startsWith(MetaData.PREFIX_KEYPATTERN)) {
                String entryType = entry.getKey().substring(MetaData.PREFIX_KEYPATTERN.length());
                nonDefaultCiteKeyPatterns.put(entryType, Collections.singletonList(getSingleItem(value)));
                continue;
            } else if (entry.getKey().startsWith(MetaData.FILE_DIRECTORY + '-')) {
                // The user name comes directly after "FILE_DIRECTORY-"
                String user = entry.getKey().substring(MetaData.FILE_DIRECTORY.length() + 1);
                metaData.setUserFileDirectory(user, getSingleItem(value));
                continue;
            } else if (entry.getKey().startsWith(MetaData.SELECTOR_META_PREFIX)) {
                metaData.addContentSelector(ContentSelectors.parse(entry.getKey().substring(MetaData.SELECTOR_META_PREFIX.length()), StringUtil.unquote(entry.getValue(), MetaData.ESCAPE_CHARACTER)));
                continue;
            }

            switch (entry.getKey()) {
                case MetaData.GROUPSTREE:
                case MetaData.GROUPSTREE_LEGACY:
                    metaData.setGroups(GroupsParser.importGroups(value, keywordSeparator, fileMonitor));
                    break;
                case MetaData.SAVE_ACTIONS:
                    metaData.setSaveActions(Cleanups.parse(value));
                    break;
                case MetaData.DATABASE_TYPE:
                    metaData.setMode(BibDatabaseMode.parse(getSingleItem(value)));
                    break;
                case MetaData.KEYPATTERNDEFAULT:
                    defaultCiteKeyPattern = Collections.singletonList(getSingleItem(value));
                    break;
                case MetaData.PROTECTED_FLAG_META:
                    if (Boolean.parseBoolean(getSingleItem(value))) {
                        metaData.markAsProtected();
                    } else {
                        metaData.markAsNotProtected();
                    }
                    break;
                case MetaData.FILE_DIRECTORY:
                    metaData.setDefaultFileDirectory(getSingleItem(value));
                    break;
                case MetaData.SAVE_ORDER_CONFIG:
                    metaData.setSaveOrderConfig(SaveOrderConfig.parse(value));
                    break;
                default:
                    // Keep meta data items that we do not know in the file
                    metaData.putUnkownMetaDataItem(entry.getKey(), value);
            }
        }
        if (!defaultCiteKeyPattern.isEmpty() || !nonDefaultCiteKeyPatterns.isEmpty()) {
            metaData.setCiteKeyPattern(defaultCiteKeyPattern, nonDefaultCiteKeyPatterns);
        }

        return metaData;
    }

    /**
     * Returns the first item in the list.
     * If the specified list does not contain exactly one item, then a {@link ParseException} will be thrown.
     * @param value
     * @return
     */
    private static String getSingleItem(List<String> value) throws ParseException {
        if (value.size() == 1) {
            return value.get(0);
        } else {
            throw new ParseException("Expected a single item but received " + value.toString());
        }
    }

    private static List<String> getAsList(String value) throws ParseException {
        StringReader valueReader = new StringReader(value);
        List<String> orderedValue = new ArrayList<>();

        // We must allow for ; and \ in escape sequences.
        try {
            Optional<String> unit;
            while ((unit = getNextUnit(valueReader)).isPresent()) {
                orderedValue.add(unit.get());
            }
        } catch (IOException ex) {
            LOGGER.error("Weird error while parsing meta data.", ex);
            throw new ParseException("Weird error while parsing meta data.", ex);
        }
        return orderedValue;
    }

    /**
     * Reads the next unit. Units are delimited by ';' (MetaData.SEPARATOR_CHARACTER).
     */
    private static Optional<String> getNextUnit(Reader reader) throws IOException {
        int c;
        boolean escape = false;
        StringBuilder res = new StringBuilder();
        while ((c = reader.read()) != -1) {
            if (escape) {
                res.append((char) c);
                escape = false;
            } else if (c == MetaData.ESCAPE_CHARACTER) {
                escape = true;
            } else if (c == MetaData.SEPARATOR_CHARACTER) {
                break;
            } else {
                res.append((char) c);
            }
        }
        if (res.length() > 0) {
            return Optional.of(res.toString());
        }
        return Optional.empty();
    }
}<|MERGE_RESOLUTION|>--- conflicted
+++ resolved
@@ -24,12 +24,8 @@
 
 public class MetaDataParser {
 
-<<<<<<< HEAD
-    private static final Log LOGGER = LogFactory.getLog(MetaDataParser.class);
+    private static final Logger LOGGER = LoggerFactory.getLogger(MetaDataParser.class);
     private static FileUpdateMonitor fileMonitor;
-=======
-    private static final Logger LOGGER = LoggerFactory.getLogger(MetaDataParser.class);
->>>>>>> cf8e6aac
 
     public MetaDataParser(FileUpdateMonitor fileMonitor) {
         MetaDataParser.fileMonitor = fileMonitor;
