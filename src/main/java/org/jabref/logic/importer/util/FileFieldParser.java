--- conflicted
+++ resolved
@@ -57,17 +57,11 @@
         if (sb.length() > 0) {
             linkedFileData.add(sb.toString());
         }
-<<<<<<< HEAD
-
         if (!entry.isEmpty()) {
             LinkedFile linkedFile = convert(entry);
             if (linkedFile != null) {
                 files.add(linkedFile);
             }
-=======
-        if (!linkedFileData.isEmpty()) {
-            files.add(convert(linkedFileData));
->>>>>>> ec88998e
         }
         return files;
     }
@@ -96,7 +90,6 @@
             }
         }
 
-<<<<<<< HEAD
         try {
             if (field == null) {
                 field = new LinkedFile(entry.get(0), Path.of(entry.get(1)), entry.get(2));
@@ -111,30 +104,6 @@
             entry.clear();
         } catch (InvalidPathException ignored) {
             // ignored
-=======
-        if (field == null) {
-            String pathStr = entry.get(1);
-            if (pathStr.contains("//")) {
-                // In case the path contains //, we assume it is a malformed URL, not a malformed path.
-                // On linux, the double slash would be converted to a single slash.
-                field = new LinkedFile(entry.get(0), pathStr, entry.get(2));
-            } else {
-                try {
-                    // there is no Path.isValidPath(String) method
-                    Path path = Path.of(pathStr);
-                    field = new LinkedFile(entry.get(0), path, entry.get(2));
-                } catch (InvalidPathException e) {
-                    field = new LinkedFile(entry.get(0), pathStr, entry.get(2));
-                }
-            }
-        }
-
-        // link is the only mandatory field
-        if (field.getDescription().isEmpty() && field.getLink().isEmpty() && !field.getFileType().isEmpty()) {
-            field = new LinkedFile("", Path.of(field.getFileType()), "");
-        } else if (!field.getDescription().isEmpty() && field.getLink().isEmpty() && field.getFileType().isEmpty()) {
-            field = new LinkedFile("", Path.of(field.getDescription()), "");
->>>>>>> ec88998e
         }
         return field;
     }
