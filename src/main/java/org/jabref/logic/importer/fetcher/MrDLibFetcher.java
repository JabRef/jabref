package org.jabref.logic.importer.fetcher;

import java.io.IOException;
import java.net.URI;
import java.net.URISyntaxException;
import java.util.ArrayList;
import java.util.Calendar;
import java.util.List;
import java.util.Optional;

import org.jabref.logic.importer.EntryBasedFetcher;
import org.jabref.logic.importer.FetcherException;
import org.jabref.logic.importer.ParserResult;
import org.jabref.logic.importer.fileformat.MrDLibImporter;
import org.jabref.logic.l10n.Localization;
import org.jabref.logic.net.URLDownload;
import org.jabref.logic.util.Version;
import org.jabref.model.database.BibDatabase;
import org.jabref.model.entry.BibEntry;
import org.jabref.model.entry.field.StandardField;
import org.jabref.model.entry.field.UnknownField;
import org.jabref.preferences.JabRefPreferences;

import org.apache.http.client.utils.URIBuilder;
import org.slf4j.Logger;
import org.slf4j.LoggerFactory;

/**
 * This class is responsible for getting the recommendations from Mr. DLib
 */
public class MrDLibFetcher implements EntryBasedFetcher {
    private static final Logger LOGGER = LoggerFactory.getLogger(MrDLibFetcher.class);
    private static final String NAME = "MDL_FETCHER";
    private static final String MDL_JABREF_PARTNER_ID = "1";
    private static final String MDL_URL = "api.mr-dlib.org";
    private static final String DEFAULT_MRDLIB_ERROR_MESSAGE = Localization.lang("Error while fetching recommendations from Mr.DLib.");
    private final String LANGUAGE;
    private final Version VERSION;
    private String heading;
    private String description;
    private String recommendationSetId;


    public MrDLibFetcher(String language, Version version) {
        LANGUAGE = language;
        VERSION = version;
    }

    @Override
    public String getName() {
        return NAME;
    }

    @Override
    public List<BibEntry> performSearch(BibEntry entry) throws FetcherException {
        Optional<String> title = entry.getLatexFreeField(StandardField.TITLE);
        if (title.isPresent()) {
            String response = makeServerRequest(title.get());
            MrDLibImporter importer = new MrDLibImporter();
            ParserResult parserResult;
            try {
                if (importer.isRecognizedFormat(response)) {
                    parserResult = importer.importDatabase(response);
                    heading = importer.getRecommendationsHeading();
                    description = importer.getRecommendationsDescription();
                    recommendationSetId = importer.getRecommendationSetId();
                } else {
                    // For displaying An ErrorMessage
<<<<<<< HEAD
                    String error = importer.getResponseErrorMessage(response);
                    BibEntry errorBibEntry = new BibEntry();
                    errorBibEntry.setField(new UnknownField("html_representation"), error);
=======
                    description = DEFAULT_MRDLIB_ERROR_MESSAGE;
>>>>>>> 09f367ed
                    BibDatabase errorBibDataBase = new BibDatabase();
                    parserResult = new ParserResult(errorBibDataBase);
                }
            } catch (IOException e) {
                LOGGER.error(e.getMessage(), e);
                throw new FetcherException("JSON Parser IOException.");
            }
            return parserResult.getDatabase().getEntries();
        } else {
            // without a title there is no reason to ask MrDLib
            return new ArrayList<>(0);
        }
    }

    public String getHeading() {
        return heading;
    }

    public String getDescription() {
        return description;
    }

    /**
     * Contact the server with the title of the selected item
     *
     * @param queryByTitle: The query holds the title of the selected entry. Used to make a query to the MDL Server
     * @return Returns the server response. This is an XML document as a String.
     */
    private String makeServerRequest(String queryByTitle) throws FetcherException {
        try {
            URLDownload urlDownload = new URLDownload(constructQuery(queryByTitle));
            URLDownload.bypassSSLVerification();
            String response = urlDownload.asString();

            //Conversion of < and >
            response = response.replaceAll("&gt;", ">");
            response = response.replaceAll("&lt;", "<");
            return response;
        } catch (IOException e) {
            throw new FetcherException("Problem downloading", e);
        }
    }

    /**
     * Constructs the query based on title of the BibEntry. Adds statistical stuff to the url.
     *
     * @param queryWithTitle: the title of the bib entry.
     * @return the string used to make the query at mdl server
     */
    private String constructQuery(String queryWithTitle) {
        // The encoding does not work for / so we convert them by our own
        queryWithTitle = queryWithTitle.replaceAll("/", " ");
        URIBuilder builder = new URIBuilder();
        builder.setScheme("http");
        builder.setHost(MDL_URL);
        builder.setPath("/v2/documents/" + queryWithTitle + "/related_documents");
        builder.addParameter("partner_id", MDL_JABREF_PARTNER_ID);
        builder.addParameter("app_id", "jabref_desktop");
        builder.addParameter("app_version", VERSION.getFullVersion());

        JabRefPreferences prefs = JabRefPreferences.getInstance();
        if (prefs.getBoolean(JabRefPreferences.SEND_LANGUAGE_DATA)) {
            builder.addParameter("app_lang", LANGUAGE);
        }
        if (prefs.getBoolean(JabRefPreferences.SEND_OS_DATA)) {
            builder.addParameter("os", System.getProperty("os.name"));
        }
        if (prefs.getBoolean(JabRefPreferences.SEND_TIMEZONE_DATA)) {
            builder.addParameter("timezone", Calendar.getInstance().getTimeZone().getID());
        }

        try {
            URI uri = builder.build();
            LOGGER.trace("Request: " + uri.toString());
            return uri.toString();
        } catch (URISyntaxException e) {
            LOGGER.error(e.getMessage(), e);
        }
        return "";
    }
}<|MERGE_RESOLUTION|>--- conflicted
+++ resolved
@@ -66,13 +66,7 @@
                     recommendationSetId = importer.getRecommendationSetId();
                 } else {
                     // For displaying An ErrorMessage
-<<<<<<< HEAD
-                    String error = importer.getResponseErrorMessage(response);
-                    BibEntry errorBibEntry = new BibEntry();
-                    errorBibEntry.setField(new UnknownField("html_representation"), error);
-=======
                     description = DEFAULT_MRDLIB_ERROR_MESSAGE;
->>>>>>> 09f367ed
                     BibDatabase errorBibDataBase = new BibDatabase();
                     parserResult = new ParserResult(errorBibDataBase);
                 }
