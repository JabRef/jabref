--- conflicted
+++ resolved
@@ -43,19 +43,43 @@
 
     private static final RemoveBracesFormatter REMOVE_BRACES_FORMATTER = new RemoveBracesFormatter();
 
-<<<<<<< HEAD
-    private CrossRef() {
-    }
-
     public static Optional<DOI> findDOI(BibEntry entry) {
         Objects.requireNonNull(entry);
         Optional<DOI> doi = Optional.empty();
-=======
+        
+        // title is minimum requirement
+        Optional<String> title = entry.getLatexFreeField(FieldName.TITLE);
+
+        if (!title.isPresent() || title.get().isEmpty()) {
+            return doi;
+        }
+
+        String query = enhanceQuery(title.get(), entry);
+
+        try {
+            HttpResponse<JsonNode> response = Unirest.get(API_URL + "/works")
+                    .queryString("query", query)
+                    .queryString("rows", API_RESULTS)
+                    .asJson();
+
+            JSONArray items = response.getBody().getObject().getJSONObject("message").getJSONArray("items");
+            // quality check
+            Optional<String> dataDoi = findMatchingEntry(entry, items);
+
+            if (dataDoi.isPresent()) {
+                LOGGER.debug("DOI " + dataDoi.get() + " for " + title.get() + " found.");
+                return DOI.build(dataDoi.get());
+            }
+        } catch (UnirestException e) {
+            LOGGER.warn("Unable to query CrossRef API: " + e.getMessage(), e);
+        }
+        return doi;
+    }
+  
     @Override
     public String getName() {
         return "Crossref";
     }
->>>>>>> 63620ff3
 
     @Override
     public URL getURLForEntry(BibEntry entry) throws URISyntaxException, MalformedURLException, FetcherException {
