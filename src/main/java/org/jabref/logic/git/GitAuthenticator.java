--- conflicted
+++ resolved
@@ -1,11 +1,10 @@
 package org.jabref.logic.git;
 
-<<<<<<< HEAD
+
 import java.io.File;
 import java.net.URL;
-=======
 import java.io.UnsupportedEncodingException;
->>>>>>> 02063744
+
 import java.nio.file.Path;
 import java.security.GeneralSecurityException;
 import java.util.Optional;
@@ -25,27 +24,18 @@
 
 class GitAuthenticator {
     private final static Logger LOGGER = LoggerFactory.getLogger(GitAuthenticator.class);
-<<<<<<< HEAD
-    // TODO: temp (get from preferences)
-    private static String userName = Optional.ofNullable(System.getenv("GIT_USERNAME")).orElse("");
-    // TODO: temp
-    private static String password = Optional.ofNullable(System.getenv("GIT_PASSWORD")).orElse("");
-    // TODO: temp
-    private static String sshPassPhrase = Optional.ofNullable(System.getenv("GIT_SSH_PASSPHRASE")).orElse("");
-    // TODO: temp
-    private static Path homeDirectory = Path.of(Optional.of(System.getProperty("user.home")).orElse(""));
-    // TODO: temp
-    private static Path sshDirectory = homeDirectory.resolve(".ssh");
+
+
     // TODO: temp
     private static boolean disableStrictHostKeyChecking = true;
-=======
+
     private static final Path HOME_DIRECTORY = Path.of(Optional.of(System.getProperty("user.home")).orElse(""));
     private final GitPreferences preferences;
 
     GitAuthenticator(GitPreferences preferences) {
         this.preferences = preferences;
     }
->>>>>>> 02063744
+
 
     <Command extends TransportCommand<Command, ?>> void authenticate(Command transportCommand) {
         transportCommand.setCredentialsProvider(getCredentialsProvider());
