--- conflicted
+++ resolved
@@ -23,13 +23,9 @@
     private final Path repository;
     private final GitAuthenticator gitAuthenticator;
 
-<<<<<<< HEAD
     private ObjectId previousHead;
 
-    GitActionExecutor(Git git) {
-=======
     GitActionExecutor(Git git, GitAuthenticator gitAuthenticator) {
->>>>>>> 24a1efff
         this.git = git;
         File gitRepository = git.getRepository().getDirectory(); // this the file path including .git at the end
         this.repository = gitRepository.getParentFile().toPath();
@@ -38,7 +34,7 @@
 
     // TODO: test case for if path is not inside repo, test the first branch
     void add(Path path) throws GitException {
-        if(!path.startsWith(repository)){
+        if (!path.startsWith(repository)) {
             throw new GitException("Given path not inside repository.");
         }
         try {
@@ -80,7 +76,6 @@
         }
     }
 
-
     void push() throws GitException {
         push(null, null);
     }
@@ -112,7 +107,6 @@
     Git getGit() {
         return git;
     }
-
 
     // TODO: test this
     void undoPull() throws GitException {
