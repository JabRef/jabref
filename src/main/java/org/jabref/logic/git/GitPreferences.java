package org.jabref.logic.git;

import javafx.beans.property.BooleanProperty;
import javafx.beans.property.ObjectProperty;
import javafx.beans.property.SimpleBooleanProperty;
import javafx.beans.property.SimpleObjectProperty;
import javafx.beans.property.SimpleStringProperty;
import javafx.beans.property.StringProperty;

import org.jabref.logic.preferences.AutoPushMode;

import org.slf4j.Logger;
import org.slf4j.LoggerFactory;

public class GitPreferences {
    private static final Logger LOGGER = LoggerFactory.getLogger(GitPreferences.class);

    private StringProperty username;
    private StringProperty password;
    private final BooleanProperty autoPushEnabled;
    private final ObjectProperty<AutoPushMode> autoPushMode;
    private final StringProperty gitHubUsername;
    private final StringProperty gitHubPasskey;

<<<<<<< HEAD
    public GitPreferences(boolean autoPushEnabled, AutoPushMode autoPushMode, String gitHubUsername, String gitHubPasskey) {
=======
    public GitPreferences(String username,
                          String password,
                          boolean autoPushEnabled,
                          AutoPushMode autoPushMode) {
        this.username = new SimpleStringProperty(username);
        this.password = new SimpleStringProperty(password);
>>>>>>> 4b71771c
        this.autoPushEnabled = new SimpleBooleanProperty(autoPushEnabled);
        this.autoPushMode = new SimpleObjectProperty<>(autoPushMode);
        this.gitHubUsername = new SimpleStringProperty(gitHubUsername);
        this.gitHubPasskey = new SimpleStringProperty(gitHubPasskey);
    }

    public StringProperty getUsernameProperty() {
        return this.username;
    }

    public String getUsername() {
        return this.username.get();
    }

    public StringProperty getPasswordProperty() {
        return this.password;
    }

    public String getPassword() {
        return this.password.get();
    }

    public void setPassword(StringProperty password) {
        this.password = password;
    }

    public void setPassword(String password) {
        this.password = new SimpleStringProperty(password);
    }

    public void setUsername(StringProperty username) {
        this.username = username;
    }

    public void setUsername(String username) {
        this.username = new SimpleStringProperty(username);
    }

    public boolean getAutoPushEnabled() {
        return autoPushEnabled.get();
    }

    public BooleanProperty getAutoPushEnabledProperty() {
        return autoPushEnabled;
    }

    public void setAutoPushEnabled(boolean enabled) {
        autoPushEnabled.set(enabled);
    }

    public AutoPushMode getAutoPushMode() {
        return autoPushMode.get();
    }

    public ObjectProperty<AutoPushMode> getAutoPushModeProperty() {
        return autoPushMode;
    }

    public void setAutoPushMode(AutoPushMode mode) {
        autoPushMode.set(mode);
    }

    public String getGitHubUsername() {
        return gitHubUsername.get();
    }

    public void setGitHubUsername(String username) {
        gitHubUsername.set(username);
    }

    public StringProperty gitHubUsernameProperty() {
        return gitHubUsername;
    }

    public String getGitHubPasskey() {
        return gitHubPasskey.get();
    }

    public void setGitHubPasskey(String passkey) {
        gitHubPasskey.set(passkey);
    }

    public StringProperty gitHubPasskeyProperty() {
        return gitHubPasskey;
    }
}<|MERGE_RESOLUTION|>--- conflicted
+++ resolved
@@ -4,8 +4,6 @@
 import javafx.beans.property.ObjectProperty;
 import javafx.beans.property.SimpleBooleanProperty;
 import javafx.beans.property.SimpleObjectProperty;
-import javafx.beans.property.SimpleStringProperty;
-import javafx.beans.property.StringProperty;
 
 import org.jabref.logic.preferences.AutoPushMode;
 
@@ -15,59 +13,16 @@
 public class GitPreferences {
     private static final Logger LOGGER = LoggerFactory.getLogger(GitPreferences.class);
 
-    private StringProperty username;
-    private StringProperty password;
     private final BooleanProperty autoPushEnabled;
     private final ObjectProperty<AutoPushMode> autoPushMode;
     private final StringProperty gitHubUsername;
     private final StringProperty gitHubPasskey;
 
-<<<<<<< HEAD
     public GitPreferences(boolean autoPushEnabled, AutoPushMode autoPushMode, String gitHubUsername, String gitHubPasskey) {
-=======
-    public GitPreferences(String username,
-                          String password,
-                          boolean autoPushEnabled,
-                          AutoPushMode autoPushMode) {
-        this.username = new SimpleStringProperty(username);
-        this.password = new SimpleStringProperty(password);
->>>>>>> 4b71771c
         this.autoPushEnabled = new SimpleBooleanProperty(autoPushEnabled);
         this.autoPushMode = new SimpleObjectProperty<>(autoPushMode);
         this.gitHubUsername = new SimpleStringProperty(gitHubUsername);
         this.gitHubPasskey = new SimpleStringProperty(gitHubPasskey);
-    }
-
-    public StringProperty getUsernameProperty() {
-        return this.username;
-    }
-
-    public String getUsername() {
-        return this.username.get();
-    }
-
-    public StringProperty getPasswordProperty() {
-        return this.password;
-    }
-
-    public String getPassword() {
-        return this.password.get();
-    }
-
-    public void setPassword(StringProperty password) {
-        this.password = password;
-    }
-
-    public void setPassword(String password) {
-        this.password = new SimpleStringProperty(password);
-    }
-
-    public void setUsername(StringProperty username) {
-        this.username = username;
-    }
-
-    public void setUsername(String username) {
-        this.username = new SimpleStringProperty(username);
     }
 
     public boolean getAutoPushEnabled() {
