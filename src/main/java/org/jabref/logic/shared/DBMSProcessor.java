--- conflicted
+++ resolved
@@ -473,14 +473,10 @@
                     lastId = selectEntryResultSet.getInt("SHARED_ID");
                 }
 
-<<<<<<< HEAD
-                bibEntry.setField(FieldFactory.parseField(selectEntryResultSet.getString("NAME")), Optional.ofNullable(selectEntryResultSet.getString("VALUE")), EntriesEventSource.SHARED);
-=======
                 String value = selectEntryResultSet.getString("VALUE");
                 if (value != null) {
-                    bibEntry.setField(FieldFactory.parseField(selectEntryResultSet.getString("NAME")), value, EntryEventSource.SHARED);
-                }
->>>>>>> b6a2828e
+                    bibEntry.setField(FieldFactory.parseField(selectEntryResultSet.getString("NAME")), value, EntriesEventSource.SHARED);
+                }
             }
         } catch (SQLException e) {
             LOGGER.error("SQL Error", e);
