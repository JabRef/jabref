--- conflicted
+++ resolved
@@ -7,8 +7,6 @@
 import java.nio.file.Files;
 import java.nio.file.Path;
 import java.nio.file.StandardCopyOption;
-import java.time.LocalDateTime;
-import java.time.format.DateTimeFormatter;
 import java.util.HashSet;
 import java.util.List;
 import java.util.Optional;
@@ -17,13 +15,11 @@
 import java.util.concurrent.BlockingQueue;
 import java.util.concurrent.ExecutorService;
 import java.util.concurrent.LinkedBlockingQueue;
-<<<<<<< HEAD
-=======
 import java.util.concurrent.ScheduledThreadPoolExecutor;
 import java.util.concurrent.TimeUnit;
->>>>>>> 117a6f0b
 
 import org.jabref.logic.bibtex.InvalidFieldValueException;
+import org.jabref.logic.exporter.AtomicFileWriter;
 import org.jabref.logic.exporter.BibWriter;
 import org.jabref.logic.exporter.BibtexDatabaseWriter;
 import org.jabref.logic.exporter.SavePreferences;
@@ -51,11 +47,8 @@
     private static final Logger LOGGER = LoggerFactory.getLogger(BackupManager.class);
 
     private static final int MAXIMUM_BACKUP_FILE_COUNT = 10;
-<<<<<<< HEAD
-=======
 
     private static final int DELAY_BETWEEN_BACKUP_ATTEMPTS_IN_SECONDS = 20;
->>>>>>> 117a6f0b
 
     private static Set<BackupManager> runningInstances = new HashSet<>();
 
@@ -70,11 +63,8 @@
     // During a write, the less recent backup file is deleted
     private final Queue<Path> backupFilesQueue = new LinkedBlockingQueue<>();
 
-<<<<<<< HEAD
-=======
     private boolean needsBackup = true;
 
->>>>>>> 117a6f0b
     private BackupManager(BibDatabaseContext bibDatabaseContext, BibEntryTypesManager entryTypesManager, PreferencesService preferences) {
         this.bibDatabaseContext = bibDatabaseContext;
         this.entryTypesManager = entryTypesManager;
@@ -89,27 +79,14 @@
      * Determines the most recent backup file name
      */
     static Path getBackupPathForNewBackup(Path originalPath) {
-<<<<<<< HEAD
-        return FileUtil.getPathOfBackupFileAndCreateDirectory(originalPath, BackupFileType.BACKUP);
-=======
         return BackupFileUtil.getPathForNewBackupFileAndCreateDirectory(originalPath, BackupFileType.BACKUP);
->>>>>>> 117a6f0b
     }
 
     /**
      * Determines the most recent existing backup file name
      */
-<<<<<<< HEAD
-    static Path getLatestBackupPath(Path originalPath) {
-        // TODO timestamp
-
-        String timeSuffix = LocalDateTime.now().format(DateTimeFormatter.ISO_LOCAL_DATE_TIME);
-
-        return FileUtil.getPathOfBackupFileAndCreateDirectory(originalPath, BackupFileType.BACKUP);
-=======
     static Optional<Path> getLatestBackupPath(Path originalPath) {
         return BackupFileUtil.getPathOfLatestExisingBackupFile(originalPath, BackupFileType.BACKUP);
->>>>>>> 117a6f0b
     }
 
     /**
@@ -148,22 +125,13 @@
      * the user checks the output.
      */
     public static boolean backupFileDiffers(Path originalPath) {
-<<<<<<< HEAD
-        Path backupPath = getLatestBackupPath(originalPath);
-        if (!Files.exists(backupPath) || Files.isDirectory(backupPath)) {
-=======
         Optional<Path> backupPath = getLatestBackupPath(originalPath);
         if (backupPath.isEmpty()) {
->>>>>>> 117a6f0b
             return false;
         }
 
         try {
-<<<<<<< HEAD
-            return !Files.isSameFile(originalPath, backupPath);
-=======
             return Files.mismatch(originalPath, backupPath.get()) != -1L;
->>>>>>> 117a6f0b
         } catch (IOException e) {
             LOGGER.debug("Could not compare original file and backup file.", e);
             // User has to investigate in this case
@@ -177,15 +145,11 @@
      * @param originalPath Path to the file which should be equalized to the backup file.
      */
     public static void restoreBackup(Path originalPath) {
-<<<<<<< HEAD
-        Path backupPath = getLatestBackupPath(originalPath);
-=======
         Optional<Path> backupPath = getLatestBackupPath(originalPath);
         if (backupPath.isEmpty()) {
             LOGGER.error("There is no backup file");
             return;
         }
->>>>>>> 117a6f0b
         try {
             Files.copy(backupPath.get(), originalPath, StandardCopyOption.REPLACE_EXISTING);
         } catch (IOException e) {
@@ -193,11 +157,7 @@
         }
     }
 
-<<<<<<< HEAD
-    private Optional<Path> determineBackupPathForLatestBackup() {
-=======
     private Optional<Path> determineBackupPathForNewBackup() {
->>>>>>> 117a6f0b
         return bibDatabaseContext.getDatabasePath().map(BackupManager::getBackupPathForNewBackup);
     }
 
@@ -209,16 +169,12 @@
      * @param backupPath the path where the library should be backed up to
      */
     private void performBackup(Path backupPath) {
-<<<<<<< HEAD
-        if (backupFilesQueue.size() >= MAXIMUM_BACKUP_FILE_COUNT) {
-=======
         if (!needsBackup) {
             return;
         }
 
         // We opted for "while" to delete backups in case there are more than 10
         while (backupFilesQueue.size() >= MAXIMUM_BACKUP_FILE_COUNT) {
->>>>>>> 117a6f0b
             Path lessRecentBackupFile = backupFilesQueue.poll();
             try {
                 Files.delete(lessRecentBackupFile);
@@ -232,26 +188,19 @@
         SavePreferences savePreferences = preferences.getSavePreferences()
                                                      .withMakeBackup(false);
         Charset encoding = bibDatabaseContext.getMetaData().getEncoding().orElse(StandardCharsets.UTF_8);
-<<<<<<< HEAD
-        try (Writer writer = Files.newBufferedWriter(backupPath, encoding)) {
-=======
         // We want to have successful backups only
         // Thus, we do not use a plain "FileWriter", but the "AtomicFileWriter"
         // Example: What happens if one hard powers off the machine (or kills the jabref process) during the write of the backup?
         //          This MUST NOT create a broken backup file that then jabref wants to "restore" from?
         try (Writer writer = new AtomicFileWriter(backupPath, encoding, false)) {
->>>>>>> 117a6f0b
             BibWriter bibWriter = new BibWriter(writer, bibDatabaseContext.getDatabase().getNewLineSeparator());
             new BibtexDatabaseWriter(bibWriter, generalPreferences, savePreferences, entryTypesManager)
                     .saveDatabase(bibDatabaseContext);
             backupFilesQueue.add(backupPath);
-<<<<<<< HEAD
-=======
 
             // We wrote the file successfully
             // Thus, we currently do not need any new backup
             this.needsBackup = false;
->>>>>>> 117a6f0b
         } catch (IOException e) {
             logIfCritical(backupPath, e);
         }
@@ -278,10 +227,6 @@
     }
 
     private void startBackupTask() {
-<<<<<<< HEAD
-        // We need to determine the backup path on each action, because the user might have saved the file to a different location
-        throttler.schedule(() -> determineBackupPathForLatestBackup().ifPresent(this::performBackup));
-=======
         fillQueue();
 
         executor.scheduleAtFixedRate(
@@ -310,7 +255,6 @@
                 LOGGER.error("Could not determine most recent file", e);
             }
         });
->>>>>>> 117a6f0b
     }
 
     /**
@@ -320,13 +264,9 @@
     private void shutdown() {
         changeFilter.unregisterListener(this);
         changeFilter.shutdown();
-<<<<<<< HEAD
-        throttler.shutdown();
-=======
         executor.shutdown();
 
         // Ensure that backup is a recent one
         determineBackupPathForNewBackup().ifPresent(this::performBackup);
->>>>>>> 117a6f0b
     }
 }