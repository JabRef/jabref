package org.jabref.logic.bibtex;

import org.jabref.logic.util.OS;
import org.jabref.model.entry.InternalBibtexFields;
import org.jabref.model.strings.StringUtil;

/**
 * Currently the only implementation of org.jabref.exporter.FieldFormatter
 * <p>
 * Obeys following settings:
 * * JabRefPreferences.RESOLVE_STRINGS_ALL_FIELDS
 * * JabRefPreferences.DO_NOT_RESOLVE_STRINGS_FOR
 * * JabRefPreferences.WRITEFIELD_WRAPFIELD
 */
public class LatexFieldFormatter {

    // "Fieldname" to indicate that a field should be treated as a bibtex string. Used when writing database to file.
    public static final String BIBTEX_STRING = "__string";
    private static final char FIELD_START = '{';
    private static final char FIELD_END = '}';
    private final boolean neverFailOnHashes;
    private final LatexFieldFormatterPreferences prefs;
    private final FieldContentParser parser;
    private StringBuilder stringBuilder;


    public LatexFieldFormatter(LatexFieldFormatterPreferences prefs) {
        this(true, prefs);
    }

    private LatexFieldFormatter(boolean neverFailOnHashes, LatexFieldFormatterPreferences prefs) {
        this.neverFailOnHashes = neverFailOnHashes;
        this.prefs = prefs;

        parser = new FieldContentParser(prefs.getFieldContentParserPreferences());
    }

    public static LatexFieldFormatter buildIgnoreHashes(LatexFieldFormatterPreferences prefs) {
        return new LatexFieldFormatter(true, prefs);
    }

    private static void checkBraces(String text) throws InvalidFieldValueException {
        List<Integer> left = new ArrayList<>(5);
        List<Integer> right = new ArrayList<>(5);
        int current = -1;

        // First we collect all occurrences:
        while ((current = text.indexOf('{', current + 1)) != -1) {
            left.add(current);
        }
        while ((current = text.indexOf('}', current + 1)) != -1) {
            right.add(current);
        }

        // Then we throw an exception if the error criteria are met.
        if (!right.isEmpty() && left.isEmpty()) {
            throw new InvalidFieldValueException("'}' character ends string prematurely.");
        }
        if (!right.isEmpty() && (right.get(0) < left.get(0))) {
            throw new InvalidFieldValueException("'}' character ends string prematurely.");
        }
        if (left.size() != right.size()) {
            throw new InvalidFieldValueException("Braces don't match.");
        }
    }

    /**
     * Formats the content of a field.
     *
     * @param content   the content of the field
     * @param fieldName the name of the field - used to trigger different serializations, e.g., turning off resolution for some strings
     * @return a formatted string suitable for output
     * @throws InvalidFieldValueException if s is not a correct bibtex string, e.g., because of improperly balanced braces or using # not paired
     */
    public String format(String content, String fieldName) throws InvalidFieldValueException {

        if (content == null) {
            return FIELD_START + String.valueOf(FIELD_END);
        }

        String result = content;

        // normalize newlines
        boolean shouldNormalizeNewlines = !result.contains(OS.NEWLINE) && result.contains("\n");
        if (shouldNormalizeNewlines) {
            // if we don't have real new lines, but pseudo newlines, we replace them
            // On Win 8.1, this is always true for multiline fields
            result = result.replace("\n", OS.NEWLINE);
        }

        // If the field is non-standard, we will just append braces,
        // wrap and write.
        boolean resolveStrings = shouldResolveStrings(fieldName);

        if (!resolveStrings) {
            return formatWithoutResolvingStrings(result, fieldName);
        }

        // Trim whitespace
        result = result.trim();
        return formatAndResolveStrings(result, fieldName);
    }

    private String formatAndResolveStrings(String content, String fieldName) throws InvalidFieldValueException {
        stringBuilder = new StringBuilder();
        checkBraces(content);

        // Here we assume that the user encloses any bibtex strings in #, e.g.:
        // #jan# - #feb#
        // ...which will be written to the file like this:
        // jan # { - } # feb
        int pivot = 0;
        while (pivot < content.length()) {
            int goFrom = pivot;
            int pos1 = pivot;
            while (goFrom == pos1) {
                pos1 = content.indexOf('#', goFrom);
                if ((pos1 > 0) && (content.charAt(pos1 - 1) == '\\')) {
                    goFrom = pos1 + 1;
                    pos1++;
                } else {
                    goFrom = pos1 - 1; // Ends the loop.
                }
            }

            int pos2;
            if (pos1 == -1) {
                pos1 = content.length(); // No more occurrences found.
                pos2 = -1;
            } else {
                pos2 = content.indexOf('#', pos1 + 1);
                if (pos2 == -1) {
                    if (neverFailOnHashes) {
                        pos1 = content.length(); // just write out the rest of the text, and throw no exception
                    } else {
                        throw new InvalidFieldValueException(
                                "The # character is not allowed in BibTeX strings unless escaped as in '\\#'.\n"
                                        + "In JabRef, use pairs of # characters to indicate a string.\n"
                                        + "Note that the entry causing the problem has been selected.");
                    }
                }
            }

            if (pos1 > pivot) {
                writeText(content, pivot, pos1);
            }
            if ((pos1 < content.length()) && ((pos2 - 1) > pos1)) {
                // We check that the string label is not empty. That means
                // an occurrence of ## will simply be ignored. Should it instead
                // cause an error message?
                writeStringLabel(content, pos1 + 1, pos2, pos1 == pivot,
                        (pos2 + 1) == content.length());
            }

            if (pos2 > -1) {
                pivot = pos2 + 1;
            } else {
                pivot = pos1 + 1;
                //if (tell++ > 10) System.exit(0);
            }
        }

        return parser.format(stringBuilder, fieldName);
    }

    private boolean shouldResolveStrings(String fieldName) {
        boolean resolveStrings = true;
        if (prefs.isResolveStringsAllFields()) {
            // Resolve strings for all fields except some:
            for (String exception : prefs.getDoNotResolveStringsFor()) {
                if (exception.equals(fieldName)) {
                    resolveStrings = false;
                    break;
                }
            }
        } else {
            // Default operation - we only resolve strings for standard fields:
            resolveStrings = InternalBibtexFields.isStandardField(fieldName)
                    || BIBTEX_STRING.equals(fieldName);
        }
        return resolveStrings;
    }

    private String formatWithoutResolvingStrings(String content, String fieldName) throws InvalidFieldValueException {
        checkBraces(content);

        stringBuilder = new StringBuilder(
                String.valueOf(FIELD_START));

        stringBuilder.append(parser.format(content, fieldName));

        stringBuilder.append(FIELD_END);

        return stringBuilder.toString();
    }

    private void writeText(String text, int startPos, int endPos) {

        stringBuilder.append(FIELD_START);
        boolean escape = false;
        boolean inCommandName = false;
        boolean inCommand = false;
        boolean inCommandOption = false;
        int nestedEnvironments = 0;
        StringBuilder commandName = new StringBuilder();
        for (int i = startPos; i < endPos; i++) {
            char c = text.charAt(i);

            // Track whether we are in a LaTeX command of some sort.
            if (Character.isLetter(c) && (escape || inCommandName)) {
                inCommandName = true;
                if (!inCommandOption) {
                    commandName.append(c);
                }
            } else if (Character.isWhitespace(c) && (inCommand || inCommandOption)) {
                // Whitespace
            } else if (inCommandName) {
                // This means the command name is ended.
                // Perhaps the beginning of an argument:
                if (c == '[') {
                    inCommandOption = true;
                } else if (inCommandOption && (c == ']')) {
                    // Or the end of an argument:
                    inCommandOption = false;
                } else if (!inCommandOption && (c == '{')) {
                    inCommandName = false;
                    inCommand = true;
                } else {
                    // Or simply the end of this command altogether:
                    commandName.delete(0, commandName.length());
                    inCommandName = false;
                }
            }
            // If we are in a command body, see if it has ended:
            if (inCommand && (c == '}')) {
                if ("begin".equals(commandName.toString())) {
                    nestedEnvironments++;
                }
                if ((nestedEnvironments > 0) && "end".equals(commandName.toString())) {
                    nestedEnvironments--;
                }

                commandName.delete(0, commandName.length());
                inCommand = false;
            }

            // We add a backslash before any ampersand characters, with one exception: if
            // we are inside an \\url{...} command, we should write it as it is. Maybe.
            if ((c == '&') && !escape && !(inCommand && "url".equals(commandName.toString()))
                    && (nestedEnvironments == 0)) {
                stringBuilder.append("\\&");
            } else {
                stringBuilder.append(c);
            }
            escape = c == '\\';
        }
        stringBuilder.append(FIELD_END);
    }

    private void writeStringLabel(String text, int startPos, int endPos,
                                  boolean first, boolean last) {
        putIn((first ? "" : " # ") + text.substring(startPos, endPos)
                + (last ? "" : " # "));
    }

    private void putIn(String s) {
        stringBuilder.append(StringUtil.wrap(s, prefs.getLineLength(), OS.NEWLINE));
    }

<<<<<<< HEAD
=======
    private static void checkBraces(String text) throws IllegalArgumentException {
        int left = 0;
        int right = 0;

        // First we collect all occurrences:
        for (int i = 0; i < text.length(); i++) {
            char item = text.charAt(i);

            boolean charBeforeIsEscape = false;
            if(i > 0 && text.charAt(i - 1) == '\\') {
                charBeforeIsEscape = true;
            }

            if(!charBeforeIsEscape && item == '{') {
                left++;
            } else if (!charBeforeIsEscape && item == '}') {
                right++;
            }
        }

        // Then we throw an exception if the error criteria are met.
        if (!(right == 0) && (left == 0)) {
            throw new IllegalArgumentException("'}' character ends string prematurely.");
        }
        if (!(right == 0) && (right < left)) {
            throw new IllegalArgumentException("'}' character ends string prematurely.");
        }
        if (left != right) {
            throw new IllegalArgumentException("Braces don't match.");
        }

    }

>>>>>>> a1cb9a17
}<|MERGE_RESOLUTION|>--- conflicted
+++ resolved
@@ -267,8 +267,6 @@
         stringBuilder.append(StringUtil.wrap(s, prefs.getLineLength(), OS.NEWLINE));
     }
 
-<<<<<<< HEAD
-=======
     private static void checkBraces(String text) throws IllegalArgumentException {
         int left = 0;
         int right = 0;
@@ -302,5 +300,4 @@
 
     }
 
->>>>>>> a1cb9a17
 }