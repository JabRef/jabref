package org.jabref.logic.journals;

import java.nio.file.Path;
import java.util.ArrayList;
import java.util.Collection;
import java.util.Comparator;
import java.util.HashMap;
import java.util.HashSet;
import java.util.List;
import java.util.Map;
import java.util.Objects;
import java.util.Optional;
import java.util.Set;
import java.util.TreeSet;
import java.util.regex.Matcher;
import java.util.regex.Pattern;
import java.util.stream.Collectors;

import org.jabref.logic.journals.ltwa.LtwaRepository;
import org.jabref.logic.util.strings.StringSimilarity;

import org.h2.mvstore.MVMap;
import org.h2.mvstore.MVStore;
import org.slf4j.Logger;
import org.slf4j.LoggerFactory;

/**
 * A repository for all journal abbreviations, including add and find methods.
 */
public class JournalAbbreviationRepository {
    static final Pattern QUESTION_MARK = Pattern.compile("\\?");
    
    /**
     * Identifier for the built-in abbreviation list
     */
    public static final String BUILTIN_LIST_ID = "BUILTIN_LIST";

    private final Map<String, Abbreviation> fullToAbbreviationObject = new HashMap<>();
    private final Map<String, Abbreviation> abbreviationToAbbreviationObject = new HashMap<>();
    private final Map<String, Abbreviation> dotlessToAbbreviationObject = new HashMap<>();
    private final Map<String, Abbreviation> shortestUniqueToAbbreviationObject = new HashMap<>();
    private final TreeSet<Abbreviation> customAbbreviations = new TreeSet<>();
    private final StringSimilarity similarity = new StringSimilarity();
<<<<<<< HEAD
    
    private final Map<String, Boolean> enabledSources = new HashMap<>();
    private final Map<Abbreviation, String> abbreviationSources = new HashMap<>();
=======
    private final LtwaRepository ltwaRepository;
>>>>>>> 9ab6c712

    /**
     * Initializes the internal data based on the abbreviations found in the given MV file
     *
     * @param journalList The path to the MV file containing the journal abbreviations.
     * @param ltwaRepository The LTWA repository to use for abbreviations.
     */
    public JournalAbbreviationRepository(Path journalList, LtwaRepository ltwaRepository) {
        MVMap<String, Abbreviation> mvFullToAbbreviationObject;
        try (MVStore store = new MVStore.Builder().readOnly().fileName(journalList.toAbsolutePath().toString()).open()) {
            mvFullToAbbreviationObject = store.openMap("FullToAbbreviation");
            mvFullToAbbreviationObject.forEach((name, abbreviation) -> {
                String abbrevationString = abbreviation.getAbbreviation();
                String shortestUniqueAbbreviation = abbreviation.getShortestUniqueAbbreviation();
                Abbreviation newAbbreviation = new Abbreviation(
                        name,
                        abbrevationString,
                        shortestUniqueAbbreviation
                );
                fullToAbbreviationObject.put(name, newAbbreviation);
                abbreviationToAbbreviationObject.put(abbrevationString, newAbbreviation);
                dotlessToAbbreviationObject.put(newAbbreviation.getDotlessAbbreviation(), newAbbreviation);
                shortestUniqueToAbbreviationObject.put(shortestUniqueAbbreviation, newAbbreviation);
                
                abbreviationSources.put(newAbbreviation, BUILTIN_LIST_ID);
            });
        }
<<<<<<< HEAD
        
        enabledSources.put(BUILTIN_LIST_ID, true);
=======
        this.ltwaRepository = ltwaRepository;
>>>>>>> 9ab6c712
    }

    /**
     * Initializes the repository with demonstration data. Used if no abbreviation file is found.
     */
    public JournalAbbreviationRepository() {
        Abbreviation newAbbreviation = new Abbreviation(
                "Demonstration",
                "Demo",
                "Dem"
        );
        fullToAbbreviationObject.put("Demonstration", newAbbreviation);
        abbreviationToAbbreviationObject.put("Demo", newAbbreviation);
        dotlessToAbbreviationObject.put("Demo", newAbbreviation);
        shortestUniqueToAbbreviationObject.put("Dem", newAbbreviation);
<<<<<<< HEAD
        
        abbreviationSources.put(newAbbreviation, BUILTIN_LIST_ID);
        enabledSources.put(BUILTIN_LIST_ID, true);
=======
        ltwaRepository = new LtwaRepository();
>>>>>>> 9ab6c712
    }

    private static boolean isMatched(String name, Abbreviation abbreviation) {
        return name.equalsIgnoreCase(abbreviation.getName())
                || name.equalsIgnoreCase(abbreviation.getAbbreviation())
                || name.equalsIgnoreCase(abbreviation.getDotlessAbbreviation())
                || name.equalsIgnoreCase(abbreviation.getShortestUniqueAbbreviation());
    }

    private static boolean isMatchedAbbreviated(String name, Abbreviation abbreviation) {
        boolean isExpanded = name.equalsIgnoreCase(abbreviation.getName());
        if (isExpanded) {
            return false;
        }
        return name.equalsIgnoreCase(abbreviation.getAbbreviation())
                || name.equalsIgnoreCase(abbreviation.getDotlessAbbreviation())
                || name.equalsIgnoreCase(abbreviation.getShortestUniqueAbbreviation());
    }

    /**
     * Returns true if the given journal name is in its abbreviated form (e.g. Phys. Rev. Lett.). The test is strict,
     * i.e., journals whose abbreviation is the same as the full name are not considered.
     * Respects the enabled/disabled state of abbreviation sources.
     */
    public boolean isAbbreviatedName(String journalName) {
        if (QUESTION_MARK.matcher(journalName).find()) {
            return false;
        }
        String journal = journalName.trim().replaceAll(Matcher.quoteReplacement("\\&"), "&");
        
        boolean isCustomAbbreviated = customAbbreviations.stream()
                .filter(abbreviation -> isSourceEnabled(abbreviationSources.getOrDefault(abbreviation, BUILTIN_LIST_ID)))
                .anyMatch(abbreviation -> isMatchedAbbreviated(journal, abbreviation));
                
        boolean builtInEnabled = isSourceEnabled(BUILTIN_LIST_ID);
        if (!builtInEnabled) {
            return isCustomAbbreviated;
        }
        
        boolean inAbbreviationMap = abbreviationToAbbreviationObject.containsKey(journal);
        boolean inDotlessMap = dotlessToAbbreviationObject.containsKey(journal);
        boolean inShortestMap = shortestUniqueToAbbreviationObject.containsKey(journal);
        
        boolean isAbbreviated = isCustomAbbreviated || inAbbreviationMap || inDotlessMap || inShortestMap;
        
        return isAbbreviated;
    }

    /**
<<<<<<< HEAD
     * Returns true if the given journal name is contained in the list either in its full form
     * (e.g., Physical Review Letters) or its abbreviated form (e.g., Phys. Rev. Lett.).
     * If the exact match is not found, attempts a fuzzy match to recognize minor input errors.
     * Respects the enabled/disabled state of abbreviation sources.
=======
     * Get the LTWA abbreviation for the given journal name.
     */
    public Optional<String> getLtwaAbbreviation(String journalName) {
        if (QUESTION_MARK.matcher(journalName).find()) {
            return Optional.of(journalName);
        }
        return ltwaRepository.abbreviate(journalName);
    }

    /**
     * Returns true if the given journal name is in its abbreviated form (e.g. Phys. Rev. Lett.). The test is strict,
     * i.e., journals whose abbreviation is the same as the full name are not considered
>>>>>>> 9ab6c712
     */
    public boolean isKnownName(String journalName) {
        if (QUESTION_MARK.matcher(journalName).find()) {
            return false;
        }

        return get(journalName).isPresent();
    }

    /**
     * Attempts to get the abbreviation of the journal given.
     * if no exact match is found, attempts a fuzzy match on full journal names.
     * This method respects the enabled/disabled state of journal abbreviation sources.
     *
     * @param input The journal name (either full name or abbreviated name).
     */
    public Optional<Abbreviation> get(String input) {
        // Clean up input: trim and unescape ampersand
        String journal = input.trim().replaceAll(Matcher.quoteReplacement("\\&"), "&");
        
        Optional<Abbreviation> customAbbreviation = customAbbreviations.stream()
                .filter(abbreviation -> isSourceEnabled(abbreviationSources.getOrDefault(abbreviation, BUILTIN_LIST_ID)))
                .filter(abbreviation -> isMatched(journal, abbreviation))
                .findFirst();
                
        if (customAbbreviation.isPresent()) {
            return customAbbreviation;
        }

        if (!isSourceEnabled(BUILTIN_LIST_ID)) {
            return Optional.empty();
        }
        
        Optional<Abbreviation> builtInAbbreviation = Optional.ofNullable(fullToAbbreviationObject.get(journal))
                .or(() -> Optional.ofNullable(abbreviationToAbbreviationObject.get(journal)))
                .or(() -> Optional.ofNullable(dotlessToAbbreviationObject.get(journal)))
                .or(() -> Optional.ofNullable(shortestUniqueToAbbreviationObject.get(journal)));

        if (builtInAbbreviation.isPresent()) {
            return builtInAbbreviation;
        }

        return findAbbreviationFuzzyMatched(journal);
    }
    
    /**
     * Specialized method for unabbreviation that first checks if a journal name is abbreviated
     * from an enabled source before attempting to find its full form.
     *
     * @param input The journal name to check and unabbreviate.
     * @return Optional containing the abbreviation object if the input is an abbreviation 
     *         from an enabled source, empty otherwise.
     */
    public Optional<Abbreviation> getForUnabbreviation(String input) {        
        boolean builtInEnabled = isSourceEnabled(BUILTIN_LIST_ID);
        
        boolean isAbbreviated = isAbbreviatedName(input);
        
        if (!isAbbreviated) {
            return Optional.empty();
        }
        
        Optional<Abbreviation> result = get(input);
        
        return result;
    }

    private Optional<Abbreviation> findAbbreviationFuzzyMatched(String input) {
        Collection<Abbreviation> enabledCustomAbbreviations = customAbbreviations.stream()
                .filter(abbreviation -> isSourceEnabled(abbreviationSources.getOrDefault(abbreviation, BUILTIN_LIST_ID)))
                .collect(Collectors.toList());
                
        Optional<Abbreviation> customMatch = findBestFuzzyMatched(enabledCustomAbbreviations, input);
        if (customMatch.isPresent()) {
            return customMatch;
        }

        if (!isSourceEnabled(BUILTIN_LIST_ID)) {
            return Optional.empty();
        }
        
        return findBestFuzzyMatched(fullToAbbreviationObject.values(), input);
    }

    private Optional<Abbreviation> findBestFuzzyMatched(Collection<Abbreviation> abbreviations, String input) {
        // threshold for edit distance similarity comparison
        final double SIMILARITY_THRESHOLD = 1.0;

        List<Abbreviation> candidates = abbreviations.stream()
                .filter(abbreviation -> similarity.isSimilar(input, abbreviation.getName()))
                .sorted(Comparator.comparingDouble(abbreviation -> similarity.editDistanceIgnoreCase(input, abbreviation.getName())))
                .toList();

        if (candidates.isEmpty()) {
            return Optional.empty();
        }

        if (candidates.size() > 1) {
            double bestDistance = similarity.editDistanceIgnoreCase(input, candidates.getFirst().getName());
            double secondDistance = similarity.editDistanceIgnoreCase(input, candidates.get(1).getName());

            // If there is a very close match of two abbreviations, do not use any of them, because they are too close.
            if (Math.abs(bestDistance - secondDistance) < SIMILARITY_THRESHOLD) {
                return Optional.empty();
            }
        }

        return Optional.of(candidates.getFirst());
    }

    /**
     * Adds a custom abbreviation to the repository
     * 
     * @param abbreviation The abbreviation to add
     */
    public void addCustomAbbreviation(Abbreviation abbreviation) {
        Objects.requireNonNull(abbreviation);

        // We do NOT want to keep duplicates
        // The set automatically "removes" duplicates
        // What is a duplicate? An abbreviation is NOT the same if any field is NOT equal (e.g., if the shortest unique differs, the abbreviation is NOT the same)
        customAbbreviations.add(abbreviation);
        
        abbreviationSources.put(abbreviation, BUILTIN_LIST_ID);
    }

    /**
     * Adds a custom abbreviation to the repository with source tracking
     * 
     * @param abbreviation The abbreviation to add
     * @param sourcePath The path or identifier of the source
     * @param enabled Whether the source is enabled
     */
    public void addCustomAbbreviation(Abbreviation abbreviation, String sourcePath, boolean enabled) {
        Objects.requireNonNull(abbreviation);
        Objects.requireNonNull(sourcePath);
        
        customAbbreviations.add(abbreviation);
        abbreviationSources.put(abbreviation, sourcePath);
        
        enabledSources.put(sourcePath, enabled);
    }

    public Collection<Abbreviation> getCustomAbbreviations() {
        return customAbbreviations;
    }

    /**
     * Adds multiple custom abbreviations to the repository
     * 
     * @param abbreviationsToAdd The abbreviations to add
     */
    public void addCustomAbbreviations(Collection<Abbreviation> abbreviationsToAdd) {
        abbreviationsToAdd.forEach(this::addCustomAbbreviation);
    }
    
    /**
     * Adds abbreviations with a specific source key and enabled state
     * 
     * @param abbreviationsToAdd Collection of abbreviations to add
     * @param sourceKey The key identifying the source of these abbreviations
     * @param enabled Whether the source should be enabled initially
     */
    public void addCustomAbbreviations(Collection<Abbreviation> abbreviationsToAdd, String sourceKey, boolean enabled) {
        enabledSources.put(sourceKey, enabled);
        
        for (Abbreviation abbreviation : abbreviationsToAdd) {
            customAbbreviations.add(abbreviation);
            abbreviationSources.put(abbreviation, sourceKey);
        }
    }
    
    /**
     * Checks if a journal abbreviation source is enabled
     * 
     * @param sourceKey The key identifying the source
     * @return true if the source is enabled or has no explicit state (default is enabled)
     */
    public boolean isSourceEnabled(String sourceKey) {
        return enabledSources.getOrDefault(sourceKey, true);
    }
    
    /**
     * Sets the enabled state for a journal abbreviation source
     * 
     * @param sourceKey The key identifying the source
     * @param enabled Whether the source should be enabled
     */
    public void setSourceEnabled(String sourceKey, boolean enabled) {
        enabledSources.put(sourceKey, enabled);
    }

    public Optional<String> getNextAbbreviation(String text) {
        return get(text).map(abbreviation -> abbreviation.getNext(text));
    }

    public Optional<String> getDefaultAbbreviation(String text) {
        return get(text).map(Abbreviation::getAbbreviation);
    }

    public Optional<String> getDotless(String text) {
        return get(text).map(Abbreviation::getDotlessAbbreviation);
    }

    public Optional<String> getShortestUniqueAbbreviation(String text) {
        return get(text).map(Abbreviation::getShortestUniqueAbbreviation);
    }

    public Set<String> getFullNames() {
        return fullToAbbreviationObject.keySet();
    }

    public Collection<Abbreviation> getAllLoaded() {
        return fullToAbbreviationObject.values();
    }
    
    /**
     * Class that pairs an abbreviation with its source for tracking purposes
     */
    public static class AbbreviationWithSource {
        private final Abbreviation abbreviation;
        private final String source;
        
        public AbbreviationWithSource(Abbreviation abbreviation, String source) {
            this.abbreviation = abbreviation;
            this.source = source;
        }
        
        public Abbreviation getAbbreviation() {
            return abbreviation;
        }
        
        public String getSource() {
            return source;
        }
    }
    
    /**
     * Gets all abbreviations from both custom and built-in sources with their sources
     * 
     * @return List of all abbreviations with their sources
     */
    public List<AbbreviationWithSource> getAllAbbreviationsWithSources() {
        List<AbbreviationWithSource> result = new ArrayList<>();
        
        for (Abbreviation abbr : customAbbreviations) {
            String source = abbreviationSources.getOrDefault(abbr, "UNKNOWN");
            result.add(new AbbreviationWithSource(abbr, source));
        }
        
        for (Abbreviation abbr : fullToAbbreviationObject.values()) {
            result.add(new AbbreviationWithSource(abbr, BUILTIN_LIST_ID));
        }
        
        return result;
    }
    
    /**
     * Gets all abbreviations from both custom and built-in sources
     * 
     * @return List of all abbreviations
     */
    public List<Abbreviation> getAllAbbreviations() {
        return getAllAbbreviationsWithSources().stream()
               .map(AbbreviationWithSource::getAbbreviation)
               .collect(Collectors.toList());
    }
    
    /**
     * Gets the source identifier for a given abbreviation
     * 
     * @param abbreviation The abbreviation to look up
     * @return The source key, or BUILTIN_LIST_ID if not found
     */
    public String getSourceForAbbreviation(Abbreviation abbreviation) {
        return abbreviationSources.getOrDefault(abbreviation, BUILTIN_LIST_ID);
    }
}<|MERGE_RESOLUTION|>--- conflicted
+++ resolved
@@ -41,13 +41,9 @@
     private final Map<String, Abbreviation> shortestUniqueToAbbreviationObject = new HashMap<>();
     private final TreeSet<Abbreviation> customAbbreviations = new TreeSet<>();
     private final StringSimilarity similarity = new StringSimilarity();
-<<<<<<< HEAD
-    
+    private final LtwaRepository ltwaRepository;
     private final Map<String, Boolean> enabledSources = new HashMap<>();
     private final Map<Abbreviation, String> abbreviationSources = new HashMap<>();
-=======
-    private final LtwaRepository ltwaRepository;
->>>>>>> 9ab6c712
 
     /**
      * Initializes the internal data based on the abbreviations found in the given MV file
@@ -75,12 +71,8 @@
                 abbreviationSources.put(newAbbreviation, BUILTIN_LIST_ID);
             });
         }
-<<<<<<< HEAD
-        
+        this.ltwaRepository = ltwaRepository;
         enabledSources.put(BUILTIN_LIST_ID, true);
-=======
-        this.ltwaRepository = ltwaRepository;
->>>>>>> 9ab6c712
     }
 
     /**
@@ -96,13 +88,10 @@
         abbreviationToAbbreviationObject.put("Demo", newAbbreviation);
         dotlessToAbbreviationObject.put("Demo", newAbbreviation);
         shortestUniqueToAbbreviationObject.put("Dem", newAbbreviation);
-<<<<<<< HEAD
         
         abbreviationSources.put(newAbbreviation, BUILTIN_LIST_ID);
         enabledSources.put(BUILTIN_LIST_ID, true);
-=======
         ltwaRepository = new LtwaRepository();
->>>>>>> 9ab6c712
     }
 
     private static boolean isMatched(String name, Abbreviation abbreviation) {
@@ -152,31 +141,15 @@
     }
 
     /**
-<<<<<<< HEAD
      * Returns true if the given journal name is contained in the list either in its full form
      * (e.g., Physical Review Letters) or its abbreviated form (e.g., Phys. Rev. Lett.).
      * If the exact match is not found, attempts a fuzzy match to recognize minor input errors.
      * Respects the enabled/disabled state of abbreviation sources.
-=======
-     * Get the LTWA abbreviation for the given journal name.
-     */
-    public Optional<String> getLtwaAbbreviation(String journalName) {
-        if (QUESTION_MARK.matcher(journalName).find()) {
-            return Optional.of(journalName);
-        }
-        return ltwaRepository.abbreviate(journalName);
-    }
-
-    /**
-     * Returns true if the given journal name is in its abbreviated form (e.g. Phys. Rev. Lett.). The test is strict,
-     * i.e., journals whose abbreviation is the same as the full name are not considered
->>>>>>> 9ab6c712
      */
     public boolean isKnownName(String journalName) {
         if (QUESTION_MARK.matcher(journalName).find()) {
             return false;
         }
-
         return get(journalName).isPresent();
     }
 
@@ -448,4 +421,14 @@
     public String getSourceForAbbreviation(Abbreviation abbreviation) {
         return abbreviationSources.getOrDefault(abbreviation, BUILTIN_LIST_ID);
     }
+
+    /**
+     * Get the LTWA abbreviation for the given journal name.
+     */
+    public Optional<String> getLtwaAbbreviation(String journalName) {
+        if (QUESTION_MARK.matcher(journalName).find()) {
+            return Optional.of(journalName);
+        }
+        return ltwaRepository.abbreviate(journalName);
+    }
 }