--- conflicted
+++ resolved
@@ -1,16 +1,9 @@
 package org.jabref.logic.journals;
 
 import java.nio.file.Path;
-import java.util.ArrayList;
 import java.util.Collection;
-<<<<<<< HEAD
+import java.util.Comparator;
 import java.util.List;
-=======
-import java.util.Comparator;
-import java.util.HashMap;
-import java.util.List;
-import java.util.Map;
->>>>>>> 15bc1ee3
 import java.util.Objects;
 import java.util.Optional;
 import java.util.Set;
@@ -29,6 +22,7 @@
 public class JournalAbbreviationRepository {
     static final Pattern QUESTION_MARK = Pattern.compile("\\?");
 
+    // These fields need to be public to be used in JournalMvGenerator.java
     private static final String FULL_TO_ABBREVIATION_MAP_NAME = "FullToAbbreviation";
     private static final String ABBREVIATION_TO_ABBREVIATION_MAP_NAME = "AbbreviationToName";
     private static final String DOTLESS_TO_ABBREVIATION_MAP_NAME = "DotlessToName";
@@ -39,7 +33,6 @@
     private MVMap<String, String> abbreviationToNameMap;
     private MVMap<String, String> dotlessToNameMap;
     private MVMap<String, String> shortestUniqueToNameMap;
-
     private final TreeSet<Abbreviation> customAbbreviations = new TreeSet<>();
     private final StringSimilarity similarity = new StringSimilarity();
 
@@ -82,7 +75,8 @@
     }
 
     private static boolean isMatchedAbbreviated(String name, Abbreviation abbreviation) {
-        if (name.equalsIgnoreCase(abbreviation.getName())) {
+        boolean isExpanded = name.equalsIgnoreCase(abbreviation.getName());
+        if (isExpanded) {
             return false;
         }
         return name.equalsIgnoreCase(abbreviation.getAbbreviation())
@@ -99,17 +93,7 @@
         if (QUESTION_MARK.matcher(journalName).find()) {
             return false;
         }
-<<<<<<< HEAD
-        String journal = journalName.trim().replaceAll(Matcher.quoteReplacement("\\&"), "&");
-
-        return customAbbreviations.stream().anyMatch(abbreviation -> isMatched(journal, abbreviation))
-                || fullToAbbreviationMap.containsKey(journal)
-                || abbreviationToNameMap.containsKey(journal)
-                || dotlessToNameMap.containsKey(journal)
-                || shortestUniqueToNameMap.containsKey(journal);
-=======
         return get(journalName).isPresent();
->>>>>>> 15bc1ee3
     }
 
     /**
@@ -121,7 +105,6 @@
             return false;
         }
         String journal = journalName.trim().replaceAll(Matcher.quoteReplacement("\\&"), "&");
-
         return customAbbreviations.stream().anyMatch(abbreviation -> isMatchedAbbreviated(journal, abbreviation))
                 || abbreviationToNameMap.containsKey(journal)
                 || dotlessToNameMap.containsKey(journal)
@@ -145,13 +128,11 @@
             return customAbbreviation;
         }
 
-<<<<<<< HEAD
         // If the abbreviation is coming from fullToAbbreviationMap, then it's the name
-        String name = journal;
-        Abbreviation abbr = fullToAbbreviationMap.get(journal);
-
-        if (abbr == null) {
-            name = abbreviationToNameMap.get(journal);
+        Optional<Abbreviation> abbreviation = Optional.ofNullable(fullToAbbreviationMap.get(journal));
+
+        if (abbreviation.isEmpty()) {
+            String name = abbreviationToNameMap.get(journal);
             if (name == null) {
                 name = dotlessToNameMap.get(journal);
             }
@@ -159,21 +140,9 @@
                 name = shortestUniqueToNameMap.get(journal);
             }
             if (name != null) {
-                abbr = fullToAbbreviationMap.get(name);
-            }
-        }
-
-        if (abbr != null) {
-            // Recreate the Abbreviation so that the transient fields (like name) are recalculated.
-            abbr = new Abbreviation(name, abbr.getAbbreviation(), abbr.getShortestUniqueAbbreviation());
-        }
-
-        return Optional.ofNullable(abbr);
-=======
-        Optional<Abbreviation> abbreviation = Optional.ofNullable(fullToAbbreviationObject.get(journal))
-                .or(() -> Optional.ofNullable(abbreviationToAbbreviationObject.get(journal)))
-                .or(() -> Optional.ofNullable(dotlessToAbbreviationObject.get(journal)))
-                .or(() -> Optional.ofNullable(shortestUniqueToAbbreviationObject.get(journal)));
+                abbreviation = Optional.ofNullable(fullToAbbreviationMap.get(name));
+            }
+        }
 
         if (abbreviation.isEmpty()) {
             abbreviation = findAbbreviationFuzzyMatched(journal);
@@ -188,7 +157,7 @@
             return customMatch;
         }
 
-        return findBestFuzzyMatched(fullToAbbreviationObject.values(), input);
+        return findBestFuzzyMatched(fullToAbbreviationMap.values(), input);
     }
 
     private Optional<Abbreviation> findBestFuzzyMatched(Collection<Abbreviation> abbreviations, String input) {
@@ -196,9 +165,9 @@
         final double SIMILARITY_THRESHOLD = 1.0;
 
         List<Abbreviation> candidates = abbreviations.stream()
-                .filter(abbreviation -> similarity.isSimilar(input, abbreviation.getName()))
-                .sorted(Comparator.comparingDouble(abbreviation -> similarity.editDistanceIgnoreCase(input, abbreviation.getName())))
-                .toList();
+                                                     .filter(abbreviation -> similarity.isSimilar(input, abbreviation.getName()))
+                                                     .sorted(Comparator.comparingDouble(abbreviation -> similarity.editDistanceIgnoreCase(input, abbreviation.getName())))
+                                                     .toList();
 
         if (candidates.isEmpty()) {
             return Optional.empty();
@@ -215,7 +184,6 @@
         }
 
         return Optional.of(candidates.getFirst());
->>>>>>> 15bc1ee3
     }
 
     public void addCustomAbbreviation(Abbreviation abbreviation) {
@@ -256,18 +224,7 @@
     }
 
     public Collection<Abbreviation> getAllLoaded() {
-        List<Abbreviation> values = new ArrayList<>();
-        fullToAbbreviationMap.forEach((name, abbr) -> {
-            String abbreviationString = abbr.getAbbreviation();
-            String shortestUniqueAbbreviation = abbr.getShortestUniqueAbbreviation();
-            Abbreviation newAbbreviation = new Abbreviation(
-                    name,
-                    abbreviationString,
-                    shortestUniqueAbbreviation
-            );
-            values.add(newAbbreviation);
-        });
-        return values;
+        return fullToAbbreviationMap.values();
     }
 
     private void openMaps(MVStore store) {
