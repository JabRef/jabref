--- conflicted
+++ resolved
@@ -2,82 +2,20 @@
 
 import java.util.List;
 
-<<<<<<< HEAD
-import javafx.beans.property.ListProperty;
-import javafx.beans.property.SimpleListProperty;
-=======
->>>>>>> 705d4b11
 import javafx.collections.FXCollections;
 import javafx.collections.ObservableList;
 
 public class ProtectedTermsPreferences {
 
-<<<<<<< HEAD
-    private final ListProperty<String> enabledInternalTermLists;
-    private final ListProperty<String> enabledExternalTermLists;
-    private final ListProperty<String> disabledInternalTermLists;
-    private final ListProperty<String> disabledExternalTermLists;
-=======
     private final ObservableList<String> enabledInternalTermLists;
     private final ObservableList<String> enabledExternalTermLists;
     private final ObservableList<String> disabledInternalTermLists;
     private final ObservableList<String> disabledExternalTermLists;
->>>>>>> 705d4b11
 
     public ProtectedTermsPreferences(List<String> enabledInternalTermLists,
                                      List<String> enabledExternalTermLists,
                                      List<String> disabledInternalTermLists,
                                      List<String> disabledExternalTermLists) {
-<<<<<<< HEAD
-        this.enabledInternalTermLists = new SimpleListProperty<>(FXCollections.observableArrayList(enabledInternalTermLists));
-        this.disabledInternalTermLists = new SimpleListProperty<>(FXCollections.observableArrayList(disabledInternalTermLists));
-        this.enabledExternalTermLists = new SimpleListProperty<>(FXCollections.observableArrayList(enabledExternalTermLists));
-        this.disabledExternalTermLists = new SimpleListProperty<>(FXCollections.observableArrayList(disabledExternalTermLists));
-    }
-
-    public ObservableList<String> getEnabledInternalTermLists() {
-        return enabledInternalTermLists.get();
-    }
-
-    public ListProperty<String> enabledInternalTermListsProperty() {
-        return enabledInternalTermLists;
-    }
-
-    public void setEnabledInternalTermLists(List<String> enabledInternalTermLists) {
-        this.enabledInternalTermLists.set(FXCollections.observableArrayList(enabledInternalTermLists));
-    }
-
-    public ObservableList<String> getEnabledExternalTermLists() {
-        return enabledExternalTermLists.get();
-    }
-
-    public ListProperty<String> enabledExternalTermListsProperty() {
-        return enabledExternalTermLists;
-    }
-
-    public void setEnabledExternalTermLists(List<String> enabledExternalTermLists) {
-        this.enabledExternalTermLists.set(FXCollections.observableArrayList(enabledExternalTermLists));
-    }
-
-    public ObservableList<String> getDisabledInternalTermLists() {
-        return disabledInternalTermLists.get();
-    }
-
-    public ListProperty<String> disabledInternalTermListsProperty() {
-        return disabledInternalTermLists;
-    }
-
-    public void setDisabledInternalTermLists(List<String> disabledInternalTermLists) {
-        this.disabledInternalTermLists.set(FXCollections.observableArrayList(disabledInternalTermLists));
-    }
-
-    public ObservableList<String> getDisabledExternalTermLists() {
-        return disabledExternalTermLists.get();
-    }
-
-    public ListProperty<String> disabledExternalTermListsProperty() {
-        return disabledExternalTermLists;
-=======
         this.enabledInternalTermLists = FXCollections.observableArrayList(enabledInternalTermLists);
         this.disabledInternalTermLists = FXCollections.observableArrayList(disabledInternalTermLists);
         this.enabledExternalTermLists = FXCollections.observableArrayList(enabledExternalTermLists);
@@ -118,10 +56,5 @@
     public void setDisabledExternalTermLists(List<String> list) {
         disabledExternalTermLists.clear();
         disabledExternalTermLists.addAll(list);
->>>>>>> 705d4b11
-    }
-
-    public void setDisabledExternalTermLists(List<String> disabledExternalTermLists) {
-        this.disabledExternalTermLists.set(FXCollections.observableArrayList(disabledExternalTermLists));
     }
 }