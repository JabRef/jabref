--- conflicted
+++ resolved
@@ -42,12 +42,7 @@
     }
 
     public MoveFilesCleanup(BibDatabaseContext databaseContext, String fileDirPattern,
-<<<<<<< HEAD
-                            FileDirectoryPreferences fileDirectoryPreferences,
-                            LinkedFile field) {
-=======
                             FileDirectoryPreferences fileDirectoryPreferences, LinkedFile field) {
->>>>>>> afde0945
 
         this(databaseContext, fileDirPattern, fileDirectoryPreferences);
         this.singleFileFieldCleanup = field;
