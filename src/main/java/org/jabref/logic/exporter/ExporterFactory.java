--- conflicted
+++ resolved
@@ -19,8 +19,7 @@
      *
      * @deprecated find a better way to do this
      */
-    @Deprecated
-    public static int entryNumber;
+    @Deprecated public static int entryNumber;
 
     private final List<Exporter> exporters;
 
@@ -28,13 +27,8 @@
         this.exporters = Objects.requireNonNull(exporters);
     }
 
-<<<<<<< HEAD
-    public static ExporterFactory create(Map<String, TemplateExporter> customFormats,
-                                         LayoutFormatterPreferences layoutPreferences, SavePreferences savePreferences) {
-=======
     public static ExporterFactory create(List<TemplateExporter> customFormats,
                                          LayoutFormatterPreferences layoutPreferences, SavePreferences savePreferences, XmpPreferences xmpPreferences) {
->>>>>>> d80e1645
 
         List<Exporter> exporters = new ArrayList<>();
 
