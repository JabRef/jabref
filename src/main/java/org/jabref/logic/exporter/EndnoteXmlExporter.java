--- conflicted
+++ resolved
@@ -46,62 +46,11 @@
             Map.entry(StandardEntryType.Misc, "Generic")
     );
 
-<<<<<<< HEAD
-    private static final Map<EntryType, String> ENTRY_TYPE_MAPPING = ORDERED_ENTRY_TYPES.stream()
-                                                                                        .collect(Collectors.toMap(
-                                                                                                entryType -> entryType,
-                                                                                                EndnoteXmlExporter::getEndnoteEntryType
-                                                                                        ));
-
-    private static String getEndnoteEntryType(EntryType entryType) {
-        return switch (entryType) {
-            case StandardEntryType.Article ->
-                    "Journal Article";
-            case StandardEntryType.Book ->
-                    "Book";
-            case StandardEntryType.InBook,
-                 StandardEntryType.InCollection ->
-                    "Book Section";
-            case StandardEntryType.Proceedings ->
-                    "Conference Proceedings";
-            case StandardEntryType.MastersThesis,
-                 StandardEntryType.PhdThesis ->
-                    "Thesis";
-            case StandardEntryType.TechReport ->
-                    "Report";
-            case StandardEntryType.Unpublished ->
-                    "Manuscript";
-            case StandardEntryType.InProceedings ->
-                    "Conference Paper";
-            case StandardEntryType.Conference ->
-                    "Conference";
-            case IEEETranEntryType.Patent ->
-                    "Patent";
-            case StandardEntryType.Online ->
-                    "Web Page";
-            case IEEETranEntryType.Electronic ->
-                    "Electronic Article";
-            case StandardEntryType.Misc ->
-                    "Generic";
-            default ->
-                    throw new IllegalArgumentException("Unsupported entry type: " + entryType);
-        };
-    }
-
-    private static final Map<EntryType, String> EXPORT_REF_NUMBER = ORDERED_ENTRY_TYPES.stream()
-                                                                                       .collect(Collectors.toMap(
-                                                                                               entryType -> entryType,
-                                                                                               entryType -> Integer.toString(ORDERED_ENTRY_TYPES.indexOf(entryType) + 1)
-                                                                                       ));
-
-    private static final Map<Field, String> FIELD_MAPPING = Map.ofEntries(
-=======
     private static final List<Map.Entry<EntryType, String>> EXPORT_REF_NUMBER_LIST = ENTRY_TYPE_MAPPING_LIST.stream()
                                                                                                             .map(entry -> Map.entry(entry.getKey(), Integer.toString(ENTRY_TYPE_MAPPING_LIST.indexOf(entry) + 1)))
                                                                                                             .collect(Collectors.toList());
 
     private static final List<Map.Entry<Field, String>> FIELD_MAPPING_LIST = List.of(
->>>>>>> b9bc72f8
             Map.entry(StandardField.TITLE, "title"),
             Map.entry(StandardField.AUTHOR, "authors"),
             Map.entry(StandardField.EDITOR, "secondary-authors"),
