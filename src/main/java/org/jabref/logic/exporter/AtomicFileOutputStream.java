package org.jabref.logic.exporter;

import java.io.FileOutputStream;
import java.io.FilterOutputStream;
import java.io.IOException;
import java.io.InputStream;
import java.io.OutputStream;
import java.nio.channels.FileLock;
import java.nio.channels.OverlappingFileLockException;
import java.nio.file.Files;
import java.nio.file.Path;
import java.nio.file.StandardCopyOption;
import java.nio.file.StandardOpenOption;

import org.jabref.logic.util.BackupFileType;
import org.jabref.logic.util.io.FileUtil;

import org.slf4j.Logger;
import org.slf4j.LoggerFactory;

/**
 * A file output stream that is similar to the standard {@link FileOutputStream}, except that all writes are first
 * redirected to a temporary file. When the stream is closed, the temporary file (atomically) replaces the target file.
 *
 * <p>
 * In detail, the strategy is to:
 * <ol>
 * <li>Create a backup (with .bak suffix) of the original file (if it exists) in the <a href="https://github.com/harawata/appdirs#supported-directories">UserDataDir</a>.</li>
 * <li>Write to a temporary file (with .tmp suffix) in the system-wide temporary directory.</li>
 * <li>Copy the content of the temporary file to the .bib file, overwriting any content that already exists in that file.</li>
 * <li>Delete the temporary file.</li>
 * <li>Rename the .bak to .old.</li>
 * </ol>
 * If all goes well, no temporary or backup files will remain on disk after closing the stream.
 * <p>
 * Errors are handled as follows:
 * <ol>
 * <li>If anything goes wrong while writing to the temporary file, the temporary file will be deleted (leaving the
 * original file untouched).</li>
 * <li>If anything goes wrong while copying the temporary file to the target file, the backup of the original file is written into the original file.</li>
 * <li>If that rescue goes wrong, JabRef knows at the start that there is a .bak file and will prompt the user.</li>
 * </ol>
 */
public class AtomicFileOutputStream extends FilterOutputStream {

    private static final Logger LOGGER = LoggerFactory.getLogger(AtomicFileOutputStream.class);

    private static final String TEMPORARY_EXTENSION = ".tmp";
<<<<<<< HEAD
    static final String BACKUP_EXTENSION = ".bak";
    private static final String OLD_EXTENSION = ".old";
=======
    private static final String SAVE_EXTENSION = BackupFileType.SAVE.getExtensions().get(0);
>>>>>>> 117a6f0b

    /**
     * The file we want to create/replace.
     */
    private final Path targetFile;

    /**
     * The file to which writes are redirected to.
     */
    private final Path temporaryFile;

    // The lock can be a local variable, because the locking is done by the operating system (and not a Java-based lock)
    private final FileLock temporaryFileLock;

    /**
     * A backup of the target file (if it exists), created when the stream is closed
     */
    private final Path backupFile;

    private boolean errorDuringWrite = false;

    /**
     * Creates a new output stream to write to or replace the file at the specified path.
     *
     * @param path       the path of the file to write to or replace
     */
    public AtomicFileOutputStream(Path path) throws IOException {
        super(Files.newOutputStream(getPathOfTemporaryFile(path)));

        this.targetFile = path;
        this.temporaryFile = getPathOfTemporaryFile(path);
<<<<<<< HEAD
        this.backupFile = FileUtil.getPathOfBackupFileAndCreateDirectory(path, BackupFileType.BACKUP);

        if (Files.exists(targetFile)) {
            // Make a backup of the original file
            Files.copy(targetFile, backupFile, StandardCopyOption.REPLACE_EXISTING);
        }
=======
        this.backupFile = getPathOfSaveBackupFile(path);
        this.keepBackup = keepBackup;
>>>>>>> 117a6f0b

        try {
            // Lock files (so that at least not another JabRef instance writes at the same time to the same tmp file)
            if (out instanceof FileOutputStream) {
                temporaryFileLock = ((FileOutputStream) out).getChannel().lock();
            } else {
                temporaryFileLock = null;
            }
        } catch (OverlappingFileLockException exception) {
            throw new IOException("Could not obtain write access to " + temporaryFile + ". Maybe another instance of JabRef is currently writing to the same file?", exception);
        }
    }

    /**
     * Determines the path of the temporary file.
     */
<<<<<<< HEAD
    static Path getPathOfTemporaryFile(Path targetFile) {
        Path tempFile;
        try {
            tempFile = Files.createTempFile(targetFile.getFileName().toString(), TEMPORARY_EXTENSION);
        } catch (IOException e) {
            Path result = FileUtil.addExtension(targetFile, TEMPORARY_EXTENSION);
            LOGGER.warn("Could not create bib writing temporary file, using {} as file", result, e);
            return result;
        }
        return tempFile;
=======
    public AtomicFileOutputStream(Path path) throws IOException {
        this(path, false);
    }

    private static Path getPathOfTemporaryFile(Path targetFile) {
        return FileUtil.addExtension(targetFile, TEMPORARY_EXTENSION);
    }

    private static Path getPathOfSaveBackupFile(Path targetFile) {
        return FileUtil.addExtension(targetFile, SAVE_EXTENSION);
>>>>>>> 117a6f0b
    }

    /**
     * Returns the path of the backup copy of the original file (may not exist)
     */
    public Path getBackup() {
        return backupFile;
    }

    /**
     * Overridden because of cleanup actions in case of an error
     */
    @Override
    public void write(byte b[], int off, int len) throws IOException {
        try {
            out.write(b, off, len);
        } catch (IOException exception) {
            cleanup();
            errorDuringWrite = true;
            throw exception;
        }
    }

    /**
     * Closes the write process to the temporary file but does not commit to the target file.
     */
    public void abort() {
        try {
            super.close();
            Files.deleteIfExists(temporaryFile);
            Files.deleteIfExists(backupFile);
        } catch (IOException exception) {
            LOGGER.debug("Unable to abort writing to file {}", temporaryFile, exception);
        }
    }

    private void cleanup() {
        try {
            if (temporaryFileLock != null) {
                temporaryFileLock.release();
            }
        } catch (IOException exception) {
            LOGGER.warn("Unable to release lock on file {}", temporaryFile, exception);
        }
    }

    // perform the final operations to move the temporary file to its final destination
    @Override
    public void close() throws IOException {
        try {
            try {
                // Make sure we have written everything to the temporary file
                flush();
                if (out instanceof FileOutputStream) {
                    ((FileOutputStream) out).getFD().sync();
                }
            } catch (IOException exception) {
                // Try to close nonetheless
                super.close();
                throw exception;
            }
            super.close();

            if (!errorDuringWrite) {
                // We successfully wrote everything to the temporary file, let's copy it to the correct place
                replaceOriginalFileByWrittenFile();
            }
        } finally {
            cleanup();
        }
    }

    private void replaceOriginalFileByWrittenFile() throws IOException {
        // Move temporary file (replace original if it exists)
        // We implement the move as write into the original and delete the temporary one to keep file permissions etc.
        try (InputStream inputStream = Files.newInputStream(temporaryFile, StandardOpenOption.DELETE_ON_CLOSE);
             OutputStream outputStream = Files.newOutputStream(targetFile)) {
            inputStream.transferTo(outputStream);
        } catch (IOException e) {
            LOGGER.error("Could not write into final .bib file {}", targetFile, e);
            if (Files.size(targetFile) != Files.size(backupFile)) {
                LOGGER.debug("Size of target file and backup file differ. Trying to restore target file from backup.");
                LOGGER.info("Trying to restore backup from {} to {}", backupFile, targetFile);
                try (InputStream inputStream = Files.newInputStream(backupFile);
                     OutputStream outputStream = Files.newOutputStream(targetFile)) {
                    inputStream.transferTo(outputStream);
                } catch (IOException ex) {
                    LOGGER.error("Could not restore backup from {} to {}", backupFile, targetFile, ex);
                    throw ex;
                }
                LOGGER.info("Backup restored");
            }
            // we rethrow the original error to indicate that writing (somehow) went wrong
            throw e;
        }
        String filenameOld = FileUtil.getBaseName(backupFile) + OLD_EXTENSION;
        try {
            Files.move(backupFile, backupFile.resolveSibling(filenameOld), StandardCopyOption.REPLACE_EXISTING, StandardCopyOption.ATOMIC_MOVE, StandardCopyOption.COPY_ATTRIBUTES);
        } catch (IOException e) {
            LOGGER.warn("Could not rename {} to {}", backupFile, filenameOld, e);
        }
    }

    @Override
    public void flush() throws IOException {
        try {
            super.flush();
        } catch (IOException exception) {
            cleanup();
            throw exception;
        }
    }

    @Override
    public void write(int b) throws IOException {
        try {
            super.write(b);
        } catch (IOException exception) {
            cleanup();
            errorDuringWrite = true;
            throw exception;
        }
    }
}
<|MERGE_RESOLUTION|>--- conflicted
+++ resolved
@@ -46,12 +46,8 @@
     private static final Logger LOGGER = LoggerFactory.getLogger(AtomicFileOutputStream.class);
 
     private static final String TEMPORARY_EXTENSION = ".tmp";
-<<<<<<< HEAD
-    static final String BACKUP_EXTENSION = ".bak";
+    private static final String SAVE_EXTENSION = BackupFileType.SAVE.getExtensions().get(0);
     private static final String OLD_EXTENSION = ".old";
-=======
-    private static final String SAVE_EXTENSION = BackupFileType.SAVE.getExtensions().get(0);
->>>>>>> 117a6f0b
 
     /**
      * The file we want to create/replace.
@@ -83,17 +79,12 @@
 
         this.targetFile = path;
         this.temporaryFile = getPathOfTemporaryFile(path);
-<<<<<<< HEAD
-        this.backupFile = FileUtil.getPathOfBackupFileAndCreateDirectory(path, BackupFileType.BACKUP);
+        this.backupFile = FileUtil.getPathOfBackupFileAndCreateDirectory(path, BackupFileType.SAVE);
 
         if (Files.exists(targetFile)) {
             // Make a backup of the original file
             Files.copy(targetFile, backupFile, StandardCopyOption.REPLACE_EXISTING);
         }
-=======
-        this.backupFile = getPathOfSaveBackupFile(path);
-        this.keepBackup = keepBackup;
->>>>>>> 117a6f0b
 
         try {
             // Lock files (so that at least not another JabRef instance writes at the same time to the same tmp file)
@@ -110,7 +101,6 @@
     /**
      * Determines the path of the temporary file.
      */
-<<<<<<< HEAD
     static Path getPathOfTemporaryFile(Path targetFile) {
         Path tempFile;
         try {
@@ -121,18 +111,10 @@
             return result;
         }
         return tempFile;
-=======
-    public AtomicFileOutputStream(Path path) throws IOException {
-        this(path, false);
-    }
-
-    private static Path getPathOfTemporaryFile(Path targetFile) {
-        return FileUtil.addExtension(targetFile, TEMPORARY_EXTENSION);
     }
 
     private static Path getPathOfSaveBackupFile(Path targetFile) {
         return FileUtil.addExtension(targetFile, SAVE_EXTENSION);
->>>>>>> 117a6f0b
     }
 
     /**
