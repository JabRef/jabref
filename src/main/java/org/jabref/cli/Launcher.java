--- conflicted
+++ resolved
@@ -116,16 +116,7 @@
      * the log configuration programmatically anymore.
      */
     private static void addLogToDisk() {
-<<<<<<< HEAD
-        Path directory = Path.of(AppDirsFactory.getInstance()
-                                               .getUserDataDir(
-                                                       OS.APP_DIR_APP_NAME,
-                                                       "logs",
-                                                       OS.APP_DIR_APP_AUTHOR))
-                             .resolve(new BuildInfo().version.toString());
-=======
         Path directory = OS.getNativeDesktop().getLogDirectory();
->>>>>>> 07f54eda
         try {
             Files.createDirectories(directory);
         } catch (IOException e) {
@@ -208,9 +199,9 @@
                         && !path.equals(currentIndexPath)) {
                     LOGGER.info("Deleting out-of-date fulltext search index at {}.", path);
                     Files.walk(path)
-                         .sorted(Comparator.reverseOrder())
-                         .map(Path::toFile)
-                         .forEach(File::delete);
+                            .sorted(Comparator.reverseOrder())
+                            .map(Path::toFile)
+                            .forEach(File::delete);
                 }
             }
         } catch (IOException e) {
