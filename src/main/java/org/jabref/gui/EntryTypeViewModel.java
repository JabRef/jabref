--- conflicted
+++ resolved
@@ -149,11 +149,6 @@
             Optional<BibEntry> result = fetcherWorker.getValue();
             if (result.isPresent()) {
                 final BibEntry entry = result.get();
-<<<<<<< HEAD
-
-
-
-=======
                 ImportCleanup cleanup = new ImportCleanup(libraryTab.getBibDatabaseContext().getMode());
                 cleanup.doPostCleanup(entry);
                 Optional<BibEntry> duplicate = new DuplicateCheck(Globals.entryTypesManager).containsDuplicate(libraryTab.getDatabase(), entry, libraryTab.getBibDatabaseContext().getMode());
@@ -176,7 +171,6 @@
                     new CitationKeyGenerator(libraryTab.getBibDatabaseContext(), preferencesService.getCitationKeyPatternPreferences()).generateAndSetKey(entry);
                     libraryTab.insertEntry(entry);
                 }
->>>>>>> ee88e7fd
                 searchSuccesfulProperty.set(true);
             } else if (StringUtil.isBlank(idText.getValue())) {
                 dialogService.showWarningDialogAndWait(Localization.lang("Empty search ID"), Localization.lang("The given search ID was empty."));
