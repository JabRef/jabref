--- conflicted
+++ resolved
@@ -58,9 +58,5 @@
 
     String getDelimiter();
 
-<<<<<<< HEAD
-    void publicJumpToLine(Path fileName, int line, int column);
-=======
     void jumpToLine(Path fileName, int line, int column);
->>>>>>> a94dd118
 }