--- conflicted
+++ resolved
@@ -24,11 +24,7 @@
 
     private static final Logger LOGGER = LoggerFactory.getLogger(PushToVim.class);
 
-<<<<<<< HEAD
     public PushToVim(DialogService dialogService, GuiPreferences preferences) {
-=======
-    public PushToVim(DialogService dialogService, CliPreferences preferences) {
->>>>>>> 1ff7a93d
         super(dialogService, preferences);
     }
 
