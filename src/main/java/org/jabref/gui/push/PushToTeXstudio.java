package org.jabref.gui.push;

import java.nio.file.Path;

import org.jabref.gui.DialogService;
import org.jabref.gui.icon.IconTheme;
import org.jabref.gui.icon.JabRefIcon;
import org.jabref.gui.preferences.GuiPreferences;

public class PushToTeXstudio extends AbstractPushToApplication {

    public static final String NAME = PushToApplications.TEXSTUDIO;

    public PushToTeXstudio(DialogService dialogService, GuiPreferences preferences) {
        super(dialogService, preferences);
    }

    @Override
    public String getDisplayName() {
        return NAME;
    }

    @Override
    public JabRefIcon getApplicationIcon() {
        return IconTheme.JabRefIcons.APPLICATION_TEXSTUDIO;
    }

    @Override
    protected String[] getCommandLine(String keyString) {
        return new String[] {commandPath, "--insert-cite", "%s%s%s".formatted(getCitePrefix(), keyString, getCiteSuffix())};
    }

<<<<<<< HEAD
    /**
     * Method to open TeXstudio at the given line number in the specified LaTeX file.
     */
    @Override
    public String jumpString(Path fileName, int line, int column) {
        // Construct the TeXstudio command
        return commandPath + " --line " + line + " " + fileName.toString();
=======
    @Override
    public String[] jumpToLineCommandlineArguments(Path fileName, int line, int column) {
        return new String[] {commandPath, "--line", Integer.toString(line), fileName.toString()};
>>>>>>> a94dd118
    }
}<|MERGE_RESOLUTION|>--- conflicted
+++ resolved
@@ -30,18 +30,8 @@
         return new String[] {commandPath, "--insert-cite", "%s%s%s".formatted(getCitePrefix(), keyString, getCiteSuffix())};
     }
 
-<<<<<<< HEAD
-    /**
-     * Method to open TeXstudio at the given line number in the specified LaTeX file.
-     */
-    @Override
-    public String jumpString(Path fileName, int line, int column) {
-        // Construct the TeXstudio command
-        return commandPath + " --line " + line + " " + fileName.toString();
-=======
     @Override
     public String[] jumpToLineCommandlineArguments(Path fileName, int line, int column) {
         return new String[] {commandPath, "--line", Integer.toString(line), fileName.toString()};
->>>>>>> a94dd118
     }
 }