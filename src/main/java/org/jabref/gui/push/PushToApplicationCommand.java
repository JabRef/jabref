--- conflicted
+++ resolved
@@ -13,15 +13,10 @@
 import org.jabref.gui.actions.Action;
 import org.jabref.gui.actions.ActionFactory;
 import org.jabref.gui.actions.SimpleCommand;
-<<<<<<< HEAD
 import org.jabref.gui.preferences.GuiPreferences;
 import org.jabref.gui.util.BindingsHelper;
 import org.jabref.logic.l10n.Localization;
-=======
-import org.jabref.gui.util.BindingsHelper;
-import org.jabref.logic.l10n.Localization;
 import org.jabref.logic.preferences.CliPreferences;
->>>>>>> 1ff7a93d
 import org.jabref.logic.util.BackgroundTask;
 import org.jabref.logic.util.TaskExecutor;
 import org.jabref.model.database.BibDatabaseContext;
@@ -44,22 +39,14 @@
 
     private final StateManager stateManager;
     private final DialogService dialogService;
-<<<<<<< HEAD
     private final GuiPreferences preferences;
-=======
-    private final CliPreferences preferences;
->>>>>>> 1ff7a93d
 
     private final List<Object> reconfigurableControls = new ArrayList<>();
     private final TaskExecutor taskExecutor;
 
     private PushToApplication application;
 
-<<<<<<< HEAD
     public PushToApplicationCommand(StateManager stateManager, DialogService dialogService, GuiPreferences preferences, TaskExecutor taskExecutor) {
-=======
-    public PushToApplicationCommand(StateManager stateManager, DialogService dialogService, CliPreferences preferences, TaskExecutor taskExecutor) {
->>>>>>> 1ff7a93d
         this.stateManager = stateManager;
         this.dialogService = dialogService;
         this.preferences = preferences;
