--- conflicted
+++ resolved
@@ -41,11 +41,8 @@
 import org.jabref.gui.desktop.JabRefDesktop;
 import org.jabref.gui.externalfiletype.ExternalFileType;
 import org.jabref.gui.externalfiletype.ExternalFileTypes;
-<<<<<<< HEAD
-=======
 import org.jabref.gui.externalfiletype.UnknownExternalFileType;
 import org.jabref.gui.icon.IconTheme;
->>>>>>> dfaa0d84
 import org.jabref.gui.keyboard.KeyBinding;
 import org.jabref.gui.util.DefaultTaskExecutor;
 import org.jabref.gui.util.FileDialogConfiguration;
@@ -56,6 +53,7 @@
 import org.jabref.logic.openoffice.StyleLoader;
 import org.jabref.logic.util.FileType;
 import org.jabref.logic.util.TestEntry;
+import org.jabref.model.database.BibDatabaseContext;
 import org.jabref.model.entry.BibEntry;
 import org.jabref.preferences.JabRefPreferences;
 
@@ -148,10 +146,9 @@
 
         FormBuilder builder = FormBuilder.create();
         builder.layout(new FormLayout("fill:pref:grow, 4dlu, left:pref, 4dlu, left:pref",
-                                      "pref, 4dlu, 100dlu:grow, 4dlu, pref, 4dlu, fill:100dlu"));
-        builder.add(Localization.lang("Select one of the available styles or add a style file from disk.")).xyw(1,
-                                                                                                                1,
-                                                                                                                5);
+                "pref, 4dlu, 100dlu:grow, 4dlu, pref, 4dlu, fill:100dlu"));
+        builder.add(Localization.lang("Select one of the available styles or add a style file from disk.")).xyw(1, 1,
+                5);
         builder.add(new JScrollPane(table)).xyw(1, 3, 5);
         builder.add(addButton).xy(3, 5);
         builder.add(removeButton).xy(5, 5);
@@ -167,7 +164,7 @@
             public void actionPerformed(ActionEvent event) {
                 if ((table.getRowCount() == 0) || (table.getSelectedRowCount() == 0)) {
                     frame.getDialogService().showErrorDialogAndWait(Localization.lang("Style selection"),
-                                                                    Localization.lang("You must select a valid style file."));
+                            Localization.lang("You must select a valid style file."));
                     return;
                 }
                 okPressed = true;
@@ -204,7 +201,7 @@
         diag.pack();
 
         WindowLocation pw = new WindowLocation(diag, JabRefPreferences.STYLES_POS_X, JabRefPreferences.STYLES_POS_Y,
-                                               JabRefPreferences.STYLES_SIZE_X, JabRefPreferences.STYLES_SIZE_Y);
+                JabRefPreferences.STYLES_SIZE_X, JabRefPreferences.STYLES_SIZE_Y);
         pw.displayWindowAtStoredLocation();
     }
 
@@ -213,7 +210,7 @@
         EventList<OOBibStyle> sortedStyles = new SortedList<>(styles);
 
         tableModel = (DefaultEventTableModel<OOBibStyle>) GlazedListsSwing
-                                                                          .eventTableModelWithThreadProxyList(sortedStyles, new StyleTableFormat());
+                .eventTableModelWithThreadProxyList(sortedStyles, new StyleTableFormat());
         table = new JTable(tableModel);
         TableColumnModel cm = table.getColumnModel();
         cm.getColumn(0).setPreferredWidth(100);
@@ -221,7 +218,7 @@
         cm.getColumn(2).setPreferredWidth(80);
 
         selectionModel = (DefaultEventSelectionModel<OOBibStyle>) GlazedListsSwing
-                                                                                  .eventSelectionModelWithThreadProxyList(sortedStyles);
+                .eventSelectionModelWithThreadProxyList(sortedStyles);
         table.setSelectionModel(selectionModel);
         table.getSelectionModel().setSelectionMode(ListSelectionModel.SINGLE_SELECTION);
         table.addMouseListener(new MouseAdapter() {
@@ -255,9 +252,12 @@
             Optional<ExternalFileType> type = ExternalFileTypes.getInstance().getExternalFileTypeByExt("jstyle");
             String link = style.getPath();
             try {
-
-                JabRefDesktop.openExternalFileAnyFormat(frame.getCurrentBasePanel().getDatabaseContext(), link, type);
-
+                if (type.isPresent()) {
+                    JabRefDesktop.openExternalFileAnyFormat(new BibDatabaseContext(), link, type);
+                } else {
+                    JabRefDesktop.openExternalFileUnknown(frame, new BibEntry(), new BibDatabaseContext(), link,
+                            new UnknownExternalFileType("jstyle"));
+                }
             } catch (IOException e) {
                 LOGGER.warn("Problem open style file editor", e);
             }
@@ -270,9 +270,9 @@
         removeAction = actionEvent -> getSelectedStyle().ifPresent(style -> {
 
             if (!style.isFromResource() && frame.getDialogService().showConfirmationDialogAndWait(Localization.lang("Remove style"),
-                                                                                                  Localization.lang("Are you sure you want to remove the style?"),
-                                                                                                  Localization.lang("Remove style"),
-                                                                                                  Localization.lang("Cancel"))) {
+                    Localization.lang("Are you sure you want to remove the style?"),
+                    Localization.lang("Remove style"),
+                    Localization.lang("Cancel"))) {
                 if (!loader.removeStyle(style)) {
                     LOGGER.info("Problem removing style");
                 }
@@ -470,14 +470,14 @@
 
             JButton browse = new JButton(Localization.lang("Browse"));
             FileDialogConfiguration fileDialogConfiguration = new FileDialogConfiguration.Builder()
-                                                                                                   .addExtensionFilter(FileType.JSTYLE)
-                                                                                                   .withDefaultExtension(FileType.JSTYLE)
-                                                                                                   .withInitialDirectory(Globals.prefs.get(JabRefPreferences.WORKING_DIRECTORY))
-                                                                                                   .build();
+                    .addExtensionFilter(FileType.JSTYLE)
+                    .withDefaultExtension(FileType.JSTYLE)
+                    .withInitialDirectory(Globals.prefs.get(JabRefPreferences.WORKING_DIRECTORY))
+                    .build();
 
             browse.addActionListener(e -> {
                 Optional<Path> file = DefaultTaskExecutor
-                                                         .runInJavaFXThread(() -> frame.getDialogService().showFileOpenDialog(fileDialogConfiguration));
+                        .runInJavaFXThread(() -> frame.getDialogService().showFileOpenDialog(fileDialogConfiguration));
                 file.ifPresent(f -> newFile.setText(f.toAbsolutePath().toString()));
             });
 
@@ -517,8 +517,8 @@
 
             // Key bindings:
             bb.getPanel()
-              .getInputMap(JComponent.WHEN_IN_FOCUSED_WINDOW)
-              .put(Globals.getKeyPrefs().getKey(KeyBinding.CLOSE_DIALOG), "close");
+                    .getInputMap(JComponent.WHEN_IN_FOCUSED_WINDOW)
+                    .put(Globals.getKeyPrefs().getKey(KeyBinding.CLOSE_DIALOG), "close");
             bb.getPanel().getActionMap().put("close", cancelAction);
             pack();
             setLocationRelativeTo(diag);
