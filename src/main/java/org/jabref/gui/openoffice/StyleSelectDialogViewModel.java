package org.jabref.gui.openoffice;

import java.io.IOException;
import java.nio.file.Path;
import java.util.List;
import java.util.Optional;
import java.util.stream.Collectors;

import javafx.beans.property.ListProperty;
import javafx.beans.property.ObjectProperty;
import javafx.beans.property.SimpleListProperty;
import javafx.beans.property.SimpleObjectProperty;
import javafx.collections.FXCollections;
import javafx.collections.ObservableList;
import javafx.collections.transformation.FilteredList;
import javafx.scene.control.ButtonType;
import javafx.scene.control.DialogPane;
import javafx.scene.control.ScrollPane;
import javafx.scene.control.Tab;
import javafx.scene.control.TextArea;

import org.jabref.gui.DialogService;
import org.jabref.gui.desktop.os.NativeDesktop;
import org.jabref.gui.externalfiletype.ExternalFileType;
import org.jabref.gui.externalfiletype.ExternalFileTypes;
import org.jabref.gui.frame.ExternalApplicationsPreferences;
<<<<<<< HEAD
import org.jabref.gui.preferences.GuiPreferences;
=======
>>>>>>> 1ff7a93d
import org.jabref.gui.util.FileDialogConfiguration;
import org.jabref.logic.FilePreferences;
import org.jabref.logic.citationstyle.CitationStyle;
import org.jabref.logic.citationstyle.CitationStylePreviewLayout;
import org.jabref.logic.l10n.Localization;
import org.jabref.logic.openoffice.OpenOfficePreferences;
import org.jabref.logic.openoffice.style.JStyle;
import org.jabref.logic.openoffice.style.OOStyle;
import org.jabref.logic.openoffice.style.StyleLoader;
<<<<<<< HEAD
=======
import org.jabref.logic.preferences.CliPreferences;
>>>>>>> 1ff7a93d
import org.jabref.logic.util.BackgroundTask;
import org.jabref.logic.util.StandardFileType;
import org.jabref.logic.util.TaskExecutor;
import org.jabref.model.database.BibDatabaseContext;
import org.jabref.model.entry.BibEntryTypesManager;

public class StyleSelectDialogViewModel {

    private final DialogService dialogService;
    private final StyleLoader styleLoader;
    private final ExternalApplicationsPreferences externalApplicationsPreferences;
    private final FilePreferences filePreferences;
    private final OpenOfficePreferences openOfficePreferences;
    private final ListProperty<StyleSelectItemViewModel> styles = new SimpleListProperty<>(FXCollections.observableArrayList());
    private final ObjectProperty<StyleSelectItemViewModel> selectedItem = new SimpleObjectProperty<>();
    private final ObservableList<CitationStylePreviewLayout> availableLayouts = FXCollections.observableArrayList();
    private final ObjectProperty<CitationStylePreviewLayout> selectedLayoutProperty = new SimpleObjectProperty<>();
    private final FilteredList<CitationStylePreviewLayout> filteredAvailableLayouts = new FilteredList<>(availableLayouts);
    private final ObjectProperty<Tab> selectedTab = new SimpleObjectProperty<>();

    public StyleSelectDialogViewModel(DialogService dialogService,
                                      StyleLoader styleLoader,
<<<<<<< HEAD
                                      GuiPreferences preferences,
=======
                                      CliPreferences preferences,
>>>>>>> 1ff7a93d
                                      TaskExecutor taskExecutor,
                                      BibEntryTypesManager bibEntryTypesManager) {
        this.dialogService = dialogService;
        this.externalApplicationsPreferences = preferences.getExternalApplicationsPreferences();
        this.filePreferences = preferences.getFilePreferences();
        this.openOfficePreferences = preferences.getOpenOfficePreferences();
        this.styleLoader = styleLoader;

        styles.addAll(loadStyles());

        OOStyle currentStyle = openOfficePreferences.getCurrentStyle();

        if (currentStyle instanceof JStyle jStyle) {
            selectedItem.setValue(getStyleOrDefault(jStyle.getPath()));
        }

        BackgroundTask.wrap(CitationStyle::discoverCitationStyles)
                      .onSuccess(styles -> {
                          List<CitationStylePreviewLayout> layouts = styles.stream()
                                                                           .map(style -> new CitationStylePreviewLayout(style, bibEntryTypesManager))
                                                                           .collect(Collectors.toList());
                          availableLayouts.setAll(layouts);

                          if (currentStyle instanceof CitationStyle citationStyle) {
                              selectedLayoutProperty.set(availableLayouts.stream().filter(csl -> csl.getFilePath().equals(citationStyle.getFilePath())).findFirst().orElse(availableLayouts.getFirst()));
                          }
                      })
                      .onFailure(ex -> dialogService.showErrorDialogAndWait("Error discovering citation styles", ex))
                      .executeWith(taskExecutor);
    }

    public StyleSelectItemViewModel fromOOBibStyle(JStyle style) {
        return new StyleSelectItemViewModel(style.getName(), String.join(", ", style.getJournals()), style.isInternalStyle() ? Localization.lang("Internal style") : style.getPath(), style);
    }

    public JStyle toJStyle(StyleSelectItemViewModel item) {
        return item.getJStyle();
    }

    public void addStyleFile() {
        FileDialogConfiguration fileDialogConfiguration = new FileDialogConfiguration.Builder()
                .addExtensionFilter(Localization.lang("Style file"), StandardFileType.JSTYLE)
                .withDefaultExtension(Localization.lang("Style file"), StandardFileType.JSTYLE)
                .withInitialDirectory(filePreferences.getWorkingDirectory())
                .build();
        Optional<Path> path = dialogService.showFileOpenDialog(fileDialogConfiguration);
        path.map(Path::toAbsolutePath).map(Path::toString).ifPresent(stylePath -> {
            if (styleLoader.addStyleIfValid(stylePath)) {
                openOfficePreferences.setCurrentJStyle(stylePath);
                styles.setAll(loadStyles());
                selectedItem.setValue(getStyleOrDefault(stylePath));
            } else {
                dialogService.showErrorDialogAndWait(Localization.lang("Invalid style selected"), Localization.lang("You must select a valid style file. Your style is probably missing a line for the type \"default\"."));
            }
        });
    }

    public List<StyleSelectItemViewModel> loadStyles() {
        return styleLoader.getStyles().stream().map(this::fromOOBibStyle).collect(Collectors.toList());
    }

    public ListProperty<StyleSelectItemViewModel> stylesProperty() {
        return styles;
    }

    public void deleteStyle() {
        JStyle jStyle = selectedItem.getValue().getJStyle();
        if (styleLoader.removeStyle(jStyle)) {
            styles.remove(selectedItem.get());
        }
    }

    public ObjectProperty<StyleSelectItemViewModel> selectedItemProperty() {
        return selectedItem;
    }

    public void editStyle() {
        JStyle jStyle = selectedItem.getValue().getJStyle();
        Optional<ExternalFileType> type = ExternalFileTypes.getExternalFileTypeByExt("jstyle", externalApplicationsPreferences);
        try {
            NativeDesktop.openExternalFileAnyFormat(new BibDatabaseContext(), externalApplicationsPreferences, filePreferences, jStyle.getPath(), type);
        } catch (
                IOException e) {
            dialogService.showErrorDialogAndWait(e);
        }
    }

    public void viewStyle(StyleSelectItemViewModel item) {
        DialogPane pane = new DialogPane();
        ScrollPane scrollPane = new ScrollPane();
        scrollPane.setFitToHeight(true);
        scrollPane.setFitToWidth(true);
        TextArea styleView = new TextArea(item.getJStyle().getLocalCopy());
        scrollPane.setContent(styleView);
        pane.setContent(scrollPane);
        dialogService.showCustomDialogAndWait(item.getJStyle().getName(), pane, ButtonType.OK);
    }

    public void storePrefs() {
        List<String> externalStyles = styles.stream()
                                            .map(this::toJStyle)
                                            .filter(style -> !style.isInternalStyle())
                                            .map(JStyle::getPath)
                                            .collect(Collectors.toList());

        openOfficePreferences.setExternalStyles(externalStyles);

        OOStyle selectedStyle = getSelectedStyle();
        openOfficePreferences.setCurrentStyle(selectedStyle);

        // Handle backward-compatibility with pure JStyle preferences (formerly OOBibStyle):
        if (selectedStyle instanceof JStyle jStyle) {
            openOfficePreferences.setCurrentJStyle(jStyle.getPath());
        }
    }

    private StyleSelectItemViewModel getStyleOrDefault(String stylePath) {
        return styles.stream().filter(style -> style.getStylePath().equals(stylePath)).findFirst().orElse(styles.getFirst());
    }

    public ObservableList<CitationStylePreviewLayout> getAvailableLayouts() {
        return filteredAvailableLayouts;
    }

    public ObjectProperty<CitationStylePreviewLayout> selectedLayoutProperty() {
        return selectedLayoutProperty;
    }

    public void setAvailableLayoutsFilter(String searchTerm) {
        filteredAvailableLayouts.setPredicate(layout ->
                searchTerm.isEmpty() || layout.getDisplayName().toLowerCase().contains(searchTerm.toLowerCase()));
    }

    public Tab getSelectedTab() {
        return selectedTab.get();
    }

    public void setSelectedTab(Tab tab) {
        if (tab != null) {
            selectedTab.set(tab);
        }
    }

    public void handleCslStyleSelection() {
        CitationStylePreviewLayout selectedLayout = selectedLayoutProperty.get();
        openOfficePreferences.setCurrentStyle(selectedLayout.getCitationStyle());
    }

    public OOStyle getSelectedStyle() {
        Tab currentTab = getSelectedTab();
        if (currentTab != null) {
            String tabText = currentTab.getText();
            if ("JStyles".equals(tabText)) {
                if (selectedItem.get() != null) {
                    return selectedItem.get().getJStyle();
                }
            } else if ("CSL Styles".equals(tabText)) {
                if (selectedLayoutProperty.get() != null) {
                    return selectedLayoutProperty.get().getCitationStyle();
                }
            }
        }
        return openOfficePreferences.getCurrentStyle();
    }

    public OOStyle getSetStyle() {
        return openOfficePreferences.getCurrentStyle();
    }
}<|MERGE_RESOLUTION|>--- conflicted
+++ resolved
@@ -24,10 +24,7 @@
 import org.jabref.gui.externalfiletype.ExternalFileType;
 import org.jabref.gui.externalfiletype.ExternalFileTypes;
 import org.jabref.gui.frame.ExternalApplicationsPreferences;
-<<<<<<< HEAD
 import org.jabref.gui.preferences.GuiPreferences;
-=======
->>>>>>> 1ff7a93d
 import org.jabref.gui.util.FileDialogConfiguration;
 import org.jabref.logic.FilePreferences;
 import org.jabref.logic.citationstyle.CitationStyle;
@@ -37,10 +34,7 @@
 import org.jabref.logic.openoffice.style.JStyle;
 import org.jabref.logic.openoffice.style.OOStyle;
 import org.jabref.logic.openoffice.style.StyleLoader;
-<<<<<<< HEAD
-=======
 import org.jabref.logic.preferences.CliPreferences;
->>>>>>> 1ff7a93d
 import org.jabref.logic.util.BackgroundTask;
 import org.jabref.logic.util.StandardFileType;
 import org.jabref.logic.util.TaskExecutor;
@@ -63,11 +57,7 @@
 
     public StyleSelectDialogViewModel(DialogService dialogService,
                                       StyleLoader styleLoader,
-<<<<<<< HEAD
                                       GuiPreferences preferences,
-=======
-                                      CliPreferences preferences,
->>>>>>> 1ff7a93d
                                       TaskExecutor taskExecutor,
                                       BibEntryTypesManager bibEntryTypesManager) {
         this.dialogService = dialogService;
