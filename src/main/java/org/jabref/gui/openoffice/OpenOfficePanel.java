package org.jabref.gui.openoffice;

import java.io.IOException;
import java.nio.file.Path;
import java.util.ArrayList;
import java.util.List;
import java.util.Optional;

import javax.swing.undo.UndoManager;

import javafx.concurrent.Task;
import javafx.geometry.Insets;
import javafx.geometry.Side;
import javafx.scene.Node;
import javafx.scene.control.Button;
import javafx.scene.control.CheckMenuItem;
import javafx.scene.control.ContextMenu;
import javafx.scene.control.MenuItem;
import javafx.scene.control.ProgressBar;
import javafx.scene.control.RadioMenuItem;
import javafx.scene.control.SeparatorMenuItem;
import javafx.scene.control.ToggleGroup;
import javafx.scene.control.Tooltip;
import javafx.scene.layout.FlowPane;
import javafx.scene.layout.HBox;
import javafx.scene.layout.Priority;
import javafx.scene.layout.VBox;

import org.jabref.gui.DialogService;
import org.jabref.gui.Globals;
import org.jabref.gui.JabRefGUI;
import org.jabref.gui.StateManager;
import org.jabref.gui.actions.ActionFactory;
import org.jabref.gui.actions.StandardActions;
import org.jabref.gui.help.HelpAction;
import org.jabref.gui.icon.IconTheme;
import org.jabref.gui.keyboard.KeyBindingRepository;
import org.jabref.gui.undo.NamedCompound;
import org.jabref.gui.undo.UndoableKeyChange;
import org.jabref.gui.util.BackgroundTask;
import org.jabref.gui.util.DirectoryDialogConfiguration;
import org.jabref.gui.util.TaskExecutor;
import org.jabref.logic.citationkeypattern.CitationKeyGenerator;
import org.jabref.logic.citationkeypattern.CitationKeyPatternPreferences;
import org.jabref.logic.help.HelpFile;
import org.jabref.logic.l10n.Localization;
import org.jabref.logic.openoffice.OpenOfficeFileSearch;
import org.jabref.logic.openoffice.OpenOfficePreferences;
import org.jabref.logic.openoffice.action.Update;
import org.jabref.logic.openoffice.style.OOBibStyle;
import org.jabref.logic.openoffice.style.StyleLoader;
import org.jabref.model.database.BibDatabase;
import org.jabref.model.database.BibDatabaseContext;
import org.jabref.model.entry.BibEntry;
import org.jabref.model.openoffice.style.CitationType;
import org.jabref.model.openoffice.uno.CreationException;
import org.jabref.preferences.PreferencesService;

import com.sun.star.comp.helper.BootstrapException;
import org.slf4j.Logger;
import org.slf4j.LoggerFactory;

/**
 * Pane to manage the interaction between JabRef and OpenOffice.
 */
public class OpenOfficePanel {

    private static final Logger LOGGER = LoggerFactory.getLogger(OpenOfficePanel.class);
    private final DialogService dialogService;

    private final Button connect;
    private final Button manualConnect;
    private final Button selectDocument;
    private final Button setStyleFile = new Button(Localization.lang("Select style"));
    private final Button pushEntries = new Button(Localization.lang("Cite"));
    private final Button pushEntriesInt = new Button(Localization.lang("Cite in-text"));
    private final Button pushEntriesEmpty = new Button(Localization.lang("Insert empty citation"));
    private final Button pushEntriesAdvanced = new Button(Localization.lang("Cite special"));
    private final Button update;
    private final Button merge = new Button(Localization.lang("Merge citations"));
    private final Button unmerge = new Button(Localization.lang("Separate citations"));
    private final Button manageCitations = new Button(Localization.lang("Manage citations"));
    private final Button exportCitations = new Button(Localization.lang("Export cited"));
    private final Button settingsB = new Button(Localization.lang("Settings"));
    private final Button help;
    private final VBox vbox = new VBox();

    private final PreferencesService preferencesService;
    private final StateManager stateManager;
    private final UndoManager undoManager;
    private final TaskExecutor taskExecutor;
    private final StyleLoader loader;
    private OpenOfficePreferences openOfficePreferences;
    private OOBibBase ooBase;
    private OOBibStyle style;

    public OpenOfficePanel(PreferencesService preferencesService,
                           OpenOfficePreferences openOfficePreferences,
                           KeyBindingRepository keyBindingRepository,
                           TaskExecutor taskExecutor,
                           DialogService dialogService,
                           StateManager stateManager,
                           UndoManager undoManager) {
        ActionFactory factory = new ActionFactory(keyBindingRepository);
        this.openOfficePreferences = openOfficePreferences;
        this.preferencesService = preferencesService;
        this.taskExecutor = taskExecutor;
        this.dialogService = dialogService;
        this.stateManager = stateManager;
        this.undoManager = undoManager;

        connect = new Button();
        connect.setGraphic(IconTheme.JabRefIcons.CONNECT_OPEN_OFFICE.getGraphicNode());
        connect.setTooltip(new Tooltip(Localization.lang("Connect")));
        connect.setMaxWidth(Double.MAX_VALUE);

        manualConnect = new Button();
        manualConnect.setGraphic(IconTheme.JabRefIcons.CONNECT_OPEN_OFFICE.getGraphicNode());
        manualConnect.setTooltip(new Tooltip(Localization.lang("Manual connect")));
        manualConnect.setMaxWidth(Double.MAX_VALUE);

        help = factory.createIconButton(StandardActions.HELP, new HelpAction(HelpFile.OPENOFFICE_LIBREOFFICE));
        help.setMaxWidth(Double.MAX_VALUE);

        selectDocument = new Button();
        selectDocument.setGraphic(IconTheme.JabRefIcons.OPEN.getGraphicNode());
        selectDocument.setTooltip(new Tooltip(Localization.lang("Select Writer document")));
        selectDocument.setMaxWidth(Double.MAX_VALUE);

        update = new Button();
        update.setGraphic(IconTheme.JabRefIcons.REFRESH.getGraphicNode());
        update.setTooltip(new Tooltip(Localization.lang("Sync OpenOffice/LibreOffice bibliography")));
        update.setMaxWidth(Double.MAX_VALUE);

        loader = new StyleLoader(openOfficePreferences,
                preferencesService.getLayoutFormatterPreferences(Globals.journalAbbreviationRepository),
                preferencesService.getGeneralPreferences().getDefaultEncoding());

        initPanel();
    }

    public Node getContent() {
        return vbox;
    }

    /* Note: the style may still be null on return.
     *
     * Return true if failed. In this case the dialog is already shown.
     */
    private boolean getOrUpdateTheStyle(String title) {
        final boolean FAIL = true;
        final boolean PASS = false;

        if (style == null) {
            style = loader.getUsedStyle();
        } else {
            try {
                style.ensureUpToDate();
            } catch (IOException ex) {
                LOGGER.warn("Unable to reload style file '" + style.getPath() + "'", ex);
                String msg = (Localization.lang("Unable to reload style file")
                        + "'" + style.getPath() + "'"
                        + "\n" + ex.getMessage());
                new OOError(title, msg, ex).showErrorDialog(dialogService);
                return FAIL;
            }
        }
        return PASS;
    }

    private void initPanel() {

        connect.setOnAction(e -> connectAutomatically());
        manualConnect.setOnAction(e -> connectManually());

        selectDocument.setTooltip(new Tooltip(Localization.lang("Select which open Writer document to work on")));
        selectDocument.setOnAction(e -> ooBase.guiActionSelectDocument(false));

        setStyleFile.setMaxWidth(Double.MAX_VALUE);
        setStyleFile.setOnAction(event ->
                dialogService.showCustomDialogAndWait(new StyleSelectDialogView(loader))
                             .ifPresent(selectedStyle -> {
                                 style = selectedStyle;
                                 try {
                                     style.ensureUpToDate();
                                 } catch (IOException e) {
                                     LOGGER.warn("Unable to reload style file '" + style.getPath() + "'", e);
                                 }
                                 dialogService.notify(Localization.lang("Current style is '%0'", style.getName()));
                             }));

        pushEntries.setTooltip(new Tooltip(Localization.lang("Cite selected entries between parenthesis")));
        pushEntries.setOnAction(e -> pushEntries(CitationType.AUTHORYEAR_PAR, false));
        pushEntries.setMaxWidth(Double.MAX_VALUE);
        pushEntriesInt.setTooltip(new Tooltip(Localization.lang("Cite selected entries with in-text citation")));
        pushEntriesInt.setOnAction(e -> pushEntries(CitationType.AUTHORYEAR_INTEXT, false));
        pushEntriesInt.setMaxWidth(Double.MAX_VALUE);
        pushEntriesEmpty.setTooltip(new Tooltip(Localization.lang("Insert a citation without text (the entry will appear in the reference list)")));
        pushEntriesEmpty.setOnAction(e -> pushEntries(CitationType.INVISIBLE_CIT, false));
        pushEntriesEmpty.setMaxWidth(Double.MAX_VALUE);
        pushEntriesAdvanced.setTooltip(new Tooltip(Localization.lang("Cite selected entries with extra information")));
        pushEntriesAdvanced.setOnAction(e -> pushEntries(CitationType.AUTHORYEAR_INTEXT, true));
        pushEntriesAdvanced.setMaxWidth(Double.MAX_VALUE);

        update.setTooltip(new Tooltip(Localization.lang("Ensure that the bibliography is up-to-date")));

        update.setOnAction(event -> {
            String title = Localization.lang("Could not update bibliography");
            if (getOrUpdateTheStyle(title)) {
                return;
            }
            List<BibDatabase> databases = getBaseList();
            ooBase.guiActionUpdateDocument(databases, style);
        });

        merge.setMaxWidth(Double.MAX_VALUE);
        merge.setTooltip(new Tooltip(Localization.lang("Combine pairs of citations that are separated by spaces only")));
        merge.setOnAction(e -> ooBase.guiActionMergeCitationGroups(getBaseList(), style));

        unmerge.setMaxWidth(Double.MAX_VALUE);
        unmerge.setTooltip(new Tooltip(Localization.lang("Separate merged citations")));
        unmerge.setOnAction(e -> ooBase.guiActionSeparateCitations(getBaseList(), style));

        ContextMenu settingsMenu = createSettingsPopup();
        settingsB.setMaxWidth(Double.MAX_VALUE);
        settingsB.setContextMenu(settingsMenu);
        settingsB.setOnAction(e -> settingsMenu.show(settingsB, Side.BOTTOM, 0, 0));
        manageCitations.setMaxWidth(Double.MAX_VALUE);
        manageCitations.setOnAction(e -> {
            ManageCitationsDialogView dialog = new ManageCitationsDialogView(ooBase);
            if (dialog.isOkToShowThisDialog()) {
                dialogService.showCustomDialogAndWait(dialog);
            }
        });

        exportCitations.setMaxWidth(Double.MAX_VALUE);
        exportCitations.setOnAction(event -> exportEntries());

        updateButtonAvailability();

        HBox hbox = new HBox();
        hbox.getChildren().addAll(connect, manualConnect, selectDocument, update, help);
        hbox.getChildren().forEach(btn -> HBox.setHgrow(btn, Priority.ALWAYS));

        FlowPane flow = new FlowPane();
        flow.setPadding(new Insets(5, 5, 5, 5));
        flow.setVgap(4);
        flow.setHgap(4);
        flow.setPrefWrapLength(200);
        flow.getChildren().addAll(setStyleFile, pushEntries, pushEntriesInt);
        flow.getChildren().addAll(pushEntriesAdvanced, pushEntriesEmpty, merge, unmerge);
        flow.getChildren().addAll(manageCitations, exportCitations, settingsB);

        vbox.setFillWidth(true);
        vbox.getChildren().addAll(hbox, flow);
    }

    private void exportEntries() {
        List<BibDatabase> databases = getBaseList();
        boolean returnPartialResult = false;
        Optional<BibDatabase> newDatabase = ooBase.exportCitedHelper(databases, returnPartialResult);
        if (newDatabase.isPresent()) {
            BibDatabaseContext databaseContext = new BibDatabaseContext(newDatabase.get());
            JabRefGUI.getMainFrame().addTab(databaseContext, true);
        }
    }

    private List<BibDatabase> getBaseList() {
        List<BibDatabase> databases = new ArrayList<>();
        if (openOfficePreferences.getUseAllDatabases()) {
            for (BibDatabaseContext database : stateManager.getOpenDatabases()) {
                databases.add(database.getDatabase());
            }
        } else {
            databases.add(stateManager.getActiveDatabase()
                                      .map(BibDatabaseContext::getDatabase)
                                      .orElse(new BibDatabase()));
        }

        return databases;
    }

    private void connectAutomatically() {
        DetectOpenOfficeInstallation officeInstallation = new DetectOpenOfficeInstallation(preferencesService, dialogService);

        if (officeInstallation.isExecutablePathDefined()) {
            connect();
        } else {

            Task<List<Path>> taskConnectIfInstalled = new Task<>() {

                @Override
                protected List<Path> call() {
                    return OpenOfficeFileSearch.detectInstallations();
                }
            };

            taskConnectIfInstalled.setOnSucceeded(evt -> {
                var installations = new ArrayList<>(taskConnectIfInstalled.getValue());
                if (installations.isEmpty()) {
                    officeInstallation.selectInstallationPath().ifPresent(installations::add);
                }
                Optional<Path> actualFile = officeInstallation.chooseAmongInstallations(installations);
                if (actualFile.isPresent() && officeInstallation.setOpenOfficePreferences(actualFile.get())) {
                    connect();
                }
            });

            taskConnectIfInstalled.setOnFailed(value -> dialogService.showErrorDialogAndWait(Localization.lang("Autodetection failed"), Localization.lang("Autodetection failed"), taskConnectIfInstalled.getException()));

            dialogService.showProgressDialog(Localization.lang("Autodetecting paths..."), Localization.lang("Autodetecting paths..."), taskConnectIfInstalled);
            taskExecutor.execute(taskConnectIfInstalled);
        }
    }

    private void connectManually() {
        var fileDialogConfiguration = new DirectoryDialogConfiguration.Builder().withInitialDirectory(System.getProperty("user.home")).build();
        Optional<Path> selectedPath = dialogService.showDirectorySelectionDialog(fileDialogConfiguration);

        DetectOpenOfficeInstallation officeInstallation = new DetectOpenOfficeInstallation(preferencesService, dialogService);

        if (selectedPath.isPresent()) {

            BackgroundTask.wrap(() -> officeInstallation.setOpenOfficePreferences(selectedPath.get()))
                          .withInitialMessage("Searching for executable")
                          .onFailure(dialogService::showErrorDialogAndWait).onSuccess(value -> {
                              if (value) {
                                  connect();
                              } else {
                                  dialogService.showErrorDialogAndWait(Localization.lang("Could not connect to running OpenOffice/LibreOffice."), Localization.lang("If connecting manually, please verify program and library paths."));
                              }
                          })
                          .executeWith(taskExecutor);
        } else {
            dialogService.showErrorDialogAndWait(Localization.lang("Could not connect to running OpenOffice/LibreOffice."), Localization.lang("If connecting manually, please verify program and library paths."));
        }
    }

    private void updateButtonAvailability() {
        boolean isConnected = (ooBase != null);
        boolean isConnectedToDocument = isConnected && !ooBase.isDocumentConnectionMissing();

        // For these, we need to watch something
        boolean hasStyle = true; // (style != null);
        boolean hasDatabase = true; // !getBaseList().isEmpty();
        boolean hasSelectedBibEntry = true;

        selectDocument.setDisable(!(isConnected));
        pushEntries.setDisable(!(isConnectedToDocument && hasStyle && hasDatabase));

        boolean canCite = isConnectedToDocument && hasStyle && hasSelectedBibEntry;
        pushEntriesInt.setDisable(!canCite);
        pushEntriesEmpty.setDisable(!canCite);
        pushEntriesAdvanced.setDisable(!canCite);

        boolean canRefreshDocument = isConnectedToDocument && hasStyle;
        update.setDisable(!canRefreshDocument);
        merge.setDisable(!canRefreshDocument);
        unmerge.setDisable(!canRefreshDocument);
        manageCitations.setDisable(!canRefreshDocument);

        exportCitations.setDisable(!(isConnectedToDocument && hasDatabase));
    }

    private void connect() {
        openOfficePreferences = preferencesService.getOpenOfficePreferences();

        Task<OOBibBase> connectTask = new Task<>() {

            @Override
            protected OOBibBase call() throws Exception {
                updateProgress(ProgressBar.INDETERMINATE_PROGRESS, ProgressBar.INDETERMINATE_PROGRESS);

                var path = Path.of(openOfficePreferences.getExecutablePath());
                return createBibBase(path);
            }
        };

        connectTask.setOnSucceeded(value -> {
            ooBase = connectTask.getValue();

            ooBase.guiActionSelectDocument(true);

            // Enable actions that depend on Connect:
            updateButtonAvailability();
        });

        connectTask.setOnFailed(value -> {
            Throwable ex = connectTask.getException();
            if (ex instanceof UnsatisfiedLinkError) {
                LOGGER.warn("Could not connect to running OpenOffice/LibreOffice", ex);

                dialogService.showErrorDialogAndWait(Localization.lang("Unable to connect. One possible reason is that JabRef "
                        + "and OpenOffice/LibreOffice are not both running in either 32 bit mode or 64 bit mode."));
            } else if (ex instanceof IOException) {
                LOGGER.warn("Could not connect to running OpenOffice/LibreOffice", ex);

                dialogService.showErrorDialogAndWait(Localization.lang("Could not connect to running OpenOffice/LibreOffice."),
                        Localization.lang("Could not connect to running OpenOffice/LibreOffice.")
                                + "\n"
                                + Localization.lang("Make sure you have installed OpenOffice/LibreOffice with Java support.") + "\n"
                                + Localization.lang("If connecting manually, please verify program and library paths.") + "\n" + "\n" + Localization.lang("Error message:"),
                        ex);
            } else {
                dialogService.showErrorDialogAndWait(Localization.lang("Autodetection failed"), Localization.lang("Autodetection failed"), ex);
            }
        });

        dialogService.showProgressDialog(Localization.lang("Autodetecting paths..."), Localization.lang("Autodetecting paths..."), connectTask);
        taskExecutor.execute(connectTask);
    }

    private OOBibBase createBibBase(Path loPath) throws BootstrapException, CreationException {
        return new OOBibBase(loPath, dialogService);
    }

    /**
     * Given the withText and inParenthesis options, return the corresponding citationType.
     *
     * @param withText      False means invisible citation (no text).
     * @param inParenthesis True means "(Au and Thor 2000)". False means "Au and Thor (2000)".
     */
    private static CitationType citationTypeFromOptions(boolean withText, boolean inParenthesis) {
        if (!withText) {
            return CitationType.INVISIBLE_CIT;
        }
        return (inParenthesis
                ? CitationType.AUTHORYEAR_PAR
                : CitationType.AUTHORYEAR_INTEXT);
    }

    private void pushEntries(CitationType citationType, boolean addPageInfo) {
        final String errorDialogTitle = Localization.lang("Error pushing entries");

        if (stateManager.getActiveDatabase().isEmpty()
                || stateManager.getActiveDatabase().get().getDatabase() == null) {
            OOError.noDataBaseIsOpenForCiting()
                   .setTitle(errorDialogTitle)
                   .showErrorDialog(dialogService);
            return;
        }

        final BibDatabase database = stateManager.getActiveDatabase().get().getDatabase();
        if (database == null) {
            OOError.noDataBaseIsOpenForCiting()
                   .setTitle(errorDialogTitle)
                   .showErrorDialog(dialogService);
            return;
        }

        List<BibEntry> entries = stateManager.getSelectedEntries();
        if (entries.isEmpty()) {
            OOError.noEntriesSelectedForCitation()
                   .setTitle(errorDialogTitle)
                   .showErrorDialog(dialogService);
            return;
        }

        if (getOrUpdateTheStyle(errorDialogTitle)) {
            return;
        }

        String pageInfo = null;
        if (addPageInfo) {
            boolean withText = citationType.withText();

            Optional<AdvancedCiteDialogViewModel> citeDialogViewModel = dialogService.showCustomDialogAndWait(new AdvancedCiteDialogView());
            if (citeDialogViewModel.isPresent()) {

                AdvancedCiteDialogViewModel model = citeDialogViewModel.get();
                if (!model.pageInfoProperty().getValue().isEmpty()) {
                    pageInfo = model.pageInfoProperty().getValue();
                }
                citationType = citationTypeFromOptions(withText, model.citeInParProperty().getValue());
            } else {
                // user canceled
                return;
            }
        }

        if (!checkThatEntriesHaveKeys(entries)) {
            // Not all entries have keys and key generation was declined.
            return;
        }

        Optional<Update.SyncOptions> syncOptions =
<<<<<<< HEAD
                (openOfficePreferences.getSyncWhenCiting()
                        ? Optional.of(new Update.SyncOptions(getBaseList()))
                        : Optional.empty());

        ooBase.guiActionInsertEntry(entries,
                database,
                style,
                citationType,
                pageInfo,
                syncOptions);
=======
                (ooPrefs.getSyncWhenCiting()
                        ? Optional.of(new Update.SyncOptions(getBaseList()))
                        : Optional.empty());

        ooBase.guiActionInsertEntry(entries, database, style, citationType, pageInfo, syncOptions);
>>>>>>> 1e377283
    }

    /**
     * Check that all entries in the list have citation keys, if not ask if they should be generated
     *
     * @param entries A list of entries to be checked
     * @return true if all entries have citation keys, if it so may be after generating them
     */
    private boolean checkThatEntriesHaveKeys(List<BibEntry> entries) {
        // Check if there are empty keys
        boolean emptyKeys = false;
        for (BibEntry entry : entries) {
            if (entry.getCitationKey().isEmpty()) {
                // Found one, no need to look further for now
                emptyKeys = true;
                break;
            }
        }

        // If no empty keys, return true
        if (!emptyKeys) {
            return true;
        }

        // Ask if keys should be generated
        boolean citePressed = dialogService.showConfirmationDialogAndWait(Localization.lang("Cite"),
                Localization.lang("Cannot cite entries without citation keys. Generate keys now?"),
                Localization.lang("Generate keys"),
                Localization.lang("Cancel"));

        Optional<BibDatabaseContext> databaseContext = stateManager.getActiveDatabase();
        if (citePressed && databaseContext.isPresent()) {
            // Generate keys
            CitationKeyPatternPreferences prefs = preferencesService.getCitationKeyPatternPreferences();
            NamedCompound undoCompound = new NamedCompound(Localization.lang("Cite"));
            for (BibEntry entry : entries) {
                if (entry.getCitationKey().isEmpty()) {
                    // Generate key
                    new CitationKeyGenerator(databaseContext.get(), prefs)
                            .generateAndSetKey(entry)
                            .ifPresent(change -> undoCompound.addEdit(new UndoableKeyChange(change)));
                }
            }
            undoCompound.end();
            // Add all undos
            undoManager.addEdit(undoCompound);
            // Now every entry has a key
            return true;
        } else {
            // No, we canceled (or there is no panel to get the database from, highly unlikely)
            return false;
        }
    }

    private ContextMenu createSettingsPopup() {

        ContextMenu contextMenu = new ContextMenu();

        CheckMenuItem autoSync = new CheckMenuItem(Localization.lang("Automatically sync bibliography when inserting citations"));
        autoSync.selectedProperty().set(openOfficePreferences.getSyncWhenCiting());

        ToggleGroup toggleGroup = new ToggleGroup();
        RadioMenuItem useActiveBase = new RadioMenuItem(Localization.lang("Look up BibTeX entries in the active tab only"));
        RadioMenuItem useAllBases = new RadioMenuItem(Localization.lang("Look up BibTeX entries in all open libraries"));
        useActiveBase.setToggleGroup(toggleGroup);
        useAllBases.setToggleGroup(toggleGroup);

        MenuItem clearConnectionSettings = new MenuItem(Localization.lang("Clear connection settings"));

        if (openOfficePreferences.getUseAllDatabases()) {
            useAllBases.setSelected(true);
        } else {
            useActiveBase.setSelected(true);
        }

        autoSync.setOnAction(e -> {
            openOfficePreferences.setSyncWhenCiting(autoSync.isSelected());
            preferencesService.setOpenOfficePreferences(openOfficePreferences);
        });
        useAllBases.setOnAction(e -> {
            openOfficePreferences.setUseAllDatabases(useAllBases.isSelected());
            preferencesService.setOpenOfficePreferences(openOfficePreferences);
        });
        useActiveBase.setOnAction(e -> {
            openOfficePreferences.setUseAllDatabases(!useActiveBase.isSelected());
            preferencesService.setOpenOfficePreferences(openOfficePreferences);
        });
        clearConnectionSettings.setOnAction(e -> {
            openOfficePreferences.clearConnectionSettings();
            dialogService.notify(Localization.lang("Cleared connection settings"));
            preferencesService.setOpenOfficePreferences(openOfficePreferences);
        });

        contextMenu.getItems().addAll(
                autoSync,
                new SeparatorMenuItem(),
                useActiveBase,
                useAllBases,
                new SeparatorMenuItem(),
                clearConnectionSettings);

        return contextMenu;
    }
}<|MERGE_RESOLUTION|>--- conflicted
+++ resolved
@@ -484,7 +484,6 @@
         }
 
         Optional<Update.SyncOptions> syncOptions =
-<<<<<<< HEAD
                 (openOfficePreferences.getSyncWhenCiting()
                         ? Optional.of(new Update.SyncOptions(getBaseList()))
                         : Optional.empty());
@@ -495,13 +494,6 @@
                 citationType,
                 pageInfo,
                 syncOptions);
-=======
-                (ooPrefs.getSyncWhenCiting()
-                        ? Optional.of(new Update.SyncOptions(getBaseList()))
-                        : Optional.empty());
-
-        ooBase.guiActionInsertEntry(entries, database, style, citationType, pageInfo, syncOptions);
->>>>>>> 1e377283
     }
 
     /**
