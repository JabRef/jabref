--- conflicted
+++ resolved
@@ -175,7 +175,6 @@
         manualConnect.setOnAction(e -> connectManually());
 
         selectDocument.setTooltip(new Tooltip(Localization.lang("Select which open Writer document to work on")));
-
         selectDocument.setOnAction(e -> {
                 ooBase.guiActionSelectDocument(false);
         });
@@ -234,16 +233,12 @@
         settingsB.setContextMenu(settingsMenu);
         settingsB.setOnAction(e -> settingsMenu.show(settingsB, Side.BOTTOM, 0, 0));
         manageCitations.setMaxWidth(Double.MAX_VALUE);
-<<<<<<< HEAD
         manageCitations.setOnAction(e -> {
                 ManageCitationsDialogView dialog = new ManageCitationsDialogView(ooBase);
                 if (dialog.isOkToShowThisDialog()) {
                     dialogService.showCustomDialogAndWait(dialog);
                 }
         });
-=======
-        manageCitations.setOnAction(e -> dialogService.showCustomDialogAndWait(new ManageCitationsDialogView(ooBase)));
->>>>>>> b33ebfb4
 
         exportCitations.setMaxWidth(Double.MAX_VALUE);
         exportCitations.setOnAction(event -> exportEntries());
@@ -268,46 +263,13 @@
     }
 
     private void exportEntries() {
-<<<<<<< HEAD
         final String title = Localization.lang("Problem generating new database.");
         List<BibDatabase> databases = getBaseList();
         boolean returnPartialResult = false;
         Optional<BibDatabase> newDatabase = ooBase.exportCitedHelper(databases, returnPartialResult);
         if (newDatabase.isPresent()) {
             BibDatabaseContext databaseContext = new BibDatabaseContext(newDatabase.get());
-            this.frame.addTab(databaseContext, true);
-=======
-        try {
-            if (style == null) {
-                style = loader.getUsedStyle();
-            } else {
-                style.ensureUpToDate();
-            }
-
-            ooBase.updateSortedReferenceMarks();
-
-            List<BibDatabase> databases = getBaseList();
-            List<String> unresolvedKeys = ooBase.refreshCiteMarkers(databases, style);
-            BibDatabase newDatabase = ooBase.generateDatabase(databases);
-            if (!unresolvedKeys.isEmpty()) {
-                dialogService.showErrorDialogAndWait(Localization.lang("Unable to generate new library"),
-                                                     Localization.lang("Your OpenOffice/LibreOffice document references the citation key '%0', which could not be found in your current library.",
-                                                                       unresolvedKeys.get(0)));
-            }
-
-            BibDatabaseContext databaseContext = new BibDatabaseContext(newDatabase);
-
             JabRefGUI.getMainFrame().addTab(databaseContext, true);
-        } catch (BibEntryNotFoundException ex) {
-            LOGGER.debug("BibEntry not found", ex);
-            dialogService.showErrorDialogAndWait(Localization.lang("Unable to synchronize bibliography"),
-                                                 Localization.lang("Your OpenOffice/LibreOffice document references the citation key '%0', which could not be found in your current library.",
-                                                                   ex.getCitationKey()));
-        } catch (com.sun.star.lang.IllegalArgumentException | UnknownPropertyException | PropertyVetoException |
-                 UndefinedCharacterFormatException | NoSuchElementException | WrappedTargetException | IOException |
-                 CreationException e) {
-            LOGGER.warn("Problem generating new database.", e);
->>>>>>> b33ebfb4
         }
     }
 
@@ -318,16 +280,9 @@
                 databases.add(database.getDatabase());
             }
         } else {
-<<<<<<< HEAD
-            LibraryTab libraryTab = frame.getCurrentLibraryTab();
-            if (libraryTab != null) {
-                databases.add(libraryTab.getDatabase());
-            }
-=======
             databases.add(stateManager.getActiveDatabase()
                                       .map(BibDatabaseContext::getDatabase)
                                       .orElse(new BibDatabase()));
->>>>>>> b33ebfb4
         }
 
         return databases;
@@ -537,45 +492,11 @@
             }
         }
 
-<<<<<<< HEAD
         if (!checkThatEntriesHaveKeys(entries)) {
             // Not all entries have keys and key generation was declined.
             return;
-=======
-        Optional<BibDatabaseContext> databaseContext = stateManager.getActiveDatabase();
-        if (databaseContext.isPresent()) {
-            final BibDatabase database = databaseContext.get().getDatabase();
-            final List<BibEntry> entries = stateManager.getSelectedEntries();
-            if (!entries.isEmpty() && checkThatEntriesHaveKeys(entries)) {
-
-                try {
-                    if (style == null) {
-                        style = loader.getUsedStyle();
-                    }
-                    ooBase.insertEntry(entries, database, getBaseList(), style, inParenthesis, withText, pageInfo,
-                                       ooPrefs.getSyncWhenCiting());
-                } catch (FileNotFoundException ex) {
-
-                    dialogService.showErrorDialogAndWait(
-                                                         Localization.lang("No valid style file defined"),
-                                                         Localization.lang("You must select either a valid style file, or use one of the default styles."));
-
-                    LOGGER.warn("Problem with style file", ex);
-                } catch (ConnectionLostException ex) {
-                    showConnectionLostErrorMessage();
-                } catch (UndefinedCharacterFormatException ex) {
-                    reportUndefinedCharacterFormat(ex);
-                } catch (UndefinedParagraphFormatException ex) {
-                    reportUndefinedParagraphFormat(ex);
-                } catch (com.sun.star.lang.IllegalArgumentException | UnknownPropertyException | PropertyVetoException |
-                         CreationException | NoSuchElementException | WrappedTargetException | IOException |
-                         BibEntryNotFoundException | IllegalTypeException | PropertyExistException |
-                         NotRemoveableException ex) {
-                    LOGGER.warn("Could not insert entry", ex);
-                }
-            }
->>>>>>> b33ebfb4
-        }
+        }
+
 
         Optional<Update.SyncOptions> syncOptions =
             (ooPrefs.getSyncWhenCiting()
