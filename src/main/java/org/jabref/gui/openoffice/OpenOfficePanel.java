package org.jabref.gui.openoffice;

import java.io.IOException;
import java.nio.file.Path;
import java.util.ArrayList;
import java.util.List;
import java.util.Optional;

import javax.swing.undo.UndoManager;

import javafx.concurrent.Task;
import javafx.geometry.Insets;
import javafx.geometry.Side;
import javafx.scene.Node;
import javafx.scene.control.Button;
import javafx.scene.control.CheckMenuItem;
import javafx.scene.control.ContextMenu;
import javafx.scene.control.MenuItem;
import javafx.scene.control.ProgressBar;
import javafx.scene.control.RadioMenuItem;
import javafx.scene.control.SeparatorMenuItem;
import javafx.scene.control.ToggleGroup;
import javafx.scene.control.Tooltip;
import javafx.scene.layout.FlowPane;
import javafx.scene.layout.HBox;
import javafx.scene.layout.Priority;
import javafx.scene.layout.VBox;

import org.jabref.gui.DialogService;
import org.jabref.gui.Globals;
import org.jabref.gui.JabRefGUI;
import org.jabref.gui.StateManager;
import org.jabref.gui.actions.ActionFactory;
import org.jabref.gui.actions.StandardActions;
import org.jabref.gui.help.HelpAction;
import org.jabref.gui.icon.IconTheme;
import org.jabref.gui.keyboard.KeyBindingRepository;
import org.jabref.gui.undo.NamedCompound;
import org.jabref.gui.undo.UndoableKeyChange;
import org.jabref.gui.util.BackgroundTask;
import org.jabref.gui.util.DirectoryDialogConfiguration;
import org.jabref.gui.util.TaskExecutor;
import org.jabref.logic.citationkeypattern.CitationKeyGenerator;
import org.jabref.logic.citationkeypattern.CitationKeyPatternPreferences;
import org.jabref.logic.help.HelpFile;
import org.jabref.logic.l10n.Localization;
import org.jabref.logic.openoffice.OpenOfficeFileSearch;
import org.jabref.logic.openoffice.OpenOfficePreferences;
import org.jabref.logic.openoffice.action.Update;
import org.jabref.logic.openoffice.style.OOBibStyle;
import org.jabref.logic.openoffice.style.StyleLoader;
import org.jabref.model.database.BibDatabase;
import org.jabref.model.database.BibDatabaseContext;
import org.jabref.model.entry.BibEntry;
import org.jabref.model.openoffice.style.CitationType;
import org.jabref.model.openoffice.uno.CreationException;
import org.jabref.preferences.PreferencesService;

import com.sun.star.comp.helper.BootstrapException;
import org.slf4j.Logger;
import org.slf4j.LoggerFactory;

/**
 * Pane to manage the interaction between JabRef and OpenOffice.
 */
public class OpenOfficePanel {

    private static final Logger LOGGER = LoggerFactory.getLogger(OpenOfficePanel.class);
    private final DialogService dialogService;

    private final Button connect;
    private final Button manualConnect;
    private final Button selectDocument;
    private final Button setStyleFile = new Button(Localization.lang("Select style"));
    private final Button pushEntries = new Button(Localization.lang("Cite"));
    private final Button pushEntriesInt = new Button(Localization.lang("Cite in-text"));
    private final Button pushEntriesEmpty = new Button(Localization.lang("Insert empty citation"));
    private final Button pushEntriesAdvanced = new Button(Localization.lang("Cite special"));
    private final Button update;
    private final Button merge = new Button(Localization.lang("Merge citations"));
    private final Button unmerge = new Button(Localization.lang("Separate citations"));
    private final Button manageCitations = new Button(Localization.lang("Manage citations"));
    private final Button exportCitations = new Button(Localization.lang("Export cited"));
    private final Button settingsB = new Button(Localization.lang("Settings"));
    private final Button help;
    private final VBox vbox = new VBox();

    private final PreferencesService preferencesService;
    private final StateManager stateManager;
    private final UndoManager undoManager;
    private final TaskExecutor taskExecutor;
    private final StyleLoader loader;
    private OpenOfficePreferences openOfficePreferences;
    private OOBibBase ooBase;
    private OOBibStyle style;

    public OpenOfficePanel(PreferencesService preferencesService,
                           OpenOfficePreferences openOfficePreferences,
                           KeyBindingRepository keyBindingRepository,
                           TaskExecutor taskExecutor,
                           DialogService dialogService,
                           StateManager stateManager,
                           UndoManager undoManager) {
        ActionFactory factory = new ActionFactory(keyBindingRepository);
        this.openOfficePreferences = openOfficePreferences;
        this.preferencesService = preferencesService;
        this.taskExecutor = taskExecutor;
        this.dialogService = dialogService;
        this.stateManager = stateManager;
        this.undoManager = undoManager;

        connect = new Button();
        connect.setGraphic(IconTheme.JabRefIcons.CONNECT_OPEN_OFFICE.getGraphicNode());
        connect.setTooltip(new Tooltip(Localization.lang("Connect")));
        connect.setMaxWidth(Double.MAX_VALUE);

        manualConnect = new Button();
        manualConnect.setGraphic(IconTheme.JabRefIcons.CONNECT_OPEN_OFFICE.getGraphicNode());
        manualConnect.setTooltip(new Tooltip(Localization.lang("Manual connect")));
        manualConnect.setMaxWidth(Double.MAX_VALUE);

        help = factory.createIconButton(StandardActions.HELP, new HelpAction(HelpFile.OPENOFFICE_LIBREOFFICE));
        help.setMaxWidth(Double.MAX_VALUE);

        selectDocument = new Button();
        selectDocument.setGraphic(IconTheme.JabRefIcons.OPEN.getGraphicNode());
        selectDocument.setTooltip(new Tooltip(Localization.lang("Select Writer document")));
        selectDocument.setMaxWidth(Double.MAX_VALUE);

        update = new Button();
        update.setGraphic(IconTheme.JabRefIcons.REFRESH.getGraphicNode());
        update.setTooltip(new Tooltip(Localization.lang("Sync OpenOffice/LibreOffice bibliography")));
        update.setMaxWidth(Double.MAX_VALUE);

<<<<<<< HEAD
        loader = new StyleLoader(openOfficePreferences,
                preferencesService.getLayoutFormatterPreferences(Globals.journalAbbreviationRepository),
                preferencesService.getGeneralPreferences().getDefaultEncoding());
=======
        loader = new StyleLoader(ooPrefs,
                preferencesService.getLayoutFormatterPreferences(Globals.journalAbbreviationRepository));
>>>>>>> ada4bae9

        initPanel();
    }

    public Node getContent() {
        return vbox;
    }

    /* Note: the style may still be null on return.
     *
     * Return true if failed. In this case the dialog is already shown.
     */
    private boolean getOrUpdateTheStyle(String title) {
        final boolean FAIL = true;
        final boolean PASS = false;

        if (style == null) {
            style = loader.getUsedStyle();
        } else {
            try {
                style.ensureUpToDate();
            } catch (IOException ex) {
                LOGGER.warn("Unable to reload style file '" + style.getPath() + "'", ex);
                String msg = (Localization.lang("Unable to reload style file")
                        + "'" + style.getPath() + "'"
                        + "\n" + ex.getMessage());
                new OOError(title, msg, ex).showErrorDialog(dialogService);
                return FAIL;
            }
        }
        return PASS;
    }

    private void initPanel() {

        connect.setOnAction(e -> connectAutomatically());
        manualConnect.setOnAction(e -> connectManually());

        selectDocument.setTooltip(new Tooltip(Localization.lang("Select which open Writer document to work on")));
        selectDocument.setOnAction(e -> ooBase.guiActionSelectDocument(false));

        setStyleFile.setMaxWidth(Double.MAX_VALUE);
        setStyleFile.setOnAction(event ->
                dialogService.showCustomDialogAndWait(new StyleSelectDialogView(loader))
                             .ifPresent(selectedStyle -> {
                                 style = selectedStyle;
                                 try {
                                     style.ensureUpToDate();
                                 } catch (IOException e) {
                                     LOGGER.warn("Unable to reload style file '" + style.getPath() + "'", e);
                                 }
                                 dialogService.notify(Localization.lang("Current style is '%0'", style.getName()));
                             }));

        pushEntries.setTooltip(new Tooltip(Localization.lang("Cite selected entries between parenthesis")));
        pushEntries.setOnAction(e -> pushEntries(CitationType.AUTHORYEAR_PAR, false));
        pushEntries.setMaxWidth(Double.MAX_VALUE);
        pushEntriesInt.setTooltip(new Tooltip(Localization.lang("Cite selected entries with in-text citation")));
        pushEntriesInt.setOnAction(e -> pushEntries(CitationType.AUTHORYEAR_INTEXT, false));
        pushEntriesInt.setMaxWidth(Double.MAX_VALUE);
        pushEntriesEmpty.setTooltip(new Tooltip(Localization.lang("Insert a citation without text (the entry will appear in the reference list)")));
        pushEntriesEmpty.setOnAction(e -> pushEntries(CitationType.INVISIBLE_CIT, false));
        pushEntriesEmpty.setMaxWidth(Double.MAX_VALUE);
        pushEntriesAdvanced.setTooltip(new Tooltip(Localization.lang("Cite selected entries with extra information")));
        pushEntriesAdvanced.setOnAction(e -> pushEntries(CitationType.AUTHORYEAR_INTEXT, true));
        pushEntriesAdvanced.setMaxWidth(Double.MAX_VALUE);

        update.setTooltip(new Tooltip(Localization.lang("Ensure that the bibliography is up-to-date")));

        update.setOnAction(event -> {
            String title = Localization.lang("Could not update bibliography");
            if (getOrUpdateTheStyle(title)) {
                return;
            }
            List<BibDatabase> databases = getBaseList();
            ooBase.guiActionUpdateDocument(databases, style);
        });

        merge.setMaxWidth(Double.MAX_VALUE);
        merge.setTooltip(new Tooltip(Localization.lang("Combine pairs of citations that are separated by spaces only")));
        merge.setOnAction(e -> ooBase.guiActionMergeCitationGroups(getBaseList(), style));

        unmerge.setMaxWidth(Double.MAX_VALUE);
        unmerge.setTooltip(new Tooltip(Localization.lang("Separate merged citations")));
        unmerge.setOnAction(e -> ooBase.guiActionSeparateCitations(getBaseList(), style));

        ContextMenu settingsMenu = createSettingsPopup();
        settingsB.setMaxWidth(Double.MAX_VALUE);
        settingsB.setContextMenu(settingsMenu);
        settingsB.setOnAction(e -> settingsMenu.show(settingsB, Side.BOTTOM, 0, 0));
        manageCitations.setMaxWidth(Double.MAX_VALUE);
        manageCitations.setOnAction(e -> {
            ManageCitationsDialogView dialog = new ManageCitationsDialogView(ooBase);
            if (dialog.isOkToShowThisDialog()) {
                dialogService.showCustomDialogAndWait(dialog);
            }
        });

        exportCitations.setMaxWidth(Double.MAX_VALUE);
        exportCitations.setOnAction(event -> exportEntries());

        updateButtonAvailability();

        HBox hbox = new HBox();
        hbox.getChildren().addAll(connect, manualConnect, selectDocument, update, help);
        hbox.getChildren().forEach(btn -> HBox.setHgrow(btn, Priority.ALWAYS));

        FlowPane flow = new FlowPane();
        flow.setPadding(new Insets(5, 5, 5, 5));
        flow.setVgap(4);
        flow.setHgap(4);
        flow.setPrefWrapLength(200);
        flow.getChildren().addAll(setStyleFile, pushEntries, pushEntriesInt);
        flow.getChildren().addAll(pushEntriesAdvanced, pushEntriesEmpty, merge, unmerge);
        flow.getChildren().addAll(manageCitations, exportCitations, settingsB);

        vbox.setFillWidth(true);
        vbox.getChildren().addAll(hbox, flow);
    }

    private void exportEntries() {
        List<BibDatabase> databases = getBaseList();
        boolean returnPartialResult = false;
        Optional<BibDatabase> newDatabase = ooBase.exportCitedHelper(databases, returnPartialResult);
        if (newDatabase.isPresent()) {
            BibDatabaseContext databaseContext = new BibDatabaseContext(newDatabase.get());
            JabRefGUI.getMainFrame().addTab(databaseContext, true);
        }
    }

    private List<BibDatabase> getBaseList() {
        List<BibDatabase> databases = new ArrayList<>();
        if (openOfficePreferences.getUseAllDatabases()) {
            for (BibDatabaseContext database : stateManager.getOpenDatabases()) {
                databases.add(database.getDatabase());
            }
        } else {
            databases.add(stateManager.getActiveDatabase()
                                      .map(BibDatabaseContext::getDatabase)
                                      .orElse(new BibDatabase()));
        }

        return databases;
    }

    private void connectAutomatically() {
        DetectOpenOfficeInstallation officeInstallation = new DetectOpenOfficeInstallation(preferencesService, dialogService);

        if (officeInstallation.isExecutablePathDefined()) {
            connect();
        } else {

            Task<List<Path>> taskConnectIfInstalled = new Task<>() {

                @Override
                protected List<Path> call() {
                    return OpenOfficeFileSearch.detectInstallations();
                }
            };

            taskConnectIfInstalled.setOnSucceeded(evt -> {
                var installations = new ArrayList<>(taskConnectIfInstalled.getValue());
                if (installations.isEmpty()) {
                    officeInstallation.selectInstallationPath().ifPresent(installations::add);
                }
                Optional<Path> actualFile = officeInstallation.chooseAmongInstallations(installations);
                if (actualFile.isPresent() && officeInstallation.setOpenOfficePreferences(actualFile.get())) {
                    connect();
                }
            });

            taskConnectIfInstalled.setOnFailed(value -> dialogService.showErrorDialogAndWait(Localization.lang("Autodetection failed"), Localization.lang("Autodetection failed"), taskConnectIfInstalled.getException()));

            dialogService.showProgressDialog(Localization.lang("Autodetecting paths..."), Localization.lang("Autodetecting paths..."), taskConnectIfInstalled);
            taskExecutor.execute(taskConnectIfInstalled);
        }
    }

    private void connectManually() {
        var fileDialogConfiguration = new DirectoryDialogConfiguration.Builder().withInitialDirectory(System.getProperty("user.home")).build();
        Optional<Path> selectedPath = dialogService.showDirectorySelectionDialog(fileDialogConfiguration);

        DetectOpenOfficeInstallation officeInstallation = new DetectOpenOfficeInstallation(preferencesService, dialogService);

        if (selectedPath.isPresent()) {

            BackgroundTask.wrap(() -> officeInstallation.setOpenOfficePreferences(selectedPath.get()))
                          .withInitialMessage("Searching for executable")
                          .onFailure(dialogService::showErrorDialogAndWait).onSuccess(value -> {
                              if (value) {
                                  connect();
                              } else {
                                  dialogService.showErrorDialogAndWait(Localization.lang("Could not connect to running OpenOffice/LibreOffice."), Localization.lang("If connecting manually, please verify program and library paths."));
                              }
                          })
                          .executeWith(taskExecutor);
        } else {
            dialogService.showErrorDialogAndWait(Localization.lang("Could not connect to running OpenOffice/LibreOffice."), Localization.lang("If connecting manually, please verify program and library paths."));
        }
    }

    private void updateButtonAvailability() {
        boolean isConnected = (ooBase != null);
        boolean isConnectedToDocument = isConnected && !ooBase.isDocumentConnectionMissing();

        // For these, we need to watch something
        boolean hasStyle = true; // (style != null);
        boolean hasDatabase = true; // !getBaseList().isEmpty();
        boolean hasSelectedBibEntry = true;

        selectDocument.setDisable(!(isConnected));
        pushEntries.setDisable(!(isConnectedToDocument && hasStyle && hasDatabase));

        boolean canCite = isConnectedToDocument && hasStyle && hasSelectedBibEntry;
        pushEntriesInt.setDisable(!canCite);
        pushEntriesEmpty.setDisable(!canCite);
        pushEntriesAdvanced.setDisable(!canCite);

        boolean canRefreshDocument = isConnectedToDocument && hasStyle;
        update.setDisable(!canRefreshDocument);
        merge.setDisable(!canRefreshDocument);
        unmerge.setDisable(!canRefreshDocument);
        manageCitations.setDisable(!canRefreshDocument);

        exportCitations.setDisable(!(isConnectedToDocument && hasDatabase));
    }

    private void connect() {
        openOfficePreferences = preferencesService.getOpenOfficePreferences();

        Task<OOBibBase> connectTask = new Task<>() {

            @Override
            protected OOBibBase call() throws Exception {
                updateProgress(ProgressBar.INDETERMINATE_PROGRESS, ProgressBar.INDETERMINATE_PROGRESS);

                var path = Path.of(openOfficePreferences.getExecutablePath());
                return createBibBase(path);
            }
        };

        connectTask.setOnSucceeded(value -> {
            ooBase = connectTask.getValue();

            ooBase.guiActionSelectDocument(true);

            // Enable actions that depend on Connect:
            updateButtonAvailability();
        });

        connectTask.setOnFailed(value -> {
            Throwable ex = connectTask.getException();
            if (ex instanceof UnsatisfiedLinkError) {
                LOGGER.warn("Could not connect to running OpenOffice/LibreOffice", ex);

                dialogService.showErrorDialogAndWait(Localization.lang("Unable to connect. One possible reason is that JabRef "
                        + "and OpenOffice/LibreOffice are not both running in either 32 bit mode or 64 bit mode."));
            } else if (ex instanceof IOException) {
                LOGGER.warn("Could not connect to running OpenOffice/LibreOffice", ex);

                dialogService.showErrorDialogAndWait(Localization.lang("Could not connect to running OpenOffice/LibreOffice."),
                        Localization.lang("Could not connect to running OpenOffice/LibreOffice.")
                                + "\n"
                                + Localization.lang("Make sure you have installed OpenOffice/LibreOffice with Java support.") + "\n"
                                + Localization.lang("If connecting manually, please verify program and library paths.") + "\n" + "\n" + Localization.lang("Error message:"),
                        ex);
            } else {
                dialogService.showErrorDialogAndWait(Localization.lang("Autodetection failed"), Localization.lang("Autodetection failed"), ex);
            }
        });

        dialogService.showProgressDialog(Localization.lang("Autodetecting paths..."), Localization.lang("Autodetecting paths..."), connectTask);
        taskExecutor.execute(connectTask);
    }

    private OOBibBase createBibBase(Path loPath) throws BootstrapException, CreationException {
        return new OOBibBase(loPath, dialogService);
    }

    /**
     * Given the withText and inParenthesis options, return the corresponding citationType.
     *
     * @param withText      False means invisible citation (no text).
     * @param inParenthesis True means "(Au and Thor 2000)". False means "Au and Thor (2000)".
     */
    private static CitationType citationTypeFromOptions(boolean withText, boolean inParenthesis) {
        if (!withText) {
            return CitationType.INVISIBLE_CIT;
        }
        return (inParenthesis
                ? CitationType.AUTHORYEAR_PAR
                : CitationType.AUTHORYEAR_INTEXT);
    }

    private void pushEntries(CitationType citationType, boolean addPageInfo) {
        final String errorDialogTitle = Localization.lang("Error pushing entries");

        if (stateManager.getActiveDatabase().isEmpty()
                || (stateManager.getActiveDatabase().get().getDatabase() == null)) {
            OOError.noDataBaseIsOpenForCiting()
                   .setTitle(errorDialogTitle)
                   .showErrorDialog(dialogService);
            return;
        }

        final BibDatabase database = stateManager.getActiveDatabase().get().getDatabase();
        if (database == null) {
            OOError.noDataBaseIsOpenForCiting()
                   .setTitle(errorDialogTitle)
                   .showErrorDialog(dialogService);
            return;
        }

        List<BibEntry> entries = stateManager.getSelectedEntries();
        if (entries.isEmpty()) {
            OOError.noEntriesSelectedForCitation()
                   .setTitle(errorDialogTitle)
                   .showErrorDialog(dialogService);
            return;
        }

        if (getOrUpdateTheStyle(errorDialogTitle)) {
            return;
        }

        String pageInfo = null;
        if (addPageInfo) {
            boolean withText = citationType.withText();

            Optional<AdvancedCiteDialogViewModel> citeDialogViewModel = dialogService.showCustomDialogAndWait(new AdvancedCiteDialogView());
            if (citeDialogViewModel.isPresent()) {

                AdvancedCiteDialogViewModel model = citeDialogViewModel.get();
                if (!model.pageInfoProperty().getValue().isEmpty()) {
                    pageInfo = model.pageInfoProperty().getValue();
                }
                citationType = citationTypeFromOptions(withText, model.citeInParProperty().getValue());
            } else {
                // user canceled
                return;
            }
        }

        if (!checkThatEntriesHaveKeys(entries)) {
            // Not all entries have keys and key generation was declined.
            return;
        }

        Optional<Update.SyncOptions> syncOptions =
                (openOfficePreferences.getSyncWhenCiting()
                        ? Optional.of(new Update.SyncOptions(getBaseList()))
                        : Optional.empty());

        ooBase.guiActionInsertEntry(entries,
                database,
                style,
                citationType,
                pageInfo,
                syncOptions);
    }

    /**
     * Check that all entries in the list have citation keys, if not ask if they should be generated
     *
     * @param entries A list of entries to be checked
     * @return true if all entries have citation keys, if it so may be after generating them
     */
    private boolean checkThatEntriesHaveKeys(List<BibEntry> entries) {
        // Check if there are empty keys
        boolean emptyKeys = false;
        for (BibEntry entry : entries) {
            if (entry.getCitationKey().isEmpty()) {
                // Found one, no need to look further for now
                emptyKeys = true;
                break;
            }
        }

        // If no empty keys, return true
        if (!emptyKeys) {
            return true;
        }

        // Ask if keys should be generated
        boolean citePressed = dialogService.showConfirmationDialogAndWait(Localization.lang("Cite"),
                Localization.lang("Cannot cite entries without citation keys. Generate keys now?"),
                Localization.lang("Generate keys"),
                Localization.lang("Cancel"));

        Optional<BibDatabaseContext> databaseContext = stateManager.getActiveDatabase();
        if (citePressed && databaseContext.isPresent()) {
            // Generate keys
            CitationKeyPatternPreferences prefs = preferencesService.getCitationKeyPatternPreferences();
            NamedCompound undoCompound = new NamedCompound(Localization.lang("Cite"));
            for (BibEntry entry : entries) {
                if (entry.getCitationKey().isEmpty()) {
                    // Generate key
                    new CitationKeyGenerator(databaseContext.get(), prefs)
                            .generateAndSetKey(entry)
                            .ifPresent(change -> undoCompound.addEdit(new UndoableKeyChange(change)));
                }
            }
            undoCompound.end();
            // Add all undos
            undoManager.addEdit(undoCompound);
            // Now every entry has a key
            return true;
        } else {
            // No, we canceled (or there is no panel to get the database from, highly unlikely)
            return false;
        }
    }

    private ContextMenu createSettingsPopup() {

        ContextMenu contextMenu = new ContextMenu();

        CheckMenuItem autoSync = new CheckMenuItem(Localization.lang("Automatically sync bibliography when inserting citations"));
        autoSync.selectedProperty().set(openOfficePreferences.getSyncWhenCiting());

        ToggleGroup toggleGroup = new ToggleGroup();
        RadioMenuItem useActiveBase = new RadioMenuItem(Localization.lang("Look up BibTeX entries in the active tab only"));
        RadioMenuItem useAllBases = new RadioMenuItem(Localization.lang("Look up BibTeX entries in all open libraries"));
        useActiveBase.setToggleGroup(toggleGroup);
        useAllBases.setToggleGroup(toggleGroup);

        MenuItem clearConnectionSettings = new MenuItem(Localization.lang("Clear connection settings"));

        if (openOfficePreferences.getUseAllDatabases()) {
            useAllBases.setSelected(true);
        } else {
            useActiveBase.setSelected(true);
        }

        autoSync.setOnAction(e -> {
            openOfficePreferences.setSyncWhenCiting(autoSync.isSelected());
            preferencesService.setOpenOfficePreferences(openOfficePreferences);
        });
        useAllBases.setOnAction(e -> {
            openOfficePreferences.setUseAllDatabases(useAllBases.isSelected());
            preferencesService.setOpenOfficePreferences(openOfficePreferences);
        });
        useActiveBase.setOnAction(e -> {
            openOfficePreferences.setUseAllDatabases(!useActiveBase.isSelected());
            preferencesService.setOpenOfficePreferences(openOfficePreferences);
        });
        clearConnectionSettings.setOnAction(e -> {
            openOfficePreferences.clearConnectionSettings();
            dialogService.notify(Localization.lang("Cleared connection settings"));
            preferencesService.setOpenOfficePreferences(openOfficePreferences);
        });

        contextMenu.getItems().addAll(
                autoSync,
                new SeparatorMenuItem(),
                useActiveBase,
                useAllBases,
                new SeparatorMenuItem(),
                clearConnectionSettings);

        return contextMenu;
    }
}<|MERGE_RESOLUTION|>--- conflicted
+++ resolved
@@ -132,14 +132,8 @@
         update.setTooltip(new Tooltip(Localization.lang("Sync OpenOffice/LibreOffice bibliography")));
         update.setMaxWidth(Double.MAX_VALUE);
 
-<<<<<<< HEAD
         loader = new StyleLoader(openOfficePreferences,
-                preferencesService.getLayoutFormatterPreferences(Globals.journalAbbreviationRepository),
-                preferencesService.getGeneralPreferences().getDefaultEncoding());
-=======
-        loader = new StyleLoader(ooPrefs,
                 preferencesService.getLayoutFormatterPreferences(Globals.journalAbbreviationRepository));
->>>>>>> ada4bae9
 
         initPanel();
     }
