package org.jabref.gui.openoffice;

import java.io.IOException;
import java.nio.file.Path;
import java.util.ArrayList;
import java.util.List;
import java.util.Optional;

import javax.swing.undo.UndoManager;

import javafx.concurrent.Task;
import javafx.geometry.Insets;
import javafx.geometry.Side;
import javafx.scene.Node;
import javafx.scene.control.Button;
import javafx.scene.control.CheckMenuItem;
import javafx.scene.control.ContextMenu;
import javafx.scene.control.MenuItem;
import javafx.scene.control.ProgressBar;
import javafx.scene.control.RadioMenuItem;
import javafx.scene.control.SeparatorMenuItem;
import javafx.scene.control.ToggleGroup;
import javafx.scene.control.Tooltip;
import javafx.scene.layout.FlowPane;
import javafx.scene.layout.HBox;
import javafx.scene.layout.Priority;
import javafx.scene.layout.VBox;

import org.jabref.gui.ClipBoardManager;
import org.jabref.gui.DialogService;
import org.jabref.gui.LibraryTab;
import org.jabref.gui.LibraryTabContainer;
import org.jabref.gui.StateManager;
import org.jabref.gui.actions.ActionFactory;
import org.jabref.gui.actions.StandardActions;
import org.jabref.gui.help.HelpAction;
import org.jabref.gui.icon.IconTheme;
import org.jabref.gui.undo.NamedCompound;
import org.jabref.gui.undo.UndoableKeyChange;
import org.jabref.gui.util.BackgroundTask;
import org.jabref.gui.util.DirectoryDialogConfiguration;
import org.jabref.gui.util.TaskExecutor;
import org.jabref.logic.ai.AiService;
import org.jabref.logic.citationkeypattern.CitationKeyGenerator;
import org.jabref.logic.citationkeypattern.CitationKeyPatternPreferences;
import org.jabref.logic.help.HelpFile;
import org.jabref.logic.journals.JournalAbbreviationRepository;
import org.jabref.logic.l10n.Localization;
import org.jabref.logic.openoffice.OpenOfficeFileSearch;
import org.jabref.logic.openoffice.OpenOfficePreferences;
import org.jabref.logic.openoffice.action.Update;
import org.jabref.logic.openoffice.style.OOBibStyle;
import org.jabref.logic.openoffice.style.StyleLoader;
import org.jabref.model.database.BibDatabase;
import org.jabref.model.database.BibDatabaseContext;
import org.jabref.model.entry.BibEntry;
import org.jabref.model.entry.BibEntryTypesManager;
import org.jabref.model.openoffice.style.CitationType;
import org.jabref.model.openoffice.uno.CreationException;
import org.jabref.model.util.FileUpdateMonitor;
import org.jabref.preferences.PreferencesService;

import com.sun.star.comp.helper.BootstrapException;
import org.slf4j.Logger;
import org.slf4j.LoggerFactory;

/**
 * Pane to manage the interaction between JabRef and OpenOffice.
 */
public class OpenOfficePanel {

    private static final Logger LOGGER = LoggerFactory.getLogger(OpenOfficePanel.class);
    private final DialogService dialogService;

    private final Button connect;
    private final Button manualConnect;
    private final Button selectDocument;
    private final Button setStyleFile = new Button(Localization.lang("Select style"));
    private final Button pushEntries = new Button(Localization.lang("Cite"));
    private final Button pushEntriesInt = new Button(Localization.lang("Cite in-text"));
    private final Button pushEntriesEmpty = new Button(Localization.lang("Insert empty citation"));
    private final Button pushEntriesAdvanced = new Button(Localization.lang("Cite special"));
    private final Button update;
    private final Button merge = new Button(Localization.lang("Merge citations"));
    private final Button unmerge = new Button(Localization.lang("Separate citations"));
    private final Button manageCitations = new Button(Localization.lang("Manage citations"));
    private final Button exportCitations = new Button(Localization.lang("Export cited"));
    private final Button settingsB = new Button(Localization.lang("Settings"));
    private final Button help;
    private final VBox vbox = new VBox();

    private final PreferencesService preferencesService;
    private final AiService aiService;
    private final StateManager stateManager;
    private final ClipBoardManager clipBoardManager;
    private final UndoManager undoManager;
    private final TaskExecutor taskExecutor;
    private final StyleLoader loader;
    private final LibraryTabContainer tabContainer;
    private final FileUpdateMonitor fileUpdateMonitor;
    private final BibEntryTypesManager entryTypesManager;
    private OOBibBase ooBase;
    private OOBibStyle style;

    public OpenOfficePanel(LibraryTabContainer tabContainer,
                           PreferencesService preferencesService,
<<<<<<< HEAD
                           AiService aiService,
                           KeyBindingRepository keyBindingRepository,
=======
>>>>>>> 1fb82bc7
                           JournalAbbreviationRepository abbreviationRepository,
                           TaskExecutor taskExecutor,
                           DialogService dialogService,
                           StateManager stateManager,
                           FileUpdateMonitor fileUpdateMonitor,
                           BibEntryTypesManager entryTypesManager,
                           ClipBoardManager clipBoardManager,
                           UndoManager undoManager) {
        this.tabContainer = tabContainer;
        this.fileUpdateMonitor = fileUpdateMonitor;
        this.entryTypesManager = entryTypesManager;
        this.preferencesService = preferencesService;
        this.aiService = aiService;
        this.taskExecutor = taskExecutor;
        this.dialogService = dialogService;
        this.stateManager = stateManager;
        this.clipBoardManager = clipBoardManager;
        this.undoManager = undoManager;

        ActionFactory factory = new ActionFactory();

        connect = new Button();
        connect.setGraphic(IconTheme.JabRefIcons.CONNECT_OPEN_OFFICE.getGraphicNode());
        connect.setTooltip(new Tooltip(Localization.lang("Connect")));
        connect.setMaxWidth(Double.MAX_VALUE);

        manualConnect = new Button();
        manualConnect.setGraphic(IconTheme.JabRefIcons.CONNECT_OPEN_OFFICE.getGraphicNode());
        manualConnect.setTooltip(new Tooltip(Localization.lang("Manual connect")));
        manualConnect.setMaxWidth(Double.MAX_VALUE);

        help = factory.createIconButton(StandardActions.HELP, new HelpAction(HelpFile.OPENOFFICE_LIBREOFFICE, dialogService, preferencesService.getFilePreferences()));
        help.setMaxWidth(Double.MAX_VALUE);

        selectDocument = new Button();
        selectDocument.setGraphic(IconTheme.JabRefIcons.OPEN.getGraphicNode());
        selectDocument.setTooltip(new Tooltip(Localization.lang("Select Writer document")));
        selectDocument.setMaxWidth(Double.MAX_VALUE);

        update = new Button();
        update.setGraphic(IconTheme.JabRefIcons.REFRESH.getGraphicNode());
        update.setTooltip(new Tooltip(Localization.lang("Sync OpenOffice/LibreOffice bibliography")));
        update.setMaxWidth(Double.MAX_VALUE);

        loader = new StyleLoader(
                preferencesService.getOpenOfficePreferences(),
                preferencesService.getLayoutFormatterPreferences(),
                abbreviationRepository);

        initPanel();
    }

    public Node getContent() {
        return vbox;
    }

    /* Note: the style may still be null on return.
     *
     * Return true if failed. In this case the dialog is already shown.
     */
    private boolean getOrUpdateTheStyle(String title) {
        final boolean FAIL = true;
        final boolean PASS = false;

        if (style == null) {
            style = loader.getUsedStyle();
        } else {
            try {
                style.ensureUpToDate();
            } catch (IOException ex) {
                LOGGER.warn("Unable to reload style file '" + style.getPath() + "'", ex);
                String msg = Localization.lang("Unable to reload style file")
                        + "'" + style.getPath() + "'"
                        + "\n" + ex.getMessage();
                new OOError(title, msg, ex).showErrorDialog(dialogService);
                return FAIL;
            }
        }
        return PASS;
    }

    private void initPanel() {
        connect.setOnAction(e -> connectAutomatically());
        manualConnect.setOnAction(e -> connectManually());

        selectDocument.setTooltip(new Tooltip(Localization.lang("Select which open Writer document to work on")));
        selectDocument.setOnAction(e -> ooBase.guiActionSelectDocument(false));

        setStyleFile.setMaxWidth(Double.MAX_VALUE);
        setStyleFile.setOnAction(event ->
                dialogService.showCustomDialogAndWait(new StyleSelectDialogView(loader))
                             .ifPresent(selectedStyle -> {
                                 style = selectedStyle;
                                 try {
                                     style.ensureUpToDate();
                                 } catch (IOException e) {
                                     LOGGER.warn("Unable to reload style file '" + style.getPath() + "'", e);
                                 }
                                 dialogService.notify(Localization.lang("Current style is '%0'", style.getName()));
                             }));

        pushEntries.setTooltip(new Tooltip(Localization.lang("Cite selected entries between parenthesis")));
        pushEntries.setOnAction(e -> pushEntries(CitationType.AUTHORYEAR_PAR, false));
        pushEntries.setMaxWidth(Double.MAX_VALUE);
        pushEntriesInt.setTooltip(new Tooltip(Localization.lang("Cite selected entries with in-text citation")));
        pushEntriesInt.setOnAction(e -> pushEntries(CitationType.AUTHORYEAR_INTEXT, false));
        pushEntriesInt.setMaxWidth(Double.MAX_VALUE);
        pushEntriesEmpty.setTooltip(new Tooltip(Localization.lang("Insert a citation without text (the entry will appear in the reference list)")));
        pushEntriesEmpty.setOnAction(e -> pushEntries(CitationType.INVISIBLE_CIT, false));
        pushEntriesEmpty.setMaxWidth(Double.MAX_VALUE);
        pushEntriesAdvanced.setTooltip(new Tooltip(Localization.lang("Cite selected entries with extra information")));
        pushEntriesAdvanced.setOnAction(e -> pushEntries(CitationType.AUTHORYEAR_INTEXT, true));
        pushEntriesAdvanced.setMaxWidth(Double.MAX_VALUE);

        update.setTooltip(new Tooltip(Localization.lang("Ensure that the bibliography is up-to-date")));

        update.setOnAction(event -> {
            String title = Localization.lang("Could not update bibliography");
            if (getOrUpdateTheStyle(title)) {
                return;
            }
            List<BibDatabase> databases = getBaseList();
            ooBase.guiActionUpdateDocument(databases, style);
        });

        merge.setMaxWidth(Double.MAX_VALUE);
        merge.setTooltip(new Tooltip(Localization.lang("Combine pairs of citations that are separated by spaces only")));
        merge.setOnAction(e -> ooBase.guiActionMergeCitationGroups(getBaseList(), style));

        unmerge.setMaxWidth(Double.MAX_VALUE);
        unmerge.setTooltip(new Tooltip(Localization.lang("Separate merged citations")));
        unmerge.setOnAction(e -> ooBase.guiActionSeparateCitations(getBaseList(), style));

        ContextMenu settingsMenu = createSettingsPopup();
        settingsB.setMaxWidth(Double.MAX_VALUE);
        settingsB.setContextMenu(settingsMenu);
        settingsB.setOnAction(e -> settingsMenu.show(settingsB, Side.BOTTOM, 0, 0));
        manageCitations.setMaxWidth(Double.MAX_VALUE);
        manageCitations.setOnAction(e -> {
            ManageCitationsDialogView dialog = new ManageCitationsDialogView(ooBase);
            if (dialog.isOkToShowThisDialog()) {
                dialogService.showCustomDialogAndWait(dialog);
            }
        });

        exportCitations.setMaxWidth(Double.MAX_VALUE);
        exportCitations.setOnAction(event -> exportEntries());

        updateButtonAvailability();

        HBox hbox = new HBox();
        hbox.getChildren().addAll(connect, manualConnect, selectDocument, update, help);
        hbox.getChildren().forEach(btn -> HBox.setHgrow(btn, Priority.ALWAYS));

        FlowPane flow = new FlowPane();
        flow.setPadding(new Insets(5, 5, 5, 5));
        flow.setVgap(4);
        flow.setHgap(4);
        flow.setPrefWrapLength(200);
        flow.getChildren().addAll(setStyleFile, pushEntries, pushEntriesInt);
        flow.getChildren().addAll(pushEntriesAdvanced, pushEntriesEmpty, merge, unmerge);
        flow.getChildren().addAll(manageCitations, exportCitations, settingsB);

        vbox.setFillWidth(true);
        vbox.getChildren().addAll(hbox, flow);
    }

    private void exportEntries() {
        List<BibDatabase> databases = getBaseList();
        boolean returnPartialResult = false;
        Optional<BibDatabase> newDatabase = ooBase.exportCitedHelper(databases, returnPartialResult);
        if (newDatabase.isPresent()) {
            BibDatabaseContext databaseContext = new BibDatabaseContext(newDatabase.get());
            LibraryTab libraryTab = LibraryTab.createLibraryTab(
                    databaseContext,
                    tabContainer,
                    dialogService,
                    preferencesService,
                    aiService,
                    stateManager,
                    fileUpdateMonitor,
                    entryTypesManager,
                    undoManager,
                    clipBoardManager,
                    taskExecutor);
            tabContainer.addTab(libraryTab, true);
        }
    }

    private List<BibDatabase> getBaseList() {
        List<BibDatabase> databases = new ArrayList<>();
        if (preferencesService.getOpenOfficePreferences().getUseAllDatabases()) {
            for (BibDatabaseContext database : stateManager.getOpenDatabases()) {
                databases.add(database.getDatabase());
            }
        } else {
            databases.add(stateManager.getActiveDatabase()
                                      .map(BibDatabaseContext::getDatabase)
                                      .orElse(new BibDatabase()));
        }

        return databases;
    }

    private void connectAutomatically() {
        DetectOpenOfficeInstallation officeInstallation = new DetectOpenOfficeInstallation(preferencesService.getOpenOfficePreferences(), dialogService);

        if (officeInstallation.isExecutablePathDefined()) {
            connect();
        } else {
            Task<List<Path>> taskConnectIfInstalled = new Task<>() {
                @Override
                protected List<Path> call() {
                    return OpenOfficeFileSearch.detectInstallations();
                }
            };

            taskConnectIfInstalled.setOnSucceeded(evt -> {
                var installations = new ArrayList<>(taskConnectIfInstalled.getValue());
                if (installations.isEmpty()) {
                    officeInstallation.selectInstallationPath().ifPresent(installations::add);
                }
                Optional<Path> actualFile = officeInstallation.chooseAmongInstallations(installations);
                if (actualFile.isPresent() && officeInstallation.setOpenOfficePreferences(actualFile.get())) {
                    connect();
                }
            });

            taskConnectIfInstalled.setOnFailed(value -> dialogService.showErrorDialogAndWait(Localization.lang("Autodetection failed"), Localization.lang("Autodetection failed"), taskConnectIfInstalled.getException()));

            dialogService.showProgressDialog(Localization.lang("Autodetecting paths..."), Localization.lang("Autodetecting paths..."), taskConnectIfInstalled);
            taskExecutor.execute(taskConnectIfInstalled);
        }
    }

    private void connectManually() {
        var fileDialogConfiguration = new DirectoryDialogConfiguration.Builder().withInitialDirectory(System.getProperty("user.home")).build();
        Optional<Path> selectedPath = dialogService.showDirectorySelectionDialog(fileDialogConfiguration);

        DetectOpenOfficeInstallation officeInstallation = new DetectOpenOfficeInstallation(preferencesService.getOpenOfficePreferences(), dialogService);

        if (selectedPath.isPresent()) {
            BackgroundTask.wrap(() -> officeInstallation.setOpenOfficePreferences(selectedPath.get()))
                          .withInitialMessage("Searching for executable")
                          .onFailure(dialogService::showErrorDialogAndWait).onSuccess(value -> {
                              if (value) {
                                  connect();
                              } else {
                                  dialogService.showErrorDialogAndWait(Localization.lang("Could not connect to running OpenOffice/LibreOffice."), Localization.lang("If connecting manually, please verify program and library paths."));
                              }
                          })
                          .executeWith(taskExecutor);
        } else {
            dialogService.showErrorDialogAndWait(Localization.lang("Could not connect to running OpenOffice/LibreOffice."), Localization.lang("If connecting manually, please verify program and library paths."));
        }
    }

    private void updateButtonAvailability() {
        boolean isConnected = ooBase != null;
        boolean isConnectedToDocument = isConnected && !ooBase.isDocumentConnectionMissing();

        // For these, we need to watch something
        boolean hasStyle = true; // (style != null);
        boolean hasDatabase = true; // !getBaseList().isEmpty();
        boolean hasSelectedBibEntry = true;

        selectDocument.setDisable(!isConnected);
        pushEntries.setDisable(!(isConnectedToDocument && hasStyle && hasDatabase));

        boolean canCite = isConnectedToDocument && hasStyle && hasSelectedBibEntry;
        pushEntriesInt.setDisable(!canCite);
        pushEntriesEmpty.setDisable(!canCite);
        pushEntriesAdvanced.setDisable(!canCite);

        boolean canRefreshDocument = isConnectedToDocument && hasStyle;
        update.setDisable(!canRefreshDocument);
        merge.setDisable(!canRefreshDocument);
        unmerge.setDisable(!canRefreshDocument);
        manageCitations.setDisable(!canRefreshDocument);

        exportCitations.setDisable(!(isConnectedToDocument && hasDatabase));
    }

    private void connect() {
        Task<OOBibBase> connectTask = new Task<>() {
            @Override
            protected OOBibBase call() throws Exception {
                updateProgress(ProgressBar.INDETERMINATE_PROGRESS, ProgressBar.INDETERMINATE_PROGRESS);

                var path = Path.of(preferencesService.getOpenOfficePreferences().getExecutablePath());
                return createBibBase(path);
            }
        };

        connectTask.setOnSucceeded(value -> {
            ooBase = connectTask.getValue();

            ooBase.guiActionSelectDocument(true);

            // Enable actions that depend on Connect:
            updateButtonAvailability();
        });

        connectTask.setOnFailed(value -> {
            Throwable ex = connectTask.getException();
            LOGGER.error("autodetect failed", ex);
            if (ex instanceof UnsatisfiedLinkError) {
                LOGGER.warn("Could not connect to running OpenOffice/LibreOffice", ex);

                dialogService.showErrorDialogAndWait(Localization.lang("Unable to connect. One possible reason is that JabRef "
                        + "and OpenOffice/LibreOffice are not both running in either 32 bit mode or 64 bit mode."));
            } else if (ex instanceof IOException) {
                LOGGER.warn("Could not connect to running OpenOffice/LibreOffice", ex);

                dialogService.showErrorDialogAndWait(Localization.lang("Could not connect to running OpenOffice/LibreOffice."),
                        Localization.lang("Could not connect to running OpenOffice/LibreOffice.")
                                + "\n"
                                + Localization.lang("Make sure you have installed OpenOffice/LibreOffice with Java support.") + "\n"
                                + Localization.lang("If connecting manually, please verify program and library paths.") + "\n" + "\n" + Localization.lang("Error message:"),
                        ex);
            } else if (ex instanceof BootstrapException bootstrapEx) {
               LOGGER.error("Exception boostrap cause", bootstrapEx.getTargetException());
               dialogService.showErrorDialogAndWait("Bootstrap error", bootstrapEx.getTargetException());
            } else {
                dialogService.showErrorDialogAndWait(Localization.lang("Autodetection failed"), Localization.lang("Autodetection failed"), ex);
            }
        });

        dialogService.showProgressDialog(Localization.lang("Autodetecting paths..."), Localization.lang("Autodetecting paths..."), connectTask);
        taskExecutor.execute(connectTask);
    }

    private OOBibBase createBibBase(Path loPath) throws BootstrapException, CreationException {
        return new OOBibBase(loPath, dialogService);
    }

    /**
     * Given the withText and inParenthesis options, return the corresponding citationType.
     *
     * @param withText      False means invisible citation (no text).
     * @param inParenthesis True means "(Au and Thor 2000)". False means "Au and Thor (2000)".
     */
    private static CitationType citationTypeFromOptions(boolean withText, boolean inParenthesis) {
        if (!withText) {
            return CitationType.INVISIBLE_CIT;
        }
        return inParenthesis
                ? CitationType.AUTHORYEAR_PAR
                : CitationType.AUTHORYEAR_INTEXT;
    }

    private void pushEntries(CitationType citationType, boolean addPageInfo) {
        final String errorDialogTitle = Localization.lang("Error pushing entries");

        if (stateManager.getActiveDatabase().isEmpty()
                || (stateManager.getActiveDatabase().get().getDatabase() == null)) {
            OOError.noDataBaseIsOpenForCiting()
                   .setTitle(errorDialogTitle)
                   .showErrorDialog(dialogService);
            return;
        }

        final BibDatabase database = stateManager.getActiveDatabase().get().getDatabase();
        if (database == null) {
            OOError.noDataBaseIsOpenForCiting()
                   .setTitle(errorDialogTitle)
                   .showErrorDialog(dialogService);
            return;
        }

        List<BibEntry> entries = stateManager.getSelectedEntries();
        if (entries.isEmpty()) {
            OOError.noEntriesSelectedForCitation()
                   .setTitle(errorDialogTitle)
                   .showErrorDialog(dialogService);
            return;
        }

        if (getOrUpdateTheStyle(errorDialogTitle)) {
            return;
        }

        String pageInfo = null;
        if (addPageInfo) {
            boolean withText = citationType.withText();

            Optional<AdvancedCiteDialogViewModel> citeDialogViewModel = dialogService.showCustomDialogAndWait(new AdvancedCiteDialogView());
            if (citeDialogViewModel.isPresent()) {
                AdvancedCiteDialogViewModel model = citeDialogViewModel.get();
                if (!model.pageInfoProperty().getValue().isEmpty()) {
                    pageInfo = model.pageInfoProperty().getValue();
                }
                citationType = citationTypeFromOptions(withText, model.citeInParProperty().getValue());
            } else {
                // user canceled
                return;
            }
        }

        if (!checkThatEntriesHaveKeys(entries)) {
            // Not all entries have keys and key generation was declined.
            return;
        }

        Optional<Update.SyncOptions> syncOptions =
                preferencesService.getOpenOfficePreferences().getSyncWhenCiting()
                        ? Optional.of(new Update.SyncOptions(getBaseList()))
                        : Optional.empty();

        ooBase.guiActionInsertEntry(entries,
                database,
                style,
                citationType,
                pageInfo,
                syncOptions);
    }

    /**
     * Check that all entries in the list have citation keys, if not ask if they should be generated
     *
     * @param entries A list of entries to be checked
     * @return true if all entries have citation keys, if it so may be after generating them
     */
    private boolean checkThatEntriesHaveKeys(List<BibEntry> entries) {
        // Check if there are empty keys
        boolean emptyKeys = false;
        for (BibEntry entry : entries) {
            if (entry.getCitationKey().isEmpty()) {
                // Found one, no need to look further for now
                emptyKeys = true;
                break;
            }
        }

        // If no empty keys, return true
        if (!emptyKeys) {
            return true;
        }

        // Ask if keys should be generated
        boolean citePressed = dialogService.showConfirmationDialogAndWait(Localization.lang("Cite"),
                Localization.lang("Cannot cite entries without citation keys. Generate keys now?"),
                Localization.lang("Generate keys"),
                Localization.lang("Cancel"));

        Optional<BibDatabaseContext> databaseContext = stateManager.getActiveDatabase();
        if (citePressed && databaseContext.isPresent()) {
            // Generate keys
            CitationKeyPatternPreferences prefs = preferencesService.getCitationKeyPatternPreferences();
            NamedCompound undoCompound = new NamedCompound(Localization.lang("Cite"));
            for (BibEntry entry : entries) {
                if (entry.getCitationKey().isEmpty()) {
                    // Generate key
                    new CitationKeyGenerator(databaseContext.get(), prefs)
                            .generateAndSetKey(entry)
                            .ifPresent(change -> undoCompound.addEdit(new UndoableKeyChange(change)));
                }
            }
            undoCompound.end();
            // Add all undos
            undoManager.addEdit(undoCompound);
            // Now every entry has a key
            return true;
        } else {
            // No, we canceled (or there is no panel to get the database from, highly unlikely)
            return false;
        }
    }

    private ContextMenu createSettingsPopup() {
        OpenOfficePreferences openOfficePreferences = preferencesService.getOpenOfficePreferences();

        ContextMenu contextMenu = new ContextMenu();

        CheckMenuItem autoSync = new CheckMenuItem(Localization.lang("Automatically sync bibliography when inserting citations"));
        autoSync.selectedProperty().set(preferencesService.getOpenOfficePreferences().getSyncWhenCiting());

        ToggleGroup toggleGroup = new ToggleGroup();
        RadioMenuItem useActiveBase = new RadioMenuItem(Localization.lang("Look up BibTeX entries in the active tab only"));
        RadioMenuItem useAllBases = new RadioMenuItem(Localization.lang("Look up BibTeX entries in all open libraries"));
        useActiveBase.setToggleGroup(toggleGroup);
        useAllBases.setToggleGroup(toggleGroup);

        MenuItem clearConnectionSettings = new MenuItem(Localization.lang("Clear connection settings"));

        if (openOfficePreferences.getUseAllDatabases()) {
            useAllBases.setSelected(true);
        } else {
            useActiveBase.setSelected(true);
        }

        autoSync.setOnAction(e -> openOfficePreferences.setSyncWhenCiting(autoSync.isSelected()));
        useAllBases.setOnAction(e -> openOfficePreferences.setUseAllDatabases(useAllBases.isSelected()));
        useActiveBase.setOnAction(e -> openOfficePreferences.setUseAllDatabases(!useActiveBase.isSelected()));
        clearConnectionSettings.setOnAction(e -> {
            openOfficePreferences.clearConnectionSettings();
            dialogService.notify(Localization.lang("Cleared connection settings"));
        });

        contextMenu.getItems().addAll(
                autoSync,
                new SeparatorMenuItem(),
                useActiveBase,
                useAllBases,
                new SeparatorMenuItem(),
                clearConnectionSettings);

        return contextMenu;
    }
}<|MERGE_RESOLUTION|>--- conflicted
+++ resolved
@@ -104,11 +104,8 @@
 
     public OpenOfficePanel(LibraryTabContainer tabContainer,
                            PreferencesService preferencesService,
-<<<<<<< HEAD
                            AiService aiService,
                            KeyBindingRepository keyBindingRepository,
-=======
->>>>>>> 1fb82bc7
                            JournalAbbreviationRepository abbreviationRepository,
                            TaskExecutor taskExecutor,
                            DialogService dialogService,
