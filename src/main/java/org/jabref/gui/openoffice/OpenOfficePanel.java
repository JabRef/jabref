--- conflicted
+++ resolved
@@ -443,10 +443,6 @@
             jarURLs.add((jarPath.get().toUri().toURL()));
         }
         return jarURLs;
-<<<<<<< HEAD
-
-=======
->>>>>>> 6fda10ad
     }
 
     private OOBibBase createBibBase(List<URL> jarUrls) throws IOException, InvocationTargetException, IllegalAccessException,
