--- conflicted
+++ resolved
@@ -215,12 +215,8 @@
     }
 
     private PreviewViewer initializePreviewViewer(BibEntry entry) {
-<<<<<<< HEAD
-        PreviewViewer viewer = new PreviewViewer(dialogService, preferencesService, themeManager, taskExecutor);
+        PreviewViewer viewer = new PreviewViewer(dialogService, preferences, themeManager, taskExecutor);
         viewer.setDatabaseContext(new BibDatabaseContext());
-=======
-        PreviewViewer viewer = new PreviewViewer(new BibDatabaseContext(), dialogService, preferences, themeManager, taskExecutor);
->>>>>>> 47059776
         viewer.setEntry(entry);
         return viewer;
     }
