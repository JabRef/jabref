--- conflicted
+++ resolved
@@ -35,10 +35,7 @@
 import org.jabref.logic.openoffice.style.JStyle;
 import org.jabref.logic.openoffice.style.OOStyle;
 import org.jabref.logic.openoffice.style.StyleLoader;
-<<<<<<< HEAD
-=======
 import org.jabref.logic.preferences.CliPreferences;
->>>>>>> 1ff7a93d
 import org.jabref.logic.util.TaskExecutor;
 import org.jabref.logic.util.TestEntry;
 import org.jabref.model.database.BibDatabaseContext;
@@ -71,11 +68,7 @@
     @FXML private TabPane tabPane;
     @FXML private Label currentStyleNameLabel;
 
-<<<<<<< HEAD
     @Inject private GuiPreferences preferences;
-=======
-    @Inject private CliPreferences preferences;
->>>>>>> 1ff7a93d
     @Inject private DialogService dialogService;
     @Inject private ThemeManager themeManager;
     @Inject private TaskExecutor taskExecutor;
