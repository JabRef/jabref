--- conflicted
+++ resolved
@@ -861,11 +861,7 @@
                     Update.SyncOptions syncOptions = new Update.SyncOptions(databases);
                     syncOptions
                             .setUpdateBibliography(true)
-<<<<<<< HEAD
-                            .setAlwaysAddCitedOnPages(this.alwaysAddCitedOnPages);
-=======
                             .setAlwaysAddCitedOnPages(openOfficePreferences.getAlwaysAddCitedOnPages());
->>>>>>> 5500af75
 
                     unresolvedKeys = Update.synchronizeDocument(doc, frontend, jStyle, fcursor.get(), syncOptions);
                 } finally {
