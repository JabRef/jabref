--- conflicted
+++ resolved
@@ -361,11 +361,6 @@
                         }
                         out.println(prefix + s);
                     }
-<<<<<<< HEAD
-                } catch (UnsupportedEncodingException e) {
-                    LOGGER.error("Unsupported encoding", e);
-=======
->>>>>>> cb806099
                 } catch (IOException e) {
                     LOGGER.error("IO error", e);
                 }
