package org.jabref.gui;

import java.nio.file.Path;
import java.sql.SQLException;
import java.util.ArrayList;
import java.util.List;
import java.util.Optional;
import java.util.stream.Collectors;

import javafx.application.Platform;
import javafx.scene.Scene;
import javafx.scene.input.KeyEvent;
import javafx.stage.Screen;
import javafx.stage.Stage;

import org.jabref.gui.help.VersionWorker;
import org.jabref.gui.icon.IconTheme;
import org.jabref.gui.importer.ParserResultWarningDialog;
import org.jabref.gui.importer.actions.OpenDatabaseAction;
import org.jabref.gui.keyboard.TextInputKeyBindings;
import org.jabref.gui.shared.SharedDatabaseUIManager;
import org.jabref.logic.importer.ParserResult;
import org.jabref.logic.l10n.Localization;
import org.jabref.logic.net.ProxyRegisterer;
import org.jabref.logic.shared.DatabaseNotSupportedException;
import org.jabref.logic.shared.exception.InvalidDBMSConnectionPropertiesException;
import org.jabref.logic.shared.exception.NotASharedDatabaseException;
import org.jabref.logic.util.WebViewStore;
import org.jabref.model.strings.StringUtil;
import org.jabref.model.util.FileUpdateMonitor;
import org.jabref.preferences.GuiPreferences;
import org.jabref.preferences.PreferencesService;

import com.airhacks.afterburner.injection.Injector;
import com.tobiasdiez.easybind.EasyBind;
import impl.org.controlsfx.skin.DecorationPane;
import org.slf4j.Logger;
import org.slf4j.LoggerFactory;

public class JabRefGUI {

    private static final Logger LOGGER = LoggerFactory.getLogger(JabRefGUI.class);

    private static JabRefFrame mainFrame;
    private final PreferencesService preferencesService;
    private final FileUpdateMonitor fileUpdateMonitor;

    private final List<ParserResult> bibDatabases;
    private final boolean isBlank;
    private boolean correctedWindowPos;
    private final List<ParserResult> failed = new ArrayList<>();
    private final List<ParserResult> toOpenTab = new ArrayList<>();

    public JabRefGUI(Stage mainStage,
                     List<ParserResult> databases,
                     boolean isBlank,
                     PreferencesService preferencesService,
                     FileUpdateMonitor fileUpdateMonitor) {
        this.bibDatabases = databases;
        this.isBlank = isBlank;
        this.preferencesService = preferencesService;
        this.fileUpdateMonitor = fileUpdateMonitor;
        this.correctedWindowPos = false;

        WebViewStore.init();

        mainFrame = new JabRefFrame(mainStage);

        openWindow(mainStage);

<<<<<<< HEAD
        new VersionWorker(Globals.BUILD_INFO.version,
                mainFrame.getDialogService(),
                Globals.TASK_EXECUTOR,
                preferencesService)
                .checkForNewVersionDelayed();
=======
        EasyBind.subscribe(preferencesService.getInternalPreferences().versionCheckEnabledProperty(), enabled -> {
            if (enabled) {
                new VersionWorker(Globals.BUILD_INFO.version,
                        mainFrame.getDialogService(),
                        Globals.TASK_EXECUTOR,
                        preferencesService.getInternalPreferences())
                        .checkForNewVersionDelayed();
            }
        });
>>>>>>> c0d8f226

        setupProxy();
    }

    private void setupProxy() {
        if (!preferencesService.getProxyPreferences().shouldUseProxy()
                || !preferencesService.getProxyPreferences().shouldUseAuthentication()) {
            return;
        }

        if (preferencesService.getProxyPreferences().shouldPersistPassword()
                && StringUtil.isNotBlank(preferencesService.getProxyPreferences().getPassword())) {
            ProxyRegisterer.register(preferencesService.getProxyPreferences());
            return;
        }

        DialogService dialogService = Injector.instantiateModelOrService(DialogService.class);
        Optional<String> password = dialogService.showPasswordDialogAndWait(
                Localization.lang("Proxy configuration"),
                Localization.lang("Proxy requires password"),
                Localization.lang("Password"));

        if (password.isPresent()) {
            preferencesService.getProxyPreferences().setPassword(password.get());
            ProxyRegisterer.register(preferencesService.getProxyPreferences());
        } else {
            LOGGER.warn("No proxy password specified");
        }
    }

    private void openWindow(Stage mainStage) {
        LOGGER.debug("Initializing frame");
        mainFrame.init();

        GuiPreferences guiPreferences = preferencesService.getGuiPreferences();

        // Set the min-width and min-height for the main window
        mainStage.setMinHeight(330);
        mainStage.setMinWidth(580);

        if (guiPreferences.isWindowFullscreen()) {
            mainStage.setFullScreen(true);
        }
        // Restore window location and/or maximised state
        if (guiPreferences.isWindowMaximised()) {
            mainStage.setMaximized(true);
        }
        if ((Screen.getScreens().size() == 1) && isWindowPositionOutOfBounds()) {
            // corrects the Window, if it is outside the mainscreen
            LOGGER.debug("The Jabref window is outside the main screen");
            mainStage.setX(0);
            mainStage.setY(0);
            mainStage.setWidth(1024);
            mainStage.setHeight(768);
            correctedWindowPos = true;
        } else {
            mainStage.setX(guiPreferences.getPositionX());
            mainStage.setY(guiPreferences.getPositionY());
            mainStage.setWidth(guiPreferences.getSizeX());
            mainStage.setHeight(guiPreferences.getSizeY());
        }
        debugLogWindowState(mainStage);

        // We create a decoration pane ourselves for performance reasons
        // (otherwise it has to be injected later, leading to a complete redraw/relayout of the complete scene)
        DecorationPane root = new DecorationPane();
        root.getChildren().add(JabRefGUI.mainFrame);

        Scene scene = new Scene(root, 800, 800);
        Globals.getThemeManager().installCss(scene);

        // Handle TextEditor key bindings
        scene.addEventFilter(KeyEvent.KEY_PRESSED, event -> TextInputKeyBindings.call(scene, event));

        mainStage.setTitle(JabRefFrame.FRAME_TITLE);
        mainStage.getIcons().addAll(IconTheme.getLogoSetFX());
        mainStage.setScene(scene);
        mainStage.show();

        mainStage.setOnCloseRequest(event -> {
            if (!correctedWindowPos) {
                // saves the window position only if its not  corrected -> the window will rest at the old Position,
                // if the external Screen is connected again.
                getMainFrame().saveWindowState();
            }
            boolean reallyQuit = mainFrame.quit();
            if (!reallyQuit) {
                event.consume();
            }
        });
        Platform.runLater(this::openDatabases);

        if (!(fileUpdateMonitor.isActive())) {
            getMainFrame().getDialogService()
                          .showErrorDialogAndWait(Localization.lang("Unable to monitor file changes. Please close files " +
                                  "and processes and restart. You may encounter errors if you continue " +
                                  "with this session."));
        }
    }

    private void openDatabases() {
        // If the option is enabled, open the last edited libraries, if any.
        if (!isBlank && preferencesService.getWorkspacePreferences().shouldOpenLastEdited()) {
            openLastEditedDatabases();
        }

        // From here on, the libraries provided by command line arguments are treated

        // Remove invalid databases
        List<ParserResult> invalidDatabases = bibDatabases.stream()
                                                          .filter(ParserResult::isInvalid)
                                                          .toList();
        failed.addAll(invalidDatabases);
        bibDatabases.removeAll(invalidDatabases);

        // passed file (we take the first one) should be focused
        Path focusedFile = bibDatabases.stream()
                                       .findFirst()
                                       .flatMap(ParserResult::getPath)
                                       .orElse(preferencesService.getGuiPreferences()
                                                                 .getLastFocusedFile())
                                       .toAbsolutePath();

        // Add all bibDatabases databases to the frame:
        boolean first = false;
        for (ParserResult pr : bibDatabases) {
            // Define focused tab
            if (pr.getPath().filter(path -> path.toAbsolutePath().equals(focusedFile)).isPresent()) {
                first = true;
            }

            if (pr.getDatabase().isShared()) {
                try {
                    new SharedDatabaseUIManager(mainFrame, preferencesService, fileUpdateMonitor)
                            .openSharedDatabaseFromParserResult(pr);
                } catch (SQLException | DatabaseNotSupportedException | InvalidDBMSConnectionPropertiesException |
                        NotASharedDatabaseException e) {
                    pr.getDatabaseContext().clearDatabasePath(); // do not open the original file
                    pr.getDatabase().clearSharedDatabaseID();

                    LOGGER.error("Connection error", e);
                    mainFrame.getDialogService().showErrorDialogAndWait(
                            Localization.lang("Connection error"),
                            Localization.lang("A local copy will be opened."),
                            e);
                }
                toOpenTab.add(pr);
            } else if (pr.toOpenTab()) {
                // things to be appended to an opened tab should be done after opening all tabs
                // add them to the list
                toOpenTab.add(pr);
            } else {
                mainFrame.addParserResult(pr, first);
                first = false;
            }
        }

        // finally add things to the currently opened tab
        for (ParserResult pr : toOpenTab) {
            mainFrame.addParserResult(pr, first);
            first = false;
        }

        for (ParserResult pr : failed) {
            String message = Localization.lang("Error opening file '%0'.",
                    pr.getPath().map(Path::toString).orElse("(File name unknown)")) + "\n" +
                    pr.getErrorMessage();

            mainFrame.getDialogService().showErrorDialogAndWait(Localization.lang("Error opening file"), message);
        }

        // Display warnings, if any
        int tabNumber = 0;
        for (ParserResult pr : bibDatabases) {
            ParserResultWarningDialog.showParserResultWarningDialog(pr, mainFrame, tabNumber++);
        }

        // After adding the databases, go through each and see if
        // any post open actions need to be done. For instance, checking
        // if we found new entry types that can be imported, or checking
        // if the database contents should be modified due to new features
        // in this version of JabRef.
        // Note that we have to check whether i does not go over getBasePanelCount().
        // This is because importToOpen might have been used, which adds to
        // loadedDatabases, but not to getBasePanelCount()

        for (int i = 0; (i < bibDatabases.size()) && (i < mainFrame.getBasePanelCount()); i++) {
            ParserResult pr = bibDatabases.get(i);
            LibraryTab libraryTab = mainFrame.getLibraryTabAt(i);

            OpenDatabaseAction.performPostOpenActions(libraryTab, pr);
        }

        LOGGER.debug("Finished adding panels");
    }

    private void saveWindowState(Stage mainStage) {
        GuiPreferences preferences = preferencesService.getGuiPreferences();
        preferences.setPositionX(mainStage.getX());
        preferences.setPositionY(mainStage.getY());
        preferences.setSizeX(mainStage.getWidth());
        preferences.setSizeY(mainStage.getHeight());
        preferences.setWindowMaximised(mainStage.isMaximized());
        preferences.setWindowFullScreen(mainStage.isFullScreen());
        debugLogWindowState(mainStage);
    }

    /**
     * outprints the Data from the Screen (only in debug mode)
     *
     * @param mainStage JabRefs stage
     */
    private void debugLogWindowState(Stage mainStage) {
        if (LOGGER.isDebugEnabled()) {
            String debugLogString = "SCREEN DATA:" +
                    "mainStage.WINDOW_MAXIMISED: " + mainStage.isMaximized() + "\n" +
                    "mainStage.POS_X: " + mainStage.getX() + "\n" +
                    "mainStage.POS_Y: " + mainStage.getY() + "\n" +
                    "mainStage.SIZE_X: " + mainStage.getWidth() + "\n" +
                    "mainStages.SIZE_Y: " + mainStage.getHeight() + "\n";
            LOGGER.debug(debugLogString);
        }
    }

    /**
     * Tests if the window coordinates are out of the mainscreen
     *
     * @return outbounds
     */
    private boolean isWindowPositionOutOfBounds() {
        return !Screen.getPrimary().getBounds().contains(
                preferencesService.getGuiPreferences().getPositionX(),
                preferencesService.getGuiPreferences().getPositionY());
    }

    private void openLastEditedDatabases() {
        List<String> lastFiles = preferencesService.getGuiPreferences().getLastFilesOpened();
        if (lastFiles.isEmpty()) {
            return;
        }

        List<Path> filesToOpen = lastFiles.stream().map(Path::of).collect(Collectors.toList());
        getMainFrame().getOpenDatabaseAction().openFiles(filesToOpen);
    }

    public static JabRefFrame getMainFrame() {
        return mainFrame;
    }
}<|MERGE_RESOLUTION|>--- conflicted
+++ resolved
@@ -68,23 +68,15 @@
 
         openWindow(mainStage);
 
-<<<<<<< HEAD
-        new VersionWorker(Globals.BUILD_INFO.version,
-                mainFrame.getDialogService(),
-                Globals.TASK_EXECUTOR,
-                preferencesService)
-                .checkForNewVersionDelayed();
-=======
         EasyBind.subscribe(preferencesService.getInternalPreferences().versionCheckEnabledProperty(), enabled -> {
             if (enabled) {
                 new VersionWorker(Globals.BUILD_INFO.version,
                         mainFrame.getDialogService(),
                         Globals.TASK_EXECUTOR,
-                        preferencesService.getInternalPreferences())
+                        preferencesService)
                         .checkForNewVersionDelayed();
             }
         });
->>>>>>> c0d8f226
 
         setupProxy();
     }
