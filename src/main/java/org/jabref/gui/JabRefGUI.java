package org.jabref.gui;

import java.util.List;
import java.util.Optional;

import javafx.scene.Scene;
import javafx.scene.input.KeyEvent;
import javafx.stage.Screen;
import javafx.stage.Stage;
import javafx.stage.WindowEvent;

import org.jabref.gui.help.VersionWorker;
import org.jabref.gui.icon.IconTheme;
import org.jabref.gui.keyboard.TextInputKeyBindings;
<<<<<<< HEAD
import org.jabref.logic.UiCommand;
=======
import org.jabref.gui.theme.ThemeManager;
import org.jabref.logic.importer.ParserResult;
>>>>>>> 3e7e58a0
import org.jabref.logic.l10n.Localization;
import org.jabref.logic.net.ProxyRegisterer;
import org.jabref.logic.util.WebViewStore;
import org.jabref.model.strings.StringUtil;
import org.jabref.model.util.FileUpdateMonitor;
import org.jabref.preferences.GuiPreferences;
import org.jabref.preferences.PreferencesService;

import com.tobiasdiez.easybind.EasyBind;
import impl.org.controlsfx.skin.DecorationPane;
import org.slf4j.Logger;
import org.slf4j.LoggerFactory;

/**
 * Represents the outer stage and the scene of the JabRef window.
 */
public class JabRefGUI {

    private static final Logger LOGGER = LoggerFactory.getLogger(JabRefGUI.class);

    private static JabRefFrame mainFrame;
    private static DialogService dialogService;
    private static ThemeManager themeManager;

    private final Stage mainStage;
    private final PreferencesService preferencesService;

    private final List<UiCommand> uiCommands;
    private boolean correctedWindowPos;

    public JabRefGUI(Stage mainStage,
<<<<<<< HEAD
                     List<UiCommand> uiCommands,
                     PreferencesService preferencesService,
                     FileUpdateMonitor fileUpdateMonitor) {
        this.uiCommands = uiCommands;
=======
                     List<ParserResult> parserResults,
                     boolean isBlank,
                     PreferencesService preferencesService,
                     FileUpdateMonitor fileUpdateMonitor) {
        this.mainStage = mainStage;
        this.parserResults = parserResults;
        this.isBlank = isBlank;
>>>>>>> 3e7e58a0
        this.preferencesService = preferencesService;

        this.correctedWindowPos = false;

        WebViewStore.init();

        JabRefGUI.themeManager = new ThemeManager(
                preferencesService.getWorkspacePreferences(),
                fileUpdateMonitor,
                Runnable::run);
        JabRefGUI.dialogService = new JabRefDialogService(mainStage);
        JabRefGUI.mainFrame = new JabRefFrame(
                mainStage,
                dialogService,
                fileUpdateMonitor,
                preferencesService);

        openWindow();

        if (!(fileUpdateMonitor.isActive())) {
            dialogService.showErrorDialogAndWait(
                    Localization.lang("Unable to monitor file changes. Please close files " +
                            "and processes and restart. You may encounter errors if you continue " +
                            "with this session."));
        }

        EasyBind.subscribe(preferencesService.getInternalPreferences().versionCheckEnabledProperty(), enabled -> {
            if (enabled) {
                new VersionWorker(Globals.BUILD_INFO.version,
                        dialogService,
                        Globals.TASK_EXECUTOR,
                        preferencesService)
                        .checkForNewVersionDelayed();
            }
        });

        setupProxy();
    }

    private void setupProxy() {
        if (!preferencesService.getProxyPreferences().shouldUseProxy()
                || !preferencesService.getProxyPreferences().shouldUseAuthentication()) {
            return;
        }

        if (preferencesService.getProxyPreferences().shouldPersistPassword()
                && StringUtil.isNotBlank(preferencesService.getProxyPreferences().getPassword())) {
            ProxyRegisterer.register(preferencesService.getProxyPreferences());
            return;
        }

        Optional<String> password = dialogService.showPasswordDialogAndWait(
                Localization.lang("Proxy configuration"),
                Localization.lang("Proxy requires password"),
                Localization.lang("Password"));

        if (password.isPresent()) {
            preferencesService.getProxyPreferences().setPassword(password.get());
            ProxyRegisterer.register(preferencesService.getProxyPreferences());
        } else {
            LOGGER.warn("No proxy password specified");
        }
    }

    private void openWindow() {
        LOGGER.debug("Initializing frame");

        GuiPreferences guiPreferences = preferencesService.getGuiPreferences();

        mainStage.setMinHeight(330);
        mainStage.setMinWidth(580);
        mainStage.setFullScreen(guiPreferences.isWindowFullscreen());
        mainStage.setMaximized(guiPreferences.isWindowMaximised());
        if ((Screen.getScreens().size() == 1) && isWindowPositionOutOfBounds()) {
            // corrects the Window, if it is outside the mainscreen
            LOGGER.debug("The Jabref window is outside the main screen");
            mainStage.setX(0);
            mainStage.setY(0);
            mainStage.setWidth(1024);
            mainStage.setHeight(768);
            correctedWindowPos = true;
        } else {
            mainStage.setX(guiPreferences.getPositionX());
            mainStage.setY(guiPreferences.getPositionY());
            mainStage.setWidth(guiPreferences.getSizeX());
            mainStage.setHeight(guiPreferences.getSizeY());
        }
        debugLogWindowState(mainStage);

        // We create a decoration pane ourselves for performance reasons
        // (otherwise it has to be injected later, leading to a complete redraw/relayout of the complete scene)
        DecorationPane root = new DecorationPane();
        root.getChildren().add(JabRefGUI.mainFrame);

        Scene scene = new Scene(root, 800, 800);
        themeManager.installCss(scene);

        // Handle TextEditor key bindings
        scene.addEventFilter(KeyEvent.KEY_PRESSED, event -> TextInputKeyBindings.call(scene, event));

        mainStage.setTitle(JabRefFrame.FRAME_TITLE);
        mainStage.getIcons().addAll(IconTheme.getLogoSetFX());
        mainStage.setScene(scene);
        mainStage.setOnCloseRequest(this::onCloseRequest);
        mainStage.setOnHiding(this::onHiding);
        mainStage.show();

<<<<<<< HEAD
        mainStage.setOnCloseRequest(event -> {
            if (!correctedWindowPos) {
                // saves the window position only if its not  corrected -> the window will rest at the old Position,
                // if the external Screen is connected again.
                getMainFrame().saveWindowState();
            }
            boolean reallyQuit = mainFrame.quit();
            if (!reallyQuit) {
                event.consume();
            }
        });
        mainFrame.handleUiCommands(uiCommands);

        if (!(fileUpdateMonitor.isActive())) {
            getMainFrame().getDialogService()
                          .showErrorDialogAndWait(Localization.lang("Unable to monitor file changes. Please close files " +
                                  "and processes and restart. You may encounter errors if you continue " +
                                  "with this session."));
        }
    }

    private void saveWindowState(Stage mainStage) {
=======
        Platform.runLater(() -> mainFrame.openDatabases(parserResults, isBlank));
    }

    public void onCloseRequest(WindowEvent event) {
        if (!mainFrame.close()) {
            event.consume();
        }
    }

    public void onHiding(WindowEvent event) {
        if (!correctedWindowPos) {
            // saves the window position only if its not corrected -> the window will rest at the old Position,
            // if the external Screen is connected again.
            saveWindowState();
        }

        preferencesService.flush();

        // Goodbye!
        Platform.exit();
    }

    private void saveWindowState() {
>>>>>>> 3e7e58a0
        GuiPreferences preferences = preferencesService.getGuiPreferences();
        preferences.setPositionX(mainStage.getX());
        preferences.setPositionY(mainStage.getY());
        preferences.setSizeX(mainStage.getWidth());
        preferences.setSizeY(mainStage.getHeight());
        preferences.setWindowMaximised(mainStage.isMaximized());
        preferences.setWindowFullScreen(mainStage.isFullScreen());
        debugLogWindowState(mainStage);
    }

    /**
     * outprints the Data from the Screen (only in debug mode)
     *
     * @param mainStage JabRefs stage
     */
    private void debugLogWindowState(Stage mainStage) {
        if (LOGGER.isDebugEnabled()) {
            String debugLogString = "SCREEN DATA:" +
                    "mainStage.WINDOW_MAXIMISED: " + mainStage.isMaximized() + "\n" +
                    "mainStage.POS_X: " + mainStage.getX() + "\n" +
                    "mainStage.POS_Y: " + mainStage.getY() + "\n" +
                    "mainStage.SIZE_X: " + mainStage.getWidth() + "\n" +
                    "mainStages.SIZE_Y: " + mainStage.getHeight() + "\n";
            LOGGER.debug(debugLogString);
        }
    }

    /**
     * Tests if the window coordinates are out of the mainscreen
     *
     * @return outbounds
     */
    private boolean isWindowPositionOutOfBounds() {
        return !Screen.getPrimary().getBounds().contains(
                preferencesService.getGuiPreferences().getPositionX(),
                preferencesService.getGuiPreferences().getPositionY());
    }

    public static JabRefFrame getMainFrame() {
        return mainFrame;
<<<<<<< HEAD
=======
    }

    public static DialogService getDialogService() {
        return dialogService;
    }

    public static ThemeManager getThemeManager() {
        return themeManager;
>>>>>>> 3e7e58a0
    }
}<|MERGE_RESOLUTION|>--- conflicted
+++ resolved
@@ -3,6 +3,7 @@
 import java.util.List;
 import java.util.Optional;
 
+import javafx.application.Platform;
 import javafx.scene.Scene;
 import javafx.scene.input.KeyEvent;
 import javafx.stage.Screen;
@@ -12,12 +13,8 @@
 import org.jabref.gui.help.VersionWorker;
 import org.jabref.gui.icon.IconTheme;
 import org.jabref.gui.keyboard.TextInputKeyBindings;
-<<<<<<< HEAD
+import org.jabref.gui.theme.ThemeManager;
 import org.jabref.logic.UiCommand;
-=======
-import org.jabref.gui.theme.ThemeManager;
-import org.jabref.logic.importer.ParserResult;
->>>>>>> 3e7e58a0
 import org.jabref.logic.l10n.Localization;
 import org.jabref.logic.net.ProxyRegisterer;
 import org.jabref.logic.util.WebViewStore;
@@ -49,20 +46,11 @@
     private boolean correctedWindowPos;
 
     public JabRefGUI(Stage mainStage,
-<<<<<<< HEAD
                      List<UiCommand> uiCommands,
                      PreferencesService preferencesService,
                      FileUpdateMonitor fileUpdateMonitor) {
+        this.mainStage = mainStage;
         this.uiCommands = uiCommands;
-=======
-                     List<ParserResult> parserResults,
-                     boolean isBlank,
-                     PreferencesService preferencesService,
-                     FileUpdateMonitor fileUpdateMonitor) {
-        this.mainStage = mainStage;
-        this.parserResults = parserResults;
-        this.isBlank = isBlank;
->>>>>>> 3e7e58a0
         this.preferencesService = preferencesService;
 
         this.correctedWindowPos = false;
@@ -170,31 +158,7 @@
         mainStage.setOnHiding(this::onHiding);
         mainStage.show();
 
-<<<<<<< HEAD
-        mainStage.setOnCloseRequest(event -> {
-            if (!correctedWindowPos) {
-                // saves the window position only if its not  corrected -> the window will rest at the old Position,
-                // if the external Screen is connected again.
-                getMainFrame().saveWindowState();
-            }
-            boolean reallyQuit = mainFrame.quit();
-            if (!reallyQuit) {
-                event.consume();
-            }
-        });
-        mainFrame.handleUiCommands(uiCommands);
-
-        if (!(fileUpdateMonitor.isActive())) {
-            getMainFrame().getDialogService()
-                          .showErrorDialogAndWait(Localization.lang("Unable to monitor file changes. Please close files " +
-                                  "and processes and restart. You may encounter errors if you continue " +
-                                  "with this session."));
-        }
-    }
-
-    private void saveWindowState(Stage mainStage) {
-=======
-        Platform.runLater(() -> mainFrame.openDatabases(parserResults, isBlank));
+        Platform.runLater(() -> mainFrame.handleUiCommands(uiCommands));
     }
 
     public void onCloseRequest(WindowEvent event) {
@@ -217,7 +181,6 @@
     }
 
     private void saveWindowState() {
->>>>>>> 3e7e58a0
         GuiPreferences preferences = preferencesService.getGuiPreferences();
         preferences.setPositionX(mainStage.getX());
         preferences.setPositionY(mainStage.getY());
@@ -258,8 +221,6 @@
 
     public static JabRefFrame getMainFrame() {
         return mainFrame;
-<<<<<<< HEAD
-=======
     }
 
     public static DialogService getDialogService() {
@@ -268,6 +229,5 @@
 
     public static ThemeManager getThemeManager() {
         return themeManager;
->>>>>>> 3e7e58a0
     }
 }