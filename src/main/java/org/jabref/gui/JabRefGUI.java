package org.jabref.gui;

import java.util.List;
import java.util.Optional;

import javax.swing.undo.UndoManager;

import javafx.application.Application;
import javafx.application.Platform;
import javafx.geometry.Rectangle2D;
import javafx.scene.Scene;
import javafx.scene.input.KeyEvent;
import javafx.stage.Screen;
import javafx.stage.Stage;
import javafx.stage.WindowEvent;

import org.jabref.gui.frame.JabRefFrame;
import org.jabref.gui.help.VersionWorker;
import org.jabref.gui.icon.IconTheme;
import org.jabref.gui.keyboard.KeyBindingRepository;
import org.jabref.gui.keyboard.TextInputKeyBindings;
import org.jabref.gui.openoffice.OOBibBaseConnect;
import org.jabref.gui.remote.CLIMessageHandler;
import org.jabref.gui.theme.ThemeManager;
import org.jabref.gui.undo.CountingUndoManager;
import org.jabref.gui.util.TaskExecutor;
import org.jabref.gui.util.UiTaskExecutor;
import org.jabref.logic.UiCommand;
import org.jabref.logic.ai.AiService;
import org.jabref.logic.l10n.Localization;
import org.jabref.logic.net.ProxyRegisterer;
import org.jabref.logic.remote.RemotePreferences;
import org.jabref.logic.remote.server.RemoteListenerServerManager;
import org.jabref.logic.util.BuildInfo;
import org.jabref.logic.util.HeadlessExecutorService;
import org.jabref.logic.util.WebViewStore;
import org.jabref.model.entry.BibEntryTypesManager;
import org.jabref.model.strings.StringUtil;
import org.jabref.model.util.DirectoryMonitor;
import org.jabref.model.util.FileUpdateMonitor;
import org.jabref.preferences.GuiPreferences;
import org.jabref.preferences.JabRefPreferences;

import com.airhacks.afterburner.injection.Injector;
import com.tobiasdiez.easybind.EasyBind;
import kong.unirest.core.Unirest;
import org.slf4j.Logger;
import org.slf4j.LoggerFactory;

/**
 * Represents the outer stage and the scene of the JabRef window.
 */
public class JabRefGUI extends Application {

    private static final Logger LOGGER = LoggerFactory.getLogger(JabRefGUI.class);

    private static List<UiCommand> uiCommands;
    private static JabRefPreferences preferencesService;
    private static FileUpdateMonitor fileUpdateMonitor;

    // AI Service handles chat messages etc. Therefore, it is tightly coupled to the GUI.
    private static AiService aiService;

    private static StateManager stateManager;
    private static ThemeManager themeManager;
    private static CountingUndoManager countingUndoManager;
    private static TaskExecutor taskExecutor;
    private static ClipBoardManager clipBoardManager;
    private static DialogService dialogService;
    private static JabRefFrame mainFrame;

    private static RemoteListenerServerManager remoteListenerServerManager;

    private Stage mainStage;

    public static void setup(List<UiCommand> uiCommands,
                             JabRefPreferences preferencesService,
                             FileUpdateMonitor fileUpdateMonitor) {
        JabRefGUI.uiCommands = uiCommands;
        JabRefGUI.preferencesService = preferencesService;
        JabRefGUI.fileUpdateMonitor = fileUpdateMonitor;
    }

    @Override
    public void start(Stage stage) {
        this.mainStage = stage;

        FallbackExceptionHandler.installExceptionHandler();

        initialize();

        JabRefGUI.mainFrame = new JabRefFrame(
                mainStage,
                dialogService,
                fileUpdateMonitor,
                preferencesService,
                aiService,
                stateManager,
                countingUndoManager,
                Injector.instantiateModelOrService(BibEntryTypesManager.class),
                clipBoardManager,
                taskExecutor);

        openWindow();

        startBackgroundTasks();

        if (!fileUpdateMonitor.isActive()) {
            dialogService.showErrorDialogAndWait(
                    Localization.lang("Unable to monitor file changes. Please close files " +
                            "and processes and restart. You may encounter errors if you continue " +
                            "with this session."));
        }

        BuildInfo buildInfo = Injector.instantiateModelOrService(BuildInfo.class);
        EasyBind.subscribe(preferencesService.getInternalPreferences().versionCheckEnabledProperty(), enabled -> {
            if (enabled) {
                new VersionWorker(buildInfo.version,
                        dialogService,
                        taskExecutor,
                        preferencesService)
                        .checkForNewVersionDelayed();
            }
        });

        setupProxy();
    }

    public void initialize() {
        WebViewStore.init();

        JabRefGUI.remoteListenerServerManager = new RemoteListenerServerManager();
        Injector.setModelOrService(RemoteListenerServerManager.class, remoteListenerServerManager);

        JabRefGUI.stateManager = new StateManager();
        Injector.setModelOrService(StateManager.class, stateManager);

        Injector.setModelOrService(KeyBindingRepository.class, preferencesService.getKeyBindingRepository());

        JabRefGUI.themeManager = new ThemeManager(
                preferencesService.getWorkspacePreferences(),
                fileUpdateMonitor,
                Runnable::run);
        Injector.setModelOrService(ThemeManager.class, themeManager);

        JabRefGUI.countingUndoManager = new CountingUndoManager();
        Injector.setModelOrService(UndoManager.class, countingUndoManager);
        Injector.setModelOrService(CountingUndoManager.class, countingUndoManager);

        JabRefGUI.taskExecutor = new UiTaskExecutor();
        Injector.setModelOrService(TaskExecutor.class, taskExecutor);

        JabRefGUI.dialogService = new JabRefDialogService(mainStage);
        Injector.setModelOrService(DialogService.class, dialogService);

        JabRefGUI.clipBoardManager = new ClipBoardManager();
<<<<<<< HEAD
        Injector.setModelOrService(TaskExecutor.class, taskExecutor);

        JabRefGUI.aiService = new AiService(preferencesService.getAiPreferences(), dialogService, taskExecutor);
        Injector.setModelOrService(AiService.class, aiService);
=======
        Injector.setModelOrService(ClipBoardManager.class, clipBoardManager);
>>>>>>> 072d7c7d
    }

    private void setupProxy() {
        if (!preferencesService.getProxyPreferences().shouldUseProxy()
                || !preferencesService.getProxyPreferences().shouldUseAuthentication()) {
            return;
        }

        if (preferencesService.getProxyPreferences().shouldPersistPassword()
                && StringUtil.isNotBlank(preferencesService.getProxyPreferences().getPassword())) {
            ProxyRegisterer.register(preferencesService.getProxyPreferences());
            return;
        }

        Optional<String> password = dialogService.showPasswordDialogAndWait(
                Localization.lang("Proxy configuration"),
                Localization.lang("Proxy requires password"),
                Localization.lang("Password"));

        if (password.isPresent()) {
            preferencesService.getProxyPreferences().setPassword(password.get());
            ProxyRegisterer.register(preferencesService.getProxyPreferences());
        } else {
            LOGGER.warn("No proxy password specified");
        }
    }

    private void openWindow() {
        LOGGER.debug("Initializing frame");

        GuiPreferences guiPreferences = preferencesService.getGuiPreferences();
        LOGGER.debug("Reading from prefs: isMaximized {}", guiPreferences.isWindowMaximised());

        mainStage.setMinWidth(580);
        mainStage.setMinHeight(330);

        // maximized target state is stored, because "saveWindowState" saves x and y only if not maximized
        boolean windowMaximised = guiPreferences.isWindowMaximised();

        LOGGER.debug("Screens: {}", Screen.getScreens());
        debugLogWindowState(mainStage);

        if (isWindowPositionInBounds()) {
            LOGGER.debug("The JabRef window is inside screen bounds.");
            mainStage.setX(guiPreferences.getPositionX());
            mainStage.setY(guiPreferences.getPositionY());
            mainStage.setWidth(guiPreferences.getSizeX());
            mainStage.setHeight(guiPreferences.getSizeY());
            LOGGER.debug("NOT saving window positions");
        } else {
            LOGGER.info("The JabRef window is outside of screen bounds. Position and size will be corrected to 1024x768. Primary screen will be used.");
            Rectangle2D bounds = Screen.getPrimary().getBounds();
            mainStage.setX(bounds.getMinX());
            mainStage.setY(bounds.getMinY());
            mainStage.setWidth(Math.min(bounds.getWidth(), 1024.0));
            mainStage.setHeight(Math.min(bounds.getHeight(), 786.0));
            LOGGER.debug("Saving window positions");
            saveWindowState();
        }
        // after calling "saveWindowState" the maximized state can be set
        mainStage.setMaximized(windowMaximised);
        debugLogWindowState(mainStage);

        Scene scene = new Scene(JabRefGUI.mainFrame);

        LOGGER.debug("installing CSS");
        themeManager.installCss(scene);

        LOGGER.debug("Handle TextEditor key bindings");
        scene.addEventFilter(KeyEvent.KEY_PRESSED, event -> TextInputKeyBindings.call(
                scene,
                event,
                preferencesService.getKeyBindingRepository()));

        mainStage.setTitle(JabRefFrame.FRAME_TITLE);
        mainStage.getIcons().addAll(IconTheme.getLogoSetFX());
        mainStage.setScene(scene);
        mainStage.setOnShowing(this::onShowing);
        mainStage.setOnCloseRequest(this::onCloseRequest);
        mainStage.setOnHiding(this::onHiding);

        LOGGER.debug("Showing mainStage");
        mainStage.show();

        LOGGER.debug("frame initialized");

        Platform.runLater(() -> mainFrame.handleUiCommands(uiCommands));
    }

    public void onShowing(WindowEvent event) {
        Platform.runLater(() -> mainFrame.updateDividerPosition());

        // Open last edited databases
        if (uiCommands.stream().noneMatch(UiCommand.BlankWorkspace.class::isInstance)
            && preferencesService.getWorkspacePreferences().shouldOpenLastEdited()) {
            mainFrame.openLastEditedDatabases();
        }
    }

    public void onCloseRequest(WindowEvent event) {
        if (!mainFrame.close()) {
            event.consume();
        }
    }

    public void onHiding(WindowEvent event) {
        saveWindowState();
        preferencesService.flush();
        Platform.exit();
    }

    private void saveWindowState() {
        GuiPreferences preferences = preferencesService.getGuiPreferences();
        if (!mainStage.isMaximized()) {
            preferences.setPositionX(mainStage.getX());
            preferences.setPositionY(mainStage.getY());
            preferences.setSizeX(mainStage.getWidth());
            preferences.setSizeY(mainStage.getHeight());
        }
        preferences.setWindowMaximised(mainStage.isMaximized());
        debugLogWindowState(mainStage);
    }

    /**
     * prints the data from the screen (only in debug mode)
     *
     * @param mainStage JabRef's stage
     */
    private void debugLogWindowState(Stage mainStage) {
        LOGGER.debug("""
                        screen data:
                          mainStage.WINDOW_MAXIMISED: {}
                          mainStage.POS_X: {}
                          mainStage.POS_Y: {}
                          mainStage.SIZE_X: {}
                          mainStage.SIZE_Y: {}
                        """,
                mainStage.isMaximized(), mainStage.getX(), mainStage.getY(), mainStage.getWidth(), mainStage.getHeight());
    }

    /**
     * Tests if the window coordinates are inside any screen
     */
    private boolean isWindowPositionInBounds() {
        GuiPreferences guiPreferences = preferencesService.getGuiPreferences();

        if (LOGGER.isDebugEnabled()) {
            Screen.getScreens().forEach(screen -> LOGGER.debug("Screen bounds: {}", screen.getBounds()));
        }

        return lowerLeftIsInBounds(guiPreferences) && upperRightIsInBounds(guiPreferences);
    }

    private boolean lowerLeftIsInBounds(GuiPreferences guiPreferences) {
        // Windows/PowerToys somehow removes 10 pixels to the left; they are re-added
        double leftX = guiPreferences.getPositionX() + 10.0;
        double bottomY = guiPreferences.getPositionY() + guiPreferences.getSizeY();
        LOGGER.debug("left x: {}, bottom y: {}", leftX, bottomY);

        boolean inBounds = Screen.getScreens().stream().anyMatch((screen -> screen.getBounds().contains(leftX, bottomY)));
        LOGGER.debug("lower left corner is in bounds: {}", inBounds);
        return inBounds;
    }

    private boolean upperRightIsInBounds(GuiPreferences guiPreferences) {
        // The upper right corner is checked as there are most probably the window controls.
        // Windows/PowerToys somehow adds 10 pixels to the right and top of the screen, they are removed
        double rightX = guiPreferences.getPositionX() + guiPreferences.getSizeX() - 10.0;
        double topY = guiPreferences.getPositionY();
        LOGGER.debug("right x: {}, top y: {}", rightX, topY);

        boolean inBounds = Screen.getScreens().stream().anyMatch((screen -> screen.getBounds().contains(rightX, topY)));
        LOGGER.debug("upper right corner is in bounds: {}", inBounds);
        return inBounds;
    }

    // Background tasks
    public void startBackgroundTasks() {
        RemotePreferences remotePreferences = preferencesService.getRemotePreferences();
        BibEntryTypesManager bibEntryTypesManager = Injector.instantiateModelOrService(BibEntryTypesManager.class);
        if (remotePreferences.useRemoteServer()) {
            remoteListenerServerManager.openAndStart(
                    new CLIMessageHandler(
                            mainFrame,
                            preferencesService,
                            fileUpdateMonitor,
                            bibEntryTypesManager),
                    remotePreferences.getPort());
        }
    }

    @Override
    public void stop() {
        LOGGER.trace("Closing AI service");
        try {
            aiService.close();
        } catch (Exception e) {
            LOGGER.error("Unable to close AI service", e);
        }
        LOGGER.trace("Closing OpenOffice connection");
        OOBibBaseConnect.closeOfficeConnection();
        LOGGER.trace("Stopping background tasks");
        stopBackgroundTasks();
        LOGGER.trace("Shutting down thread pools");
        shutdownThreadPools();
        LOGGER.trace("Finished stop");
    }

    public void stopBackgroundTasks() {
        Unirest.shutDown();
    }

    public static void shutdownThreadPools() {
        LOGGER.trace("Shutting down taskExecutor");
        taskExecutor.shutdown();
        LOGGER.trace("Shutting down fileUpdateMonitor");
        fileUpdateMonitor.shutdown();
        LOGGER.trace("Shutting down directoryMonitor");
        DirectoryMonitor directoryMonitor = Injector.instantiateModelOrService(DirectoryMonitor.class);
        directoryMonitor.shutdown();
        LOGGER.trace("Shutting down HeadlessExecutorService");
        HeadlessExecutorService.INSTANCE.shutdownEverything();
        LOGGER.trace("Finished shutdownThreadPools");
    }
}<|MERGE_RESOLUTION|>--- conflicted
+++ resolved
@@ -154,14 +154,10 @@
         Injector.setModelOrService(DialogService.class, dialogService);
 
         JabRefGUI.clipBoardManager = new ClipBoardManager();
-<<<<<<< HEAD
-        Injector.setModelOrService(TaskExecutor.class, taskExecutor);
+        Injector.setModelOrService(ClipBoardManager.class, clipBoardManager);
 
         JabRefGUI.aiService = new AiService(preferencesService.getAiPreferences(), dialogService, taskExecutor);
         Injector.setModelOrService(AiService.class, aiService);
-=======
-        Injector.setModelOrService(ClipBoardManager.class, clipBoardManager);
->>>>>>> 072d7c7d
     }
 
     private void setupProxy() {
