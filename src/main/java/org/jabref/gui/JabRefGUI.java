package org.jabref.gui;

import java.util.List;
import java.util.Optional;

import javax.swing.undo.UndoManager;

import javafx.application.Application;
import javafx.application.Platform;
import javafx.scene.Scene;
import javafx.scene.input.KeyEvent;
import javafx.stage.Screen;
import javafx.stage.Stage;
import javafx.stage.WindowEvent;

import org.jabref.gui.frame.JabRefFrame;
import org.jabref.gui.help.VersionWorker;
import org.jabref.gui.icon.IconTheme;
import org.jabref.gui.keyboard.KeyBindingRepository;
import org.jabref.gui.keyboard.TextInputKeyBindings;
import org.jabref.gui.openoffice.OOBibBaseConnect;
import org.jabref.gui.remote.CLIMessageHandler;
import org.jabref.gui.theme.ThemeManager;
import org.jabref.gui.undo.CountingUndoManager;
import org.jabref.gui.util.TaskExecutor;
import org.jabref.gui.util.UiTaskExecutor;
import org.jabref.logic.UiCommand;
import org.jabref.logic.ai.AiService;
import org.jabref.logic.l10n.Localization;
import org.jabref.logic.net.ProxyRegisterer;
import org.jabref.logic.remote.RemotePreferences;
import org.jabref.logic.remote.server.RemoteListenerServerManager;
import org.jabref.logic.util.BuildInfo;
import org.jabref.logic.util.HeadlessExecutorService;
import org.jabref.logic.util.WebViewStore;
import org.jabref.model.entry.BibEntryTypesManager;
import org.jabref.model.strings.StringUtil;
import org.jabref.model.util.DirectoryMonitor;
import org.jabref.model.util.FileUpdateMonitor;
import org.jabref.preferences.GuiPreferences;
import org.jabref.preferences.JabRefPreferences;

import com.airhacks.afterburner.injection.Injector;
import com.tobiasdiez.easybind.EasyBind;
import kong.unirest.Unirest;
import org.slf4j.Logger;
import org.slf4j.LoggerFactory;

/**
 * Represents the outer stage and the scene of the JabRef window.
 */
public class JabRefGUI extends Application {

    private static final Logger LOGGER = LoggerFactory.getLogger(JabRefGUI.class);

    private static List<UiCommand> uiCommands;
    private static JabRefPreferences preferencesService;
    private static AiService aiService;
    private static FileUpdateMonitor fileUpdateMonitor;

    private static StateManager stateManager;
    private static ThemeManager themeManager;
    private static CountingUndoManager countingUndoManager;
    private static TaskExecutor taskExecutor;
    private static ClipBoardManager clipBoardManager;
    private static DialogService dialogService;
    private static JabRefFrame mainFrame;

    private static RemoteListenerServerManager remoteListenerServerManager;

    private boolean correctedWindowPos = false;
    private Stage mainStage;

    public static void setup(List<UiCommand> uiCommands,
                             JabRefPreferences preferencesService,
                             AiService aiService,
                             FileUpdateMonitor fileUpdateMonitor) {
        JabRefGUI.uiCommands = uiCommands;
        JabRefGUI.preferencesService = preferencesService;
        JabRefGUI.aiService = aiService;
        JabRefGUI.fileUpdateMonitor = fileUpdateMonitor;
    }

    @Override
    public void start(Stage stage) {
        this.mainStage = stage;

        FallbackExceptionHandler.installExceptionHandler();

        initialize();

        JabRefGUI.mainFrame = new JabRefFrame(
                mainStage,
                dialogService,
                fileUpdateMonitor,
                preferencesService,
<<<<<<< HEAD
                aiService,
                Globals.stateManager,
                Globals.undoManager,
                Globals.entryTypesManager,
                Globals.TASK_EXECUTOR);
=======
                stateManager,
                countingUndoManager,
                Injector.instantiateModelOrService(BibEntryTypesManager.class),
                clipBoardManager,
                taskExecutor);
>>>>>>> 1fb82bc7

        openWindow();

        startBackgroundTasks();

        if (!fileUpdateMonitor.isActive()) {
            dialogService.showErrorDialogAndWait(
                    Localization.lang("Unable to monitor file changes. Please close files " +
                            "and processes and restart. You may encounter errors if you continue " +
                            "with this session."));
        }

        BuildInfo buildInfo = Injector.instantiateModelOrService(BuildInfo.class);
        EasyBind.subscribe(preferencesService.getInternalPreferences().versionCheckEnabledProperty(), enabled -> {
            if (enabled) {
                new VersionWorker(buildInfo.version,
                        dialogService,
                        taskExecutor,
                        preferencesService)
                        .checkForNewVersionDelayed();
            }
        });

        setupProxy();
    }

<<<<<<< HEAD
    @Override
    public void stop() {
        OOBibBaseConnect.closeOfficeConnection();
        Globals.stopBackgroundTasks();
        Globals.shutdownThreadPools();
        aiService.close();
=======
    public void initialize() {
        WebViewStore.init();

        JabRefGUI.remoteListenerServerManager = new RemoteListenerServerManager();
        Injector.setModelOrService(RemoteListenerServerManager.class, remoteListenerServerManager);

        JabRefGUI.stateManager = new StateManager();
        Injector.setModelOrService(StateManager.class, stateManager);

        Injector.setModelOrService(KeyBindingRepository.class, preferencesService.getKeyBindingRepository());

        JabRefGUI.themeManager = new ThemeManager(
                preferencesService.getWorkspacePreferences(),
                fileUpdateMonitor,
                Runnable::run);
        Injector.setModelOrService(ThemeManager.class, themeManager);

        JabRefGUI.countingUndoManager = new CountingUndoManager();
        Injector.setModelOrService(UndoManager.class, countingUndoManager);
        Injector.setModelOrService(CountingUndoManager.class, countingUndoManager);

        JabRefGUI.taskExecutor = new UiTaskExecutor();
        Injector.setModelOrService(TaskExecutor.class, taskExecutor);

        JabRefGUI.dialogService = new JabRefDialogService(mainStage);
        Injector.setModelOrService(DialogService.class, dialogService);

        JabRefGUI.clipBoardManager = new ClipBoardManager();
        Injector.setModelOrService(TaskExecutor.class, taskExecutor);
>>>>>>> 1fb82bc7
    }

    private void setupProxy() {
        if (!preferencesService.getProxyPreferences().shouldUseProxy()
                || !preferencesService.getProxyPreferences().shouldUseAuthentication()) {
            return;
        }

        if (preferencesService.getProxyPreferences().shouldPersistPassword()
                && StringUtil.isNotBlank(preferencesService.getProxyPreferences().getPassword())) {
            ProxyRegisterer.register(preferencesService.getProxyPreferences());
            return;
        }

        Optional<String> password = dialogService.showPasswordDialogAndWait(
                Localization.lang("Proxy configuration"),
                Localization.lang("Proxy requires password"),
                Localization.lang("Password"));

        if (password.isPresent()) {
            preferencesService.getProxyPreferences().setPassword(password.get());
            ProxyRegisterer.register(preferencesService.getProxyPreferences());
        } else {
            LOGGER.warn("No proxy password specified");
        }
    }

    private void openWindow() {
        LOGGER.debug("Initializing frame");

        GuiPreferences guiPreferences = preferencesService.getGuiPreferences();

        mainStage.setMinHeight(330);
        mainStage.setMinWidth(580);
        mainStage.setFullScreen(guiPreferences.isWindowFullscreen());
        mainStage.setMaximized(guiPreferences.isWindowMaximised());
        if ((Screen.getScreens().size() == 1) && isWindowPositionOutOfBounds()) {
            // corrects the Window, if it is outside the mainscreen
            LOGGER.debug("The Jabref window is outside the main screen");
            mainStage.setX(0);
            mainStage.setY(0);
            mainStage.setWidth(1024);
            mainStage.setHeight(768);
            correctedWindowPos = true;
        } else {
            mainStage.setX(guiPreferences.getPositionX());
            mainStage.setY(guiPreferences.getPositionY());
            mainStage.setWidth(guiPreferences.getSizeX());
            mainStage.setHeight(guiPreferences.getSizeY());
        }
        debugLogWindowState(mainStage);

        Scene scene = new Scene(JabRefGUI.mainFrame);
        themeManager.installCss(scene);

        // Handle TextEditor key bindings
        scene.addEventFilter(KeyEvent.KEY_PRESSED, event -> TextInputKeyBindings.call(
                scene,
                event,
                preferencesService.getKeyBindingRepository()));

        mainStage.setTitle(JabRefFrame.FRAME_TITLE);
        mainStage.getIcons().addAll(IconTheme.getLogoSetFX());
        mainStage.setScene(scene);
        mainStage.setOnShowing(this::onShowing);
        mainStage.setOnCloseRequest(this::onCloseRequest);
        mainStage.setOnHiding(this::onHiding);
        mainStage.show();

        Platform.runLater(() -> mainFrame.handleUiCommands(uiCommands));
    }

    public void onShowing(WindowEvent event) {
        Platform.runLater(() -> mainFrame.updateDividerPosition());

        // Open last edited databases
        if (uiCommands.stream().noneMatch(UiCommand.BlankWorkspace.class::isInstance)
            && preferencesService.getWorkspacePreferences().shouldOpenLastEdited()) {
            mainFrame.openLastEditedDatabases();
        }
    }

    public void onCloseRequest(WindowEvent event) {
        if (!mainFrame.close()) {
            event.consume();
        }
    }

    public void onHiding(WindowEvent event) {
        if (!correctedWindowPos) {
            // saves the window position only if its not corrected -> the window will rest at the old Position,
            // if the external Screen is connected again.
            saveWindowState();
        }

        preferencesService.flush();

        // Goodbye!
        Platform.exit();
    }

    private void saveWindowState() {
        GuiPreferences preferences = preferencesService.getGuiPreferences();
        preferences.setPositionX(mainStage.getX());
        preferences.setPositionY(mainStage.getY());
        preferences.setSizeX(mainStage.getWidth());
        preferences.setSizeY(mainStage.getHeight());
        preferences.setWindowMaximised(mainStage.isMaximized());
        preferences.setWindowFullScreen(mainStage.isFullScreen());
        debugLogWindowState(mainStage);
    }

    /**
     * outprints the Data from the Screen (only in debug mode)
     *
     * @param mainStage JabRefs stage
     */
    private void debugLogWindowState(Stage mainStage) {
        if (LOGGER.isDebugEnabled()) {
            String debugLogString = "SCREEN DATA:" +
                    "mainStage.WINDOW_MAXIMISED: " + mainStage.isMaximized() + "\n" +
                    "mainStage.POS_X: " + mainStage.getX() + "\n" +
                    "mainStage.POS_Y: " + mainStage.getY() + "\n" +
                    "mainStage.SIZE_X: " + mainStage.getWidth() + "\n" +
                    "mainStages.SIZE_Y: " + mainStage.getHeight() + "\n";
            LOGGER.debug(debugLogString);
        }
    }

    /**
     * Tests if the window coordinates are out of the mainscreen
     *
     * @return outbounds
     */
    private boolean isWindowPositionOutOfBounds() {
        return !Screen.getPrimary().getBounds().contains(
                preferencesService.getGuiPreferences().getPositionX(),
                preferencesService.getGuiPreferences().getPositionY());
    }

    // Background tasks
    public void startBackgroundTasks() {
        RemotePreferences remotePreferences = preferencesService.getRemotePreferences();
        BibEntryTypesManager bibEntryTypesManager = Injector.instantiateModelOrService(BibEntryTypesManager.class);
        if (remotePreferences.useRemoteServer()) {
            remoteListenerServerManager.openAndStart(
                    new CLIMessageHandler(
                            mainFrame,
                            preferencesService,
                            fileUpdateMonitor,
                            bibEntryTypesManager),
                    remotePreferences.getPort());
        }
    }

    @Override
    public void stop() {
        OOBibBaseConnect.closeOfficeConnection();
        stopBackgroundTasks();
        shutdownThreadPools();
    }

    public void stopBackgroundTasks() {
        Unirest.shutDown();
    }

    public static void shutdownThreadPools() {
        taskExecutor.shutdown();
        fileUpdateMonitor.shutdown();
        DirectoryMonitor directoryMonitor = Injector.instantiateModelOrService(DirectoryMonitor.class);
        directoryMonitor.shutdown();
        HeadlessExecutorService.INSTANCE.shutdownEverything();
    }

    public static AiService getAiService() {
        return aiService;
    }
}<|MERGE_RESOLUTION|>--- conflicted
+++ resolved
@@ -94,19 +94,12 @@
                 dialogService,
                 fileUpdateMonitor,
                 preferencesService,
-<<<<<<< HEAD
                 aiService,
-                Globals.stateManager,
-                Globals.undoManager,
-                Globals.entryTypesManager,
-                Globals.TASK_EXECUTOR);
-=======
                 stateManager,
                 countingUndoManager,
                 Injector.instantiateModelOrService(BibEntryTypesManager.class),
                 clipBoardManager,
                 taskExecutor);
->>>>>>> 1fb82bc7
 
         openWindow();
 
@@ -133,14 +126,6 @@
         setupProxy();
     }
 
-<<<<<<< HEAD
-    @Override
-    public void stop() {
-        OOBibBaseConnect.closeOfficeConnection();
-        Globals.stopBackgroundTasks();
-        Globals.shutdownThreadPools();
-        aiService.close();
-=======
     public void initialize() {
         WebViewStore.init();
 
@@ -170,7 +155,7 @@
 
         JabRefGUI.clipBoardManager = new ClipBoardManager();
         Injector.setModelOrService(TaskExecutor.class, taskExecutor);
->>>>>>> 1fb82bc7
+        aiService.close();
     }
 
     private void setupProxy() {
