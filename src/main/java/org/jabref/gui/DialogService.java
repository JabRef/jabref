package org.jabref.gui;

import java.nio.file.Path;
import java.util.List;
import java.util.Optional;

import javafx.concurrent.Task;
import javafx.print.PrinterJob;
import javafx.scene.control.Alert;
import javafx.scene.control.ButtonType;
import javafx.scene.control.DialogPane;

import org.jabref.gui.util.DirectoryDialogConfiguration;
import org.jabref.gui.util.FileDialogConfiguration;
import org.jabref.logic.l10n.Localization;

import org.controlsfx.dialog.ProgressDialog;

/**
 * This interface provides methods to create dialogs and show them to the user.
 */
public interface DialogService {

    Optional<String> showInputDialogAndWait(String title, String content);

    /**
     * This will create and display a new information dialog.
     * It will include a blue information icon on the left and
     * a single OK Button. To create an information dialog with custom
     * buttons see also {@link #showCustomButtonDialogAndWait(Alert.AlertType, String, String, ButtonType...)}
     */
    void showInformationDialogAndWait(String title, String content);

    /**
     * This will create and display a new information dialog.
     * It will include a yellow warning icon on the left and
     * a single OK Button. To create a warning dialog with custom
     * buttons see also {@link #showCustomButtonDialogAndWait(Alert.AlertType, String, String, ButtonType...)}
     */
    void showWarningDialogAndWait(String title, String content);

    /**
     * This will create and display a new error dialog.
     * It will include a red error icon on the left and
     * a single OK Button. To create a error dialog with custom
     * buttons see also {@link #showCustomButtonDialogAndWait(Alert.AlertType, String, String, ButtonType...)}
     */
    void showErrorDialogAndWait(String title, String content);

    /**
     * Create and display error dialog displaying the given exception.
     * @param message the error message
     * @param exception the exception causing the error
     */
    void showErrorDialogAndWait(String message, Throwable exception);

    /**
     * Create and display error dialog displaying the given exception.
     * @param exception the exception causing the error
     */
    default void showErrorDialogAndWait(Exception exception) {
        showErrorDialogAndWait(Localization.lang("Unhandled exception occurred."), exception);
    }

    /**
     * Create and display error dialog displaying the given message.
     * @param message the error message
     */
    void showErrorDialogAndWait(String message);

    /**
     * This will create and display a new confirmation dialog.
     * It will include a blue question icon on the left and
     * a OK and Cancel button. To create a confirmation dialog with custom
     * buttons see also {@link #showCustomButtonDialogAndWait(Alert.AlertType, String, String, ButtonType...)}
     *
     * @return true if the use clicked "OK" otherwise false
     */
    boolean showConfirmationDialogAndWait(String title, String content);

    /**
     * Create and display a new confirmation dialog.
     * It will include a blue question icon on the left and
     * a OK (with given label) and Cancel button. To create a confirmation dialog with custom
     * buttons see also {@link #showCustomButtonDialogAndWait(Alert.AlertType, String, String, ButtonType...)}
     *
     * @return true if the use clicked "OK" otherwise false
     */
    boolean showConfirmationDialogAndWait(String title, String content, String okButtonLabel);

    /**
     * Create and display a new confirmation dialog.
     * It will include a blue question icon on the left and
     * a OK (with given label) and Cancel (also with given label) button. To create a confirmation dialog with custom
     * buttons see also {@link #showCustomButtonDialogAndWait(Alert.AlertType, String, String, ButtonType...)}
     *
     * @return true if the use clicked "OK" otherwise false
     */
    boolean showConfirmationDialogAndWait(String title, String content, String okButtonLabel, String cancelButtonLabel);

    /**
     * This will create and display a new dialog of the specified
     * {@link Alert.AlertType} but with user defined buttons as optional
     * {@link ButtonType}s.
     *
     * @return Optional with the pressed Button as ButtonType
     */
    Optional<ButtonType> showCustomButtonDialogAndWait(Alert.AlertType type, String title, String content,
            ButtonType... buttonTypes);

    /**
     * This will create and display a new dialog showing a custom {@link DialogPane}
     * and using custom {@link ButtonType}s.
     *
     * @return Optional with the pressed Button as ButtonType
     */
    Optional<ButtonType> showCustomDialogAndWait(String title, DialogPane contentPane, ButtonType... buttonTypes);

    /**
     * Shows a custom dialog and returns the result.
     *
     * @param dialog dialog to show
     * @param <R>    type of result
     */
    <R> Optional<R> showCustomDialogAndWait(Dialog<R> dialog);

    /**
     * Constructs and shows a canceable {@link ProgressDialog}. Clicking cancel will cancel the underlying service and close the dialog
     * @param task The {@link Task} which executes the work and for which to show the dialog
     */
    <V> void showCanceableProgressDialogAndWait(Task<V> task);

    /**
     * Notify the user in an non-blocking way (i.e., update status message instead of showing a dialog).
     * @param message the message to show.
     */
    void notify(String message);

    /**
     * Shows a new file save dialog. The method doesn't return until the
     * displayed file save dialog is dismissed. The return value specifies the
     * file chosen by the user or an empty {@link Optional} if no selection has been made.
     * After a file was selected, the given file dialog configuration is updated with the selected extension type (if any).
     *
     * @return the selected file or an empty {@link Optional} if no file has been selected
     */
    Optional<Path> showFileSaveDialog(FileDialogConfiguration fileDialogConfiguration);

    /**
     * Shows a new file open dialog. The method doesn't return until the
     * displayed open dialog is dismissed. The return value specifies
     * the file chosen by the user or an empty {@link Optional} if no selection has been
     * made.
     * After a file was selected, the given file dialog configuration is updated with the selected extension type (if any).
     *
     * @return the selected file or an empty {@link Optional} if no file has been selected
     */
    Optional<Path> showFileOpenDialog(FileDialogConfiguration fileDialogConfiguration);

    /**
     * Shows a new file open dialog. The method doesn't return until the
     * displayed open dialog is dismissed. The return value specifies
     * the files chosen by the user or an empty {@link List} if no selection has been
     * made.
     *
     * @return the selected files or an empty {@link List} if no file has been selected
     */
    List<Path> showFileOpenDialogAndGetMultipleFiles(FileDialogConfiguration fileDialogConfiguration);

    /**
     * Shows a new directory selection dialog. The method doesn't return until the
     * displayed open dialog is dismissed. The return value specifies
     * the file chosen by the user or an empty {@link Optional} if no selection has been
     * made.
     *
     * @return the selected directory or an empty {@link Optional} if no directory has been selected
     */
    Optional<Path> showDirectorySelectionDialog(DirectoryDialogConfiguration directoryDialogConfiguration);
<<<<<<< HEAD
=======

    /**
     * Gets the configured {@link FileChooser}, should only be necessary in rare use cases.
     * For normal usage use the show-Methods which directly return the selected file(s)
     * @param fileDialogConfiguration
     * @return A configured instance of the {@link FileChooser}
     */
    FileChooser getConfiguredFileChooser(FileDialogConfiguration fileDialogConfiguration);

    /**
     * Displays a Print Dialog. Allow the user to update job state such as printer and settings. These changes will be
     * available in the appropriate properties after the print dialog has returned. The print dialog is also used to
     * confirm the user wants to proceed with printing.
     *
     * @param job the print job to customize
     * @return false if the user opts to cancel printing
     */
    boolean showPrintDialog(PrinterJob job);
>>>>>>> c4385545
}<|MERGE_RESOLUTION|>--- conflicted
+++ resolved
@@ -176,17 +176,6 @@
      * @return the selected directory or an empty {@link Optional} if no directory has been selected
      */
     Optional<Path> showDirectorySelectionDialog(DirectoryDialogConfiguration directoryDialogConfiguration);
-<<<<<<< HEAD
-=======
-
-    /**
-     * Gets the configured {@link FileChooser}, should only be necessary in rare use cases.
-     * For normal usage use the show-Methods which directly return the selected file(s)
-     * @param fileDialogConfiguration
-     * @return A configured instance of the {@link FileChooser}
-     */
-    FileChooser getConfiguredFileChooser(FileDialogConfiguration fileDialogConfiguration);
-
     /**
      * Displays a Print Dialog. Allow the user to update job state such as printer and settings. These changes will be
      * available in the appropriate properties after the print dialog has returned. The print dialog is also used to
@@ -196,5 +185,4 @@
      * @return false if the user opts to cancel printing
      */
     boolean showPrintDialog(PrinterJob job);
->>>>>>> c4385545
 }