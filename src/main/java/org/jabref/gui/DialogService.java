--- conflicted
+++ resolved
@@ -195,11 +195,7 @@
      * @param content message to show above the progress bar
      * @param task The {@link Task} which executes the work and for which to show the dialog
      */
-<<<<<<< HEAD
-    <V> void showCanceableProgressDialogAndWait(Task<V> task, String title);
-=======
     <V> void showProgressDialogAndWait(String title, String content, Task<V> task);
->>>>>>> d281ece4
 
     /**
      * Notify the user in an non-blocking way (i.e., in form of toast in a snackbar).
