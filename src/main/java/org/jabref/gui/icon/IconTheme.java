--- conflicted
+++ resolved
@@ -317,15 +317,12 @@
         CLOSE_JABREF(MaterialDesignIcon.GLASSDOOR),
         ARTICLE(MaterialDesignIcon.FILE_DOCUMENT),
         BOOK(MaterialDesignIcon.BOOK_OPEN_PAGE_VARIANT),
-<<<<<<< HEAD
-        PASSWORD_REVEALED(MaterialDesignIcon.EYE);
-=======
         LATEX_CITATIONS(JabRefMaterialDesignIcon.TEX_STUDIO),
         LATEX_FILE_DIRECTORY(MaterialDesignIcon.FOLDER_OUTLINE),
         LATEX_FILE(MaterialDesignIcon.FILE_OUTLINE),
         LATEX_COMMENT(MaterialDesignIcon.COMMENT_TEXT_OUTLINE),
-        LATEX_LINE(MaterialDesignIcon.FORMAT_LINE_SPACING);
->>>>>>> a89b17b9
+        LATEX_LINE(MaterialDesignIcon.FORMAT_LINE_SPACING),
+        PASSWORD_REVEALED(MaterialDesignIcon.EYE);
 
         private final JabRefIcon icon;
 
