--- conflicted
+++ resolved
@@ -359,13 +359,9 @@
         REMOVE_TAGS(MaterialDesignC.CLOSE),
         ACCEPT_LEFT(MaterialDesignS.SUBDIRECTORY_ARROW_LEFT),
         ACCEPT_RIGHT(MaterialDesignS.SUBDIRECTORY_ARROW_RIGHT),
-<<<<<<< HEAD
-        MERGE_GROUPS(MaterialDesignS.SOURCE_MERGE);
-
-=======
         MERGE_GROUPS(MaterialDesignS.SOURCE_MERGE),
         ADD_OR_MAKE_BIBLIOGRAPHY(JabRefMaterialDesignIcon.BIBLIOGRAPHY);
->>>>>>> 8bf6f052
+
         private final JabRefIcon icon;
 
         JabRefIcons(Ikon... icons) {
