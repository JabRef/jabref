package org.jabref.gui;

import java.util.List;
import java.util.Objects;
import java.util.Optional;
import java.util.stream.Collectors;

import javafx.beans.Observable;
import javafx.beans.binding.Bindings;
import javafx.beans.binding.BooleanBinding;
import javafx.beans.binding.DoubleBinding;
import javafx.beans.property.IntegerProperty;
import javafx.beans.property.ReadOnlyListProperty;
import javafx.beans.property.ReadOnlyListWrapper;
import javafx.beans.property.SimpleIntegerProperty;
import javafx.collections.FXCollections;
import javafx.collections.ObservableList;
import javafx.collections.ObservableMap;
import javafx.concurrent.Task;
import javafx.scene.Node;

import org.jabref.gui.util.CustomLocalDragboard;
import org.jabref.gui.util.OptionalObjectProperty;
import org.jabref.logic.search.SearchQuery;
import org.jabref.model.database.BibDatabaseContext;
import org.jabref.model.entry.BibEntry;
import org.jabref.model.groups.GroupTreeNode;
import org.jabref.model.util.OptionalUtil;

/**
 * This class manages the GUI-state of JabRef, including:
 *
 * <ul>
 *   <li>currently selected database</li>
 *   <li></li>currently selected group</li>
 *   <li>active search</li>
 *   <li>active number of search results</li>
 *   <li>focus owner</li>
 * </ul>
 */
public class StateManager {

    private final CustomLocalDragboard localDragboard = new CustomLocalDragboard();
    private final OptionalObjectProperty<BibDatabaseContext> activeDatabase = OptionalObjectProperty.empty();
    private final ReadOnlyListWrapper<GroupTreeNode> activeGroups = new ReadOnlyListWrapper<>(FXCollections.observableArrayList());
    private final ObservableList<BibEntry> selectedEntries = FXCollections.observableArrayList();
    private final ObservableMap<BibDatabaseContext, ObservableList<GroupTreeNode>> selectedGroups = FXCollections.observableHashMap();
    private final OptionalObjectProperty<SearchQuery> activeSearchQuery = OptionalObjectProperty.empty();
    private final ObservableMap<BibDatabaseContext, IntegerProperty> searchResultMap = FXCollections.observableHashMap();
    private final OptionalObjectProperty<Node> focusOwner = OptionalObjectProperty.empty();
    private final ObservableList<Task<?>> backgroundTasks = FXCollections.observableArrayList(taskProperty -> {
        return new Observable[] {taskProperty.progressProperty(), taskProperty.runningProperty()};
    });

    private BooleanBinding anyTaskRunning = Bindings.createBooleanBinding(
            () -> backgroundTasks.stream().anyMatch(Task::isRunning), backgroundTasks
    );

    private DoubleBinding tasksProgress = Bindings.createDoubleBinding(
            () -> backgroundTasks.stream().filter(Task::isRunning).mapToDouble(Task::getProgress).average().orElse(1), backgroundTasks
    );

    public StateManager() {
        activeGroups.bind(Bindings.valueAt(selectedGroups, activeDatabase.orElse(null)));
    }

    public CustomLocalDragboard getLocalDragboard() {
        return localDragboard;
    }

    public OptionalObjectProperty<BibDatabaseContext> activeDatabaseProperty() {
        return activeDatabase;
    }

    public OptionalObjectProperty<SearchQuery> activeSearchQueryProperty() {
        return activeSearchQuery;
    }

    public void setActiveSearchResultSize(BibDatabaseContext database, IntegerProperty resultSize) {
        searchResultMap.put(database, resultSize);
    }

    public IntegerProperty getSearchResultSize() {
        return searchResultMap.getOrDefault(activeDatabase.getValue().orElse(new BibDatabaseContext()), new SimpleIntegerProperty(0));
    }

    public ReadOnlyListProperty<GroupTreeNode> activeGroupProperty() {
        return activeGroups.getReadOnlyProperty();
    }

    public ObservableList<BibEntry> getSelectedEntries() {
        return selectedEntries;
    }

    public void setSelectedEntries(List<BibEntry> newSelectedEntries) {
        selectedEntries.setAll(newSelectedEntries);
    }

    public void setSelectedGroups(BibDatabaseContext database, List<GroupTreeNode> newSelectedGroups) {
        Objects.requireNonNull(newSelectedGroups);
        selectedGroups.put(database, FXCollections.observableArrayList(newSelectedGroups));
    }

    public ObservableList<GroupTreeNode> getSelectedGroup(BibDatabaseContext database) {
        ObservableList<GroupTreeNode> selectedGroupsForDatabase = selectedGroups.get(database);
        return selectedGroupsForDatabase != null ? selectedGroupsForDatabase : FXCollections.observableArrayList();
    }

    public void clearSelectedGroups(BibDatabaseContext database) {
        selectedGroups.remove(database);
    }

    public Optional<BibDatabaseContext> getActiveDatabase() {
        return activeDatabase.get();
    }

    public List<BibEntry> getEntriesInCurrentDatabase() {
        return OptionalUtil.flatMap(activeDatabase.get(), BibDatabaseContext::getEntries)
                           .collect(Collectors.toList());
    }

    public void clearSearchQuery() {
        activeSearchQuery.setValue(Optional.empty());
    }

    public void setSearchQuery(SearchQuery searchQuery) {
        activeSearchQuery.setValue(Optional.of(searchQuery));
    }

    public OptionalObjectProperty<Node> focusOwnerProperty() {
        return focusOwner;
    }

<<<<<<< HEAD
    public Optional<Node> getFocusOwner() {
        return focusOwner.get();
=======
    public Optional<Node> getFocusOwner() { return focusOwner.get(); }

    public ObservableList<Task<?>> getBackgroundTasks() {
        return backgroundTasks;
    }

    public void addBackgroundTask(Task<?> backgroundTask) {
        this.backgroundTasks.add(0, backgroundTask);
    }

    public BooleanBinding getAnyTaskRunning() {
        return anyTaskRunning;
    }

    public DoubleBinding getTasksProgress() {
        return tasksProgress;
>>>>>>> ce492619
    }
}<|MERGE_RESOLUTION|>--- conflicted
+++ resolved
@@ -32,7 +32,7 @@
  *
  * <ul>
  *   <li>currently selected database</li>
- *   <li></li>currently selected group</li>
+ *   <li>currently selected group</li>
  *   <li>active search</li>
  *   <li>active number of search results</li>
  *   <li>focus owner</li>
@@ -131,11 +131,9 @@
         return focusOwner;
     }
 
-<<<<<<< HEAD
     public Optional<Node> getFocusOwner() {
         return focusOwner.get();
-=======
-    public Optional<Node> getFocusOwner() { return focusOwner.get(); }
+    }
 
     public ObservableList<Task<?>> getBackgroundTasks() {
         return backgroundTasks;
@@ -151,6 +149,5 @@
 
     public DoubleBinding getTasksProgress() {
         return tasksProgress;
->>>>>>> ce492619
     }
 }