--- conflicted
+++ resolved
@@ -180,10 +180,6 @@
         dialogWindowStates.put(className, state);
     }
 
-<<<<<<< HEAD
-    public ObservableMap<BibEntry, LuceneSearchResults> getSearchResults() {
-        return searchResults;
-=======
     public ObjectProperty<LastAutomaticFieldEditorEdit> lastAutomaticFieldEditorEditProperty() {
         return lastAutomaticFieldEditorEdit;
     }
@@ -194,6 +190,9 @@
 
     public void setLastAutomaticFieldEditorEdit(LastAutomaticFieldEditorEdit automaticFieldEditorEdit) {
         lastAutomaticFieldEditorEditProperty().set(automaticFieldEditorEdit);
->>>>>>> 3cf15d1f
+    }
+
+    public ObservableMap<BibEntry, LuceneSearchResults> getSearchResults() {
+        return searchResults;
     }
 }