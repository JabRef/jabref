package org.jabref.gui;

import java.util.ArrayList;
import java.util.List;
import java.util.Objects;
import java.util.Optional;

import javafx.beans.Observable;
<<<<<<< HEAD
import javafx.beans.binding.Bindings;
import javafx.beans.property.ObjectProperty;
import javafx.beans.property.ReadOnlyListProperty;
import javafx.beans.property.ReadOnlyListWrapper;
=======
import javafx.beans.property.IntegerProperty;
import javafx.beans.property.ObjectProperty;
import javafx.beans.property.SimpleIntegerProperty;
>>>>>>> db9f83cf
import javafx.beans.property.SimpleObjectProperty;
import javafx.collections.FXCollections;
import javafx.collections.ObservableList;
import javafx.collections.ObservableMap;
import javafx.collections.transformation.FilteredList;
import javafx.concurrent.Task;
import javafx.scene.Node;
import javafx.util.Pair;

import org.jabref.gui.edit.automaticfiededitor.LastAutomaticFieldEditorEdit;
import org.jabref.gui.search.SearchType;
import org.jabref.gui.sidepane.SidePaneType;
import org.jabref.gui.util.BackgroundTask;
import org.jabref.gui.util.CustomLocalDragboard;
import org.jabref.gui.util.DialogWindowState;
import org.jabref.gui.util.OptionalObjectProperty;
import org.jabref.model.database.BibDatabaseContext;
import org.jabref.model.entry.BibEntry;
import org.jabref.model.groups.GroupTreeNode;
import org.jabref.model.search.SearchQuery;
import org.jabref.model.search.SearchResults;

import com.tobiasdiez.easybind.EasyBind;
import com.tobiasdiez.easybind.EasyBinding;
import org.slf4j.Logger;
import org.slf4j.LoggerFactory;

/**
 * This class manages the GUI-state of JabRef, including:
 *
 * <ul>
 *   <li>currently selected database</li>
 *   <li>currently selected group</li>
 *   <li>active search</li>
 *   <li>active number of search results</li>
 *   <li>focus owner</li>
 *   <li>dialog window sizes/positions</li>
 * </ul>
 */
public class StateManager {

    private static final Logger LOGGER = LoggerFactory.getLogger(StateManager.class);
    private final CustomLocalDragboard localDragboard = new CustomLocalDragboard();
    private final ObservableList<BibDatabaseContext> openDatabases = FXCollections.observableArrayList();
    private final OptionalObjectProperty<BibDatabaseContext> activeDatabase = OptionalObjectProperty.empty();
    private final OptionalObjectProperty<LibraryTab> activeTab = OptionalObjectProperty.empty();
    private final ObservableList<BibEntry> selectedEntries = FXCollections.observableArrayList();
    private final ObservableMap<String, ObservableList<GroupTreeNode>> selectedGroups = FXCollections.observableHashMap();
    private final OptionalObjectProperty<SearchQuery> activeSearchQuery = OptionalObjectProperty.empty();
    private final OptionalObjectProperty<SearchQuery> activeGlobalSearchQuery = OptionalObjectProperty.empty();
<<<<<<< HEAD
    private final ObservableMap<String, SearchResults> searchResults = FXCollections.observableHashMap();
=======
    private final IntegerProperty searchResultSize = new SimpleIntegerProperty(0);
    private final IntegerProperty globalSearchResultSize = new SimpleIntegerProperty(0);
>>>>>>> db9f83cf
    private final OptionalObjectProperty<Node> focusOwner = OptionalObjectProperty.empty();
    private final ObservableList<Pair<BackgroundTask<?>, Task<?>>> backgroundTasks = FXCollections.observableArrayList(task -> new Observable[] {task.getValue().progressProperty(), task.getValue().runningProperty()});
    private final EasyBinding<Boolean> anyTaskRunning = EasyBind.reduce(backgroundTasks, tasks -> tasks.map(Pair::getValue).anyMatch(Task::isRunning));
    private final EasyBinding<Boolean> anyTasksThatWillNotBeRecoveredRunning = EasyBind.reduce(backgroundTasks, tasks -> tasks.anyMatch(task -> !task.getKey().willBeRecoveredAutomatically() && task.getValue().isRunning()));
    private final EasyBinding<Double> tasksProgress = EasyBind.reduce(backgroundTasks, tasks -> tasks.map(Pair::getValue).filter(Task::isRunning).mapToDouble(Task::getProgress).average().orElse(1));
    private final ObservableMap<String, DialogWindowState> dialogWindowStates = FXCollections.observableHashMap();
    private final ObservableList<SidePaneType> visibleSidePanes = FXCollections.observableArrayList();
    private final ObjectProperty<LastAutomaticFieldEditorEdit> lastAutomaticFieldEditorEdit = new SimpleObjectProperty<>();
    private final ObservableList<String> searchHistory = FXCollections.observableArrayList();

    public ObservableList<SidePaneType> getVisibleSidePaneComponents() {
        return visibleSidePanes;
    }

    public CustomLocalDragboard getLocalDragboard() {
        return localDragboard;
    }

    public ObservableList<BibDatabaseContext> getOpenDatabases() {
        return openDatabases;
    }

    public OptionalObjectProperty<BibDatabaseContext> activeDatabaseProperty() {
        return activeDatabase;
    }

    public OptionalObjectProperty<LibraryTab> activeTabProperty() {
        return activeTab;
    }

<<<<<<< HEAD
    public OptionalObjectProperty<SearchQuery> activeSearchQueryProperty() {
        return activeSearchQuery;
    }

    public OptionalObjectProperty<SearchQuery> activeGlobalSearchQueryProperty() {
        return activeGlobalSearchQuery;
    }

    public ReadOnlyListProperty<GroupTreeNode> activeGroupProperty() {
        return activeGroups.getReadOnlyProperty();
=======
    public OptionalObjectProperty<SearchQuery> activeSearchQuery(SearchType type) {
        return type == SearchType.NORMAL_SEARCH ? activeSearchQuery : activeGlobalSearchQuery;
    }

    public IntegerProperty searchResultSize(SearchType type) {
        return type == SearchType.NORMAL_SEARCH ? searchResultSize : globalSearchResultSize;
>>>>>>> db9f83cf
    }

    public ObservableList<BibEntry> getSelectedEntries() {
        return selectedEntries;
    }

    public void setSelectedEntries(List<BibEntry> newSelectedEntries) {
        selectedEntries.setAll(newSelectedEntries);
    }

    public void setSelectedGroups(BibDatabaseContext context, List<GroupTreeNode> newSelectedGroups) {
        Objects.requireNonNull(newSelectedGroups);
        selectedGroups.computeIfAbsent(context.getUid(), k -> FXCollections.observableArrayList()).setAll(newSelectedGroups);
    }

    public ObservableList<GroupTreeNode> getSelectedGroups(BibDatabaseContext context) {
        return selectedGroups.computeIfAbsent(context.getUid(), k -> FXCollections.observableArrayList());
    }

    public void clearSelectedGroups(BibDatabaseContext context) {
        selectedGroups.computeIfAbsent(context.getUid(), k -> FXCollections.observableArrayList()).clear();
    }

    public Optional<BibDatabaseContext> getActiveDatabase() {
        return activeDatabase.get();
    }

    public void setActiveDatabase(BibDatabaseContext database) {
        if (database == null) {
            LOGGER.info("No open database detected");
            activeDatabaseProperty().set(Optional.empty());
        } else {
            activeDatabaseProperty().set(Optional.of(database));
        }
    }

    public OptionalObjectProperty<Node> focusOwnerProperty() {
        return focusOwner;
    }

    public Optional<Node> getFocusOwner() {
        return focusOwner.get();
    }

    public ObservableList<Task<?>> getRunningBackgroundTasks() {
        FilteredList<Pair<BackgroundTask<?>, Task<?>>> pairs = new FilteredList<>(backgroundTasks, task -> task.getValue().isRunning());
        return EasyBind.map(pairs, Pair::getValue);
    }

    public void addBackgroundTask(BackgroundTask<?> backgroundTask, Task<?> task) {
        this.backgroundTasks.addFirst(new Pair<>(backgroundTask, task));
    }

    public EasyBinding<Boolean> getAnyTaskRunning() {
        return anyTaskRunning;
    }

    public EasyBinding<Boolean> getAnyTasksThatWillNotBeRecoveredRunning() {
        return anyTasksThatWillNotBeRecoveredRunning;
    }

    public EasyBinding<Double> getTasksProgress() {
        return tasksProgress;
    }

    public DialogWindowState getDialogWindowState(String className) {
        return dialogWindowStates.get(className);
    }

    public void setDialogWindowState(String className, DialogWindowState state) {
        dialogWindowStates.put(className, state);
    }

    public ObjectProperty<LastAutomaticFieldEditorEdit> lastAutomaticFieldEditorEditProperty() {
        return lastAutomaticFieldEditorEdit;
    }

    public void setLastAutomaticFieldEditorEdit(LastAutomaticFieldEditorEdit automaticFieldEditorEdit) {
        lastAutomaticFieldEditorEditProperty().set(automaticFieldEditorEdit);
    }

    public ObservableMap<String, SearchResults> getSearchResults() {
        return searchResults;
    }

    public Optional<SearchResults> getSearchResults(BibDatabaseContext databaseContext) {
        return Optional.ofNullable(searchResults.get(databaseContext.getUid()));
    }

    public int getSearchResultsCount() {
        return activeDatabase.get()
                             .flatMap(this::getSearchResults)
                             .map(SearchResults::getNumberOfResults)
                             .orElse(0);
    }

    public List<String> collectAllDatabasePaths() {
        List<String> list = new ArrayList<>();
        getOpenDatabases().stream()
                          .map(BibDatabaseContext::getDatabasePath)
                          .forEachOrdered(pathOptional -> pathOptional.ifPresentOrElse(
                                  path -> list.add(path.toAbsolutePath().toString()),
                                  () -> list.add("")));
        return list;
    }

    public void addSearchHistory(String search) {
        searchHistory.remove(search);
        searchHistory.add(search);
    }

    public ObservableList<String> getWholeSearchHistory() {
        return searchHistory;
    }

    public List<String> getLastSearchHistory(int size) {
        int sizeSearches = searchHistory.size();
        if (size < sizeSearches) {
            return searchHistory.subList(sizeSearches - size, sizeSearches);
        }
        return searchHistory;
    }

    public void clearSearchHistory() {
        searchHistory.clear();
    }
}<|MERGE_RESOLUTION|>--- conflicted
+++ resolved
@@ -6,16 +6,9 @@
 import java.util.Optional;
 
 import javafx.beans.Observable;
-<<<<<<< HEAD
-import javafx.beans.binding.Bindings;
-import javafx.beans.property.ObjectProperty;
-import javafx.beans.property.ReadOnlyListProperty;
-import javafx.beans.property.ReadOnlyListWrapper;
-=======
 import javafx.beans.property.IntegerProperty;
 import javafx.beans.property.ObjectProperty;
 import javafx.beans.property.SimpleIntegerProperty;
->>>>>>> db9f83cf
 import javafx.beans.property.SimpleObjectProperty;
 import javafx.collections.FXCollections;
 import javafx.collections.ObservableList;
@@ -66,12 +59,9 @@
     private final ObservableMap<String, ObservableList<GroupTreeNode>> selectedGroups = FXCollections.observableHashMap();
     private final OptionalObjectProperty<SearchQuery> activeSearchQuery = OptionalObjectProperty.empty();
     private final OptionalObjectProperty<SearchQuery> activeGlobalSearchQuery = OptionalObjectProperty.empty();
-<<<<<<< HEAD
-    private final ObservableMap<String, SearchResults> searchResults = FXCollections.observableHashMap();
-=======
     private final IntegerProperty searchResultSize = new SimpleIntegerProperty(0);
     private final IntegerProperty globalSearchResultSize = new SimpleIntegerProperty(0);
->>>>>>> db9f83cf
+    private final ObservableMap<String, SearchResults> searchResults = FXCollections.observableHashMap();
     private final OptionalObjectProperty<Node> focusOwner = OptionalObjectProperty.empty();
     private final ObservableList<Pair<BackgroundTask<?>, Task<?>>> backgroundTasks = FXCollections.observableArrayList(task -> new Observable[] {task.getValue().progressProperty(), task.getValue().runningProperty()});
     private final EasyBinding<Boolean> anyTaskRunning = EasyBind.reduce(backgroundTasks, tasks -> tasks.map(Pair::getValue).anyMatch(Task::isRunning));
@@ -102,25 +92,12 @@
         return activeTab;
     }
 
-<<<<<<< HEAD
-    public OptionalObjectProperty<SearchQuery> activeSearchQueryProperty() {
-        return activeSearchQuery;
-    }
-
-    public OptionalObjectProperty<SearchQuery> activeGlobalSearchQueryProperty() {
-        return activeGlobalSearchQuery;
-    }
-
-    public ReadOnlyListProperty<GroupTreeNode> activeGroupProperty() {
-        return activeGroups.getReadOnlyProperty();
-=======
     public OptionalObjectProperty<SearchQuery> activeSearchQuery(SearchType type) {
         return type == SearchType.NORMAL_SEARCH ? activeSearchQuery : activeGlobalSearchQuery;
     }
 
     public IntegerProperty searchResultSize(SearchType type) {
         return type == SearchType.NORMAL_SEARCH ? searchResultSize : globalSearchResultSize;
->>>>>>> db9f83cf
     }
 
     public ObservableList<BibEntry> getSelectedEntries() {
