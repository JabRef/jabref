package org.jabref.gui.preftabs;

import java.awt.BorderLayout;
import java.awt.Font;
import java.awt.GridBagLayout;
import java.util.Arrays;
import java.util.Set;
import java.util.stream.Collectors;

import javax.swing.BorderFactory;
import javax.swing.JCheckBox;
import javax.swing.JComboBox;
import javax.swing.JLabel;
import javax.swing.JPanel;
import javax.swing.JTextField;
import javax.swing.UIManager;
import javax.swing.UIManager.LookAndFeelInfo;

import org.jabref.gui.DialogService;
import org.jabref.gui.GUIGlobals;
import org.jabref.gui.util.DefaultTaskExecutor;
import org.jabref.logic.l10n.Localization;
import org.jabref.preferences.JabRefPreferences;

import com.jgoodies.forms.builder.DefaultFormBuilder;
import com.jgoodies.forms.builder.FormBuilder;
import com.jgoodies.forms.layout.FormLayout;
import org.slf4j.Logger;
import org.slf4j.LoggerFactory;

class AppearancePrefsTab extends JPanel implements PrefsTab {

    private static final Logger LOGGER = LoggerFactory.getLogger(AppearancePrefsTab.class);
    private static final String GTK_LF_CLASSNAME = "com.sun.java.swing.plaf.gtk.GTKLookAndFeel";

    private final JabRefPreferences prefs;

    private final JCheckBox overrideFonts;
    private final Font usedFont = GUIGlobals.currentFont;
    private int oldMenuFontSize;
    private int oldSmallIconSize;
    private int oldLargeIconSize;
    private boolean oldOverrideFontSize;
    private final JTextField fontSize;
    private final JTextField largeIconsTextField;
    private final JTextField smallIconsTextField;
    // look and feel
    private final JComboBox<String> classNamesLAF;
    private String currentLAF = "";
    private boolean useDefaultLAF;
    private final JCheckBox customLAF;
    private final JCheckBox fxFontTweaksLAF;

    private final DialogService dialogService;

    static class LookAndFeel {

        public static Set<String> getAvailableLookAndFeels() {
            return Arrays.stream(UIManager.getInstalledLookAndFeels())
                    .map(LookAndFeelInfo::getClassName)
                    .filter(style -> !GTK_LF_CLASSNAME.equals(style))
                    .collect(Collectors.toSet());
        }
    }

    /**
     * Customization of appearance parameters.
     *
     * @param prefs a <code>JabRefPreferences</code> value
     */
    public AppearancePrefsTab(DialogService dialogService, JabRefPreferences prefs) {
        this.dialogService = dialogService;
        this.prefs = prefs;
        setLayout(new BorderLayout());

        // Font sizes:
        fontSize = new JTextField(5);

        // Icon sizes:
        largeIconsTextField = new JTextField(5);
        smallIconsTextField = new JTextField(5);

        overrideFonts = new JCheckBox(Localization.lang("Override default font settings"));

        FormLayout layout = new FormLayout("1dlu, 8dlu, left:pref, 4dlu, fill:pref, 4dlu, fill:60dlu, 4dlu, fill:pref", "");
        DefaultFormBuilder builder = new DefaultFormBuilder(layout);

        customLAF = new JCheckBox(Localization.lang("Use other look and feel"));
        fxFontTweaksLAF = new JCheckBox(Localization.lang("Tweak font rendering for entry editor on Linux"));
        // Only list L&F which are available
        Set<String> lookAndFeels = LookAndFeel.getAvailableLookAndFeels();

        classNamesLAF = new JComboBox<>(lookAndFeels.toArray(new String[lookAndFeels.size()]));
        classNamesLAF.setEditable(true);
        customLAF.addChangeListener(e -> classNamesLAF.setEnabled(((JCheckBox) e.getSource()).isSelected()));

<<<<<<< HEAD
        // only the default L&F shows the OSX specific first drop-down menu
        if (!OS.OS_X) {
            JPanel pan = new JPanel();
            builder.appendSeparator(Localization.lang("Look and feel"));
            JLabel lab = new JLabel(
                    Localization.lang("Default look and feel") + ": " + UIManager.getSystemLookAndFeelClassName());
            builder.nextLine();
            builder.append(pan);
            builder.append(lab);
            builder.nextLine();
            builder.append(pan);
            builder.append(customLAF);
            builder.nextLine();
            builder.append(pan);
            JPanel pan2 = new JPanel();
            lab = new JLabel(Localization.lang("Class name") + ':');
            pan2.add(lab);
            pan2.add(classNamesLAF);
            builder.append(pan2);
            builder.nextLine();
            builder.append(pan);
            lab = new JLabel(Localization
                    .lang("Note that you must specify the fully qualified class name for the look and feel,"));
            builder.append(lab);
            builder.nextLine();
            builder.append(pan);
            lab = new JLabel(
                    Localization.lang("and the class must be available in your classpath next time you start JabRef."));
            builder.append(lab);
            builder.nextLine();
            builder.append(pan);
            builder.append(fxFontTweaksLAF);
            builder.nextLine();
        }
=======
        colorPanel = new ColorSetupPanel(colorCodes, resolvedColorCodes, showGrid);


        JPanel pan = new JPanel();
        builder.appendSeparator(Localization.lang("Look and feel"));
        JLabel lab = new JLabel(
                Localization.lang("Default look and feel") + ": " + UIManager.getSystemLookAndFeelClassName());
        builder.nextLine();
        builder.append(pan);
        builder.append(lab);
        builder.nextLine();
        builder.append(pan);
        builder.append(customLAF);
        builder.nextLine();
        builder.append(pan);
        JPanel pan2 = new JPanel();
        lab = new JLabel(Localization.lang("Class name") + ':');
        pan2.add(lab);
        pan2.add(classNamesLAF);
        builder.append(pan2);
        builder.nextLine();
        builder.append(pan);
        lab = new JLabel(Localization
                .lang("Note that you must specify the fully qualified class name for the look and feel,"));
        builder.append(lab);
        builder.nextLine();
        builder.append(pan);
        lab = new JLabel(
                Localization.lang("and the class must be available in your classpath next time you start JabRef."));
        builder.append(lab);
        builder.nextLine();
        builder.append(pan);
        builder.append(fxFontTweaksLAF);
        builder.nextLine();

>>>>>>> 18011fca

        builder.leadingColumnOffset(2);

        // General appearance settings
        builder.appendSeparator(Localization.lang("General"));

        FormBuilder generalBuilder = FormBuilder.create();
        JPanel generalPanel = generalBuilder.columns("left:pref, left:pref, 3dlu, pref, 7dlu, right:pref, 3dlu, pref")
                .rows("pref, 3dlu, pref, 3dlu, pref")
                .columnGroup(2, 6)
                .columnGroup(4, 8)
                .add(overrideFonts).xyw(1, 1, 5)
                .add(new JLabel("    ")).xy(1, 3)
                .add(new JLabel(Localization.lang("Menu and label font size") + ":")).xy(2, 3)
                .add(fontSize).xy(4, 3)
                .add(new JLabel(Localization.lang("Size of large icons") + ":")).xy(2, 5)
                .add(largeIconsTextField).xy(4, 5)
                .add(new JLabel(Localization.lang("Size of small icons") + ":")).xy(6, 5)
                .add(smallIconsTextField).xy(8, 5)
                .build();

        builder.append(generalPanel);
        builder.nextLine();

        JPanel upper = new JPanel();
        JPanel sort = new JPanel();
        JPanel namesp = new JPanel();
        JPanel iconCol = new JPanel();
        GridBagLayout gbl = new GridBagLayout();
        upper.setLayout(gbl);
        sort.setLayout(gbl);
        namesp.setLayout(gbl);
        iconCol.setLayout(gbl);

        overrideFonts.addActionListener(e -> fontSize.setEnabled(overrideFonts.isSelected()));
        overrideFonts.addActionListener(e -> largeIconsTextField.setEnabled(overrideFonts.isSelected()));
        overrideFonts.addActionListener(e -> smallIconsTextField.setEnabled(overrideFonts.isSelected()));

<<<<<<< HEAD
        JPanel pan = builder.getPanel();
        pan.setBorder(BorderFactory.createEmptyBorder(5, 5, 5, 5));
        add(pan, BorderLayout.CENTER);
=======
        fontButton.addActionListener(
                e -> new FontSelectorDialog(null, usedFont).getSelectedFont().ifPresent(x -> usedFont = x));

        JPanel panel = builder.getPanel();
        panel.setBorder(BorderFactory.createEmptyBorder(5, 5, 5, 5));
        add(panel, BorderLayout.CENTER);
>>>>>>> 18011fca
    }

    @Override
    public void setValues() {
        // L&F
        useDefaultLAF = prefs.getBoolean(JabRefPreferences.USE_DEFAULT_LOOK_AND_FEEL);
        fxFontTweaksLAF.setSelected(prefs.getBoolean(JabRefPreferences.FX_FONT_RENDERING_TWEAK));
        currentLAF = prefs.get(JabRefPreferences.WIN_LOOK_AND_FEEL);
        customLAF.setSelected(!useDefaultLAF);
        classNamesLAF.setSelectedItem(currentLAF);
        classNamesLAF.setEnabled(!useDefaultLAF);

        oldOverrideFontSize = prefs.getBoolean(JabRefPreferences.OVERRIDE_DEFAULT_FONTS);
        oldMenuFontSize = prefs.getInt(JabRefPreferences.MENU_FONT_SIZE);
        oldLargeIconSize = prefs.getInt(JabRefPreferences.ICON_SIZE_LARGE);
        oldSmallIconSize = prefs.getInt(JabRefPreferences.ICON_SIZE_SMALL);

        overrideFonts.setSelected(oldOverrideFontSize);
        fontSize.setText(String.valueOf(oldMenuFontSize));
        smallIconsTextField.setText(String.valueOf(oldSmallIconSize));
        largeIconsTextField.setText(String.valueOf(oldLargeIconSize));

        fontSize.setEnabled(overrideFonts.isSelected());
        smallIconsTextField.setEnabled(overrideFonts.isSelected());
        largeIconsTextField.setEnabled(overrideFonts.isSelected());
    }

    @Override
    public void storeSettings() {
        boolean isRestartRequired;

        // L&F
        prefs.putBoolean(JabRefPreferences.USE_DEFAULT_LOOK_AND_FEEL, !customLAF.isSelected());
        prefs.put(JabRefPreferences.WIN_LOOK_AND_FEEL, classNamesLAF.getSelectedItem().toString());
        isRestartRequired = (customLAF.isSelected() == useDefaultLAF) ||
                !currentLAF.equals(classNamesLAF.getSelectedItem().toString());

        // Java FX font rendering tweak
        final boolean oldFxTweakValue = prefs.getBoolean(JabRefPreferences.FX_FONT_RENDERING_TWEAK);
        prefs.putBoolean(JabRefPreferences.FX_FONT_RENDERING_TWEAK, fxFontTweaksLAF.isSelected());
        isRestartRequired |= oldFxTweakValue != fxFontTweaksLAF.isSelected();

        prefs.put(JabRefPreferences.FONT_FAMILY, usedFont.getFamily());
        prefs.putInt(JabRefPreferences.FONT_STYLE, usedFont.getStyle());
        prefs.putInt(JabRefPreferences.FONT_SIZE, usedFont.getSize());
        prefs.putBoolean(JabRefPreferences.OVERRIDE_DEFAULT_FONTS, overrideFonts.isSelected());
        GUIGlobals.currentFont = usedFont;
        try {
            int size = Integer.parseInt(fontSize.getText());
            int smallIconSize = Integer.parseInt(smallIconsTextField.getText());
            int largeIconSize = Integer.parseInt(largeIconsTextField.getText());
            if (overrideFonts.isSelected()) {
                if (size != oldMenuFontSize) {
                    prefs.putInt(JabRefPreferences.MENU_FONT_SIZE, size);
                    isRestartRequired = true;
                }
                if (smallIconSize != oldSmallIconSize) {
                    prefs.putInt(JabRefPreferences.ICON_SIZE_SMALL, smallIconSize);
                    isRestartRequired = true;
                }
                if (largeIconSize != oldLargeIconSize) {
                    prefs.putInt(JabRefPreferences.ICON_SIZE_LARGE, largeIconSize);
                    isRestartRequired = true;
                }
            } else if (overrideFonts.isSelected() != oldOverrideFontSize) {
                prefs.remove(JabRefPreferences.ICON_SIZE_SMALL);
                prefs.remove(JabRefPreferences.ICON_SIZE_LARGE);
                prefs.remove(JabRefPreferences.MENU_FONT_SIZE);
                isRestartRequired = true;
            }

            if (isRestartRequired) {
               DefaultTaskExecutor.runInJavaFXThread(()-> dialogService.showWarningDialogAndWait(Localization.lang("Settings"),
                        Localization.lang("Some appearance settings you changed require to restart JabRef to come into effect.")));
            }
        } catch (NumberFormatException ex) {
            // should not happen as values are checked beforehand
            LOGGER.error("Invalid data value, integer expected", ex);
        }
    }

    private boolean validateIntegerField(String fieldName, String fieldValue, String errorTitle) {
        try {
            // Test if the field value is a number:
            Integer.parseInt(fieldValue);
        } catch (NumberFormatException ex) {

            DefaultTaskExecutor.runInJavaFXThread(() -> dialogService.showErrorDialogAndWait(errorTitle, Localization.lang("You must enter an integer value in the text field for") + " '" + fieldName + "'"));
            return false;
        }
        return true;
    }

    @Override
    public boolean validateSettings() {
        // Test if font size is a number:
        if (!validateIntegerField(Localization.lang("Menu and label font size"), fontSize.getText(),
                Localization.lang("Invalid setting"))) {
            return false;
        }

        if (!validateIntegerField(Localization.lang("Size of large icons"), largeIconsTextField.getText(),
                Localization.lang("Invalid setting"))) {
            return false;
        }

        return validateIntegerField(Localization.lang("Size of small icons"), smallIconsTextField.getText(),
                Localization.lang("Invalid setting"));
    }

    @Override
    public String getTabName() {
        return Localization.lang("Appearance");
    }
}<|MERGE_RESOLUTION|>--- conflicted
+++ resolved
@@ -94,42 +94,6 @@
         classNamesLAF.setEditable(true);
         customLAF.addChangeListener(e -> classNamesLAF.setEnabled(((JCheckBox) e.getSource()).isSelected()));
 
-<<<<<<< HEAD
-        // only the default L&F shows the OSX specific first drop-down menu
-        if (!OS.OS_X) {
-            JPanel pan = new JPanel();
-            builder.appendSeparator(Localization.lang("Look and feel"));
-            JLabel lab = new JLabel(
-                    Localization.lang("Default look and feel") + ": " + UIManager.getSystemLookAndFeelClassName());
-            builder.nextLine();
-            builder.append(pan);
-            builder.append(lab);
-            builder.nextLine();
-            builder.append(pan);
-            builder.append(customLAF);
-            builder.nextLine();
-            builder.append(pan);
-            JPanel pan2 = new JPanel();
-            lab = new JLabel(Localization.lang("Class name") + ':');
-            pan2.add(lab);
-            pan2.add(classNamesLAF);
-            builder.append(pan2);
-            builder.nextLine();
-            builder.append(pan);
-            lab = new JLabel(Localization
-                    .lang("Note that you must specify the fully qualified class name for the look and feel,"));
-            builder.append(lab);
-            builder.nextLine();
-            builder.append(pan);
-            lab = new JLabel(
-                    Localization.lang("and the class must be available in your classpath next time you start JabRef."));
-            builder.append(lab);
-            builder.nextLine();
-            builder.append(pan);
-            builder.append(fxFontTweaksLAF);
-            builder.nextLine();
-        }
-=======
         colorPanel = new ColorSetupPanel(colorCodes, resolvedColorCodes, showGrid);
 
 
@@ -165,7 +129,6 @@
         builder.append(fxFontTweaksLAF);
         builder.nextLine();
 
->>>>>>> 18011fca
 
         builder.leadingColumnOffset(2);
 
@@ -204,18 +167,12 @@
         overrideFonts.addActionListener(e -> largeIconsTextField.setEnabled(overrideFonts.isSelected()));
         overrideFonts.addActionListener(e -> smallIconsTextField.setEnabled(overrideFonts.isSelected()));
 
-<<<<<<< HEAD
-        JPanel pan = builder.getPanel();
-        pan.setBorder(BorderFactory.createEmptyBorder(5, 5, 5, 5));
-        add(pan, BorderLayout.CENTER);
-=======
         fontButton.addActionListener(
                 e -> new FontSelectorDialog(null, usedFont).getSelectedFont().ifPresent(x -> usedFont = x));
 
         JPanel panel = builder.getPanel();
         panel.setBorder(BorderFactory.createEmptyBorder(5, 5, 5, 5));
         add(panel, BorderLayout.CENTER);
->>>>>>> 18011fca
     }
 
     @Override
