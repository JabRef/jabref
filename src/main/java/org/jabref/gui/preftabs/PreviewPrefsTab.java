package org.jabref.gui.preftabs;

import java.util.ArrayList;
import java.util.Comparator;
import java.util.List;
import java.util.Optional;
import java.util.concurrent.ExecutionException;

import javax.swing.JPanel;
import javax.swing.SwingWorker;

import javafx.collections.FXCollections;
import javafx.collections.ObservableList;
import javafx.scene.Node;
import javafx.scene.control.Button;
import javafx.scene.control.ButtonType;
import javafx.scene.control.DialogPane;
import javafx.scene.control.Label;
import javafx.scene.control.ListView;
import javafx.scene.control.ScrollPane;
import javafx.scene.control.TextArea;
import javafx.scene.layout.GridPane;
import javafx.scene.layout.VBox;

import org.jabref.Globals;
import org.jabref.JabRefGUI;
import org.jabref.gui.BasePanel;
import org.jabref.gui.DialogService;
import org.jabref.gui.PreviewPanel;
import org.jabref.gui.externalfiletype.ExternalFileTypes;
import org.jabref.gui.util.DefaultTaskExecutor;
import org.jabref.logic.citationstyle.CitationStyle;
import org.jabref.logic.l10n.Localization;
import org.jabref.logic.util.TestEntry;
import org.jabref.model.database.BibDatabaseContext;
import org.jabref.preferences.PreviewPreferences;

import org.slf4j.Logger;
import org.slf4j.LoggerFactory;

public class PreviewPrefsTab extends JPanel implements PrefsTab {

    private static final Logger LOGGER = LoggerFactory.getLogger(PreviewPrefsTab.class);

    private SwingWorker<List<CitationStyle>, Void> discoverCitationStyleWorker;

    private final ObservableList<Object> availableModel = FXCollections.observableArrayList();
    private final ObservableList<Object> chosenModel = FXCollections.observableArrayList();

    private final ListView<Object> available = new ListView<>(availableModel);
    private final ListView<Object> chosen = new ListView<>(chosenModel);

    private final Button btnRight = new Button("»");
    private final Button btnLeft = new Button("«");
    private final Button btnUp = new Button(Localization.lang("Up"));
    private final Button btnDown = new Button(Localization.lang("Down"));
    private final GridPane gridPane = new GridPane();
    private final TextArea layout = new TextArea();
    private final Button btnTest = new Button(Localization.lang("Test"));
    private final Button btnDefault = new Button(Localization.lang("Default"));
    private final ScrollPane scrollPane = new ScrollPane(layout);
    private final DialogService dialogService;
    private final ExternalFileTypes externalFileTypes;

    public PreviewPrefsTab(DialogService dialogService, ExternalFileTypes externalFileTypes) {
        this.dialogService = dialogService;
        this.externalFileTypes = externalFileTypes;
        setupLogic();
        setupGui();
    }

    private void setupLogic() {
        chosen.getSelectionModel().selectedItemProperty().addListener(event -> {
            if (chosen.getSelectionModel().getSelectedIndices().isEmpty()) {
                btnLeft.setDisable(true);
                btnDown.setDisable(true);
                btnUp.setDisable(true);
            }
        });

        available.getSelectionModel().selectedItemProperty().addListener(
                e -> btnRight.setDisable(available.getSelectionModel().getSelectedIndices().isEmpty()));

        btnRight.setOnAction(event -> {
            for (Object object : available.getSelectionModel().getSelectedItems()) {
                availableModel.remove(object);
                chosenModel.add(object);
            }
            storeSettings();
        });

        btnLeft.setOnAction(event -> {
            for (Object object : chosen.getSelectionModel().getSelectedItems()) {
                availableModel.add(object);
                chosenModel.remove(object);
            }
            storeSettings();
        });

        btnUp.setOnAction(event -> {
            List<Integer> newSelectedIndices = new ArrayList<>();
            for (int oldIndex : chosen.getSelectionModel().getSelectedIndices()) {
                boolean alreadyTaken = newSelectedIndices.contains(oldIndex - 1);
                int newIndex = ((oldIndex > 0) && !alreadyTaken) ? oldIndex - 1 : oldIndex;
                chosenModel.add(newIndex, chosenModel.remove(oldIndex));
                chosen.getSelectionModel().select(newIndex);
            }
            storeSettings();
        });

        btnDown.setOnAction(event -> {
            List<Integer> newSelectedIndices = new ArrayList<>();
            ObservableList selectedIndices = chosen.getSelectionModel().getSelectedIndices();
            for (int i = selectedIndices.size() - 1; i >= 0; i--) {
                int oldIndex = (int)selectedIndices.get(i);
                boolean alreadyTaken = newSelectedIndices.contains(oldIndex + 1);
                int newIndex = ((oldIndex < (chosenModel.size() - 1)) && !alreadyTaken) ? oldIndex + 1 : oldIndex;
                chosenModel.add(newIndex, chosenModel.remove(oldIndex));
                chosen.getSelectionModel().select(newIndex);
            }
            storeSettings();
        });

        btnDefault.setOnAction(event -> layout.setText(Globals.prefs.getPreviewPreferences()
                .getPreviewStyleDefault()
                .replace("__NEWLINE__", "\n")));

        btnTest.setOnAction(event -> {
            try {
                DefaultTaskExecutor.runInJavaFXThread(() -> {
<<<<<<< HEAD

                    PreviewPanel testPane = new PreviewPanel(null, null, Globals.getKeyPrefs(), Globals.prefs.getPreviewPreferences(), dialogService, externalFileTypes);
                    if (chosen.isSelectionEmpty()) {
=======
                    PreviewPanel testPane = new PreviewPanel(null, null, Globals.getKeyPrefs(), Globals.prefs.getPreviewPreferences(), dialogService);
                    if (chosen.getSelectionModel().getSelectedItems().isEmpty()) {
>>>>>>> 6e279228
                        testPane.setFixedLayout(layout.getText());
                        testPane.setEntry(TestEntry.getTestEntry());
                    }
                    else {
                        int indexStyle = chosen.getSelectionModel().getSelectedIndex();
                        PreviewPreferences preferences = Globals.prefs.getPreviewPreferences();
                        preferences = new PreviewPreferences(preferences.getPreviewCycle(),indexStyle,preferences.getPreviewPanelDividerPosition(),preferences.isPreviewPanelEnabled(), preferences.getPreviewStyle(),preferences.getPreviewStyleDefault());

                        testPane = new PreviewPanel(JabRefGUI.getMainFrame().getCurrentBasePanel(), new BibDatabaseContext(), Globals.getKeyPrefs(), preferences, dialogService, externalFileTypes);
                        testPane.setEntry(TestEntry.getTestEntry());
                        testPane.updateLayout(preferences);
                    }

                    DialogPane pane = new DialogPane();
                    pane.setContent(testPane);

                    dialogService.showCustomDialogAndWait(Localization.lang("Preview"), pane, ButtonType.OK);

                });

            } catch (StringIndexOutOfBoundsException exception) {
                LOGGER.warn("Parsing error.", exception);

              DefaultTaskExecutor.runInJavaFXThread(()->  dialogService.showErrorDialogAndWait(Localization.lang("Parsing error"),
                        Localization.lang("Parsing error") + ": " + Localization.lang("illegal backslash expression"),
                        exception));

            }
        });
    }

    private void setupGui() {
        VBox vBox = new VBox();
        btnRight.setPrefSize(80, 20);
        btnLeft.setPrefSize(80, 20);
        btnUp.setPrefSize(80, 20);
        btnDown.setPrefSize(80, 20);
        vBox.getChildren().addAll(new Label(""),  new Label(""), new Label(""), new Label(""), new Label(""),
                new Label(""), new Label(""), btnRight, btnLeft, new Label(""), new Label(""), new Label(""),
                btnUp, btnDown);
        Label currentPreview = new Label(Localization.lang("Current Preview") + "  ------------------------------------------");
        currentPreview.setFont(FontSize.bigFont);
        gridPane.add(currentPreview, 1, 1);
        gridPane.add(available, 1, 2);
        gridPane.add(vBox, 2, 2);
        gridPane.add(chosen, 3, 2);
        gridPane.add(btnTest, 2, 6);
        gridPane.add(btnDefault, 3, 6);
        layout.setPrefSize(600, 300);
        gridPane.add(scrollPane, 1, 9);
    }

    public Node getGridPane() {
        return gridPane;
    }

    @Override
    public void setValues() {
        PreviewPreferences previewPreferences = Globals.prefs.getPreviewPreferences();

        chosenModel.clear();
        boolean isPreviewChosen = false;
        for (String style : previewPreferences.getPreviewCycle()) {
            // in case the style is not a valid citation style file, an empty Optional is returned
            Optional<CitationStyle> citationStyle = CitationStyle.createCitationStyleFromFile(style);
            if (citationStyle.isPresent()) {
                chosenModel.add(citationStyle.get());
            } else {
                if (isPreviewChosen) {
                    LOGGER.error("Preview is already in the list, something went wrong");
                    continue;
                }
                isPreviewChosen = true;
                chosenModel.add(Localization.lang("Preview"));
            }
        }

        availableModel.clear();
        if (!isPreviewChosen) {
            availableModel.add(Localization.lang("Preview"));
        }

        btnLeft.setDisable(!chosen.getSelectionModel().getSelectedItems().isEmpty());
        btnRight.setDisable(available.getSelectionModel().getSelectedIndices().isEmpty());
        btnUp.setDisable(!chosen.getSelectionModel().getSelectedIndices().isEmpty());
        btnDown.setDisable(!chosen.getSelectionModel().getSelectedIndices().isEmpty());

        if (discoverCitationStyleWorker != null) {
            discoverCitationStyleWorker.cancel(true);
        }

        discoverCitationStyleWorker = new SwingWorker<List<CitationStyle>, Void>() {
            @Override
            protected List<CitationStyle> doInBackground() throws Exception {
                return CitationStyle.discoverCitationStyles();
            }

            @Override
            public void done() {
                if (this.isCancelled()) {
                    return;
                }
                try {
                    get().stream()
                            .filter(style -> !previewPreferences.getPreviewCycle().contains(style.getFilePath()))
                            .sorted(Comparator.comparing(CitationStyle::getTitle))
                            .forEach(availableModel::add);

                    btnRight.setDisable(availableModel.isEmpty());
                } catch (InterruptedException | ExecutionException e) {
                    LOGGER.error("something went wrong while adding the discovered CitationStyles to the list ");
                }
            }
        };
        discoverCitationStyleWorker.execute();

        layout.setText(Globals.prefs.getPreviewPreferences().getPreviewStyle().replace("__NEWLINE__", "\n"));
    }

    @Override
    public void storeSettings() {
        List<String> styles = new ArrayList<>();
        for (Object obj : chosenModel) {
            if (obj instanceof CitationStyle) {
                styles.add(((CitationStyle) obj).getFilePath());
            } else if (obj instanceof String) {
                styles.add("Preview");
            }
        }
        PreviewPreferences previewPreferences = Globals.prefs.getPreviewPreferences()
                .getBuilder()
                .withPreviewCycle(styles)
                .withPreviewStyle(layout.getText().replace("\n", "__NEWLINE__"))
                .build();
        Globals.prefs.storePreviewPreferences(previewPreferences);

        // update preview
        for (BasePanel basePanel : JabRefGUI.getMainFrame().getBasePanelList()) {
            basePanel.getPreviewPanel().updateLayout(Globals.prefs.getPreviewPreferences());
        }
    }

    @Override
    public boolean validateSettings() {
        return !chosenModel.isEmpty();
    }

    @Override
    public String getTabName() {
        return Localization.lang("Entry preview");
    }

}<|MERGE_RESOLUTION|>--- conflicted
+++ resolved
@@ -128,14 +128,8 @@
         btnTest.setOnAction(event -> {
             try {
                 DefaultTaskExecutor.runInJavaFXThread(() -> {
-<<<<<<< HEAD
-
                     PreviewPanel testPane = new PreviewPanel(null, null, Globals.getKeyPrefs(), Globals.prefs.getPreviewPreferences(), dialogService, externalFileTypes);
                     if (chosen.isSelectionEmpty()) {
-=======
-                    PreviewPanel testPane = new PreviewPanel(null, null, Globals.getKeyPrefs(), Globals.prefs.getPreviewPreferences(), dialogService);
-                    if (chosen.getSelectionModel().getSelectedItems().isEmpty()) {
->>>>>>> 6e279228
                         testPane.setFixedLayout(layout.getText());
                         testPane.setEntry(TestEntry.getTestEntry());
                     }
