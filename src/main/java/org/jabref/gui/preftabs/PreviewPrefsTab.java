--- conflicted
+++ resolved
@@ -131,11 +131,6 @@
             try {
                 DefaultTaskExecutor.runInJavaFXThread(() -> {
 
-<<<<<<< HEAD
-                    PreviewPanel testPane = new PreviewPanel(null, null, Globals.getKeyPrefs(), Globals.prefs.getPreviewPreferences(), dialogService, ExternalFileTypes.getInstance());
-                    testPane.setFixedLayout(layout.getText());
-                    testPane.setEntry(TestEntry.getTestEntry());
-=======
                     PreviewPanel testPane = new PreviewPanel(null, null, Globals.getKeyPrefs(), Globals.prefs.getPreviewPreferences(), dialogService);
                     if (chosen.isSelectionEmpty()) {
                         testPane.setFixedLayout(layout.getText());
@@ -150,7 +145,6 @@
                         testPane.setEntry(TestEntry.getTestEntry());
                         testPane.updateLayout(preferences);
                     }
->>>>>>> df98c310
 
                     DialogPane pane = new DialogPane();
                     pane.setContent(testPane);
