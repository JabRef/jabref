package org.jabref.gui;

import java.awt.BorderLayout;
import java.awt.Toolkit;
import java.awt.datatransfer.Clipboard;
import java.awt.datatransfer.ClipboardOwner;
import java.awt.datatransfer.StringSelection;
import java.awt.datatransfer.Transferable;
import java.awt.event.ActionEvent;
import java.awt.event.KeyAdapter;
import java.awt.event.KeyEvent;
import java.io.File;
import java.io.IOException;
import java.io.StringReader;
import java.lang.reflect.InvocationTargetException;
import java.nio.charset.Charset;
import java.nio.charset.UnsupportedCharsetException;
import java.nio.file.Path;
import java.util.ArrayList;
import java.util.Collection;
import java.util.Collections;
import java.util.HashMap;
import java.util.List;
import java.util.Locale;
import java.util.Map;
import java.util.Objects;
import java.util.Optional;
import java.util.Set;
import java.util.TimerTask;
import java.util.stream.Collectors;

import javax.swing.AbstractAction;
import javax.swing.BorderFactory;
import javax.swing.JComponent;
import javax.swing.JOptionPane;
import javax.swing.JPanel;
import javax.swing.JSplitPane;
import javax.swing.JTextArea;
import javax.swing.SwingUtilities;
import javax.swing.tree.TreePath;
import javax.swing.undo.CannotRedoException;
import javax.swing.undo.CannotUndoException;

import javafx.application.Platform;

import org.jabref.Globals;
import org.jabref.JabRefExecutorService;
import org.jabref.collab.ChangeScanner;
import org.jabref.collab.FileUpdateListener;
import org.jabref.collab.FileUpdatePanel;
import org.jabref.gui.actions.Actions;
import org.jabref.gui.actions.BaseAction;
import org.jabref.gui.actions.CleanupAction;
import org.jabref.gui.actions.CopyBibTeXKeyAndLinkAction;
import org.jabref.gui.bibtexkeypattern.SearchFixDuplicateLabels;
import org.jabref.gui.contentselector.ContentSelectorDialog;
import org.jabref.gui.desktop.JabRefDesktop;
import org.jabref.gui.entryeditor.EntryEditor;
import org.jabref.gui.exporter.ExportToClipboardAction;
import org.jabref.gui.exporter.SaveDatabaseAction;
import org.jabref.gui.externalfiles.FindFullTextAction;
import org.jabref.gui.externalfiles.SynchronizeFileField;
import org.jabref.gui.externalfiles.WriteXMPAction;
import org.jabref.gui.externalfiletype.ExternalFileMenuItem;
import org.jabref.gui.externalfiletype.ExternalFileType;
import org.jabref.gui.externalfiletype.ExternalFileTypes;
import org.jabref.gui.fieldeditors.FieldEditor;
import org.jabref.gui.filelist.AttachFileAction;
import org.jabref.gui.filelist.FileListEntry;
import org.jabref.gui.filelist.FileListTableModel;
import org.jabref.gui.groups.GroupAddRemoveDialog;
import org.jabref.gui.groups.GroupSelector;
import org.jabref.gui.groups.GroupTreeNodeViewModel;
import org.jabref.gui.importer.actions.AppendDatabaseAction;
import org.jabref.gui.journals.AbbreviateAction;
import org.jabref.gui.journals.UnabbreviateAction;
import org.jabref.gui.keyboard.KeyBinding;
import org.jabref.gui.maintable.MainTable;
import org.jabref.gui.maintable.MainTableDataModel;
import org.jabref.gui.maintable.MainTableFormat;
import org.jabref.gui.maintable.MainTableSelectionListener;
import org.jabref.gui.mergeentries.MergeEntriesDialog;
import org.jabref.gui.mergeentries.MergeWithFetchedEntryAction;
import org.jabref.gui.plaintextimport.TextInputDialog;
import org.jabref.gui.specialfields.SpecialFieldDatabaseChangeListener;
import org.jabref.gui.specialfields.SpecialFieldValueViewModel;
import org.jabref.gui.specialfields.SpecialFieldViewModel;
import org.jabref.gui.undo.CountingUndoManager;
import org.jabref.gui.undo.NamedCompound;
import org.jabref.gui.undo.UndoableChangeType;
import org.jabref.gui.undo.UndoableFieldChange;
import org.jabref.gui.undo.UndoableInsertEntry;
import org.jabref.gui.undo.UndoableKeyChange;
import org.jabref.gui.undo.UndoableRemoveEntry;
import org.jabref.gui.util.DefaultTaskExecutor;
import org.jabref.gui.util.FileDialogConfiguration;
import org.jabref.gui.util.component.CheckBoxMessage;
import org.jabref.gui.worker.AbstractWorker;
import org.jabref.gui.worker.CallBack;
import org.jabref.gui.worker.CitationStyleToClipboardWorker;
import org.jabref.gui.worker.MarkEntriesAction;
import org.jabref.gui.worker.SendAsEMailAction;
import org.jabref.logic.autocompleter.AutoCompletePreferences;
import org.jabref.logic.autocompleter.AutoCompleter;
import org.jabref.logic.autocompleter.AutoCompleterFactory;
import org.jabref.logic.autocompleter.ContentAutoCompleters;
import org.jabref.logic.bibtexkeypattern.BibtexKeyPatternUtil;
import org.jabref.logic.citationstyle.CitationStyleCache;
import org.jabref.logic.citationstyle.CitationStyleOutputFormat;
import org.jabref.logic.exporter.BibtexDatabaseWriter;
import org.jabref.logic.exporter.FileSaveSession;
import org.jabref.logic.exporter.SaveException;
import org.jabref.logic.exporter.SavePreferences;
import org.jabref.logic.exporter.SaveSession;
import org.jabref.logic.l10n.Encodings;
import org.jabref.logic.l10n.Localization;
import org.jabref.logic.layout.Layout;
import org.jabref.logic.layout.LayoutHelper;
import org.jabref.logic.pdf.FileAnnotationCache;
import org.jabref.logic.search.SearchQuery;
import org.jabref.logic.util.FileExtensions;
import org.jabref.logic.util.UpdateField;
import org.jabref.logic.util.io.FileBasedLock;
import org.jabref.logic.util.io.FileFinder;
import org.jabref.logic.util.io.FileFinders;
import org.jabref.logic.util.io.FileUtil;
import org.jabref.model.FieldChange;
import org.jabref.model.bibtexkeypattern.AbstractBibtexKeyPattern;
import org.jabref.model.database.BibDatabase;
import org.jabref.model.database.BibDatabaseContext;
import org.jabref.model.database.DatabaseLocation;
import org.jabref.model.database.KeyCollisionException;
import org.jabref.model.database.event.EntryAddedEvent;
import org.jabref.model.database.event.EntryRemovedEvent;
import org.jabref.model.entry.BibEntry;
import org.jabref.model.entry.EntryType;
import org.jabref.model.entry.FieldName;
import org.jabref.model.entry.event.EntryChangedEvent;
import org.jabref.model.entry.event.EntryEventSource;
import org.jabref.model.entry.specialfields.SpecialField;
import org.jabref.model.entry.specialfields.SpecialFieldValue;
import org.jabref.preferences.JabRefPreferences;
import org.jabref.preferences.PreviewPreferences;
import org.jabref.shared.DBMSSynchronizer;

import com.google.common.eventbus.Subscribe;
import com.jgoodies.forms.builder.FormBuilder;
import com.jgoodies.forms.layout.FormLayout;
import org.apache.commons.logging.Log;
import org.apache.commons.logging.LogFactory;

public class BasePanel extends JPanel implements ClipboardOwner, FileUpdateListener {

    private static final Log LOGGER = LogFactory.getLog(BasePanel.class);

    // Divider size for BaseFrame split pane. 0 means non-resizable.
    private static final int SPLIT_PANE_DIVIDER_SIZE = 4;

    private final BibDatabaseContext bibDatabaseContext;
    private final MainTableDataModel tableModel;

    private final CitationStyleCache citationStyleCache;
    private final FileAnnotationCache annotationCache;

    private final JabRefFrame frame;
    // The undo manager.
    private final UndoAction undoAction = new UndoAction();
    private final RedoAction redoAction = new RedoAction();
    private final CountingUndoManager undoManager = new CountingUndoManager();
    private final List<BibEntry> previousEntries = new ArrayList<>();
    private final List<BibEntry> nextEntries = new ArrayList<>();
    // Keeps track of the string dialog if it is open.
    private final Map<String, Object> actions = new HashMap<>();
    private final SidePaneManager sidePaneManager;

    // To contain instantiated entry editors. This is to save time
    // As most enums, this must not be null
    private BasePanelMode mode = BasePanelMode.SHOWING_NOTHING;
    private EntryEditor currentEditor;
    private MainTableSelectionListener selectionListener;
    private JSplitPane splitPane;
    private String fileMonitorHandle;
    private boolean saving;
    private boolean updatedExternally;
    // AutoCompleter used in the search bar
    private AutoCompleter<String> searchAutoCompleter;
    private boolean baseChanged;
    private boolean nonUndoableChange;
    // Used to track whether the base has changed since last save.
    private MainTable mainTable;
    private MainTableFormat tableFormat;
    private BibEntry showing;
    // Variable to prevent erroneous update of back/forward histories at the time
    // when a Back or Forward operation is being processed:
    private boolean backOrForwardInProgress;
    // in switching between entries.
    private PreambleEditor preambleEditor;
    // Keeps track of the preamble dialog if it is open.
    private StringDialog stringDialog;
    private ContentAutoCompleters autoCompleters;

    /** the query the user searches when this basepanel is active */
    private Optional<SearchQuery> currentSearchQuery = Optional.empty();

    public BasePanel(JabRefFrame frame, BibDatabaseContext bibDatabaseContext) {
        Objects.requireNonNull(frame);
        Objects.requireNonNull(bibDatabaseContext);

        this.bibDatabaseContext = bibDatabaseContext;

        this.sidePaneManager = frame.getSidePaneManager();
        this.frame = frame;
        this.tableModel = new MainTableDataModel(getBibDatabaseContext());

        citationStyleCache = new CitationStyleCache(bibDatabaseContext);
        annotationCache = new FileAnnotationCache(bibDatabaseContext);

        setupMainPanel();

        setupActions();

        this.getDatabase().registerListener(new SearchListener());

        // ensure that at each addition of a new entry, the entry is added to the groups interface
        this.bibDatabaseContext.getDatabase().registerListener(new GroupTreeListener());

        Optional<File> file = bibDatabaseContext.getDatabaseFile();
        if (file.isPresent()) {
            // Register so we get notifications about outside changes to the file.
            try {
                fileMonitorHandle = Globals.getFileUpdateMonitor().addUpdateListener(this, file.get());
            } catch (IOException ex) {
                LOGGER.warn("Could not register FileUpdateMonitor", ex);
            }
        } else {
            if (bibDatabaseContext.getDatabase().hasEntries()) {
                // if the database is not empty and no file is assigned,
                // the database came from an import and has to be treated somehow
                // -> mark as changed
                this.baseChanged = true;
            }
        }
    }

    public static void runWorker(AbstractWorker worker) throws Exception {
        // This part uses Spin's features:
        Runnable wrk = worker.getWorker();
        // The Worker returned by getWorker() has been wrapped
        // by Spin.off(), which makes its methods be run in
        // a different thread from the EDT.
        CallBack clb = worker.getCallBack();

        worker.init(); // This method runs in this same thread, the EDT.
        // Useful for initial GUI actions, like printing a message.

        // The CallBack returned by getCallBack() has been wrapped
        // by Spin.over(), which makes its methods be run on
        // the EDT.
        wrk.run(); // Runs the potentially time-consuming action
        // without freezing the GUI. The magic is that THIS line
        // of execution will not continue until run() is finished.
        clb.update(); // Runs the update() method on the EDT.
    }

    // Returns a collection of AutoCompleters, which are populated from the current library
    public ContentAutoCompleters getAutoCompleters() {
        return autoCompleters;
    }

    public String getTabTitle() {
        StringBuilder title = new StringBuilder();
        DatabaseLocation databaseLocation = this.bibDatabaseContext.getLocation();
        boolean isAutosaveEnabled = Globals.prefs.getBoolean(JabRefPreferences.LOCAL_AUTO_SAVE);

        if (databaseLocation == DatabaseLocation.LOCAL) {
            if (this.bibDatabaseContext.getDatabaseFile().isPresent()) {
                // check if file is modified
                String changeFlag = isModified() && !isAutosaveEnabled ? "*" : "";
                title.append(this.bibDatabaseContext.getDatabaseFile().get().getName()).append(changeFlag);
            } else {
                title.append(GUIGlobals.UNTITLED_TITLE);

                if (getDatabase().hasEntries()) {
                    // if the database is not empty and no file is assigned,
                    // the database came from an import and has to be treated somehow
                    // -> mark as changed
                    // This also happens internally at basepanel to ensure consistency line 224
                    title.append('*');
                }
            }
        } else if (databaseLocation == DatabaseLocation.SHARED) {
            title.append(
                    this.bibDatabaseContext.getDBMSSynchronizer().getDBName() + " [" + Localization.lang("shared")
                            + "]");
        }

        return title.toString();
    }

    public boolean isModified() {
        return baseChanged;
    }

    public BasePanelMode getMode() {
        return mode;
    }

    public void setMode(BasePanelMode mode) {
        this.mode = mode;
    }

    public JabRefFrame frame() {
        return frame;
    }

    public void output(String s) {
        frame.output(s);
    }

    private void setupActions() {
        SaveDatabaseAction saveAction = new SaveDatabaseAction(this);
        CleanupAction cleanUpAction = new CleanupAction(this, Globals.prefs);

        actions.put(Actions.UNDO, undoAction);
        actions.put(Actions.REDO, redoAction);

        actions.put(Actions.FOCUS_TABLE, (BaseAction) () -> {
            mainTable.requestFocus();
        });

        // The action for opening an entry editor.
        actions.put(Actions.EDIT, (BaseAction) selectionListener::editSignalled);

        // The action for saving a database.
        actions.put(Actions.SAVE, saveAction);

        actions.put(Actions.SAVE_AS, (BaseAction) saveAction::saveAs);

        actions.put(Actions.SAVE_SELECTED_AS, new SaveSelectedAction(SavePreferences.DatabaseSaveType.ALL));

        actions.put(Actions.SAVE_SELECTED_AS_PLAIN,
                new SaveSelectedAction(SavePreferences.DatabaseSaveType.PLAIN_BIBTEX));

        // The action for copying selected entries.
        actions.put(Actions.COPY, (BaseAction) () -> copy());

        actions.put(Actions.PRINT_PREVIEW, new PrintPreviewAction());

        actions.put(Actions.CUT, (BaseAction) this::cut);

        //when you modify this action be sure to adjust Actions.CUT,
        //they are the same except of the Localization, delete confirmation and Actions.COPY call
        actions.put(Actions.DELETE, (BaseAction) () -> delete(false));

        // The action for pasting entries or cell contents.
        //  - more robust detection of available content flavors (doesn't only look at first one offered)
        //  - support for parsing string-flavor clipboard contents which are bibtex entries.
        //    This allows you to (a) paste entire bibtex entries from a text editor, web browser, etc
        //                       (b) copy and paste entries between multiple instances of JabRef (since
        //         only the text representation seems to get as far as the X clipboard, at least on my system)
        actions.put(Actions.PASTE, (BaseAction) () -> paste());

        actions.put(Actions.SELECT_ALL, (BaseAction) mainTable::selectAll);

        // The action for opening the preamble editor
        actions.put(Actions.EDIT_PREAMBLE, (BaseAction) () -> {
            if (preambleEditor == null) {
                PreambleEditor form = new PreambleEditor(frame, BasePanel.this, bibDatabaseContext.getDatabase());
                form.setLocationRelativeTo(frame);
                form.setVisible(true);
                preambleEditor = form;
            } else {
                preambleEditor.setVisible(true);
            }

        });

        // The action for opening the string editor
        actions.put(Actions.EDIT_STRINGS, (BaseAction) () -> {
            if (stringDialog == null) {
                StringDialog form = new StringDialog(frame, BasePanel.this, bibDatabaseContext.getDatabase());
                form.setVisible(true);
                stringDialog = form;
            } else {
                stringDialog.setVisible(true);
            }

        });

        actions.put(FindUnlinkedFilesDialog.ACTION_COMMAND, (BaseAction) () -> {
            final FindUnlinkedFilesDialog dialog = new FindUnlinkedFilesDialog(frame, frame, BasePanel.this);
            dialog.setLocationRelativeTo(frame);
            dialog.setVisible(true);
        });

        // The action for auto-generating keys.
        actions.put(Actions.MAKE_KEY, new AbstractWorker() {

            List<BibEntry> entries;
            int numSelected;
            boolean canceled;

            // Run first, in EDT:
            @Override
            public void init() {
                entries = getSelectedEntries();
                numSelected = entries.size();

                if (entries.isEmpty()) { // None selected. Inform the user to select entries first.
                    JOptionPane.showMessageDialog(frame,
                            Localization.lang("First select the entries you want keys to be generated for."),
                            Localization.lang("Autogenerate BibTeX keys"), JOptionPane.INFORMATION_MESSAGE);
                    return;
                }
                frame.block();
                output(formatOutputMessage(Localization.lang("Generating BibTeX key for"), numSelected));
            }

            // Run second, on a different thread:
            @Override
            public void run() {
                // We don't want to generate keys for entries which already have one thus remove the entries
                if (Globals.prefs.getBoolean(JabRefPreferences.AVOID_OVERWRITING_KEY)) {
                    entries.removeIf(BibEntry::hasCiteKey);

                    // if we're going to override some cite keys warn the user about it
                } else if (Globals.prefs.getBoolean(JabRefPreferences.WARN_BEFORE_OVERWRITING_KEY)) {
                    if (entries.parallelStream().anyMatch(BibEntry::hasCiteKey)) {
                        CheckBoxMessage cbm = new CheckBoxMessage(
                                Localization.lang("One or more keys will be overwritten. Continue?"),
                                Localization.lang("Disable this confirmation dialog"), false);
                        final int answer = JOptionPane.showConfirmDialog(frame, cbm,
                                Localization.lang("Overwrite keys"), JOptionPane.YES_NO_OPTION);
                        Globals.prefs.putBoolean(JabRefPreferences.WARN_BEFORE_OVERWRITING_KEY, !cbm.isSelected());

                        // The user doesn't want to overide cite keys
                        if (answer == JOptionPane.NO_OPTION) {
                            canceled = true;
                            return;
                        }
                    }
                }

                // generate the new cite keys for each entry
                final NamedCompound ce = new NamedCompound(Localization.lang("Autogenerate BibTeX keys"));
                AbstractBibtexKeyPattern citeKeyPattern = bibDatabaseContext.getMetaData()
                        .getCiteKeyPattern(Globals.prefs.getBibtexKeyPatternPreferences().getKeyPattern());
                for (BibEntry entry : entries) {
                    String oldCiteKey = entry.getCiteKeyOptional().orElse("");
                    BibtexKeyPatternUtil.makeAndSetLabel(citeKeyPattern, bibDatabaseContext.getDatabase(),
                            entry, Globals.prefs.getBibtexKeyPatternPreferences());
                    String newCiteKey = entry.getCiteKeyOptional().orElse("");
                    if (!oldCiteKey.equals(newCiteKey)) {
                        ce.addEdit(new UndoableKeyChange(entry, oldCiteKey, newCiteKey));
                    }
                }
                ce.end();

                // register the undo event only if new cite keys were generated
                if (ce.hasEdits()) {
                    getUndoManager().addEdit(ce);
                }
            }

            // Run third, on EDT:
            @Override
            public void update() {
                if (canceled) {
                    frame.unblock();
                    return;
                }
                markBaseChanged();
                numSelected = entries.size();

                ////////////////////////////////////////////////////////////////////////////////
                //          Prevent selection loss for autogenerated BibTeX-Keys
                ////////////////////////////////////////////////////////////////////////////////
                for (final BibEntry bibEntry : entries) {
                    SwingUtilities.invokeLater(() -> {
                        final int row = mainTable.findEntry(bibEntry);
                        if ((row >= 0) && (mainTable.getSelectedRowCount() < entries.size())) {
                            mainTable.addRowSelectionInterval(row, row);
                        }
                    });
                }
                ////////////////////////////////////////////////////////////////////////////////
                output(formatOutputMessage(Localization.lang("Generated BibTeX key for"), numSelected));
                frame.unblock();
            }
        });

        // The action for cleaning up entry.
        actions.put(Actions.CLEANUP, cleanUpAction);

        actions.put(Actions.MERGE_ENTRIES, (BaseAction) () -> new MergeEntriesDialog(BasePanel.this));

        actions.put(Actions.SEARCH, (BaseAction) frame.getGlobalSearchBar()::focus);
        actions.put(Actions.GLOBAL_SEARCH, (BaseAction) frame.getGlobalSearchBar()::performGlobalSearch);

        // The action for copying the selected entry's key.
        actions.put(Actions.COPY_KEY, (BaseAction) () -> copyKey());

        // The action for copying the selected entry's title.
        actions.put(Actions.COPY_TITLE, (BaseAction) () -> copyTitle());

        // The action for copying a cite for the selected entry.
        actions.put(Actions.COPY_CITE_KEY, (BaseAction) () -> copyCiteKey());

        // The action for copying the BibTeX key and the title for the first selected entry
        actions.put(Actions.COPY_KEY_AND_TITLE, (BaseAction) () -> copyKeyAndTitle());

        actions.put(Actions.COPY_CITATION_ASCII_DOC,
                (BaseAction) () -> copyCitationToClipboard(CitationStyleOutputFormat.ASCII_DOC));
        actions.put(Actions.COPY_CITATION_XSLFO,
                (BaseAction) () -> copyCitationToClipboard(CitationStyleOutputFormat.XSL_FO));
        actions.put(Actions.COPY_CITATION_HTML,
                (BaseAction) () -> copyCitationToClipboard(CitationStyleOutputFormat.HTML));
        actions.put(Actions.COPY_CITATION_RTF,
                (BaseAction) () -> copyCitationToClipboard(CitationStyleOutputFormat.RTF));
        actions.put(Actions.COPY_CITATION_TEXT,
                (BaseAction) () -> copyCitationToClipboard(CitationStyleOutputFormat.TEXT));

        // The action for copying the BibTeX keys as hyperlinks to the urls of the selected entries
        actions.put(Actions.COPY_KEY_AND_LINK, new CopyBibTeXKeyAndLinkAction(mainTable));

        actions.put(Actions.MERGE_DATABASE, new AppendDatabaseAction(frame, this));

        actions.put(Actions.ADD_FILE_LINK, new AttachFileAction(this));

        actions.put(Actions.OPEN_EXTERNAL_FILE, (BaseAction) () -> openExternalFile());

        actions.put(Actions.OPEN_FOLDER, (BaseAction) () -> JabRefExecutorService.INSTANCE.execute(() -> {
            final List<Path> files = FileUtil.getListOfLinkedFiles(mainTable.getSelectedEntries(),
                    bibDatabaseContext.getFileDirectoriesAsPaths(Globals.prefs.getFileDirectoryPreferences()));
            for (final Path f : files) {
                try {
                    JabRefDesktop.openFolderAndSelectFile(f.toAbsolutePath());
                } catch (IOException e) {
                    LOGGER.info("Could not open folder", e);
                }
            }
        }));

        actions.put(Actions.OPEN_CONSOLE, (BaseAction) () -> JabRefDesktop
                .openConsole(frame.getCurrentBasePanel().getBibDatabaseContext().getDatabaseFile().orElse(null)));

        actions.put(Actions.PULL_CHANGES_FROM_SHARED_DATABASE, (BaseAction) () -> {
            DBMSSynchronizer dbmsSynchronizer = frame.getCurrentBasePanel().getBibDatabaseContext()
                    .getDBMSSynchronizer();
            dbmsSynchronizer.pullChanges();
        });

        actions.put(Actions.OPEN_URL, new OpenURLAction());

        actions.put(Actions.MERGE_WITH_FETCHED_ENTRY, new MergeWithFetchedEntryAction(this));

        actions.put(Actions.REPLACE_ALL, (BaseAction) () -> {
            final ReplaceStringDialog rsd = new ReplaceStringDialog(frame);
            rsd.setVisible(true);
            if (!rsd.okPressed()) {
                return;
            }
            int counter = 0;
            final NamedCompound ce = new NamedCompound(Localization.lang("Replace string"));
            if (rsd.selOnly()) {
                for (BibEntry be : mainTable.getSelectedEntries()) {
                    counter += rsd.replace(be, ce);
                }
            } else {
                for (BibEntry entry : bibDatabaseContext.getDatabase().getEntries()) {
                    counter += rsd.replace(entry, ce);
                }
            }

            output(Localization.lang("Replaced") + ' ' + counter + ' '
                    + (counter == 1 ? Localization.lang("occurrence") : Localization.lang("occurrences")) + '.');
            if (counter > 0) {
                ce.end();
                getUndoManager().addEdit(ce);
                markBaseChanged();
            }
        });

        actions.put(Actions.DUPLI_CHECK,
                (BaseAction) () -> JabRefExecutorService.INSTANCE.execute(new DuplicateSearch(BasePanel.this)));

        actions.put(Actions.PLAIN_TEXT_IMPORT, (BaseAction) () -> {
            // get Type of new entry
            EntryTypeDialog etd = new EntryTypeDialog(frame);
            etd.setLocationRelativeTo(BasePanel.this);
            etd.setVisible(true);
            EntryType tp = etd.getChoice();
            if (tp == null) {
                return;
            }

            BibEntry bibEntry = new BibEntry(tp.getName());
            TextInputDialog tidialog = new TextInputDialog(frame, bibEntry);
            tidialog.setLocationRelativeTo(BasePanel.this);
            tidialog.setVisible(true);

            if (tidialog.okPressed()) {
                UpdateField.setAutomaticFields(Collections.singletonList(bibEntry), false, false,
                        Globals.prefs.getUpdateFieldPreferences());
                insertEntry(bibEntry);
            }
        });

        actions.put(Actions.MARK_ENTRIES, new MarkEntriesAction(frame, 0));

        actions.put(Actions.UNMARK_ENTRIES, (BaseAction) () -> {
            try {
                List<BibEntry> bes = mainTable.getSelectedEntries();
                if (bes.isEmpty()) {
                    output(Localization.lang("This operation requires one or more entries to be selected."));
                    return;
                }
                NamedCompound ce = new NamedCompound(Localization.lang("Unmark entries"));
                for (BibEntry be : bes) {
                    EntryMarker.unmarkEntry(be, false, bibDatabaseContext.getDatabase(), ce);
                }
                ce.end();
                getUndoManager().addEdit(ce);
                markBaseChanged();
                String outputStr;
                if (bes.size() == 1) {
                    outputStr = Localization.lang("Unmarked selected entry");
                } else {
                    outputStr = Localization.lang("Unmarked all %0 selected entries", Integer.toString(bes.size()));
                }
                output(outputStr);
            } catch (Throwable ex) {
                LOGGER.warn("Could not unmark", ex);
            }
        });

        actions.put(Actions.UNMARK_ALL, (BaseAction) () -> {
            NamedCompound ce = new NamedCompound(Localization.lang("Unmark all"));

            for (BibEntry be : bibDatabaseContext.getDatabase().getEntries()) {
                EntryMarker.unmarkEntry(be, false, bibDatabaseContext.getDatabase(), ce);
            }
            ce.end();
            getUndoManager().addEdit(ce);
            markBaseChanged();
            output(Localization.lang("Unmarked all entries"));
        });

        // Note that we can't put the number of entries that have been reverted into the undoText as the concrete number cannot be injected
        actions.put(new SpecialFieldValueViewModel(SpecialField.RELEVANCE.getValues().get(0)).getActionName(),
                new SpecialFieldViewModel(SpecialField.RELEVANCE).getSpecialFieldAction(
                        SpecialField.RELEVANCE.getValues().get(0), frame));
        actions.put(new SpecialFieldValueViewModel(SpecialField.QUALITY.getValues().get(0)).getActionName(),
                new SpecialFieldViewModel(SpecialField.QUALITY)
                        .getSpecialFieldAction(SpecialField.QUALITY.getValues().get(0), frame));
        actions.put(new SpecialFieldValueViewModel(SpecialField.PRINTED.getValues().get(0)).getActionName(),
                new SpecialFieldViewModel(SpecialField.PRINTED).getSpecialFieldAction(
                        SpecialField.PRINTED.getValues().get(0), frame));

        for (SpecialFieldValue prio : SpecialField.PRIORITY.getValues()) {
            actions.put(new SpecialFieldValueViewModel(prio).getActionName(),
                    new SpecialFieldViewModel(SpecialField.PRIORITY).getSpecialFieldAction(prio, this.frame));
        }
        for (SpecialFieldValue rank : SpecialField.RANKING.getValues()) {
            actions.put(new SpecialFieldValueViewModel(rank).getActionName(),
                    new SpecialFieldViewModel(SpecialField.RANKING).getSpecialFieldAction(rank, this.frame));
        }
        for (SpecialFieldValue status : SpecialField.READ_STATUS.getValues()) {
            actions.put(new SpecialFieldValueViewModel(status).getActionName(),
                    new SpecialFieldViewModel(SpecialField.READ_STATUS).getSpecialFieldAction(status, this.frame));
        }

        actions.put(Actions.TOGGLE_PREVIEW, (BaseAction) () -> {
            PreviewPreferences previewPreferences = Globals.prefs.getPreviewPreferences();
            boolean enabled = !previewPreferences.isPreviewPanelEnabled();
            PreviewPreferences newPreviewPreferences = previewPreferences
                    .getBuilder()
                    .withPreviewPanelEnabled(enabled)
                    .build();
            Globals.prefs.storePreviewPreferences(newPreviewPreferences);
            setPreviewActiveBasePanels(enabled);
            frame.setPreviewToggle(enabled);
        });

        actions.put(Actions.NEXT_PREVIEW_STYLE, (BaseAction) selectionListener::nextPreviewStyle);
        actions.put(Actions.PREVIOUS_PREVIEW_STYLE, (BaseAction) selectionListener::previousPreviewStyle);

        actions.put(Actions.MANAGE_SELECTORS, (BaseAction) () -> {
            ContentSelectorDialog csd = new ContentSelectorDialog(frame, frame, BasePanel.this, false, null);
            csd.setLocationRelativeTo(frame);
            csd.setVisible(true);
        });

        actions.put(Actions.EXPORT_TO_CLIPBOARD, new ExportToClipboardAction(frame));
        actions.put(Actions.SEND_AS_EMAIL, new SendAsEMailAction(frame));

        actions.put(Actions.WRITE_XMP, new WriteXMPAction(this));

        actions.put(Actions.ABBREVIATE_ISO, new AbbreviateAction(this, true));
        actions.put(Actions.ABBREVIATE_MEDLINE, new AbbreviateAction(this, false));
        actions.put(Actions.UNABBREVIATE, new UnabbreviateAction(this));
        actions.put(Actions.AUTO_SET_FILE, new SynchronizeFileField(this));

        actions.put(Actions.BACK, (BaseAction) BasePanel.this::back);
        actions.put(Actions.FORWARD, (BaseAction) BasePanel.this::forward);

        actions.put(Actions.RESOLVE_DUPLICATE_KEYS, new SearchFixDuplicateLabels(this));

        actions.put(Actions.ADD_TO_GROUP, new GroupAddRemoveDialog(this, true, false));
        actions.put(Actions.REMOVE_FROM_GROUP, new GroupAddRemoveDialog(this, false, false));
        actions.put(Actions.MOVE_TO_GROUP, new GroupAddRemoveDialog(this, true, true));

        actions.put(Actions.DOWNLOAD_FULL_TEXT, new FindFullTextAction(this));
    }

    /**
     * Generates and copies citations based on the selected entries to the clipboard
     * @param outputFormat the desired {@link CitationStyleOutputFormat}
     */
    private void copyCitationToClipboard(CitationStyleOutputFormat outputFormat) {
        new CitationStyleToClipboardWorker(this, outputFormat).execute();
    }

    private void copy() {
        List<BibEntry> bes = mainTable.getSelectedEntries();

        if (bes.isEmpty()) {
            // The user maybe selected a single cell.
            // TODO: Check if this can actually happen
            int[] rows = mainTable.getSelectedRows();
            int[] cols = mainTable.getSelectedColumns();
            if ((cols.length == 1) && (rows.length == 1)) {
                // Copy single value.
                Object o = mainTable.getValueAt(rows[0], cols[0]);
                if (o != null) {
                    StringSelection ss = new StringSelection(o.toString());
                    Toolkit.getDefaultToolkit().getSystemClipboard().setContents(ss, BasePanel.this);

                    output(Localization.lang("Copied cell contents") + '.');
                }
            }
        } else {
            TransferableBibtexEntry trbe = new TransferableBibtexEntry(bes);
            // ! look at ClipBoardManager
            Toolkit.getDefaultToolkit().getSystemClipboard().setContents(trbe, BasePanel.this);
            output(formatOutputMessage(Localization.lang("Copied"), bes.size()));
        }
    }

    private void cut() {
        runCommand(Actions.COPY);
        // cannot call runCommand(Actions.DELETE), b/c it will call delete(false) with the wrong parameter
        delete(true);
    }

    /**
     * Removes the selected entries from the database
     * @param cut If false the user will get asked if he really wants to delete the entries, and it will be localized
     *            as "deleted".
     *            If true the action will be localized as "cut"
     */
    private void delete(boolean cut) {
        List<BibEntry> entries = mainTable.getSelectedEntries();
        if (entries.isEmpty()) {
            return;
        }
        if (!cut && !showDeleteConfirmationDialog(entries.size())) {
            return;
        }

        // select the next entry to stay at the same place as before (or the previous if we're already at the end)
        if (mainTable.getSelectedRow() != (mainTable.getRowCount() - 1)) {
            selectNextEntry();
        } else {
            selectPreviousEntry();
        }

        NamedCompound compound;
        if (cut) {
            compound = new NamedCompound(
                    (entries.size() > 1 ? Localization.lang("cut entries") : Localization.lang("cut entry")));
        } else {
            compound = new NamedCompound(
                    (entries.size() > 1 ? Localization.lang("delete entries") : Localization.lang("delete entry")));
        }
        for (BibEntry entry : entries) {
            compound.addEdit(new UndoableRemoveEntry(bibDatabaseContext.getDatabase(), entry, BasePanel.this));
            bibDatabaseContext.getDatabase().removeEntry(entry);
            ensureNotShowingBottomPanel(entry);
        }
        compound.end();
        getUndoManager().addEdit(compound);

        markBaseChanged();
        frame.output(
                formatOutputMessage(cut ? Localization.lang("Cut") : Localization.lang("Deleted"), entries.size()));

        // prevent the main table from loosing focus
        mainTable.requestFocus();
    }

    private void paste() {
        Collection<BibEntry> bes = new ClipBoardManager().extractBibEntriesFromClipboard();

        // finally we paste in the entries (if any), which either came from TransferableBibtexEntries
        // or were parsed from a string
        if (!bes.isEmpty()) {

            NamedCompound ce = new NamedCompound(
                    (bes.size() > 1 ? Localization.lang("paste entries") : Localization.lang("paste entry")));

            // Store the first inserted bibtexentry.
            // bes[0] does not work as bes[0] is first clonded,
            // then inserted.
            // This entry is used to open up an entry editor
            // for the first inserted entry.
            BibEntry firstBE = null;

            for (BibEntry be1 : bes) {

                BibEntry be = (BibEntry) be1.clone();
                if (firstBE == null) {
                    firstBE = be;
                }
                UpdateField.setAutomaticFields(be, Globals.prefs.getUpdateFieldPreferences());

                // We have to clone the
                // entries, since the pasted
                // entries must exist
                // independently of the copied
                // ones.
                bibDatabaseContext.getDatabase().insertEntry(be);

                ce.addEdit(new UndoableInsertEntry(bibDatabaseContext.getDatabase(), be, BasePanel.this));

            }
            ce.end();
            getUndoManager().addEdit(ce);
            output(formatOutputMessage(Localization.lang("Pasted"), bes.size()));
            markBaseChanged();

            highlightEntry(firstBE);
            mainTable.requestFocus();

            if (Globals.prefs.getBoolean(JabRefPreferences.AUTO_OPEN_FORM)) {
                selectionListener.editSignalled(firstBE);
            }
        }
    }

    private void copyTitle() {
        List<BibEntry> selectedBibEntries = mainTable.getSelectedEntries();
        if (!selectedBibEntries.isEmpty()) {
            storeCurrentEdit();

            // Collect all non-null titles.
            List<String> titles = selectedBibEntries.stream()
                    .filter(bibEntry -> bibEntry.getTitle().isPresent())
                    .map(bibEntry -> bibEntry.getTitle().get())
                    .collect(Collectors.toList());

            if (titles.isEmpty()) {
                output(Localization.lang("None of the selected entries have titles."));
                return;
            }
            StringSelection ss = new StringSelection(String.join("\n", titles));
            Toolkit.getDefaultToolkit().getSystemClipboard().setContents(ss, BasePanel.this);

            if (titles.size() == selectedBibEntries.size()) {
                // All entries had titles.
                output((selectedBibEntries.size() > 1 ? Localization.lang("Copied titles") : Localization
                        .lang("Copied title")) + '.');
            } else {
                output(Localization.lang("Warning: %0 out of %1 entries have undefined title.",
                        Integer.toString(selectedBibEntries.size() - titles.size()),
                        Integer.toString(selectedBibEntries.size())));
            }
        }
    }

    private void copyCiteKey() {
        List<BibEntry> bes = mainTable.getSelectedEntries();
        if (!bes.isEmpty()) {
            storeCurrentEdit();
            List<String> keys = new ArrayList<>(bes.size());
            // Collect all non-null keys.
            for (BibEntry be : bes) {
                be.getCiteKeyOptional().ifPresent(keys::add);
            }
            if (keys.isEmpty()) {
                output(Localization.lang("None of the selected entries have BibTeX keys."));
                return;
            }

            String sb = String.join(",", keys);
            StringSelection ss = new StringSelection("\\cite{" + sb + '}');
            Toolkit.getDefaultToolkit().getSystemClipboard().setContents(ss, BasePanel.this);

            if (keys.size() == bes.size()) {
                // All entries had keys.
                output(bes.size() > 1 ? Localization.lang("Copied keys") : Localization.lang("Copied key") + '.');
            } else {
                output(Localization.lang("Warning: %0 out of %1 entries have undefined BibTeX key.",
                        Integer.toString(bes.size() - keys.size()), Integer.toString(bes.size())));
            }
        }
    }

    private void copyKey() {
        List<BibEntry> bes = mainTable.getSelectedEntries();
        if (!bes.isEmpty()) {
            storeCurrentEdit();
            List<String> keys = new ArrayList<>(bes.size());
            // Collect all non-null keys.
            for (BibEntry be : bes) {
                be.getCiteKeyOptional().ifPresent(keys::add);
            }
            if (keys.isEmpty()) {
                output(Localization.lang("None of the selected entries have BibTeX keys."));
                return;
            }

            StringSelection ss = new StringSelection(String.join(",", keys));
            Toolkit.getDefaultToolkit().getSystemClipboard().setContents(ss, BasePanel.this);

            if (keys.size() == bes.size()) {
                // All entries had keys.
                output((bes.size() > 1 ? Localization.lang("Copied keys") : Localization.lang("Copied key")) + '.');
            } else {
                output(Localization.lang("Warning: %0 out of %1 entries have undefined BibTeX key.",
                        Integer.toString(bes.size() - keys.size()), Integer.toString(bes.size())));
            }
        }
    }

    private void copyKeyAndTitle() {
        List<BibEntry> bes = mainTable.getSelectedEntries();
        if (!bes.isEmpty()) {
            storeCurrentEdit();

            // OK: in a future version, this string should be configurable to allow arbitrary exports
            StringReader sr = new StringReader(
                    "\\bibtexkey - \\begin{title}\\format[RemoveBrackets]{\\title}\\end{title}\n");
            Layout layout;
            try {
                layout = new LayoutHelper(sr,
                        Globals.prefs.getLayoutFormatterPreferences(Globals.journalAbbreviationLoader))
                                .getLayoutFromText();
            } catch (IOException e) {
                LOGGER.info("Could not get layout", e);
                return;
            }

            StringBuilder sb = new StringBuilder();

            int copied = 0;
            // Collect all non-null keys.
            for (BibEntry be : bes) {
                if (be.hasCiteKey()) {
                    copied++;
                    sb.append(layout.doLayout(be, bibDatabaseContext.getDatabase()));
                }
            }

            if (copied == 0) {
                output(Localization.lang("None of the selected entries have BibTeX keys."));
                return;
            }

            final StringSelection ss = new StringSelection(sb.toString());
            Toolkit.getDefaultToolkit().getSystemClipboard().setContents(ss, BasePanel.this);

            if (copied == bes.size()) {
                // All entries had keys.
                output((bes.size() > 1 ? Localization.lang("Copied keys") : Localization.lang("Copied key")) + '.');
            } else {
                output(Localization.lang("Warning: %0 out of %1 entries have undefined BibTeX key.",
                        Integer.toString(bes.size() - copied), Integer.toString(bes.size())));
            }
        }
    }

    private void openExternalFile() {
        JabRefExecutorService.INSTANCE.execute(() -> {
            final List<BibEntry> bes = mainTable.getSelectedEntries();
            if (bes.size() != 1) {
                output(Localization.lang("This operation requires exactly one item to be selected."));
                return;
            }

            final BibEntry entry = bes.get(0);
            if (!entry.hasField(FieldName.FILE)) {
                // no bibtex field
                new SearchAndOpenFile(entry, BasePanel.this).searchAndOpen();
                return;
            }
            FileListTableModel fileListTableModel = new FileListTableModel();
            entry.getField(FieldName.FILE).ifPresent(fileListTableModel::setContent);
            if (fileListTableModel.getRowCount() == 0) {
                // content in BibTeX field is not readable
                new SearchAndOpenFile(entry, BasePanel.this).searchAndOpen();
                return;
            }
            FileListEntry flEntry = fileListTableModel.getEntry(0);
            ExternalFileMenuItem item = new ExternalFileMenuItem(frame(), entry, "", flEntry.getLink(),
                    flEntry.getType().get().getIcon(), bibDatabaseContext, flEntry.getType());
            item.doClick();
        });
    }

    /**
     * This method is called from JabRefFrame if a database specific action is requested by the user. Runs the command
     * if it is defined, or prints an error message to the standard error stream.
     *
     * @param _command The name of the command to run.
     */
    public void runCommand(final String _command) {
        if (!actions.containsKey(_command)) {
            LOGGER.info("No action defined for '" + _command + '\'');
            return;
        }

        Object o = actions.get(_command);
        try {
            if (o instanceof BaseAction) {
                ((BaseAction) o).action();
            } else {
                runWorker((AbstractWorker) o);
            }
        } catch (Throwable ex) {
            // If the action has blocked the JabRefFrame before crashing, we need to unblock it.
            // The call to unblock will simply hide the glasspane, so there is no harm in calling
            // it even if the frame hasn't been blocked.
            frame.unblock();
            LOGGER.error("runCommand error: " + ex.getMessage(), ex);
        }
    }

    private boolean saveDatabase(File file, boolean selectedOnly, Charset enc,
            SavePreferences.DatabaseSaveType saveType) throws SaveException {
        SaveSession session;
        frame.block();
        final String SAVE_DATABASE = Localization.lang("Save library");
        try {
            SavePreferences prefs = SavePreferences.loadForSaveFromPreferences(Globals.prefs).withEncoding(enc)
                    .withSaveType(saveType);
            BibtexDatabaseWriter<SaveSession> databaseWriter = new BibtexDatabaseWriter<>(
                    FileSaveSession::new);
            if (selectedOnly) {
                session = databaseWriter.savePartOfDatabase(bibDatabaseContext, mainTable.getSelectedEntries(), prefs);
            } else {
                session = databaseWriter.saveDatabase(bibDatabaseContext, prefs);
            }

            registerUndoableChanges(session);
        }
        // FIXME: not sure if this is really thrown anywhere
        catch (UnsupportedCharsetException ex) {
            JOptionPane.showMessageDialog(frame,
                    Localization.lang("Could not save file.") + ' '
                            + Localization.lang("Character encoding '%0' is not supported.", enc.displayName()),
                    SAVE_DATABASE, JOptionPane.ERROR_MESSAGE);
            throw new SaveException("rt");
        } catch (SaveException ex) {
            if (ex.specificEntry()) {
                // Error occurred during processing of the entry. Highlight it:
                highlightEntry(ex.getEntry());
                showEntry(ex.getEntry());
            } else {
                LOGGER.warn("Could not save", ex);
            }

            JOptionPane.showMessageDialog(frame, Localization.lang("Could not save file.") + "\n" + ex.getMessage(),
                    SAVE_DATABASE, JOptionPane.ERROR_MESSAGE);
            throw new SaveException("rt");

        } finally {
            frame.unblock();
        }

        boolean commit = true;
        if (!session.getWriter().couldEncodeAll()) {
            FormBuilder builder = FormBuilder.create()
                    .layout(new FormLayout("left:pref, 4dlu, fill:pref", "pref, 4dlu, pref"));
            JTextArea ta = new JTextArea(session.getWriter().getProblemCharacters());
            ta.setEditable(false);
            builder.add(Localization.lang("The chosen encoding '%0' could not encode the following characters:",
                    session.getEncoding().displayName())).xy(1, 1);
            builder.add(ta).xy(3, 1);
            builder.add(Localization.lang("What do you want to do?")).xy(1, 3);
            String tryDiff = Localization.lang("Try different encoding");
            int answer = JOptionPane.showOptionDialog(frame, builder.getPanel(), SAVE_DATABASE,
                    JOptionPane.YES_NO_CANCEL_OPTION, JOptionPane.WARNING_MESSAGE, null,
                    new String[] {Localization.lang("Save"), tryDiff, Localization.lang("Cancel")}, tryDiff);

            if (answer == JOptionPane.NO_OPTION) {
                // The user wants to use another encoding.
                Object choice = JOptionPane.showInputDialog(frame, Localization.lang("Select encoding"), SAVE_DATABASE,
                        JOptionPane.QUESTION_MESSAGE, null, Encodings.ENCODINGS_DISPLAYNAMES, enc);
                if (choice == null) {
                    commit = false;
                } else {
                    Charset newEncoding = Charset.forName((String) choice);
                    return saveDatabase(file, selectedOnly, newEncoding, saveType);

                }
            } else if (answer == JOptionPane.CANCEL_OPTION) {
                commit = false;
            }

        }

        if (commit) {
            session.commit(file.toPath());
            this.bibDatabaseContext.getMetaData().setEncoding(enc); // Make sure to remember which encoding we used.
        } else {
            session.cancel();
        }

        return commit;
    }

    public void registerUndoableChanges(SaveSession session) {
        NamedCompound ce = new NamedCompound(Localization.lang("Save actions"));
        for (FieldChange change : session.getFieldChanges()) {
            ce.addEdit(new UndoableFieldChange(change));
        }
        ce.end();
        if (ce.hasEdits()) {
            getUndoManager().addEdit(ce);
        }
    }

    /**
     * This method is called from JabRefFrame when the user wants to create a new entry. If the argument is null, the
     * user is prompted for an entry type.
     *
     * @param type The type of the entry to create.
     * @return The newly created BibEntry or null the operation was canceled by the user.
     */
    public BibEntry newEntry(EntryType type) {
        EntryType actualType = type;
        if (actualType == null) {
            // Find out what type is wanted.
            final EntryTypeDialog etd = new EntryTypeDialog(frame);
            // We want to center the dialog, to make it look nicer.
            etd.setLocationRelativeTo(frame);
            etd.setVisible(true);
            actualType = etd.getChoice();
        }
        if (actualType != null) { // Only if the dialog was not canceled.
            final BibEntry be = new BibEntry(actualType.getName());
            try {
                bibDatabaseContext.getDatabase().insertEntry(be);
                // Set owner/timestamp if options are enabled:
                List<BibEntry> list = new ArrayList<>();
                list.add(be);
                UpdateField.setAutomaticFields(list, true, true, Globals.prefs.getUpdateFieldPreferences());

                // Create an UndoableInsertEntry object.
                getUndoManager().addEdit(new UndoableInsertEntry(bibDatabaseContext.getDatabase(), be, BasePanel.this));
                output(Localization.lang("Added new '%0' entry.", actualType.getName().toLowerCase(Locale.ROOT)));

                // We are going to select the new entry. Before that, make sure that we are in
                // show-entry mode. If we aren't already in that mode, enter the WILL_SHOW_EDITOR
                // mode which makes sure the selection will trigger display of the entry editor
                // and adjustment of the splitter.
                if (mode != BasePanelMode.SHOWING_EDITOR) {
                    mode = BasePanelMode.WILL_SHOW_EDITOR;
                }

                highlightEntry(be);

                // The database just changed.
                markBaseChanged();

                final EntryEditor entryEditor = getEntryEditor(be);
                this.showEntryEditor(entryEditor);
                entryEditor.requestFocus();

                return be;
            } catch (KeyCollisionException ex) {
                LOGGER.info(ex.getMessage(), ex);
            }
        }
        return null;
    }

    /**
     * This method is called from JabRefFrame when the user wants to create a new entry.
     *
     * @param bibEntry The new entry.
     */
    public void insertEntry(final BibEntry bibEntry) {
        if (bibEntry != null) {
            try {
                bibDatabaseContext.getDatabase().insertEntry(bibEntry);
                if (Globals.prefs.getBoolean(JabRefPreferences.USE_OWNER)) {
                    // Set owner field to default value
                    UpdateField.setAutomaticFields(bibEntry, true, true, Globals.prefs.getUpdateFieldPreferences());
                }
                // Create an UndoableInsertEntry object.
                getUndoManager().addEdit(new UndoableInsertEntry(bibDatabaseContext.getDatabase(), bibEntry, BasePanel.this));
                output(Localization.lang("Added new '%0' entry.", bibEntry.getType()));

                markBaseChanged(); // The database just changed.
                if (Globals.prefs.getBoolean(JabRefPreferences.AUTO_OPEN_FORM)) {
                    selectionListener.editSignalled(bibEntry);
                }
                highlightEntry(bibEntry);
            } catch (KeyCollisionException ex) {
                LOGGER.info("Collision for bibtex key" + bibEntry.getId(), ex);
            }
        }
    }

    public void editEntryByIdAndFocusField(final String entryId, final String fieldName) {
        final Optional<BibEntry> entry = bibDatabaseContext.getDatabase().getEntryById(entryId);
        entry.ifPresent(e -> {
            mainTable.setSelected(mainTable.findEntry(e));
            selectionListener.editSignalled();
            final EntryEditor editor = getEntryEditor(e);
            editor.setFocusToField(fieldName);
            this.showEntryEditor(editor);
            editor.requestFocus();
        });
    }

    public void updateTableFont() {
        mainTable.updateFont();
    }

    private void createMainTable() {
        bibDatabaseContext.getDatabase().registerListener(tableModel.getListSynchronizer());
        bibDatabaseContext.getDatabase().registerListener(SpecialFieldDatabaseChangeListener.getInstance());

        tableFormat = new MainTableFormat(bibDatabaseContext.getDatabase());
        tableFormat.updateTableFormat();
        mainTable = new MainTable(tableFormat, tableModel, frame, this);

        selectionListener = new MainTableSelectionListener(this, mainTable);
        mainTable.updateFont();
        mainTable.addSelectionListener(selectionListener);
        mainTable.addMouseListener(selectionListener);
        mainTable.addKeyListener(selectionListener);
        mainTable.addFocusListener(selectionListener);

        // Add the listener that binds selection to state manager (TODO: should be replaced by proper JavaFX binding as soon as table is implemented in JavaFX)
        mainTable.addSelectionListener(listEvent -> Platform
                .runLater(() -> Globals.stateManager.setSelectedEntries(mainTable.getSelectedEntries())));

        String clearSearch = "clearSearch";
        mainTable.getInputMap().put(Globals.getKeyPrefs().getKey(KeyBinding.CLEAR_SEARCH), clearSearch);
        mainTable.getActionMap().put(clearSearch, new AbstractAction() {

            @Override
            public void actionPerformed(ActionEvent e) {
                // need to close these here, b/c this action overshadows the responsible actions when the main table is selected
                switch (mode) {
                case SHOWING_NOTHING:
                    frame.getGlobalSearchBar().endSearch();
                    break;
                case SHOWING_PREVIEW:
                    getPreviewPanel().close();
                    break;
                case SHOWING_EDITOR:
                case WILL_SHOW_EDITOR:
                    getCurrentEditor().close();
                    break;
                default:
                    LOGGER.warn("unknown BasePanelMode: '" + mode + "', doing nothing");
                    break;
                }
            }
        });

        mainTable.getActionMap().put(Actions.CUT, new AbstractAction() {

            @Override
            public void actionPerformed(ActionEvent e) {
                try {
                    runCommand(Actions.CUT);
                } catch (Throwable ex) {
                    LOGGER.warn("Could not cut", ex);
                }
            }
        });
        mainTable.getActionMap().put(Actions.COPY, new AbstractAction() {

            @Override
            public void actionPerformed(ActionEvent e) {
                try {
                    runCommand(Actions.COPY);
                } catch (Throwable ex) {
                    LOGGER.warn("Could not copy", ex);
                }
            }
        });
        mainTable.getActionMap().put(Actions.PASTE, new AbstractAction() {

            @Override
            public void actionPerformed(ActionEvent e) {
                try {
                    runCommand(Actions.PASTE);
                } catch (Throwable ex) {
                    LOGGER.warn("Could not paste", ex);
                }
            }
        });

        mainTable.addKeyListener(new KeyAdapter() {

            @Override
            public void keyPressed(KeyEvent e) {
                final int keyCode = e.getKeyCode();
                final TreePath path = frame.getGroupSelector().getSelectionPath();
                final GroupTreeNodeViewModel node = path == null ? null : (GroupTreeNodeViewModel) path
                        .getLastPathComponent();

                if (e.isControlDown()) {
                    switch (keyCode) {
                    case KeyEvent.VK_PAGE_DOWN:
                        frame.nextTab.actionPerformed(null);
                        e.consume();
                        break;
                    case KeyEvent.VK_PAGE_UP:
                        frame.prevTab.actionPerformed(null);
                        e.consume();
                        break;
                    default:
                        break;
                    }
                } else if (keyCode == KeyEvent.VK_ENTER) {
                    e.consume();
                    try {
                        runCommand(Actions.EDIT);
                    } catch (Throwable ex) {
                        LOGGER.warn("Could not run action based on key press", ex);
                    }
                }
            }
        });
    }

    public void setupMainPanel() {
        splitPane = new JSplitPane(JSplitPane.VERTICAL_SPLIT);
        splitPane.setDividerSize(SPLIT_PANE_DIVIDER_SIZE);
        adjustSplitter(); // restore last splitting state (before mainTable is created as creation affects the stored size of the entryEditors)

        // check whether a mainTable already existed and a floatSearch was active
        boolean floatSearchActive = (mainTable != null) && (this.tableModel.getSearchState() == MainTableDataModel.DisplayOption.FLOAT);

        createMainTable();

        splitPane.setTopComponent(mainTable.getPane());

        // Remove borders
        splitPane.setBorder(BorderFactory.createEmptyBorder());
        setBorder(BorderFactory.createEmptyBorder());

        // If an entry is currently being shown, make sure it stays shown,
        // otherwise set the bottom component to null.
        if (mode == BasePanelMode.SHOWING_PREVIEW) {
            mode = BasePanelMode.SHOWING_NOTHING;
            highlightEntry(selectionListener.getPreview().getEntry());
        } else if (mode == BasePanelMode.SHOWING_EDITOR) {
            mode = BasePanelMode.SHOWING_NOTHING;
        } else {
            splitPane.setBottomComponent(null);
        }

        setLayout(new BorderLayout());
        removeAll();
        add(splitPane, BorderLayout.CENTER);

        // Set up name autocompleter for search:
        instantiateSearchAutoCompleter();
        this.getDatabase().registerListener(new SearchAutoCompleteListener());

        AutoCompletePreferences autoCompletePreferences = new AutoCompletePreferences(Globals.prefs);
        // Set up AutoCompleters for this panel:
        if (Globals.prefs.getBoolean(JabRefPreferences.AUTO_COMPLETE)) {
            autoCompleters = new ContentAutoCompleters(getDatabase(), bibDatabaseContext.getMetaData(),
                    autoCompletePreferences, Globals.journalAbbreviationLoader);
            // ensure that the autocompleters are in sync with entries
            this.getDatabase().registerListener(new AutoCompleteListener());
        } else {
            // create empty ContentAutoCompleters() if autoCompletion is deactivated
            autoCompleters = new ContentAutoCompleters();
        }

        // restore floating search result
        // (needed if preferences have been changed which causes a recreation of the main table)
        if (floatSearchActive) {
            mainTable.showFloatSearch();
        }

        splitPane.revalidate();
        revalidate();
        repaint();

        // saves the divider position as soon as it changes
        splitPane.addPropertyChangeListener(JSplitPane.DIVIDER_LOCATION_PROPERTY, event -> saveDividerLocation());
    }

    public void updateSearchManager() {
        frame.getGlobalSearchBar().setAutoCompleter(searchAutoCompleter);
    }

    private void instantiateSearchAutoCompleter() {
        AutoCompletePreferences autoCompletePreferences = new AutoCompletePreferences(Globals.prefs);
        AutoCompleterFactory autoCompleterFactory = new AutoCompleterFactory(autoCompletePreferences,
                Globals.journalAbbreviationLoader);
        searchAutoCompleter = autoCompleterFactory.getPersonAutoCompleter();
        for (BibEntry entry : bibDatabaseContext.getDatabase().getEntries()) {
            searchAutoCompleter.addBibtexEntry(entry);
        }
    }

    public void updatePreamble() {
        if (preambleEditor != null) {
            preambleEditor.updatePreamble();
        }
    }

    public void assureStringDialogNotEditing() {
        if (stringDialog != null) {
            stringDialog.assureNotEditing();
        }
    }

    public void updateStringDialog() {
        if (stringDialog != null) {
            stringDialog.refreshTable();
        }
    }

    public void adjustSplitter() {
        if (mode == BasePanelMode.SHOWING_PREVIEW) {
            splitPane.setDividerLocation(
                    splitPane.getHeight() - Globals.prefs.getPreviewPreferences().getPreviewPanelHeight());
        } else {
            splitPane.setDividerLocation(
                    splitPane.getHeight() - Globals.prefs.getInt(JabRefPreferences.ENTRY_EDITOR_HEIGHT));

        }
    }

    private boolean isShowingEditor() {
        return (splitPane.getBottomComponent() != null) && (splitPane.getBottomComponent() instanceof EntryEditor);
    }

    public void showEntry(final BibEntry be) {

        if (getShowing() == be) {
            if (splitPane.getBottomComponent() == null) {
                // This is the special occasion when showing is set to an
                // entry, but no entry editor is in fact shown. This happens
                // after Preferences dialog is closed, and it means that we
                // must make sure the same entry is shown again. We do this by
                // setting showing to null, and recursively calling this method.
                newEntryShowing(null);
                showEntry(be);
            }
            return;

        }

        String visName = null;
        if ((getShowing() != null) && isShowingEditor()) {
            visName = ((EntryEditor) splitPane.getBottomComponent()).getVisiblePanelName();
        }

        // We must instantiate a new editor.
        EntryEditor entryEditor = new EntryEditor(frame, BasePanel.this, be);
        if (visName != null) {
            entryEditor.setVisiblePanel(visName);
        }
        showEntryEditor(entryEditor);

        newEntryShowing(be);
        setEntryEditorEnabled(true); // Make sure it is enabled.
    }

    /**
     * Get an entry editor ready to edit the given entry. If an appropriate editor is already cached, it will be updated
     * and returned.
     *
     * @param entry The entry to be edited.
     * @return A suitable entry editor.
     */
    public EntryEditor getEntryEditor(BibEntry entry) {
        // We must instantiate a new editor. First make sure the old one stores its last edit:
        storeCurrentEdit();
        // Then start the new one:
        return new EntryEditor(frame, BasePanel.this, entry);
    }

    public EntryEditor getCurrentEditor() {
        return currentEditor;
    }

    /**
     * Sets the given entry editor as the bottom component in the split pane. If an entry editor already was shown,
     * makes sure that the divider doesn't move. Updates the mode to SHOWING_EDITOR.
     *
     * @param editor The entry editor to add.
     */
    public void showEntryEditor(EntryEditor editor) {
        if (mode == BasePanelMode.SHOWING_EDITOR) {
            Globals.prefs.putInt(JabRefPreferences.ENTRY_EDITOR_HEIGHT,
                    splitPane.getHeight() - splitPane.getDividerLocation());
        }
        mode = BasePanelMode.SHOWING_EDITOR;
        if (currentEditor != null) {
            currentEditor.setMovingToDifferentEntry();
        }
        currentEditor = editor;
        splitPane.setBottomComponent(editor);
        if (editor.getEntry() != getShowing()) {
            newEntryShowing(editor.getEntry());
        }
        adjustSplitter();
    }

    /**
     * Sets the given preview panel as the bottom component in the split panel. Updates the mode to SHOWING_PREVIEW.
     *
     * @param preview The preview to show.
     */
    public void showPreview(PreviewPanel preview) {
        mode = BasePanelMode.SHOWING_PREVIEW;
        splitPane.setBottomComponent(preview);
        adjustSplitter();
    }

    /**
     * Removes the bottom component.
     */
    public void hideBottomComponent() {
        mode = BasePanelMode.SHOWING_NOTHING;
        splitPane.setBottomComponent(null);
    }

    /**
     * This method selects the given entry, and scrolls it into view in the table. If an entryEditor is shown, it is
     * given focus afterwards.
     */
    public void highlightEntry(final BibEntry bibEntry) {
        highlightEntry(mainTable.findEntry(bibEntry));
    }

    /**
     * This method selects the entry on the given position, and scrolls it into view in the table.
     * If an entryEditor is shown, it is given focus afterwards.
     */
    public void highlightEntry(int pos) {
        if ((pos >= 0) && (pos < mainTable.getRowCount())) {
            mainTable.setRowSelectionInterval(pos, pos);
            mainTable.ensureVisible(pos);
        }
    }

    public void selectPreviousEntry() {
        highlightEntry(((mainTable.getSelectedRow() - 1) + mainTable.getRowCount()) % mainTable.getRowCount());
    }

    public void selectNextEntry() {
        highlightEntry((mainTable.getSelectedRow() + 1) % mainTable.getRowCount());
    }

    public void selectFirstEntry() {
        highlightEntry(0);
    }

    public void selectLastEntry() {
        highlightEntry(mainTable.getRowCount() - 1);
    }

    /**
     * This method is called from an EntryEditor when it should be closed. We relay to the selection listener, which
     * takes care of the rest.
     *
     * @param editor The entry editor to close.
     */
    public void entryEditorClosing(EntryEditor editor) {
        // Store divider location for next time:
        Globals.prefs.putInt(JabRefPreferences.ENTRY_EDITOR_HEIGHT,
                splitPane.getHeight() - splitPane.getDividerLocation());
        selectionListener.entryEditorClosing(editor);
    }

    /**
     * Closes the entry editor or preview panel if it is showing the given entry.
     */
    public void ensureNotShowingBottomPanel(BibEntry entry) {
        if (((mode == BasePanelMode.SHOWING_EDITOR) && (currentEditor.getEntry() == entry))
                || ((mode == BasePanelMode.SHOWING_PREVIEW) && (selectionListener.getPreview().getEntry() == entry))) {
            hideBottomComponent();
        }
    }

    public void updateEntryEditorIfShowing() {
        if (mode == BasePanelMode.SHOWING_EDITOR) {
            if (currentEditor.getDisplayedBibEntryType().equals(currentEditor.getEntry().getType())) {
                currentEditor.updateSource();
            } else {
                // The entry has changed type, so we must get a new editor.
                newEntryShowing(null);
                final EntryEditor newEditor = getEntryEditor(currentEditor.getEntry());
                showEntryEditor(newEditor);
            }
        }
    }

    /**
     * If an entry editor is showing, make sure its currently focused field stores its changes, if any.
     */
    public void storeCurrentEdit() {
        if (isShowingEditor()) {
            final EntryEditor editor = (EntryEditor) splitPane.getBottomComponent();
            editor.storeCurrentEdit();
        }
    }

    public void markBaseChanged() {
        baseChanged = true;

        if (SwingUtilities.isEventDispatchThread()) {
            markBasedChangedInternal();
        } else {
            try {
                SwingUtilities.invokeAndWait(() -> markBasedChangedInternal());
            } catch (InvocationTargetException | InterruptedException e) {
                LOGGER.info("Problem marking database as changed", e);
            }
        }

    }

    private void markBasedChangedInternal() {
        // Put an asterisk behind the filename to indicate the database has changed.
        frame.setWindowTitle();
        frame.updateAllTabTitles();
        // If the status line states that the base has been saved, we
        // remove this message, since it is no longer relevant. If a
        // different message is shown, we leave it.
        if (frame.getStatusLineText().startsWith(Localization.lang("Saved library"))) {
            frame.output(" ");
        }
    }

    public void markNonUndoableBaseChanged() {
        nonUndoableChange = true;
        markBaseChanged();
    }

    public void rebuildAllEntryEditors() {
        if (currentEditor != null) {
            currentEditor.rebuildPanels();
        }
    }

    private synchronized void markChangedOrUnChanged() {
        if (getUndoManager().hasChanged()) {
            if (!baseChanged) {
                markBaseChanged();
            }
        } else if (baseChanged && !nonUndoableChange) {
            baseChanged = false;
            if (getBibDatabaseContext().getDatabaseFile().isPresent()) {
                frame.setTabTitle(this, getTabTitle(), getBibDatabaseContext().getDatabaseFile().get().getAbsolutePath());
            } else {
                frame.setTabTitle(this, GUIGlobals.UNTITLED_TITLE, null);
            }
        }
        frame.setWindowTitle();
    }

    public BibDatabase getDatabase() {
        return bibDatabaseContext.getDatabase();
    }

    public void preambleEditorClosing() {
        preambleEditor = null;
    }

    public void stringsClosing() {
        stringDialog = null;
    }

    public void changeTypeOfSelectedEntries(String newType) {
        List<BibEntry> bes = mainTable.getSelectedEntries();
        changeType(bes, newType);
    }

    private void changeType(List<BibEntry> entries, String newType) {
        if ((entries == null) || (entries.isEmpty())) {
            LOGGER.error("At least one entry must be selected to be able to change the type.");
            return;
        }

        if (entries.size() > 1) {
            int choice = JOptionPane.showConfirmDialog(this,
                    Localization.lang("Multiple entries selected. Do you want to change the type of all these to '%0'?", newType),
                    Localization.lang("Change entry type"), JOptionPane.YES_NO_OPTION, JOptionPane.WARNING_MESSAGE);
            if (choice == JOptionPane.NO_OPTION) {
                return;
            }
        }

        NamedCompound compound = new NamedCompound(Localization.lang("Change entry type"));
        for (BibEntry entry : entries) {
            compound.addEdit(new UndoableChangeType(entry, entry.getType(), newType));
            entry.setType(newType);
        }

        output(formatOutputMessage(Localization.lang("Changed type to '%0' for", newType), entries.size()));
        compound.end();
        getUndoManager().addEdit(compound);
        markBaseChanged();
        updateEntryEditorIfShowing();
    }

    public boolean showDeleteConfirmationDialog(int numberOfEntries) {
        if (Globals.prefs.getBoolean(JabRefPreferences.CONFIRM_DELETE)) {
            String msg;
            msg = Localization.lang("Really delete the selected entry?");
            String title = Localization.lang("Delete entry");
            if (numberOfEntries > 1) {
                msg = Localization.lang("Really delete the %0 selected entries?", Integer.toString(numberOfEntries));
                title = Localization.lang("Delete multiple entries");
            }

            CheckBoxMessage cb = new CheckBoxMessage(msg, Localization.lang("Disable this confirmation dialog"), false);

            int answer = JOptionPane.showConfirmDialog(frame, cb, title, JOptionPane.YES_NO_OPTION,
                    JOptionPane.QUESTION_MESSAGE);
            if (cb.isSelected()) {
                Globals.prefs.putBoolean(JabRefPreferences.CONFIRM_DELETE, false);
            }
            return answer == JOptionPane.YES_OPTION;
        } else {
            return true;
        }

    }

    /**
     * If the relevant option is set, autogenerate keys for all entries that are lacking keys.
     */
    public void autoGenerateKeysBeforeSaving() {
        if (Globals.prefs.getBoolean(JabRefPreferences.GENERATE_KEYS_BEFORE_SAVING)) {
            NamedCompound ce = new NamedCompound(Localization.lang("Autogenerate BibTeX keys"));

            for (BibEntry bes : bibDatabaseContext.getDatabase().getEntries()) {
                Optional<String> oldKey = bes.getCiteKeyOptional();
                if (!(oldKey.isPresent()) || oldKey.get().isEmpty()) {
                    BibtexKeyPatternUtil.makeAndSetLabel(bibDatabaseContext.getMetaData()
                            .getCiteKeyPattern(Globals.prefs.getBibtexKeyPatternPreferences().getKeyPattern()),
                            bibDatabaseContext.getDatabase(),
                            bes, Globals.prefs.getBibtexKeyPatternPreferences());
                    bes.getCiteKeyOptional().ifPresent(
                            newKey -> ce.addEdit(new UndoableKeyChange(bes, oldKey.orElse(""), newKey)));
                }
            }

            // Store undo information, if any:
            if (ce.hasEdits()) {
                ce.end();
                getUndoManager().addEdit(ce);
            }
        }
    }

    /**
     * Activates or deactivates the entry preview, depending on the argument. When deactivating, makes sure that any
     * visible preview is hidden.
     *
     * @param enabled
     */
    private void setPreviewActive(boolean enabled) {
        selectionListener.setPreviewActive(enabled);
    }

    /**
     * Depending on whether a preview or an entry editor is showing, save the current divider location in the correct
     * preference setting.
     */
    public void saveDividerLocation() {
        if (mode == BasePanelMode.SHOWING_PREVIEW) {
            int previewPanelHeight = splitPane.getHeight() - splitPane.getDividerLocation();
            PreviewPreferences previewPreferences = Globals.prefs.getPreviewPreferences()
                    .getBuilder()
                    .withPreviewPanelHeight(previewPanelHeight)
                    .build();
            Globals.prefs.storePreviewPreferences(previewPreferences);
        } else if (mode == BasePanelMode.SHOWING_EDITOR) {
            Globals.prefs.putInt(JabRefPreferences.ENTRY_EDITOR_HEIGHT,
                    splitPane.getHeight() - splitPane.getDividerLocation());
        }
    }

    // Method pertaining to the ClipboardOwner interface.
    @Override
    public void lostOwnership(Clipboard clipboard, Transferable contents) {
        // Nothing
    }

    private void setEntryEditorEnabled(boolean enabled) {
        if ((getShowing() != null) && (splitPane.getBottomComponent() instanceof EntryEditor)) {
            EntryEditor ed = (EntryEditor) splitPane.getBottomComponent();
            if (ed.isEnabled() != enabled) {
                ed.setEnabled(enabled);
            }
        }
    }

    public String fileMonitorHandle() {
        return fileMonitorHandle;
    }

    @Override
    public void fileUpdated() {
        if (saving) {
            // We are just saving the file, so this message is most likely due to bad timing.
            // If not, we'll handle it on the next polling.
            return;
        }

        updatedExternally = true;

        final ChangeScanner scanner = new ChangeScanner(frame, BasePanel.this,
                getBibDatabaseContext().getDatabaseFile().orElse(null));

        // Test: running scan automatically in background
        if ((getBibDatabaseContext().getDatabaseFile().isPresent())
                && !FileBasedLock.waitForFileLock(getBibDatabaseContext().getDatabaseFile().get().toPath())) {
            // The file is locked even after the maximum wait. Do nothing.
            LOGGER.error("File updated externally, but change scan failed because the file is locked.");
            // Perturb the stored timestamp so successive checks are made:
            Globals.getFileUpdateMonitor().perturbTimestamp(getFileMonitorHandle());
            return;
        }

        JabRefExecutorService.INSTANCE.executeInterruptableTaskAndWait(scanner);

        // Adding the sidepane component is Swing work, so we must do this in the Swing
        // thread:
        Runnable t = () -> {

            // Check if there is already a notification about external
            // changes:
            boolean hasAlready = sidePaneManager.hasComponent(FileUpdatePanel.class);
            if (hasAlready) {
                sidePaneManager.hideComponent(FileUpdatePanel.class);
                sidePaneManager.unregisterComponent(FileUpdatePanel.class);
            }
            FileUpdatePanel pan = new FileUpdatePanel(BasePanel.this, sidePaneManager,
                    getBibDatabaseContext().getDatabaseFile().orElse(null), scanner);
            sidePaneManager.register(pan);
            sidePaneManager.show(FileUpdatePanel.class);
        };

        if (scanner.changesFound()) {
            SwingUtilities.invokeLater(t);
        } else {
            setUpdatedExternally(false);
        }
    }

    @Override
    public void fileRemoved() {
        LOGGER.info("File '" + getBibDatabaseContext().getDatabaseFile().get().getPath() + "' has been deleted.");
    }

    /**
     * Perform necessary cleanup when this BasePanel is closed.
     */
    public void cleanUp() {
        if (fileMonitorHandle != null) {
            Globals.getFileUpdateMonitor().removeUpdateListener(fileMonitorHandle);
        }
        // Check if there is a FileUpdatePanel for this BasePanel being shown. If so,
        // remove it:
        if (sidePaneManager.hasComponent(FileUpdatePanel.class)) {
            FileUpdatePanel fup = (FileUpdatePanel) sidePaneManager.getComponent(FileUpdatePanel.class);
            if (fup.getPanel() == this) {
                sidePaneManager.hideComponent(FileUpdatePanel.class);
            }
        }
    }

    /**
     * Get an array containing the currently selected entries. The array is stable and not changed if the selection
     * changes
     *
     * @return A list containing the selected entries. Is never null.
     */
    public List<BibEntry> getSelectedEntries() {
        return mainTable.getSelectedEntries();
    }

    public BibDatabaseContext getBibDatabaseContext() {
        return this.bibDatabaseContext;
    }

    public GroupSelector getGroupSelector() {
        return frame.getGroupSelector();
    }

    public boolean isUpdatedExternally() {
        return updatedExternally;
    }

    public void setUpdatedExternally(boolean b) {
        updatedExternally = b;
    }

    public String getFileMonitorHandle() {
        return fileMonitorHandle;
    }

    public void setFileMonitorHandle(String fileMonitorHandle) {
        this.fileMonitorHandle = fileMonitorHandle;
    }

    public SidePaneManager getSidePaneManager() {
        return sidePaneManager;
    }

    public void setNonUndoableChange(boolean nonUndoableChange) {
        this.nonUndoableChange = nonUndoableChange;
    }

    public void setBaseChanged(boolean baseChanged) {
        this.baseChanged = baseChanged;
    }

    public boolean isSaving() {
        return saving;
    }

    public void setSaving(boolean saving) {
        this.saving = saving;
    }

    private BibEntry getShowing() {
        return showing;
    }

    /**
     * Update the pointer to the currently shown entry in all cases where the user has moved to a new entry, except when
     * using Back and Forward commands. Also updates history for Back command, and clears history for Forward command.
     *
     * @param entry The entry that is now to be shown.
     */
    public void newEntryShowing(BibEntry entry) {

        // If this call is the result of a Back or Forward operation, we must take
        // care not to make any history changes, since the necessary changes will
        // already have been done in the back() or forward() method:
        if (backOrForwardInProgress) {
            showing = entry;
            backOrForwardInProgress = false;
            setBackAndForwardEnabledState();
            return;
        }
        nextEntries.clear();
        if (!Objects.equals(entry, showing)) {
            // Add the entry we are leaving to the history:
            if (showing != null) {
                previousEntries.add(showing);
                if (previousEntries.size() > GUIGlobals.MAX_BACK_HISTORY_SIZE) {
                    previousEntries.remove(0);
                }
            }
            showing = entry;
            setBackAndForwardEnabledState();
        }

    }

    /**
     * Go back (if there is any recorded history) and update the histories for the Back and Forward commands.
     */
    private void back() {
        if (!previousEntries.isEmpty()) {
            BibEntry toShow = previousEntries.get(previousEntries.size() - 1);
            previousEntries.remove(previousEntries.size() - 1);
            // Add the entry we are going back from to the Forward history:
            if (showing != null) {
                nextEntries.add(showing);
            }
            backOrForwardInProgress = true; // to avoid the history getting updated erroneously
            highlightEntry(toShow);
        }
    }

    private void forward() {
        if (!nextEntries.isEmpty()) {
            BibEntry toShow = nextEntries.get(nextEntries.size() - 1);
            nextEntries.remove(nextEntries.size() - 1);
            // Add the entry we are going forward from to the Back history:
            if (showing != null) {
                previousEntries.add(showing);
            }
            backOrForwardInProgress = true; // to avoid the history getting updated erroneously
            highlightEntry(toShow);
        }
    }

    public void setBackAndForwardEnabledState() {
        frame.getBackAction().setEnabled(!previousEntries.isEmpty());
        frame.getForwardAction().setEnabled(!nextEntries.isEmpty());
    }

    private String formatOutputMessage(String start, int count) {
        return String.format("%s %d %s.", start, count,
                (count > 1 ? Localization.lang("entries") : Localization.lang("entry")));
    }

    /**
     * This method iterates through all existing entry editors in this BasePanel, telling each to update all its
     * instances of FieldContentSelector. This is done to ensure that the list of words in each selector is up-to-date
     * after the user has made changes in the Manage dialog.
     */
    public void updateAllContentSelectors() {
        currentEditor.updateAllContentSelectors();
    }

    /**
     * Set the preview active state for all BasePanel instances.
     */
    private void setPreviewActiveBasePanels(boolean enabled) {
        for (int i = 0; i < frame.getTabbedPane().getTabCount(); i++) {
            frame.getBasePanelAt(i).setPreviewActive(enabled);
        }
    }

    public CountingUndoManager getUndoManager() {
        return undoManager;
    }

    public MainTable getMainTable() {
        return mainTable;
    }

    public BibDatabaseContext getDatabaseContext() {
        return bibDatabaseContext;
    }

    public Optional<SearchQuery> getCurrentSearchQuery() {
        return currentSearchQuery;
    }

    /**
     * Set the query the user currently searches while this basepanel is active
     *
     * @param currentSearchQuery can be null
     */
    public void setCurrentSearchQuery(SearchQuery currentSearchQuery) {
        this.currentSearchQuery = Optional.ofNullable(currentSearchQuery);
    }

    public CitationStyleCache getCitationStyleCache() {
        return citationStyleCache;
    }

    public PreviewPanel getPreviewPanel() {
        if (selectionListener == null) {
            // only occurs if this is called while instantiating this BasePanel
            return null;
        }
        return selectionListener.getPreview();
    }

    public FileAnnotationCache getAnnotationCache() {
        return annotationCache;
    }

    private static class SearchAndOpenFile {

        private final BibEntry entry;
        private final BasePanel basePanel;

        public SearchAndOpenFile(final BibEntry entry, final BasePanel basePanel) {
            this.entry = entry;
            this.basePanel = basePanel;
        }

        public void searchAndOpen() {
            if (!Globals.prefs.getBoolean(JabRefPreferences.RUN_AUTOMATIC_FILE_SEARCH)) {
                /*  The search can lead to an unexpected 100% CPU usage which is perceived
                    as a bug, if the search incidentally starts at a directory with lots
                    of stuff below. It is now disabled by default. */

                return;
            }

            final Set<ExternalFileType> types = ExternalFileTypes.getInstance().getExternalFileTypeSelection();
<<<<<<< HEAD
            final List<Path> dirs = basePanel.getBibDatabaseContext().getFileDirectoriesAsPaths(Globals.prefs.getFileDirectoryPreferences());
            final List<String> extensions = types.stream().map(ExternalFileType::getExtension).collect(Collectors.toList());

            // Run the search operation:
            FileFinder fileFinder = FileFinders.constructFromConfiguration(Globals.prefs.getAutoLinkPreferences());
            List<Path> files = fileFinder.findAssociatedFiles(entry, dirs, extensions);
            if (!files.isEmpty()) {
                Path file = files.get(0);
                Optional<ExternalFileType> type = ExternalFileTypes.getInstance().getExternalFileTypeByFile(file);
                if (type.isPresent()) {
                    try {
                        JabRefDesktop.openExternalFileAnyFormat(file, basePanel.getBibDatabaseContext(), type);
                        basePanel.output(Localization.lang("External viewer called") + '.');
                    } catch (IOException ex) {
                        basePanel.output(Localization.lang("Error") + ": " + ex.getMessage());
=======
            final List<File> dirs = new ArrayList<>();
            final List<String> mdDirs = basePanel.getBibDatabaseContext().getFileDirectories(Globals.prefs.getFileDirectoryPreferences());
            for (final String mdDir : mdDirs) {
                dirs.add(new File(mdDir));
            }
            final List<String> extensions = new ArrayList<>();
            for (final ExternalFileType type : types) {
                extensions.add(type.getExtension());
            }
            // Run the search operation:
            Map<BibEntry, List<File>> result;
            if (Globals.prefs.getBoolean(JabRefPreferences.AUTOLINK_USE_REG_EXP_SEARCH_KEY)) {
                String regExp = Globals.prefs.get(JabRefPreferences.REG_EXP_SEARCH_EXPRESSION_KEY);
                result = RegExpFileSearch.findFilesForSet(entries, extensions, dirs, regExp, Globals.prefs.getKeywordDelimiter());
            } else {
                boolean autoLinkExactKeyOnly = Globals.prefs.getBoolean(JabRefPreferences.AUTOLINK_EXACT_KEY_ONLY);
                result = FileUtil.findAssociatedFiles(entries, extensions, dirs, autoLinkExactKeyOnly);
            }
            if (result.containsKey(entry)) {
                final List<File> res = result.get(entry);
                if (!res.isEmpty()) {
                    final String filepath = res.get(0).getPath();
                    final Optional<String> extension = FileHelper.getFileExtension(filepath);
                    if (extension.isPresent()) {
                        Optional<ExternalFileType> type = ExternalFileTypes.getInstance()
                                .getExternalFileTypeByExt(extension.get());
                        if (type.isPresent()) {
                            try {
                                JabRefDesktop.openExternalFileAnyFormat(basePanel.getBibDatabaseContext(), filepath,
                                        type);
                                basePanel.output(Localization.lang("External viewer called") + '.');
                                return Optional.of(filepath);
                            } catch (IOException ex) {
                                basePanel.output(Localization.lang("Error") + ": " + ex.getMessage());
                            }
                        }
>>>>>>> 749d774a
                    }
                }
            }
        }
    }

    private class GroupTreeListener {

        private final Runnable task = new Runnable() {

            @Override
            public void run() {
                // Update group display (for example to reflect that the number of contained entries has changed)
                frame.getGroupSelector().revalidateGroups();
            }
        };

        /**
         * Only access when you have the lock of the task instance
         *
         * Guarded by "task"
         */
        private TimerTask timerTask = new TimerTask() {

            @Override
            public void run() {
                task.run();
            }
        };

        @Subscribe
        public void listen(EntryAddedEvent addedEntryEvent) {
            // if the added entry is an undo don't add it to the current group
            if (addedEntryEvent.getEntryEventSource() == EntryEventSource.UNDO) {
                scheduleUpdate();
                return;
            }

            // Automatically add new entry to the selected group (or set of groups)
            if (Globals.prefs.getBoolean(JabRefPreferences.AUTO_ASSIGN_GROUP)
                    && frame.getGroupSelector().getToggleAction().isSelected()) {
                final List<BibEntry> entries = Collections.singletonList(addedEntryEvent.getBibEntry());
                final TreePath[] selection = frame.getGroupSelector().getGroupsTree().getSelectionPaths();
                if (selection != null) {
                    // it is possible that the user selected nothing. Therefore, checked for "!= null"
                    for (final TreePath tree : selection) {
                        ((GroupTreeNodeViewModel) tree.getLastPathComponent()).addEntriesToGroup(entries);
                    }
                }
                SwingUtilities.invokeLater(() -> BasePanel.this.getGroupSelector().valueChanged(null));
            }

            scheduleUpdate();
        }

        private void scheduleUpdate() {
            // This is a quickfix/dirty hack.
            // a better solution would be using RxJava or something reactive instead
            // nevertheless it works correctly
            synchronized (task) {
                timerTask.cancel();
                timerTask = new TimerTask() {

                    @Override
                    public void run() {
                        task.run();
                    }
                };
                JabRefExecutorService.INSTANCE.submit(timerTask, 200);
            }
        }
    }

    /**
     * Ensures that the search auto completer is up to date when entries are changed AKA Let the auto completer, if any,
     * harvest words from the entry
     */
    private class SearchAutoCompleteListener {

        @Subscribe
        public void listen(EntryAddedEvent addedEntryEvent) {
            searchAutoCompleter.addBibtexEntry(addedEntryEvent.getBibEntry());
        }

        @Subscribe
        public void listen(EntryChangedEvent entryChangedEvent) {
            searchAutoCompleter.addBibtexEntry(entryChangedEvent.getBibEntry());
        }
    }

    /**
     * Ensures that auto completers are up to date when entries are changed AKA Let the auto completer, if any, harvest
     * words from the entry
     */
    private class AutoCompleteListener {

        @Subscribe
        public void listen(EntryAddedEvent addedEntryEvent) {
            BasePanel.this.autoCompleters.addEntry(addedEntryEvent.getBibEntry());
        }

        @Subscribe
        public void listen(EntryChangedEvent entryChangedEvent) {
            BasePanel.this.autoCompleters.addEntry(entryChangedEvent.getBibEntry());
        }
    }

    /**
     * Ensures that the results of the current search are updated when a new entry is inserted into the database
     */
    private class SearchListener {

        @Subscribe
        public void listen(EntryAddedEvent addedEntryEvent) {
            frame.getGlobalSearchBar().performSearch();
        }

        @Subscribe
        public void listen(EntryChangedEvent entryChangedEvent) {
            frame.getGlobalSearchBar().setDontSelectSearchBar(true);
            frame.getGlobalSearchBar().performSearch();
        }

        @Subscribe
        public void listen(EntryRemovedEvent removedEntryEvent) {
            // IMO only used to update the status (found X entries)
            frame.getGlobalSearchBar().performSearch();
        }
    }

    private class UndoAction implements BaseAction {

        @Override
        public void action() {
            try {
                JComponent focused = Globals.getFocusListener().getFocused();
                if ((focused != null) && (focused instanceof FieldEditor) && focused.hasFocus()) {
                    // User is currently editing a field:
                    // Check if it is the preamble:
                    if ((preambleEditor != null) && (focused == preambleEditor.getFieldEditor())) {
                        preambleEditor.storeCurrentEdit();
                    } else {
                        storeCurrentEdit();
                    }
                }
                getUndoManager().undo();
                markBaseChanged();
                frame.output(Localization.lang("Undo"));
            } catch (CannotUndoException ex) {
                LOGGER.warn("Nothing to undo", ex);
                frame.output(Localization.lang("Nothing to undo") + '.');
            }

            markChangedOrUnChanged();
        }
    }

    private class OpenURLAction implements BaseAction {

        @Override
        public void action() {
            final List<BibEntry> bes = mainTable.getSelectedEntries();
            if (bes.size() == 1) {
                String field = FieldName.DOI;
                Optional<String> link = bes.get(0).getField(FieldName.DOI);
                if (bes.get(0).hasField(FieldName.URL)) {
                    link = bes.get(0).getField(FieldName.URL);
                    field = FieldName.URL;
                }
                if (link.isPresent()) {
                    try {
                        JabRefDesktop.openExternalViewer(bibDatabaseContext, link.get(), field);
                        output(Localization.lang("External viewer called") + '.');
                    } catch (IOException ex) {
                        output(Localization.lang("Error") + ": " + ex.getMessage());
                    }
                } else {
                    // No URL or DOI found in the "url" and "doi" fields.
                    // Look for web links in the "file" field as a fallback:
                    FileListEntry entry = null;
                    FileListTableModel tm = new FileListTableModel();
                    bes.get(0).getField(FieldName.FILE).ifPresent(tm::setContent);
                    for (int i = 0; i < tm.getRowCount(); i++) {
                        FileListEntry flEntry = tm.getEntry(i);
                        if (FieldName.URL.equalsIgnoreCase(flEntry.getType().get().getName())
                                || FieldName.PS.equalsIgnoreCase(flEntry.getType().get().getName())
                                || FieldName.PDF.equalsIgnoreCase(flEntry.getType().get().getName())) {
                            entry = flEntry;
                            break;
                        }
                    }
                    if (entry == null) {
                        output(Localization.lang("No URL defined") + '.');
                    } else {
                        try {
                            JabRefDesktop.openExternalFileAnyFormat(bibDatabaseContext, entry.getLink(),
                                    entry.getType());
                            output(Localization.lang("External viewer called") + '.');
                        } catch (IOException e) {
                            output(Localization.lang("Could not open link"));
                            LOGGER.info("Could not open link", e);
                        }
                    }
                }
            } else {
                output(Localization.lang("This operation requires exactly one item to be selected."));
            }
        }
    }

    private class RedoAction implements BaseAction {

        @Override
        public void action() {
            try {

                JComponent focused = Globals.getFocusListener().getFocused();
                if ((focused != null) && (focused instanceof FieldEditor) && focused.hasFocus()) {
                    // User is currently editing a field:
                    storeCurrentEdit();
                }

                getUndoManager().redo();
                markBaseChanged();
                frame.output(Localization.lang("Redo"));
            } catch (CannotRedoException ex) {
                frame.output(Localization.lang("Nothing to redo") + '.');
            }

            markChangedOrUnChanged();
        }
    }

    private class PrintPreviewAction implements BaseAction {

        @Override
        public void action() throws Exception {
            selectionListener.setPreviewActive(true);
            showPreview(selectionListener.getPreview());
            selectionListener.getPreview().getPrintAction().actionPerformed(new ActionEvent(this, ActionEvent.ACTION_PERFORMED, null));
        }
    }

    private class SaveSelectedAction implements BaseAction {

        private final SavePreferences.DatabaseSaveType saveType;

        public SaveSelectedAction(SavePreferences.DatabaseSaveType saveType) {
            this.saveType = saveType;
        }

        @Override
        public void action() throws SaveException {
            FileDialogConfiguration fileDialogConfiguration = new FileDialogConfiguration.Builder()
                    .withDefaultExtension(FileExtensions.BIBTEX_DB)
                    .addExtensionFilter(FileExtensions.BIBTEX_DB)
                    .withInitialDirectory(Globals.prefs.get(JabRefPreferences.WORKING_DIRECTORY)).build();

            DialogService ds = new FXDialogService();

            Optional<Path> chosenFile = DefaultTaskExecutor
                    .runInJavaFXThread(() -> ds.showFileSaveDialog(fileDialogConfiguration));

            if (chosenFile.isPresent()) {
                Path path = chosenFile.get();
                saveDatabase(path.toFile(), true, Globals.prefs.getDefaultEncoding(), saveType);
                frame.getFileHistory().newFile(path.toString());
                frame.output(Localization.lang("Saved selected to '%0'.", path.toString()));
            }
        }
    }
}<|MERGE_RESOLUTION|>--- conflicted
+++ resolved
@@ -2099,7 +2099,6 @@
             }
 
             final Set<ExternalFileType> types = ExternalFileTypes.getInstance().getExternalFileTypeSelection();
-<<<<<<< HEAD
             final List<Path> dirs = basePanel.getBibDatabaseContext().getFileDirectoriesAsPaths(Globals.prefs.getFileDirectoryPreferences());
             final List<String> extensions = types.stream().map(ExternalFileType::getExtension).collect(Collectors.toList());
 
@@ -2115,44 +2114,6 @@
                         basePanel.output(Localization.lang("External viewer called") + '.');
                     } catch (IOException ex) {
                         basePanel.output(Localization.lang("Error") + ": " + ex.getMessage());
-=======
-            final List<File> dirs = new ArrayList<>();
-            final List<String> mdDirs = basePanel.getBibDatabaseContext().getFileDirectories(Globals.prefs.getFileDirectoryPreferences());
-            for (final String mdDir : mdDirs) {
-                dirs.add(new File(mdDir));
-            }
-            final List<String> extensions = new ArrayList<>();
-            for (final ExternalFileType type : types) {
-                extensions.add(type.getExtension());
-            }
-            // Run the search operation:
-            Map<BibEntry, List<File>> result;
-            if (Globals.prefs.getBoolean(JabRefPreferences.AUTOLINK_USE_REG_EXP_SEARCH_KEY)) {
-                String regExp = Globals.prefs.get(JabRefPreferences.REG_EXP_SEARCH_EXPRESSION_KEY);
-                result = RegExpFileSearch.findFilesForSet(entries, extensions, dirs, regExp, Globals.prefs.getKeywordDelimiter());
-            } else {
-                boolean autoLinkExactKeyOnly = Globals.prefs.getBoolean(JabRefPreferences.AUTOLINK_EXACT_KEY_ONLY);
-                result = FileUtil.findAssociatedFiles(entries, extensions, dirs, autoLinkExactKeyOnly);
-            }
-            if (result.containsKey(entry)) {
-                final List<File> res = result.get(entry);
-                if (!res.isEmpty()) {
-                    final String filepath = res.get(0).getPath();
-                    final Optional<String> extension = FileHelper.getFileExtension(filepath);
-                    if (extension.isPresent()) {
-                        Optional<ExternalFileType> type = ExternalFileTypes.getInstance()
-                                .getExternalFileTypeByExt(extension.get());
-                        if (type.isPresent()) {
-                            try {
-                                JabRefDesktop.openExternalFileAnyFormat(basePanel.getBibDatabaseContext(), filepath,
-                                        type);
-                                basePanel.output(Localization.lang("External viewer called") + '.');
-                                return Optional.of(filepath);
-                            } catch (IOException ex) {
-                                basePanel.output(Localization.lang("Error") + ": " + ex.getMessage());
-                            }
-                        }
->>>>>>> 749d774a
                     }
                 }
             }
