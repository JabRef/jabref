package org.jabref.gui;

import java.io.File;
import java.io.IOException;
import java.io.StringReader;
import java.lang.reflect.InvocationTargetException;
import java.nio.charset.Charset;
import java.nio.charset.UnsupportedCharsetException;
import java.nio.file.Path;
import java.util.ArrayList;
import java.util.Collections;
import java.util.HashMap;
import java.util.List;
import java.util.Locale;
import java.util.Map;
import java.util.Objects;
import java.util.Optional;
import java.util.Set;
import java.util.stream.Collectors;

import javax.swing.JOptionPane;
import javax.swing.JTextArea;
import javax.swing.SwingUtilities;
import javax.swing.undo.CannotRedoException;
import javax.swing.undo.CannotUndoException;

import javafx.beans.binding.Bindings;
import javafx.geometry.Orientation;
import javafx.scene.Node;
import javafx.scene.control.ScrollPane;
import javafx.scene.control.SplitPane;
import javafx.scene.layout.AnchorPane;
import javafx.scene.layout.StackPane;

import org.jabref.Globals;
import org.jabref.JabRefExecutorService;
import org.jabref.gui.actions.Actions;
import org.jabref.gui.actions.BaseAction;
import org.jabref.gui.actions.CleanupAction;
import org.jabref.gui.actions.CopyBibTeXKeyAndLinkAction;
import org.jabref.gui.actions.GenerateBibtexKeyAction;
import org.jabref.gui.actions.WriteXMPAction;
import org.jabref.gui.autocompleter.AutoCompletePreferences;
import org.jabref.gui.autocompleter.AutoCompleteUpdater;
import org.jabref.gui.autocompleter.PersonNameSuggestionProvider;
import org.jabref.gui.autocompleter.SuggestionProviders;
import org.jabref.gui.bibtexkeypattern.SearchFixDuplicateLabels;
import org.jabref.gui.collab.DatabaseChangeMonitor;
import org.jabref.gui.collab.FileUpdatePanel;
import org.jabref.gui.contentselector.ContentSelectorDialog;
import org.jabref.gui.desktop.JabRefDesktop;
import org.jabref.gui.entryeditor.EntryEditor;
import org.jabref.gui.exporter.ExportToClipboardAction;
import org.jabref.gui.exporter.SaveDatabaseAction;
import org.jabref.gui.externalfiles.FindFullTextAction;
import org.jabref.gui.externalfiletype.ExternalFileMenuItem;
import org.jabref.gui.externalfiletype.ExternalFileType;
import org.jabref.gui.externalfiletype.ExternalFileTypes;
import org.jabref.gui.filelist.FileListEntry;
import org.jabref.gui.filelist.FileListTableModel;
import org.jabref.gui.groups.GroupAddRemoveDialog;
import org.jabref.gui.icon.JabRefIcon;
import org.jabref.gui.importer.actions.AppendDatabaseAction;
import org.jabref.gui.journals.AbbreviateAction;
import org.jabref.gui.journals.UnabbreviateAction;
import org.jabref.gui.maintable.MainTable;
import org.jabref.gui.maintable.MainTableDataModel;
import org.jabref.gui.mergeentries.MergeEntriesDialog;
import org.jabref.gui.mergeentries.MergeWithFetchedEntryAction;
import org.jabref.gui.specialfields.SpecialFieldDatabaseChangeListener;
import org.jabref.gui.specialfields.SpecialFieldValueViewModel;
import org.jabref.gui.specialfields.SpecialFieldViewModel;
import org.jabref.gui.undo.CountingUndoManager;
import org.jabref.gui.undo.NamedCompound;
import org.jabref.gui.undo.UndoableChangeType;
import org.jabref.gui.undo.UndoableFieldChange;
import org.jabref.gui.undo.UndoableInsertEntry;
import org.jabref.gui.undo.UndoableKeyChange;
import org.jabref.gui.undo.UndoableRemoveEntry;
import org.jabref.gui.util.DefaultTaskExecutor;
import org.jabref.gui.util.FileDialogConfiguration;
import org.jabref.gui.worker.CitationStyleToClipboardWorker;
import org.jabref.gui.worker.SendAsEMailAction;
import org.jabref.logic.bibtexkeypattern.BibtexKeyGenerator;
import org.jabref.logic.citationstyle.CitationStyleCache;
import org.jabref.logic.citationstyle.CitationStyleOutputFormat;
import org.jabref.logic.exporter.BibtexDatabaseWriter;
import org.jabref.logic.exporter.FileSaveSession;
import org.jabref.logic.exporter.SaveException;
import org.jabref.logic.exporter.SavePreferences;
import org.jabref.logic.exporter.SaveSession;
import org.jabref.logic.l10n.Encodings;
import org.jabref.logic.l10n.Localization;
import org.jabref.logic.layout.Layout;
import org.jabref.logic.layout.LayoutHelper;
import org.jabref.logic.pdf.FileAnnotationCache;
import org.jabref.logic.search.SearchQuery;
import org.jabref.logic.util.StandardFileType;
import org.jabref.logic.util.UpdateField;
import org.jabref.logic.util.io.FileFinder;
import org.jabref.logic.util.io.FileFinders;
import org.jabref.logic.util.io.FileUtil;
import org.jabref.model.FieldChange;
import org.jabref.model.database.BibDatabase;
import org.jabref.model.database.BibDatabaseContext;
import org.jabref.model.database.KeyCollisionException;
import org.jabref.model.database.event.BibDatabaseContextChangedEvent;
import org.jabref.model.database.event.CoarseChangeFilter;
import org.jabref.model.database.event.EntryAddedEvent;
import org.jabref.model.database.event.EntryRemovedEvent;
import org.jabref.model.database.shared.DatabaseLocation;
import org.jabref.model.database.shared.DatabaseSynchronizer;
import org.jabref.model.entry.BibEntry;
import org.jabref.model.entry.EntryType;
import org.jabref.model.entry.FieldName;
import org.jabref.model.entry.InternalBibtexFields;
import org.jabref.model.entry.LinkedFile;
import org.jabref.model.entry.event.EntryChangedEvent;
import org.jabref.model.entry.event.EntryEventSource;
import org.jabref.model.entry.specialfields.SpecialField;
import org.jabref.model.entry.specialfields.SpecialFieldValue;
import org.jabref.model.strings.StringUtil;
import org.jabref.preferences.JabRefPreferences;
import org.jabref.preferences.PreviewPreferences;

import com.google.common.eventbus.Subscribe;
import com.jgoodies.forms.builder.FormBuilder;
import com.jgoodies.forms.layout.FormLayout;
import org.fxmisc.easybind.EasyBind;
import org.fxmisc.easybind.Subscription;
import org.slf4j.Logger;
import org.slf4j.LoggerFactory;

public class BasePanel extends StackPane {

    private static final Logger LOGGER = LoggerFactory.getLogger(BasePanel.class);

    private final BibDatabaseContext bibDatabaseContext;
    private final MainTableDataModel tableModel;

    private final CitationStyleCache citationStyleCache;
    private final FileAnnotationCache annotationCache;

    private final JabRefFrame frame;
    // The undo manager.
    private final UndoAction undoAction = new UndoAction();
    private final RedoAction redoAction = new RedoAction();
    private final CountingUndoManager undoManager;
    // Keeps track of the string dialog if it is open.
    private final Map<Actions, BaseAction> actions = new HashMap<>();
    private final SidePaneManager sidePaneManager;
    private final PreviewPanel preview;
    private final BasePanelPreferences preferences;
    private final ExternalFileTypes externalFileTypes;

    private final EntryEditor entryEditor;
    private MainTable mainTable;
    // To contain instantiated entry editors. This is to save time
    // As most enums, this must not be null
    private BasePanelMode mode = BasePanelMode.SHOWING_NOTHING;
    private SplitPane splitPane;
    private boolean saving;

    // AutoCompleter used in the search bar
    private PersonNameSuggestionProvider searchAutoCompleter;
    private boolean baseChanged;
    private boolean nonUndoableChange;
    // Used to track whether the base has changed since last save.
    private BibEntry showing;

    private StringDialog stringDialog;
    private SuggestionProviders suggestionProviders;

    @SuppressWarnings({"FieldCanBeLocal", "unused"}) private Subscription dividerPositionSubscription;

    // the query the user searches when this BasePanel is active
    private Optional<SearchQuery> currentSearchQuery = Optional.empty();

    private Optional<DatabaseChangeMonitor> changeMonitor = Optional.empty();
    private final DialogService dialogService;

    public BasePanel(JabRefFrame frame, BasePanelPreferences preferences, BibDatabaseContext bibDatabaseContext, ExternalFileTypes externalFileTypes) {
        this.preferences = Objects.requireNonNull(preferences);
        this.frame = Objects.requireNonNull(frame);
        this.bibDatabaseContext = Objects.requireNonNull(bibDatabaseContext);
        this.externalFileTypes = Objects.requireNonNull(externalFileTypes);
        this.undoManager = frame.getUndoManager();
        this.dialogService = frame.getDialogService();

        bibDatabaseContext.getDatabase().registerListener(this);
        bibDatabaseContext.getMetaData().registerListener(this);

        this.sidePaneManager = frame.getSidePaneManager();
        this.tableModel = new MainTableDataModel(getBibDatabaseContext());

        citationStyleCache = new CitationStyleCache(bibDatabaseContext);
        annotationCache = new FileAnnotationCache(bibDatabaseContext, Globals.prefs.getFileDirectoryPreferences());

        setupMainPanel();

        setupActions();

        this.getDatabase().registerListener(new SearchListener());
        this.getDatabase().registerListener(new EntryRemovedListener());

        // ensure that at each addition of a new entry, the entry is added to the groups interface
        this.bibDatabaseContext.getDatabase().registerListener(new GroupTreeListener());
        // ensure that all entry changes mark the panel as changed
        this.bibDatabaseContext.getDatabase().registerListener(this);

        Optional<File> file = bibDatabaseContext.getDatabaseFile();
        if (file.isPresent()) {
            // Register so we get notifications about outside changes to the file.
            changeMonitor = Optional.of(new DatabaseChangeMonitor(bibDatabaseContext, Globals.getFileUpdateMonitor(), this));
        } else {
            if (bibDatabaseContext.getDatabase().hasEntries()) {
                // if the database is not empty and no file is assigned,
                // the database came from an import and has to be treated somehow
                // -> mark as changed
                this.baseChanged = true;
            }
        }

        this.getDatabase().registerListener(new UpdateTimestampListener(Globals.prefs));

        this.entryEditor = new EntryEditor(this, preferences.getEntryEditorPreferences(), Globals.getFileUpdateMonitor(), dialogService);

        this.preview = new PreviewPanel(this, getBibDatabaseContext(), preferences.getKeyBindings(), preferences.getPreviewPreferences(), dialogService, externalFileTypes);
        frame().getGlobalSearchBar().getSearchQueryHighlightObservable().addSearchListener(preview);


    }

    @Subscribe
    public void listen(BibDatabaseContextChangedEvent event) {
        this.markBaseChanged();
    }

    /**
     * Returns a collection of suggestion providers, which are populated from the current library.
     */
    public SuggestionProviders getSuggestionProviders() {
        return suggestionProviders;
    }

    public String getTabTitle() {
        StringBuilder title = new StringBuilder();
        DatabaseLocation databaseLocation = this.bibDatabaseContext.getLocation();
        boolean isAutosaveEnabled = Globals.prefs.getBoolean(JabRefPreferences.LOCAL_AUTO_SAVE);

        if (databaseLocation == DatabaseLocation.LOCAL) {
            if (this.bibDatabaseContext.getDatabaseFile().isPresent()) {
                // check if file is modified
                String changeFlag = isModified() && !isAutosaveEnabled ? "*" : "";
                title.append(this.bibDatabaseContext.getDatabaseFile().get().getName()).append(changeFlag);
            } else {
                title.append(GUIGlobals.UNTITLED_TITLE);

                if (getDatabase().hasEntries()) {
                    // if the database is not empty and no file is assigned,
                    // the database came from an import and has to be treated somehow
                    // -> mark as changed
                    // This also happens internally at basepanel to ensure consistency line 224
                    title.append('*');
                }
            }
        } else if (databaseLocation == DatabaseLocation.SHARED) {
            title.append(this.bibDatabaseContext.getDBMSSynchronizer().getDBName() + " [" + Localization.lang("shared") + "]");
        }

        return title.toString();
    }

    public boolean isModified() {
        return baseChanged;
    }

    public BasePanelMode getMode() {
        return mode;
    }

    public void setMode(BasePanelMode mode) {
        this.mode = mode;
    }

    public JabRefFrame frame() {
        return frame;
    }

    public void output(String s) {
        frame.output(s);
    }

    private void setupActions() {
        SaveDatabaseAction saveAction = new SaveDatabaseAction(this);
        CleanupAction cleanUpAction = new CleanupAction(this, Globals.prefs);

        actions.put(Actions.UNDO, undoAction);
        actions.put(Actions.REDO, redoAction);

        // The action for opening an entry editor.
        actions.put(Actions.EDIT, this::showAndEdit);

        // The action for saving a database.
        actions.put(Actions.SAVE, saveAction);

        actions.put(Actions.SAVE_AS, saveAction::saveAs);

        actions.put(Actions.SAVE_SELECTED_AS_PLAIN, new SaveSelectedAction(SavePreferences.DatabaseSaveType.PLAIN_BIBTEX));

        // The action for copying selected entries.
        actions.put(Actions.COPY, mainTable::copy);

        actions.put(Actions.PRINT_PREVIEW, new PrintPreviewAction());

        actions.put(Actions.CUT, mainTable::cut);

        actions.put(Actions.DELETE, () -> delete(false));

        // The action for pasting entries or cell contents.
        //  - more robust detection of available content flavors (doesn't only look at first one offered)
        //  - support for parsing string-flavor clipboard contents which are bibtex entries.
        //    This allows you to (a) paste entire bibtex entries from a text editor, web browser, etc
        //                       (b) copy and paste entries between multiple instances of JabRef (since
        //         only the text representation seems to get as far as the X clipboard, at least on my system)
        actions.put(Actions.PASTE, mainTable::paste);

        actions.put(Actions.SELECT_ALL, mainTable.getSelectionModel()::selectAll);

        // The action for opening the string editor
        actions.put(Actions.EDIT_STRINGS, () -> {
            if (stringDialog == null) {
                StringDialog form = new StringDialog(frame, BasePanel.this, bibDatabaseContext.getDatabase());
                form.setVisible(true);
                stringDialog = form;
            } else {
                stringDialog.setVisible(true);
            }
        });

        // The action for auto-generating keys.
        actions.put(Actions.MAKE_KEY, new GenerateBibtexKeyAction(this, frame.getDialogService()));

        // The action for cleaning up entry.
        actions.put(Actions.CLEANUP, cleanUpAction);

        actions.put(Actions.MERGE_ENTRIES, () -> new MergeEntriesDialog(BasePanel.this, dialogService));

        // The action for copying the selected entry's key.
        actions.put(Actions.COPY_KEY, this::copyKey);

        // The action for copying the selected entry's title.
        actions.put(Actions.COPY_TITLE, this::copyTitle);

        // The action for copying a cite for the selected entry.
        actions.put(Actions.COPY_CITE_KEY, this::copyCiteKey);

        // The action for copying the BibTeX key and the title for the first selected entry
        actions.put(Actions.COPY_KEY_AND_TITLE, this::copyKeyAndTitle);

        actions.put(Actions.COPY_CITATION_ASCII_DOC, () -> copyCitationToClipboard(CitationStyleOutputFormat.ASCII_DOC));
        actions.put(Actions.COPY_CITATION_XSLFO, () -> copyCitationToClipboard(CitationStyleOutputFormat.XSL_FO));
        actions.put(Actions.COPY_CITATION_HTML, () -> copyCitationToClipboard(CitationStyleOutputFormat.HTML));
        actions.put(Actions.COPY_CITATION_RTF, () -> copyCitationToClipboard(CitationStyleOutputFormat.RTF));
        actions.put(Actions.COPY_CITATION_TEXT, () -> copyCitationToClipboard(CitationStyleOutputFormat.TEXT));

        // The action for copying the BibTeX keys as hyperlinks to the urls of the selected entries
        actions.put(Actions.COPY_KEY_AND_LINK, new CopyBibTeXKeyAndLinkAction(mainTable, Globals.clipboardManager));

        actions.put(Actions.MERGE_DATABASE, new AppendDatabaseAction(frame, this));

        actions.put(Actions.OPEN_EXTERNAL_FILE, this::openExternalFile);

        actions.put(Actions.OPEN_FOLDER, () -> JabRefExecutorService.INSTANCE.execute(() -> {
            final List<Path> files = FileUtil.getListOfLinkedFiles(mainTable.getSelectedEntries(), bibDatabaseContext.getFileDirectoriesAsPaths(Globals.prefs.getFileDirectoryPreferences()));
            for (final Path f : files) {
                try {
                    JabRefDesktop.openFolderAndSelectFile(f.toAbsolutePath());
                } catch (IOException e) {
                    LOGGER.info("Could not open folder", e);
                }
            }
        }));

        actions.put(Actions.OPEN_CONSOLE, () -> JabRefDesktop.openConsole(frame.getCurrentBasePanel().getBibDatabaseContext().getDatabaseFile().orElse(null)));

        actions.put(Actions.PULL_CHANGES_FROM_SHARED_DATABASE, () -> {
            DatabaseSynchronizer dbmsSynchronizer = frame.getCurrentBasePanel().getBibDatabaseContext().getDBMSSynchronizer();
            dbmsSynchronizer.pullChanges();
        });

        actions.put(Actions.OPEN_URL, new OpenURLAction());

        actions.put(Actions.MERGE_WITH_FETCHED_ENTRY, new MergeWithFetchedEntryAction(this, frame.getDialogService()));

<<<<<<< HEAD
        actions.put(Actions.REPLACE_ALL, () -> {
            final ReplaceStringDialog rsd = new ReplaceStringDialog(frame);
            rsd.setVisible(true);
            if (!rsd.okPressed()) {
                return;
            }
            int counter = 0;
            final NamedCompound ce = new NamedCompound(Localization.lang("Replace string"));
            if (rsd.selOnly()) {
                for (BibEntry be : mainTable.getSelectedEntries()) {
                    counter += rsd.replace(be, ce);
                }
            } else {
                for (BibEntry entry : bibDatabaseContext.getDatabase().getEntries()) {
                    counter += rsd.replace(entry, ce);
                }
            }

            output(Localization.lang("Replaced") + ' ' + counter + ' '
                   + (counter == 1 ? Localization.lang("occurrence") : Localization.lang("occurrences")) + '.');
            if (counter > 0) {
                ce.end();
                getUndoManager().addEdit(ce);
                markBaseChanged();
            }
        });
=======
        actions.put(Actions.REPLACE_ALL, ()-> (new ReplaceStringAction(this)).execute());
>>>>>>> 04691549

        actions.put(new SpecialFieldValueViewModel(SpecialField.RELEVANCE.getValues().get(0)).getCommand(),
                    new SpecialFieldViewModel(SpecialField.RELEVANCE, undoManager).getSpecialFieldAction(SpecialField.RELEVANCE.getValues().get(0), frame));

        actions.put(new SpecialFieldValueViewModel(SpecialField.QUALITY.getValues().get(0)).getCommand(),
                    new SpecialFieldViewModel(SpecialField.QUALITY, undoManager).getSpecialFieldAction(SpecialField.QUALITY.getValues().get(0), frame));

        actions.put(new SpecialFieldValueViewModel(SpecialField.PRINTED.getValues().get(0)).getCommand(),
                    new SpecialFieldViewModel(SpecialField.PRINTED, undoManager).getSpecialFieldAction(SpecialField.PRINTED.getValues().get(0), frame));

        for (SpecialFieldValue prio : SpecialField.PRIORITY.getValues()) {
            actions.put(new SpecialFieldValueViewModel(prio).getCommand(),
                        new SpecialFieldViewModel(SpecialField.PRIORITY, undoManager).getSpecialFieldAction(prio, this.frame));
        }
        for (SpecialFieldValue rank : SpecialField.RANKING.getValues()) {
            actions.put(new SpecialFieldValueViewModel(rank).getCommand(),
                        new SpecialFieldViewModel(SpecialField.RANKING, undoManager).getSpecialFieldAction(rank, this.frame));
        }
        for (SpecialFieldValue status : SpecialField.READ_STATUS.getValues()) {
            actions.put(new SpecialFieldValueViewModel(status).getCommand(),
                        new SpecialFieldViewModel(SpecialField.READ_STATUS, undoManager).getSpecialFieldAction(status, this.frame));
        }

        actions.put(Actions.TOGGLE_PREVIEW, () -> {
            PreviewPreferences previewPreferences = Globals.prefs.getPreviewPreferences();
            boolean enabled = !previewPreferences.isPreviewPanelEnabled();
            PreviewPreferences newPreviewPreferences = previewPreferences.getBuilder()
                                                                         .withPreviewPanelEnabled(enabled)
                                                                         .build();
            Globals.prefs.storePreviewPreferences(newPreviewPreferences);
            DefaultTaskExecutor.runInJavaFXThread(() -> setPreviewActiveBasePanels(enabled));
        });

        actions.put(Actions.NEXT_PREVIEW_STYLE, this::nextPreviewStyle);
        actions.put(Actions.PREVIOUS_PREVIEW_STYLE, this::previousPreviewStyle);

        actions.put(Actions.MANAGE_SELECTORS, () -> {
            ContentSelectorDialog csd = new ContentSelectorDialog(frame, BasePanel.this, false, null);
            csd.setVisible(true);
        });

        actions.put(Actions.EXPORT_TO_CLIPBOARD, new ExportToClipboardAction(this));
        actions.put(Actions.SEND_AS_EMAIL, new SendAsEMailAction(frame));

        actions.put(Actions.WRITE_XMP, new WriteXMPAction(this)::execute);

        actions.put(Actions.ABBREVIATE_ISO, new AbbreviateAction(this, true));
        actions.put(Actions.ABBREVIATE_MEDLINE, new AbbreviateAction(this, false));
        actions.put(Actions.UNABBREVIATE, new UnabbreviateAction(this));

        actions.put(Actions.RESOLVE_DUPLICATE_KEYS, new SearchFixDuplicateLabels(this));

        actions.put(Actions.ADD_TO_GROUP, new GroupAddRemoveDialog(this, true, false));
        actions.put(Actions.REMOVE_FROM_GROUP, new GroupAddRemoveDialog(this, false, false));
        actions.put(Actions.MOVE_TO_GROUP, new GroupAddRemoveDialog(this, true, true));

        actions.put(Actions.DOWNLOAD_FULL_TEXT, new FindFullTextAction(frame.getDialogService(), this));
    }

    /**
     * Generates and copies citations based on the selected entries to the clipboard
     *
     * @param outputFormat the desired {@link CitationStyleOutputFormat}
     */
    private void copyCitationToClipboard(CitationStyleOutputFormat outputFormat) {
        new CitationStyleToClipboardWorker(this, outputFormat).execute();
    }

    /**
     * Removes the selected entries from the database
     *
     * @param cut If false the user will get asked if he really wants to delete the entries, and it will be localized as
     *            "deleted". If true the action will be localized as "cut"
     */
    public void delete(boolean cut) {
        delete(cut, mainTable.getSelectedEntries());
    }

    /**
     * Removes the selected entries from the database
     *
     * @param cut If false the user will get asked if he really wants to delete the entries, and it will be localized as
     *            "deleted". If true the action will be localized as "cut"
     */
    private void delete(boolean cut, List<BibEntry> entries) {
        if (entries.isEmpty()) {
            return;
        }
        if (!cut && !showDeleteConfirmationDialog(entries.size())) {
            return;
        }

        NamedCompound compound;
        if (cut) {
            compound = new NamedCompound((entries.size() > 1 ? Localization.lang("cut entries") : Localization.lang("cut entry")));
        } else {
            compound = new NamedCompound((entries.size() > 1 ? Localization.lang("delete entries") : Localization.lang("delete entry")));
        }
        for (BibEntry entry : entries) {
            compound.addEdit(new UndoableRemoveEntry(bibDatabaseContext.getDatabase(), entry, BasePanel.this));
            bibDatabaseContext.getDatabase().removeEntry(entry);
            ensureNotShowingBottomPanel(entry);
        }
        compound.end();
        getUndoManager().addEdit(compound);

        markBaseChanged();
        frame.output(formatOutputMessage(cut ? Localization.lang("Cut") : Localization.lang("Deleted"), entries.size()));

        // prevent the main table from loosing focus
        mainTable.requestFocus();
    }

    public void delete(BibEntry entry) {
        delete(false, Collections.singletonList(entry));
    }

    private void copyTitle() {
        List<BibEntry> selectedBibEntries = mainTable.getSelectedEntries();
        if (!selectedBibEntries.isEmpty()) {
            // Collect all non-null titles.
            List<String> titles = selectedBibEntries.stream()
                                                    .filter(bibEntry -> bibEntry.getTitle().isPresent())
                                                    .map(bibEntry -> bibEntry.getTitle().get())
                                                    .collect(Collectors.toList());

            if (titles.isEmpty()) {
                output(Localization.lang("None of the selected entries have titles."));
                return;
            }
            Globals.clipboardManager.setContent(String.join("\n", titles));

            if (titles.size() == selectedBibEntries.size()) {
                // All entries had titles.
                output((selectedBibEntries.size() > 1 ? Localization.lang("Copied titles") : Localization.lang("Copied title")) + '.');
            } else {
                output(Localization.lang("Warning: %0 out of %1 entries have undefined title.", Integer.toString(selectedBibEntries.size() - titles.size()), Integer.toString(selectedBibEntries.size())));
            }
        }
    }

    private void copyCiteKey() {
        List<BibEntry> bes = mainTable.getSelectedEntries();
        if (!bes.isEmpty()) {
            List<String> keys = new ArrayList<>(bes.size());
            // Collect all non-null keys.
            for (BibEntry be : bes) {
                be.getCiteKeyOptional().ifPresent(keys::add);
            }
            if (keys.isEmpty()) {
                output(Localization.lang("None of the selected entries have BibTeX keys."));
                return;
            }

            String sb = String.join(",", keys);
            String citeCommand = Optional.ofNullable(Globals.prefs.get(JabRefPreferences.CITE_COMMAND))
                                         .filter(cite -> cite.contains("\\")) // must contain \
                                         .orElse("\\cite");
            Globals.clipboardManager.setContent(citeCommand + "{" + sb + '}');

            if (keys.size() == bes.size()) {
                // All entries had keys.
                output(bes.size() > 1 ? Localization.lang("Copied keys") : Localization.lang("Copied key") + '.');
            } else {
                output(Localization.lang("Warning: %0 out of %1 entries have undefined BibTeX key.", Integer.toString(bes.size() - keys.size()), Integer.toString(bes.size())));
            }
        }
    }

    private void copyKey() {
        List<BibEntry> bes = mainTable.getSelectedEntries();
        if (!bes.isEmpty()) {
            List<String> keys = new ArrayList<>(bes.size());
            // Collect all non-null keys.
            for (BibEntry be : bes) {
                be.getCiteKeyOptional().ifPresent(keys::add);
            }
            if (keys.isEmpty()) {
                output(Localization.lang("None of the selected entries have BibTeX keys."));
                return;
            }

            Globals.clipboardManager.setContent(String.join(",", keys));

            if (keys.size() == bes.size()) {
                // All entries had keys.
                output((bes.size() > 1 ? Localization.lang("Copied keys") : Localization.lang("Copied key")) + '.');
            } else {
                output(Localization.lang("Warning: %0 out of %1 entries have undefined BibTeX key.", Integer.toString(bes.size() - keys.size()), Integer.toString(bes.size())));
            }
        }
    }

    private void copyKeyAndTitle() {
        List<BibEntry> bes = mainTable.getSelectedEntries();
        if (!bes.isEmpty()) {
            // OK: in a future version, this string should be configurable to allow arbitrary exports
            StringReader sr = new StringReader("\\bibtexkey - \\begin{title}\\format[RemoveBrackets]{\\title}\\end{title}\n");
            Layout layout;
            try {
                layout = new LayoutHelper(sr, Globals.prefs.getLayoutFormatterPreferences(Globals.journalAbbreviationLoader))
                                                                                                                             .getLayoutFromText();
            } catch (IOException e) {
                LOGGER.info("Could not get layout", e);
                return;
            }

            StringBuilder sb = new StringBuilder();

            int copied = 0;
            // Collect all non-null keys.
            for (BibEntry be : bes) {
                if (be.hasCiteKey()) {
                    copied++;
                    sb.append(layout.doLayout(be, bibDatabaseContext.getDatabase()));
                }
            }

            if (copied == 0) {
                output(Localization.lang("None of the selected entries have BibTeX keys."));
                return;
            }

            Globals.clipboardManager.setContent(sb.toString());

            if (copied == bes.size()) {
                // All entries had keys.
                output((bes.size() > 1 ? Localization.lang("Copied keys") : Localization.lang("Copied key")) + '.');
            } else {
                output(Localization.lang("Warning: %0 out of %1 entries have undefined BibTeX key.", Integer.toString(bes.size() - copied), Integer.toString(bes.size())));
            }
        }
    }

    private void openExternalFile() {
        JabRefExecutorService.INSTANCE.execute(() -> {
            final List<BibEntry> selectedEntries = mainTable.getSelectedEntries();
            if (selectedEntries.size() != 1) {
                output(Localization.lang("This operation requires exactly one item to be selected."));
                return;
            }

            final BibEntry entry = selectedEntries.get(0);
            if (!entry.hasField(FieldName.FILE)) {
                // no bibtex field
                new SearchAndOpenFile(entry, BasePanel.this).searchAndOpen();
                return;
            }
            FileListTableModel fileListTableModel = new FileListTableModel();
            entry.getField(FieldName.FILE).ifPresent(fileListTableModel::setContent);
            if (fileListTableModel.getRowCount() == 0) {
                // content in BibTeX field is not readable
                new SearchAndOpenFile(entry, BasePanel.this).searchAndOpen();
                return;
            }
            FileListEntry flEntry = fileListTableModel.getEntry(0);
            ExternalFileMenuItem item = new ExternalFileMenuItem(frame(), "", flEntry.getLink(), flEntry.getType().map(ExternalFileType::getIcon).map(JabRefIcon::getSmallIcon).orElse(null), bibDatabaseContext, flEntry.getType());
            item.doClick();
        });
    }

    /**
     * This method is called from JabRefFrame if a database specific action is requested by the user. Runs the command
     * if it is defined, or prints an error message to the standard error stream.
     *
     * @param command The name of the command to run.
     */
    public void runCommand(final Actions command) {
        if (!actions.containsKey(command)) {
            LOGGER.info("No action defined for '" + command + '\'');
            return;
        }

        BaseAction action = actions.get(command);
        try {
            action.action();
        } catch (Throwable ex) {
            LOGGER.error("runCommand error: " + ex.getMessage(), ex);
        }
    }

    /**
     * FIXME: high code duplication with {@link SaveDatabaseAction#saveDatabase(File, boolean, Charset)}
     */
    private boolean saveDatabase(File file, boolean selectedOnly, Charset encoding,
                                 SavePreferences.DatabaseSaveType saveType)
        throws SaveException {
        SaveSession session;
        final String SAVE_DATABASE = Localization.lang("Save library");
        try {
            SavePreferences prefs = Globals.prefs.loadForSaveFromPreferences()
                                                 .withEncoding(encoding)
                                                 .withSaveType(saveType);
            BibtexDatabaseWriter<SaveSession> databaseWriter = new BibtexDatabaseWriter<>(
                                                                                          FileSaveSession::new);
            if (selectedOnly) {
                session = databaseWriter.savePartOfDatabase(bibDatabaseContext, mainTable.getSelectedEntries(), prefs);
            } else {
                session = databaseWriter.saveDatabase(bibDatabaseContext, prefs);
            }

            registerUndoableChanges(session);
        }
        // FIXME: not sure if this is really thrown anywhere
        catch (UnsupportedCharsetException ex) {
            frame.getDialogService().showErrorDialogAndWait(Localization.lang("Save library"), Localization.lang("Could not save file.")
                                                                                               + Localization.lang("Character encoding '%0' is not supported.", encoding.displayName()));
            throw new SaveException("rt");
        } catch (SaveException ex) {
            if (ex.specificEntry()) {
                // Error occurred during processing of the entry. Highlight it:
                clearAndSelect(ex.getEntry());
                showAndEdit(ex.getEntry());
            } else {
                LOGGER.warn("Could not save", ex);
            }

            dialogService.showErrorDialogAndWait(SAVE_DATABASE, Localization.lang("Could not save file."), ex);
            throw new SaveException("rt");
        }

        boolean commit = true;
        if (!session.getWriter().couldEncodeAll()) {
            FormBuilder builder = FormBuilder.create()
                                             .layout(new FormLayout("left:pref, 4dlu, fill:pref", "pref, 4dlu, pref"));
            JTextArea ta = new JTextArea(session.getWriter().getProblemCharacters());
            ta.setEditable(false);
            builder.add(Localization.lang("The chosen encoding '%0' could not encode the following characters:", session.getEncoding().displayName())).xy(1, 1);
            builder.add(ta).xy(3, 1);
            builder.add(Localization.lang("What do you want to do?")).xy(1, 3);
            String tryDiff = Localization.lang("Try different encoding");
            int answer = JOptionPane.showOptionDialog(null, builder.getPanel(), SAVE_DATABASE, JOptionPane.YES_NO_CANCEL_OPTION, JOptionPane.WARNING_MESSAGE, null, new String[] {Localization.lang("Save"), tryDiff, Localization.lang("Cancel")}, tryDiff);

            if (answer == JOptionPane.NO_OPTION) {

                // The user wants to use another encoding.
                Object choice = JOptionPane.showInputDialog(null, Localization.lang("Select encoding"), SAVE_DATABASE, JOptionPane.QUESTION_MESSAGE, null, Encodings.ENCODINGS_DISPLAYNAMES, encoding);
                if (choice == null) {
                    commit = false;
                } else {
                    Charset newEncoding = Charset.forName((String) choice);
                    return saveDatabase(file, selectedOnly, newEncoding, saveType);
                }
            } else if (answer == JOptionPane.CANCEL_OPTION) {
                commit = false;
            }
        }

        if (commit) {
            session.commit(file.toPath());
            this.bibDatabaseContext.getMetaData().setEncoding(encoding); // Make sure to remember which encoding we used.
        } else {
            session.cancel();
        }

        return commit;
    }

    public void registerUndoableChanges(SaveSession session) {
        NamedCompound ce = new NamedCompound(Localization.lang("Save actions"));
        for (FieldChange change : session.getFieldChanges()) {
            ce.addEdit(new UndoableFieldChange(change));
        }
        ce.end();
        if (ce.hasEdits()) {
            getUndoManager().addEdit(ce);
        }
    }

    /**
     * This method is called from JabRefFrame when the user wants to create a new entry. If the argument is null, the
     * user is prompted for an entry type.
     *
     * @param type The type of the entry to create.
     * @return The newly created BibEntry or null the operation was canceled by the user.
     */
    public BibEntry newEntry(EntryType type) {
        EntryType actualType = type;
        if (actualType == null) {
            // Find out what type is wanted.
            final EntryTypeDialog etd = new EntryTypeDialog(frame);
            // We want to center the dialog, to make it look nicer.
            etd.setVisible(true);
            actualType = etd.getChoice();
        }
        if (actualType != null) { // Only if the dialog was not canceled.
            final BibEntry be = new BibEntry(actualType.getName());
            try {
                bibDatabaseContext.getDatabase().insertEntry(be);
                // Set owner/timestamp if options are enabled:
                List<BibEntry> list = new ArrayList<>();
                list.add(be);
                UpdateField.setAutomaticFields(list, true, true, Globals.prefs.getUpdateFieldPreferences());

                // Create an UndoableInsertEntry object.
                getUndoManager().addEdit(new UndoableInsertEntry(bibDatabaseContext.getDatabase(), be));
                output(Localization.lang("Added new '%0' entry.", actualType.getName().toLowerCase(Locale.ROOT)));

                // We are going to select the new entry. Before that, make sure that we are in
                // show-entry mode. If we aren't already in that mode, enter the WILL_SHOW_EDITOR
                // mode which makes sure the selection will trigger display of the entry editor
                // and adjustment of the splitter.
                if (mode != BasePanelMode.SHOWING_EDITOR) {
                    mode = BasePanelMode.WILL_SHOW_EDITOR;
                }

                clearAndSelect(be);

                // The database just changed.
                markBaseChanged();

                this.showAndEdit(be);

                return be;
            } catch (KeyCollisionException ex) {
                LOGGER.info(ex.getMessage(), ex);
            }
        }
        return null;
    }

    /**
     * This method is called from JabRefFrame when the user wants to create a new entry.
     *
     * @param bibEntry The new entry.
     */
    public void insertEntry(final BibEntry bibEntry) {
        if (bibEntry != null) {
            try {
                bibDatabaseContext.getDatabase().insertEntry(bibEntry);
                if (Globals.prefs.getBoolean(JabRefPreferences.USE_OWNER)) {
                    // Set owner field to default value
                    UpdateField.setAutomaticFields(bibEntry, true, true, Globals.prefs.getUpdateFieldPreferences());
                }
                // Create an UndoableInsertEntry object.
                getUndoManager().addEdit(new UndoableInsertEntry(bibDatabaseContext.getDatabase(), bibEntry));
                output(Localization.lang("Added new '%0' entry.", bibEntry.getType()));

                markBaseChanged(); // The database just changed.
                if (Globals.prefs.getBoolean(JabRefPreferences.AUTO_OPEN_FORM)) {
                    showAndEdit(bibEntry);
                }
                clearAndSelect(bibEntry);
            } catch (KeyCollisionException ex) {
                LOGGER.info("Collision for bibtex key" + bibEntry.getId(), ex);
            }
        }
    }

    public void editEntryByIdAndFocusField(final String entryId, final String fieldName) {
        bibDatabaseContext.getDatabase().getEntryById(entryId).ifPresent(entry -> {
            clearAndSelect(entry);
            showAndEdit(entry);
            entryEditor.setFocusToField(fieldName);
        });
    }

    public void updateTableFont() {
        mainTable.updateFont();
    }

    private void createMainTable() {
        bibDatabaseContext.getDatabase().registerListener(SpecialFieldDatabaseChangeListener.INSTANCE);

        mainTable = new MainTable(tableModel, frame, this, bibDatabaseContext, preferences.getTablePreferences(), externalFileTypes, preferences.getKeyBindings());

        mainTable.updateFont();

        // Add the listener that binds selection to state manager (TODO: should be replaced by proper JavaFX binding as soon as table is implemented in JavaFX)
        mainTable.addSelectionListener(listEvent -> Globals.stateManager.setSelectedEntries(mainTable.getSelectedEntries()));

        // Update entry editor and preview according to selected entries
        mainTable.addSelectionListener(event -> mainTable.getSelectedEntries()
                                                         .stream()
                                                         .findFirst()
                                                         .ifPresent(entry -> {
                                                             preview.setEntry(entry);
                                                             entryEditor.setEntry(entry);
                                                         }));

        // TODO: Register these actions globally
        /*
        String clearSearch = "clearSearch";
        mainTable.getInputMap().put(Globals.getKeyPrefs().getKey(KeyBinding.CLEAR_SEARCH), clearSearch);
        mainTable.getActionMap().put(clearSearch, new AbstractAction() {

            @Override
            public void actionPerformed(ActionEvent e) {
                // need to close these here, b/c this action overshadows the responsible actions when the main table is selected
                switch (mode) {
                    case SHOWING_NOTHING:
                        frame.getGlobalSearchBar().endSearch();
                        break;
                    case SHOWING_PREVIEW:
                        getPreviewPanel().close();
                        break;
                    case SHOWING_EDITOR:
                    case WILL_SHOW_EDITOR:
                        entryEditorClosing(getEntryEditor());
                        break;
                    default:
                        LOGGER.warn("unknown BasePanelMode: '" + mode + "', doing nothing");
                        break;
                }
            }
        });

        mainTable.getActionMap().put(Actions.CUT, new AbstractAction() {

            @Override
            public void actionPerformed(ActionEvent e) {
                try {
                    runCommand(Actions.CUT);
                } catch (Throwable ex) {
                    LOGGER.warn("Could not cut", ex);
                }
            }
        });
        mainTable.getActionMap().put(Actions.COPY, new AbstractAction() {

            @Override
            public void actionPerformed(ActionEvent e) {
                try {
                    runCommand(Actions.COPY);
                } catch (Throwable ex) {
                    LOGGER.warn("Could not copy", ex);
                }
            }
        });
        mainTable.getActionMap().put(Actions.PASTE, new AbstractAction() {

            @Override
            public void actionPerformed(ActionEvent e) {
                try {
                    runCommand(Actions.PASTE);
                } catch (Throwable ex) {
                    LOGGER.warn("Could not paste", ex);
                }
            }
        });
        */
    }

    public void setupMainPanel() {
        splitPane = new SplitPane();
        splitPane.setOrientation(Orientation.VERTICAL);
        adjustSplitter(); // restore last splitting state (before mainTable is created as creation affects the stored size of the entryEditors)

        createMainTable();

        ScrollPane pane = mainTable.getPane();
        AnchorPane anchorPane = new AnchorPane(pane);
        AnchorPane.setBottomAnchor(pane, 0.0);
        AnchorPane.setTopAnchor(pane, 0.0);
        AnchorPane.setLeftAnchor(pane, 0.0);
        AnchorPane.setRightAnchor(pane, 0.0);
        splitPane.getItems().add(anchorPane);
        this.getChildren().setAll(splitPane);

        // Set up name autocompleter for search:
        instantiateSearchAutoCompleter();
        this.getDatabase().registerListener(new SearchAutoCompleteListener());

        setupAutoCompletion();

        // Saves the divider position as soon as it changes
        // We need to keep a reference to the subscription, otherwise the binding gets garbage collected
        dividerPositionSubscription = EasyBind.monadic(Bindings.valueAt(splitPane.getDividers(), 0))
                                              .flatMap(SplitPane.Divider::positionProperty)
                                              .subscribe((observable, oldValue, newValue) -> saveDividerLocation(newValue));
    }

    /**
     * Set up auto completion for this database
     */
    private void setupAutoCompletion() {
        AutoCompletePreferences autoCompletePreferences = preferences.getAutoCompletePreferences();
        if (autoCompletePreferences.shouldAutoComplete()) {
            suggestionProviders = new SuggestionProviders(autoCompletePreferences, Globals.journalAbbreviationLoader);
            suggestionProviders.indexDatabase(getDatabase());
            // Ensure that the suggestion providers are in sync with entries
            CoarseChangeFilter changeFilter = new CoarseChangeFilter(bibDatabaseContext);
            changeFilter.registerListener(new AutoCompleteUpdater(suggestionProviders));
        } else {
            // Create empty suggestion providers if auto completion is deactivated
            suggestionProviders = new SuggestionProviders();
        }
    }

    public void updateSearchManager() {
        frame.getGlobalSearchBar().setAutoCompleter(searchAutoCompleter);
    }

    private void instantiateSearchAutoCompleter() {
        searchAutoCompleter = new PersonNameSuggestionProvider(InternalBibtexFields.getPersonNameFields());
        for (BibEntry entry : bibDatabaseContext.getDatabase().getEntries()) {
            searchAutoCompleter.indexEntry(entry);
        }
    }

    public void assureStringDialogNotEditing() {
        if (stringDialog != null) {
            stringDialog.assureNotEditing();
        }
    }

    public void updateStringDialog() {
        if (stringDialog != null) {
            stringDialog.refreshTable();
        }
    }

    private void adjustSplitter() {
        if (mode == BasePanelMode.SHOWING_PREVIEW) {
            splitPane.setDividerPositions(Globals.prefs.getPreviewPreferences().getPreviewPanelDividerPosition().doubleValue());
        } else if (mode == BasePanelMode.SHOWING_EDITOR) {
            splitPane.setDividerPositions(preferences.getEntryEditorDividerPosition());
        }
    }

    public EntryEditor getEntryEditor() {
        return entryEditor;
    }

    /**
     * Sets the entry editor as the bottom component in the split pane. If an entry editor already was shown,
     * makes sure that the divider doesn't move. Updates the mode to SHOWING_EDITOR.
     * Then shows the given entry.
     *
     * @param entry The entry to edit.
     */
    public void showAndEdit(BibEntry entry) {
        DefaultTaskExecutor.runInJavaFXThread(() -> {

            showBottomPane(BasePanelMode.SHOWING_EDITOR);

            if (entry != getShowing()) {
                entryEditor.setEntry(entry);
                showing = entry;
            }
            entryEditor.requestFocus();

        });
    }

    private void showBottomPane(BasePanelMode newMode) {
        Node pane;
        switch (newMode) {
            case SHOWING_PREVIEW:
                pane = preview;
                break;
            case SHOWING_EDITOR:
                pane = entryEditor;
                break;
            default:
                throw new UnsupportedOperationException("new mode not recognized: " + newMode.name());
        }
        if (splitPane.getItems().size() == 2) {
            splitPane.getItems().set(1, pane);
        } else {
            splitPane.getItems().add(1, pane);
        }
        mode = newMode;
        adjustSplitter();
    }

    private void showAndEdit() {
        if (!mainTable.getSelectedEntries().isEmpty()) {
            showAndEdit(mainTable.getSelectedEntries().get(0));
        }
    }

    /**
     * Sets the given preview panel as the bottom component in the split panel. Updates the mode to SHOWING_PREVIEW.
     *
     * @param entry The entry to show in the preview.
     */
    private void showPreview(BibEntry entry) {
        showBottomPane(BasePanelMode.SHOWING_PREVIEW);

        preview.setEntry(entry);
    }

    private void showPreview() {
        if (!mainTable.getSelectedEntries().isEmpty()) {
            showPreview(mainTable.getSelectedEntries().get(0));
        }
    }

    public void nextPreviewStyle() {
        cyclePreview(Globals.prefs.getPreviewPreferences().getPreviewCyclePosition() + 1);
    }

    public void previousPreviewStyle() {
        cyclePreview(Globals.prefs.getPreviewPreferences().getPreviewCyclePosition() - 1);
    }

    private void cyclePreview(int newPosition) {
        PreviewPreferences previewPreferences = Globals.prefs.getPreviewPreferences()
                                                             .getBuilder()
                                                             .withPreviewCyclePosition(newPosition)
                                                             .build();
        Globals.prefs.storePreviewPreferences(previewPreferences);

        preview.updateLayout(previewPreferences);
    }

    /**
     * Removes the bottom component.
     */
    public void closeBottomPane() {
        mode = BasePanelMode.SHOWING_NOTHING;
        splitPane.getItems().removeAll(entryEditor, preview);
    }

    /**
     * This method selects the given entry, and scrolls it into view in the table. If an entryEditor is shown, it is
     * given focus afterwards.
     */
    public void clearAndSelect(final BibEntry bibEntry) {
        mainTable.clearAndSelect(bibEntry);
    }

    public void selectPreviousEntry() {
        mainTable.getSelectionModel().clearAndSelect(mainTable.getSelectionModel().getSelectedIndex() - 1);
    }

    public void selectNextEntry() {
        mainTable.getSelectionModel().clearAndSelect(mainTable.getSelectionModel().getSelectedIndex() + 1);
    }

    /**
     * This method is called from an EntryEditor when it should be closed. We relay to the selection listener, which
     * takes care of the rest.
     *
     * @param editor The entry editor to close.
     */
    public void entryEditorClosing(EntryEditor editor) {
        if (Globals.prefs.getPreviewPreferences().isPreviewPanelEnabled()) {
            showPreview(editor.getEntry());
        } else {
            closeBottomPane();
        }
        mainTable.requestFocus();
    }

    /**
     * Closes the entry editor or preview panel if it is showing the given entry.
     */
    public void ensureNotShowingBottomPanel(BibEntry entry) {
        if (((mode == BasePanelMode.SHOWING_EDITOR) && (entryEditor.getEntry() == entry))
            || ((mode == BasePanelMode.SHOWING_PREVIEW) && (preview.getEntry() == entry))) {
            closeBottomPane();
        }
    }

    public void updateEntryEditorIfShowing() {
        if (mode == BasePanelMode.SHOWING_EDITOR) {
            BibEntry currentEntry = entryEditor.getEntry();
            showAndEdit(currentEntry);
        }
    }

    public void markBaseChanged() {
        baseChanged = true;

        if (SwingUtilities.isEventDispatchThread()) {
            markBasedChangedInternal();
        } else {
            try {
                SwingUtilities.invokeAndWait(() -> markBasedChangedInternal());
            } catch (InvocationTargetException | InterruptedException e) {
                LOGGER.info("Problem marking database as changed", e);
            }
        }
    }

    private void markBasedChangedInternal() {
        // Put an asterisk behind the filename to indicate the database has changed.
        frame.setWindowTitle();
        DefaultTaskExecutor.runInJavaFXThread(frame::updateAllTabTitles);
        // If the status line states that the base has been saved, we
        // remove this message, since it is no longer relevant. If a
        // different message is shown, we leave it.
        if (frame.getStatusLineText().startsWith(Localization.lang("Saved library"))) {
            frame.output(" ");
        }
    }

    public void markNonUndoableBaseChanged() {
        nonUndoableChange = true;
        markBaseChanged();
    }

    private synchronized void markChangedOrUnChanged() {
        if (getUndoManager().hasChanged()) {
            if (!baseChanged) {
                markBaseChanged();
            }
        } else if (baseChanged && !nonUndoableChange) {
            baseChanged = false;
            if (getBibDatabaseContext().getDatabaseFile().isPresent()) {
                frame.setTabTitle(this, getTabTitle(), getBibDatabaseContext().getDatabaseFile().get().getAbsolutePath());
            } else {
                frame.setTabTitle(this, GUIGlobals.UNTITLED_TITLE, null);
            }
        }
        frame.setWindowTitle();
    }

    public BibDatabase getDatabase() {
        return bibDatabaseContext.getDatabase();
    }

    public void stringsClosing() {
        stringDialog = null;
    }

    public void changeTypeOfSelectedEntries(String newType) {
        List<BibEntry> bes = mainTable.getSelectedEntries();
        changeType(bes, newType);
    }

    private void changeType(List<BibEntry> entries, String newType) {
        if ((entries == null) || (entries.isEmpty())) {
            LOGGER.error("At least one entry must be selected to be able to change the type.");
            return;
        }

        if (entries.size() > 1) {
            boolean proceed = dialogService.showConfirmationDialogAndWait(Localization.lang("Change entry type"), Localization.lang("Multiple entries selected. Do you want to change the type of all these to '%0'?"));
            if (!proceed) {
                return;
            }
        }

        NamedCompound compound = new NamedCompound(Localization.lang("Change entry type"));
        for (BibEntry entry : entries) {
            compound.addEdit(new UndoableChangeType(entry, entry.getType(), newType));
            DefaultTaskExecutor.runInJavaFXThread(() -> {
                entry.setType(newType);
            });
        }

        output(formatOutputMessage(Localization.lang("Changed type to '%0' for", newType), entries.size()));
        compound.end();
        getUndoManager().addEdit(compound);
        markBaseChanged();
        updateEntryEditorIfShowing();
    }

    public boolean showDeleteConfirmationDialog(int numberOfEntries) {
        if (Globals.prefs.getBoolean(JabRefPreferences.CONFIRM_DELETE)) {
            String title = Localization.lang("Delete entry");
            String message = Localization.lang("Really delete the selected entry?");
            String okButton = Localization.lang("Delete entry");
            String cancelButton = Localization.lang("Keep entry");
            if (numberOfEntries > 1) {
                title = Localization.lang("Delete multiple entries");
                message = Localization.lang("Really delete the %0 selected entries?", Integer.toString(numberOfEntries));
                okButton = Localization.lang("Delete entries");
                cancelButton = Localization.lang("Keep entries");
            }

            return dialogService.showConfirmationDialogWithOptOutAndWait(title,
                                                                         message,
                                                                         okButton,
                                                                         cancelButton,
                                                                         Localization.lang("Disable this confirmation dialog"),
                                                                         optOut -> Globals.prefs.putBoolean(JabRefPreferences.CONFIRM_DELETE, !optOut));
        } else {
            return true;
        }
    }

    /**
     * If the relevant option is set, autogenerate keys for all entries that are lacking keys.
     */
    public void autoGenerateKeysBeforeSaving() {
        if (Globals.prefs.getBoolean(JabRefPreferences.GENERATE_KEYS_BEFORE_SAVING)) {
            NamedCompound ce = new NamedCompound(Localization.lang("Autogenerate BibTeX keys"));

            BibtexKeyGenerator keyGenerator = new BibtexKeyGenerator(bibDatabaseContext, Globals.prefs.getBibtexKeyPatternPreferences());
            for (BibEntry bes : bibDatabaseContext.getDatabase().getEntries()) {
                Optional<String> oldKey = bes.getCiteKeyOptional();
                if (StringUtil.isBlank(oldKey)) {
                    Optional<FieldChange> change = keyGenerator.generateAndSetKey(bes);
                    change.ifPresent(fieldChange -> ce.addEdit(new UndoableKeyChange(fieldChange)));
                }
            }

            // Store undo information, if any:
            if (ce.hasEdits()) {
                ce.end();
                getUndoManager().addEdit(ce);
            }
        }
    }

    /**
     * Depending on whether a preview or an entry editor is showing, save the current divider location in the correct preference setting.
     */
    private void saveDividerLocation(Number position) {
        if (position == null) {
            return;
        }

        if (mode == BasePanelMode.SHOWING_PREVIEW) {
            PreviewPreferences previewPreferences = Globals.prefs.getPreviewPreferences()
                                                                 .getBuilder()
                                                                 .withPreviewPanelDividerPosition(position)
                                                                 .build();
            Globals.prefs.storePreviewPreferences(previewPreferences);
        } else if (mode == BasePanelMode.SHOWING_EDITOR) {
            preferences.setEntryEditorDividerPosition(position.doubleValue());
        }
    }

    /*
    // Method pertaining to the ClipboardOwner interface.
    @Override
    public void lostOwnership(Clipboard clipboard, Transferable contents) {
        // Nothing
    }
    */

    /**
     * Perform necessary cleanup when this BasePanel is closed.
     */
    public void cleanUp() {
        changeMonitor.ifPresent(DatabaseChangeMonitor::unregister);

        // Check if there is a FileUpdatePanel for this BasePanel being shown. If so remove it:
        if (sidePaneManager.isComponentVisible(SidePaneType.FILE_UPDATE_NOTIFICATION)) {
            FileUpdatePanel fup = (FileUpdatePanel) sidePaneManager.getComponent(SidePaneType.FILE_UPDATE_NOTIFICATION);
            if (fup.getPanel() == this) {
                sidePaneManager.hide(SidePaneType.FILE_UPDATE_NOTIFICATION);
            }
        }
    }

    /**
     * Get an array containing the currently selected entries. The array is stable and not changed if the selection
     * changes
     *
     * @return A list containing the selected entries. Is never null.
     */
    public List<BibEntry> getSelectedEntries() {
        return mainTable.getSelectedEntries();
    }

    public BibDatabaseContext getBibDatabaseContext() {
        return this.bibDatabaseContext;
    }

    public boolean isUpdatedExternally() {
        return changeMonitor.map(DatabaseChangeMonitor::hasBeenModifiedExternally).orElse(false);
    }

    public void markExternalChangesAsResolved() {
        changeMonitor.ifPresent(DatabaseChangeMonitor::markExternalChangesAsResolved);
    }

    public SidePaneManager getSidePaneManager() {
        return sidePaneManager;
    }

    public void setNonUndoableChange(boolean nonUndoableChange) {
        this.nonUndoableChange = nonUndoableChange;
    }

    public void setBaseChanged(boolean baseChanged) {
        this.baseChanged = baseChanged;
    }

    public boolean isSaving() {
        return saving;
    }

    public void setSaving(boolean saving) {
        this.saving = saving;
    }

    private BibEntry getShowing() {
        return showing;
    }

    public String formatOutputMessage(String start, int count) {
        return String.format("%s %d %s.", start, count, (count > 1 ? Localization.lang("entries") : Localization.lang("entry")));
    }

    /**
     * Set the preview active state for all BasePanel instances.
     */
    private void setPreviewActiveBasePanels(boolean enabled) {
        for (int i = 0; i < frame.getTabbedPane().getTabs().size(); i++) {
            frame.getBasePanelAt(i).setPreviewActive(enabled);
        }
    }

    private void setPreviewActive(boolean enabled) {
        if (enabled) {
            showPreview();
        } else {
            preview.close();
        }
    }

    public CountingUndoManager getUndoManager() {
        return undoManager;
    }

    public MainTable getMainTable() {
        return mainTable;
    }

    public Optional<SearchQuery> getCurrentSearchQuery() {
        return currentSearchQuery;
    }

    /**
     * Set the query the user currently searches while this basepanel is active
     *
     * @param currentSearchQuery can be null
     */
    public void setCurrentSearchQuery(SearchQuery currentSearchQuery) {
        this.currentSearchQuery = Optional.ofNullable(currentSearchQuery);
    }

    public CitationStyleCache getCitationStyleCache() {
        return citationStyleCache;
    }

    public PreviewPanel getPreviewPanel() {
        return preview;
    }

    public FileAnnotationCache getAnnotationCache() {
        return annotationCache;
    }

    public void resetChangeMonitor() {
        changeMonitor.ifPresent(DatabaseChangeMonitor::unregister);
        changeMonitor = Optional.of(new DatabaseChangeMonitor(bibDatabaseContext, Globals.getFileUpdateMonitor(), this));
    }

    public void updateTimeStamp() {
        changeMonitor.ifPresent(DatabaseChangeMonitor::markAsSaved);
    }

    public Path getTempFile() {
        return changeMonitor.map(DatabaseChangeMonitor::getTempFile).orElse(null);
    }

    private static class SearchAndOpenFile {

        private final BibEntry entry;
        private final BasePanel basePanel;

        public SearchAndOpenFile(final BibEntry entry, final BasePanel basePanel) {
            this.entry = entry;
            this.basePanel = basePanel;
        }

        public void searchAndOpen() {
            if (!Globals.prefs.getBoolean(JabRefPreferences.RUN_AUTOMATIC_FILE_SEARCH)) {
                /*  The search can lead to an unexpected 100% CPU usage which is perceived
                    as a bug, if the search incidentally starts at a directory with lots
                    of stuff below. It is now disabled by default. */
                return;
            }

            final Set<ExternalFileType> types = ExternalFileTypes.getInstance().getExternalFileTypeSelection();
            final List<Path> dirs = basePanel.getBibDatabaseContext().getFileDirectoriesAsPaths(Globals.prefs.getFileDirectoryPreferences());
            final List<String> extensions = types.stream().map(ExternalFileType::getExtension).collect(Collectors.toList());

            // Run the search operation:
            FileFinder fileFinder = FileFinders.constructFromConfiguration(Globals.prefs.getAutoLinkPreferences());
            try {
                List<Path> files = fileFinder.findAssociatedFiles(entry, dirs, extensions);
                if (!files.isEmpty()) {
                    Path file = files.get(0);
                    Optional<ExternalFileType> type = ExternalFileTypes.getInstance().getExternalFileTypeByFile(file);
                    if (type.isPresent()) {
                        JabRefDesktop.openExternalFileAnyFormat(file, basePanel.getBibDatabaseContext(), type);
                        basePanel.output(Localization.lang("External viewer called") + '.');
                    }
                }
            } catch (IOException ex) {
                LOGGER.error("Problems with finding/or opening files ", ex);
                basePanel.output(Localization.lang("Error") + ": " + ex.getMessage());
            }
        }
    }

    private class GroupTreeListener {

        @Subscribe
        public void listen(EntryAddedEvent addedEntryEvent) {
            // if the added entry is an undo don't add it to the current group
            if (addedEntryEvent.getEntryEventSource() == EntryEventSource.UNDO) {
                return;
            }

            // Automatically add new entry to the selected group (or set of groups)
            if (Globals.prefs.getBoolean(JabRefPreferences.AUTO_ASSIGN_GROUP)) {
                final List<BibEntry> entries = Collections.singletonList(addedEntryEvent.getBibEntry());
                Globals.stateManager.getSelectedGroup(bibDatabaseContext).forEach(
                                                                                  selectedGroup -> selectedGroup.addEntriesToGroup(entries));
            }
        }
    }

    private class EntryRemovedListener {

        @Subscribe
        public void listen(EntryRemovedEvent entryRemovedEvent) {
            ensureNotShowingBottomPanel(entryRemovedEvent.getBibEntry());
        }
    }

    /**
     * Ensures that the search auto completer is up to date when entries are changed AKA Let the auto completer, if any,
     * harvest words from the entry
     */
    private class SearchAutoCompleteListener {

        @Subscribe
        public void listen(EntryAddedEvent addedEntryEvent) {
            searchAutoCompleter.indexEntry(addedEntryEvent.getBibEntry());
        }

        @Subscribe
        public void listen(EntryChangedEvent entryChangedEvent) {
            searchAutoCompleter.indexEntry(entryChangedEvent.getBibEntry());
        }
    }

    /**
     * Ensures that the results of the current search are updated when a new entry is inserted into the database
     */
    private class SearchListener {

        @Subscribe
        public void listen(EntryAddedEvent addedEntryEvent) {
            frame.getGlobalSearchBar().performSearch();
        }

        @Subscribe
        public void listen(EntryChangedEvent entryChangedEvent) {
            frame.getGlobalSearchBar().performSearch();
        }

        @Subscribe
        public void listen(EntryRemovedEvent removedEntryEvent) {
            // IMO only used to update the status (found X entries)
            frame.getGlobalSearchBar().performSearch();
        }
    }

    @Subscribe
    public void listen(EntryChangedEvent entryChangedEvent) {
        this.markBaseChanged();
    }

    private class UndoAction implements BaseAction {

        @Override
        public void action() {
            try {
                getUndoManager().undo();
                markBaseChanged();
                frame.output(Localization.lang("Undo"));
            } catch (CannotUndoException ex) {
                LOGGER.warn("Nothing to undo", ex);
                frame.output(Localization.lang("Nothing to undo") + '.');
            }

            markChangedOrUnChanged();
        }
    }

    private class OpenURLAction implements BaseAction {

        @Override
        public void action() {
            final List<BibEntry> bes = mainTable.getSelectedEntries();
            if (bes.size() == 1) {
                String field = FieldName.DOI;
                Optional<String> link = bes.get(0).getField(FieldName.DOI);
                if (bes.get(0).hasField(FieldName.URL)) {
                    link = bes.get(0).getField(FieldName.URL);
                    field = FieldName.URL;
                }
                if (link.isPresent()) {
                    try {
                        JabRefDesktop.openExternalViewer(bibDatabaseContext, link.get(), field);
                        output(Localization.lang("External viewer called") + '.');
                    } catch (IOException ex) {
                        output(Localization.lang("Error") + ": " + ex.getMessage());
                    }
                } else {
                    // No URL or DOI found in the "url" and "doi" fields.
                    // Look for web links in the "file" field as a fallback:

                    List<LinkedFile> files = bes.get(0).getFiles();

                    Optional<LinkedFile> linkedFile = files.stream()
                                                           .filter(file -> (FieldName.URL.equalsIgnoreCase(file.getFileType())
                                                                            || FieldName.PS.equalsIgnoreCase(file.getFileType())
                                                                            || FieldName.PDF.equalsIgnoreCase(file.getFileType())))
                                                           .findFirst();

                    if (linkedFile.isPresent()) {

                        try {

                            JabRefDesktop.openExternalFileAnyFormat(bibDatabaseContext,
                                                                    linkedFile.get().getLink(),
                                                                    ExternalFileTypes.getInstance().fromLinkedFile(linkedFile.get(), true));

                            output(Localization.lang("External viewer called") + '.');
                        } catch (IOException e) {
                            output(Localization.lang("Could not open link"));
                            LOGGER.info("Could not open link", e);
                        }
                    } else {
                        output(Localization.lang("No URL defined") + '.');
                    }
                }
            } else {
                output(Localization.lang("This operation requires exactly one item to be selected."));
            }
        }
    }

    private class RedoAction implements BaseAction {

        @Override
        public void action() {
            try {
                getUndoManager().redo();
                markBaseChanged();
                frame.output(Localization.lang("Redo"));
            } catch (CannotRedoException ex) {
                frame.output(Localization.lang("Nothing to redo") + '.');
            }

            markChangedOrUnChanged();
        }
    }

    private class PrintPreviewAction implements BaseAction {

        @Override
        public void action() {
            showPreview();
            preview.print();
        }
    }

    private class SaveSelectedAction implements BaseAction {

        private final SavePreferences.DatabaseSaveType saveType;

        public SaveSelectedAction(SavePreferences.DatabaseSaveType saveType) {
            this.saveType = saveType;
        }

        @Override
        public void action() throws SaveException {
            FileDialogConfiguration fileDialogConfiguration = new FileDialogConfiguration.Builder()
                    .withDefaultExtension(StandardFileType.BIBTEX_DB)
                    .addExtensionFilter(String.format("%1s %2s", "BibTex", Localization.lang("Library")), StandardFileType.BIBTEX_DB)
                    .withInitialDirectory(Globals.prefs.get(JabRefPreferences.WORKING_DIRECTORY))
                    .build();

            Optional<Path> chosenFile = dialogService.showFileSaveDialog(fileDialogConfiguration);
            if (chosenFile.isPresent()) {
                Path path = chosenFile.get();
                saveDatabase(path.toFile(), true, Globals.prefs.getDefaultEncoding(), saveType);
                frame.getFileHistory().newFile(path.toString());
                frame.output(Localization.lang("Saved selected to '%0'.", path.toString()));
            }
        }
    }
}<|MERGE_RESOLUTION|>--- conflicted
+++ resolved
@@ -393,36 +393,7 @@
 
         actions.put(Actions.MERGE_WITH_FETCHED_ENTRY, new MergeWithFetchedEntryAction(this, frame.getDialogService()));
 
-<<<<<<< HEAD
-        actions.put(Actions.REPLACE_ALL, () -> {
-            final ReplaceStringDialog rsd = new ReplaceStringDialog(frame);
-            rsd.setVisible(true);
-            if (!rsd.okPressed()) {
-                return;
-            }
-            int counter = 0;
-            final NamedCompound ce = new NamedCompound(Localization.lang("Replace string"));
-            if (rsd.selOnly()) {
-                for (BibEntry be : mainTable.getSelectedEntries()) {
-                    counter += rsd.replace(be, ce);
-                }
-            } else {
-                for (BibEntry entry : bibDatabaseContext.getDatabase().getEntries()) {
-                    counter += rsd.replace(entry, ce);
-                }
-            }
-
-            output(Localization.lang("Replaced") + ' ' + counter + ' '
-                   + (counter == 1 ? Localization.lang("occurrence") : Localization.lang("occurrences")) + '.');
-            if (counter > 0) {
-                ce.end();
-                getUndoManager().addEdit(ce);
-                markBaseChanged();
-            }
-        });
-=======
         actions.put(Actions.REPLACE_ALL, ()-> (new ReplaceStringAction(this)).execute());
->>>>>>> 04691549
 
         actions.put(new SpecialFieldValueViewModel(SpecialField.RELEVANCE.getValues().get(0)).getCommand(),
                     new SpecialFieldViewModel(SpecialField.RELEVANCE, undoManager).getSpecialFieldAction(SpecialField.RELEVANCE.getValues().get(0), frame));
