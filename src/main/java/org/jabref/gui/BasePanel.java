package org.jabref.gui;

import java.io.IOException;
import java.io.StringReader;
import java.nio.file.Path;
import java.util.ArrayList;
import java.util.Collections;
import java.util.HashMap;
import java.util.List;
import java.util.Map;
import java.util.Objects;
import java.util.Optional;
import java.util.Set;
import java.util.stream.Collectors;

import javax.swing.undo.CannotRedoException;
import javax.swing.undo.CannotUndoException;

import javafx.application.Platform;
import javafx.beans.binding.Bindings;
import javafx.geometry.Orientation;
import javafx.scene.Node;
import javafx.scene.control.ScrollPane;
import javafx.scene.control.SplitPane;
import javafx.scene.layout.StackPane;

import org.jabref.Globals;
import org.jabref.JabRefExecutorService;
import org.jabref.gui.actions.Actions;
import org.jabref.gui.actions.BaseAction;
import org.jabref.gui.autocompleter.AutoCompletePreferences;
import org.jabref.gui.autocompleter.AutoCompleteUpdater;
import org.jabref.gui.autocompleter.PersonNameSuggestionProvider;
import org.jabref.gui.autocompleter.SuggestionProviders;
import org.jabref.gui.bibtexkeypattern.GenerateBibtexKeyAction;
import org.jabref.gui.cleanup.CleanupAction;
import org.jabref.gui.collab.DatabaseChangeMonitor;
import org.jabref.gui.collab.DatabaseChangePane;
import org.jabref.gui.desktop.JabRefDesktop;
import org.jabref.gui.edit.CopyBibTeXKeyAndLinkAction;
import org.jabref.gui.edit.ReplaceStringAction;
import org.jabref.gui.entryeditor.EntryEditor;
import org.jabref.gui.exporter.SaveDatabaseAction;
import org.jabref.gui.exporter.WriteXMPAction;
import org.jabref.gui.externalfiles.FindFullTextAction;
import org.jabref.gui.externalfiletype.ExternalFileType;
import org.jabref.gui.externalfiletype.ExternalFileTypes;
import org.jabref.gui.importer.actions.AppendDatabaseAction;
import org.jabref.gui.journals.AbbreviateAction;
import org.jabref.gui.journals.UnabbreviateAction;
import org.jabref.gui.maintable.MainTable;
import org.jabref.gui.maintable.MainTableDataModel;
import org.jabref.gui.mergeentries.MergeEntriesAction;
import org.jabref.gui.mergeentries.MergeWithFetchedEntryAction;
import org.jabref.gui.preview.CitationStyleToClipboardWorker;
import org.jabref.gui.preview.PreviewPanel;
import org.jabref.gui.specialfields.SpecialFieldDatabaseChangeListener;
import org.jabref.gui.specialfields.SpecialFieldValueViewModel;
import org.jabref.gui.specialfields.SpecialFieldViewModel;
import org.jabref.gui.undo.CountingUndoManager;
import org.jabref.gui.undo.NamedCompound;
import org.jabref.gui.undo.UndoableFieldChange;
import org.jabref.gui.undo.UndoableInsertEntry;
import org.jabref.gui.undo.UndoableRemoveEntry;
import org.jabref.gui.util.BackgroundTask;
import org.jabref.gui.util.DefaultTaskExecutor;
import org.jabref.gui.worker.SendAsEMailAction;
import org.jabref.logic.citationstyle.CitationStyleCache;
import org.jabref.logic.citationstyle.CitationStyleOutputFormat;
import org.jabref.logic.l10n.Localization;
import org.jabref.logic.layout.Layout;
import org.jabref.logic.layout.LayoutHelper;
import org.jabref.logic.pdf.FileAnnotationCache;
import org.jabref.logic.search.SearchQuery;
import org.jabref.logic.util.UpdateField;
import org.jabref.logic.util.io.FileFinder;
import org.jabref.logic.util.io.FileFinders;
import org.jabref.logic.util.io.FileUtil;
import org.jabref.model.FieldChange;
import org.jabref.model.database.BibDatabase;
import org.jabref.model.database.BibDatabaseContext;
import org.jabref.model.database.KeyCollisionException;
import org.jabref.model.database.event.BibDatabaseContextChangedEvent;
import org.jabref.model.database.event.CoarseChangeFilter;
import org.jabref.model.database.event.EntryAddedEvent;
import org.jabref.model.database.event.EntryRemovedEvent;
import org.jabref.model.database.shared.DatabaseLocation;
import org.jabref.model.database.shared.DatabaseSynchronizer;
import org.jabref.model.entry.BibEntry;
<<<<<<< HEAD
import org.jabref.model.entry.FieldName;
import org.jabref.model.entry.FileFieldParser;
import org.jabref.model.entry.InternalBibtexFields;
=======
>>>>>>> 0255dda5
import org.jabref.model.entry.LinkedFile;
import org.jabref.model.entry.event.EntryChangedEvent;
import org.jabref.model.entry.event.EntryEventSource;
import org.jabref.model.entry.field.Field;
import org.jabref.model.entry.field.FieldFactory;
import org.jabref.model.entry.field.SpecialField;
import org.jabref.model.entry.field.SpecialFieldValue;
import org.jabref.model.entry.field.StandardField;
import org.jabref.preferences.JabRefPreferences;
import org.jabref.preferences.PreviewPreferences;

import com.google.common.eventbus.Subscribe;
import org.fxmisc.easybind.EasyBind;
import org.fxmisc.easybind.Subscription;
import org.slf4j.Logger;
import org.slf4j.LoggerFactory;

public class BasePanel extends StackPane {

    private static final Logger LOGGER = LoggerFactory.getLogger(BasePanel.class);

    private final BibDatabaseContext bibDatabaseContext;
    private final MainTableDataModel tableModel;

    private final CitationStyleCache citationStyleCache;
    private final FileAnnotationCache annotationCache;

    private final JabRefFrame frame;
    // The undo manager.
    private final UndoAction undoAction = new UndoAction();
    private final RedoAction redoAction = new RedoAction();
    private final CountingUndoManager undoManager;
    // Keeps track of the string dialog if it is open.
    private final Map<Actions, BaseAction> actions = new HashMap<>();
    private final SidePaneManager sidePaneManager;
    private final PreviewPanel preview;
    private final BasePanelPreferences preferences;
    private final ExternalFileTypes externalFileTypes;

    private final EntryEditor entryEditor;
    private final DialogService dialogService;
    private MainTable mainTable;
    // To contain instantiated entry editors. This is to save time
    // As most enums, this must not be null
    private BasePanelMode mode = BasePanelMode.SHOWING_NOTHING;
    private SplitPane splitPane;
    private DatabaseChangePane changePane;
    private boolean saving;
    // AutoCompleter used in the search bar
    private PersonNameSuggestionProvider searchAutoCompleter;
    private boolean baseChanged;
    private boolean nonUndoableChange;
    // Used to track whether the base has changed since last save.
    private BibEntry showing;
    private SuggestionProviders suggestionProviders;
    @SuppressWarnings({"FieldCanBeLocal", "unused"}) private Subscription dividerPositionSubscription;
    // the query the user searches when this BasePanel is active
    private Optional<SearchQuery> currentSearchQuery = Optional.empty();
    private Optional<DatabaseChangeMonitor> changeMonitor = Optional.empty();

    public BasePanel(JabRefFrame frame, BasePanelPreferences preferences, BibDatabaseContext bibDatabaseContext, ExternalFileTypes externalFileTypes) {
        this.preferences = Objects.requireNonNull(preferences);
        this.frame = Objects.requireNonNull(frame);
        this.bibDatabaseContext = Objects.requireNonNull(bibDatabaseContext);
        this.externalFileTypes = Objects.requireNonNull(externalFileTypes);
        this.undoManager = frame.getUndoManager();
        this.dialogService = frame.getDialogService();

        bibDatabaseContext.getDatabase().registerListener(this);
        bibDatabaseContext.getMetaData().registerListener(this);

        this.sidePaneManager = frame.getSidePaneManager();
        this.tableModel = new MainTableDataModel(getBibDatabaseContext());

        citationStyleCache = new CitationStyleCache(bibDatabaseContext);
        annotationCache = new FileAnnotationCache(bibDatabaseContext, Globals.prefs.getFilePreferences());

        setupMainPanel();

        setupActions();

        this.getDatabase().registerListener(new SearchListener());
        this.getDatabase().registerListener(new EntryRemovedListener());

        // ensure that at each addition of a new entry, the entry is added to the groups interface
        this.bibDatabaseContext.getDatabase().registerListener(new GroupTreeListener());
        // ensure that all entry changes mark the panel as changed
        this.bibDatabaseContext.getDatabase().registerListener(this);

        this.getDatabase().registerListener(new UpdateTimestampListener(Globals.prefs));

        this.entryEditor = new EntryEditor(this, externalFileTypes);

        this.preview = new PreviewPanel(getBibDatabaseContext(), this, dialogService, externalFileTypes, Globals.getKeyPrefs(), preferences.getPreviewPreferences());
    }

    @Subscribe
    public void listen(BibDatabaseContextChangedEvent event) {
        this.markBaseChanged();
    }

    /**
     * Returns a collection of suggestion providers, which are populated from the current library.
     */
    public SuggestionProviders getSuggestionProviders() {
        return suggestionProviders;
    }

    public String getTabTitle() {
        StringBuilder title = new StringBuilder();
        DatabaseLocation databaseLocation = this.bibDatabaseContext.getLocation();
        boolean isAutosaveEnabled = Globals.prefs.getBoolean(JabRefPreferences.LOCAL_AUTO_SAVE);

        if (databaseLocation == DatabaseLocation.LOCAL) {
            if (this.bibDatabaseContext.getDatabaseFile().isPresent()) {
                // check if file is modified
                String changeFlag = isModified() && !isAutosaveEnabled ? "*" : "";
                title.append(this.bibDatabaseContext.getDatabaseFile().get().getName()).append(changeFlag);
            } else {
                title.append(GUIGlobals.UNTITLED_TITLE);

                if (getDatabase().hasEntries()) {
                    // if the database is not empty and no file is assigned,
                    // the database came from an import and has to be treated somehow
                    // -> mark as changed
                    // This also happens internally at basepanel to ensure consistency line 224
                    title.append('*');
                }
            }
        } else if (databaseLocation == DatabaseLocation.SHARED) {
            title.append(this.bibDatabaseContext.getDBMSSynchronizer().getDBName() + " [" + Localization.lang("shared") + "]");
        }

        return title.toString();
    }

    public boolean isModified() {
        return baseChanged;
    }

    public BasePanelMode getMode() {
        return mode;
    }

    public void setMode(BasePanelMode mode) {
        this.mode = mode;
    }

    public JabRefFrame frame() {
        return frame;
    }

    public void output(String s) {
        dialogService.notify(s);
    }

    private void setupActions() {
        SaveDatabaseAction saveAction = new SaveDatabaseAction(this, Globals.prefs);
        CleanupAction cleanUpAction = new CleanupAction(this, Globals.prefs, Globals.TASK_EXECUTOR);

        actions.put(Actions.UNDO, undoAction);
        actions.put(Actions.REDO, redoAction);

        // The action for opening an entry editor.
        actions.put(Actions.EDIT, this::showAndEdit);

        // The action for saving a database.
        actions.put(Actions.SAVE, saveAction::save);

        actions.put(Actions.SAVE_AS, saveAction::saveAs);

        actions.put(Actions.SAVE_SELECTED_AS_PLAIN, saveAction::saveSelectedAsPlain);

        // The action for copying selected entries.
        actions.put(Actions.COPY, this::copy);

        actions.put(Actions.PRINT_PREVIEW, new PrintPreviewAction());

        actions.put(Actions.CUT, this::cut);

        actions.put(Actions.DELETE, () -> delete(false));

        // The action for pasting entries or cell contents.
        //  - more robust detection of available content flavors (doesn't only look at first one offered)
        //  - support for parsing string-flavor clipboard contents which are bibtex entries.
        //    This allows you to (a) paste entire bibtex entries from a text editor, web browser, etc
        //                       (b) copy and paste entries between multiple instances of JabRef (since
        //         only the text representation seems to get as far as the X clipboard, at least on my system)
        actions.put(Actions.PASTE, this::paste);

        actions.put(Actions.SELECT_ALL, mainTable.getSelectionModel()::selectAll);

        // The action for auto-generating keys.
        actions.put(Actions.MAKE_KEY, new GenerateBibtexKeyAction(this, frame.getDialogService()));

        // The action for cleaning up entry.
        actions.put(Actions.CLEANUP, cleanUpAction);

        actions.put(Actions.MERGE_ENTRIES, () -> new MergeEntriesAction(frame, Globals.stateManager).execute());

        // The action for copying the selected entry's key.
        actions.put(Actions.COPY_KEY, this::copyKey);

        // The action for copying the selected entry's title.
        actions.put(Actions.COPY_TITLE, this::copyTitle);

        // The action for copying a cite for the selected entry.
        actions.put(Actions.COPY_CITE_KEY, this::copyCiteKey);

        // The action for copying the BibTeX key and the title for the first selected entry
        actions.put(Actions.COPY_KEY_AND_TITLE, this::copyKeyAndTitle);

        actions.put(Actions.COPY_CITATION_ASCII_DOC, () -> copyCitationToClipboard(CitationStyleOutputFormat.ASCII_DOC));
        actions.put(Actions.COPY_CITATION_XSLFO, () -> copyCitationToClipboard(CitationStyleOutputFormat.XSL_FO));
        actions.put(Actions.COPY_CITATION_HTML, () -> copyCitationToClipboard(CitationStyleOutputFormat.HTML));
        actions.put(Actions.COPY_CITATION_RTF, () -> copyCitationToClipboard(CitationStyleOutputFormat.RTF));
        actions.put(Actions.COPY_CITATION_TEXT, () -> copyCitationToClipboard(CitationStyleOutputFormat.TEXT));

        // The action for copying the BibTeX keys as hyperlinks to the urls of the selected entries
        actions.put(Actions.COPY_KEY_AND_LINK, new CopyBibTeXKeyAndLinkAction(mainTable, Globals.clipboardManager));

        actions.put(Actions.MERGE_DATABASE, new AppendDatabaseAction(frame, this));

        actions.put(Actions.OPEN_EXTERNAL_FILE, this::openExternalFile);

        actions.put(Actions.OPEN_FOLDER, () -> JabRefExecutorService.INSTANCE.execute(() -> {
            final List<Path> files = FileUtil.getListOfLinkedFiles(mainTable.getSelectedEntries(), bibDatabaseContext.getFileDirectoriesAsPaths(Globals.prefs.getFilePreferences()));
            for (final Path f : files) {
                try {
                    JabRefDesktop.openFolderAndSelectFile(f.toAbsolutePath());
                } catch (IOException e) {
                    LOGGER.info("Could not open folder", e);
                }
            }
        }));

        actions.put(Actions.OPEN_CONSOLE, () -> JabRefDesktop.openConsole(frame.getCurrentBasePanel().getBibDatabaseContext().getDatabaseFile().orElse(null)));

        actions.put(Actions.PULL_CHANGES_FROM_SHARED_DATABASE, () -> {
            DatabaseSynchronizer dbmsSynchronizer = frame.getCurrentBasePanel().getBibDatabaseContext().getDBMSSynchronizer();
            dbmsSynchronizer.pullChanges();
        });

        actions.put(Actions.OPEN_URL, new OpenURLAction());

        actions.put(Actions.MERGE_WITH_FETCHED_ENTRY, new MergeWithFetchedEntryAction(this, frame.getDialogService()));

        actions.put(Actions.REPLACE_ALL, () -> (new ReplaceStringAction(this)).execute());

        actions.put(new SpecialFieldValueViewModel(SpecialField.RELEVANCE.getValues().get(0)).getCommand(),
                    new SpecialFieldViewModel(SpecialField.RELEVANCE, undoManager).getSpecialFieldAction(SpecialField.RELEVANCE.getValues().get(0), frame));

        actions.put(new SpecialFieldValueViewModel(SpecialField.QUALITY.getValues().get(0)).getCommand(),
                    new SpecialFieldViewModel(SpecialField.QUALITY, undoManager).getSpecialFieldAction(SpecialField.QUALITY.getValues().get(0), frame));

        actions.put(new SpecialFieldValueViewModel(SpecialField.PRINTED.getValues().get(0)).getCommand(),
                    new SpecialFieldViewModel(SpecialField.PRINTED, undoManager).getSpecialFieldAction(SpecialField.PRINTED.getValues().get(0), frame));

        for (SpecialFieldValue prio : SpecialField.PRIORITY.getValues()) {
            actions.put(new SpecialFieldValueViewModel(prio).getCommand(),
                        new SpecialFieldViewModel(SpecialField.PRIORITY, undoManager).getSpecialFieldAction(prio, this.frame));
        }
        for (SpecialFieldValue rank : SpecialField.RANKING.getValues()) {
            actions.put(new SpecialFieldValueViewModel(rank).getCommand(),
                        new SpecialFieldViewModel(SpecialField.RANKING, undoManager).getSpecialFieldAction(rank, this.frame));
        }
        for (SpecialFieldValue status : SpecialField.READ_STATUS.getValues()) {
            actions.put(new SpecialFieldValueViewModel(status).getCommand(),
                        new SpecialFieldViewModel(SpecialField.READ_STATUS, undoManager).getSpecialFieldAction(status, this.frame));
        }

        actions.put(Actions.TOGGLE_PREVIEW, () -> {
            PreviewPreferences previewPreferences = Globals.prefs.getPreviewPreferences();
            boolean enabled = !previewPreferences.isPreviewPanelEnabled();
            PreviewPreferences newPreviewPreferences = previewPreferences.getBuilder()
                                                                         .withPreviewPanelEnabled(enabled)
                                                                         .build();
            Globals.prefs.storePreviewPreferences(newPreviewPreferences);
            setPreviewActive(enabled);
        });

        actions.put(Actions.NEXT_PREVIEW_STYLE, this::nextPreviewStyle);
        actions.put(Actions.PREVIOUS_PREVIEW_STYLE, this::previousPreviewStyle);

        actions.put(Actions.SEND_AS_EMAIL, new SendAsEMailAction(frame));

        actions.put(Actions.WRITE_XMP, new WriteXMPAction(this)::execute);

        actions.put(Actions.ABBREVIATE_ISO, new AbbreviateAction(this, true));
        actions.put(Actions.ABBREVIATE_MEDLINE, new AbbreviateAction(this, false));
        actions.put(Actions.UNABBREVIATE, new UnabbreviateAction(this));

        actions.put(Actions.DOWNLOAD_FULL_TEXT, new FindFullTextAction(this)::execute);
    }

    /**
     * Generates and copies citations based on the selected entries to the clipboard
     *
     * @param outputFormat the desired {@link CitationStyleOutputFormat}
     */
    private void copyCitationToClipboard(CitationStyleOutputFormat outputFormat) {
        CitationStyleToClipboardWorker worker = new CitationStyleToClipboardWorker(this, outputFormat, dialogService, Globals.clipboardManager, Globals.prefs.getPreviewPreferences());
        worker.copyCitationStyleToClipboard(Globals.TASK_EXECUTOR);
    }

    /**
     * Removes the selected entries from the database
     *
     * @param cut If false the user will get asked if he really wants to delete the entries, and it will be localized as
     *            "deleted". If true the action will be localized as "cut"
     */
    public void delete(boolean cut) {
        delete(cut, mainTable.getSelectedEntries());
    }

    /**
     * Removes the selected entries from the database
     *
     * @param cut If false the user will get asked if he really wants to delete the entries, and it will be localized as
     *            "deleted". If true the action will be localized as "cut"
     */
    private void delete(boolean cut, List<BibEntry> entries) {
        if (entries.isEmpty()) {
            return;
        }
        if (!cut && !showDeleteConfirmationDialog(entries.size())) {
            return;
        }

        NamedCompound compound;
        if (cut) {
            compound = new NamedCompound((entries.size() > 1 ? Localization.lang("cut entries") : Localization.lang("cut entry")));
        } else {
            compound = new NamedCompound((entries.size() > 1 ? Localization.lang("delete entries") : Localization.lang("delete entry")));
        }
        for (BibEntry entry : entries) {
            compound.addEdit(new UndoableRemoveEntry(bibDatabaseContext.getDatabase(), entry));
            bibDatabaseContext.getDatabase().removeEntry(entry);
            ensureNotShowingBottomPanel(entry);
        }
        compound.end();
        getUndoManager().addEdit(compound);

        markBaseChanged();
        this.output(formatOutputMessage(cut ? Localization.lang("Cut") : Localization.lang("Deleted"), entries.size()));

        // prevent the main table from loosing focus
        mainTable.requestFocus();
    }

    public void delete(BibEntry entry) {
        delete(false, Collections.singletonList(entry));
    }

    private void copyTitle() {
        List<BibEntry> selectedBibEntries = mainTable.getSelectedEntries();
        if (!selectedBibEntries.isEmpty()) {
            // Collect all non-null titles.
            List<String> titles = selectedBibEntries.stream()
                                                    .filter(bibEntry -> bibEntry.getTitle().isPresent())
                                                    .map(bibEntry -> bibEntry.getTitle().get())
                                                    .collect(Collectors.toList());

            if (titles.isEmpty()) {
                output(Localization.lang("None of the selected entries have titles."));
                return;
            }
            final String copiedTitles = String.join("\n", titles);
            Globals.clipboardManager.setContent(copiedTitles);

            if (titles.size() == selectedBibEntries.size()) {
                // All entries had titles.
                output(Localization.lang("Copied") + " '" + JabRefDialogService.shortenDialogMessage(copiedTitles) + "'.");
            } else {
                output(Localization.lang("Warning: %0 out of %1 entries have undefined title.", Integer.toString(selectedBibEntries.size() - titles.size()), Integer.toString(selectedBibEntries.size())));
            }
        }
    }

    private void copyCiteKey() {
        List<BibEntry> bes = mainTable.getSelectedEntries();
        if (!bes.isEmpty()) {
            List<String> keys = new ArrayList<>(bes.size());
            // Collect all non-null keys.
            for (BibEntry be : bes) {
                be.getCiteKeyOptional().ifPresent(keys::add);
            }
            if (keys.isEmpty()) {
                output(Localization.lang("None of the selected entries have BibTeX keys."));
                return;
            }

            String citeCommand = Optional.ofNullable(Globals.prefs.get(JabRefPreferences.CITE_COMMAND))
                                         .filter(cite -> cite.contains("\\")) // must contain \
                                         .orElse("\\cite");
            final String copiedCiteCommand = citeCommand + "{" + String.join(",", keys) + '}';
            Globals.clipboardManager.setContent(copiedCiteCommand);

            if (keys.size() == bes.size()) {
                // All entries had keys.
                output(Localization.lang("Copied") + " '" + JabRefDialogService.shortenDialogMessage(copiedCiteCommand) + "'.");
            } else {
                output(Localization.lang("Warning: %0 out of %1 entries have undefined BibTeX key.", Integer.toString(bes.size() - keys.size()), Integer.toString(bes.size())));
            }
        }
    }

    private void copyKey() {
        List<BibEntry> bes = mainTable.getSelectedEntries();
        if (!bes.isEmpty()) {
            List<String> keys = new ArrayList<>(bes.size());
            // Collect all non-null keys.
            for (BibEntry be : bes) {
                be.getCiteKeyOptional().ifPresent(keys::add);
            }
            if (keys.isEmpty()) {
                output(Localization.lang("None of the selected entries have BibTeX keys."));
                return;
            }

            final String copiedKeys = String.join(",", keys);
            Globals.clipboardManager.setContent(copiedKeys);

            if (keys.size() == bes.size()) {
                // All entries had keys.
                output(Localization.lang("Copied") + " '" + JabRefDialogService.shortenDialogMessage(copiedKeys) + "'.");
            } else {
                output(Localization.lang("Warning: %0 out of %1 entries have undefined BibTeX key.", Integer.toString(bes.size() - keys.size()), Integer.toString(bes.size())));
            }
        }
    }

    private void copyKeyAndTitle() {
        List<BibEntry> bes = mainTable.getSelectedEntries();
        if (!bes.isEmpty()) {
            // OK: in a future version, this string should be configurable to allow arbitrary exports
            StringReader sr = new StringReader("\\bibtexkey - \\begin{title}\\format[RemoveBrackets]{\\title}\\end{title}\n");
            Layout layout;
            try {
                layout = new LayoutHelper(sr, Globals.prefs.getLayoutFormatterPreferences(Globals.journalAbbreviationLoader))
                                                                                                                             .getLayoutFromText();
            } catch (IOException e) {
                LOGGER.info("Could not get layout", e);
                return;
            }

            StringBuilder sb = new StringBuilder();

            int copied = 0;
            // Collect all non-null keys.
            for (BibEntry be : bes) {
                if (be.hasCiteKey()) {
                    copied++;
                    sb.append(layout.doLayout(be, bibDatabaseContext.getDatabase()));
                }
            }

            if (copied == 0) {
                output(Localization.lang("None of the selected entries have BibTeX keys."));
                return;
            }

            final String copiedKeysAndTitles = sb.toString();
            Globals.clipboardManager.setContent(copiedKeysAndTitles);

            if (copied == bes.size()) {
                // All entries had keys.
                output(Localization.lang("Copied") + " '" + JabRefDialogService.shortenDialogMessage(copiedKeysAndTitles) + "'.");
            } else {
                output(Localization.lang("Warning: %0 out of %1 entries have undefined BibTeX key.", Integer.toString(bes.size() - copied), Integer.toString(bes.size())));
            }
        }
    }

    private void openExternalFile() {
        final List<BibEntry> selectedEntries = mainTable.getSelectedEntries();
        if (selectedEntries.size() != 1) {
            output(Localization.lang("This operation requires exactly one item to be selected."));
            return;
        }
<<<<<<< HEAD
        final BibEntry entry = selectedEntries.get(0);
        if (!entry.hasField(FieldName.FILE)) {
            // no bibtex field
            BackgroundTask.wrap(() -> new SearchAndOpenFile(entry, BasePanel.this).searchAndOpen()).executeWith(Globals.TASK_EXECUTOR);
            return;
        }

        List<LinkedFile> files = new ArrayList<>();
        entry.getField(FieldName.FILE).map(FileFieldParser::parse).ifPresent(files::addAll);

        if (files.isEmpty()) {
            // content in BibTeX field is not readable
            BackgroundTask.wrap(() -> new SearchAndOpenFile(entry, BasePanel.this).searchAndOpen()).executeWith(Globals.TASK_EXECUTOR);
            return;
        }
        LinkedFile flEntry = files.get(0);
        try {
            JabRefDesktop.openExternalFileAnyFormat(this.getBibDatabaseContext(), flEntry.getLink(), ExternalFileTypes.getInstance().fromLinkedFile(flEntry, true));
        } catch (IOException ex) {
            dialogService.showErrorDialogAndWait(ex);
        }
=======
        JabRefExecutorService.INSTANCE.execute(() -> {
            final BibEntry entry = selectedEntries.get(0);
            if (!entry.hasField(StandardField.FILE)) {
                // no bibtex field
                new SearchAndOpenFile(entry, BasePanel.this).searchAndOpen();
                return;
            }
            FileListTableModel fileListTableModel = new FileListTableModel();
            entry.getField(StandardField.FILE).ifPresent(fileListTableModel::setContent);
            if (fileListTableModel.getRowCount() == 0) {
                // content in BibTeX field is not readable
                new SearchAndOpenFile(entry, BasePanel.this).searchAndOpen();
                return;
            }
            FileListEntry flEntry = fileListTableModel.getEntry(0);
            ExternalFileMenuItem item = new ExternalFileMenuItem(frame(), "", flEntry.getLink(), flEntry.getType().map(ExternalFileType::getIcon).map(JabRefIcon::getSmallIcon).orElse(null), bibDatabaseContext, flEntry.getType());
            item.doClick();
        });
>>>>>>> 0255dda5
    }

    /**
     * This method is called from JabRefFrame if a database specific action is requested by the user. Runs the command
     * if it is defined, or prints an error message to the standard error stream.
     *
     * @param command The name of the command to run.
     */
    public void runCommand(final Actions command) {
        if (!actions.containsKey(command)) {
            LOGGER.info("No action defined for '" + command + '\'');
            return;
        }

        BaseAction action = actions.get(command);
        try {
            action.action();
        } catch (Throwable ex) {
            LOGGER.error("runCommand error: " + ex.getMessage(), ex);
        }
    }

    public void registerUndoableChanges(List<FieldChange> changes) {
        NamedCompound ce = new NamedCompound(Localization.lang("Save actions"));
        for (FieldChange change : changes) {
            ce.addEdit(new UndoableFieldChange(change));
        }
        ce.end();
        if (ce.hasEdits()) {
            getUndoManager().addEdit(ce);
        }
    }

    /**
     * This method is called from JabRefFrame when the user wants to create a new entry.
     *
     * @param bibEntry The new entry.
     */
    public void insertEntry(final BibEntry bibEntry) {
        if (bibEntry != null) {
            try {
                bibDatabaseContext.getDatabase().insertEntry(bibEntry);

                // Set owner and timestamp
                UpdateField.setAutomaticFields(bibEntry, true, true, Globals.prefs.getUpdateFieldPreferences());

                // Create an UndoableInsertEntry object.
                getUndoManager().addEdit(new UndoableInsertEntry(bibDatabaseContext.getDatabase(), bibEntry));
                output(Localization.lang("Added new '%0' entry.", bibEntry.getType().getDisplayName()));

                markBaseChanged(); // The database just changed.
                if (Globals.prefs.getBoolean(JabRefPreferences.AUTO_OPEN_FORM)) {
                    showAndEdit(bibEntry);
                }
                clearAndSelect(bibEntry);
            } catch (KeyCollisionException ex) {
                LOGGER.info("Collision for bibtex key" + bibEntry.getId(), ex);
            }
        }
    }

    public void editEntryAndFocusField(BibEntry entry, Field field) {
        showAndEdit(entry);
        Platform.runLater(() -> {
            // Focus field and entry in main table (async to give entry editor time to load)
            entryEditor.setFocusToField(field);
            clearAndSelect(entry);
        });
    }

    public void updateTableFont() {
        mainTable.updateFont();
    }

    private void createMainTable() {
        bibDatabaseContext.getDatabase().registerListener(SpecialFieldDatabaseChangeListener.INSTANCE);

        mainTable = new MainTable(tableModel, frame, this, bibDatabaseContext, preferences.getTablePreferences(), externalFileTypes, preferences.getKeyBindings());

        mainTable.updateFont();

        // Add the listener that binds selection to state manager (TODO: should be replaced by proper JavaFX binding as soon as table is implemented in JavaFX)
        mainTable.addSelectionListener(listEvent -> Globals.stateManager.setSelectedEntries(mainTable.getSelectedEntries()));

        // Update entry editor and preview according to selected entries
        mainTable.addSelectionListener(event -> mainTable.getSelectedEntries()
                                                         .stream()
                                                         .findFirst()
                                                         .ifPresent(entry -> {
                                                             preview.setEntry(entry);
                                                             entryEditor.setEntry(entry);
                                                         }));

        // TODO: Register these actions globally
        /*
        String clearSearch = "clearSearch";
        mainTable.getInputMap().put(Globals.getKeyPrefs().getKey(KeyBinding.CLEAR_SEARCH), clearSearch);
        mainTable.getActionMap().put(clearSearch, new AbstractAction() {

            @Override
            public void actionPerformed(ActionEvent e) {
                // need to close these here, b/c this action overshadows the responsible actions when the main table is selected
                switch (mode) {
                    case SHOWING_NOTHING:
                        frame.getGlobalSearchBar().endSearch();
                        break;
                    case SHOWING_PREVIEW:
                        getPreviewPanel().close();
                        break;
                    case SHOWING_EDITOR:
                    case WILL_SHOW_EDITOR:
                        entryEditorClosing(getEntryEditor());
                        break;
                    default:
                        LOGGER.warn("unknown BasePanelMode: '" + mode + "', doing nothing");
                        break;
                }
            }
        });

        mainTable.getActionMap().put(Actions.CUT, new AbstractAction() {

            @Override
            public void actionPerformed(ActionEvent e) {
                try {
                    runCommand(Actions.CUT);
                } catch (Throwable ex) {
                    LOGGER.warn("Could not cut", ex);
                }
            }
        });
        mainTable.getActionMap().put(Actions.COPY, new AbstractAction() {

            @Override
            public void actionPerformed(ActionEvent e) {
                try {
                    runCommand(Actions.COPY);
                } catch (Throwable ex) {
                    LOGGER.warn("Could not copy", ex);
                }
            }
        });
        mainTable.getActionMap().put(Actions.PASTE, new AbstractAction() {

            @Override
            public void actionPerformed(ActionEvent e) {
                try {
                    runCommand(Actions.PASTE);
                } catch (Throwable ex) {
                    LOGGER.warn("Could not paste", ex);
                }
            }
        });
        */
    }

    public void setupMainPanel() {
        splitPane = new SplitPane();
        splitPane.setOrientation(Orientation.VERTICAL);
        adjustSplitter(); // restore last splitting state (before mainTable is created as creation affects the stored size of the entryEditors)

        createMainTable();

        ScrollPane pane = mainTable.getPane();
        pane.setFitToHeight(true);
        pane.setFitToWidth(true);
        splitPane.getItems().add(pane);

        // Set up name autocompleter for search:
        instantiateSearchAutoCompleter();
        this.getDatabase().registerListener(new SearchAutoCompleteListener());

        setupAutoCompletion();

        // Saves the divider position as soon as it changes
        // We need to keep a reference to the subscription, otherwise the binding gets garbage collected
        dividerPositionSubscription = EasyBind.monadic(Bindings.valueAt(splitPane.getDividers(), 0))
                                              .flatMap(SplitPane.Divider::positionProperty)
                                              .subscribe((observable, oldValue, newValue) -> saveDividerLocation(newValue));

        // Add changePane in case a file is present - otherwise just add the splitPane to the panel
        Optional<Path> file = bibDatabaseContext.getDatabasePath();
        if (file.isPresent()) {
            // create changeMonitor and changePane so we get notifications about outside changes to the file.
            resetChangeMonitorAndChangePane();
        } else {
            if (bibDatabaseContext.getDatabase().hasEntries()) {
                // if the database is not empty and no file is assigned,
                // the database came from an import and has to be treated somehow
                // -> mark as changed
                this.baseChanged = true;
            }
            changePane = null;
            getChildren().add(splitPane);
        }
    }

    /**
     * Set up auto completion for this database
     */
    private void setupAutoCompletion() {
        AutoCompletePreferences autoCompletePreferences = preferences.getAutoCompletePreferences();
        if (autoCompletePreferences.shouldAutoComplete()) {
            suggestionProviders = new SuggestionProviders(autoCompletePreferences, Globals.journalAbbreviationLoader);
            suggestionProviders.indexDatabase(getDatabase());
            // Ensure that the suggestion providers are in sync with entries
            CoarseChangeFilter changeFilter = new CoarseChangeFilter(bibDatabaseContext);
            changeFilter.registerListener(new AutoCompleteUpdater(suggestionProviders));
        } else {
            // Create empty suggestion providers if auto completion is deactivated
            suggestionProviders = new SuggestionProviders();
        }
    }

    public void updateSearchManager() {
        frame.getGlobalSearchBar().setAutoCompleter(searchAutoCompleter);
    }

    private void instantiateSearchAutoCompleter() {
        searchAutoCompleter = new PersonNameSuggestionProvider(FieldFactory.getPersonNameFields());
        for (BibEntry entry : bibDatabaseContext.getDatabase().getEntries()) {
            searchAutoCompleter.indexEntry(entry);
        }
    }

    private void adjustSplitter() {
        if (mode == BasePanelMode.SHOWING_PREVIEW) {
            splitPane.setDividerPositions(Globals.prefs.getPreviewPreferences().getPreviewPanelDividerPosition().doubleValue());
        } else if (mode == BasePanelMode.SHOWING_EDITOR) {
            splitPane.setDividerPositions(preferences.getEntryEditorDividerPosition());
        }
    }

    public EntryEditor getEntryEditor() {
        return entryEditor;
    }

    /**
     * Sets the entry editor as the bottom component in the split pane. If an entry editor already was shown,
     * makes sure that the divider doesn't move. Updates the mode to SHOWING_EDITOR.
     * Then shows the given entry.
     *
     * @param entry The entry to edit.
     */
    public void showAndEdit(BibEntry entry) {
        showBottomPane(BasePanelMode.SHOWING_EDITOR);

        if (entry != getShowing()) {
            entryEditor.setEntry(entry);
            showing = entry;
        }
        entryEditor.requestFocus();
    }

    private void showBottomPane(BasePanelMode newMode) {
        Node pane;
        switch (newMode) {
            case SHOWING_PREVIEW:
                pane = preview;
                break;
            case SHOWING_EDITOR:
                pane = entryEditor;
                break;
            default:
                throw new UnsupportedOperationException("new mode not recognized: " + newMode.name());
        }
        if (splitPane.getItems().size() == 2) {
            splitPane.getItems().set(1, pane);
        } else {
            splitPane.getItems().add(1, pane);
        }
        mode = newMode;
        adjustSplitter();
    }

    private void showAndEdit() {
        if (!mainTable.getSelectedEntries().isEmpty()) {
            showAndEdit(mainTable.getSelectedEntries().get(0));
        }
    }

    /**
     * Sets the given preview panel as the bottom component in the split panel. Updates the mode to SHOWING_PREVIEW.
     *
     * @param entry The entry to show in the preview.
     */
    private void showPreview(BibEntry entry) {
        showBottomPane(BasePanelMode.SHOWING_PREVIEW);

        preview.setEntry(entry);
    }

    private void showPreview() {
        if (!mainTable.getSelectedEntries().isEmpty()) {
            showPreview(mainTable.getSelectedEntries().get(0));
        }
    }

    public void nextPreviewStyle() {
        cyclePreview(Globals.prefs.getPreviewPreferences().getPreviewCyclePosition() + 1);
    }

    public void previousPreviewStyle() {
        cyclePreview(Globals.prefs.getPreviewPreferences().getPreviewCyclePosition() - 1);
    }

    private void cyclePreview(int newPosition) {
        PreviewPreferences previewPreferences = Globals.prefs.getPreviewPreferences()
                                                             .getBuilder()
                                                             .withPreviewCyclePosition(newPosition)
                                                             .build();
        Globals.prefs.storePreviewPreferences(previewPreferences);

        preview.updateLayout(previewPreferences);
    }

    /**
     * Removes the bottom component.
     */
    public void closeBottomPane() {
        mode = BasePanelMode.SHOWING_NOTHING;
        splitPane.getItems().removeAll(entryEditor, preview);
    }

    /**
     * This method selects the given entry, and scrolls it into view in the table. If an entryEditor is shown, it is
     * given focus afterwards.
     */
    public void clearAndSelect(final BibEntry bibEntry) {
        mainTable.clearAndSelect(bibEntry);
    }

    public void selectPreviousEntry() {
        mainTable.getSelectionModel().clearAndSelect(mainTable.getSelectionModel().getSelectedIndex() - 1);
    }

    public void selectNextEntry() {
        mainTable.getSelectionModel().clearAndSelect(mainTable.getSelectionModel().getSelectedIndex() + 1);
    }

    /**
     * This method is called from an EntryEditor when it should be closed. We relay to the selection listener, which
     * takes care of the rest.
     *
     * @param editor The entry editor to close.
     */
    public void entryEditorClosing(EntryEditor editor) {
        if (Globals.prefs.getPreviewPreferences().isPreviewPanelEnabled()) {
            showPreview(editor.getEntry());
        } else {
            closeBottomPane();
        }
        mainTable.requestFocus();
    }

    /**
     * Closes the entry editor or preview panel if it is showing the given entry.
     */
    public void ensureNotShowingBottomPanel(BibEntry entry) {
        if (((mode == BasePanelMode.SHOWING_EDITOR) && (entryEditor.getEntry() == entry)) || ((mode == BasePanelMode.SHOWING_PREVIEW))) {
            closeBottomPane();
        }
    }

    public void updateEntryEditorIfShowing() {
        if (mode == BasePanelMode.SHOWING_EDITOR) {
            BibEntry currentEntry = entryEditor.getEntry();
            showAndEdit(currentEntry);
        }
    }

    public void markBaseChanged() {
        baseChanged = true;
        markBasedChangedInternal();
    }

    private void markBasedChangedInternal() {
        // Put an asterisk behind the filename to indicate the database has changed.
        frame.setWindowTitle();
        DefaultTaskExecutor.runInJavaFXThread(frame::updateAllTabTitles);
    }

    public void markNonUndoableBaseChanged() {
        nonUndoableChange = true;
        markBaseChanged();
    }

    private synchronized void markChangedOrUnChanged() {
        if (getUndoManager().hasChanged()) {
            if (!baseChanged) {
                markBaseChanged();
            }
        } else if (baseChanged && !nonUndoableChange) {
            baseChanged = false;
            if (getBibDatabaseContext().getDatabaseFile().isPresent()) {
                frame.setTabTitle(this, getTabTitle(), getBibDatabaseContext().getDatabaseFile().get().getAbsolutePath());
            } else {
                frame.setTabTitle(this, GUIGlobals.UNTITLED_TITLE, null);
            }
        }
        frame.setWindowTitle();
    }

    public BibDatabase getDatabase() {
        return bibDatabaseContext.getDatabase();
    }

    public boolean showDeleteConfirmationDialog(int numberOfEntries) {
        if (Globals.prefs.getBoolean(JabRefPreferences.CONFIRM_DELETE)) {
            String title = Localization.lang("Delete entry");
            String message = Localization.lang("Really delete the selected entry?");
            String okButton = Localization.lang("Delete entry");
            String cancelButton = Localization.lang("Keep entry");
            if (numberOfEntries > 1) {
                title = Localization.lang("Delete multiple entries");
                message = Localization.lang("Really delete the %0 selected entries?", Integer.toString(numberOfEntries));
                okButton = Localization.lang("Delete entries");
                cancelButton = Localization.lang("Keep entries");
            }

            return dialogService.showConfirmationDialogWithOptOutAndWait(title,
                                                                         message,
                                                                         okButton,
                                                                         cancelButton,
                                                                         Localization.lang("Disable this confirmation dialog"),
                                                                         optOut -> Globals.prefs.putBoolean(JabRefPreferences.CONFIRM_DELETE, !optOut));
        } else {
            return true;
        }
    }

    /**
     * Depending on whether a preview or an entry editor is showing, save the current divider location in the correct preference setting.
     */
    private void saveDividerLocation(Number position) {
        if (position == null) {
            return;
        }

        if (mode == BasePanelMode.SHOWING_PREVIEW) {
            PreviewPreferences previewPreferences = Globals.prefs.getPreviewPreferences()
                                                                 .getBuilder()
                                                                 .withPreviewPanelDividerPosition(position)
                                                                 .build();
            Globals.prefs.storePreviewPreferences(previewPreferences);
        } else if (mode == BasePanelMode.SHOWING_EDITOR) {
            preferences.setEntryEditorDividerPosition(position.doubleValue());
        }
    }

    /**
     * Perform necessary cleanup when this BasePanel is closed.
     */
    public void cleanUp() {
        changeMonitor.ifPresent(DatabaseChangeMonitor::unregister);
    }

    /**
     * Get an array containing the currently selected entries. The array is stable and not changed if the selection
     * changes
     *
     * @return A list containing the selected entries. Is never null.
     */
    public List<BibEntry> getSelectedEntries() {
        return mainTable.getSelectedEntries();
    }

    public BibDatabaseContext getBibDatabaseContext() {
        return this.bibDatabaseContext;
    }

    public void markExternalChangesAsResolved() {
        changeMonitor.ifPresent(DatabaseChangeMonitor::markExternalChangesAsResolved);
    }

    public SidePaneManager getSidePaneManager() {
        return sidePaneManager;
    }

    public void setNonUndoableChange(boolean nonUndoableChange) {
        this.nonUndoableChange = nonUndoableChange;
    }

    public void setBaseChanged(boolean baseChanged) {
        this.baseChanged = baseChanged;
    }

    public boolean isSaving() {
        return saving;
    }

    public void setSaving(boolean saving) {
        this.saving = saving;
    }

    private BibEntry getShowing() {
        return showing;
    }

    public String formatOutputMessage(String start, int count) {
        return String.format("%s %d %s.", start, count, (count > 1 ? Localization.lang("entries") : Localization.lang("entry")));
    }

    private void setPreviewActive(boolean enabled) {
        if (enabled) {
            showPreview();
        } else {
            preview.close();
        }
    }

    public CountingUndoManager getUndoManager() {
        return undoManager;
    }

    public MainTable getMainTable() {
        return mainTable;
    }

    public Optional<SearchQuery> getCurrentSearchQuery() {
        return currentSearchQuery;
    }

    /**
     * Set the query the user currently searches while this basepanel is active
     *
     * @param currentSearchQuery can be null
     */
    public void setCurrentSearchQuery(SearchQuery currentSearchQuery) {
        this.currentSearchQuery = Optional.ofNullable(currentSearchQuery);
    }

    public CitationStyleCache getCitationStyleCache() {
        return citationStyleCache;
    }

    public FileAnnotationCache getAnnotationCache() {
        return annotationCache;
    }

    public void resetChangeMonitorAndChangePane() {
        changeMonitor.ifPresent(DatabaseChangeMonitor::unregister);
        changeMonitor = Optional.of(new DatabaseChangeMonitor(bibDatabaseContext, Globals.getFileUpdateMonitor(), Globals.TASK_EXECUTOR));

        changePane = new DatabaseChangePane(splitPane, bibDatabaseContext, changeMonitor.get());

        this.getChildren().setAll(changePane);
    }

    public void updateTimeStamp() {
        changeMonitor.ifPresent(DatabaseChangeMonitor::markAsSaved);
    }

    public void copy() {
        mainTable.copy();
    }

    public void paste() {
        mainTable.paste();
    }

    public void cut() {
        mainTable.cut();
    }

    @Subscribe
    public void listen(EntryChangedEvent entryChangedEvent) {
        this.markBaseChanged();
    }

    private static class SearchAndOpenFile {

        private final BibEntry entry;
        private final BasePanel basePanel;

        public SearchAndOpenFile(final BibEntry entry, final BasePanel basePanel) {
            this.entry = entry;
            this.basePanel = basePanel;
        }

        public void searchAndOpen() {
            if (!Globals.prefs.getBoolean(JabRefPreferences.RUN_AUTOMATIC_FILE_SEARCH)) {
                /*  The search can lead to an unexpected 100% CPU usage which is perceived
                    as a bug, if the search incidentally starts at a directory with lots
                    of stuff below. It is now disabled by default. */
                return;
            }

            final Set<ExternalFileType> types = ExternalFileTypes.getInstance().getExternalFileTypeSelection();
            final List<Path> dirs = basePanel.getBibDatabaseContext().getFileDirectoriesAsPaths(Globals.prefs.getFilePreferences());
            final List<String> extensions = types.stream().map(ExternalFileType::getExtension).collect(Collectors.toList());

            // Run the search operation:
            FileFinder fileFinder = FileFinders.constructFromConfiguration(Globals.prefs.getAutoLinkPreferences());
            try {
                List<Path> files = fileFinder.findAssociatedFiles(entry, dirs, extensions);
                if (!files.isEmpty()) {
                    Path file = files.get(0);
                    Optional<ExternalFileType> type = ExternalFileTypes.getInstance().getExternalFileTypeByFile(file);
                    if (type.isPresent()) {
                        JabRefDesktop.openExternalFileAnyFormat(file, basePanel.getBibDatabaseContext(), type);
                        basePanel.output(Localization.lang("External viewer called") + '.');
                    }
                }
            } catch (IOException ex) {
                LOGGER.error("Problems with finding/or opening files ", ex);
                basePanel.output(Localization.lang("Error") + ": " + ex.getMessage());
            }
        }
    }

    private class GroupTreeListener {

        @Subscribe
        public void listen(EntryAddedEvent addedEntryEvent) {
            // if the added entry is an undo don't add it to the current group
            if (addedEntryEvent.getEntryEventSource() == EntryEventSource.UNDO) {
                return;
            }

            // Automatically add new entry to the selected group (or set of groups)
            if (Globals.prefs.getBoolean(JabRefPreferences.AUTO_ASSIGN_GROUP)) {
                final List<BibEntry> entries = Collections.singletonList(addedEntryEvent.getBibEntry());
                Globals.stateManager.getSelectedGroup(bibDatabaseContext).forEach(
                                                                                  selectedGroup -> selectedGroup.addEntriesToGroup(entries));
            }
        }
    }

    private class EntryRemovedListener {

        @Subscribe
        public void listen(EntryRemovedEvent entryRemovedEvent) {
            ensureNotShowingBottomPanel(entryRemovedEvent.getBibEntry());
        }
    }

    /**
     * Ensures that the search auto completer is up to date when entries are changed AKA Let the auto completer, if any,
     * harvest words from the entry
     * Actual methods for autocomplete indexing  must run in javafx thread
     */
    private class SearchAutoCompleteListener {

        @Subscribe
        public void listen(EntryAddedEvent addedEntryEvent) {
            DefaultTaskExecutor.runInJavaFXThread(() -> searchAutoCompleter.indexEntry(addedEntryEvent.getBibEntry()));
        }

        @Subscribe
        public void listen(EntryChangedEvent entryChangedEvent) {
            DefaultTaskExecutor.runInJavaFXThread(() -> searchAutoCompleter.indexEntry(entryChangedEvent.getBibEntry()));
        }
    }

    /**
     * Ensures that the results of the current search are updated when a new entry is inserted into the database
     * Actual methods for performing search must run in javafx thread
     */
    private class SearchListener {

        @Subscribe
        public void listen(EntryAddedEvent addedEntryEvent) {
            DefaultTaskExecutor.runInJavaFXThread(() -> frame.getGlobalSearchBar().performSearch());
        }

        @Subscribe
        public void listen(EntryChangedEvent entryChangedEvent) {
            DefaultTaskExecutor.runInJavaFXThread(() -> frame.getGlobalSearchBar().performSearch());
        }

        @Subscribe
        public void listen(EntryRemovedEvent removedEntryEvent) {
            // IMO only used to update the status (found X entries)
            DefaultTaskExecutor.runInJavaFXThread(() -> frame.getGlobalSearchBar().performSearch());
        }
    }

    private class UndoAction implements BaseAction {

        @Override
        public void action() {
            try {
                getUndoManager().undo();
                markBaseChanged();
                output(Localization.lang("Undo"));
            } catch (CannotUndoException ex) {
                LOGGER.warn("Nothing to undo", ex);
                output(Localization.lang("Nothing to undo") + '.');
            }

            markChangedOrUnChanged();
        }
    }

    private class OpenURLAction implements BaseAction {

        @Override
        public void action() {
            final List<BibEntry> bes = mainTable.getSelectedEntries();
            if (bes.size() == 1) {
                Field field = StandardField.DOI;
                Optional<String> link = bes.get(0).getField(StandardField.DOI);
                if (bes.get(0).hasField(StandardField.URL)) {
                    link = bes.get(0).getField(StandardField.URL);
                    field = StandardField.URL;
                }
                if (link.isPresent()) {
                    try {
                        JabRefDesktop.openExternalViewer(bibDatabaseContext, link.get(), field);
                        output(Localization.lang("External viewer called") + '.');
                    } catch (IOException ex) {
                        output(Localization.lang("Error") + ": " + ex.getMessage());
                    }
                } else {
                    // No URL or DOI found in the "url" and "doi" fields.
                    // Look for web links in the "file" field as a fallback:

                    List<LinkedFile> files = bes.get(0).getFiles();

                    Optional<LinkedFile> linkedFile = files.stream()
                                                           .filter(file -> (StandardField.URL.getName().equalsIgnoreCase(file.getFileType())
                                                                   || StandardField.PS.getName().equalsIgnoreCase(file.getFileType())
                                                                   || StandardField.PDF.getName().equalsIgnoreCase(file.getFileType())))
                                                           .findFirst();

                    if (linkedFile.isPresent()) {

                        try {

                            JabRefDesktop.openExternalFileAnyFormat(bibDatabaseContext,
                                                                    linkedFile.get().getLink(),
                                                                    ExternalFileTypes.getInstance().fromLinkedFile(linkedFile.get(), true));

                            output(Localization.lang("External viewer called") + '.');
                        } catch (IOException e) {
                            output(Localization.lang("Could not open link"));
                            LOGGER.info("Could not open link", e);
                        }
                    } else {
                        output(Localization.lang("No URL defined") + '.');
                    }
                }
            } else {
                output(Localization.lang("This operation requires exactly one item to be selected."));
            }
        }
    }

    private class RedoAction implements BaseAction {

        @Override
        public void action() {
            try {
                getUndoManager().redo();
                markBaseChanged();
                output(Localization.lang("Redo"));
            } catch (CannotRedoException ex) {
                output(Localization.lang("Nothing to redo") + '.');
            }

            markChangedOrUnChanged();
        }
    }

    private class PrintPreviewAction implements BaseAction {

        @Override
        public void action() {
            showPreview();
            preview.print();
        }
    }
}<|MERGE_RESOLUTION|>--- conflicted
+++ resolved
@@ -62,7 +62,6 @@
 import org.jabref.gui.undo.UndoableFieldChange;
 import org.jabref.gui.undo.UndoableInsertEntry;
 import org.jabref.gui.undo.UndoableRemoveEntry;
-import org.jabref.gui.util.BackgroundTask;
 import org.jabref.gui.util.DefaultTaskExecutor;
 import org.jabref.gui.worker.SendAsEMailAction;
 import org.jabref.logic.citationstyle.CitationStyleCache;
@@ -87,12 +86,7 @@
 import org.jabref.model.database.shared.DatabaseLocation;
 import org.jabref.model.database.shared.DatabaseSynchronizer;
 import org.jabref.model.entry.BibEntry;
-<<<<<<< HEAD
-import org.jabref.model.entry.FieldName;
 import org.jabref.model.entry.FileFieldParser;
-import org.jabref.model.entry.InternalBibtexFields;
-=======
->>>>>>> 0255dda5
 import org.jabref.model.entry.LinkedFile;
 import org.jabref.model.entry.event.EntryChangedEvent;
 import org.jabref.model.entry.event.EntryEventSource;
@@ -343,25 +337,25 @@
         actions.put(Actions.REPLACE_ALL, () -> (new ReplaceStringAction(this)).execute());
 
         actions.put(new SpecialFieldValueViewModel(SpecialField.RELEVANCE.getValues().get(0)).getCommand(),
-                    new SpecialFieldViewModel(SpecialField.RELEVANCE, undoManager).getSpecialFieldAction(SpecialField.RELEVANCE.getValues().get(0), frame));
+                new SpecialFieldViewModel(SpecialField.RELEVANCE, undoManager).getSpecialFieldAction(SpecialField.RELEVANCE.getValues().get(0), frame));
 
         actions.put(new SpecialFieldValueViewModel(SpecialField.QUALITY.getValues().get(0)).getCommand(),
-                    new SpecialFieldViewModel(SpecialField.QUALITY, undoManager).getSpecialFieldAction(SpecialField.QUALITY.getValues().get(0), frame));
+                new SpecialFieldViewModel(SpecialField.QUALITY, undoManager).getSpecialFieldAction(SpecialField.QUALITY.getValues().get(0), frame));
 
         actions.put(new SpecialFieldValueViewModel(SpecialField.PRINTED.getValues().get(0)).getCommand(),
-                    new SpecialFieldViewModel(SpecialField.PRINTED, undoManager).getSpecialFieldAction(SpecialField.PRINTED.getValues().get(0), frame));
+                new SpecialFieldViewModel(SpecialField.PRINTED, undoManager).getSpecialFieldAction(SpecialField.PRINTED.getValues().get(0), frame));
 
         for (SpecialFieldValue prio : SpecialField.PRIORITY.getValues()) {
             actions.put(new SpecialFieldValueViewModel(prio).getCommand(),
-                        new SpecialFieldViewModel(SpecialField.PRIORITY, undoManager).getSpecialFieldAction(prio, this.frame));
+                    new SpecialFieldViewModel(SpecialField.PRIORITY, undoManager).getSpecialFieldAction(prio, this.frame));
         }
         for (SpecialFieldValue rank : SpecialField.RANKING.getValues()) {
             actions.put(new SpecialFieldValueViewModel(rank).getCommand(),
-                        new SpecialFieldViewModel(SpecialField.RANKING, undoManager).getSpecialFieldAction(rank, this.frame));
+                    new SpecialFieldViewModel(SpecialField.RANKING, undoManager).getSpecialFieldAction(rank, this.frame));
         }
         for (SpecialFieldValue status : SpecialField.READ_STATUS.getValues()) {
             actions.put(new SpecialFieldValueViewModel(status).getCommand(),
-                        new SpecialFieldViewModel(SpecialField.READ_STATUS, undoManager).getSpecialFieldAction(status, this.frame));
+                    new SpecialFieldViewModel(SpecialField.READ_STATUS, undoManager).getSpecialFieldAction(status, this.frame));
         }
 
         actions.put(Actions.TOGGLE_PREVIEW, () -> {
@@ -533,7 +527,7 @@
             Layout layout;
             try {
                 layout = new LayoutHelper(sr, Globals.prefs.getLayoutFormatterPreferences(Globals.journalAbbreviationLoader))
-                                                                                                                             .getLayoutFromText();
+                        .getLayoutFromText();
             } catch (IOException e) {
                 LOGGER.info("Could not get layout", e);
                 return;
@@ -573,29 +567,6 @@
             output(Localization.lang("This operation requires exactly one item to be selected."));
             return;
         }
-<<<<<<< HEAD
-        final BibEntry entry = selectedEntries.get(0);
-        if (!entry.hasField(FieldName.FILE)) {
-            // no bibtex field
-            BackgroundTask.wrap(() -> new SearchAndOpenFile(entry, BasePanel.this).searchAndOpen()).executeWith(Globals.TASK_EXECUTOR);
-            return;
-        }
-
-        List<LinkedFile> files = new ArrayList<>();
-        entry.getField(FieldName.FILE).map(FileFieldParser::parse).ifPresent(files::addAll);
-
-        if (files.isEmpty()) {
-            // content in BibTeX field is not readable
-            BackgroundTask.wrap(() -> new SearchAndOpenFile(entry, BasePanel.this).searchAndOpen()).executeWith(Globals.TASK_EXECUTOR);
-            return;
-        }
-        LinkedFile flEntry = files.get(0);
-        try {
-            JabRefDesktop.openExternalFileAnyFormat(this.getBibDatabaseContext(), flEntry.getLink(), ExternalFileTypes.getInstance().fromLinkedFile(flEntry, true));
-        } catch (IOException ex) {
-            dialogService.showErrorDialogAndWait(ex);
-        }
-=======
         JabRefExecutorService.INSTANCE.execute(() -> {
             final BibEntry entry = selectedEntries.get(0);
             if (!entry.hasField(StandardField.FILE)) {
@@ -603,18 +574,22 @@
                 new SearchAndOpenFile(entry, BasePanel.this).searchAndOpen();
                 return;
             }
-            FileListTableModel fileListTableModel = new FileListTableModel();
-            entry.getField(StandardField.FILE).ifPresent(fileListTableModel::setContent);
-            if (fileListTableModel.getRowCount() == 0) {
+
+            List<LinkedFile> files = new ArrayList<>();
+            entry.getField(StandardField.FILE).map(FileFieldParser::parse).ifPresent(files::addAll);
+
+            if (files.isEmpty()) {
                 // content in BibTeX field is not readable
                 new SearchAndOpenFile(entry, BasePanel.this).searchAndOpen();
                 return;
             }
-            FileListEntry flEntry = fileListTableModel.getEntry(0);
-            ExternalFileMenuItem item = new ExternalFileMenuItem(frame(), "", flEntry.getLink(), flEntry.getType().map(ExternalFileType::getIcon).map(JabRefIcon::getSmallIcon).orElse(null), bibDatabaseContext, flEntry.getType());
-            item.doClick();
+            LinkedFile flEntry = files.get(0);
+            try {
+                JabRefDesktop.openExternalFileAnyFormat(this.getBibDatabaseContext(), flEntry.getLink(), ExternalFileTypes.getInstance().fromLinkedFile(flEntry, true));
+            } catch (IOException ex) {
+                dialogService.showErrorDialogAndWait(ex);
+            }
         });
->>>>>>> 0255dda5
     }
 
     /**
@@ -853,9 +828,8 @@
     }
 
     /**
-     * Sets the entry editor as the bottom component in the split pane. If an entry editor already was shown,
-     * makes sure that the divider doesn't move. Updates the mode to SHOWING_EDITOR.
-     * Then shows the given entry.
+     * Sets the entry editor as the bottom component in the split pane. If an entry editor already was shown, makes sure
+     * that the divider doesn't move. Updates the mode to SHOWING_EDITOR. Then shows the given entry.
      *
      * @param entry The entry to edit.
      */
@@ -1036,18 +1010,19 @@
             }
 
             return dialogService.showConfirmationDialogWithOptOutAndWait(title,
-                                                                         message,
-                                                                         okButton,
-                                                                         cancelButton,
-                                                                         Localization.lang("Disable this confirmation dialog"),
-                                                                         optOut -> Globals.prefs.putBoolean(JabRefPreferences.CONFIRM_DELETE, !optOut));
+                    message,
+                    okButton,
+                    cancelButton,
+                    Localization.lang("Disable this confirmation dialog"),
+                    optOut -> Globals.prefs.putBoolean(JabRefPreferences.CONFIRM_DELETE, !optOut));
         } else {
             return true;
         }
     }
 
     /**
-     * Depending on whether a preview or an entry editor is showing, save the current divider location in the correct preference setting.
+     * Depending on whether a preview or an entry editor is showing, save the current divider location in the correct
+     * preference setting.
      */
     private void saveDividerLocation(Number position) {
         if (position == null) {
@@ -1239,7 +1214,7 @@
             if (Globals.prefs.getBoolean(JabRefPreferences.AUTO_ASSIGN_GROUP)) {
                 final List<BibEntry> entries = Collections.singletonList(addedEntryEvent.getBibEntry());
                 Globals.stateManager.getSelectedGroup(bibDatabaseContext).forEach(
-                                                                                  selectedGroup -> selectedGroup.addEntriesToGroup(entries));
+                        selectedGroup -> selectedGroup.addEntriesToGroup(entries));
             }
         }
     }
@@ -1254,8 +1229,7 @@
 
     /**
      * Ensures that the search auto completer is up to date when entries are changed AKA Let the auto completer, if any,
-     * harvest words from the entry
-     * Actual methods for autocomplete indexing  must run in javafx thread
+     * harvest words from the entry Actual methods for autocomplete indexing  must run in javafx thread
      */
     private class SearchAutoCompleteListener {
 
@@ -1271,8 +1245,8 @@
     }
 
     /**
-     * Ensures that the results of the current search are updated when a new entry is inserted into the database
-     * Actual methods for performing search must run in javafx thread
+     * Ensures that the results of the current search are updated when a new entry is inserted into the database Actual
+     * methods for performing search must run in javafx thread
      */
     private class SearchListener {
 
@@ -1346,8 +1320,8 @@
                         try {
 
                             JabRefDesktop.openExternalFileAnyFormat(bibDatabaseContext,
-                                                                    linkedFile.get().getLink(),
-                                                                    ExternalFileTypes.getInstance().fromLinkedFile(linkedFile.get(), true));
+                                    linkedFile.get().getLink(),
+                                    ExternalFileTypes.getInstance().fromLinkedFile(linkedFile.get(), true));
 
                             output(Localization.lang("External viewer called") + '.');
                         } catch (IOException e) {
