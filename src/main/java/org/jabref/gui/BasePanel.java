--- conflicted
+++ resolved
@@ -131,12 +131,8 @@
 import org.slf4j.Logger;
 import org.slf4j.LoggerFactory;
 
-<<<<<<< HEAD
 public class BasePanel extends StackPane {
 
-=======
-public class BasePanel extends StackPane implements ClipboardOwner {
->>>>>>> 077fdacc
     private static final Logger LOGGER = LoggerFactory.getLogger(BasePanel.class);
 
     private final BibDatabaseContext bibDatabaseContext;
