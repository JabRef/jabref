--- conflicted
+++ resolved
@@ -184,12 +184,8 @@
 
         this.entryEditor = new EntryEditor(this, preferences.getEntryEditorPreferences(), Globals.getFileUpdateMonitor(), dialogService, externalFileTypes, Globals.TASK_EXECUTOR);
 
-<<<<<<< HEAD
-        this.preview = new PreviewPanel(this, getBibDatabaseContext(), preferences.getKeyBindings(), preferences.getPreviewPreferences(), dialogService, externalFileTypes);
-=======
         this.preview = new PreviewPanel(getBibDatabaseContext(), this, dialogService, externalFileTypes, Globals.getKeyPrefs(), preferences.getPreviewPreferences());
         frame().getGlobalSearchBar().getSearchQueryHighlightObservable().addSearchListener(preview);
->>>>>>> c168c497
     }
 
     @Subscribe
