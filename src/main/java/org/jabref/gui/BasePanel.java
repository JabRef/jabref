--- conflicted
+++ resolved
@@ -138,12 +138,7 @@
 import org.slf4j.Logger;
 import org.slf4j.LoggerFactory;
 
-<<<<<<< HEAD
-public class BasePanel extends JPanel implements ClipboardOwner {
-=======
 public class BasePanel extends StackPane implements ClipboardOwner {
-
->>>>>>> ab5ee89b
     private static final Logger LOGGER = LoggerFactory.getLogger(BasePanel.class);
 
     private final BibDatabaseContext bibDatabaseContext;
@@ -368,10 +363,7 @@
         });
 
         // The action for auto-generating keys.
-<<<<<<< HEAD
         actions.put(Actions.MAKE_KEY, new GenerateBibtexKeyAction(frame, this));
-=======
-        actions.put(Actions.MAKE_KEY, new AbstractWorker() {
 
             List<BibEntry> entries;
             int numSelected;
@@ -444,7 +436,6 @@
                 output(formatOutputMessage(Localization.lang("Generated BibTeX key for"), numSelected));
             }
         });
->>>>>>> ab5ee89b
 
         // The action for cleaning up entry.
         actions.put(Actions.CLEANUP, cleanUpAction);
