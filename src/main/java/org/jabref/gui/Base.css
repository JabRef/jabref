.root {
    /* Note that counting for odd/even starts at 0, thus the first displayed row is even */
    -jr-row-odd-background: -fx-control-inner-background-alt;
    -jr-row-even-background: -fx-control-inner-background;
    /*
    On light theme, the text is hard to see when it's on top of the accent color. This is an alternative lighter accent color
    for better text visibility.
    */
    -jr-accent-alt: derive(-jr-accent, 15%);

    /*
    The theme color and some derived colors from it are used for icons, tab-headers, marking of selected inputs and
    hover colors for the main menu. It generally defines the look of JabRef. The highlighting colors below should
    work nicely with this base color
    */

    /* original JabRef dark blue color */
    -jr-theme: #50618F;

    -jr-accent: #a3b7e6;
    -jr-transparent-accent: rgba(163, 183, 230, 0.16);
    -jr-checked: -jr-theme;

    -jr-selected: -jr-accent;

    -jr-hover: #0002;
    -jr-hover-text: -fx-focused-text-base-color;

    /* The base gray. Most gray-tones in the application are derived from this color. */
    -jr-base: #ebebeb;

    -jr-white: #ffffff;
    -jr-gray-0: #f2f2f2;
    -jr-gray-1: #dddddd;
    -jr-gray-2: #808080;
    -jr-gray-3: #404040;
    -jr-black: #000;

    /* Some blueish greys - currently not used */
    -jr-blue-gray-1: #c8d6e5;
    -jr-blue-gray-1-darker: derive(-jr-blue-gray-1, -5%);
    -jr-blue-gray-2: #8395a7;
    -jr-blue-gray-2-darker: derive(-jr-blue-gray-2, -5%);
    -jr-blue-gray-3: #576574;
    -jr-blue-gray-3-darker: derive(-jr-blue-gray-3, -5%);
    -jr-blue-gray-4: #222f3e;
    -jr-blue-gray-4-darker: derive(-jr-blue-gray-4, -5%);

    /* Highlights */
    -jr-blue: #0abde3;
    -jr-light-blue: #48dbfb;
    -jr-purple: #7559C2;
    -jr-light-purple: #ff9ff3;
    -jr-green: #10ac84;
    -jr-light-green: #1dd1a1;
    -jr-red: #ee5253;
    -jr-light-red: #ff6b6b;
    -jr-yellow: #feca57;
    -jr-orange: #ff9f43;

    /* Background specs */
    -jr-background-alt: -fx-background;
    -jr-text-area-background: derive(-jr-base, 80%);
    -jr-search-background: -jr-text-area-background;
    -jr-toolbar: derive(-jr-base, 46.4%);
    -jr-menu-background: derive(-jr-base, 46.4%);
    -jr-menu-background-active: -jr-hover;

    -jr-menu-foreground: -fx-dark-text-color;
    -jr-menu-item-foreground: -fx-dark-text-color;
    -jr-menu-forground-active: -fx-dark-text-color;

    -jr-head-fg: -fx-text-inner-color;

    /* All icons/text on toolbars */
    -jr-theme-text: -jr-theme;

    -jr-icon-background: transparent;
    -jr-icon-background-active: #0001;
    -jr-icon-background-armed: #0002;

    /* Colors for messages and errors */
    -jr-info: -jr-light-green;
    -jr-warn: -jr-orange;
    -jr-error: -jr-light-red;

    /* Color for the small group view indicator for the number of hits */
    -jr-group-hits-bg: derive(-jr-sidepane-background, -50%);
    -jr-group-hits-fg: ladder(
            -jr-group-hits-bg,
            -fx-light-text-color 45%,
            -fx-dark-text-color 46%,
            -fx-dark-text-color 59%,
            -fx-mid-text-color 60%
    );

    /* Specific color for general tooltips */
    -jr-tooltip-bg: -jr-accent;
    -jr-tooltip-fg: -jr-black;

    /* Finally, some specific jr styles that depend on -fx definitions in *this* style */
    -jr-sidepane-background: -jr-gray-1;
    -jr-sidepane-header-background: -jr-gray-1;
    -jr-sidepane-header-color: -jr-theme-text;

    /* Specs for the scrollbars */
    -jr-scrollbar-thumb: derive(-fx-outer-border, -30%);
    -jr-scrollbar-track: derive(-fx-control-inner-background, -10%);

    -jr-separator: derive(-fx-color, -5%);

    -jr-search-text: -fx-text-base-color;

    /* For drag and drop actions */
    -jr-drag-target: -jr-purple;
    -jr-drag-target-hover: derive(-jr-purple, 80%);

    -js-summary-text-color: #000000;
    -js-summary-text-color-selected: #000000;

    /*
     Here are redefinitions of the default properties of modena. They should in principle all be derived from the
     above colors. Goal should be to make as few as possible direct color-changes to elements and only do this for
     very specific purposes.
     */
    -fx-base: -jr-base;

    /* A very light grey used for the background of windows.  See also
     * -fx-text-background-color, which should be used as the -fx-text-fill
     * value for text painted on top of backgrounds colored with -fx-background.
     */
    -fx-background: derive(-fx-base, 26.4%);

    /* Used for the inside of text boxes, password boxes, lists, trees, and
     * tables.  See also -fx-text-inner-color, which should be used as the
     * -fx-text-fill value for text painted on top of backgrounds colored
     * with -fx-control-inner-background.
     */
    -fx-control-inner-background: derive(-fx-base, 95%);
    /* Version of -fx-control-inner-background for alternative rows */
    -fx-control-inner-background-alt: derive(-fx-control-inner-background, -6%);

    /* One of these colors will be chosen based upon a ladder calculation
     * that uses the brightness of a background color.  Instead of using these
     * colors directly as -fx-text-fill values, the sections in this file should
     * use a derived color to match the background in use.  See also:
     *
     * -fx-text-base-color for text on top of -fx-base, -fx-color, and -fx-body-color
     * -fx-text-background-color for text on top of -fx-background
     * -fx-text-inner-color for text on top of -fx-control-inner-color
     * -fx-selection-bar-text for text on top of -fx-selection-bar
     */
    -fx-dark-text-color: -jr-black;
    -fx-mid-text-color: -jr-gray-3;
    -fx-light-text-color: -jr-white;

    /* We overwrite accents -> make old stick out  */
    -fx-accent: red;

    /* Default buttons color, this is similar to accent but more subtle */
    -fx-default-button: derive(-jr-accent, 50%);

    /* A bright blue for the focus indicator of objects. Typically used as the
     * first color in -fx-background-color for the "focused" pseudo-class. Also
     * typically used with insets of -1.4 to provide a glowing effect.
     */
    -fx-focus-color: -jr-accent;
    -fx-faint-focus-color: derive(-jr-accent, 50%);

    /* The color that is used in styling controls. The default value is based
     * on -fx-base, but is changed by pseudoclasses to change the base color.
     * For example, the "hover" pseudoclass will typically set -fx-color to
     * -fx-hover-base (see below) and the "armed" pseudoclass will typically
     * set -fx-color to -fx-pressed-base.
     */
    -fx-color: -fx-base;

    -fx-hover-base: derive(-fx-base, 30%);

    /* A little darker than -fx-base and used as the -fx-color for the
     * "armed" pseudoclass state.
     *
     * TODO: should this be renamed to -fx-armed-base?
     */
    -fx-pressed-base: derive(-fx-base, -6%);

    /* A little darker than -fx-color and used to draw boxes around objects such
     * as progress bars, scroll bars, scroll panes, trees, tables, and lists.
     */
    -fx-box-border: derive(-fx-color, -5%);

    /* Darker than -fx-background and used to draw boxes around text boxes and
     * password boxes.
     */
    -fx-text-box-border: derive(-fx-background, -15%);

    /* Lighter than -fx-background and used to provide a small highlight when
     * needed on top of -fx-background. This is never a shadow in Modena but
     * keep -fx-shadow-highlight-color name to be compatible with Caspian.
     */
    -fx-shadow-highlight-color: rgba(255, 255, 255, 0.07) 70%;

    /* A gradient that goes from a little darker than -fx-color on the top to
     * even more darker than -fx-color on the bottom.  Typically is the second
     * color in the -fx-background-color list as the small thin border around
     * a control. It is typically the same size as the control (i.e., insets
     * are 0).
     */
    -fx-outer-border: derive(-fx-color, -5%);

    /* A gradient that goes from a bit lighter than -fx-color on the top to
     * a little darker at the bottom.  Typically is the third color in the
     * -fx-background-color list as a thin highlight inside the outer border.
     * Insets are typically 1.
     */
    -fx-inner-border: derive(-fx-color, 65%);
    -fx-inner-border-horizontal: derive(-fx-color, 65%);
    -fx-inner-border-bottomup: derive(-fx-color, 65%);

    /*-fx-inner-border: red;*/
    /*-fx-inner-border-horizontal: green;*/
    /*-fx-inner-border-bottomup: blue;*/

    /* A gradient that goes from a little lighter than -fx-color at the top to
     * a little darker than -fx-color at the bottom and is used to fill the
     * body of many controls such as buttons.
     */
    -fx-body-color: derive(-fx-color, 20%);
    -fx-body-color-bottomup: derive(-fx-color, 20%);
    -fx-body-color-to-right: derive(-fx-color, 20%);

    /* The small thin light "shadow" for mark-like objects. Typically used in
     * conjunction with -fx-mark-color with an insets of 1 0 -1 0. */
    -fx-mark-color: -fx-text-base-color;
    -fx-mark-highlight-color: transparent;
    /*-fx-mark-highlight-color: derive(-fx-color,80%);*/

    /* Background for items in list like things such as menus, lists, trees,
     * and tables. */
    -fx-selection-bar: -jr-accent;

    /* Background color to use for selection of list cells etc. This is when
     * the control doesn't have focus or the row of a previously selected item. */
    -fx-selection-bar-non-focused: lightgrey;

    /* The color to use as -fx-text-fill when painting text on top of
     * backgrounds filled with -fx-selection-bar. */
    -fx-selection-bar-text: -fx-text-background-color;

    /* These are needed for Popup */
    -fx-background-color: inherit;
    -fx-background-radius: inherit;
    -fx-background-insets: inherit;
    -fx-padding: inherit;

    /** Focus line for keyboard focus traversal on cell based controls */
    -fx-cell-focus-inner-border: derive(-fx-selection-bar, 30%);

    -fx-focused-mark-color: -fx-focused-text-base-color;

    /* Consistent size for headers of tab-pane and side-panels*/
    -jr-header-height: 3em;

    /* AI chat style */
    -jr-ai-message-user: -jr-accent;
    -jr-ai-message-user-border: -jr-theme;
    -jr-ai-message-ai: -jr-accent;
    -jr-ai-message-ai-border: -jr-theme;
    -jr-ai-message-error: -jr-error;
    -jr-ai-message-error-border: derive(-jr-error, -40%);

    /* region: maintable base colors **/

    -jr-match-1-odd: -jr-row-odd-background;
    -jr-match-1-even: -jr-row-even-background;
    -jr-match-1-text-color: -fx-mid-text-color;

    -jr-match-2-odd: derive(-jr-theme, 100%);
    -jr-match-2-even: derive(-jr-match-2-odd, 10%);
    -jr-match-2-text-color: -fx-mid-text-color;

    -jr-match-3-odd: derive(-jr-theme, 50%);
    -jr-match-3-even: derive(-jr-match-3-odd, 10%);
    -jr-match-3-text-color: derive(-jr-accent, 30%);

    -jr-match-4-odd: -jr-theme;
    -jr-match-4-even: derive(-jr-match-4-odd, 10%);
    -jr-match-4-text-color: -jr-accent;

    -jr-maintable-focused-hover-text: -jr-white;

    /* endregion */
}

.unchanged {
    -rtfx-background-color: #0000;
}

.updated {
    -rtfx-background-color: rgba(41, 166, 236, 0.66);
}

.addition {
    -rtfx-background-color: rgba(29, 209, 161, 0.5);
}

.deletion {
    -rtfx-background-color: rgba(255, 107, 107, 0.55);
}

#frame {
    -fx-background-color: -jr-background-alt;
}

/*
 * The base css file defining the style that is valid for every pane and dialog.
 */

TextFlow > * {
    -fx-fill: -fx-text-background-color;
}

TextFlow > .hyperlink,
.hyperlink {
    -fx-padding: 0;
    -fx-underline: false;
    -fx-border-style: null;
    -fx-border-color: null;
    -fx-text-fill: -jr-theme;
    -fx-fill: -jr-theme;
}

TextFlow > .hyperlink:visited,
.hyperlink:visited {
    -fx-text-fill: -jr-accent;
    -fx-fill: -jr-accent;
}

.TextFlow > .hyperlink:hover,
.hyperlink:hover {
    -fx-underline: true;
}

.TextFlow > .embeddedHyperlink {
    -fx-padding: 0.166667em 0.25em 0.166667em 0.25em;
}

.glyph-icon {
    /* This adjusts text alignment within the bounds of text nodes so that
       the text is always vertically centered within the bounds. Based on
       the cap height of the text. */
    -fx-bounds-type: logical_vertical_center;

    /* The base color of icons should always be the same as the text. */
    -fx-fill: -fx-text-base-color;
}

.ikonli-font-icon {
    -fx-icon-color: -fx-text-base-color;
}

.tooltip {
    -fx-background-color: -jr-tooltip-bg;
    -fx-opacity: 95%;
    -fx-text-fill: -jr-tooltip-fg;
    -fx-font-size: 1em;
    -fx-show-delay: 300ms;
    -fx-hide-delay: 300ms;
}

.tooltip > TextFlow > Text {
    -fx-font-size: 1em;
}

TextFlow > .tooltip-text-bold {
    -fx-font-weight: bold;
}

TextFlow > .tooltip-text-italic {
    -fx-font-style: italic;
}

TextFlow > .tooltip-text-monospaced {
    -fx-font-family: monospace;
}


.radio-button > .radio,
.check-box > .box {
    -fx-background-color: transparent;
    -fx-background-insets: 0;
    -fx-background-radius: 0;
    -fx-text-fill: -fx-text-base-color;
}

.button,
.toggle-button,
.menu-button,
.choice-box,
.combo-box-base,
.combo-box-base:editable > .arrow-button {
    -fx-background-color: transparent;
    -fx-background-insets: 0;
    -fx-background-radius: 0.25em;
    -fx-text-fill: -fx-text-base-color;
}


.button {
    -fx-background-color: transparent;
    -fx-border-color: -fx-outer-border; /* rgba(0, 0, 0, 0.23); */
    -fx-border-width: 0.062em;
    -fx-border-radius: 0.25em;
    -fx-padding: 0.5em 1em 0.5em 1em;
}

.menu-button > .label {
    -fx-padding: 0 8 0 8;
}

.button:hover {
    -fx-background-color: rgba(0, 0, 0, 0.12);
}

.button:focused,
.button:pressed {
    -fx-background-color: rgba(0, 0, 0, 0.3);
}

.button:default {
    -fx-background-color: -fx-default-button;
}

.button:default:hover {
    -fx-background-color: derive(-fx-default-button, -10%);
}

.button:default:focused,
.button:default:pressed {
    -fx-background-color: derive(-fx-default-button, -20%);
}

.text-button {
    -fx-border-width: 0;
}

.contained-button {
    -fx-background-color: -jr-accent;
    -fx-border-color: -jr-accent;
}

.icon-buttonNoSpaceBottom,
.icon-buttonNoSpaceTop,
.icon-button {
    -fx-border-width: 0;
    -fx-background-color: -jr-icon-background;
    -fx-padding: 0.5em;
}

.toggle-button:hover,
.toggle-button:selected:hover,
.icon-buttonNoSpaceBottom:hover,
.icon-buttonNoSpaceTop:hover,
.icon-button:hover {
    -fx-background-color: -jr-icon-background-active;
}

.icon-buttonNoSpaceBottom:armed,
.icon-buttonNoSpaceTop:armed,
.icon-button:armed {
    -fx-background-color: -jr-icon-background-armed;
}

.icon-button:selected {
    -fx-background-color: -jr-icon-background-active;
    -fx-text-fill: white;
    -fx-fill: white;
}

.icon-button:disabled {
    -fx-opacity: 0.4;
}

.toggle-button:selected {
    -fx-background-color: -jr-icon-background-active;
    -fx-text-fill: -jr-selected;
    -fx-fill: -jr-selected;
}

.icon-buttonNoSpaceBottom {
    -fx-padding: 0.5em 0.5em -0.1em 0.5em;
}

.icon-buttonNoSpaceTop {
    -fx-padding: -0.1em 0.5em 0.5em 0.5em;
}

.progress-indicator {
    -fx-progress-color: -jr-theme;
    -fx-border-width: 0;
    -fx-background-color: -jr-icon-background;
}

.progress-indicator:hover {
    -fx-background-color: -jr-icon-background-active;
}

.progress-indicatorToolbar {
    -fx-padding: 0.5em;
}

.progress-indicatorToolbar .percentage {
    -fx-fill: null;
}

.check-box {
    -fx-label-padding: 0.0em 0.0em 0.0em 0.75em;
    -fx-text-fill: -fx-text-background-color;
}

.check-box > .box {
    -fx-border-color: -fx-outer-border; /* rgba(0, 0, 0, 0.54); */
    -fx-border-width: 0.125em;
    -fx-border-radius: 0.062em;
    -fx-padding: 0.1em 0.1em 0.2em 0.2em;
}

.check-box:selected > .box {
    -fx-background-insets: 0.125em;
    -fx-border-color: -jr-checked;
    -fx-background-color: -jr-checked;
}

.check-box > .box > .mark {
    -fx-padding: 0.2em 0.2em 0.2em 0.2em;
}

.check-box:selected > .box > .mark {
    -fx-background-color: -fx-control-inner-background;
    -fx-shape: "M6.61 11.89L3.5 8.78 2.44 9.84 6.61 14l8.95-8.95L14.5 4z";
    -fx-stroke-width: 5;
}

.radio-button > .radio {
    -fx-background-radius: 1.0em; /* large value to make sure this remains circular */
    -fx-padding: 0.35em; /* padding from outside edge to the inner dot */
    -fx-background-color: rgba(0, 0, 0, 0.54), -fx-control-inner-background;
    -fx-background-insets: 0, 0.125em;
}

.radio-button:selected > .radio {
    -fx-background-color: -jr-checked, -fx-background;
}

.radio-button > .radio > .dot {
    -fx-padding: 0.25em; /* radius of the inner dot when selected */
    -fx-background-insets: 0;
}

.radio-button:selected > .radio > .dot {
    -fx-background-color: -jr-checked;
}

.menu-bar {
    -fx-background-color: -jr-menu-background;
    -fx-background-insets: 0;
    -fx-background-radius: 0;
}

.menu-bar > .container > .menu-button > .label {
    -fx-padding: 0.41777em 0.41777em 0.41777em 0.41777em;
}

.menu-bar > .menu {
    -fx-padding: 0.0em 0.666667em 0.0em 0.666667em;
}

.menu-bar .menu-button {
    -fx-border-color: transparent;
    -fx-border-width: 0;
    -fx-border-radius: 0;
}

.menu-item {
    -fx-padding: 0.5em 0.41777em 0.5em 0.41777em;
}

.tab-pane {
    -fx-open-tab-animation: NONE;
    -fx-close-tab-animation: NONE;
}

.tab-pane > .tab-header-area > .headers-region > .tab {
    -fx-background-insets: 0;
    -fx-background-radius: 0;
    -fx-background-color: -jr-background-alt;
    -fx-border-color: -fx-outer-border;
    -fx-border-width: 0.5 0.5 0.5 0.5;
    -fx-padding: 0.3em 0.9em 0.3em 0.9em;
    -fx-pref-height: -jr-header-height;
}

.tab-pane > .tab-header-area > .headers-region > .tab .tab-label {
    -fx-text-fill: -fx-mid-text-color;
}

.tab-pane > .tab-header-area > .headers-region > .control-buttons-tab {
    -fx-border-color: -jr-theme;
    -fx-fill: -jr-theme-text;
    -fx-text-fill: -jr-theme-text;
}

.tab-pane > .tab-header-area > .headers-region > .tab:selected {
    -fx-background-color: -fx-control-inner-background;
    -fx-border-color: -jr-theme;
    -fx-border-width: 3 0 0 0;
}

.tab-pane > .tab-header-area > .headers-region > .tab:selected .tab-label {
    -fx-fill: -jr-theme-text;
    -fx-text-fill: -jr-theme-text;
}

.tab-pane > .tab-header-area > .headers-region > .tab:selected .tab-close-button {
    -fx-background-color: -jr-theme-text;
}

.tab-pane > .tab-header-area > .headers-region > .tab:selected .glyph-icon {
    -fx-fill: -fx-mid-text-color;
    -fx-text-fill: -fx-mid-text-color;
}

.tab-pane:focused > .tab-header-area > .headers-region > .tab:selected .focus-indicator {
    -fx-border-width: 0;
    -fx-border-insets: 0;
    -fx-border-radius: 0;
}

.tab-pane > .tab-header-area > .headers-region > .tab.drop {
    -fx-border-color: -jr-drag-target;
    -fx-background-color: -jr-drag-target-hover;
    -fx-border-width: 3 1 1 1;
}

.tab-pane > .tab-header-area > .headers-region > .tab.drop .tab-label {
    -fx-fill: -jr-drag-target;
    -fx-text-fill: -jr-drag-target;
}

.tab-pane > .tab-header-area > .tab-header-background {
    -fx-background-color: -jr-background-alt;
}

.tab-pane > .tab-header-area > .headers-region > .tab .glyph-icon {
    -glyph-size: 0.812em;
    -fx-fill: -fx-mid-text-color;
    -fx-text-fill: -fx-mid-text-color;
}

.tab-pane > .tab-header-area > .headers-region > .tab:selected .glyph-icon {
    -fx-fill: -jr-theme-text;
    -fx-text-fill: -jr-theme-text;
}

.tab-pane > .tab-header-area {
    -fx-padding: 0 0 0 0;
}

.tab-pane.hide-tab-bar > .tab-header-area {
    -fx-pref-height: 0;
    visibility: collapse;
}

.numberColumn > .hits:any-selected {
    -fx-background-color: derive(-jr-green, 70%);
}

.table-view,
.tree-table-view {
    -fx-background-insets: 0;
    -fx-padding: 0;
}

.table-view:focused,
.tree-table-view:focused {
    -fx-background-insets: 0;
}

.split-pane > .split-pane-divider {
    -fx-background-color: -jr-sidepane-background;
    -fx-padding: 0 .5 0 .5;
}

.table-row-cell:hover,
.table-row-cell:hover:even,
.tree-table-row-cell:hover {
    -fx-background-color: -jr-hover;
    -fx-fill: -jr-hover-text;
    -fx-text-fill: -jr-hover-text;
}

.tree-table-row-cell:selected > .tree-table-cell > .glyph-icon {
    -fx-fill: white;
    -fx-text-fill: white;
}

.table-view > .virtual-flow > .clipped-container > .sheet > .table-row-cell .table-cell:selected,
.tree-table-view > .virtual-flow > .clipped-container > .sheet > .tree-table-row-cell .tree-table-cell:selected {
    -fx-border-color: transparent;
    -fx-background-insets: 0;
}

.merge-field-value .action-icon {
    -fx-blend-mode: multiply;
    -fx-opacity: 69%;
    -fx-icon-size: 14;
    -fx-icon-color: -fx-text-background-color;
}

.merge-field-value:disabled .action-icon {
    -fx-opacity: 0%;
}

.merge-header-cell {
    -fx-border-width: 0 0 1 0;
    -fx-border-color: -jr-gray-1;
    -fx-background-color: -jr-row-even-background;
}

.merge-header {
    -fx-background-color: -jr-row-even-background;
}

.lib-change-header {
    -fx-font-size: 130%;
    -fx-padding: 0.2em 0em 0.2em 0.2em;
}

.table-view .groupColumnBackground {
    -fx-stroke: -jr-gray-2;
}

.scroll-pane:focused,
.split-pane:focused,
.list-view:focused,
.tree-view:focused,
.table-view:focused,
.tree-table-view:focused,
.html-editor:contains-focus {
    -fx-background-color: -fx-control-inner-background;
    -fx-background-insets: 0;
    -fx-background-radius: 0;
}

/* Selected rows */
.list-view:focused > .virtual-flow > .clipped-container > .sheet > .list-cell:filled:selected,
.tree-view:focused > .virtual-flow > .clipped-container > .sheet > .tree-cell:filled:selected,
.table-view:focused > .virtual-flow > .clipped-container > .sheet > .table-row-cell:filled:selected,
.tree-table-view:focused > .virtual-flow > .clipped-container > .sheet > .tree-table-row-cell:filled:selected,
.table-view:focused > .virtual-flow > .clipped-container > .sheet > .table-row-cell .table-cell:selected,
.tree-table-view:focused > .virtual-flow > .clipped-container > .sheet > .tree-table-row-cell .tree-table-cell:selected {
    -fx-background: -jr-selected;
    -fx-background-color: -jr-selected;
    -fx-table-cell-border-color: transparent;
}

/* Selected when control is not focused
 * In the context of the MainTable: an element is focused at a double click. A single click "just" selects it.
 */
.list-cell:filled:selected,
.tree-cell:filled:selected,
.table-row-cell:filled:selected,
.tree-table-row-cell:filled:selected,
.table-row-cell:filled > .table-cell:selected,
.tree-table-row-cell:filled > .tree-table-cell:selected {
    -fx-background: -jr-selected;
    -fx-background-color: -jr-selected;
    -fx-table-cell-border-color: transparent;
    -fx-text-fill: -jr-black;
}

.table-cell:invalid,
.list-cell:invalid {
    -fx-background-color: -jr-warn;
}

.duplicate-entry {
    -fx-background-color: -jr-light-green;
}

.file-row-text {
    -fx-fill: -jr-search-text;
}

.file-row-text:opacity {
    -fx-fill: derive(-jr-search-text, 70%);
}

.combo-box-base {
    -fx-background-color: -fx-outer-border, -fx-control-inner-background;
    -fx-background-insets: 0, 1;
    -fx-background-radius: 0, 0;
}

.combo-box > .list-cell {
    -fx-background-color: -fx-outer-border, -fx-control-inner-background;
    -fx-background-insets: 0, 1 0 1 1;
    -fx-text-fill: -fx-text-base-color;
}

.combo-box-popup > .list-view {
    -fx-background-color: -fx-control-inner-background;
    -fx-background-insets: 0;
    -fx-effect: null;
    -fx-border-width: 1;
    -fx-border-color: -fx-outer-border;
    -fx-padding: 0;
}

.combo-box-popup > .list-view > .virtual-flow > .clipped-container > .sheet > .list-cell {
    -fx-padding: 4 0 4 5;
    /* No alternate highlighting */
    -fx-background: -fx-control-inner-background;
}

.combo-box-popup > .list-view > .virtual-flow > .clipped-container > .sheet > .list-cell:filled:hover {
    -fx-background: -fx-control-inner-background;
    -fx-background-color: -jr-hover;
}

.combo-box-popup > .list-view > .virtual-flow > .clipped-container > .sheet > .list-cell:filled:selected,
.combo-box-popup > .list-view > .virtual-flow > .clipped-container > .sheet > .list-cell:filled:selected:hover {
    -fx-background: -fx-control-inner-background;
    -fx-background-insets: 0;
}

.combo-box-popup > .list-view > .placeholder > .label {
    -fx-text-fill: -fx-text-base-color;
}

.stack-pane,
.scroll-pane,
.scroll-pane > .viewport,
.split-pane {
    -fx-background-color: transparent;
    -fx-background-insets: 0, 0;
    -fx-padding: 0;
}

.accordion .titled-pane {
    -fx-skin: "org.jabref.gui.util.CustomTitledPaneSkin";
    -fx-arrow-side: right;
}

.accordion .titled-pane .title {
    -fx-background-color: transparent;
    -fx-border-color: transparent;
    -fx-background-insets: 5 5 5 5;
}

.accordion .titled-pane > *.content {
    -fx-background-color: transparent;
    -fx-border-color: transparent;
}

/*
 * The arrow button has some right padding that's added
 * by "modena.css". This simply puts the padding on the
 * left since the arrow is positioned on the right.
 */
.titled-pane > .title > .arrow-button {
    -fx-padding: 0.0em 0.0em 0.0em 0.583em;
}

.text-input {
    -fx-background-color: -fx-outer-border, -fx-control-inner-background;
    -fx-background-insets: 0, 1;
    -fx-prompt-text-fill: -jr-gray-2;
}

.text-input:focused {
    -fx-highlight-fill: derive(-jr-accent, 20%);
    -fx-background-color: -jr-accent, -fx-control-inner-background;
    -fx-background-insets: 0, 2;
    -fx-highlight-text-fill: -fx-text-inner-color;
}

.text-area {
    -fx-background-color: -fx-control-inner-background;
}

.text-area .content {
    -fx-background-color: -fx-outer-border, -fx-control-inner-background;
    -fx-background-insets: 0, 1;
    -fx-padding: 0.333333em 0.583em 0.333333em 0.583em;
    -fx-background-radius: 0;
}

.text-area:focused .content {
    -fx-background-color: -jr-accent, -fx-control-inner-background;
    -fx-background-insets: 0, 2;
    -fx-background-radius: 0;
}

.text-area > .scroll-pane > .corner {
    -fx-background-radius: 0 0 0 0;
    -fx-background-color: -fx-background;
}

.combo-box-base:editable > .text-field,
.date-picker > .text-field {
    -fx-background-color: -fx-outer-border, -fx-control-inner-background;
    -fx-background-insets: 0, 1;
    -fx-background-radius: 0;
}

.combo-box-base:editable:focused > .text-field,
.combo-box-base:editable > .text-field:focused,
.date-picker > .text-field:focused {
    -fx-background-color: -jr-accent, -fx-control-inner-background;
    -fx-background-insets: 0, 2;
    -fx-background-radius: 0;
}

.date-picker:focused > .text-field {
    -fx-background-color: -fx-control-inner-background;
    -fx-background-insets: 0;
}

.scroll-bar {
    -fx-background-color: transparent;
    -fx-opacity: 0.3;
}

.scroll-bar:horizontal .track,
.scroll-bar:vertical .track {
    -fx-background-color: -jr-scrollbar-track;
    -fx-opacity: 0.6;
    -fx-background-radius: 0em;
}


.scroll-bar:horizontal .thumb,
.scroll-bar:vertical .thumb {
    -fx-background-color: -jr-scrollbar-thumb;
    -fx-background-insets: 0, 0, 0;
    -fx-background-radius: 0em;
}

.scroll-bar .thumb:hover,
.scroll-bar .thumb:pressed {
    -fx-background-color: derive(-jr-scrollbar-thumb, -30%);
}

/* Hide increment and decrement buttons */
.scroll-bar > .increment-button,
.scroll-bar > .decrement-button {
    -fx-background-color: null;
    -fx-background-radius: 0;
    -fx-background-insets: 0;
    -fx-padding: 0;
}

/* Hide increment and decrement arrows */
.scroll-bar:horizontal > .decrement-button > .decrement-arrow,
.scroll-bar:horizontal > .increment-button > .increment-arrow,
.scroll-bar:vertical > .decrement-button > .decrement-arrow,
.scroll-bar:vertical > .increment-button > .increment-arrow {
    -fx-background-color: null;
    -fx-background-radius: 0;
    -fx-background-insets: 0;
    -fx-shape: null;
    -fx-padding: 0;
}

/* Need some padding since otherwise no scroll-bar is displayed at all */
.scroll-bar:horizontal > .decrement-button > .decrement-arrow {
    -fx-padding: 0.333em 0.167em 0.333em 0.167em; /* 4 2 4 2 */
}

.scroll-bar:vertical > .decrement-button > .decrement-arrow {
    -fx-padding: 0em 0.333em 0em 0.333em; /* 2 4 2 4 */
}

/* Restore full visibility of scrollbars for active elements */
.list-view:hover .scroll-bar,
.tree-view:hover .scroll-bar,
.table-view:hover .scroll-bar,
.tree-table-view:hover .scroll-bar,
.text-input:hover .scroll-bar,
.scroll-pane:hover .scroll-bar {
    -fx-opacity: 1;
}

.sidePaneComponentHeader {
    -fx-background-color: -jr-sidepane-header-background;
    -fx-padding: 0.3em 0.9em 0.3em 0.9em;
    -fx-pref-height: -jr-header-height;
}

.sidePaneComponentHeader > .label {
    -fx-text-fill: -jr-sidepane-header-color;
    -fx-font-weight: bold;
    -fx-padding: 0.3em 0.9em 0.3em 0.9em;
}

.sidePaneComponentHeader .glyph-icon,
.sidePaneComponentHeader .ikonli-font-icon {
    -fx-fill: -jr-sidepane-header-color;
    -fx-text-fill: -jr-sidepane-header-color;
    -fx-font-size: 1.0em;
    -fx-icon-color: -jr-theme-text;
}

.mainMenu {
    -fx-background-color: -jr-menu-background;
    -fx-background-insets: 0;
}

.menu-bar > .container {
    -fx-border-width: 0;
}

.menu-bar > .container > .menu-button:hover,
.menu-bar > .container > .menu-button:focused,
.menu-bar > .container > .menu-button:showing {
    -fx-background-color: -jr-menu-background-active;
    -fx-background: -jr-menu-background-active;
}

.menu-bar > .container > .menu-button:hover > .label,
.menu-bar > .container > .menu-button:focused > .label,
.menu-bar > .container > .menu-button:showing > .label {
    -fx-text-fill: -jr-menu-forground-active;
}

.mainMenu > .container > .menu-button > .label {
    -fx-text-fill: -jr-menu-foreground;
}

.menu-item > .label {
    -fx-text-fill: -jr-menu-item-foreground;
}

.menu-item:focused {
    -fx-text-fill: -jr-menu-background-active;
    -fx-background: -jr-menu-background-active;
    -fx-background-color: -jr-menu-background-active;
}

.menu-item:focused > .label {
    -fx-text-fill: -jr-menu-forground-active;
}

.menu-item .glyph-icon {
    -fx-fill: -jr-menu-item-foreground;
    -fx-text-fill: -jr-menu-item-foreground;
}

.menu-item:focused .glyph-icon {
    -fx-fill: -jr-menu-forground-active;
    -fx-text-fill: -jr-menu-forground-active;
}

.context-menu {
    -fx-border-color: -fx-outer-border;
    -fx-border-width: 1;
}

.separator:horizontal .line {
    -fx-border-color: -jr-separator;
    -fx-border-width: 0.3;
    -fx-border-insets: 1 15 0 20;
}

.separator:vertical .line {
    -fx-border-color: -jr-separator;
    -fx-border-width: 1;
    -fx-border-insets: 5 15 5 15;
}

.mainToolbar {
    -fx-background-color: -jr-toolbar;
    -fx-border-color: derive(-jr-toolbar, 50%);
    -fx-border-width: 0;
}

.mainToolbar .glyph-icon,
.mainToolbar .ikonli-font-icon {
    -fx-font-size: 1.7em;
    -fx-fill: -jr-theme-text;
    -fx-text-fill: -jr-theme-text;
    -fx-icon-color: -jr-theme-text;
}

.search-field {
    -fx-background-color: -jr-search-background;
    -fx-border-width: 1;
    -fx-border-color: -jr-separator;
    -fx-border-radius: 2;
    -fx-fill: -jr-search-text;
}

.search-field .button .glyph-icon {
    -fx-fill: -jr-search-text;
    -fx-text-fill: -jr-search-text;
    -fx-icon-color: -jr-search-text;
}

/*
 * The magnifying glass icon left of the search text field.
 * Currently, hits "Web search" and "Groups" only (not the searchbar on the top).
*/
.search-field-icon {
    -fx-icon-color: -jr-search-text;
    -fx-font-size: 1.7em;
}

/* search modifier buttons */
.global-search-bar .toggle-button:selected {
    -fx-background-color: transparent;
}

.global-search-bar .toggle-button:hover,
.global-search-bar .toggle-button:selected:hover {
    -fx-background-color: -jr-icon-background-active;
}

.global-search-bar .toggle-button .glyph-icon {
    -fx-icon-color: derive(-jr-search-text, 80%);
}

.global-search-bar .toggle-button:selected .glyph-icon {
    -fx-icon-color: -jr-search-text;
}

/* search text */
.global-search-bar .label {
    -fx-padding: 0em 1.8em 0em 0em;
}

.global-search-bar:illegal-search {
    -fx-background-color: derive(-jr-light-red, 70%);
}

/* The little arrow that shows up when not all tool-bar icons fit into the tool-bar.
We want to have a look that matches our icons in the tool-bar */
.mainToolbar .tool-bar-overflow-button > .arrow {
    -fx-background-color: -jr-theme-text;
}

.mainToolbar .tool-bar-overflow-button:hover > .arrow {
    -fx-background-color: -fx-mark-highlight-color, derive(-jr-theme-text, -30%);
}

.table-view,
.tree-table-view {
    -fx-border-width: 0;
    -fx-padding: 0;
    -fx-border-insets: 0;
    -fx-table-cell-border-color: transparent;
}

.column-header-background {
    -fx-background-color: -fx-control-inner-background;
    -fx-border-width: 0;
}

.column-header-background:hover {
    -fx-background-color: -fx-outer-border;
}

.column-header,
.table-view .filler,
.tree-table-view .filler {
    -fx-background-color: transparent, -fx-control-inner-background;
    -fx-background-insets: 0, 0 0.02em 0 0.02em;
    -fx-font-weight: bold;
    -fx-size: 3em;
    -fx-border-width: 0 0 1 0;
    -fx-border-color: -fx-outer-border;
}

.column-header > .label {
    -fx-padding: 0 1em 0 1em;
    -fx-alignment: center-left;
    -fx-text-fill: -jr-head-fg;
}

.column-header .glyph-icon {
    -fx-alignment: baseline-center;
    -fx-text-fill: -jr-head-fg;
    -fx-fill: -jr-head-fg;
}

.table-cell,
.tree-table-cell,
.tree-table-cell .glyph-icon {
    -fx-cell-size: 4.0em;
    -fx-padding: 0.5em 1em 0.5em 1em;
    -fx-fill: -fx-text-background-color;
    -fx-text-fill: -fx-text-background-color;
}

/* Drag and drop colored indicator */

.table-row-cell:dragOver-bottom {
    -fx-border-color: -jr-drag-target;
    -fx-border-width: 0 0 2 0;
    -fx-padding: 0 0 -2 0;
}

.table-row-cell:dragOver-center > .table-cell {
    -fx-background-color: -jr-drag-target-hover;
}

.table-row-cell:dragOver-top {
    -fx-border-color: -jr-drag-target;
    -fx-border-width: 2 0 0 0;
    -fx-padding: -2 0 0 0;
}

/* Improve the context menu of the main toolbar, when icons don't fit and you have to press the little arrow to see them */
.mainToolbar .context-menu .glyph-icon {
    -fx-fill: -jr-theme-text;
}

.mainToolbar .context-menu .glyph-icon:hover {
    -fx-fill: -jr-menu-forground-active;
    -fx-text-fill: -jr-menu-forground-active;
    -fx-background-color: -jr-icon-background-active; /* TODO: This has no effect */
}

/* This is awful, but I don't know a better way*/
.mainToolbar .context-menu * {
    -fx-background-color: -fx-control-inner-background;
}

#sidePane {
    -fx-background-color: -jr-sidepane-background;
}

.sidePaneComponent {
    -fx-background-color: -jr-sidepane-background;
}

.notification-bar > .pane {
    -fx-background-color: -jr-gray-3;
    -fx-background-radius: 0.25em;
}

.notification-bar > .pane > .title,
.notification-bar > .pane > .label,
.notification-bar > .pane > .button-bar > .container > .action {
    -fx-text-fill: -jr-base;
    -fx-padding: 1ex 1ex 1ex 1ex;
}

.notification-bar > .pane {
    -fx-effect: dropshadow(three-pass-box, rgba(0, 0, 0, 0.3), 9, 0, 0, 2);
    -fx-padding: 0.375em 0.438em 0.375em 2.0em;
    -fx-background-radius: 0;
    -fx-border-radius: 0;
}

.notification-bar > .pane > .button-bar > .container {
    -fx-padding: 0.0em 1.5em 0.0em 0.0em;
}

.notification-bar > .pane > .label {
    -fx-graphic-text-gap: 0.5em;
}

.notification-pane .notification-bar > .pane .close-button > .graphic {
    -fx-background-color: -jr-base;
}

.notification-bar > .pane > .label > .ikonli-font-icon {
    -fx-icon-size: 1.0em;
    -fx-icon-color: -jr-base;
}

.progress-bar > .bar {
    -fx-background-color: -jr-theme;
}

.progress-bar:indeterminate > .bar {
    -fx-background-color: -jr-theme;
}

.progress-bar > .track {
    -fx-background-color: -jr-accent;
}

.color-picker:armed,
.color-picker:hover,
.color-picker:focused,
.color-picker {
    -fx-background-color: transparent, transparent, transparent, transparent;
    -fx-background-radius: 0;
    -fx-background-insets: 0;
    -fx-effect: null;
}

.color-palette {
    -fx-background-color: -fx-background;
    -fx-background-radius: 0;
    -fx-background-insets: 0;
}

.color-palette-region .button {
    -fx-border-width: 0;
}

.bibEntry {

}

.bibEntry .type {
    -fx-font-size: 110%;
}

.bibEntry .title {
    -fx-font-size: 110%;
    -fx-font-weight: bold;
}

.bibEntry .year {
    -fx-font-size: 101%;
    -fx-font-weight: bold;
}

.bibEntry .journal {
    -fx-font-size: 101%;
}

.bibEntry .authors {
    -fx-font-size: 101%;
}

.bibEntry .summary {
    -fx-padding: 1ex 0ex 0ex 0ex;
}

.warning-icon {
    -fx-fill: -jr-warn;
}

.info-message {
    -fx-fill: -jr-info;
    -fx-text-fill: -jr-info;
}

.warning-message {
    -fx-fill: -jr-warn;
    -fx-text-fill: -jr-warn;
}

.error-message {
    -fx-fill: -jr-error;
    -fx-text-fill: -jr-error;
}

.error-icon {
    -fx-text-fill: -jr-error;
    -fx-fill: -jr-error;
}

.tooltip-warning {
    -fx-background-color: -jr-warn;
}

.tooltip-error {
    -fx-background-color: -jr-error;
}

.titleHeader {
    -fx-font-size: 150%;
    -fx-padding: 0em 0em 0.5em 0em;
}

.sectionHeader {
    -fx-font-size: 130%;
    -fx-padding: 1em 0em 0.2em 0em;
}

.dialog-pane {
    -fx-background-color: -fx-control-inner-background;
}

.code-area .text {
    -fx-fill: -fx-text-background-color;
}

#bibtexcodearea {
    -fx-padding: 4 4 4 4;
    -fx-background-color: -fx-control-inner-background;
}

.code-area .selection {
    -fx-fill: -jr-accent;
}

.code-area .caret {
    -fx-stroke: -fx-text-background-color;
}

.code-area .context-menu {
    -fx-font-family: sans-serif;
}

.citationsList {
    -fx-text-fill: -fx-text-base-color;
}

.citationsList .contextBox {
    -fx-border-color: -fx-outer-border;
    -fx-border-insets: 5;
    -fx-border-style: dashed;
    -fx-border-width: 2;
    -fx-padding: 12;
}

.citationsList .contextBox * {
    -fx-fill: -fx-text-base-color;
}

.citationsList .label {
    -fx-font-family: monospace;
    -fx-font-weight: bold;
    -fx-label-padding: 5 0 10 10;
}

.tags-field {
    -fx-pref-height: 1.875em;
    -fx-margin: 0;
    -fx-border-style: none;
    -fx-background-color: -fx-outer-border, -fx-control-inner-background;
}

.tags-field:focused {
    -fx-border-color: -jr-accent;
}

.tags-field > .flow-pane > .tag-view {
    -fx-background-color: -fx-default-button;
    -fx-text-fill: -fx-focused-text-base-color;
}

.tags-field > .flow-pane > .tag-view:selected {
    -fx-background-color: derive(-fx-default-button, -20%);
    -fx-text-fill: -fx-focused-text-base-color;
}

.tags-field-editor {
    -fx-border-width: 0;
    -fx-text-fill: -fx-focused-text-base-color;
    -fx-highlight-text-fill: -fx-text-inner-color;
    -fx-highlight-fill: derive(-jr-accent, 20%);
}

.searchBar:invalid {
    -fx-background-color: rgba(240, 128, 128, 0.5);
}

.searchBar:unsupported {
    -fx-background-color: rgba(255, 159, 67, 0.5);

}

.mainTable-header {
    -fx-fill: -fx-mid-text-color;
}

.fontsizeSpinner {
    -fx-pref-width: 5em;
}

.text-field:invalid {
    -fx-background-color: rgba(240, 128, 128, 0.5);
}

.rating {
    -fx-skin: "org.jabref.gui.util.CustomRatingSkin";
    -fx-padding: 0.5em 0.0em 0.0em 0.0em;
}

.rating > .container > .button {
    -fx-icon-color: derive(-fx-text-base-color, 85%);
}

.rating > .container > .button.strong {
    -fx-icon-color: -fx-text-base-color;
}

.table-column .rotated > .label {
    -fx-content-display: graphic-only;
}

.customGenerateButton {
    -fx-padding: 0.5em 2em;
    -fx-min-width: 10em;
}

.chat-message-text-area {
    -fx-border-radius: 10;
    -fx-background-radius: 10;
}

.chat-message-text-area .scroll-pane {
    -fx-background-color: transparent;
}

.chat-message-text-area .scroll-pane .viewport {
    -fx-background-color: transparent;
}

.chat-message-text-area .scroll-pane .content {
    -fx-background-color: transparent;
}

/* MainTable */

.main-table .column-icon {
    -fx-alignment: baseline-center;
    -fx-padding: 0;
}

.main-table .column-header.column-icon > .label {
    -fx-padding: 0;
    -fx-alignment: baseline-center;
}

.main-table .empty-special-field {
    visibility: hidden;
}

.main-table .table-row-cell:hover .empty-special-field {
    visibility: visible;
    -fx-icon-color: -jr-gray-2;
    -fx-fill: -jr-gray-2;
}

.main-table .table-row-cell:dragOver-bottom {
    -fx-border-color: -jr-drag-target;
    -fx-border-width: 0 0 2 0;
    -fx-padding: 0 0 -2 0;
}

.main-table .table-row-cell:dragOver-center {
    -fx-border-color: -jr-drag-target;
    -fx-border-width: 1 1 1 1;
    -fx-padding: -1 -1 -1 -1;
    -fx-background-color: -jr-drag-target-hover;
}

.main-table .table-row-cell:dragOver-top {
    -fx-border-color: -jr-drag-target;
    -fx-border-width: 2 0 0 0;
    -fx-padding: -2 0 0 0;
}

/** even and odd are swapped around somehow. Below "odd" matches lines 2, 4, ... **/

.main-table .table-row-cell:matching-search-and-groups {
    -fx-background-color: -jr-match-1-even;
}
.main-table .table-row-cell:matching-search-and-groups > .table-cell {
    -fx-text-fill: -jr-match-1-text-color;
}
.main-table .table-row-cell:matching-search-and-groups:focused > .table-cell {
    -fx-text-fill: -fx-focused-text-base-color;
}
.main-table .table-row-cell:matching-search-and-groups:focused:hover > .table-cell {
    -fx-text-fill: -jr-maintable-focused-hover-text;
}
.main-table .table-row-cell:matching-search-and-groups:focused:hover > .table-cell > .ikonli-font-icon {
    -fx-icon-color: -jr-maintable-focused-hover-text;
}
.main-table .table-row-cell:matching-search-and-groups:hover > .table-cell {
    -fx-text-fill: -jr-hover-text;
}
.main-table .table-row-cell:matching-search-and-groups > .table-cell > .ikonli-font-icon {
    -fx-icon-color: -jr-match-1-text-color;
}
.main-table .table-row-cell:matching-search-and-groups:hover > .table-cell > .ikonli-font-icon {
    -fx-icon-color: -jr-hover-text;
}
.main-table .table-row-cell:matching-search-and-groups:odd {
    -fx-background-color: -jr-match-1-odd;
}
.main-table .table-row-cell:matching-search-and-groups:selected,
.main-table .table-row-cell:matching-search-and-groups:focused,
.main-table .table-row-cell:matching-search-and-groups:focused:hover {
    -fx-background-color: -jr-selected;
}
.main-table .table-row-cell:matching-search-and-groups:hover {
    -fx-background-color: -jr-hover;
}

.main-table .table-row-cell:matching-search-not-groups {
    -fx-background-color: -jr-match-2-even;
}
.main-table .table-row-cell:matching-search-not-groups > .table-cell {
    -fx-text-fill: -jr-match-2-text-color;
}
.main-table .table-row-cell:matching-search-not-groups:focused > .table-cell {
    -fx-text-fill: -fx-focused-text-base-color;
}
.main-table .table-row-cell:matching-search-not-groups:focused:hover > .table-cell {
    -fx-text-fill: -jr-maintable-focused-hover-text;
}
.main-table .table-row-cell:matching-search-not-groups:focused:hover > .table-cell > .ikonli-font-icon {
    -fx-icon-color: -jr-maintable-focused-hover-text;
}
.main-table .table-row-cell:matching-search-not-groups:hover > .table-cell {
    -fx-text-fill: -jr-hover-text;
}
.main-table .table-row-cell:matching-search-not-groups > .table-cell > .ikonli-font-icon {
    -fx-icon-color: -jr-match-2-text-color;
}
.main-table .table-row-cell:matching-search-not-groups:hover > .table-cell > .ikonli-font-icon {
    -fx-icon-color: -jr-hover-text;
}
.main-table .table-row-cell:matching-search-not-groups:odd {
    -fx-background-color: -jr-match-2-odd;
}
.main-table .table-row-cell:matching-search-not-groups:selected,
.main-table .table-row-cell:matching-search-not-groups:focused,
.main-table .table-row-cell:matching-search-not-groups:focused:hover,
.main-table .table-row-cell:matching-search-not-groups:hover {
    -fx-background-color: -jr-selected;
}
.main-table .table-row-cell:matching-search-not-groups:hover {
    -fx-background-color: -jr-hover;
}

.main-table .table-row-cell:matching-groups-not-search {
    -fx-background-color: -jr-match-3-even;
}
.main-table .table-row-cell:matching-groups-not-search > .table-cell {
    -fx-text-fill: -jr-match-3-text-color;
}
.main-table .table-row-cell:matching-groups-not-search:focused > .table-cell {
    -fx-text-fill: -fx-focused-text-base-color;
}
.main-table .table-row-cell:matching-groups-not-search:focused:hover > .table-cell {
    -fx-text-fill: -jr-maintable-focused-hover-text;
}
.main-table .table-row-cell:matching-groups-not-search:focused:hover > .table-cell > .ikonli-font-icon {
    -fx-icon-color: -jr-maintable-focused-hover-text;
}
.main-table .table-row-cell:matching-groups-not-search:hover > .table-cell {
    -fx-text-fill: -jr-hover-text;
}
.main-table .table-row-cell:matching-groups-not-search > .table-cell > .ikonli-font-icon {
    -fx-icon-color: -jr-match-3-text-color;
}
.main-table .table-row-cell:matching-groups-not-search:hover > .table-cell > .ikonli-font-icon {
    -fx-icon-color: -jr-hover-text;
}
.main-table .table-row-cell:matching-groups-not-search:odd {
    -fx-background-color: -jr-match-3-odd;
}
.main-table .table-row-cell:matching-groups-not-search:selected,
.main-table .table-row-cell:matching-groups-not-search:focused,
.main-table .table-row-cell:matching-groups-not-search:focused:hover,
.main-table .table-row-cell:matching-groups-not-search:hover {
    -fx-background-color: -jr-selected;
}
.main-table .table-row-cell:matching-groups-not-search:hover {
    -fx-background-color: -jr-hover;
}

.main-table .table-row-cell:not-matching-search-and-groups {
    -fx-background-color: -jr-match-4-even;
}
.main-table .table-row-cell:not-matching-search-and-groups > .table-cell {
    -fx-text-fill: -jr-match-4-text-color;
}
.main-table .table-row-cell:not-matching-search-and-groups:focused > .table-cell {
    -fx-text-fill: -fx-focused-text-base-color;
}
.main-table .table-row-cell:not-matching-search-and-groups:focused:hover > .table-cell {
    -fx-text-fill: -jr-maintable-focused-hover-text;
}
.main-table .table-row-cell:not-matching-search-and-groups:focused:hover > .table-cell > .ikonli-font-icon {
    -fx-icon-color: -jr-maintable-focused-hover-text;
}
.main-table .table-row-cell:not-matching-search-and-groups:hover > .table-cell {
    -fx-text-fill: -jr-hover-text;
}
.main-table .table-row-cell:not-matching-search-and-groups > .table-cell > .ikonli-font-icon {
    -fx-icon-color: -jr-match-4-text-color;
}
.main-table.table-row-cell:not-matching-search-and-groups:hover > .table-cell > .ikonli-font-icon {
    -fx-icon-color: -jr-hover-text;
}
.main-table .table-row-cell:not-matching-search-and-groups:odd {
    -fx-background-color: -jr-match-4-odd;
}
.main-table .table-row-cell:not-matching-search-and-groups:selected,
.main-table .table-row-cell:not-matching-search-and-groups:focused,
.main-table .table-row-cell:not-matching-search-and-groups:focused:hover {
    -fx-background-color: -jr-selected;
}
.main-table .table-row-cell:not-matching-search-and-groups:hover {
    -fx-background-color: -jr-hover;
}

.rating > .container {
    -fx-spacing: 2;
}

.rating > .container > .button {
    -fx-pref-width: 16;
    -fx-pref-height: 10;
    -fx-background-repeat: no-repeat no-repeat;
    -fx-background-size: 16 16;
    -fx-border-style: none;
    -fx-border-width: 0;
    -fx-padding: 0;
}

.rating > .container > .button.strong {

}

.rating > .container > .button:hover {
    -fx-effect: dropshadow(three-pass-box, rgba(0, 0, 0, 0.6), 8, 0.0, 0, 0);
}

.welcome-label {
    -fx-font-size: 2.75em;
    -fx-text-fill: -jr-theme-text;
    -fx-font-family: "Arial";
}

.welcome-description-label {
    -fx-font-size: 1.75em;
    -fx-font-family: "Arial";
}

.welcome-header-label {
    -fx-font-size: 1.5em;
    -fx-font-weight: bold;
    -fx-font-family: "Arial";
}

.welcome-no-recent-label {
    -fx-font-size: 1.25em;
    -fx-text-fill: -jr-theme;
    -fx-font-family: "Arial";
}

.welcome-hyperlink {
    -fx-font-size: 1.25em;
    -fx-text-fill: -jr-theme;
}

.welcome-hyperlink:visited {
    -fx-text-fill: -jr-theme;
}

.welcome-footer-container {
    -fx-padding: 15px;
    -fx-alignment: center;
    -fx-spacing: 15px;
}

.welcome-footer-label {
    -fx-font-size: 2.25em;
    -fx-text-fill: -jr-theme-text;
    -fx-font-family: "Arial";
}

.welcome-footer-link {
    -fx-font-size: 1.2em;
    -fx-text-fill: -jr-theme;
    -fx-font-family: "Arial";
}

.welcome-footer-link:hover {
    -fx-underline: true;
    -fx-text-fill: derive(-jr-theme, -20%);
}

.welcome-footer-version {
    -fx-font-size: 1.2em;
    -fx-text-fill: -jr-theme;
    -fx-font-family: "Arial";
}

/* AboutDialog */
#aboutDialog .about-heading {
    -fx-font-size: 30;
    -fx-text-fill: -jr-theme;
}

#aboutDialog .about-heading:pressed {
    -fx-text-fill: -jr-selected;
}

#aboutDialog .top-padding {
    -fx-padding: 5 0 0 0;
}

#aboutDialog .dev-heading {
    -fx-font-size: 18;
    -fx-padding: -10 0 0 0;
}

#aboutDialog .sub-heading {
    -fx-font-size: 18;
    -fx-padding: 0.312em;
}

#aboutDialog .about-top {
    -fx-padding: 0 5 15 5;
}

#aboutDialog .space {
    -fx-padding: 0 5 0 5;
}

#aboutDialog .space-after {
    -fx-padding: 0 5 0 0;
}

#aboutDialog .info-sections {
    -fx-padding: 0.312em;
}

#aboutDialog .contrib-section {
    -fx-padding: 5 5 10 5;
}

#aboutDialog .logo-pane {
    -fx-fill: transparent;
}

#aboutDialog .logo-pane SVGPath {
    -fx-fill: #4f5f8f;
}

/* DocumentViewer */
#documentViewerDialog #mainPane {
    -fx-background-color: -fx-accented-background;
    -fx-padding: 0;
}

#documentViewerDialog .document-viewer .page {
    -fx-padding: 0em 0em 1em 0em;
    -fx-background-insets: 0;
}

/* EntryEditor */
#entryEditor .editorPane {
    -fx-hgap: 10;
    -fx-vgap: 6;
    -fx-background-color: -fx-control-inner-background;
    -fx-padding: 5 5 5 15;
}

#entryEditor Text {
    -fx-text-fill: -fx-text-base-color;
    -fx-fill: -fx-text-base-color;
}

#entryEditor .date-picker > .date-picker-display-node {
    -fx-text-origin: baseline;
}

#entryEditor .date-picker > .date-picker-display-node *.text {
    -fx-text-origin: bottom;
}

#entryEditor .combo-box > *.text {
    -fx-text-origin: baseline;
}

#entryEditor #typeLabel {
    -fx-padding: 0.1em;
    -fx-font-size: 1.166667em;
    -fx-font-weight: bold;
    -fx-text-fill: -jr-theme-text;
}

#entryEditor #typeLabel:hover {
    -fx-padding: 0.1em;
    -fx-font-size: 1.166667em;
    -fx-font-weight: bold;
    -fx-background-color: -jr-icon-background-active;
}

#entryEditor #typeLabel .context-menu {
    -fx-font-size: 0.92em;
    -fx-font-weight: normal;
}

#entryEditor #typeLabel .tooltip {
    -fx-font-size: 1em;
    -fx-font-weight: normal;
}

#entryEditor .icon-button.narrow {
    -fx-padding: 0.1em;
}

#entryEditor .icon-buttonNoSpaceBottom.narrow {
    -fx-padding: 0.1em 0.1em -0.2em 0.1em;
}

#entryEditor .icon-buttonNoSpaceTop.narrow {
    -fx-padding: -0.2em 0.1em 0.1em 0.1em;
}

#entryEditor .tool-bar {
    -fx-background-color: -jr-background-alt;
    -fx-background-insets: 0;
}

#entryEditor .tool-bar .glyph-icon {
    -glyph-size: 1.0em;
    -fx-font-size: 2em;
    -fx-fill: -jr-theme-text;
    -fx-text-fill: -jr-theme-text;
}

#entryEditor .warning-icon {
    -fx-fill: -jr-warn;
}

#entryEditor .error-icon {
    -fx-text-fill: -jr-error;
    -fx-fill: -jr-error;
}

#entryEditor .tooltip-warning {
    -fx-background-color: -jr-warn;
}

#entryEditor .tooltip-error {
    -fx-background-color: -jr-error;
}

#entryEditor .code-area .context-menu {
    -fx-font-family: sans-serif;
}

#entryEditor #related-articles-tab {
    -fx-padding: 20 20 20 20;
    -fx-background-color: -fx-control-inner-background;
}

#entryEditor .ai-tab {
    -fx-padding: 20 20 20 20;
    -fx-background-color: -fx-control-inner-background;
}

#entryEditor .gdpr-notice {
    -fx-border-color: -jr-warn;
    -fx-border-insets: 5;
    -fx-border-style: dashed;
    -fx-border-width: 2;
    -fx-padding: 12;
    -fx-font-size: 1.3em;
}

#entryEditor .recommendation-item {
    -fx-padding: 0 0 0 20;
}

#entryEditor #bibtexSourceCodeArea {
    -fx-padding: 4 4 4 4;
    -fx-background-color: -fx-control-inner-background;
}

#entryEditor #bibtexSourceCodeArea .search {
    -rtfx-background-color: #ffff00;
    -fx-fill: #7800A9 ;
    -fx-font-size: 1.2em;
    -fx-font-weight: bolder;
}

#entryEditor #citationsPane {
    -fx-padding: 0;
    -fx-background-color: -fx-control-inner-background;
}

#entryEditor #citationsPane *,
#entryEditor #scitePane Label,
#entryEditor #scitePane Text {
    -fx-fill: -fx-text-background-color;
}

#entryEditor .heading {
    -fx-font-size: 1.5em;
    -fx-font-weight: bold;
}

#entryEditor .description {
    -fx-font-style: italic;
}

#entryEditor .scite-tallies-label {
    -fx-font-size: 1.5em;
    -fx-font-weight: bold;
}

#entryEditor .scite-error-box {
    -fx-padding: 30 0 0 30;
}

#entryEditor .scite-message-box {
    -fx-padding: 30 0 0 30;
}

#entryEditor #scite-error-label {
    -fx-font-size: 1.5em;
    -fx-font-weight: bold;
    -fx-text-fill: -jr-error;
}

/* ErrorConsole */

#errorConsole .list-content {
    -fx-padding: 0.625em;
}

#errorConsole .info-section {
    -fx-padding: 0.625em;
    -fx-background-color: -fx-background;
}

#errorConsole .info-section .glyph-icon {
    -fx-font-size: 24.0;
}

#errorConsole .exception .glyph-icon {
    -fx-font-size: 18.0;
    -fx-fill: -jr-error;
}

#errorConsole .output .glyph-icon {
    -fx-font-size: 18.0;
    -fx-fill: -jr-warn;
}

#errorConsole .log .glyph-icon {
    -fx-font-size: 18.0;
    -fx-fill: -jr-info;
}

#errorConsole .custom-buttons {
    -fx-padding: 0.312em;
}

#errorConsole .exception {
    -fx-text-fill: -fx-text-base-color;
}

#errorConsole .output {
    -fx-text-fill: -fx-text-base-color;
}

#errorConsole .log {
    -fx-text-fill: -fx-text-base-color;
}

/* GroupTree */

#groupTree:focused,
#groupTree:filled:selected {
    -fx-background-color: -jr-sidepane-background;
    -fx-table-cell-border-color: transparent;
}

#groupTree, .tree-table-row-cell {
    -fx-background-color: -jr-sidepane-background;
}

#groupTree .tree-table-cell {
    -fx-padding: 0.35em 0em 0.25em 0em;
}

#groupTree .numberColumn {
    -fx-alignment: top-right;
    -fx-padding: 0.35em 0.2em 0.25em 0em;
}

#groupTree .numberColumn > .hits {
    -fx-font-size: 0.75em;
    -fx-background-color: -jr-group-hits-bg;
    -fx-padding: 0.4em 0.4em 0.4em 0.4em;
    -fx-background-insets: 0;
    -fx-background-radius: 0.7em;
}

#groupTree .numberColumn > .hits .text {
    -fx-fill: -jr-group-hits-fg;
}

#groupTree .numberColumn > .hits:any-selected {
    -fx-background-color: derive(-jr-green, 70%);
}

#groupTree .numberColumn > .hits:all-selected {
    -fx-background-color: -jr-green;
}

#groupTree .expansionNodeColumn {
    -fx-alignment: top-right;
}

#groupTree .tree-table-row-cell:dragOver-bottom {
    -fx-border-color: -jr-drag-target;
    -fx-border-width: 0 0 2 0;
    -fx-padding: 0 0 -2 0;
}

#groupTree .tree-table-row-cell:dragOver-center {
    -fx-border-color: -jr-drag-target;
    -fx-border-width: 1 1 1 1;
    -fx-padding: -1 -1 -1 -1;
    -fx-background-color: -jr-drag-target-hover;
}

#groupTree .tree-table-row-cell:dragOver-top {
    -fx-border-color: -jr-drag-target;
    -fx-border-width: 2 0 0 0;
    -fx-padding: -2 0 0 0;
}

#groupTree .tree-table-row-cell:sub > .tree-table-cell {
    -fx-padding: 0.20em 0em 0.20em 0em;
}

#groupTree .tree-table-row-cell:sub > .numberColumn {
    -fx-padding: 0.20em 0.2em 0.20em 0em;
}

#groupTree .tree-table-row-cell:root {
    -fx-border-width: 0 0 1 0;
    -fx-border-color: -jr-separator;
}

#groupTree .tree-table-row-cell:root > .tree-table-cell {
    -fx-padding: 0.65em 0em 0.65em 1em;
}

#groupTree .tree-table-row-cell:root > .numberColumn {
    -fx-padding: 0.40em 0.2em 0.40em 0em;
}

#groupTree .tree-table-row-cell:root > .expansionNodeColumn {
    -fx-padding: 0.45em 0.2em 0.45em 0.2em;
}

#groupTree .tree-table-row-cell:empty {
    -fx-background-color: transparent; /* hide cells which are not bound to a group */
}

#groupTree .column-header-background {
    visibility: hidden; /* hide column header */
    -fx-padding: -0.8em;
}

#groupTree .tree-table-row-cell > .tree-table-cell > .tree-disclosure-node > .arrow {
    -fx-background-color: -fx-mid-text-color;
    -fx-max-height: 0.5em;
    -fx-max-width: 0.5em;
    -fx-padding: 0.333333em 0.229em 0.333333em 0.229em; /* 4 */
    -fx-shape: "m64,416l96,96l256,-256l-256,-256l-96,96l160,160l-160,160z";
}

#groupTree .tree-table-row-cell:expanded > .tree-table-cell > .tree-disclosure-node > .arrow {
    -fx-rotate: 90;
}

#groupTree .tree-table-row-cell > .tree-table-cell > .icon {
    -fx-translate-x: -0.4em;
}

#groupFilterBar {
    -fx-background-color: -jr-search-background;
    -fx-border-color: -jr-separator;
    -fx-border-width: 1 0 0 0;
    -fx-padding: 0em 1em 0em 1em;
}

#groupFilterBar .glyph-icon {
    -fx-font-size: 2em;
}

#groupBar .glyph-icon {
    -fx-font-size: 2em;
}

/* ImportEntriesDialog */

#importEntriesDialog .addEntryButton {
    -fx-font-size: 2em;
}

#importEntriesDialog .addEntryButton:selected {
    -fx-background-color: transparent;
    -fx-fill: -jr-selected;
}

#importEntriesDialog .entry-container {
    -fx-padding: 0.5em 0em 0.5em 0em;
}

/* ManageStudyDefinition */

.slr-tab {
    -fx-padding: 1em;
}

/* MultiMergeEntries */

#multiMergeEntries .text-changed {
    -fx-fill: -jr-orange;
}

#multiMergeEntries .text-added {
    -fx-fill: -jr-green;
}

#multiMergeEntries .text-removed {
    -fx-fill: -jr-red;
}

#multiMergeEntries .grid-pane {
    -fx-hgap: 10;
    -fx-vgap: 10;
}

#multiMergeEntries .toggle-button {
    -fx-border-insets: 0;
    -fx-background-insets: 0;
    -fx-border-image-insets: 0;
    -fx-padding: 0.5em;
    -fx-background-radius: 0;
}

#multiMergeEntries .box {
    -fx-spacing: 10;
}

/* ParseLatexResult */

#referenceListView {
    -fx-background-color: -jr-sidepane-background;
}

#referenceListView > .virtual-flow > .clipped-container > .sheet > .list-cell {
    -fx-padding: 4 4 4 4;
    -fx-background: transparent;
    -fx-text-fill: -fx-text-base-color;
}

#referenceListView > .virtual-flow > .clipped-container > .sheet > .list-cell * {
    -fx-text-fill: -fx-text-base-color;
}

#parseLatexResultDialog > .split-pane > .split-pane-divider {
    -fx-padding: 0 4 0 4;
    -fx-background-color: transparent;
}

#parseLatexResultDialog .button-bar > .container {
    -fx-border-width: 1 0 0 0;
    -fx-border-color: -jr-sidepane-background;
}

/* PreferenceDialog */
#preferencesDialog #sidepane {
    -fx-background-color: -jr-sidepane-background;
}

#preferencesDialog #preferenceTabList {
    -fx-background-color: transparent;
}

#preferencesDialog #preferenceTabList > .virtual-flow > .clipped-container > .sheet > .list-cell {
    -fx-padding: 8 8 8 8;
    -fx-background: transparent;
    -fx-text-fill: -fx-text-base-color;
}

#preferencesDialog .button-bar > .container {
    -fx-border-width: 1 0 0 0;
    -fx-border-color: -jr-sidepane-background;
}

#preferencesDialog #preferenceTabList > .virtual-flow > .clipped-container > .sheet > .list-cell:filled:selected {
    -fx-background: -fx-control-inner-background;
}

#preferencesDialog > .split-pane > .split-pane-divider {
    -fx-padding: 0 4 0 4;
    -fx-background-color: transparent;
}

#preferencesDialog .preferencesTab {
    -fx-padding: 0.5em;
}

#preferencesDialog *:search-highlight {
    -fx-background-color: -jr-light-red;
}

#preferencesDialog .code-area {
    -fx-padding: 0;
    -fx-border-width: 1;
    -fx-background-color: transparent;
}

#preferencesDialog .code-area .text {
    -fx-fill: -fx-text-background-color;
}

#preferencesDialog .code-area .tagmark {
    -fx-fill: gray;
}

#preferencesDialog .code-area .anytag {
    -fx-fill: crimson;
}

#preferencesDialog .code-area .paren {
    -fx-fill: firebrick;
    -fx-font-weight: bold;
}

#preferencesDialog .code-area .attribute {
    -fx-fill: darkviolet;
}

#preferencesDialog .code-area .avalue {
    -fx-fill: green;
}

#preferencesDialog .code-area .comment {
    -fx-fill: teal;
}

#preferencesDialog .code-area .highlight-keyword {
    -fx-text-fill: -jr-purple;
}

#preferencesDialog .code-area .context-menu .menu-item .label {
    -fx-padding: 2;
}

/* CitationRelationsTab */

#citationRelationsTab .addEntryButton {
    -fx-font-size: 2em;
}

#citationRelationsTab .addEntryButton:selected {
    -fx-background-color: transparent;
    -fx-fill: -jr-selected;
}

#citationRelationsTab .entry-container {
    -fx-padding: 0.5em 0em 0.5em 0em;
}

/* JournalInfo */
.journalInfo {
    -fx-background-color: -jr-background-alt;
}

.journalInfo .info-heading {
    -fx-font-size: 2.5em;
    -fx-text-fill: -jr-theme;
}

.journalInfo .info-label {
    -fx-font-size: 1.25em;
    -fx-text-fill: -jr-theme;
}

.journalInfo .hIndex {
    -fx-font-size: 2em;
}

.journalInfo .grid-cell {
    -fx-border-color: transparent -fx-outer-border -fx-outer-border transparent;
    -fx-border-width: 0 0.062em 0.062em 0;
}

.journalInfo .grid-cell-r {
    -fx-border-color: transparent -fx-outer-border transparent transparent;
    -fx-border-width: 0 0.062em 0 0;
}

journalInfo .grid-cell-b {
    -fx-border-color: transparent transparent -fx-outer-border transparent;
    -fx-border-width: 0 0 0.062em 0;
}

/* KeyBindingsTab */

.keybinding-table {
    -fx-table-cell-border-color: transparent;
    -fx-background-color: transparent;
}

.keybinding-table .tree-table-row-cell {
    -fx-background-color: transparent;
    /* visibility: hidden; */
}

.keybinding-table .tree-table-row-cell:selected > .tree-table-cell > .icon,
.keybinding-table .tree-table-row-cell:pressed > .tree-table-cell > .icon {
    -fx-fill: white;
}

/* ThreeWayMergeView */
.three-way-merge .merged-field .styled-text-area {
    -fx-background-color: -fx-outer-border, -fx-control-inner-background;
    -fx-background-insets: 0, 1;
    -fx-prompt-text-fill: -fx-mid-text-color;
}

.three-way-merge .merged-field .styled-text-area:focused {
    -fx-highlight-fill: derive(-jr-accent, 20%);
    -fx-background-color: -jr-accent, -fx-control-inner-background;
    -fx-background-insets: 0, 2;
    -fx-highlight-text-fill: -fx-text-inner-color;
}

.three-way-merge .merge-field-value:selected .selection-box {
    -fx-background-color: -jr-accent-alt;
    -fx-border-color: -jr-accent;
}

.three-way-merge .merge-field-value .selection-box {
    -fx-background-color: #0000;
    -fx-border-color: #0000;
    -fx-border-radius: 8;
    -fx-background-radius: 8;
    -fx-border-width: 2.5;
}

.three-way-merge .styled-text-area .text{
    -fx-fill: -fx-text-background-color;
}

.three-way-merge .field-cell:odd {
    -fx-background-color: -jr-row-odd-background;
}

.three-way-merge .field-cell:even {
    -fx-background-color: -jr-row-even-background;
}

.three-way-merge .field-cell {
    -fx-padding: 8;
}

.three-way-merge .merge-toolbox {
    -fx-background-color: -jr-menu-background;
}

.three-way-merge .merge-header-cell .label{
    -fx-font-weight: bold;
    -fx-padding: 1, 0, 1, 0;
}

.three-way-merge .field-name .glyph-icon,
.three-way-merge .field-name .ikonli-font-icon {
    -fx-icon-size: 17;
    -fx-icon-color:  -jr-theme-text;
}

/* Miscellaneous */

.chatHistory {
    -fx-border-color: black;
}

#styleSelectDialog .currentStyleLabel {
    -fx-font-size: 1em;
}

#styleSelectDialog .currentStyleNameLabel {
    -fx-font-size: 1em; -fx-font-weight: bold; -fx-text-fill: -jr-theme;
}

<<<<<<< HEAD
.text-button-blue{
    -fx-background-color: transparent;
    -fx-text-fill: -jr-theme;
    -fx-font-size: 1.25em;
    -fx-border-color: transparent;
=======
.refresh {
    -fx-background-color: transparent;
>>>>>>> 523e90ef
}<|MERGE_RESOLUTION|>--- conflicted
+++ resolved
@@ -2493,14 +2493,13 @@
     -fx-font-size: 1em; -fx-font-weight: bold; -fx-text-fill: -jr-theme;
 }
 
-<<<<<<< HEAD
+.refresh {
+    -fx-background-color: transparent;
+}
+
 .text-button-blue{
     -fx-background-color: transparent;
     -fx-text-fill: -jr-theme;
     -fx-font-size: 1.25em;
     -fx-border-color: transparent;
-=======
-.refresh {
-    -fx-background-color: transparent;
->>>>>>> 523e90ef
 }