--- conflicted
+++ resolved
@@ -260,13 +260,12 @@
     /* Consistent size for headers of tab-pane and side-panels*/
     -jr-header-height: 3em;
 
-<<<<<<< HEAD
     /* AI chat style */
     -jr-ai-message-user: -jr-accent;
     -jr-ai-message-user-border: -jr-theme;
     -jr-ai-message-ai: -jr-accent;
     -jr-ai-message-ai-border: -jr-theme;
-=======
+
     /* region: maintable base colors **/
 
     -jr-match-1: -jr-row-odd-background;
@@ -288,7 +287,6 @@
     -jr-maintable-focused-hover-text: -jr-white;
 
     /* endregion */
->>>>>>> 1d31ed5e
 }
 
 .unchanged {
