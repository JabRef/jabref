.root {
    /* Note that counting for odd/even starts at 0, thus the first displayed row is even */
    -jr-row-odd-background: -fx-control-inner-background-alt;
    -jr-row-even-background: -fx-control-inner-background;
    /*
    On light theme, the text is hard to see when it's on top of the accent color. This is an alternative lighter accent color
    for better text visibility.
    */
    -jr-accent-alt: derive(-jr-accent, 15%);

    /*
    The theme color and some derived colors from it are used for icons, tab-headers, marking of selected inputs and
    hover colors for the main menu. It generally defines the look of JabRef. The highlighting colors below should
    work nicely with this base color
    */

    /* original JabRef dark blue color */
    -jr-theme: #50618F;

    -jr-accent: #a3b7e6;
    -jr-transparent-accent: rgba(163, 183, 230, 0.16);
    -jr-checked: -jr-theme;

    -jr-selected: -jr-accent;

    -jr-hover: #0002;
    -jr-hover-text: -fx-focused-text-base-color;

    /* The base gray. Most gray-tones in the application are derived from this color. */
    -jr-base: #ebebeb;

    -jr-white: #ffffff;
    -jr-gray-0: #f2f2f2;
    -jr-gray-1: #dddddd;
    -jr-gray-2: #808080;
    -jr-gray-3: #404040;
    -jr-black: #000;

    /* Some blueish greys - currently not used */
    -jr-blue-gray-1: #c8d6e5;
    -jr-blue-gray-1-darker: derive(-jr-blue-gray-1, -5%);
    -jr-blue-gray-2: #8395a7;
    -jr-blue-gray-2-darker: derive(-jr-blue-gray-2, -5%);
    -jr-blue-gray-3: #576574;
    -jr-blue-gray-3-darker: derive(-jr-blue-gray-3, -5%);
    -jr-blue-gray-4: #222f3e;
    -jr-blue-gray-4-darker: derive(-jr-blue-gray-4, -5%);

    /* Highlights */
    -jr-blue: #0abde3;
    -jr-light-blue: #48dbfb;
    -jr-purple: #7559C2;
    -jr-light-purple: #ff9ff3;
    -jr-green: #10ac84;
    -jr-light-green: #1dd1a1;
    -jr-red: #ee5253;
    -jr-light-red: #ff6b6b;
    -jr-yellow: #feca57;
    -jr-orange: #ff9f43;

    /* Background specs */
    -jr-background-alt: -fx-background;
    -jr-text-area-background: derive(-jr-base, 80%);
    -jr-search-background: -jr-text-area-background;
    -jr-toolbar: derive(-jr-base, 46.4%);
    -jr-menu-background: derive(-jr-base, 46.4%);
    -jr-menu-background-active: -jr-hover;

    -jr-menu-foreground: -fx-dark-text-color;
    -jr-menu-item-foreground: -fx-dark-text-color;
    -jr-menu-forground-active: -fx-dark-text-color;

    -jr-head-fg: -fx-text-inner-color;

    /* All icons/text on toolbars */
    -jr-theme-text: -jr-theme;

    -jr-icon-background: transparent;
    -jr-icon-background-active: #0001;
    -jr-icon-background-armed: #0002;

    /* Colors for messages and errors */
    -jr-info: -jr-light-green;
    -jr-warn: -jr-orange;
    -jr-error: -jr-light-red;

    /* Color for the small group view indicator for the number of hits */
    -jr-group-hits-bg: derive(-jr-sidepane-background, -50%);
    -jr-group-hits-fg: ladder(
            -jr-group-hits-bg,
            -fx-light-text-color 45%,
            -fx-dark-text-color 46%,
            -fx-dark-text-color 59%,
            -fx-mid-text-color 60%
    );

    /* Specific color for general tooltips */
    -jr-tooltip-bg: -jr-accent;
    -jr-tooltip-fg: -jr-black;

    /* Finally, some specific jr styles that depend on -fx definitions in *this* style */
    -jr-sidepane-background: -jr-gray-1;
    -jr-sidepane-header-background: -jr-gray-1;
    -jr-sidepane-header-color: -jr-theme-text;

    /* Specs for the scrollbars */
    -jr-scrollbar-thumb: derive(-fx-outer-border, -30%);
    -jr-scrollbar-track: derive(-fx-control-inner-background, -10%);

    -jr-separator: derive(-fx-color, -5%);

    -jr-search-text: -fx-text-base-color;

    /* For drag and drop actions */
    -jr-drag-target: -jr-purple;
    -jr-drag-target-hover: derive(-jr-purple, 80%);

    -js-summary-text-color: #000000;
    -js-summary-text-color-selected: #000000;

    /*
     Here are redefinitions of the default properties of modena. They should in principle all be derived from the
     above colors. Goal should be to make as few as possible direct color-changes to elements and only do this for
     very specific purposes.
     */
    -fx-base: -jr-base;

    /* A very light grey used for the background of windows.  See also
     * -fx-text-background-color, which should be used as the -fx-text-fill
     * value for text painted on top of backgrounds colored with -fx-background.
     */
    -fx-background: derive(-fx-base, 26.4%);

    /* Used for the inside of text boxes, password boxes, lists, trees, and
     * tables.  See also -fx-text-inner-color, which should be used as the
     * -fx-text-fill value for text painted on top of backgrounds colored
     * with -fx-control-inner-background.
     */
    -fx-control-inner-background: derive(-fx-base, 95%);
    /* Version of -fx-control-inner-background for alternative rows */
    -fx-control-inner-background-alt: derive(-fx-control-inner-background, -6%);

    /* One of these colors will be chosen based upon a ladder calculation
     * that uses the brightness of a background color.  Instead of using these
     * colors directly as -fx-text-fill values, the sections in this file should
     * use a derived color to match the background in use.  See also:
     *
     * -fx-text-base-color for text on top of -fx-base, -fx-color, and -fx-body-color
     * -fx-text-background-color for text on top of -fx-background
     * -fx-text-inner-color for text on top of -fx-control-inner-color
     * -fx-selection-bar-text for text on top of -fx-selection-bar
     */
    -fx-dark-text-color: -jr-black;
    -fx-mid-text-color: -jr-gray-3;
    -fx-light-text-color: -jr-white;

    /* We overwrite accents -> make old stick out  */
    -fx-accent: red;

    /* Default buttons color, this is similar to accent but more subtle */
    -fx-default-button: derive(-jr-accent, 50%);

    /* A bright blue for the focus indicator of objects. Typically used as the
     * first color in -fx-background-color for the "focused" pseudo-class. Also
     * typically used with insets of -1.4 to provide a glowing effect.
     */
    -fx-focus-color: -jr-accent;
    -fx-faint-focus-color: derive(-jr-accent, 50%);

    /* The color that is used in styling controls. The default value is based
     * on -fx-base, but is changed by pseudoclasses to change the base color.
     * For example, the "hover" pseudoclass will typically set -fx-color to
     * -fx-hover-base (see below) and the "armed" pseudoclass will typically
     * set -fx-color to -fx-pressed-base.
     */
    -fx-color: -fx-base;

    -fx-hover-base: derive(-fx-base, 30%);

    /* A little darker than -fx-base and used as the -fx-color for the
     * "armed" pseudoclass state.
     *
     * TODO: should this be renamed to -fx-armed-base?
     */
    -fx-pressed-base: derive(-fx-base, -6%);

    /* A little darker than -fx-color and used to draw boxes around objects such
     * as progress bars, scroll bars, scroll panes, trees, tables, and lists.
     */
    -fx-box-border: derive(-fx-color, -5%);

    /* Darker than -fx-background and used to draw boxes around text boxes and
     * password boxes.
     */
    -fx-text-box-border: derive(-fx-background, -15%);

    /* Lighter than -fx-background and used to provide a small highlight when
     * needed on top of -fx-background. This is never a shadow in Modena but
     * keep -fx-shadow-highlight-color name to be compatible with Caspian.
     */
    -fx-shadow-highlight-color: rgba(255, 255, 255, 0.07) 70%;

    /* A gradient that goes from a little darker than -fx-color on the top to
     * even more darker than -fx-color on the bottom.  Typically is the second
     * color in the -fx-background-color list as the small thin border around
     * a control. It is typically the same size as the control (i.e., insets
     * are 0).
     */
    -fx-outer-border: derive(-fx-color, -5%);

    /* A gradient that goes from a bit lighter than -fx-color on the top to
     * a little darker at the bottom.  Typically is the third color in the
     * -fx-background-color list as a thin highlight inside the outer border.
     * Insets are typically 1.
     */
    -fx-inner-border: derive(-fx-color, 65%);
    -fx-inner-border-horizontal: derive(-fx-color, 65%);
    -fx-inner-border-bottomup: derive(-fx-color, 65%);

    /*-fx-inner-border: red;*/
    /*-fx-inner-border-horizontal: green;*/
    /*-fx-inner-border-bottomup: blue;*/

    /* A gradient that goes from a little lighter than -fx-color at the top to
     * a little darker than -fx-color at the bottom and is used to fill the
     * body of many controls such as buttons.
     */
    -fx-body-color: derive(-fx-color, 20%);
    -fx-body-color-bottomup: derive(-fx-color, 20%);
    -fx-body-color-to-right: derive(-fx-color, 20%);

    /* The small thin light "shadow" for mark-like objects. Typically used in
     * conjunction with -fx-mark-color with an insets of 1 0 -1 0. */
    -fx-mark-color: -fx-text-base-color;
    -fx-mark-highlight-color: transparent;
    /*-fx-mark-highlight-color: derive(-fx-color,80%);*/

    /* Background for items in list like things such as menus, lists, trees,
     * and tables. */
    -fx-selection-bar: -jr-accent;

    /* Background color to use for selection of list cells etc. This is when
     * the control doesn't have focus or the row of a previously selected item. */
    -fx-selection-bar-non-focused: lightgrey;

    /* The color to use as -fx-text-fill when painting text on top of
     * backgrounds filled with -fx-selection-bar. */
    -fx-selection-bar-text: -fx-text-background-color;

    /* These are needed for Popup */
    -fx-background-color: inherit;
    -fx-background-radius: inherit;
    -fx-background-insets: inherit;
    -fx-padding: inherit;

    /** Focus line for keyboard focus traversal on cell based controls */
    -fx-cell-focus-inner-border: derive(-fx-selection-bar, 30%);

    -fx-focused-mark-color: -fx-focused-text-base-color;

    /* Consistent size for headers of tab-pane and side-panels*/
    -jr-header-height: 3em;

    /* AI chat style */
    -jr-ai-message-user: -jr-accent;
    -jr-ai-message-user-border: -jr-theme;
    -jr-ai-message-ai: -jr-accent;
    -jr-ai-message-ai-border: -jr-theme;
    -jr-ai-message-error: -jr-error;
    -jr-ai-message-error-border: derive(-jr-error, -40%);

    /* region: maintable base colors **/

    -jr-match-1-odd: -jr-row-odd-background;
    -jr-match-1-even: -jr-row-even-background;
    -jr-match-1-text-color: -fx-mid-text-color;

    -jr-match-2-odd: derive(-jr-theme, 100%);
    -jr-match-2-even: derive(-jr-match-2-odd, 10%);
    -jr-match-2-text-color: -fx-mid-text-color;

    -jr-match-3-odd: derive(-jr-theme, 50%);
    -jr-match-3-even: derive(-jr-match-3-odd, 10%);
    -jr-match-3-text-color: derive(-jr-accent, 30%);

    -jr-match-4-odd: -jr-theme;
    -jr-match-4-even: derive(-jr-match-4-odd, 10%);
    -jr-match-4-text-color: -jr-accent;

    -jr-maintable-focused-hover-text: -jr-white;

    /* endregion */
}

.unchanged {
    -rtfx-background-color: #0000;
}

.updated {
    -rtfx-background-color: rgba(41, 166, 236, 0.66);
}

.addition {
    -rtfx-background-color: rgba(29, 209, 161, 0.5);
}

.deletion {
    -rtfx-background-color: rgba(255, 107, 107, 0.55);
}

#frame {
    -fx-background-color: -jr-background-alt;
}

/*
 * The base css file defining the style that is valid for every pane and dialog.
 */

TextFlow > * {
    -fx-fill: -fx-text-background-color;
}

TextFlow > .hyperlink,
.hyperlink {
    -fx-padding: 0;
    -fx-underline: false;
    -fx-border-style: null;
    -fx-border-color: null;
    -fx-text-fill: -jr-theme;
    -fx-fill: -jr-theme;
}

TextFlow > .hyperlink:visited,
.hyperlink:visited {
    -fx-text-fill: -jr-accent;
    -fx-fill: -jr-accent;
}

.TextFlow > .hyperlink:hover,
.hyperlink:hover {
    -fx-underline: true;
}

.TextFlow > .embeddedHyperlink {
    -fx-padding: 0.166667em 0.25em 0.166667em 0.25em;
}

.glyph-icon {
    /* This adjusts text alignment within the bounds of text nodes so that
       the text is always vertically centered within the bounds. Based on
       the cap height of the text. */
    -fx-bounds-type: logical_vertical_center;

    /* The base color of icons should always be the same as the text. */
    -fx-fill: -fx-text-base-color;
}

.ikonli-font-icon {
    -fx-icon-color: -fx-text-base-color;
}

.tooltip {
    -fx-background-color: -jr-tooltip-bg;
    -fx-opacity: 95%;
    -fx-text-fill: -jr-tooltip-fg;
    -fx-font-size: 1em;
}

.tooltip > TextFlow > Text {
    -fx-font-size: 1em;
}

TextFlow > .tooltip-text-bold {
    -fx-font-weight: bold;
}

TextFlow > .tooltip-text-italic {
    -fx-font-style: italic;
}

TextFlow > .tooltip-text-monospaced {
    -fx-font-family: monospace;
}


.radio-button > .radio,
.check-box > .box {
    -fx-background-color: transparent;
    -fx-background-insets: 0;
    -fx-background-radius: 0;
    -fx-text-fill: -fx-text-base-color;
}

.button,
.toggle-button,
.menu-button,
.choice-box,
.combo-box-base,
.combo-box-base:editable > .arrow-button {
    -fx-background-color: transparent;
    -fx-background-insets: 0;
    -fx-background-radius: 0.25em;
    -fx-text-fill: -fx-text-base-color;
}


.button {
    -fx-background-color: transparent;
    -fx-border-color: -fx-outer-border; /* rgba(0, 0, 0, 0.23); */
    -fx-border-width: 0.062em;
    -fx-border-radius: 0.25em;
    -fx-padding: 0.5em 1em 0.5em 1em;
}

.menu-button > .label {
    -fx-padding: 0 8 0 8;
}

.button:hover {
    -fx-background-color: rgba(0, 0, 0, 0.12);
}

.button:focused,
.button:pressed {
    -fx-background-color: rgba(0, 0, 0, 0.3);
}

.button:default {
    -fx-background-color: -fx-default-button;
}

.button:default:hover {
    -fx-background-color: derive(-fx-default-button, -10%);
}

.button:default:focused,
.button:default:pressed {
    -fx-background-color: derive(-fx-default-button, -20%);
}

.text-button {
    -fx-border-width: 0;
}

.contained-button {
    -fx-background-color: -jr-accent;
    -fx-border-color: -jr-accent;
}

.icon-buttonNoSpaceBottom,
.icon-buttonNoSpaceTop,
.icon-button {
    -fx-border-width: 0;
    -fx-background-color: -jr-icon-background;
    -fx-padding: 0.5em;
}

.toggle-button:hover,
.toggle-button:selected:hover,
.icon-buttonNoSpaceBottom:hover,
.icon-buttonNoSpaceTop:hover,
.icon-button:hover {
    -fx-background-color: -jr-icon-background-active;
}

.icon-buttonNoSpaceBottom:armed,
.icon-buttonNoSpaceTop:armed,
.icon-button:armed {
    -fx-background-color: -jr-icon-background-armed;
}

.icon-button:selected {
    -fx-background-color: -jr-icon-background-active;
    -fx-text-fill: white;
    -fx-fill: white;
}

.icon-button:disabled {
    -fx-opacity: 0.4;
}

.toggle-button:selected {
    -fx-background-color: -jr-icon-background-active;
    -fx-text-fill: -jr-selected;
    -fx-fill: -jr-selected;
}

.icon-buttonNoSpaceBottom {
    -fx-padding: 0.5em 0.5em -0.1em 0.5em;
}

.icon-buttonNoSpaceTop {
    -fx-padding: -0.1em 0.5em 0.5em 0.5em;
}

.progress-indicator {
    -fx-progress-color: -jr-theme;
    -fx-border-width: 0;
    -fx-background-color: -jr-icon-background;
}

.progress-indicator:hover {
    -fx-background-color: -jr-icon-background-active;
}

.progress-indicatorToolbar {
    -fx-padding: 0.5em;
}

.progress-indicatorToolbar .percentage {
    -fx-fill: null;
}

.check-box {
    -fx-label-padding: 0.0em 0.0em 0.0em 0.75em;
    -fx-text-fill: -fx-text-background-color;
}

.check-box > .box {
    -fx-border-color: -fx-outer-border; /* rgba(0, 0, 0, 0.54); */
    -fx-border-width: 0.125em;
    -fx-border-radius: 0.062em;
    -fx-padding: 0.1em 0.1em 0.2em 0.2em;
}

.check-box:selected > .box {
    -fx-background-insets: 0.125em;
    -fx-border-color: -jr-checked;
    -fx-background-color: -jr-checked;
}

.check-box > .box > .mark {
    -fx-padding: 0.2em 0.2em 0.2em 0.2em;
}

.check-box:selected > .box > .mark {
    -fx-background-color: -fx-control-inner-background;
    -fx-shape: "M6.61 11.89L3.5 8.78 2.44 9.84 6.61 14l8.95-8.95L14.5 4z";
    -fx-stroke-width: 5;
}

.radio-button > .radio {
    -fx-background-radius: 1.0em; /* large value to make sure this remains circular */
    -fx-padding: 0.35em; /* padding from outside edge to the inner dot */
    -fx-background-color: rgba(0, 0, 0, 0.54), -fx-control-inner-background;
    -fx-background-insets: 0, 0.125em;
}

.radio-button:selected > .radio {
    -fx-background-color: -jr-checked, -fx-background;
}

.radio-button > .radio > .dot {
    -fx-padding: 0.25em; /* radius of the inner dot when selected */
    -fx-background-insets: 0;
}

.radio-button:selected > .radio > .dot {
    -fx-background-color: -jr-checked;
}

.menu-bar {
    -fx-background-color: -jr-menu-background;
    -fx-background-insets: 0;
    -fx-background-radius: 0;
}

.menu-bar > .container > .menu-button > .label {
    -fx-padding: 0.41777em 0.41777em 0.41777em 0.41777em;
}

.menu-bar > .menu {
    -fx-padding: 0.0em 0.666667em 0.0em 0.666667em;
}

.menu-bar .menu-button {
    -fx-border-color: transparent;
    -fx-border-width: 0;
    -fx-border-radius: 0;
}

.menu-item {
    -fx-padding: 0.5em 0.41777em 0.5em 0.41777em;
}

.tab-pane {
    -fx-open-tab-animation: NONE;
    -fx-close-tab-animation: NONE;
}

.tab-pane > .tab-header-area > .headers-region > .tab {
    -fx-background-insets: 0;
    -fx-background-radius: 0;
    -fx-background-color: -jr-background-alt;
    -fx-border-color: -fx-outer-border;
    -fx-border-width: 0.5 0.5 0.5 0.5;
    -fx-padding: 0.3em 0.9em 0.3em 0.9em;
    -fx-pref-height: -jr-header-height;
}

.tab-pane > .tab-header-area > .headers-region > .tab .tab-label {
    -fx-text-fill: -fx-mid-text-color;
}

.tab-pane > .tab-header-area > .headers-region > .control-buttons-tab {
    -fx-border-color: -jr-theme;
    -fx-fill: -jr-theme-text;
    -fx-text-fill: -jr-theme-text;
}

.tab-pane > .tab-header-area > .headers-region > .tab:selected {
    -fx-background-color: -fx-control-inner-background;
    -fx-border-color: -jr-theme;
    -fx-border-width: 3 0 0 0;
}

.tab-pane > .tab-header-area > .headers-region > .tab:selected .tab-label {
    -fx-fill: -jr-theme-text;
    -fx-text-fill: -jr-theme-text;
}

.tab-pane > .tab-header-area > .headers-region > .tab:selected .tab-close-button {
    -fx-background-color: -jr-theme-text;
}

.tab-pane > .tab-header-area > .headers-region > .tab:selected .glyph-icon {
    -fx-fill: -fx-mid-text-color;
    -fx-text-fill: -fx-mid-text-color;
}

.tab-pane:focused > .tab-header-area > .headers-region > .tab:selected .focus-indicator {
    -fx-border-width: 0;
    -fx-border-insets: 0;
    -fx-border-radius: 0;
}

.tab-pane > .tab-header-area > .headers-region > .tab.drop {
    -fx-border-color: -jr-drag-target;
    -fx-background-color: -jr-drag-target-hover;
    -fx-border-width: 3 1 1 1;
}

.tab-pane > .tab-header-area > .headers-region > .tab.drop .tab-label {
    -fx-fill: -jr-drag-target;
    -fx-text-fill: -jr-drag-target;
}

.tab-pane > .tab-header-area > .tab-header-background {
    -fx-background-color: -jr-background-alt;
}

.tab-pane > .tab-header-area > .headers-region > .tab .glyph-icon {
    -glyph-size: 0.812em;
    -fx-fill: -fx-mid-text-color;
    -fx-text-fill: -fx-mid-text-color;
}

.tab-pane > .tab-header-area > .headers-region > .tab:selected .glyph-icon {
    -fx-fill: -jr-theme-text;
    -fx-text-fill: -jr-theme-text;
}

.tab-pane > .tab-header-area {
    -fx-padding: 0 0 0 0;
}

<<<<<<< HEAD
.tab-pane.hide-tab-bar .tab-header-area {
    -fx-pref-height: 0;
    visibility: hidden;
}

.tab-pane.hide-tab-bar .tab-header-area > .headers-region > .tab {
    -fx-padding: 0;
    -fx-border-width: 0;
    -fx-pref-height: 0;
}

.numberColumn > .hits:any-selected {
    -fx-background-color: derive(-jr-green, 70%);
}
=======
>>>>>>> 5eda147c


.table-view,
.tree-table-view {
    -fx-background-insets: 0;
    -fx-padding: 0;
}

.table-view:focused,
.tree-table-view:focused {
    -fx-background-insets: 0;
}

.split-pane > .split-pane-divider {
    -fx-background-color: -jr-sidepane-background;
    -fx-padding: 0 .5 0 .5;
}

.table-row-cell:hover,
.table-row-cell:hover:even,
.tree-table-row-cell:hover {
    -fx-background-color: -jr-hover;
    -fx-fill: -jr-hover-text;
    -fx-text-fill: -jr-hover-text;
}

.tree-table-row-cell:selected > .tree-table-cell > .glyph-icon {
    -fx-fill: white;
    -fx-text-fill: white;
}

.table-view > .virtual-flow > .clipped-container > .sheet > .table-row-cell .table-cell:selected,
.tree-table-view > .virtual-flow > .clipped-container > .sheet > .tree-table-row-cell .tree-table-cell:selected {
    -fx-border-color: transparent;
    -fx-background-insets: 0;
}

.merge-field-value .action-icon {
    -fx-blend-mode: multiply;
    -fx-opacity: 69%;
    -fx-icon-size: 14;
    -fx-icon-color: -fx-text-background-color;
}

.merge-field-value:disabled .action-icon {
    -fx-opacity: 0%;
}

.merge-header-cell {
    -fx-border-width: 0 0 1 0;
    -fx-border-color: -jr-gray-1;
    -fx-background-color: -jr-row-even-background;
}

.merge-header {
    -fx-background-color: -jr-row-even-background;
}

.lib-change-header {
    -fx-font-size: 130%;
    -fx-padding: 0.2em 0em 0.2em 0.2em;
}

.table-view .groupColumnBackground {
    -fx-stroke: -jr-gray-2;
}

.scroll-pane:focused,
.split-pane:focused,
.list-view:focused,
.tree-view:focused,
.table-view:focused,
.tree-table-view:focused,
.html-editor:contains-focus {
    -fx-background-color: -fx-control-inner-background;
    -fx-background-insets: 0;
    -fx-background-radius: 0;
}

/* Selected rows */
.list-view:focused > .virtual-flow > .clipped-container > .sheet > .list-cell:filled:selected,
.tree-view:focused > .virtual-flow > .clipped-container > .sheet > .tree-cell:filled:selected,
.table-view:focused > .virtual-flow > .clipped-container > .sheet > .table-row-cell:filled:selected,
.tree-table-view:focused > .virtual-flow > .clipped-container > .sheet > .tree-table-row-cell:filled:selected,
.table-view:focused > .virtual-flow > .clipped-container > .sheet > .table-row-cell .table-cell:selected,
.tree-table-view:focused > .virtual-flow > .clipped-container > .sheet > .tree-table-row-cell .tree-table-cell:selected {
    -fx-background: -jr-selected;
    -fx-background-color: -jr-selected;
    -fx-table-cell-border-color: transparent;
}

/* Selected when control is not focused
 * In the context of the MainTable: an element is focused at a double click. A single click "just" selects it.
 */
.list-cell:filled:selected,
.tree-cell:filled:selected,
.table-row-cell:filled:selected,
.tree-table-row-cell:filled:selected,
.table-row-cell:filled > .table-cell:selected,
.tree-table-row-cell:filled > .tree-table-cell:selected {
    -fx-background: -jr-selected;
    -fx-background-color: -jr-selected;
    -fx-table-cell-border-color: transparent;
    -fx-text-fill: -jr-black;
}

.table-cell:invalid,
.list-cell:invalid {
    -fx-background-color: -jr-warn;
}

.duplicate-entry {
    -fx-background-color: -jr-light-green;
}

.file-row-text {
    -fx-fill: -jr-search-text;
}

.file-row-text:opacity {
    -fx-fill: derive(-jr-search-text, 70%);
}

.combo-box-base {
    -fx-background-color: -fx-outer-border, -fx-control-inner-background;
    -fx-background-insets: 0, 1;
    -fx-background-radius: 0, 0;
}

.combo-box > .list-cell {
    -fx-background-color: -fx-outer-border, -fx-control-inner-background;
    -fx-background-insets: 0, 1 0 1 1;
    -fx-text-fill: -fx-text-base-color;
}

.combo-box-popup > .list-view {
    -fx-background-color: -fx-control-inner-background;
    -fx-background-insets: 0;
    -fx-effect: null;
    -fx-border-width: 1;
    -fx-border-color: -fx-outer-border;
    -fx-padding: 0;
}

.combo-box-popup > .list-view > .virtual-flow > .clipped-container > .sheet > .list-cell {
    -fx-padding: 4 0 4 5;
    /* No alternate highlighting */
    -fx-background: -fx-control-inner-background;
}

.combo-box-popup > .list-view > .virtual-flow > .clipped-container > .sheet > .list-cell:filled:hover {
    -fx-background: -fx-control-inner-background;
    -fx-background-color: -jr-hover;
}

.combo-box-popup > .list-view > .virtual-flow > .clipped-container > .sheet > .list-cell:filled:selected,
.combo-box-popup > .list-view > .virtual-flow > .clipped-container > .sheet > .list-cell:filled:selected:hover {
    -fx-background: -fx-control-inner-background;
    -fx-background-insets: 0;
}

.combo-box-popup > .list-view > .placeholder > .label {
    -fx-text-fill: -fx-text-base-color;
}

.stack-pane,
.scroll-pane,
.scroll-pane > .viewport,
.split-pane {
    -fx-background-color: transparent;
    -fx-background-insets: 0, 0;
    -fx-padding: 0;
}

.accordion .titled-pane {
    -fx-skin: "org.jabref.gui.util.CustomTitledPaneSkin";
    -fx-arrow-side: right;
}

.accordion .titled-pane .title {
    -fx-background-color: transparent;
    -fx-border-color: transparent;
    -fx-background-insets: 5 5 5 5;
}

.accordion .titled-pane > *.content {
    -fx-background-color: transparent;
    -fx-border-color: transparent;
}

/*
 * The arrow button has some right padding that's added
 * by "modena.css". This simply puts the padding on the
 * left since the arrow is positioned on the right.
 */
.titled-pane > .title > .arrow-button {
    -fx-padding: 0.0em 0.0em 0.0em 0.583em;
}

.text-input {
    -fx-background-color: -fx-outer-border, -fx-control-inner-background;
    -fx-background-insets: 0, 1;
    -fx-prompt-text-fill: -jr-gray-2;
}

.text-input:focused {
    -fx-highlight-fill: derive(-jr-accent, 20%);
    -fx-background-color: -jr-accent, -fx-control-inner-background;
    -fx-background-insets: 0, 2;
    -fx-highlight-text-fill: -fx-text-inner-color;
}

.text-area {
    -fx-background-color: -fx-control-inner-background;
}

.text-area .content {
    -fx-background-color: -fx-outer-border, -fx-control-inner-background;
    -fx-background-insets: 0, 1;
    -fx-padding: 0.333333em 0.583em 0.333333em 0.583em;
    -fx-background-radius: 0;
}

.text-area:focused .content {
    -fx-background-color: -jr-accent, -fx-control-inner-background;
    -fx-background-insets: 0, 2;
    -fx-background-radius: 0;
}

.text-area > .scroll-pane > .corner {
    -fx-background-radius: 0 0 0 0;
    -fx-background-color: -fx-background;
}

.combo-box-base:editable > .text-field,
.date-picker > .text-field {
    -fx-background-color: -fx-outer-border, -fx-control-inner-background;
    -fx-background-insets: 0, 1;
    -fx-background-radius: 0;
}

.combo-box-base:editable:focused > .text-field,
.combo-box-base:editable > .text-field:focused,
.date-picker > .text-field:focused {
    -fx-background-color: -jr-accent, -fx-control-inner-background;
    -fx-background-insets: 0, 2;
    -fx-background-radius: 0;
}

.date-picker:focused > .text-field {
    -fx-background-color: -fx-control-inner-background;
    -fx-background-insets: 0;
}

.scroll-bar {
    -fx-background-color: transparent;
    -fx-opacity: 0.3;
}

.scroll-bar:horizontal .track,
.scroll-bar:vertical .track {
    -fx-background-color: -jr-scrollbar-track;
    -fx-opacity: 0.6;
    -fx-background-radius: 0em;
}


.scroll-bar:horizontal .thumb,
.scroll-bar:vertical .thumb {
    -fx-background-color: -jr-scrollbar-thumb;
    -fx-background-insets: 0, 0, 0;
    -fx-background-radius: 0em;
}

.scroll-bar .thumb:hover,
.scroll-bar .thumb:pressed {
    -fx-background-color: derive(-jr-scrollbar-thumb, -30%);
}

/* Hide increment and decrement buttons */
.scroll-bar > .increment-button,
.scroll-bar > .decrement-button {
    -fx-background-color: null;
    -fx-background-radius: 0;
    -fx-background-insets: 0;
    -fx-padding: 0;
}

/* Hide increment and decrement arrows */
.scroll-bar:horizontal > .decrement-button > .decrement-arrow,
.scroll-bar:horizontal > .increment-button > .increment-arrow,
.scroll-bar:vertical > .decrement-button > .decrement-arrow,
.scroll-bar:vertical > .increment-button > .increment-arrow {
    -fx-background-color: null;
    -fx-background-radius: 0;
    -fx-background-insets: 0;
    -fx-shape: null;
    -fx-padding: 0;
}

/* Need some padding since otherwise no scroll-bar is displayed at all */
.scroll-bar:horizontal > .decrement-button > .decrement-arrow {
    -fx-padding: 0.333em 0.167em 0.333em 0.167em; /* 4 2 4 2 */
}

.scroll-bar:vertical > .decrement-button > .decrement-arrow {
    -fx-padding: 0em 0.333em 0em 0.333em; /* 2 4 2 4 */
}

/* Restore full visibility of scrollbars for active elements */
.list-view:hover .scroll-bar,
.tree-view:hover .scroll-bar,
.table-view:hover .scroll-bar,
.tree-table-view:hover .scroll-bar,
.text-input:hover .scroll-bar,
.scroll-pane:hover .scroll-bar {
    -fx-opacity: 1;
}

.sidePaneComponentHeader {
    -fx-background-color: -jr-sidepane-header-background;
    -fx-padding: 0.3em 0.9em 0.3em 0.9em;
    -fx-pref-height: -jr-header-height;
}

.sidePaneComponentHeader > .label {
    -fx-text-fill: -jr-sidepane-header-color;
    -fx-font-weight: bold;
    -fx-padding: 0.3em 0.9em 0.3em 0.9em;
}

.sidePaneComponentHeader .glyph-icon,
.sidePaneComponentHeader .ikonli-font-icon {
    -fx-fill: -jr-sidepane-header-color;
    -fx-text-fill: -jr-sidepane-header-color;
    -fx-font-size: 1.0em;
    -fx-icon-color: -jr-theme-text;
}

.mainMenu {
    -fx-background-color: -jr-menu-background;
    -fx-background-insets: 0;
}

.menu-bar > .container {
    -fx-border-width: 0;
}

.menu-bar > .container > .menu-button:hover,
.menu-bar > .container > .menu-button:focused,
.menu-bar > .container > .menu-button:showing {
    -fx-background-color: -jr-menu-background-active;
    -fx-background: -jr-menu-background-active;
}

.menu-bar > .container > .menu-button:hover > .label,
.menu-bar > .container > .menu-button:focused > .label,
.menu-bar > .container > .menu-button:showing > .label {
    -fx-text-fill: -jr-menu-forground-active;
}

.mainMenu > .container > .menu-button > .label {
    -fx-text-fill: -jr-menu-foreground;
}

.menu-item > .label {
    -fx-text-fill: -jr-menu-item-foreground;
}

.menu-item:focused {
    -fx-text-fill: -jr-menu-background-active;
    -fx-background: -jr-menu-background-active;
    -fx-background-color: -jr-menu-background-active;
}

.menu-item:focused > .label {
    -fx-text-fill: -jr-menu-forground-active;
}

.menu-item .glyph-icon {
    -fx-fill: -jr-menu-item-foreground;
    -fx-text-fill: -jr-menu-item-foreground;
}

.menu-item:focused .glyph-icon {
    -fx-fill: -jr-menu-forground-active;
    -fx-text-fill: -jr-menu-forground-active;
}

.context-menu {
    -fx-border-color: -fx-outer-border;
    -fx-border-width: 1;
}

.separator:horizontal .line {
    -fx-border-color: -jr-separator;
    -fx-border-width: 0.3;
    -fx-border-insets: 1 15 0 20;
}

.separator:vertical .line {
    -fx-border-color: -jr-separator;
    -fx-border-width: 1;
    -fx-border-insets: 5 15 5 15;
}

.mainToolbar {
    -fx-background-color: -jr-toolbar;
    -fx-border-color: derive(-jr-toolbar, 50%);
    -fx-border-width: 0;
}

.mainToolbar .glyph-icon,
.mainToolbar .ikonli-font-icon {
    -fx-font-size: 1.7em;
    -fx-fill: -jr-theme-text;
    -fx-text-fill: -jr-theme-text;
    -fx-icon-color: -jr-theme-text;
}

.search-field {
    -fx-background-color: -jr-search-background;
    -fx-border-width: 1;
    -fx-border-color: -jr-separator;
    -fx-border-radius: 2;
    -fx-fill: -jr-search-text;
}

.search-field .button .glyph-icon {
    -fx-fill: -jr-search-text;
    -fx-text-fill: -jr-search-text;
    -fx-icon-color: -jr-search-text;
}

/*
 * The magnifying glass icon left of the search text field.
 * Currently, hits "Web search" and "Groups" only (not the searchbar on the top).
*/
.search-field-icon {
    -fx-icon-color: -jr-search-text;
    -fx-font-size: 1.7em;
}

/* search modifier buttons */
.global-search-bar .toggle-button:selected {
    -fx-background-color: transparent;
}

.global-search-bar .toggle-button:hover,
.global-search-bar .toggle-button:selected:hover {
    -fx-background-color: -jr-icon-background-active;
}

.global-search-bar .toggle-button .glyph-icon {
    -fx-icon-color: derive(-jr-search-text, 80%);
}

.global-search-bar .toggle-button:selected .glyph-icon {
    -fx-icon-color: -jr-search-text;
}

/* search text */
.global-search-bar .label {
    -fx-padding: 0em 1.8em 0em 0em;
}

.global-search-bar:illegal-search {
    -fx-background-color: derive(-jr-light-red, 70%);
}

/* The little arrow that shows up when not all tool-bar icons fit into the tool-bar.
We want to have a look that matches our icons in the tool-bar */
.mainToolbar .tool-bar-overflow-button > .arrow {
    -fx-background-color: -jr-theme-text;
}

.mainToolbar .tool-bar-overflow-button:hover > .arrow {
    -fx-background-color: -fx-mark-highlight-color, derive(-jr-theme-text, -30%);
}

.table-view,
.tree-table-view {
    -fx-border-width: 0;
    -fx-padding: 0;
    -fx-border-insets: 0;
    -fx-table-cell-border-color: transparent;
}

.column-header-background {
    -fx-background-color: -fx-control-inner-background;
    -fx-border-width: 0;
}

.column-header-background:hover {
    -fx-background-color: -fx-outer-border;
}

.column-header,
.table-view .filler,
.tree-table-view .filler {
    -fx-background-color: transparent, -fx-control-inner-background;
    -fx-background-insets: 0, 0 0.02em 0 0.02em;
    -fx-font-weight: bold;
    -fx-size: 3em;
    -fx-border-width: 0 0 1 0;
    -fx-border-color: -fx-outer-border;
}

.column-header > .label {
    -fx-padding: 0 1em 0 1em;
    -fx-alignment: center-left;
    -fx-text-fill: -jr-head-fg;
}

.column-header .glyph-icon {
    -fx-alignment: baseline-center;
    -fx-text-fill: -jr-head-fg;
    -fx-fill: -jr-head-fg;
}

.table-cell,
.tree-table-cell,
.tree-table-cell .glyph-icon {
    -fx-cell-size: 4.0em;
    -fx-padding: 0.5em 1em 0.5em 1em;
    -fx-fill: -fx-text-background-color;
    -fx-text-fill: -fx-text-background-color;
}

/* Drag and drop colored indicator */

.table-row-cell:dragOver-bottom {
    -fx-border-color: -jr-drag-target;
    -fx-border-width: 0 0 2 0;
    -fx-padding: 0 0 -2 0;
}

.table-row-cell:dragOver-center > .table-cell {
    -fx-background-color: -jr-drag-target-hover;
}

.table-row-cell:dragOver-top {
    -fx-border-color: -jr-drag-target;
    -fx-border-width: 2 0 0 0;
    -fx-padding: -2 0 0 0;
}

/* Improve the context menu of the main toolbar, when icons don't fit and you have to press the little arrow to see them */
.mainToolbar .context-menu .glyph-icon {
    -fx-fill: -jr-theme-text;
}

.mainToolbar .context-menu .glyph-icon:hover {
    -fx-fill: -jr-menu-forground-active;
    -fx-text-fill: -jr-menu-forground-active;
    -fx-background-color: -jr-icon-background-active; /* TODO: This has no effect */
}

/* This is awful, but I don't know a better way*/
.mainToolbar .context-menu * {
    -fx-background-color: -fx-control-inner-background;
}

#sidePane {
    -fx-background-color: -jr-sidepane-background;
}

.sidePaneComponent {
    -fx-background-color: -jr-sidepane-background;
}

.notification-bar > .pane {
    -fx-background-color: -jr-gray-3;
    -fx-background-radius: 0.25em;
}

.notification-bar > .pane > .title,
.notification-bar > .pane > .label,
.notification-bar > .pane > .button-bar > .container > .action {
    -fx-text-fill: -jr-base;
    -fx-padding: 1ex 1ex 1ex 1ex;
}

.notification-bar > .pane {
    -fx-effect: dropshadow(three-pass-box, rgba(0, 0, 0, 0.3), 9, 0, 0, 2);
    -fx-padding: 0.375em 0.438em 0.375em 2.0em;
    -fx-background-radius: 0;
    -fx-border-radius: 0;
}

.notification-bar > .pane > .button-bar > .container {
    -fx-padding: 0.0em 1.5em 0.0em 0.0em;
}

.notification-bar > .pane > .label {
    -fx-graphic-text-gap: 0.5em;
}

.notification-pane .notification-bar > .pane .close-button > .graphic {
    -fx-background-color: -jr-base;
}

.notification-bar > .pane > .label > .ikonli-font-icon {
    -fx-icon-size: 1.0em;
    -fx-icon-color: -jr-base;
}

.progress-bar > .bar {
    -fx-background-color: -jr-theme;
}

.progress-bar:indeterminate > .bar {
    -fx-background-color: -jr-theme;
}

.progress-bar > .track {
    -fx-background-color: -jr-accent;
}

.color-picker:armed,
.color-picker:hover,
.color-picker:focused,
.color-picker {
    -fx-background-color: transparent, transparent, transparent, transparent;
    -fx-background-radius: 0;
    -fx-background-insets: 0;
    -fx-effect: null;
}

.color-palette {
    -fx-background-color: -fx-background;
    -fx-background-radius: 0;
    -fx-background-insets: 0;
}

.color-palette-region .button {
    -fx-border-width: 0;
}

.bibEntry {

}

.bibEntry .type {
    -fx-font-size: 110%;
}

.bibEntry .title {
    -fx-font-size: 110%;
    -fx-font-weight: bold;
}

.bibEntry .year {
    -fx-font-size: 101%;
    -fx-font-weight: bold;
}

.bibEntry .journal {
    -fx-font-size: 101%;
}

.bibEntry .authors {
    -fx-font-size: 101%;
}

.bibEntry .summary {
    -fx-padding: 1ex 0ex 0ex 0ex;
}

.warning-icon {
    -fx-fill: -jr-warn;
}

.info-message {
    -fx-fill: -jr-info;
    -fx-text-fill: -jr-info;
}

.warning-message {
    -fx-fill: -jr-warn;
    -fx-text-fill: -jr-warn;
}

.error-message {
    -fx-fill: -jr-error;
    -fx-text-fill: -jr-error;
}

.error-icon {
    -fx-text-fill: -jr-error;
    -fx-fill: -jr-error;
}

.tooltip-warning {
    -fx-background-color: -jr-warn;
}

.tooltip-error {
    -fx-background-color: -jr-error;
}

.titleHeader {
    -fx-font-size: 150%;
    -fx-padding: 0em 0em 0.5em 0em;
}

.sectionHeader {
    -fx-font-size: 130%;
    -fx-padding: 1em 0em 0.2em 0em;
}

.dialog-pane {
    -fx-background-color: -fx-control-inner-background;
}

.code-area .text {
    -fx-fill: -fx-text-background-color;
}

#bibtexcodearea {
    -fx-padding: 4 4 4 4;
    -fx-background-color: -fx-control-inner-background;
}

.code-area .selection {
    -fx-fill: -jr-accent;
}

.code-area .caret {
    -fx-stroke: -fx-text-background-color;
}

.code-area .context-menu {
    -fx-font-family: sans-serif;
}

.citationsList {
    -fx-text-fill: -fx-text-base-color;
}

.citationsList .contextBox {
    -fx-border-color: -fx-outer-border;
    -fx-border-insets: 5;
    -fx-border-style: dashed;
    -fx-border-width: 2;
    -fx-padding: 12;
}

.citationsList .contextBox * {
    -fx-fill: -fx-text-base-color;
}

.citationsList .label {
    -fx-font-family: monospace;
    -fx-font-weight: bold;
    -fx-label-padding: 5 0 10 10;
}

.tags-field {
    -fx-pref-height: 1.875em;
    -fx-margin: 0;
    -fx-border-style: none;
    -fx-background-color: -fx-outer-border, -fx-control-inner-background;
}

.tags-field:focused {
    -fx-border-color: -jr-accent;
}

.tags-field > .flow-pane > .tag-view {
    -fx-background-color: -fx-default-button;
    -fx-text-fill: -fx-focused-text-base-color;
}

.tags-field > .flow-pane > .tag-view:selected {
    -fx-background-color: derive(-fx-default-button, -20%);
    -fx-text-fill: -fx-focused-text-base-color;
}

.tags-field-editor {
    -fx-border-width: 0;
    -fx-text-fill: -fx-focused-text-base-color;
    -fx-highlight-text-fill: -fx-text-inner-color;
    -fx-highlight-fill: derive(-jr-accent, 20%);
}

.searchBar:invalid {
    -fx-background-color: rgba(240, 128, 128, 0.5);
}

.searchBar:unsupported {
    -fx-background-color: rgba(255, 159, 67, 0.5);

}

.mainTable-header {
    -fx-fill: -fx-mid-text-color;
}

.fontsizeSpinner {
    -fx-pref-width: 5em;
}

.text-field:invalid {
    -fx-background-color: rgba(240, 128, 128, 0.5);
}

.rating {
    -fx-skin: "org.jabref.gui.util.CustomRatingSkin";
    -fx-padding: 0.5em 0.0em 0.0em 0.0em;
}

.rating > .container > .button {
    -fx-icon-color: derive(-fx-text-base-color, 85%);
}

.rating > .container > .button.strong {
    -fx-icon-color: -fx-text-base-color;
}

.table-column .rotated > .label {
    -fx-content-display: graphic-only;
}

.customGenerateButton {
    -fx-padding: 0.5em 2em;
    -fx-min-width: 10em;
}

.chat-message-text-area {
    -fx-border-radius: 10;
    -fx-background-radius: 10;
}

.chat-message-text-area .scroll-pane {
    -fx-background-color: transparent;
}

.chat-message-text-area .scroll-pane .viewport {
    -fx-background-color: transparent;
}

.chat-message-text-area .scroll-pane .content {
    -fx-background-color: transparent;
}

/* MainTable */

.main-table .column-icon {
    -fx-alignment: baseline-center;
    -fx-padding: 0;
}

.main-table .column-header.column-icon > .label {
    -fx-padding: 0;
    -fx-alignment: baseline-center;
}

.main-table .empty-special-field {
    visibility: hidden;
}

.main-table .table-row-cell:hover .empty-special-field {
    visibility: visible;
    -fx-icon-color: -jr-gray-2;
    -fx-fill: -jr-gray-2;
}

.main-table .table-row-cell:dragOver-bottom {
    -fx-border-color: -jr-drag-target;
    -fx-border-width: 0 0 2 0;
    -fx-padding: 0 0 -2 0;
}

.main-table .table-row-cell:dragOver-center {
    -fx-border-color: -jr-drag-target;
    -fx-border-width: 1 1 1 1;
    -fx-padding: -1 -1 -1 -1;
    -fx-background-color: -jr-drag-target-hover;
}

.main-table .table-row-cell:dragOver-top {
    -fx-border-color: -jr-drag-target;
    -fx-border-width: 2 0 0 0;
    -fx-padding: -2 0 0 0;
}

/** even and odd are swapped around somehow. Below "odd" matches lines 2, 4, ... **/

.main-table .table-row-cell:matching-search-and-groups {
    -fx-background-color: -jr-match-1-even;
}
.main-table .table-row-cell:matching-search-and-groups > .table-cell {
    -fx-text-fill: -jr-match-1-text-color;
}
.main-table .table-row-cell:matching-search-and-groups:focused > .table-cell {
    -fx-text-fill: -fx-focused-text-base-color;
}
.main-table .table-row-cell:matching-search-and-groups:focused:hover > .table-cell {
    -fx-text-fill: -jr-maintable-focused-hover-text;
}
.main-table .table-row-cell:matching-search-and-groups:focused:hover > .table-cell > .ikonli-font-icon {
    -fx-icon-color: -jr-maintable-focused-hover-text;
}
.main-table .table-row-cell:matching-search-and-groups:hover > .table-cell {
    -fx-text-fill: -jr-hover-text;
}
.main-table .table-row-cell:matching-search-and-groups > .table-cell > .ikonli-font-icon {
    -fx-icon-color: -jr-match-1-text-color;
}
.main-table .table-row-cell:matching-search-and-groups:hover > .table-cell > .ikonli-font-icon {
    -fx-icon-color: -jr-hover-text;
}
.main-table .table-row-cell:matching-search-and-groups:odd {
    -fx-background-color: -jr-match-1-odd;
}
.main-table .table-row-cell:matching-search-and-groups:selected,
.main-table .table-row-cell:matching-search-and-groups:focused,
.main-table .table-row-cell:matching-search-and-groups:focused:hover {
    -fx-background-color: -jr-selected;
}
.main-table .table-row-cell:matching-search-and-groups:hover {
    -fx-background-color: -jr-hover;
}

.main-table .table-row-cell:matching-search-not-groups {
    -fx-background-color: -jr-match-2-even;
}
.main-table .table-row-cell:matching-search-not-groups > .table-cell {
    -fx-text-fill: -jr-match-2-text-color;
}
.main-table .table-row-cell:matching-search-not-groups:focused > .table-cell {
    -fx-text-fill: -fx-focused-text-base-color;
}
.main-table .table-row-cell:matching-search-not-groups:focused:hover > .table-cell {
    -fx-text-fill: -jr-maintable-focused-hover-text;
}
.main-table .table-row-cell:matching-search-not-groups:focused:hover > .table-cell > .ikonli-font-icon {
    -fx-icon-color: -jr-maintable-focused-hover-text;
}
.main-table .table-row-cell:matching-search-not-groups:hover > .table-cell {
    -fx-text-fill: -jr-hover-text;
}
.main-table .table-row-cell:matching-search-not-groups > .table-cell > .ikonli-font-icon {
    -fx-icon-color: -jr-match-2-text-color;
}
.main-table .table-row-cell:matching-search-not-groups:hover > .table-cell > .ikonli-font-icon {
    -fx-icon-color: -jr-hover-text;
}
.main-table .table-row-cell:matching-search-not-groups:odd {
    -fx-background-color: -jr-match-2-odd;
}
.main-table .table-row-cell:matching-search-not-groups:selected,
.main-table .table-row-cell:matching-search-not-groups:focused,
.main-table .table-row-cell:matching-search-not-groups:focused:hover,
.main-table .table-row-cell:matching-search-not-groups:hover {
    -fx-background-color: -jr-selected;
}
.main-table .table-row-cell:matching-search-not-groups:hover {
    -fx-background-color: -jr-hover;
}

.main-table .table-row-cell:matching-groups-not-search {
    -fx-background-color: -jr-match-3-even;
}
.main-table .table-row-cell:matching-groups-not-search > .table-cell {
    -fx-text-fill: -jr-match-3-text-color;
}
.main-table .table-row-cell:matching-groups-not-search:focused > .table-cell {
    -fx-text-fill: -fx-focused-text-base-color;
}
.main-table .table-row-cell:matching-groups-not-search:focused:hover > .table-cell {
    -fx-text-fill: -jr-maintable-focused-hover-text;
}
.main-table .table-row-cell:matching-groups-not-search:focused:hover > .table-cell > .ikonli-font-icon {
    -fx-icon-color: -jr-maintable-focused-hover-text;
}
.main-table .table-row-cell:matching-groups-not-search:hover > .table-cell {
    -fx-text-fill: -jr-hover-text;
}
.main-table .table-row-cell:matching-groups-not-search > .table-cell > .ikonli-font-icon {
    -fx-icon-color: -jr-match-3-text-color;
}
.main-table .table-row-cell:matching-groups-not-search:hover > .table-cell > .ikonli-font-icon {
    -fx-icon-color: -jr-hover-text;
}
.main-table .table-row-cell:matching-groups-not-search:odd {
    -fx-background-color: -jr-match-3-odd;
}
.main-table .table-row-cell:matching-groups-not-search:selected,
.main-table .table-row-cell:matching-groups-not-search:focused,
.main-table .table-row-cell:matching-groups-not-search:focused:hover,
.main-table .table-row-cell:matching-groups-not-search:hover {
    -fx-background-color: -jr-selected;
}
.main-table .table-row-cell:matching-groups-not-search:hover {
    -fx-background-color: -jr-hover;
}

.main-table .table-row-cell:not-matching-search-and-groups {
    -fx-background-color: -jr-match-4-even;
}
.main-table .table-row-cell:not-matching-search-and-groups > .table-cell {
    -fx-text-fill: -jr-match-4-text-color;
}
.main-table .table-row-cell:not-matching-search-and-groups:focused > .table-cell {
    -fx-text-fill: -fx-focused-text-base-color;
}
.main-table .table-row-cell:not-matching-search-and-groups:focused:hover > .table-cell {
    -fx-text-fill: -jr-maintable-focused-hover-text;
}
.main-table .table-row-cell:not-matching-search-and-groups:focused:hover > .table-cell > .ikonli-font-icon {
    -fx-icon-color: -jr-maintable-focused-hover-text;
}
.main-table .table-row-cell:not-matching-search-and-groups:hover > .table-cell {
    -fx-text-fill: -jr-hover-text;
}
.main-table .table-row-cell:not-matching-search-and-groups > .table-cell > .ikonli-font-icon {
    -fx-icon-color: -jr-match-4-text-color;
}
.main-table.table-row-cell:not-matching-search-and-groups:hover > .table-cell > .ikonli-font-icon {
    -fx-icon-color: -jr-hover-text;
}
.main-table .table-row-cell:not-matching-search-and-groups:odd {
    -fx-background-color: -jr-match-4-odd;
}
.main-table .table-row-cell:not-matching-search-and-groups:selected,
.main-table .table-row-cell:not-matching-search-and-groups:focused,
.main-table .table-row-cell:not-matching-search-and-groups:focused:hover {
    -fx-background-color: -jr-selected;
}
.main-table .table-row-cell:not-matching-search-and-groups:hover {
    -fx-background-color: -jr-hover;
}

.rating > .container {
    -fx-spacing: 2;
}

.rating > .container > .button {
    -fx-pref-width: 16;
    -fx-pref-height: 10;
    -fx-background-repeat: no-repeat no-repeat;
    -fx-background-size: 16 16;
    -fx-border-style: none;
    -fx-border-width: 0;
    -fx-padding: 0;
}

.rating > .container > .button.strong {

}

.rating > .container > .button:hover {
    -fx-effect: dropshadow(three-pass-box, rgba(0, 0, 0, 0.6), 8, 0.0, 0, 0);
}

/* AboutDialog */
#aboutDialog .about-heading {
    -fx-font-size: 30;
    -fx-text-fill: -jr-theme;
}

#aboutDialog .about-heading:pressed {
    -fx-text-fill: -jr-selected;
}

#aboutDialog .top-padding {
    -fx-padding: 5 0 0 0;
}

#aboutDialog .dev-heading {
    -fx-font-size: 18;
    -fx-padding: -10 0 0 0;
}

#aboutDialog .sub-heading {
    -fx-font-size: 18;
    -fx-padding: 0.312em;
}

#aboutDialog .about-top {
    -fx-padding: 0 5 15 5;
}

#aboutDialog .space {
    -fx-padding: 0 5 0 5;
}

#aboutDialog .space-after {
    -fx-padding: 0 5 0 0;
}

#aboutDialog .info-sections {
    -fx-padding: 0.312em;
}

#aboutDialog .contrib-section {
    -fx-padding: 5 5 10 5;
}

#aboutDialog .logo-pane {
    -fx-fill: transparent;
}

#aboutDialog .logo-pane SVGPath {
    -fx-fill: #4f5f8f;
}

/* DocumentViewer */
#documentViewerDialog #mainPane {
    -fx-background-color: -fx-accented-background;
    -fx-padding: 0;
}

#documentViewerDialog .document-viewer .page {
    -fx-padding: 0em 0em 1em 0em;
    -fx-background-insets: 0;
}

/* EntryEditor */
#entryEditor .editorPane {
    -fx-hgap: 10;
    -fx-vgap: 6;
    -fx-background-color: -fx-control-inner-background;
    -fx-padding: 5 5 5 15;
}

#entryEditor Text {
    -fx-text-fill: -fx-text-base-color;
    -fx-fill: -fx-text-base-color;
}

#entryEditor .date-picker > .date-picker-display-node {
    -fx-text-origin: baseline;
}

#entryEditor .date-picker > .date-picker-display-node *.text {
    -fx-text-origin: bottom;
}

#entryEditor .combo-box > *.text {
    -fx-text-origin: baseline;
}

#entryEditor #typeLabel {
    -fx-padding: 0.1em;
    -fx-font-size: 1.166667em;
    -fx-font-weight: bold;
    -fx-text-fill: -jr-theme-text;
}

#entryEditor #typeLabel:hover {
    -fx-padding: 0.1em;
    -fx-font-size: 1.166667em;
    -fx-font-weight: bold;
    -fx-background-color: -jr-icon-background-active;
}

#entryEditor #typeLabel .context-menu {
    -fx-font-size: 0.92em;
    -fx-font-weight: normal;
}

#entryEditor #typeLabel .tooltip {
    -fx-font-size: 1em;
    -fx-font-weight: normal;
}

#entryEditor .icon-button.narrow {
    -fx-padding: 0.1em;
}

#entryEditor .icon-buttonNoSpaceBottom.narrow {
    -fx-padding: 0.1em 0.1em -0.2em 0.1em;
}

#entryEditor .icon-buttonNoSpaceTop.narrow {
    -fx-padding: -0.2em 0.1em 0.1em 0.1em;
}

#entryEditor .tool-bar {
    -fx-background-color: -jr-background-alt;
    -fx-background-insets: 0;
}

#entryEditor .tool-bar .glyph-icon {
    -glyph-size: 1.0em;
    -fx-font-size: 2em;
    -fx-fill: -jr-theme-text;
    -fx-text-fill: -jr-theme-text;
}

#entryEditor .warning-icon {
    -fx-fill: -jr-warn;
}

#entryEditor .error-icon {
    -fx-text-fill: -jr-error;
    -fx-fill: -jr-error;
}

#entryEditor .tooltip-warning {
    -fx-background-color: -jr-warn;
}

#entryEditor .tooltip-error {
    -fx-background-color: -jr-error;
}

#entryEditor .code-area .context-menu {
    -fx-font-family: sans-serif;
}

#entryEditor #related-articles-tab {
    -fx-padding: 20 20 20 20;
    -fx-background-color: -fx-control-inner-background;
}

#entryEditor .ai-tab {
    -fx-padding: 20 20 20 20;
    -fx-background-color: -fx-control-inner-background;
}

#entryEditor .gdpr-notice {
    -fx-border-color: -jr-warn;
    -fx-border-insets: 5;
    -fx-border-style: dashed;
    -fx-border-width: 2;
    -fx-padding: 12;
    -fx-font-size: 1.3em;
}

#entryEditor .recommendation-item {
    -fx-padding: 0 0 0 20;
}

#entryEditor #bibtexSourceCodeArea {
    -fx-padding: 4 4 4 4;
    -fx-background-color: -fx-control-inner-background;
}

#entryEditor #bibtexSourceCodeArea .search {
    -rtfx-background-color: #ffff00;
    -fx-fill: #7800A9 ;
    -fx-font-size: 1.2em;
    -fx-font-weight: bolder;
}

#entryEditor #citationsPane {
    -fx-padding: 0;
    -fx-background-color: -fx-control-inner-background;
}

#entryEditor #citationsPane *,
#entryEditor #scitePane Label,
#entryEditor #scitePane Text {
    -fx-fill: -fx-text-background-color;
}

#entryEditor .heading {
    -fx-font-size: 1.5em;
    -fx-font-weight: bold;
}

#entryEditor .description {
    -fx-font-style: italic;
}

#entryEditor .scite-tallies-label {
    -fx-font-size: 1.5em;
    -fx-font-weight: bold;
}

#entryEditor .scite-error-box {
    -fx-padding: 30 0 0 30;
}

#entryEditor .scite-message-box {
    -fx-padding: 30 0 0 30;
}

#entryEditor #scite-error-label {
    -fx-font-size: 1.5em;
    -fx-font-weight: bold;
    -fx-text-fill: -jr-error;
}

/* ErrorConsole */

#errorConsole .list-content {
    -fx-padding: 0.625em;
}

#errorConsole .info-section {
    -fx-padding: 0.625em;
    -fx-background-color: -fx-background;
}

#errorConsole .info-section .glyph-icon {
    -fx-font-size: 24.0;
}

#errorConsole .exception .glyph-icon {
    -fx-font-size: 18.0;
    -fx-fill: -jr-error;
}

#errorConsole .output .glyph-icon {
    -fx-font-size: 18.0;
    -fx-fill: -jr-warn;
}

#errorConsole .log .glyph-icon {
    -fx-font-size: 18.0;
    -fx-fill: -jr-info;
}

#errorConsole .custom-buttons {
    -fx-padding: 0.312em;
}

#errorConsole .exception {
    -fx-text-fill: -fx-text-base-color;
}

#errorConsole .output {
    -fx-text-fill: -fx-text-base-color;
}

#errorConsole .log {
    -fx-text-fill: -fx-text-base-color;
}

/* GroupTree */

#groupTree:focused,
#groupTree:filled:selected {
    -fx-background-color: -jr-sidepane-background;
    -fx-table-cell-border-color: transparent;
}

#groupTree, .tree-table-row-cell {
    -fx-background-color: -jr-sidepane-background;
}

#groupTree .tree-table-cell {
    -fx-padding: 0.35em 0em 0.25em 0em;
}

#groupTree .numberColumn {
    -fx-alignment: top-right;
    -fx-padding: 0.35em 0.2em 0.25em 0em;
}

#groupTree .numberColumn > .hits {
    -fx-font-size: 0.75em;
    -fx-background-color: -jr-group-hits-bg;
    -fx-padding: 0.4em 0.4em 0.4em 0.4em;
    -fx-background-insets: 0;
    -fx-background-radius: 0.7em;
}

#groupTree .numberColumn > .hits .text {
    -fx-fill: -jr-group-hits-fg;
}

#groupTree .numberColumn > .hits:any-selected {
    -fx-background-color: derive(-jr-green, 70%);
}

#groupTree .numberColumn > .hits:all-selected {
    -fx-background-color: -jr-green;
}

#groupTree .expansionNodeColumn {
    -fx-alignment: top-right;
}

#groupTree .tree-table-row-cell:dragOver-bottom {
    -fx-border-color: -jr-drag-target;
    -fx-border-width: 0 0 2 0;
    -fx-padding: 0 0 -2 0;
}

#groupTree .tree-table-row-cell:dragOver-center {
    -fx-border-color: -jr-drag-target;
    -fx-border-width: 1 1 1 1;
    -fx-padding: -1 -1 -1 -1;
    -fx-background-color: -jr-drag-target-hover;
}

#groupTree .tree-table-row-cell:dragOver-top {
    -fx-border-color: -jr-drag-target;
    -fx-border-width: 2 0 0 0;
    -fx-padding: -2 0 0 0;
}

#groupTree .tree-table-row-cell:sub > .tree-table-cell {
    -fx-padding: 0.20em 0em 0.20em 0em;
}

#groupTree .tree-table-row-cell:sub > .numberColumn {
    -fx-padding: 0.20em 0.2em 0.20em 0em;
}

#groupTree .tree-table-row-cell:root {
    -fx-border-width: 0 0 1 0;
    -fx-border-color: -jr-separator;
}

#groupTree .tree-table-row-cell:root > .tree-table-cell {
    -fx-padding: 0.65em 0em 0.65em 1em;
}

#groupTree .tree-table-row-cell:root > .numberColumn {
    -fx-padding: 0.40em 0.2em 0.40em 0em;
}

#groupTree .tree-table-row-cell:root > .expansionNodeColumn {
    -fx-padding: 0.45em 0.2em 0.45em 0.2em;
}

#groupTree .tree-table-row-cell:empty {
    -fx-background-color: transparent; /* hide cells which are not bound to a group */
}

#groupTree .column-header-background {
    visibility: hidden; /* hide column header */
    -fx-padding: -0.8em;
}

#groupTree .tree-table-row-cell > .tree-table-cell > .tree-disclosure-node > .arrow {
    -fx-background-color: -fx-mid-text-color;
    -fx-max-height: 0.5em;
    -fx-max-width: 0.5em;
    -fx-padding: 0.333333em 0.229em 0.333333em 0.229em; /* 4 */
    -fx-shape: "m64,416l96,96l256,-256l-256,-256l-96,96l160,160l-160,160z";
}

#groupTree .tree-table-row-cell:expanded > .tree-table-cell > .tree-disclosure-node > .arrow {
    -fx-rotate: 90;
}

#groupTree .tree-table-row-cell > .tree-table-cell > .icon {
    -fx-translate-x: -0.4em;
}

#groupFilterBar {
    -fx-background-color: -jr-sidepane-header-background;
    -fx-border-color: -jr-separator;
    -fx-border-width: 1 0 0 0;
    -fx-padding: 0em 1em 0em 1em;
}

#groupFilterBar .glyph-icon {
    -fx-font-size: 2em;
}

#groupBar .glyph-icon {
    -fx-font-size: 2em;
}

/* ImportEntriesDialog */

#importEntriesDialog .addEntryButton {
    -fx-font-size: 2em;
}

#importEntriesDialog .addEntryButton:selected {
    -fx-background-color: transparent;
    -fx-fill: -jr-selected;
}

#importEntriesDialog .entry-container {
    -fx-padding: 0.5em 0em 0.5em 0em;
}

/* ManageStudyDefinition */

.slr-tab {
    -fx-padding: 1em;
}

/* MultiMergeEntries */

#multiMergeEntries .text-changed {
    -fx-fill: -jr-orange;
}

#multiMergeEntries .text-added {
    -fx-fill: -jr-green;
}

#multiMergeEntries .text-removed {
    -fx-fill: -jr-red;
}

#multiMergeEntries .grid-pane {
    -fx-hgap: 10;
    -fx-vgap: 10;
}

#multiMergeEntries .toggle-button {
    -fx-border-insets: 0;
    -fx-background-insets: 0;
    -fx-border-image-insets: 0;
    -fx-padding: 0.5em;
    -fx-background-radius: 0;
}

#multiMergeEntries .box {
    -fx-spacing: 10;
}

/* ParseLatexResult */

#referenceListView {
    -fx-background-color: -jr-sidepane-background;
}

#referenceListView > .virtual-flow > .clipped-container > .sheet > .list-cell {
    -fx-padding: 4 4 4 4;
    -fx-background: transparent;
    -fx-text-fill: -fx-text-base-color;
}

#referenceListView > .virtual-flow > .clipped-container > .sheet > .list-cell * {
    -fx-text-fill: -fx-text-base-color;
}

#parseLatexResultDialog > .split-pane > .split-pane-divider {
    -fx-padding: 0 4 0 4;
    -fx-background-color: transparent;
}

#parseLatexResultDialog .button-bar > .container {
    -fx-border-width: 1 0 0 0;
    -fx-border-color: -jr-sidepane-background;
}

/* PreferenceDialog */
#preferencesDialog #sidepane {
    -fx-background-color: -jr-sidepane-background;
}

#preferencesDialog #preferenceTabList {
    -fx-background-color: transparent;
}

#preferencesDialog #preferenceTabList > .virtual-flow > .clipped-container > .sheet > .list-cell {
    -fx-padding: 8 8 8 8;
    -fx-background: transparent;
    -fx-text-fill: -fx-text-base-color;
}

#preferencesDialog .button-bar > .container {
    -fx-border-width: 1 0 0 0;
    -fx-border-color: -jr-sidepane-background;
}

#preferencesDialog #preferenceTabList > .virtual-flow > .clipped-container > .sheet > .list-cell:filled:selected {
    -fx-background: -fx-control-inner-background;
}

#preferencesDialog > .split-pane > .split-pane-divider {
    -fx-padding: 0 4 0 4;
    -fx-background-color: transparent;
}

#preferencesDialog .preferencesTab {
    -fx-padding: 0.5em;
}

#preferencesDialog *:search-highlight {
    -fx-background-color: -jr-light-red;
}

#preferencesDialog .code-area {
    -fx-padding: 0;
    -fx-border-width: 1;
    -fx-background-color: transparent;
}

#preferencesDialog .code-area .text {
    -fx-fill: -fx-text-background-color;
}

#preferencesDialog .code-area .tagmark {
    -fx-fill: gray;
}

#preferencesDialog .code-area .anytag {
    -fx-fill: crimson;
}

#preferencesDialog .code-area .paren {
    -fx-fill: firebrick;
    -fx-font-weight: bold;
}

#preferencesDialog .code-area .attribute {
    -fx-fill: darkviolet;
}

#preferencesDialog .code-area .avalue {
    -fx-fill: green;
}

#preferencesDialog .code-area .comment {
    -fx-fill: teal;
}

#preferencesDialog .code-area .highlight-keyword {
    -fx-text-fill: -jr-purple;
}

#preferencesDialog .code-area .context-menu .menu-item .label {
    -fx-padding: 2;
}

/* CitationRelationsTab */

#citationRelationsTab .addEntryButton {
    -fx-font-size: 2em;
}

#citationRelationsTab .addEntryButton:selected {
    -fx-background-color: transparent;
    -fx-fill: -jr-selected;
}

#citationRelationsTab .entry-container {
    -fx-padding: 0.5em 0em 0.5em 0em;
}

/* JournalInfo */
.journalInfo {
    -fx-background-color: -jr-background-alt;
}

.journalInfo .info-heading {
    -fx-font-size: 2.5em;
    -fx-text-fill: -jr-theme;
}

.journalInfo .info-label {
    -fx-font-size: 1.25em;
    -fx-text-fill: -jr-theme;
}

.journalInfo .hIndex {
    -fx-font-size: 2em;
}

.journalInfo .grid-cell {
    -fx-border-color: transparent -fx-outer-border -fx-outer-border transparent;
    -fx-border-width: 0 0.062em 0.062em 0;
}

.journalInfo .grid-cell-r {
    -fx-border-color: transparent -fx-outer-border transparent transparent;
    -fx-border-width: 0 0.062em 0 0;
}

journalInfo .grid-cell-b {
    -fx-border-color: transparent transparent -fx-outer-border transparent;
    -fx-border-width: 0 0 0.062em 0;
}

/* KeyBindingsTab */

.keybinding-table {
    -fx-table-cell-border-color: transparent;
    -fx-background-color: transparent;
}

.keybinding-table .tree-table-row-cell {
    -fx-background-color: transparent;
    /* visibility: hidden; */
}

.keybinding-table .tree-table-row-cell:selected > .tree-table-cell > .icon,
.keybinding-table .tree-table-row-cell:pressed > .tree-table-cell > .icon {
    -fx-fill: white;
}

/* ThreeWayMergeView */
.three-way-merge .merged-field .styled-text-area {
    -fx-background-color: -fx-outer-border, -fx-control-inner-background;
    -fx-background-insets: 0, 1;
    -fx-prompt-text-fill: -fx-mid-text-color;
}

.three-way-merge .merged-field .styled-text-area:focused {
    -fx-highlight-fill: derive(-jr-accent, 20%);
    -fx-background-color: -jr-accent, -fx-control-inner-background;
    -fx-background-insets: 0, 2;
    -fx-highlight-text-fill: -fx-text-inner-color;
}

.three-way-merge .merge-field-value:selected .selection-box {
    -fx-background-color: -jr-accent-alt;
    -fx-border-color: -jr-accent;
}

.three-way-merge .merge-field-value .selection-box {
    -fx-background-color: #0000;
    -fx-border-color: #0000;
    -fx-border-radius: 8;
    -fx-background-radius: 8;
    -fx-border-width: 2.5;
}

.three-way-merge .styled-text-area .text{
    -fx-fill: -fx-text-background-color;
}

.three-way-merge .field-cell:odd {
    -fx-background-color: -jr-row-odd-background;
}

.three-way-merge .field-cell:even {
    -fx-background-color: -jr-row-even-background;
}

.three-way-merge .field-cell {
    -fx-padding: 8;
}

.three-way-merge .merge-toolbox {
    -fx-background-color: -jr-menu-background;
}

.three-way-merge .merge-header-cell .label{
    -fx-font-weight: bold;
    -fx-padding: 1, 0, 1, 0;
}

.three-way-merge .field-name .glyph-icon,
.three-way-merge .field-name .ikonli-font-icon {
    -fx-icon-size: 17;
    -fx-icon-color:  -jr-theme-text;
}

/* Miscellaneous */

.chatHistory {
    -fx-border-color: black;
}

#styleSelectDialog .currentStyleLabel {
    -fx-font-size: 1em;
}

#styleSelectDialog .currentStyleNameLabel {
    -fx-font-size: 1em; -fx-font-weight: bold; -fx-text-fill: -jr-theme;
}<|MERGE_RESOLUTION|>--- conflicted
+++ resolved
@@ -664,7 +664,6 @@
     -fx-padding: 0 0 0 0;
 }
 
-<<<<<<< HEAD
 .tab-pane.hide-tab-bar .tab-header-area {
     -fx-pref-height: 0;
     visibility: hidden;
@@ -679,9 +678,6 @@
 .numberColumn > .hits:any-selected {
     -fx-background-color: derive(-jr-green, 70%);
 }
-=======
->>>>>>> 5eda147c
-
 
 .table-view,
 .tree-table-view {
