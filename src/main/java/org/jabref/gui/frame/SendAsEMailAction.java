--- conflicted
+++ resolved
@@ -13,13 +13,9 @@
 import org.jabref.gui.StateManager;
 import org.jabref.gui.actions.SimpleCommand;
 import org.jabref.gui.desktop.os.NativeDesktop;
-<<<<<<< HEAD
 import org.jabref.gui.preferences.GuiPreferences;
 import org.jabref.logic.l10n.Localization;
-=======
-import org.jabref.logic.l10n.Localization;
 import org.jabref.logic.preferences.CliPreferences;
->>>>>>> 1ff7a93d
 import org.jabref.logic.util.BackgroundTask;
 import org.jabref.logic.util.TaskExecutor;
 import org.jabref.logic.util.io.FileUtil;
@@ -44,20 +40,12 @@
 
     private static final Logger LOGGER = LoggerFactory.getLogger(SendAsEMailAction.class);
     private final DialogService dialogService;
-<<<<<<< HEAD
     private final GuiPreferences preferences;
-=======
-    private final CliPreferences preferences;
->>>>>>> 1ff7a93d
     private final StateManager stateManager;
     private final TaskExecutor taskExecutor;
 
     public SendAsEMailAction(DialogService dialogService,
-<<<<<<< HEAD
                              GuiPreferences preferences,
-=======
-                             CliPreferences preferences,
->>>>>>> 1ff7a93d
                              StateManager stateManager,
                              TaskExecutor taskExecutor) {
         this.dialogService = dialogService;
