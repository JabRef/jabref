package org.jabref.gui.frame;

import javafx.concurrent.Task;
import javafx.geometry.Orientation;
import javafx.scene.Group;
import javafx.scene.control.Button;
import javafx.scene.control.ProgressIndicator;
import javafx.scene.control.Separator;
import javafx.scene.control.ToolBar;
import javafx.scene.control.Tooltip;
import javafx.scene.layout.HBox;
import javafx.scene.layout.Priority;
import javafx.scene.layout.Region;
import javafx.scene.shape.Rectangle;

import org.jabref.gui.ClipBoardManager;
import org.jabref.gui.DialogService;
import org.jabref.gui.LibraryTabContainer;
import org.jabref.gui.StateManager;
import org.jabref.gui.actions.ActionFactory;
import org.jabref.gui.actions.ActionHelper;
import org.jabref.gui.actions.StandardActions;
import org.jabref.gui.bibtexextractor.ExtractBibtexActionOnline;
import org.jabref.gui.citationkeypattern.GenerateCitationKeyAction;
import org.jabref.gui.cleanup.CleanupAction;
import org.jabref.gui.edit.EditAction;
import org.jabref.gui.edit.OpenBrowserAction;
import org.jabref.gui.exporter.SaveAction;
import org.jabref.gui.icon.IconTheme;
import org.jabref.gui.importer.GenerateEntryFromIdDialog;
import org.jabref.gui.importer.NewDatabaseAction;
import org.jabref.gui.importer.NewEntryAction;
import org.jabref.gui.importer.actions.OpenDatabaseAction;
import org.jabref.gui.preferences.GuiPreferences;
import org.jabref.gui.push.PushToApplicationCommand;
import org.jabref.gui.search.GlobalSearchBar;
import org.jabref.gui.theme.ThemeManager;
import org.jabref.gui.undo.CountingUndoManager;
import org.jabref.gui.undo.RedoAction;
import org.jabref.gui.undo.UndoAction;
import org.jabref.logic.ai.AiService;
import org.jabref.logic.l10n.Localization;
import org.jabref.logic.util.TaskExecutor;
import org.jabref.model.entry.BibEntryTypesManager;
import org.jabref.model.entry.types.StandardEntryType;
import org.jabref.model.util.FileUpdateMonitor;

import com.tobiasdiez.easybind.EasyBind;
import com.tobiasdiez.easybind.Subscription;
import org.controlsfx.control.PopOver;
import org.controlsfx.control.TaskProgressView;

public class MainToolBar extends ToolBar {
    private final LibraryTabContainer frame;
    private final PushToApplicationCommand pushToApplicationCommand;
    private final GlobalSearchBar globalSearchBar;
    private final DialogService dialogService;
    private final StateManager stateManager;
    private final GuiPreferences preferences;
    private final AiService aiService;
    private final FileUpdateMonitor fileUpdateMonitor;
    private final TaskExecutor taskExecutor;
    private final BibEntryTypesManager entryTypesManager;
    private final ClipBoardManager clipBoardManager;
    private final CountingUndoManager undoManager;

    private PopOver entryFromIdPopOver;
    private PopOver progressViewPopOver;
    private Subscription taskProgressSubscription;

    public MainToolBar(LibraryTabContainer tabContainer,
                       PushToApplicationCommand pushToApplicationCommand,
                       GlobalSearchBar globalSearchBar,
                       DialogService dialogService,
                       StateManager stateManager,
                       GuiPreferences preferences,
                       AiService aiService,
                       FileUpdateMonitor fileUpdateMonitor,
                       TaskExecutor taskExecutor,
                       BibEntryTypesManager entryTypesManager,
                       ClipBoardManager clipBoardManager,
                       CountingUndoManager undoManager) {
        this.frame = tabContainer;
        this.pushToApplicationCommand = pushToApplicationCommand;
        this.globalSearchBar = globalSearchBar;
        this.dialogService = dialogService;
        this.stateManager = stateManager;
        this.preferences = preferences;
        this.aiService = aiService;
        this.fileUpdateMonitor = fileUpdateMonitor;
        this.taskExecutor = taskExecutor;
        this.entryTypesManager = entryTypesManager;
        this.clipBoardManager = clipBoardManager;
        this.undoManager = undoManager;

        createToolBar();
    }

    private void createToolBar() {
        final ActionFactory factory = new ActionFactory();

        final Region leftSpacer = new Region();
        final Region rightSpacer = new Region();

        final Button pushToApplicationButton = factory.createIconButton(pushToApplicationCommand.getAction(), pushToApplicationCommand);
        pushToApplicationCommand.registerReconfigurable(pushToApplicationButton);

        // Setup Toolbar

        // The action itself asks the user if it is OK to use Grobid (in some cases).
        // Therefore, the condition of enablement is "only" if a library is opened. (Parameter "false")
        Button newEntryFromPlainTextOnlineButton = factory.createIconButton(StandardActions.NEW_ENTRY_FROM_PLAIN_TEXT, new ExtractBibtexActionOnline(dialogService, preferences, stateManager, false));

        getItems().addAll(
                new HBox(
                        factory.createIconButton(StandardActions.NEW_LIBRARY, new NewDatabaseAction(frame, preferences)),
                        factory.createIconButton(StandardActions.OPEN_LIBRARY, new OpenDatabaseAction(frame, preferences, aiService, dialogService, stateManager, fileUpdateMonitor, entryTypesManager, undoManager, clipBoardManager, taskExecutor)),
                        factory.createIconButton(StandardActions.SAVE_LIBRARY, new SaveAction(SaveAction.SaveMethod.SAVE, frame::getCurrentLibraryTab, dialogService, preferences, stateManager))),

                leftSpacer,

                globalSearchBar,

                rightSpacer,

                new HBox(
                        factory.createIconButton(StandardActions.NEW_ARTICLE, new NewEntryAction(frame::getCurrentLibraryTab, StandardEntryType.Article, dialogService, preferences, stateManager)),
                        factory.createIconButton(StandardActions.NEW_ENTRY, new NewEntryAction(frame::getCurrentLibraryTab, dialogService, preferences, stateManager)),
                        createNewEntryFromIdButton(),
                        newEntryFromPlainTextOnlineButton,
                        factory.createIconButton(StandardActions.DELETE_ENTRY, new EditAction(StandardActions.DELETE_ENTRY, frame::getCurrentLibraryTab, stateManager, undoManager))),

                new Separator(Orientation.VERTICAL),

                new HBox(
                        factory.createIconButton(StandardActions.UNDO, new UndoAction(frame::getCurrentLibraryTab, dialogService, stateManager)),
                        factory.createIconButton(StandardActions.REDO, new RedoAction(frame::getCurrentLibraryTab, dialogService, stateManager)),
                        factory.createIconButton(StandardActions.CUT, new EditAction(StandardActions.CUT, frame::getCurrentLibraryTab, stateManager, undoManager)),
                        factory.createIconButton(StandardActions.COPY, new EditAction(StandardActions.COPY, frame::getCurrentLibraryTab, stateManager, undoManager)),
                        factory.createIconButton(StandardActions.PASTE, new EditAction(StandardActions.PASTE, frame::getCurrentLibraryTab, stateManager, undoManager))),

                new Separator(Orientation.VERTICAL),

                new HBox(
                        pushToApplicationButton,
                        factory.createIconButton(StandardActions.GENERATE_CITE_KEYS, new GenerateCitationKeyAction(frame::getCurrentLibraryTab, dialogService, stateManager, taskExecutor, preferences, undoManager)),
                        factory.createIconButton(StandardActions.CLEANUP_ENTRIES, new CleanupAction(frame::getCurrentLibraryTab, preferences, dialogService, stateManager, taskExecutor, undoManager))),

                new Separator(Orientation.VERTICAL),

                new HBox(
                        createTaskIndicator()),

                new Separator(Orientation.VERTICAL),

                new HBox(
                        factory.createIconButton(StandardActions.OPEN_GITHUB, new OpenBrowserAction("https://github.com/JabRef/jabref", dialogService, preferences.getExternalApplicationsPreferences()))));

        leftSpacer.setPrefWidth(50);
        leftSpacer.setMinWidth(Region.USE_PREF_SIZE);
        leftSpacer.setMaxWidth(Region.USE_PREF_SIZE);
        HBox.setHgrow(globalSearchBar, Priority.ALWAYS);
        HBox.setHgrow(rightSpacer, Priority.SOMETIMES);

        getStyleClass().add("mainToolbar");
    }

    Button createNewEntryFromIdButton() {
        Button newEntryFromIdButton = new Button();

        newEntryFromIdButton.setGraphic(IconTheme.JabRefIcons.IMPORT.getGraphicNode());
        newEntryFromIdButton.getStyleClass().setAll("icon-button");
        newEntryFromIdButton.setFocusTraversable(false);
        newEntryFromIdButton.disableProperty().bind(ActionHelper.needsDatabase(stateManager).not());
        newEntryFromIdButton.setOnMouseClicked(event -> {
            GenerateEntryFromIdDialog entryFromId = new GenerateEntryFromIdDialog(frame.getCurrentLibraryTab(), dialogService, preferences, taskExecutor, stateManager);

            if (entryFromIdPopOver == null) {
                entryFromIdPopOver = new PopOver(entryFromId.getDialogPane());
                entryFromIdPopOver.setTitle(Localization.lang("Import by ID"));
                entryFromIdPopOver.setArrowLocation(PopOver.ArrowLocation.TOP_CENTER);
                entryFromIdPopOver.setContentNode(entryFromId.getDialogPane());
                entryFromIdPopOver.show(newEntryFromIdButton);
                entryFromId.setEntryFromIdPopOver(entryFromIdPopOver);
            } else if (entryFromIdPopOver.isShowing()) {
                entryFromIdPopOver.hide();
            } else {
                entryFromIdPopOver.setContentNode(entryFromId.getDialogPane());
                entryFromIdPopOver.show(newEntryFromIdButton);
                entryFromId.setEntryFromIdPopOver(entryFromIdPopOver);
            }
        });
        newEntryFromIdButton.setTooltip(new Tooltip(Localization.lang("Import by ID")));

        return newEntryFromIdButton;
    }

    Group createTaskIndicator() {
        ProgressIndicator indicator = new ProgressIndicator();
        indicator.getStyleClass().add("progress-indicatorToolbar");
        indicator.progressProperty().bind(stateManager.getTasksProgress());

        Tooltip someTasksRunning = new Tooltip(Localization.lang("Background Tasks are running"));
        Tooltip noTasksRunning = new Tooltip(Localization.lang("Background Tasks are done"));
        indicator.setTooltip(noTasksRunning);
        stateManager.getAnyTaskRunning().addListener((observable, oldValue, newValue) -> {
            if (newValue) {
                indicator.setTooltip(someTasksRunning);
            } else {
                indicator.setTooltip(noTasksRunning);
            }
        });

        // The label of the indicator cannot be removed with styling. Therefore,
        // hide it and clip it to a square of (width x width) each time width is updated.
        indicator.widthProperty().addListener((observable, oldValue, newValue) -> {
            // The indeterminate spinner is wider than the determinate spinner.
            // We must make sure they are the same width for the clipping to result in a square of the same size always.
            if (!indicator.isIndeterminate()) {
                indicator.setPrefWidth(newValue.doubleValue());
            }
            if (newValue.doubleValue() > 0) {
                Rectangle clip = new Rectangle(newValue.doubleValue(), newValue.doubleValue());
                indicator.setClip(clip);
            }
        });

        indicator.setOnMouseClicked(event -> {
            if ((progressViewPopOver != null) && (progressViewPopOver.isShowing())) {
                progressViewPopOver.hide();
                taskProgressSubscription.unsubscribe();
            }

            TaskProgressView<Task<?>> taskProgressView = new TaskProgressView<>();
<<<<<<< HEAD
            taskProgressSubscription = EasyBind.bindContent(taskProgressView.getTasks(), stateManager.getRunningBackgroundTasks());
            taskProgressView.setRetainTasks(false);
            taskProgressView.setGraphicFactory(BackgroundTask::getIcon);
=======
            EasyBind.bindContent(taskProgressView.getTasks(), stateManager.getBackgroundTasks());
            taskProgressView.setRetainTasks(false);
            taskProgressView.setGraphicFactory(task -> ThemeManager.getDownloadIconTitleMap.getOrDefault(task.getTitle(), null));
>>>>>>> 31af5d82

            if (progressViewPopOver == null) {
                progressViewPopOver = new PopOver(taskProgressView);
                progressViewPopOver.setTitle(Localization.lang("Background Tasks"));
                progressViewPopOver.setArrowLocation(PopOver.ArrowLocation.RIGHT_TOP);
            }

            progressViewPopOver.setContentNode(taskProgressView);
            progressViewPopOver.show(indicator);
        });

        return new Group(indicator);
    }
}<|MERGE_RESOLUTION|>--- conflicted
+++ resolved
@@ -232,15 +232,9 @@
             }
 
             TaskProgressView<Task<?>> taskProgressView = new TaskProgressView<>();
-<<<<<<< HEAD
             taskProgressSubscription = EasyBind.bindContent(taskProgressView.getTasks(), stateManager.getRunningBackgroundTasks());
             taskProgressView.setRetainTasks(false);
-            taskProgressView.setGraphicFactory(BackgroundTask::getIcon);
-=======
-            EasyBind.bindContent(taskProgressView.getTasks(), stateManager.getBackgroundTasks());
-            taskProgressView.setRetainTasks(false);
             taskProgressView.setGraphicFactory(task -> ThemeManager.getDownloadIconTitleMap.getOrDefault(task.getTitle(), null));
->>>>>>> 31af5d82
 
             if (progressViewPopOver == null) {
                 progressViewPopOver = new PopOver(taskProgressView);
