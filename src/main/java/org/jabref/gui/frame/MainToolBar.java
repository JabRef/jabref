--- conflicted
+++ resolved
@@ -107,11 +107,7 @@
         getItems().addAll(
                 new HBox(
                         factory.createIconButton(StandardActions.NEW_LIBRARY, new NewDatabaseAction(frame, preferencesService)),
-<<<<<<< HEAD
-                        factory.createIconButton(StandardActions.OPEN_LIBRARY, new OpenDatabaseAction(frame, preferencesService, aiService, dialogService, stateManager, fileUpdateMonitor, entryTypesManager, undoManager, taskExecutor)),
-=======
-                        factory.createIconButton(StandardActions.OPEN_LIBRARY, new OpenDatabaseAction(frame, preferencesService, dialogService, stateManager, fileUpdateMonitor, entryTypesManager, undoManager, clipBoardManager, taskExecutor)),
->>>>>>> 1fb82bc7
+                        factory.createIconButton(StandardActions.OPEN_LIBRARY, new OpenDatabaseAction(frame, preferencesService, aiService, dialogService, stateManager, fileUpdateMonitor, entryTypesManager, undoManager, clipBoardManager, taskExecutor)),
                         factory.createIconButton(StandardActions.SAVE_LIBRARY, new SaveAction(SaveAction.SaveMethod.SAVE, frame::getCurrentLibraryTab, dialogService, preferencesService, stateManager))),
 
                 leftSpacer,
