package org.jabref.gui.frame;

import java.io.IOException;
import java.nio.file.Path;
import java.util.Collections;
import java.util.List;
import java.util.Objects;
import java.util.Optional;
import java.util.function.Supplier;

import javafx.application.Platform;
import javafx.beans.InvalidationListener;
import javafx.beans.binding.Bindings;
<<<<<<< HEAD
import javafx.beans.property.IntegerProperty;
import javafx.beans.property.ObjectProperty;
import javafx.beans.property.SimpleIntegerProperty;
import javafx.beans.property.SimpleObjectProperty;
import javafx.beans.value.ObservableValue;
=======
import javafx.beans.binding.StringBinding;
>>>>>>> 0a25666c
import javafx.collections.ListChangeListener;
import javafx.collections.ObservableList;
import javafx.collections.transformation.FilteredList;
import javafx.event.Event;
import javafx.geometry.Orientation;
import javafx.scene.control.ContextMenu;
import javafx.scene.control.SeparatorMenuItem;
import javafx.scene.control.SplitPane;
import javafx.scene.control.Tab;
import javafx.scene.control.TabPane;
import javafx.scene.input.KeyEvent;
import javafx.scene.layout.BorderPane;
import javafx.scene.layout.VBox;
import javafx.stage.Stage;

import org.jabref.gui.ClipBoardManager;
import org.jabref.gui.DialogService;
import org.jabref.gui.LibraryTab;
import org.jabref.gui.LibraryTabContainer;
import org.jabref.gui.StateManager;
import org.jabref.gui.actions.ActionFactory;
import org.jabref.gui.actions.ActionHelper;
import org.jabref.gui.actions.SimpleCommand;
import org.jabref.gui.actions.StandardActions;
import org.jabref.gui.desktop.os.NativeDesktop;
import org.jabref.gui.entryeditor.EntryEditor;
import org.jabref.gui.importer.NewEntryAction;
import org.jabref.gui.importer.actions.OpenDatabaseAction;
import org.jabref.gui.keyboard.KeyBinding;
import org.jabref.gui.libraryproperties.LibraryPropertiesAction;
import org.jabref.gui.preferences.GuiPreferences;
import org.jabref.gui.push.PushToApplicationCommand;
import org.jabref.gui.search.GlobalSearchBar;
import org.jabref.gui.search.SearchType;
import org.jabref.gui.sidepane.SidePane;
import org.jabref.gui.sidepane.SidePaneType;
import org.jabref.gui.undo.CountingUndoManager;
<<<<<<< HEAD
import org.jabref.gui.undo.RedoAction;
import org.jabref.gui.undo.UndoAction;
import org.jabref.gui.util.BindingsHelper;
=======
>>>>>>> 0a25666c
import org.jabref.logic.UiCommand;
import org.jabref.logic.ai.AiService;
import org.jabref.logic.journals.JournalAbbreviationRepository;
import org.jabref.logic.os.OS;
import org.jabref.logic.util.TaskExecutor;
import org.jabref.model.database.BibDatabaseContext;
import org.jabref.model.entry.BibEntryTypesManager;
import org.jabref.model.entry.types.StandardEntryType;
import org.jabref.model.util.FileUpdateMonitor;

import com.airhacks.afterburner.injection.Injector;
import com.tobiasdiez.easybind.EasyBind;
import com.tobiasdiez.easybind.EasyObservableList;
import com.tobiasdiez.easybind.Subscription;
import org.fxmisc.richtext.CodeArea;
import org.jspecify.annotations.NonNull;
import org.slf4j.Logger;
import org.slf4j.LoggerFactory;

import static org.jabref.gui.actions.ActionHelper.needsSavedLocalDatabase;

/**
 * Represents the inner frame of the JabRef window
 */
public class JabRefFrame extends BorderPane implements LibraryTabContainer, UiMessageHandler {
    /**
     * Defines the different modes that the tab can operate in
     */
    private enum PanelMode { MAIN_TABLE, MAIN_TABLE_AND_ENTRY_EDITOR }

    public static final String FRAME_TITLE = "JabRef";

    private static final Logger LOGGER = LoggerFactory.getLogger(JabRefFrame.class);

    private final GuiPreferences preferences;
    private final AiService aiService;
    private final GlobalSearchBar globalSearchBar;

    private final FileHistoryMenu fileHistory;

    @SuppressWarnings({"FieldCanBeLocal"}) private EasyObservableList<BibDatabaseContext> openDatabaseList;

    private final Stage mainStage;
    private final StateManager stateManager;
    private final CountingUndoManager undoManager;
    private final DialogService dialogService;
    private final FileUpdateMonitor fileUpdateMonitor;
    private final BibEntryTypesManager entryTypesManager;
    private final ClipBoardManager clipBoardManager;
    private final TaskExecutor taskExecutor;

    private final JabRefFrameViewModel viewModel;
    private final PushToApplicationCommand pushToApplicationCommand;
    private final SplitPane horizontalSplit = new SplitPane();
    private final SidePane sidePane;
    private final SplitPane verticalSplit = new SplitPane();
    private final TabPane tabbedPane = new TabPane();
    private final EntryEditor entryEditor;
    private final ObjectProperty<PanelMode> panelMode = new SimpleObjectProperty<>(PanelMode.MAIN_TABLE);

    // We need to keep a reference to the subscription, otherwise the binding gets garbage collected
    private Subscription horizontalDividerSubscription;
    private Subscription verticalDividerSubscription;

    public JabRefFrame(Stage mainStage,
                       DialogService dialogService,
                       FileUpdateMonitor fileUpdateMonitor,
                       GuiPreferences preferences,
                       AiService aiService,
                       StateManager stateManager,
                       CountingUndoManager undoManager,
                       BibEntryTypesManager entryTypesManager,
                       ClipBoardManager clipBoardManager,
                       TaskExecutor taskExecutor) {
        this.mainStage = mainStage;
        this.dialogService = dialogService;
        this.fileUpdateMonitor = fileUpdateMonitor;
        this.preferences = preferences;
        this.aiService = aiService;
        this.stateManager = stateManager;
        this.undoManager = undoManager;
        this.entryTypesManager = entryTypesManager;
        this.clipBoardManager = clipBoardManager;
        this.taskExecutor = taskExecutor;

        setId("frame");

        // Create components
        this.viewModel = new JabRefFrameViewModel(
                preferences,
                aiService,
                stateManager,
                dialogService,
                this,
                entryTypesManager,
                fileUpdateMonitor,
                undoManager,
                clipBoardManager,
                taskExecutor);
        Injector.setModelOrService(UiMessageHandler.class, viewModel);

        FrameDndHandler frameDndHandler = new FrameDndHandler(
                tabbedPane,
                mainStage::getScene,
                this::getOpenDatabaseAction,
                stateManager);

        this.globalSearchBar = new GlobalSearchBar(
                this,
                stateManager,
                this.preferences,
                undoManager,
                dialogService,
                SearchType.NORMAL_SEARCH);

        this.sidePane = new SidePane(
                this,
                this.preferences,
                Injector.instantiateModelOrService(JournalAbbreviationRepository.class),
                taskExecutor,
                dialogService,
                aiService,
                stateManager,
                fileUpdateMonitor,
                entryTypesManager,
                clipBoardManager,
                undoManager);

        this.entryEditor = new EntryEditor(this::getCurrentLibraryTab,
                // Actions are recreated here since this avoids passing more parameters and the amount of additional memory consumption is neglegtable.
                new UndoAction(this::getCurrentLibraryTab, undoManager, dialogService, stateManager),
                new RedoAction(this::getCurrentLibraryTab, undoManager, dialogService, stateManager));
        Injector.setModelOrService(EntryEditor.class, entryEditor);

        this.pushToApplicationCommand = new PushToApplicationCommand(
                stateManager,
                dialogService,
                this.preferences,
                taskExecutor);

        this.fileHistory = new FileHistoryMenu(
                this.preferences.getLastFilesOpenedPreferences().getFileHistory(),
                dialogService,
                getOpenDatabaseAction());
        this.setOnKeyTyped(key -> {
            if (this.fileHistory.isShowing()) {
                if (this.fileHistory.openFileByKey(key)) {
                    this.fileHistory.getParentMenu().hide();
                }
            }
        });

        initLayout();
        initKeyBindings();
        frameDndHandler.initDragAndDrop();
        initBindings();
    }

    private void initLayout() {
        MainToolBar mainToolBar = new MainToolBar(
                this,
                pushToApplicationCommand,
                globalSearchBar,
                dialogService,
                stateManager,
                preferences,
                aiService,
                fileUpdateMonitor,
                taskExecutor,
                entryTypesManager,
                clipBoardManager,
                undoManager);

        MainMenu mainMenu = new MainMenu(
                this,
                fileHistory,
                sidePane,
                pushToApplicationCommand,
                preferences,
                stateManager,
                fileUpdateMonitor,
                taskExecutor,
                dialogService,
                Injector.instantiateModelOrService(JournalAbbreviationRepository.class),
                entryTypesManager,
                undoManager,
                clipBoardManager,
                this::getOpenDatabaseAction,
                aiService,
                entryEditor);

        VBox head = new VBox(mainMenu, mainToolBar);
        head.setSpacing(0d);
        setTop(head);

        verticalSplit.getItems().addAll(tabbedPane);
        verticalSplit.setOrientation(Orientation.VERTICAL);
        updateEditorPane();

        horizontalSplit.getItems().addAll(verticalSplit);
        horizontalSplit.setOrientation(Orientation.HORIZONTAL);

        SplitPane.setResizableWithParent(sidePane, false);
        sidePane.widthProperty().addListener(_ -> updateSidePane());
        sidePane.getChildren().addListener((InvalidationListener) _ -> updateSidePane());
        updateSidePane();
        setCenter(horizontalSplit);
    }

    private void updateSidePane() {
        if (sidePane.getChildren().isEmpty()) {
            if (horizontalDividerSubscription != null) {
                horizontalDividerSubscription.unsubscribe();
            }
            horizontalSplit.getItems().remove(sidePane);
        } else {
            if (!horizontalSplit.getItems().contains(sidePane)) {
                horizontalSplit.getItems().addFirst(sidePane);
                updateHorizontalDividerPosition();
            }
        }
    }

    private void updateEditorPane() {
        if (panelMode.get() == PanelMode.MAIN_TABLE) {
            if (verticalDividerSubscription != null) {
                verticalDividerSubscription.unsubscribe();
            }
            verticalSplit.getItems().remove(entryEditor);
        } else {
            if (!verticalSplit.getItems().contains(entryEditor)) {
                verticalSplit.getItems().addLast(entryEditor);
                updateVerticalDividerPosition();
            }
        }
    }

    public void updateHorizontalDividerPosition() {
        if (mainStage.isShowing() && !sidePane.getChildren().isEmpty()) {
<<<<<<< HEAD
            horizontalSplit.setDividerPositions(preferences.getGuiPreferences().getSidePaneWidth() / horizontalSplit.getWidth());
            horizontalDividerSubscription = EasyBind.valueAt(horizontalSplit.getDividers(), 0)
                                                    .mapObservable(SplitPane.Divider::positionProperty)
                                                    .listenToValues((oldValue, newValue) -> preferences.getGuiPreferences().setSidePaneWidth(newValue.doubleValue()));
        }
    }

    public void updateVerticalDividerPosition() {
        if (mainStage.isShowing() && panelMode.get() == PanelMode.MAIN_TABLE_AND_ENTRY_EDITOR) {
            verticalSplit.setDividerPositions(preferences.getEntryEditorPreferences().getDividerPosition());
            // ToDo: Move DividerPosition to GuiPreferences
            verticalDividerSubscription = EasyBind.valueAt(verticalSplit.getDividers(), 0)
                                                  .mapObservable(SplitPane.Divider::positionProperty)
                                                  .listenToValues((oldValue, newValue) -> preferences.getEntryEditorPreferences().setDividerPosition(newValue.doubleValue()));
=======
            splitPane.setDividerPositions(preferences.getGuiPreferences().getSidePaneWidth() / splitPane.getWidth());
            dividerSubscription = EasyBind.listen(sidePane.widthProperty(), (_, _, newVal) -> preferences.getGuiPreferences().setSidePaneWidth(newVal.doubleValue()));
>>>>>>> 0a25666c
        }
    }

    private void initKeyBindings() {
        addEventFilter(KeyEvent.KEY_PRESSED, event -> {
            Optional<KeyBinding> keyBinding = preferences.getKeyBindingRepository().mapToKeyBinding(event);
            if (keyBinding.isPresent()) {
                switch (keyBinding.get()) {
                    case FOCUS_ENTRY_TABLE:
                        getCurrentLibraryTab().getMainTable().requestFocus();
                        event.consume();
                        break;
                    case FOCUS_GROUP_LIST:
                        sidePane.getSidePaneComponent(SidePaneType.GROUPS).requestFocus();
                        event.consume();
                    break;
                    case NEXT_LIBRARY:
                        tabbedPane.getSelectionModel().selectNext();
                        event.consume();
                        break;
                    case PREVIOUS_LIBRARY:
                        tabbedPane.getSelectionModel().selectPrevious();
                        event.consume();
                        break;
                    case SEARCH:
                        globalSearchBar.requestFocus();
                        break;
                    case OPEN_GLOBAL_SEARCH_DIALOG:
                        globalSearchBar.openGlobalSearchDialog();
                        break;
                    case NEW_ARTICLE:
                        new NewEntryAction(this::getCurrentLibraryTab, StandardEntryType.Article, dialogService, preferences, stateManager).execute();
                        break;
                    case NEW_BOOK:
                        new NewEntryAction(this::getCurrentLibraryTab, StandardEntryType.Book, dialogService, preferences, stateManager).execute();
                        break;
                    case NEW_INBOOK:
                        new NewEntryAction(this::getCurrentLibraryTab, StandardEntryType.InBook, dialogService, preferences, stateManager).execute();
                        break;
                    case NEW_MASTERSTHESIS:
                        new NewEntryAction(this::getCurrentLibraryTab, StandardEntryType.MastersThesis, dialogService, preferences, stateManager).execute();
                        break;
                    case NEW_PHDTHESIS:
                        new NewEntryAction(this::getCurrentLibraryTab, StandardEntryType.PhdThesis, dialogService, preferences, stateManager).execute();
                        break;
                    case NEW_PROCEEDINGS:
                        new NewEntryAction(this::getCurrentLibraryTab, StandardEntryType.Proceedings, dialogService, preferences, stateManager).execute();
                        break;
                    case NEW_TECHREPORT:
                        new NewEntryAction(this::getCurrentLibraryTab, StandardEntryType.TechReport, dialogService, preferences, stateManager).execute();
                        break;
                    case NEW_UNPUBLISHED:
                        new NewEntryAction(this::getCurrentLibraryTab, StandardEntryType.Unpublished, dialogService, preferences, stateManager).execute();
                        break;
                    case NEW_INPROCEEDINGS:
                        new NewEntryAction(this::getCurrentLibraryTab, StandardEntryType.InProceedings, dialogService, preferences, stateManager).execute();
                        break;
                    case PASTE:
                        if (OS.OS_X) { // Workaround for a jdk issue that executes paste twice when using cmd+v in a TextField
                            // Extra workaround for CodeArea, which does not inherit from TextInputControl
                            if (!(stateManager.getFocusOwner().isPresent() && (stateManager.getFocusOwner().get() instanceof CodeArea))) {
                                event.consume();
                                break;
                            }
                            break;
                        }
                        break;
                    default:
                }
            }
        });
    }

    private void initBindings() {
        // Bind global state
        FilteredList<Tab> filteredTabs = new FilteredList<>(tabbedPane.getTabs());
        filteredTabs.setPredicate(LibraryTab.class::isInstance);

        // This variable cannot be inlined, since otherwise the list created by EasyBind is being garbage collected
        openDatabaseList = EasyBind.map(filteredTabs, tab -> ((LibraryTab) tab).getBibDatabaseContext());
        EasyBind.bindContent(stateManager.getOpenDatabases(), openDatabaseList);

        // the binding for stateManager.activeDatabaseProperty() is at org.jabref.gui.LibraryTab.onDatabaseLoadingSucceed

        // Subscribe to the search
        EasyBind.subscribe(stateManager.activeSearchQuery(SearchType.NORMAL_SEARCH), query -> {
            if (getCurrentLibraryTab() != null) {
                getCurrentLibraryTab().searchQueryProperty().set(query);
            }
        });

        // Wait for the scene to be created, otherwise focusOwnerProperty is not provided
        Platform.runLater(() -> stateManager.focusOwnerProperty().bind(
                EasyBind.map(mainStage.getScene().focusOwnerProperty(), Optional::ofNullable)));

        EasyBind.subscribe(tabbedPane.getSelectionModel().selectedItemProperty(), selectedTab -> {
            if (selectedTab instanceof LibraryTab libraryTab) {
                stateManager.setActiveDatabase(libraryTab.getBibDatabaseContext());
                stateManager.activeTabProperty().set(Optional.of(libraryTab));
                stateManager.setSelectedEntries(libraryTab.getSelectedEntries());

                // Update active search query when switching between databases
                if (preferences.getSearchPreferences().shouldKeepSearchString()) {
                    libraryTab.searchQueryProperty().set(stateManager.activeSearchQuery(SearchType.NORMAL_SEARCH).get());
                } else {
                    stateManager.activeSearchQuery(SearchType.NORMAL_SEARCH).set(libraryTab.searchQueryProperty().get());
                }
                stateManager.searchResultSize(SearchType.NORMAL_SEARCH).bind(libraryTab.resultSizeProperty());
                globalSearchBar.setAutoCompleter(libraryTab.getAutoCompleter());

                libraryTab.getMainTable().requestFocus();

                // Set window title dynamically
                mainStage.titleProperty().bind(Bindings.createStringBinding(
                        () -> libraryTab.textProperty().getValue() + " – " + FRAME_TITLE, // not a minus, but codepoint 2013
                        libraryTab.textProperty()));
            } else {
                // All databases are closed or an unknown tab is selected
                stateManager.setActiveDatabase(null);
                stateManager.activeTabProperty().set(Optional.empty());
                stateManager.setSelectedEntries(Collections.emptyList());
                mainStage.titleProperty().unbind();
                mainStage.setTitle(FRAME_TITLE);
            }
        });

        BindingsHelper.bindBidirectional((ObservableValue<Boolean>) stateManager.getEditorShowing(), panelMode,
                mode -> stateManager.getEditorShowing().setValue(mode == PanelMode.MAIN_TABLE_AND_ENTRY_EDITOR),
                showing -> panelMode.setValue(showing ? PanelMode.MAIN_TABLE_AND_ENTRY_EDITOR : PanelMode.MAIN_TABLE));
        EasyBind.subscribe(panelMode, mode -> {
            updateEditorPane();
            if (mode == PanelMode.MAIN_TABLE_AND_ENTRY_EDITOR) {
                entryEditor.requestFocus();
            }
<<<<<<< HEAD
=======
            stateManager.searchResultSize(SearchType.NORMAL_SEARCH).bind(libraryTab.resultSizeProperty());

            // Update search AutoCompleter with information for the correct database:
            globalSearchBar.setAutoCompleter(libraryTab.getAutoCompleter());

            libraryTab.getMainTable().requestFocus();

            // Set window title - copy tab title
            StringBinding windowTitle = Bindings.createStringBinding(
                    () -> libraryTab.textProperty().getValue() + " – " + FRAME_TITLE, // not a minus, but codepoint 2013
                    libraryTab.textProperty());
            mainStage.titleProperty().bind(windowTitle);
>>>>>>> 0a25666c
        });

        // Hide tab bar
        stateManager.getOpenDatabases().addListener((ListChangeListener<BibDatabaseContext>) _ -> updateTabBarVisible());
        EasyBind.subscribe(preferences.getWorkspacePreferences().hideTabBarProperty(), _ -> updateTabBarVisible());
    }

    private void updateTabBarVisible() {
        if (preferences.getWorkspacePreferences().shouldHideTabBar() && stateManager.getOpenDatabases().size() <= 1) {
            if (!tabbedPane.getStyleClass().contains("hide-tab-bar")) {
                tabbedPane.getStyleClass().add("hide-tab-bar");
            }
        } else {
            tabbedPane.getStyleClass().remove("hide-tab-bar");
        }
    }

    /* ************************************************************************
     *
     * Public API
     *
     **************************************************************************/

    /**
     * Returns a list of all LibraryTabs in this frame.
     */
    public @NonNull ObservableList<LibraryTab> getLibraryTabs() {
        return EasyBind.map(tabbedPane.getTabs().filtered(LibraryTab.class::isInstance), LibraryTab.class::cast);
    }

    /**
     * Returns the currently viewed LibraryTab.
     */
    public LibraryTab getCurrentLibraryTab() {
        if (tabbedPane.getSelectionModel().getSelectedItem() == null) {
            return null;
        }
        return (LibraryTab) tabbedPane.getSelectionModel().getSelectedItem();
    }

    public void showLibraryTab(@NonNull LibraryTab libraryTab) {
        tabbedPane.getSelectionModel().select(libraryTab);
    }

    /**
     * Opens a new tab with existing data.
     * Asynchronous loading is done at {@link LibraryTab#createLibraryTab}.
     * Similar method: {@link OpenDatabaseAction#openTheFile(Path)}
     */
    public void addTab(@NonNull BibDatabaseContext databaseContext, boolean raisePanel) {
        Objects.requireNonNull(databaseContext);
        LibraryTab libraryTab = LibraryTab.createLibraryTab(
                databaseContext,
                this,
                dialogService,
                aiService,
                preferences,
                stateManager,
                fileUpdateMonitor,
                entryTypesManager,
                undoManager,
                clipBoardManager,
                taskExecutor);
        addTab(libraryTab, raisePanel);
    }

    public void addTab(@NonNull LibraryTab libraryTab, boolean raisePanel) {
        tabbedPane.getTabs().add(libraryTab);
        if (raisePanel) {
            tabbedPane.getSelectionModel().select(libraryTab);
            tabbedPane.requestFocus();
        }

        libraryTab.setContextMenu(createTabContextMenuFor(libraryTab));
    }

    private ContextMenu createTabContextMenuFor(LibraryTab tab) {
        ContextMenu contextMenu = new ContextMenu();
        ActionFactory factory = new ActionFactory();

        contextMenu.getItems().addAll(
                factory.createMenuItem(StandardActions.LIBRARY_PROPERTIES, new LibraryPropertiesAction(tab::getBibDatabaseContext, stateManager)),
                factory.createMenuItem(StandardActions.OPEN_DATABASE_FOLDER, new OpenDatabaseFolder(dialogService, stateManager, preferences, tab::getBibDatabaseContext)),
                factory.createMenuItem(StandardActions.OPEN_CONSOLE, new OpenConsoleAction(tab::getBibDatabaseContext, stateManager, preferences, dialogService)),
                new SeparatorMenuItem(),
                factory.createMenuItem(StandardActions.CLOSE_LIBRARY, new CloseDatabaseAction(this, tab, stateManager)),
                factory.createMenuItem(StandardActions.CLOSE_OTHER_LIBRARIES, new CloseOthersDatabaseAction(tab)),
                factory.createMenuItem(StandardActions.CLOSE_ALL_LIBRARIES, new CloseAllDatabaseAction()));

        return contextMenu;
    }

    public boolean close() {
        return viewModel.close();
    }

    public boolean closeTab(LibraryTab tab) {
        return closeTabs(List.of(tab));
    }

    public boolean closeTabs(@NonNull List<LibraryTab> tabs) {
        // Only accept library tabs that are shown in the tab container
        List<LibraryTab> toClose = tabs.stream()
                .distinct()
                .filter(getLibraryTabs()::contains)
                .toList();

        if (toClose.isEmpty()) {
            // Nothing to do
            return true;
        }

        // Ask before closing any tab, if any tab has changes
        for (LibraryTab libraryTab : toClose) {
            if (!libraryTab.requestClose()) {
                return false;
            }
        }

        // Close after checking for changes and saving all databases
        for (LibraryTab libraryTab : toClose) {
            tabbedPane.getTabs().remove(libraryTab);
            // Trigger org.jabref.gui.LibraryTab.onClosed
            Event.fireEvent(libraryTab, new Event(this, libraryTab, Tab.CLOSED_EVENT));
        }
        return true;
    }

    private OpenDatabaseAction getOpenDatabaseAction() {
        return new OpenDatabaseAction(
                this,
                preferences,
                aiService,
                dialogService,
                stateManager,
                fileUpdateMonitor,
                entryTypesManager,
                undoManager,
                clipBoardManager,
                taskExecutor);
    }

    /**
     * Refreshes the ui after preferences changes
     */
    public void refresh() {
        // Disabled, because Bindings implement automatic update. Left here as commented out code to guide if something does not work after updating the preferences.
        // getLibraryTabs().forEach(LibraryTab::setupMainPanel);
        getLibraryTabs().forEach(tab -> tab.getMainTable().getTableModel().resetFieldFormatter());
    }

    public void openLastEditedDatabases() {
        List<Path> lastFiles = preferences.getLastFilesOpenedPreferences().getLastFilesOpened();
        if (lastFiles.isEmpty()) {
            return;
        }

        getOpenDatabaseAction().openFiles(lastFiles);
    }

    public Stage getMainStage() {
        return mainStage;
    }

    @Override
    public void handleUiCommands(List<UiCommand> uiCommands) {
        viewModel.handleUiCommands(uiCommands);
    }

    /**
     * The action concerned with closing the window.
     */
    static protected class CloseAction extends SimpleCommand {

        private final JabRefFrame frame;

        public CloseAction(JabRefFrame frame) {
            this.frame = frame;
        }

        @Override
        public void execute() {
            if (frame.viewModel.close()) {
                frame.mainStage.close();
            }
        }
    }

    static protected class CloseDatabaseAction extends SimpleCommand {

        private final LibraryTabContainer tabContainer;
        private final LibraryTab libraryTab;

        public CloseDatabaseAction(LibraryTabContainer tabContainer, LibraryTab libraryTab, StateManager stateManager) {
            this.tabContainer = tabContainer;
            this.libraryTab = libraryTab;
            this.executable.bind(ActionHelper.needsDatabase(stateManager));
        }

        /**
         * Using this constructor will result in executing the command on the currently open library tab
         */
        public CloseDatabaseAction(LibraryTabContainer tabContainer, StateManager stateManager) {
            this(tabContainer, null, stateManager);
        }

        @Override
        public void execute() {
            Platform.runLater(() -> {
                if (libraryTab == null) {
                    if (tabContainer.getCurrentLibraryTab() == null) {
                        LOGGER.error("No library tab to close");
                        return;
                    }
                    tabContainer.closeTab(tabContainer.getCurrentLibraryTab());
                } else {
                    tabContainer.closeTab(libraryTab);
                }
            });
        }
    }

    private class CloseOthersDatabaseAction extends SimpleCommand {

        private final LibraryTab libraryTab;

        public CloseOthersDatabaseAction(LibraryTab libraryTab) {
            this.libraryTab = libraryTab;
            this.executable.bind(ActionHelper.needsMultipleDatabases(tabbedPane));
        }

        @Override
        public void execute() {
            LibraryTab toKeepLibraryTab = Optional.of(libraryTab).get();
            for (Tab tab : tabbedPane.getTabs()) {
                LibraryTab libraryTab = (LibraryTab) tab;
                if (libraryTab != toKeepLibraryTab) {
                    Platform.runLater(() -> closeTab(libraryTab));
                }
            }
        }
    }

    private class CloseAllDatabaseAction extends SimpleCommand {

        @Override
        public void execute() {
            for (Tab tab : tabbedPane.getTabs()) {
                Platform.runLater(() -> closeTab((LibraryTab) tab));
            }
        }
    }

    public static class OpenDatabaseFolder extends SimpleCommand {

        private final Supplier<BibDatabaseContext> databaseContext;
        private final DialogService dialogService;
        private final GuiPreferences preferences;

        public OpenDatabaseFolder(DialogService dialogService, StateManager stateManager, GuiPreferences preferences, Supplier<BibDatabaseContext> databaseContext) {
            this.dialogService = dialogService;
            this.preferences = preferences;
            this.databaseContext = databaseContext;
            this.executable.bind(needsSavedLocalDatabase(stateManager));
        }

        @Override
        public void execute() {
            Optional.of(databaseContext.get()).flatMap(BibDatabaseContext::getDatabasePath).ifPresent(path -> {
                try {
                    NativeDesktop.openFolderAndSelectFile(path, preferences.getExternalApplicationsPreferences(), dialogService);
                } catch (IOException e) {
                    LOGGER.info("Could not open folder", e);
                }
            });
        }
    }
}<|MERGE_RESOLUTION|>--- conflicted
+++ resolved
@@ -11,15 +11,9 @@
 import javafx.application.Platform;
 import javafx.beans.InvalidationListener;
 import javafx.beans.binding.Bindings;
-<<<<<<< HEAD
-import javafx.beans.property.IntegerProperty;
 import javafx.beans.property.ObjectProperty;
-import javafx.beans.property.SimpleIntegerProperty;
 import javafx.beans.property.SimpleObjectProperty;
 import javafx.beans.value.ObservableValue;
-=======
-import javafx.beans.binding.StringBinding;
->>>>>>> 0a25666c
 import javafx.collections.ListChangeListener;
 import javafx.collections.ObservableList;
 import javafx.collections.transformation.FilteredList;
@@ -57,12 +51,9 @@
 import org.jabref.gui.sidepane.SidePane;
 import org.jabref.gui.sidepane.SidePaneType;
 import org.jabref.gui.undo.CountingUndoManager;
-<<<<<<< HEAD
 import org.jabref.gui.undo.RedoAction;
 import org.jabref.gui.undo.UndoAction;
 import org.jabref.gui.util.BindingsHelper;
-=======
->>>>>>> 0a25666c
 import org.jabref.logic.UiCommand;
 import org.jabref.logic.ai.AiService;
 import org.jabref.logic.journals.JournalAbbreviationRepository;
@@ -302,11 +293,10 @@
 
     public void updateHorizontalDividerPosition() {
         if (mainStage.isShowing() && !sidePane.getChildren().isEmpty()) {
-<<<<<<< HEAD
             horizontalSplit.setDividerPositions(preferences.getGuiPreferences().getSidePaneWidth() / horizontalSplit.getWidth());
             horizontalDividerSubscription = EasyBind.valueAt(horizontalSplit.getDividers(), 0)
                                                     .mapObservable(SplitPane.Divider::positionProperty)
-                                                    .listenToValues((oldValue, newValue) -> preferences.getGuiPreferences().setSidePaneWidth(newValue.doubleValue()));
+                                                    .listenToValues((_, newValue) -> preferences.getGuiPreferences().setSidePaneWidth(newValue.doubleValue()));
         }
     }
 
@@ -317,10 +307,6 @@
             verticalDividerSubscription = EasyBind.valueAt(verticalSplit.getDividers(), 0)
                                                   .mapObservable(SplitPane.Divider::positionProperty)
                                                   .listenToValues((oldValue, newValue) -> preferences.getEntryEditorPreferences().setDividerPosition(newValue.doubleValue()));
-=======
-            splitPane.setDividerPositions(preferences.getGuiPreferences().getSidePaneWidth() / splitPane.getWidth());
-            dividerSubscription = EasyBind.listen(sidePane.widthProperty(), (_, _, newVal) -> preferences.getGuiPreferences().setSidePaneWidth(newVal.doubleValue()));
->>>>>>> 0a25666c
         }
     }
 
@@ -455,21 +441,6 @@
             if (mode == PanelMode.MAIN_TABLE_AND_ENTRY_EDITOR) {
                 entryEditor.requestFocus();
             }
-<<<<<<< HEAD
-=======
-            stateManager.searchResultSize(SearchType.NORMAL_SEARCH).bind(libraryTab.resultSizeProperty());
-
-            // Update search AutoCompleter with information for the correct database:
-            globalSearchBar.setAutoCompleter(libraryTab.getAutoCompleter());
-
-            libraryTab.getMainTable().requestFocus();
-
-            // Set window title - copy tab title
-            StringBinding windowTitle = Bindings.createStringBinding(
-                    () -> libraryTab.textProperty().getValue() + " – " + FRAME_TITLE, // not a minus, but codepoint 2013
-                    libraryTab.textProperty());
-            mainStage.titleProperty().bind(windowTitle);
->>>>>>> 0a25666c
         });
 
         // Hide tab bar
