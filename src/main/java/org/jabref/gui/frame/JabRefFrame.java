package org.jabref.gui.frame;

import java.io.IOException;
import java.nio.file.Path;
import java.util.Collections;
import java.util.List;
import java.util.Objects;
import java.util.Optional;
import java.util.function.Supplier;

import javafx.application.Platform;
import javafx.beans.InvalidationListener;
import javafx.beans.binding.Bindings;
import javafx.beans.property.ObjectProperty;
import javafx.beans.property.SimpleObjectProperty;
import javafx.beans.value.ObservableValue;
import javafx.collections.ListChangeListener;
import javafx.collections.ObservableList;
import javafx.collections.transformation.FilteredList;
import javafx.event.Event;
import javafx.geometry.Orientation;
import javafx.scene.control.ContextMenu;
import javafx.scene.control.SeparatorMenuItem;
import javafx.scene.control.SplitPane;
import javafx.scene.control.Tab;
import javafx.scene.control.TabPane;
import javafx.scene.input.KeyEvent;
import javafx.scene.layout.BorderPane;
import javafx.scene.layout.VBox;
import javafx.stage.Stage;

import org.jabref.gui.ClipBoardManager;
import org.jabref.gui.DialogService;
import org.jabref.gui.LibraryTab;
import org.jabref.gui.LibraryTabContainer;
import org.jabref.gui.StateManager;
import org.jabref.gui.WelcomeTab;
import org.jabref.gui.actions.ActionFactory;
import org.jabref.gui.actions.ActionHelper;
import org.jabref.gui.actions.SimpleCommand;
import org.jabref.gui.actions.StandardActions;
import org.jabref.gui.desktop.os.NativeDesktop;
import org.jabref.gui.entryeditor.EntryEditor;
import org.jabref.gui.importer.NewEntryAction;
import org.jabref.gui.importer.actions.OpenDatabaseAction;
import org.jabref.gui.keyboard.KeyBinding;
import org.jabref.gui.libraryproperties.LibraryPropertiesAction;
import org.jabref.gui.preferences.GuiPreferences;
import org.jabref.gui.push.PushToApplicationCommand;
import org.jabref.gui.search.GlobalSearchBar;
import org.jabref.gui.search.SearchType;
import org.jabref.gui.sidepane.SidePane;
import org.jabref.gui.sidepane.SidePaneType;
import org.jabref.gui.undo.CountingUndoManager;
import org.jabref.gui.undo.RedoAction;
import org.jabref.gui.undo.UndoAction;
import org.jabref.gui.util.BindingsHelper;
import org.jabref.gui.util.DirectoryMonitor;
import org.jabref.logic.UiCommand;
import org.jabref.logic.ai.AiService;
import org.jabref.logic.journals.JournalAbbreviationRepository;
import org.jabref.logic.util.BuildInfo;
import org.jabref.logic.util.TaskExecutor;
import org.jabref.model.database.BibDatabaseContext;
import org.jabref.model.entry.BibEntryTypesManager;
import org.jabref.model.entry.types.StandardEntryType;
import org.jabref.model.util.FileUpdateMonitor;

import com.airhacks.afterburner.injection.Injector;
import com.tobiasdiez.easybind.EasyBind;
import com.tobiasdiez.easybind.EasyObservableList;
import com.tobiasdiez.easybind.Subscription;
import org.jspecify.annotations.NonNull;
import org.slf4j.Logger;
import org.slf4j.LoggerFactory;

import static org.jabref.gui.actions.ActionHelper.needsSavedLocalDatabase;

/**
 * Represents the inner frame of the JabRef window
 */
public class JabRefFrame extends BorderPane implements LibraryTabContainer, UiMessageHandler {
    /**
     * Defines the different modes that the tab can operate in
     */
    private enum PanelMode { MAIN_TABLE, MAIN_TABLE_AND_ENTRY_EDITOR }

    public static final String FRAME_TITLE = "JabRef";

    private static final Logger LOGGER = LoggerFactory.getLogger(JabRefFrame.class);

    private final GuiPreferences preferences;
    private final AiService aiService;
    private final GlobalSearchBar globalSearchBar;

    private final FileHistoryMenu fileHistory;

    @SuppressWarnings({"FieldCanBeLocal"}) private EasyObservableList<BibDatabaseContext> openDatabaseList;

    private final Stage mainStage;
    private final StateManager stateManager;
    private final CountingUndoManager undoManager;
    private final DialogService dialogService;
    private final FileUpdateMonitor fileUpdateMonitor;
    private final BibEntryTypesManager entryTypesManager;
    private final ClipBoardManager clipBoardManager;
    private final TaskExecutor taskExecutor;

    private final JabRefFrameViewModel viewModel;
    private final PushToApplicationCommand pushToApplicationCommand;
    private final SplitPane horizontalSplit = new SplitPane();
    private final SidePane sidePane;
    private final SplitPane verticalSplit = new SplitPane();
    private final TabPane tabbedPane = new TabPane();
    private final EntryEditor entryEditor;
    private final ObjectProperty<PanelMode> panelMode = new SimpleObjectProperty<>(PanelMode.MAIN_TABLE);

    // We need to keep a reference to the subscription, otherwise the binding gets garbage collected
    private Subscription horizontalDividerSubscription;
    private Subscription verticalDividerSubscription;

    public JabRefFrame(Stage mainStage,
                       DialogService dialogService,
                       FileUpdateMonitor fileUpdateMonitor,
                       GuiPreferences preferences,
                       AiService aiService,
                       StateManager stateManager,
                       CountingUndoManager undoManager,
                       BibEntryTypesManager entryTypesManager,
                       ClipBoardManager clipBoardManager,
                       TaskExecutor taskExecutor) {
        this.mainStage = mainStage;
        this.dialogService = dialogService;
        this.fileUpdateMonitor = fileUpdateMonitor;
        this.preferences = preferences;
        this.aiService = aiService;
        this.stateManager = stateManager;
        this.undoManager = undoManager;
        this.entryTypesManager = entryTypesManager;
        this.clipBoardManager = clipBoardManager;
        this.taskExecutor = taskExecutor;

        setId("frame");

        // Create components
        this.viewModel = new JabRefFrameViewModel(
                preferences,
                aiService,
                stateManager,
                dialogService,
                this,
                entryTypesManager,
                fileUpdateMonitor,
                undoManager,
                clipBoardManager,
                taskExecutor);
        Injector.setModelOrService(UiMessageHandler.class, viewModel);

        FrameDndHandler frameDndHandler = new FrameDndHandler(
                tabbedPane,
                mainStage::getScene,
                this::getOpenDatabaseAction,
                stateManager);

        this.globalSearchBar = new GlobalSearchBar(
                this,
                stateManager,
                this.preferences,
                undoManager,
                dialogService,
                SearchType.NORMAL_SEARCH);

        this.sidePane = new SidePane(
                this,
                this.preferences,
                Injector.instantiateModelOrService(JournalAbbreviationRepository.class),
                taskExecutor,
                dialogService,
                aiService,
                stateManager,
                fileUpdateMonitor,
                entryTypesManager,
                clipBoardManager,
                undoManager);

        this.entryEditor = new EntryEditor(this::getCurrentLibraryTab,
                // Actions are recreated here since this avoids passing more parameters and the amount of additional memory consumption is neglegtable.
                new UndoAction(this::getCurrentLibraryTab, undoManager, dialogService, stateManager),
                new RedoAction(this::getCurrentLibraryTab, undoManager, dialogService, stateManager));
        Injector.setModelOrService(EntryEditor.class, entryEditor);

        this.pushToApplicationCommand = new PushToApplicationCommand(
                stateManager,
                dialogService,
                this.preferences,
                taskExecutor);

        this.fileHistory = new FileHistoryMenu(
                this.preferences.getLastFilesOpenedPreferences().getFileHistory(),
                dialogService,
                getOpenDatabaseAction());

        fileHistory.disableProperty().bind(Bindings.isEmpty(fileHistory.getItems()));

        this.setOnKeyTyped(key -> {
            if (this.fileHistory.isShowing()) {
                if (this.fileHistory.openFileByKey(key)) {
                    this.fileHistory.getParentMenu().hide();
                }
            }
        });

        initLayout();
        initKeyBindings();
        frameDndHandler.initDragAndDrop();
        initBindings();
    }

    private void initLayout() {
        MainToolBar mainToolBar = new MainToolBar(
                this,
                pushToApplicationCommand,
                globalSearchBar,
                dialogService,
                stateManager,
                preferences,
                aiService,
                fileUpdateMonitor,
                Injector.instantiateModelOrService(DirectoryMonitor.class),
                taskExecutor,
                entryTypesManager,
                clipBoardManager,
                undoManager);

        MainMenu mainMenu = new MainMenu(
                this,
                fileHistory,
                sidePane,
                pushToApplicationCommand,
                preferences,
                stateManager,
                fileUpdateMonitor,
                taskExecutor,
                dialogService,
                Injector.instantiateModelOrService(JournalAbbreviationRepository.class),
                entryTypesManager,
                undoManager,
                clipBoardManager,
                this::getOpenDatabaseAction,
                aiService,
                entryEditor);

        VBox head = new VBox(mainMenu, mainToolBar);
        head.setSpacing(0d);
        setTop(head);

<<<<<<< HEAD
        verticalSplit.getItems().addAll(tabbedPane);
        verticalSplit.setOrientation(Orientation.VERTICAL);
        updateEditorPane();

        horizontalSplit.getItems().addAll(verticalSplit);
        horizontalSplit.setOrientation(Orientation.HORIZONTAL);

=======
        splitPane.getItems().add(tabbedPane);
>>>>>>> 636e6ffd
        SplitPane.setResizableWithParent(sidePane, false);
        sidePane.widthProperty().addListener(_ -> updateSidePane());
        sidePane.getChildren().addListener((InvalidationListener) _ -> updateSidePane());
        updateSidePane();
        setCenter(horizontalSplit);
    }

    private void updateSidePane() {
        if (sidePane.getChildren().isEmpty()) {
            if (horizontalDividerSubscription != null) {
                horizontalDividerSubscription.unsubscribe();
            }
            horizontalSplit.getItems().remove(sidePane);
        } else {
            if (!horizontalSplit.getItems().contains(sidePane)) {
                horizontalSplit.getItems().addFirst(sidePane);
                updateHorizontalDividerPosition();
            }
        }
    }

    private void updateEditorPane() {
        if (panelMode.get() == PanelMode.MAIN_TABLE) {
            if (verticalDividerSubscription != null) {
                verticalDividerSubscription.unsubscribe();
            }
            verticalSplit.getItems().remove(entryEditor);
        } else {
            if (!verticalSplit.getItems().contains(entryEditor)) {
                verticalSplit.getItems().addLast(entryEditor);
                updateVerticalDividerPosition();
            }
        }
    }

    public void updateHorizontalDividerPosition() {
        if (mainStage.isShowing() && !sidePane.getChildren().isEmpty()) {
            horizontalSplit.setDividerPositions(preferences.getGuiPreferences().getSidePaneWidth() / horizontalSplit.getWidth());
            horizontalDividerSubscription = EasyBind.valueAt(horizontalSplit.getDividers(), 0)
                                                    .mapObservable(SplitPane.Divider::positionProperty)
                                                    .listenToValues((_, newValue) -> preferences.getGuiPreferences().setSidePaneWidth(newValue.doubleValue()));
        }
    }

    public void updateVerticalDividerPosition() {
        if (mainStage.isShowing() && panelMode.get() == PanelMode.MAIN_TABLE_AND_ENTRY_EDITOR) {
            verticalSplit.setDividerPositions(preferences.getEntryEditorPreferences().getDividerPosition());
            // ToDo: Move DividerPosition to GuiPreferences
            verticalDividerSubscription = EasyBind.valueAt(verticalSplit.getDividers(), 0)
                                                  .mapObservable(SplitPane.Divider::positionProperty)
                                                  .listenToValues((oldValue, newValue) -> preferences.getEntryEditorPreferences().setDividerPosition(newValue.doubleValue()));
        }
    }

    private void initKeyBindings() {
        addEventFilter(KeyEvent.KEY_PRESSED, event -> {
            Optional<KeyBinding> keyBinding = preferences.getKeyBindingRepository().mapToKeyBinding(event);
            if (keyBinding.isPresent()) {
                switch (keyBinding.get()) {
                    case FOCUS_ENTRY_TABLE:
                        getCurrentLibraryTab().getMainTable().requestFocus();
                        event.consume();
                        break;
                    case FOCUS_GROUP_LIST:
                        sidePane.getSidePaneComponent(SidePaneType.GROUPS).requestFocus();
                        event.consume();
                        break;
                    case NEXT_LIBRARY:
                        tabbedPane.getSelectionModel().selectNext();
                        event.consume();
                        break;
                    case PREVIOUS_LIBRARY:
                        tabbedPane.getSelectionModel().selectPrevious();
                        event.consume();
                        break;
                    case SEARCH:
                        globalSearchBar.requestFocus();
                        break;
                    case OPEN_GLOBAL_SEARCH_DIALOG:
                        globalSearchBar.openGlobalSearchDialog();
                        break;
                    case NEW_ARTICLE:
                        new NewEntryAction(this::getCurrentLibraryTab, StandardEntryType.Article, dialogService, preferences, stateManager).execute();
                        break;
                    case NEW_BOOK:
                        new NewEntryAction(this::getCurrentLibraryTab, StandardEntryType.Book, dialogService, preferences, stateManager).execute();
                        break;
                    case NEW_INBOOK:
                        new NewEntryAction(this::getCurrentLibraryTab, StandardEntryType.InBook, dialogService, preferences, stateManager).execute();
                        break;
                    case NEW_MASTERSTHESIS:
                        new NewEntryAction(this::getCurrentLibraryTab, StandardEntryType.MastersThesis, dialogService, preferences, stateManager).execute();
                        break;
                    case NEW_PHDTHESIS:
                        new NewEntryAction(this::getCurrentLibraryTab, StandardEntryType.PhdThesis, dialogService, preferences, stateManager).execute();
                        break;
                    case NEW_PROCEEDINGS:
                        new NewEntryAction(this::getCurrentLibraryTab, StandardEntryType.Proceedings, dialogService, preferences, stateManager).execute();
                        break;
                    case NEW_TECHREPORT:
                        new NewEntryAction(this::getCurrentLibraryTab, StandardEntryType.TechReport, dialogService, preferences, stateManager).execute();
                        break;
                    case NEW_UNPUBLISHED:
                        new NewEntryAction(this::getCurrentLibraryTab, StandardEntryType.Unpublished, dialogService, preferences, stateManager).execute();
                        break;
                    case NEW_INPROCEEDINGS:
                        new NewEntryAction(this::getCurrentLibraryTab, StandardEntryType.InProceedings, dialogService, preferences, stateManager).execute();
                        break;
                    default:
                }
            }
        });
    }

    private void initBindings() {
        // Bind global state
        FilteredList<Tab> filteredTabs = new FilteredList<>(tabbedPane.getTabs());
        filteredTabs.setPredicate(LibraryTab.class::isInstance);

        // This variable cannot be inlined, since otherwise the list created by EasyBind is being garbage collected
        openDatabaseList = EasyBind.map(filteredTabs, tab -> ((LibraryTab) tab).getBibDatabaseContext());
        EasyBind.bindContent(stateManager.getOpenDatabases(), openDatabaseList);

        // the binding for stateManager.activeDatabaseProperty() is at org.jabref.gui.LibraryTab.onDatabaseLoadingSucceed

        // Subscribe to the search
        EasyBind.subscribe(stateManager.activeSearchQuery(SearchType.NORMAL_SEARCH), query -> {
            if (getCurrentLibraryTab() != null) {
                getCurrentLibraryTab().searchQueryProperty().set(query);
            }
        });

        // Wait for the scene to be created, otherwise focusOwnerProperty is not provided
        Platform.runLater(() -> stateManager.focusOwnerProperty().bind(
                EasyBind.map(mainStage.getScene().focusOwnerProperty(), Optional::ofNullable)));

        EasyBind.subscribe(tabbedPane.getSelectionModel().selectedItemProperty(), selectedTab -> {
            if (selectedTab instanceof LibraryTab libraryTab) {
                stateManager.setActiveDatabase(libraryTab.getBibDatabaseContext());
                stateManager.activeTabProperty().set(Optional.of(libraryTab));
<<<<<<< HEAD
                stateManager.setSelectedEntries(libraryTab.getSelectedEntries());

                // Update active search query when switching between databases
                if (preferences.getSearchPreferences().shouldKeepSearchString()) {
                    libraryTab.searchQueryProperty().set(stateManager.activeSearchQuery(SearchType.NORMAL_SEARCH).get());
                } else {
                    stateManager.activeSearchQuery(SearchType.NORMAL_SEARCH).set(libraryTab.searchQueryProperty().get());
                }
                stateManager.searchResultSize(SearchType.NORMAL_SEARCH).bind(libraryTab.resultSizeProperty());
                globalSearchBar.setAutoCompleter(libraryTab.getAutoCompleter());

                libraryTab.getMainTable().requestFocus();

                // Set window title dynamically
                mainStage.titleProperty().bind(Bindings.createStringBinding(
                        () -> libraryTab.textProperty().getValue() + " – " + FRAME_TITLE, // not a minus, but codepoint 2013
                        libraryTab.textProperty()));
            } else {
                // All databases are closed or an unknown tab is selected
=======
            } else if (selectedTab == null || selectedTab instanceof WelcomeTab) {
                if (stateManager.getActiveDatabase().isPresent()) {
                    String activeUID = stateManager.getActiveDatabase().get().getUid();

                    // Check if the previously active database was closed
                    boolean wasClosed = tabbedPane.getTabs().stream()
                                                  .filter(tab -> tab instanceof LibraryTab)
                                                  .noneMatch(ltab -> ((LibraryTab) ltab).getBibDatabaseContext().getUid().equals(activeUID));

                    // Select the next tab, instead of the Home page
                    if (wasClosed) {
                        tabbedPane.getSelectionModel().selectNext();
                        return;
                    }
                }

                // All databases are closed or {@link WelcomeTab} is open
>>>>>>> 636e6ffd
                stateManager.setActiveDatabase(null);
                stateManager.activeTabProperty().set(Optional.empty());
                stateManager.setSelectedEntries(Collections.emptyList());
                mainStage.titleProperty().unbind();
                mainStage.setTitle(FRAME_TITLE);
            }
        });

        BindingsHelper.bindBidirectional((ObservableValue<Boolean>) stateManager.getEditorShowing(), panelMode,
                mode -> stateManager.getEditorShowing().setValue(mode == PanelMode.MAIN_TABLE_AND_ENTRY_EDITOR),
                showing -> panelMode.setValue(showing ? PanelMode.MAIN_TABLE_AND_ENTRY_EDITOR : PanelMode.MAIN_TABLE));
        EasyBind.subscribe(panelMode, mode -> {
            updateEditorPane();
            if (mode == PanelMode.MAIN_TABLE_AND_ENTRY_EDITOR) {
                entryEditor.requestFocus();
            }
<<<<<<< HEAD
=======
            stateManager.searchResultSize(SearchType.NORMAL_SEARCH).bind(libraryTab.resultSizeProperty());

            // Update search AutoCompleter with information for the correct database:
            globalSearchBar.setAutoCompleter(libraryTab.getAutoCompleter());

            // [impl->req~maintable.focus~1]
            Platform.runLater(() -> libraryTab.getMainTable().requestFocus());

            // Set window title - copy tab title
            StringBinding windowTitle = Bindings.createStringBinding(
                    () -> libraryTab.textProperty().getValue() + " – " + FRAME_TITLE, // not a minus, but codepoint 2013
                    libraryTab.textProperty());
            mainStage.titleProperty().bind(windowTitle);
>>>>>>> 636e6ffd
        });

        // Hide tab bar
        stateManager.getOpenDatabases().addListener((ListChangeListener<BibDatabaseContext>) _ -> updateTabBarVisible());
        EasyBind.subscribe(preferences.getWorkspacePreferences().hideTabBarProperty(), _ -> updateTabBarVisible());
    }

    private void updateTabBarVisible() {
        if (preferences.getWorkspacePreferences().shouldHideTabBar() && stateManager.getOpenDatabases().size() <= 1) {
            if (!tabbedPane.getStyleClass().contains("hide-tab-bar")) {
                tabbedPane.getStyleClass().add("hide-tab-bar");
            }
        } else {
            tabbedPane.getStyleClass().remove("hide-tab-bar");
        }
    }

    /* ************************************************************************
     *
     * Public API
     *
     **************************************************************************/

    /**
     * Returns a list of all LibraryTabs in this frame.
     */
    public @NonNull ObservableList<LibraryTab> getLibraryTabs() {
        return EasyBind.map(tabbedPane.getTabs().filtered(LibraryTab.class::isInstance), LibraryTab.class::cast);
    }

    /**
     * Returns the currently viewed LibraryTab.
     */
    public LibraryTab getCurrentLibraryTab() {
        if (tabbedPane.getSelectionModel().getSelectedItem() == null
                || !(tabbedPane.getSelectionModel().getSelectedItem() instanceof LibraryTab)) {
            return null;
        }
        return (LibraryTab) tabbedPane.getSelectionModel().getSelectedItem();
    }

    public void showLibraryTab(@NonNull LibraryTab libraryTab) {
        tabbedPane.getSelectionModel().select(libraryTab);
    }

    public void showWelcomeTab() {
        // The loop iterates through all tabs in tabbedPane to check if a WelcomeTab already exists. If yes, it is selected.
        for (Tab tab : tabbedPane.getTabs()) {
            if (!(tab instanceof LibraryTab)) {
                tabbedPane.getSelectionModel().select(tab);
                return;
            }
        }
        // WelcomeTab not found

        WelcomeTab welcomeTab = new WelcomeTab(
                this,
                preferences,
                aiService,
                dialogService,
                stateManager,
                fileUpdateMonitor,
                entryTypesManager,
                undoManager,
                clipBoardManager,
                taskExecutor,
                fileHistory,
                Injector.instantiateModelOrService(BuildInfo.class)
        );
        tabbedPane.getTabs().add(welcomeTab);
        tabbedPane.getSelectionModel().select(welcomeTab);
    }

    /**
     * Opens a new tab with existing data.
     * Asynchronous loading is done at {@link LibraryTab#createLibraryTab}.
     * Similar method: {@link OpenDatabaseAction#openTheFile(Path)}
     */
    public void addTab(@NonNull BibDatabaseContext databaseContext, boolean raisePanel) {
        Objects.requireNonNull(databaseContext);
        LibraryTab libraryTab = LibraryTab.createLibraryTab(
                databaseContext,
                this,
                dialogService,
                aiService,
                preferences,
                stateManager,
                fileUpdateMonitor,
                Injector.instantiateModelOrService(DirectoryMonitor.class),
                entryTypesManager,
                undoManager,
                clipBoardManager,
                taskExecutor);
        addTab(libraryTab, raisePanel);
    }

    public void addTab(@NonNull LibraryTab libraryTab, boolean raisePanel) {
        tabbedPane.getTabs().add(libraryTab);
        if (raisePanel) {
            tabbedPane.getSelectionModel().select(libraryTab);
            tabbedPane.requestFocus();
            libraryTab.getMainTable().requestFocus();
        }

        libraryTab.setContextMenu(createTabContextMenuFor(libraryTab));
    }

    private ContextMenu createTabContextMenuFor(LibraryTab tab) {
        ContextMenu contextMenu = new ContextMenu();
        ActionFactory factory = new ActionFactory();

        contextMenu.getItems().addAll(
                factory.createMenuItem(StandardActions.LIBRARY_PROPERTIES, new LibraryPropertiesAction(tab::getBibDatabaseContext, stateManager)),
                factory.createMenuItem(StandardActions.OPEN_DATABASE_FOLDER, new OpenDatabaseFolder(dialogService, stateManager, preferences, tab::getBibDatabaseContext)),
                factory.createMenuItem(StandardActions.OPEN_CONSOLE, new OpenConsoleAction(tab::getBibDatabaseContext, stateManager, preferences, dialogService)),
                new SeparatorMenuItem(),
                factory.createMenuItem(StandardActions.CLOSE_LIBRARY, new CloseDatabaseAction(this, tab, stateManager)),
                factory.createMenuItem(StandardActions.CLOSE_OTHER_LIBRARIES, new CloseOthersDatabaseAction(tab)),
                factory.createMenuItem(StandardActions.CLOSE_ALL_LIBRARIES, new CloseAllDatabaseAction()));

        return contextMenu;
    }

    public boolean close() {
        return viewModel.close();
    }

    public boolean closeTab(LibraryTab tab) {
        return closeTabs(List.of(tab));
    }

    public boolean closeTabs(@NonNull List<LibraryTab> tabs) {
        // Only accept library tabs that are shown in the tab container
        List<LibraryTab> toClose = tabs.stream()
                                       .distinct()
                                       .filter(getLibraryTabs()::contains)
                                       .toList();

        if (toClose.isEmpty()) {
            // Nothing to do
            return true;
        }

        // Ask before closing any tab, if any tab has changes
        for (LibraryTab libraryTab : toClose) {
            if (!libraryTab.requestClose()) {
                return false;
            }
        }

        // Close after checking for changes and saving all databases
        for (LibraryTab libraryTab : toClose) {
            tabbedPane.getTabs().remove(libraryTab);
            // Trigger org.jabref.gui.LibraryTab.onClosed
            Event.fireEvent(libraryTab, new Event(this, libraryTab, Tab.CLOSED_EVENT));
        }
        return true;
    }

    private OpenDatabaseAction getOpenDatabaseAction() {
        return new OpenDatabaseAction(
                this,
                preferences,
                aiService,
                dialogService,
                stateManager,
                fileUpdateMonitor,
                Injector.instantiateModelOrService(DirectoryMonitor.class),
                entryTypesManager,
                undoManager,
                clipBoardManager,
                taskExecutor);
    }

    /**
     * Refreshes the ui after preferences changes
     */
    public void refresh() {
        // Disabled, because Bindings implement automatic update. Left here as commented out code to guide if something does not work after updating the preferences.
        // getLibraryTabs().forEach(LibraryTab::setupMainPanel);
        getLibraryTabs().forEach(tab -> tab.getMainTable().getTableModel().resetFieldFormatter());
    }

    public void openLastEditedDatabases() {
        List<Path> lastFiles = preferences.getLastFilesOpenedPreferences().getLastFilesOpened();
        if (lastFiles.isEmpty()) {
            return;
        }

        getOpenDatabaseAction().openFiles(lastFiles);
    }

    public Stage getMainStage() {
        return mainStage;
    }

    @Override
    public void handleUiCommands(List<UiCommand> uiCommands) {
        viewModel.handleUiCommands(uiCommands);
    }

    /**
     * The action concerned with closing the window.
     */
    static protected class CloseAction extends SimpleCommand {

        private final JabRefFrame frame;

        public CloseAction(JabRefFrame frame) {
            this.frame = frame;
        }

        @Override
        public void execute() {
            if (frame.viewModel.close()) {
                frame.mainStage.close();
            }
        }
    }

    static protected class CloseDatabaseAction extends SimpleCommand {

        private final LibraryTabContainer tabContainer;
        private final LibraryTab libraryTab;

        public CloseDatabaseAction(LibraryTabContainer tabContainer, LibraryTab libraryTab, StateManager stateManager) {
            this.tabContainer = tabContainer;
            this.libraryTab = libraryTab;
            this.executable.bind(ActionHelper.needsDatabase(stateManager));
        }

        /**
         * Using this constructor will result in executing the command on the currently open library tab
         */
        public CloseDatabaseAction(LibraryTabContainer tabContainer, StateManager stateManager) {
            this(tabContainer, null, stateManager);
        }

        @Override
        public void execute() {
            Platform.runLater(() -> {
                if (libraryTab == null) {
                    if (tabContainer.getCurrentLibraryTab() == null) {
                        LOGGER.error("No library tab to close");
                        return;
                    }
                    tabContainer.closeTab(tabContainer.getCurrentLibraryTab());
                } else {
                    tabContainer.closeTab(libraryTab);
                }
            });
        }
    }

    private class CloseOthersDatabaseAction extends SimpleCommand {

        private final LibraryTab libraryTab;

        public CloseOthersDatabaseAction(LibraryTab libraryTab) {
            this.libraryTab = libraryTab;
            this.executable.bind(ActionHelper.needsMultipleDatabases(tabbedPane));
        }

        @Override
        public void execute() {
            LibraryTab toKeepLibraryTab = Optional.of(libraryTab).get();
            for (Tab tab : tabbedPane.getTabs()) {
                LibraryTab libraryTab = (LibraryTab) tab;
                if (libraryTab != toKeepLibraryTab) {
                    Platform.runLater(() -> closeTab(libraryTab));
                }
            }
        }
    }

    private class CloseAllDatabaseAction extends SimpleCommand {

        @Override
        public void execute() {
            for (Tab tab : tabbedPane.getTabs()) {
                Platform.runLater(() -> closeTab((LibraryTab) tab));
            }
        }
    }

    public static class OpenDatabaseFolder extends SimpleCommand {

        private final Supplier<BibDatabaseContext> databaseContext;
        private final DialogService dialogService;
        private final GuiPreferences preferences;

        public OpenDatabaseFolder(DialogService dialogService, StateManager stateManager, GuiPreferences preferences, Supplier<BibDatabaseContext> databaseContext) {
            this.dialogService = dialogService;
            this.preferences = preferences;
            this.databaseContext = databaseContext;
            this.executable.bind(needsSavedLocalDatabase(stateManager));
        }

        @Override
        public void execute() {
            Optional.of(databaseContext.get()).flatMap(BibDatabaseContext::getDatabasePath).ifPresent(path -> {
                try {
                    NativeDesktop.openFolderAndSelectFile(path, preferences.getExternalApplicationsPreferences(), dialogService);
                } catch (IOException e) {
                    LOGGER.info("Could not open folder", e);
                }
            });
        }
    }
}<|MERGE_RESOLUTION|>--- conflicted
+++ resolved
@@ -254,7 +254,6 @@
         head.setSpacing(0d);
         setTop(head);
 
-<<<<<<< HEAD
         verticalSplit.getItems().addAll(tabbedPane);
         verticalSplit.setOrientation(Orientation.VERTICAL);
         updateEditorPane();
@@ -262,9 +261,6 @@
         horizontalSplit.getItems().addAll(verticalSplit);
         horizontalSplit.setOrientation(Orientation.HORIZONTAL);
 
-=======
-        splitPane.getItems().add(tabbedPane);
->>>>>>> 636e6ffd
         SplitPane.setResizableWithParent(sidePane, false);
         sidePane.widthProperty().addListener(_ -> updateSidePane());
         sidePane.getChildren().addListener((InvalidationListener) _ -> updateSidePane());
@@ -405,7 +401,6 @@
             if (selectedTab instanceof LibraryTab libraryTab) {
                 stateManager.setActiveDatabase(libraryTab.getBibDatabaseContext());
                 stateManager.activeTabProperty().set(Optional.of(libraryTab));
-<<<<<<< HEAD
                 stateManager.setSelectedEntries(libraryTab.getSelectedEntries());
 
                 // Update active search query when switching between databases
@@ -417,33 +412,27 @@
                 stateManager.searchResultSize(SearchType.NORMAL_SEARCH).bind(libraryTab.resultSizeProperty());
                 globalSearchBar.setAutoCompleter(libraryTab.getAutoCompleter());
 
-                libraryTab.getMainTable().requestFocus();
+                // [impl->req~maintable.focus~1]
+                Platform.runLater(() -> libraryTab.getMainTable().requestFocus());
 
                 // Set window title dynamically
                 mainStage.titleProperty().bind(Bindings.createStringBinding(
                         () -> libraryTab.textProperty().getValue() + " – " + FRAME_TITLE, // not a minus, but codepoint 2013
                         libraryTab.textProperty()));
             } else {
-                // All databases are closed or an unknown tab is selected
-=======
-            } else if (selectedTab == null || selectedTab instanceof WelcomeTab) {
+                // Check if the previously active database was closed
                 if (stateManager.getActiveDatabase().isPresent()) {
                     String activeUID = stateManager.getActiveDatabase().get().getUid();
-
-                    // Check if the previously active database was closed
                     boolean wasClosed = tabbedPane.getTabs().stream()
                                                   .filter(tab -> tab instanceof LibraryTab)
                                                   .noneMatch(ltab -> ((LibraryTab) ltab).getBibDatabaseContext().getUid().equals(activeUID));
-
-                    // Select the next tab, instead of the Home page
                     if (wasClosed) {
                         tabbedPane.getSelectionModel().selectNext();
                         return;
                     }
                 }
 
-                // All databases are closed or {@link WelcomeTab} is open
->>>>>>> 636e6ffd
+                // All databases are closed or an unknown tab is selected
                 stateManager.setActiveDatabase(null);
                 stateManager.activeTabProperty().set(Optional.empty());
                 stateManager.setSelectedEntries(Collections.emptyList());
@@ -460,22 +449,6 @@
             if (mode == PanelMode.MAIN_TABLE_AND_ENTRY_EDITOR) {
                 entryEditor.requestFocus();
             }
-<<<<<<< HEAD
-=======
-            stateManager.searchResultSize(SearchType.NORMAL_SEARCH).bind(libraryTab.resultSizeProperty());
-
-            // Update search AutoCompleter with information for the correct database:
-            globalSearchBar.setAutoCompleter(libraryTab.getAutoCompleter());
-
-            // [impl->req~maintable.focus~1]
-            Platform.runLater(() -> libraryTab.getMainTable().requestFocus());
-
-            // Set window title - copy tab title
-            StringBinding windowTitle = Bindings.createStringBinding(
-                    () -> libraryTab.textProperty().getValue() + " – " + FRAME_TITLE, // not a minus, but codepoint 2013
-                    libraryTab.textProperty());
-            mainStage.titleProperty().bind(windowTitle);
->>>>>>> 636e6ffd
         });
 
         // Hide tab bar
@@ -538,6 +511,7 @@
                 dialogService,
                 stateManager,
                 fileUpdateMonitor,
+                Injector.instantiateModelOrService(DirectoryMonitor.class),
                 entryTypesManager,
                 undoManager,
                 clipBoardManager,
