package org.jabref.gui.frame;

import java.io.IOException;
import java.nio.file.Path;
import java.util.Collections;
import java.util.List;
import java.util.Objects;
import java.util.Optional;
import java.util.function.Supplier;

import javafx.application.Platform;
import javafx.beans.InvalidationListener;
import javafx.beans.binding.Bindings;
import javafx.beans.binding.StringBinding;
import javafx.collections.ListChangeListener;
import javafx.collections.transformation.FilteredList;
import javafx.event.Event;
import javafx.scene.control.ContextMenu;
import javafx.scene.control.MenuItem;
import javafx.scene.control.SeparatorMenuItem;
import javafx.scene.control.SplitPane;
import javafx.scene.control.Tab;
import javafx.scene.control.TabPane;
import javafx.scene.input.KeyEvent;
import javafx.scene.layout.BorderPane;
import javafx.scene.layout.VBox;
import javafx.stage.Stage;

import org.jabref.gui.ClipBoardManager;
import org.jabref.gui.DialogService;
import org.jabref.gui.LibraryTab;
import org.jabref.gui.LibraryTabContainer;
import org.jabref.gui.StateManager;
import org.jabref.gui.WelcomeTab;
import org.jabref.gui.actions.ActionFactory;
import org.jabref.gui.actions.ActionHelper;
import org.jabref.gui.actions.SimpleCommand;
import org.jabref.gui.actions.StandardActions;
import org.jabref.gui.desktop.os.NativeDesktop;
import org.jabref.gui.importer.NewEntryAction;
import org.jabref.gui.importer.actions.OpenDatabaseAction;
import org.jabref.gui.keyboard.KeyBinding;
import org.jabref.gui.libraryproperties.LibraryPropertiesAction;
import org.jabref.gui.preferences.GuiPreferences;
import org.jabref.gui.push.PushToApplicationCommand;
import org.jabref.gui.search.GlobalSearchBar;
import org.jabref.gui.search.SearchType;
import org.jabref.gui.sidepane.SidePane;
import org.jabref.gui.sidepane.SidePaneType;
import org.jabref.gui.undo.CountingUndoManager;
import org.jabref.logic.UiCommand;
import org.jabref.logic.ai.AiService;
import org.jabref.logic.journals.JournalAbbreviationRepository;
import org.jabref.logic.os.OS;
import org.jabref.logic.util.TaskExecutor;
import org.jabref.model.database.BibDatabaseContext;
import org.jabref.model.entry.BibEntryTypesManager;
import org.jabref.model.entry.types.StandardEntryType;
import org.jabref.model.util.FileUpdateMonitor;

import com.airhacks.afterburner.injection.Injector;
import com.tobiasdiez.easybind.EasyBind;
import com.tobiasdiez.easybind.EasyObservableList;
import com.tobiasdiez.easybind.Subscription;
import org.fxmisc.richtext.CodeArea;
import org.jspecify.annotations.NonNull;
import org.slf4j.Logger;
import org.slf4j.LoggerFactory;

import static org.jabref.gui.actions.ActionHelper.needsSavedLocalDatabase;

/**
 * Represents the inner frame of the JabRef window
 */
public class JabRefFrame extends BorderPane implements LibraryTabContainer, UiMessageHandler {

    public static final String FRAME_TITLE = "JabRef";

    private static final Logger LOGGER = LoggerFactory.getLogger(JabRefFrame.class);

    private final SplitPane splitPane = new SplitPane();
    private final GuiPreferences preferences;
    private final AiService aiService;
    private final GlobalSearchBar globalSearchBar;

    private final FileHistoryMenu fileHistory;

    @SuppressWarnings({"FieldCanBeLocal"}) private EasyObservableList<BibDatabaseContext> openDatabaseList;

    private final Stage mainStage;
    private final StateManager stateManager;
    private final CountingUndoManager undoManager;
    private final DialogService dialogService;
    private final FileUpdateMonitor fileUpdateMonitor;
    private final BibEntryTypesManager entryTypesManager;
    private final ClipBoardManager clipBoardManager;
    private final TaskExecutor taskExecutor;

    private final JabRefFrameViewModel viewModel;
    private final PushToApplicationCommand pushToApplicationCommand;
    private final SidePane sidePane;
    private final TabPane tabbedPane = new TabPane();

    private Subscription dividerSubscription;

    public JabRefFrame(Stage mainStage,
                       DialogService dialogService,
                       FileUpdateMonitor fileUpdateMonitor,
                       GuiPreferences preferences,
                       AiService aiService,
                       StateManager stateManager,
                       CountingUndoManager undoManager,
                       BibEntryTypesManager entryTypesManager,
                       ClipBoardManager clipBoardManager,
                       TaskExecutor taskExecutor) {
        this.mainStage = mainStage;
        this.dialogService = dialogService;
        this.fileUpdateMonitor = fileUpdateMonitor;
        this.preferences = preferences;
        this.aiService = aiService;
        this.stateManager = stateManager;
        this.undoManager = undoManager;
        this.entryTypesManager = entryTypesManager;
        this.clipBoardManager = clipBoardManager;
        this.taskExecutor = taskExecutor;

        this.fileHistory = new FileHistoryMenu(
                this.preferences.getLastFilesOpenedPreferences().getFileHistory(),
                dialogService,
                getOpenDatabaseAction());

        this.fileHistory.getItems().addListener((ListChangeListener<MenuItem>) change -> {
            boolean hasRecentFiles = !fileHistory.getItems().isEmpty();
            fileHistory.setDisable(!hasRecentFiles);
        });

        setId("frame");

        // Create components
        this.viewModel = new JabRefFrameViewModel(
                preferences,
                aiService,
                stateManager,
                dialogService,
                this,
                entryTypesManager,
                fileUpdateMonitor,
                undoManager,
                clipBoardManager,
                taskExecutor);
        Injector.setModelOrService(UiMessageHandler.class, viewModel);

        FrameDndHandler frameDndHandler = new FrameDndHandler(
                tabbedPane,
                mainStage::getScene,
                this::getOpenDatabaseAction,
                stateManager);

        this.globalSearchBar = new GlobalSearchBar(
                this,
                stateManager,
                this.preferences,
                undoManager,
                dialogService,
                SearchType.NORMAL_SEARCH);

        this.sidePane = new SidePane(
                this,
                this.preferences,
                Injector.instantiateModelOrService(JournalAbbreviationRepository.class),
                taskExecutor,
                dialogService,
                aiService,
                stateManager,
                fileUpdateMonitor,
                entryTypesManager,
                clipBoardManager,
                undoManager);

        this.pushToApplicationCommand = new PushToApplicationCommand(
                stateManager,
                dialogService,
                this.preferences,
                taskExecutor);

        this.setOnKeyTyped(key -> {
            if (this.fileHistory.isShowing()) {
                if (this.fileHistory.openFileByKey(key)) {
                    this.fileHistory.getParentMenu().hide();
                }
            }
        });

        initLayout();
        initKeyBindings();
        frameDndHandler.initDragAndDrop();
        initBindings();
<<<<<<< HEAD
        initTabBarManager();
        bindDatabaseChanges();
        updateContent();
=======
>>>>>>> 19df622d
    }

    private void initLayout() {
        MainToolBar mainToolBar = new MainToolBar(
                this,
                pushToApplicationCommand,
                globalSearchBar,
                dialogService,
                stateManager,
                preferences,
                aiService,
                fileUpdateMonitor,
                taskExecutor,
                entryTypesManager,
                clipBoardManager,
                undoManager);

        MainMenu mainMenu = new MainMenu(
                this,
                fileHistory,
                sidePane,
                pushToApplicationCommand,
                preferences,
                stateManager,
                fileUpdateMonitor,
                taskExecutor,
                dialogService,
                Injector.instantiateModelOrService(JournalAbbreviationRepository.class),
                entryTypesManager,
                undoManager,
                clipBoardManager,
                this::getOpenDatabaseAction,
                aiService);

        VBox head = new VBox(mainMenu, mainToolBar);
        head.setSpacing(0d);
        setTop(head);

        WelcomeTab welcomeTab = new WelcomeTab(
                this,
                preferences,
                aiService,
                dialogService,
                stateManager,
                fileUpdateMonitor,
                entryTypesManager,
                undoManager,
                clipBoardManager,
                taskExecutor,
                fileHistory
        );
        tabbedPane.getTabs().add(welcomeTab);
        splitPane.getItems().add(tabbedPane);
        setCenter(splitPane);
        SplitPane.setResizableWithParent(sidePane, false);
        sidePane.widthProperty().addListener(_ -> updateSidePane());
        sidePane.getChildren().addListener((InvalidationListener) _ -> updateSidePane());
        updateSidePane();
        updateContent();
    }

    private void updateContent() {
        boolean hasRecentFiles = !fileHistory.getItems().isEmpty();
        fileHistory.setDisable(!hasRecentFiles);
    }

    private void bindDatabaseChanges() {
        stateManager.getOpenDatabases().addListener((InvalidationListener) obs -> Platform.runLater(this::updateContent));
    }

    private void updateSidePane() {
        if (sidePane.getChildren().isEmpty()) {
            if (dividerSubscription != null) {
                dividerSubscription.unsubscribe();
            }
            splitPane.getItems().remove(sidePane);
        } else {
            if (!splitPane.getItems().contains(sidePane)) {
                splitPane.getItems().addFirst(sidePane);
                updateDividerPosition();
            }
        }
    }

    public void updateDividerPosition() {
        if (mainStage.isShowing() && !sidePane.getChildren().isEmpty()) {
            splitPane.setDividerPositions(preferences.getGuiPreferences().getSidePaneWidth() / splitPane.getWidth());
            dividerSubscription = EasyBind.listen(sidePane.widthProperty(), (_, _, newVal) -> preferences.getGuiPreferences().setSidePaneWidth(newVal.doubleValue()));
        }
    }

    private void initKeyBindings() {
        addEventFilter(KeyEvent.KEY_PRESSED, event -> {
            Optional<KeyBinding> keyBinding = preferences.getKeyBindingRepository().mapToKeyBinding(event);
            if (keyBinding.isPresent()) {
                switch (keyBinding.get()) {
                    case FOCUS_ENTRY_TABLE:
                        getCurrentLibraryTab().getMainTable().requestFocus();
                        event.consume();
                        break;
                    case FOCUS_GROUP_LIST:
                        sidePane.getSidePaneComponent(SidePaneType.GROUPS).requestFocus();
                        event.consume();
                    break;
                    case NEXT_LIBRARY:
                        tabbedPane.getSelectionModel().selectNext();
                        event.consume();
                        break;
                    case PREVIOUS_LIBRARY:
                        tabbedPane.getSelectionModel().selectPrevious();
                        event.consume();
                        break;
                    case SEARCH:
                        globalSearchBar.requestFocus();
                        break;
                    case OPEN_GLOBAL_SEARCH_DIALOG:
                        globalSearchBar.openGlobalSearchDialog();
                        break;
                    case NEW_ARTICLE:
                        new NewEntryAction(this::getCurrentLibraryTab, StandardEntryType.Article, dialogService, preferences, stateManager).execute();
                        break;
                    case NEW_BOOK:
                        new NewEntryAction(this::getCurrentLibraryTab, StandardEntryType.Book, dialogService, preferences, stateManager).execute();
                        break;
                    case NEW_INBOOK:
                        new NewEntryAction(this::getCurrentLibraryTab, StandardEntryType.InBook, dialogService, preferences, stateManager).execute();
                        break;
                    case NEW_MASTERSTHESIS:
                        new NewEntryAction(this::getCurrentLibraryTab, StandardEntryType.MastersThesis, dialogService, preferences, stateManager).execute();
                        break;
                    case NEW_PHDTHESIS:
                        new NewEntryAction(this::getCurrentLibraryTab, StandardEntryType.PhdThesis, dialogService, preferences, stateManager).execute();
                        break;
                    case NEW_PROCEEDINGS:
                        new NewEntryAction(this::getCurrentLibraryTab, StandardEntryType.Proceedings, dialogService, preferences, stateManager).execute();
                        break;
                    case NEW_TECHREPORT:
                        new NewEntryAction(this::getCurrentLibraryTab, StandardEntryType.TechReport, dialogService, preferences, stateManager).execute();
                        break;
                    case NEW_UNPUBLISHED:
                        new NewEntryAction(this::getCurrentLibraryTab, StandardEntryType.Unpublished, dialogService, preferences, stateManager).execute();
                        break;
                    case NEW_INPROCEEDINGS:
                        new NewEntryAction(this::getCurrentLibraryTab, StandardEntryType.InProceedings, dialogService, preferences, stateManager).execute();
                        break;
                    case PASTE:
                        if (OS.OS_X) { // Workaround for a jdk issue that executes paste twice when using cmd+v in a TextField
                            // Extra workaround for CodeArea, which does not inherit from TextInputControl
                            if (!(stateManager.getFocusOwner().isPresent() && (stateManager.getFocusOwner().get() instanceof CodeArea))) {
                                event.consume();
                                break;
                            }
                            break;
                        }
                        break;
                    default:
                }
            }
        });
    }

    private void initBindings() {
        // Bind global state
        FilteredList<Tab> filteredTabs = new FilteredList<>(tabbedPane.getTabs());
        filteredTabs.setPredicate(LibraryTab.class::isInstance);

        // This variable cannot be inlined, since otherwise the list created by EasyBind is being garbage collected
        openDatabaseList = EasyBind.map(filteredTabs, tab -> ((LibraryTab) tab).getBibDatabaseContext());
        EasyBind.bindContent(stateManager.getOpenDatabases(), openDatabaseList);

        // the binding for stateManager.activeDatabaseProperty() is at org.jabref.gui.LibraryTab.onDatabaseLoadingSucceed

        // Subscribe to the search
        EasyBind.subscribe(stateManager.activeSearchQuery(SearchType.NORMAL_SEARCH), query -> {
            if (getCurrentLibraryTab() != null) {
                getCurrentLibraryTab().searchQueryProperty().set(query);
            }
        });

        // Wait for the scene to be created, otherwise focusOwnerProperty is not provided
        Platform.runLater(() -> stateManager.focusOwnerProperty().bind(
                EasyBind.map(mainStage.getScene().focusOwnerProperty(), Optional::ofNullable)));

        EasyBind.subscribe(tabbedPane.getSelectionModel().selectedItemProperty(), selectedTab -> {
            if (selectedTab instanceof LibraryTab libraryTab) {
                stateManager.setActiveDatabase(libraryTab.getBibDatabaseContext());
                stateManager.activeTabProperty().set(Optional.of(libraryTab));
            } else if (selectedTab == null) {
                // All databases are closed
                stateManager.setActiveDatabase(null);
                stateManager.activeTabProperty().set(Optional.empty());
            }
        });

        /*
         * The following state listener makes sure focus is registered with the
         * correct database when the user switches tabs. Without this,
         * cut/paste/copy operations would sometimes occur in the wrong tab.
         */
        EasyBind.subscribe(tabbedPane.getSelectionModel().selectedItemProperty(), tab -> {
            if (!(tab instanceof LibraryTab libraryTab)) {
                stateManager.setSelectedEntries(Collections.emptyList());
                mainStage.titleProperty().unbind();
                mainStage.setTitle(FRAME_TITLE);
                return;
            }

            // Poor-mans binding to global state
            stateManager.setSelectedEntries(libraryTab.getSelectedEntries());

            // Update active search query when switching between databases
            if (preferences.getSearchPreferences().shouldKeepSearchString()) {
                libraryTab.searchQueryProperty().set(stateManager.activeSearchQuery(SearchType.NORMAL_SEARCH).get());
            } else {
                stateManager.activeSearchQuery(SearchType.NORMAL_SEARCH).set(libraryTab.searchQueryProperty().get());
            }
            stateManager.searchResultSize(SearchType.NORMAL_SEARCH).bind(libraryTab.resultSizeProperty());

            // Update search AutoCompleter with information for the correct database:
            globalSearchBar.setAutoCompleter(libraryTab.getAutoCompleter());

            libraryTab.getMainTable().requestFocus();

            // Set window title - copy tab title
            StringBinding windowTitle = Bindings.createStringBinding(
                    () -> libraryTab.textProperty().getValue() + " – " + FRAME_TITLE, // not a minus, but codepoint 2013
                    libraryTab.textProperty());
            mainStage.titleProperty().bind(windowTitle);
        });

        // Hide tab bar
        stateManager.getOpenDatabases().addListener((ListChangeListener<BibDatabaseContext>) _ -> updateTabBarVisible());
        EasyBind.subscribe(preferences.getWorkspacePreferences().hideTabBarProperty(), _ -> updateTabBarVisible());
    }

    private void updateTabBarVisible() {
        if (preferences.getWorkspacePreferences().shouldHideTabBar() && stateManager.getOpenDatabases().size() <= 1) {
            if (!tabbedPane.getStyleClass().contains("hide-tab-bar")) {
                tabbedPane.getStyleClass().add("hide-tab-bar");
            }
        } else {
            tabbedPane.getStyleClass().remove("hide-tab-bar");
        }
    }

    /* ************************************************************************
     *
     * Public API
     *
     **************************************************************************/

    /**
     * Returns a list of all LibraryTabs in this frame.
     */
    public @NonNull List<LibraryTab> getLibraryTabs() {
        return tabbedPane.getTabs().stream()
                         .filter(LibraryTab.class::isInstance)
                         .map(LibraryTab.class::cast)
                         .toList();
    }

    /**
     * Returns the currently viewed LibraryTab.
     */
    public LibraryTab getCurrentLibraryTab() {
        return (LibraryTab) Optional.ofNullable(tabbedPane.getSelectionModel().getSelectedItem())
                                    .filter(tab -> tab instanceof LibraryTab).orElse(null);
    }

    public void showLibraryTab(@NonNull LibraryTab libraryTab) {
        tabbedPane.getSelectionModel().select(libraryTab);
    }

    /**
     * Opens a new tab with existing data.
     * Asynchronous loading is done at {@link LibraryTab#createLibraryTab}.
     * Similar method: {@link OpenDatabaseAction#openTheFile(Path)}
     */
    public void addTab(@NonNull BibDatabaseContext databaseContext, boolean raisePanel) {
        Objects.requireNonNull(databaseContext);
        LibraryTab libraryTab = LibraryTab.createLibraryTab(
                databaseContext,
                this,
                dialogService,
                aiService,
                preferences,
                stateManager,
                fileUpdateMonitor,
                entryTypesManager,
                undoManager,
                clipBoardManager,
                taskExecutor);
        addTab(libraryTab, raisePanel);
    }

    public void addTab(@NonNull LibraryTab libraryTab, boolean raisePanel) {
        tabbedPane.getTabs().add(libraryTab);
        if (raisePanel) {
            tabbedPane.getSelectionModel().select(libraryTab);
            tabbedPane.requestFocus();
        }

        libraryTab.setContextMenu(createTabContextMenuFor(libraryTab));
    }

    private ContextMenu createTabContextMenuFor(LibraryTab tab) {
        ContextMenu contextMenu = new ContextMenu();
        ActionFactory factory = new ActionFactory();

        contextMenu.getItems().addAll(
                factory.createMenuItem(StandardActions.LIBRARY_PROPERTIES, new LibraryPropertiesAction(tab::getBibDatabaseContext, stateManager)),
                factory.createMenuItem(StandardActions.OPEN_DATABASE_FOLDER, new OpenDatabaseFolder(dialogService, stateManager, preferences, tab::getBibDatabaseContext)),
                factory.createMenuItem(StandardActions.OPEN_CONSOLE, new OpenConsoleAction(tab::getBibDatabaseContext, stateManager, preferences, dialogService)),
                new SeparatorMenuItem(),
                factory.createMenuItem(StandardActions.CLOSE_LIBRARY, new CloseDatabaseAction(this, tab, stateManager)),
                factory.createMenuItem(StandardActions.CLOSE_OTHER_LIBRARIES, new CloseOthersDatabaseAction(tab)),
                factory.createMenuItem(StandardActions.CLOSE_ALL_LIBRARIES, new CloseAllDatabaseAction()));

        return contextMenu;
    }

    public boolean close() {
        return viewModel.close();
    }

    public boolean closeTab(LibraryTab tab) {
        return closeTabs(List.of(tab));
    }

    public boolean closeTabs(@NonNull List<LibraryTab> tabs) {
        // Only accept library tabs that are shown in the tab container
        List<LibraryTab> toClose = tabs.stream()
                .distinct()
                .filter(getLibraryTabs()::contains)
                .toList();

        if (toClose.isEmpty()) {
            // Nothing to do
            return true;
        }

        // Ask before closing any tab, if any tab has changes
        for (LibraryTab libraryTab : toClose) {
            if (!libraryTab.requestClose()) {
                return false;
            }
        }

        // Close after checking for changes and saving all databases
        for (LibraryTab libraryTab : toClose) {
            tabbedPane.getTabs().remove(libraryTab);
            // Trigger org.jabref.gui.LibraryTab.onClosed
            Event.fireEvent(libraryTab, new Event(this, libraryTab, Tab.CLOSED_EVENT));
        }
        return true;
    }

    private OpenDatabaseAction getOpenDatabaseAction() {
        return new OpenDatabaseAction(
                this,
                preferences,
                aiService,
                dialogService,
                stateManager,
                fileUpdateMonitor,
                entryTypesManager,
                undoManager,
                clipBoardManager,
                taskExecutor);
    }

    /**
     * Refreshes the ui after preferences changes
     */
    public void refresh() {
        // Disabled, because Bindings implement automatic update. Left here as commented out code to guide if something does not work after updating the preferences.
        // getLibraryTabs().forEach(LibraryTab::setupMainPanel);
        getLibraryTabs().forEach(tab -> tab.getMainTable().getTableModel().resetFieldFormatter());
    }

    public void openLastEditedDatabases() {
        List<Path> lastFiles = preferences.getLastFilesOpenedPreferences().getLastFilesOpened();
        if (lastFiles.isEmpty()) {
            return;
        }

        getOpenDatabaseAction().openFiles(lastFiles);
    }

    public Stage getMainStage() {
        return mainStage;
    }

    @Override
    public void handleUiCommands(List<UiCommand> uiCommands) {
        viewModel.handleUiCommands(uiCommands);
    }

    /**
     * The action concerned with closing the window.
     */
    static protected class CloseAction extends SimpleCommand {

        private final JabRefFrame frame;

        public CloseAction(JabRefFrame frame) {
            this.frame = frame;
        }

        @Override
        public void execute() {
            if (frame.viewModel.close()) {
                frame.mainStage.close();
            }
        }
    }

    static protected class CloseDatabaseAction extends SimpleCommand {

        private final LibraryTabContainer tabContainer;
        private final LibraryTab libraryTab;

        public CloseDatabaseAction(LibraryTabContainer tabContainer, LibraryTab libraryTab, StateManager stateManager) {
            this.tabContainer = tabContainer;
            this.libraryTab = libraryTab;
            this.executable.bind(ActionHelper.needsDatabase(stateManager));
        }

        /**
         * Using this constructor will result in executing the command on the currently open library tab
         */
        public CloseDatabaseAction(LibraryTabContainer tabContainer, StateManager stateManager) {
            this(tabContainer, null, stateManager);
        }

        @Override
        public void execute() {
            Platform.runLater(() -> {
                if (libraryTab == null) {
                    if (tabContainer.getCurrentLibraryTab() == null) {
                        LOGGER.error("No library tab to close");
                        return;
                    }
                    tabContainer.closeTab(tabContainer.getCurrentLibraryTab());
                } else {
                    tabContainer.closeTab(libraryTab);
                }
            });
        }
    }

    private class CloseOthersDatabaseAction extends SimpleCommand {

        private final LibraryTab libraryTab;

        public CloseOthersDatabaseAction(LibraryTab libraryTab) {
            this.libraryTab = libraryTab;
            this.executable.bind(ActionHelper.needsMultipleDatabases(tabbedPane));
        }

        @Override
        public void execute() {
            LibraryTab toKeepLibraryTab = Optional.of(libraryTab).get();
            for (Tab tab : tabbedPane.getTabs()) {
                LibraryTab libraryTab = (LibraryTab) tab;
                if (libraryTab != toKeepLibraryTab) {
                    Platform.runLater(() -> closeTab(libraryTab));
                }
            }
        }
    }

    private class CloseAllDatabaseAction extends SimpleCommand {

        @Override
        public void execute() {
            for (Tab tab : tabbedPane.getTabs()) {
                Platform.runLater(() -> closeTab((LibraryTab) tab));
            }
        }
    }

    public static class OpenDatabaseFolder extends SimpleCommand {

        private final Supplier<BibDatabaseContext> databaseContext;
        private final DialogService dialogService;
        private final GuiPreferences preferences;

        public OpenDatabaseFolder(DialogService dialogService, StateManager stateManager, GuiPreferences preferences, Supplier<BibDatabaseContext> databaseContext) {
            this.dialogService = dialogService;
            this.preferences = preferences;
            this.databaseContext = databaseContext;
            this.executable.bind(needsSavedLocalDatabase(stateManager));
        }

        @Override
        public void execute() {
            Optional.of(databaseContext.get()).flatMap(BibDatabaseContext::getDatabasePath).ifPresent(path -> {
                try {
                    NativeDesktop.openFolderAndSelectFile(path, preferences.getExternalApplicationsPreferences(), dialogService);
                } catch (IOException e) {
                    LOGGER.info("Could not open folder", e);
                }
            });
        }
    }
}<|MERGE_RESOLUTION|>--- conflicted
+++ resolved
@@ -195,12 +195,6 @@
         initKeyBindings();
         frameDndHandler.initDragAndDrop();
         initBindings();
-<<<<<<< HEAD
-        initTabBarManager();
-        bindDatabaseChanges();
-        updateContent();
-=======
->>>>>>> 19df622d
     }
 
     private void initLayout() {
