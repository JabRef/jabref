package org.jabref.gui.frame;

import java.io.IOException;
import java.nio.file.Path;
import java.util.Collections;
import java.util.List;
import java.util.Objects;
import java.util.Optional;
import java.util.function.Supplier;

import javafx.application.Platform;
import javafx.beans.InvalidationListener;
import javafx.beans.binding.Bindings;
import javafx.beans.binding.StringBinding;
import javafx.collections.ListChangeListener;
import javafx.collections.transformation.FilteredList;
import javafx.event.Event;
import javafx.scene.control.ContextMenu;
import javafx.scene.control.SeparatorMenuItem;
import javafx.scene.control.SplitPane;
import javafx.scene.control.Tab;
import javafx.scene.control.TabPane;
import javafx.scene.input.KeyEvent;
import javafx.scene.layout.BorderPane;
import javafx.scene.layout.VBox;
import javafx.stage.Stage;

import org.jabref.gui.ClipBoardManager;
import org.jabref.gui.DialogService;
import org.jabref.gui.LibraryTab;
import org.jabref.gui.LibraryTabContainer;
import org.jabref.gui.StateManager;
import org.jabref.gui.WelcomeTab;
import org.jabref.gui.actions.ActionFactory;
import org.jabref.gui.actions.ActionHelper;
import org.jabref.gui.actions.SimpleCommand;
import org.jabref.gui.actions.StandardActions;
import org.jabref.gui.desktop.os.NativeDesktop;
import org.jabref.gui.importer.NewEntryAction;
import org.jabref.gui.importer.actions.OpenDatabaseAction;
import org.jabref.gui.keyboard.KeyBinding;
import org.jabref.gui.libraryproperties.LibraryPropertiesAction;
import org.jabref.gui.preferences.GuiPreferences;
import org.jabref.gui.push.PushToApplicationCommand;
import org.jabref.gui.search.GlobalSearchBar;
import org.jabref.gui.search.SearchType;
import org.jabref.gui.sidepane.SidePane;
import org.jabref.gui.sidepane.SidePaneType;
import org.jabref.gui.undo.CountingUndoManager;
import org.jabref.logic.UiCommand;
import org.jabref.logic.ai.AiService;
import org.jabref.logic.journals.JournalAbbreviationRepository;
import org.jabref.logic.os.OS;
import org.jabref.logic.util.TaskExecutor;
import org.jabref.model.database.BibDatabaseContext;
import org.jabref.model.entry.BibEntryTypesManager;
import org.jabref.model.entry.types.StandardEntryType;
import org.jabref.model.util.FileUpdateMonitor;

import com.airhacks.afterburner.injection.Injector;
import com.tobiasdiez.easybind.EasyBind;
import com.tobiasdiez.easybind.EasyObservableList;
import com.tobiasdiez.easybind.Subscription;
import org.fxmisc.richtext.CodeArea;
import org.jspecify.annotations.NonNull;
import org.slf4j.Logger;
import org.slf4j.LoggerFactory;

import static org.jabref.gui.actions.ActionHelper.needsSavedLocalDatabase;

/**
 * Represents the inner frame of the JabRef window
 */
public class JabRefFrame extends BorderPane implements LibraryTabContainer, UiMessageHandler {

    public static final String FRAME_TITLE = "JabRef";

    private static final Logger LOGGER = LoggerFactory.getLogger(JabRefFrame.class);

    private final SplitPane splitPane = new SplitPane();
    private final GuiPreferences preferences;
    private final AiService aiService;
    private final GlobalSearchBar globalSearchBar;

    private final FileHistoryMenu fileHistory;

    @SuppressWarnings({"FieldCanBeLocal"}) private EasyObservableList<BibDatabaseContext> openDatabaseList;

    private final Stage mainStage;
    private final StateManager stateManager;
    private final CountingUndoManager undoManager;
    private final DialogService dialogService;
    private final FileUpdateMonitor fileUpdateMonitor;
    private final BibEntryTypesManager entryTypesManager;
    private final ClipBoardManager clipBoardManager;
    private final TaskExecutor taskExecutor;

    private final JabRefFrameViewModel viewModel;
    private final PushToApplicationCommand pushToApplicationCommand;
    private final SidePane sidePane;
    private final TabPane tabbedPane = new TabPane();

    private Subscription dividerSubscription;

    public JabRefFrame(Stage mainStage,
                       DialogService dialogService,
                       FileUpdateMonitor fileUpdateMonitor,
                       GuiPreferences preferences,
                       AiService aiService,
                       StateManager stateManager,
                       CountingUndoManager undoManager,
                       BibEntryTypesManager entryTypesManager,
                       ClipBoardManager clipBoardManager,
                       TaskExecutor taskExecutor) {
        this.mainStage = mainStage;
        this.dialogService = dialogService;
        this.fileUpdateMonitor = fileUpdateMonitor;
        this.preferences = preferences;
        this.aiService = aiService;
        this.stateManager = stateManager;
        this.undoManager = undoManager;
        this.entryTypesManager = entryTypesManager;
        this.clipBoardManager = clipBoardManager;
        this.taskExecutor = taskExecutor;

        this.fileHistory = new FileHistoryMenu(
                this.preferences.getLastFilesOpenedPreferences().getFileHistory(),
                dialogService,
                getOpenDatabaseAction());

        this.setOnKeyTyped(key -> {
            if (this.fileHistory.isShowing()) {
                if (this.fileHistory.openFileByKey(key)) {
                    this.fileHistory.getParentMenu().hide();
                }
            }
        });

        fileHistory.disableProperty().bind(Bindings.isEmpty(fileHistory.getItems()));

        setId("frame");

        // Create components
        this.viewModel = new JabRefFrameViewModel(
                preferences,
                aiService,
                stateManager,
                dialogService,
                this,
                entryTypesManager,
                fileUpdateMonitor,
                undoManager,
                clipBoardManager,
                taskExecutor);
        Injector.setModelOrService(UiMessageHandler.class, viewModel);

        FrameDndHandler frameDndHandler = new FrameDndHandler(
                tabbedPane,
                mainStage::getScene,
                this::getOpenDatabaseAction,
                stateManager);

        this.globalSearchBar = new GlobalSearchBar(
                this,
                stateManager,
                this.preferences,
                undoManager,
                dialogService,
                SearchType.NORMAL_SEARCH);

        this.sidePane = new SidePane(
                this,
                this.preferences,
                Injector.instantiateModelOrService(JournalAbbreviationRepository.class),
                taskExecutor,
                dialogService,
                aiService,
                stateManager,
                fileUpdateMonitor,
                entryTypesManager,
                clipBoardManager,
                undoManager);

        this.pushToApplicationCommand = new PushToApplicationCommand(
                stateManager,
                dialogService,
                this.preferences,
                taskExecutor);

<<<<<<< HEAD
=======
        this.fileHistory = new FileHistoryMenu(
                this.preferences.getLastFilesOpenedPreferences().getFileHistory(),
                dialogService,
                getOpenDatabaseAction());

        fileHistory.disableProperty().bind(Bindings.isEmpty(fileHistory.getItems()));

        this.setOnKeyTyped(key -> {
            if (this.fileHistory.isShowing()) {
                if (this.fileHistory.openFileByKey(key)) {
                    this.fileHistory.getParentMenu().hide();
                }
            }
        });

>>>>>>> 970d7e83
        initLayout();
        initKeyBindings();
        frameDndHandler.initDragAndDrop();
        initBindings();
    }

    private void initLayout() {
        MainToolBar mainToolBar = new MainToolBar(
                this,
                pushToApplicationCommand,
                globalSearchBar,
                dialogService,
                stateManager,
                preferences,
                aiService,
                fileUpdateMonitor,
                taskExecutor,
                entryTypesManager,
                clipBoardManager,
                undoManager);

        MainMenu mainMenu = new MainMenu(
                this,
                fileHistory,
                sidePane,
                pushToApplicationCommand,
                preferences,
                stateManager,
                fileUpdateMonitor,
                taskExecutor,
                dialogService,
                Injector.instantiateModelOrService(JournalAbbreviationRepository.class),
                entryTypesManager,
                undoManager,
                clipBoardManager,
                this::getOpenDatabaseAction,
                aiService);

        VBox head = new VBox(mainMenu, mainToolBar);
        head.setSpacing(0d);
        setTop(head);

        if (stateManager.getOpenDatabases().isEmpty()) {
            WelcomeTab welcomeTab = new WelcomeTab(
                    this,
                    preferences,
                    aiService,
                    dialogService,
                    stateManager,
                    fileUpdateMonitor,
                    entryTypesManager,
                    undoManager,
                    clipBoardManager,
                    taskExecutor,
                    fileHistory
            );

            tabbedPane.getTabs().add(welcomeTab);
        }

        splitPane.getItems().add(tabbedPane);
        SplitPane.setResizableWithParent(sidePane, false);
        sidePane.widthProperty().addListener(_ -> updateSidePane());
        sidePane.getChildren().addListener((InvalidationListener) _ -> updateSidePane());
        updateSidePane();
        setCenter(splitPane);
    }

    private void updateSidePane() {
        if (sidePane.getChildren().isEmpty()) {
            if (dividerSubscription != null) {
                dividerSubscription.unsubscribe();
            }
            splitPane.getItems().remove(sidePane);
        } else {
            if (!splitPane.getItems().contains(sidePane)) {
                splitPane.getItems().addFirst(sidePane);
                updateDividerPosition();
            }
        }
    }

    public void updateDividerPosition() {
        if (mainStage.isShowing() && !sidePane.getChildren().isEmpty()) {
            splitPane.setDividerPositions(preferences.getGuiPreferences().getSidePaneWidth() / splitPane.getWidth());
            dividerSubscription = EasyBind.listen(sidePane.widthProperty(), (_, _, newVal) -> preferences.getGuiPreferences().setSidePaneWidth(newVal.doubleValue()));
        }
    }

    private void initKeyBindings() {
        addEventFilter(KeyEvent.KEY_PRESSED, event -> {
            Optional<KeyBinding> keyBinding = preferences.getKeyBindingRepository().mapToKeyBinding(event);
            if (keyBinding.isPresent()) {
                switch (keyBinding.get()) {
                    case FOCUS_ENTRY_TABLE:
                        getCurrentLibraryTab().getMainTable().requestFocus();
                        event.consume();
                        break;
                    case FOCUS_GROUP_LIST:
                        sidePane.getSidePaneComponent(SidePaneType.GROUPS).requestFocus();
                        event.consume();
                    break;
                    case NEXT_LIBRARY:
                        tabbedPane.getSelectionModel().selectNext();
                        event.consume();
                        break;
                    case PREVIOUS_LIBRARY:
                        tabbedPane.getSelectionModel().selectPrevious();
                        event.consume();
                        break;
                    case SEARCH:
                        globalSearchBar.requestFocus();
                        break;
                    case OPEN_GLOBAL_SEARCH_DIALOG:
                        globalSearchBar.openGlobalSearchDialog();
                        break;
                    case NEW_ARTICLE:
                        new NewEntryAction(this::getCurrentLibraryTab, StandardEntryType.Article, dialogService, preferences, stateManager).execute();
                        break;
                    case NEW_BOOK:
                        new NewEntryAction(this::getCurrentLibraryTab, StandardEntryType.Book, dialogService, preferences, stateManager).execute();
                        break;
                    case NEW_INBOOK:
                        new NewEntryAction(this::getCurrentLibraryTab, StandardEntryType.InBook, dialogService, preferences, stateManager).execute();
                        break;
                    case NEW_MASTERSTHESIS:
                        new NewEntryAction(this::getCurrentLibraryTab, StandardEntryType.MastersThesis, dialogService, preferences, stateManager).execute();
                        break;
                    case NEW_PHDTHESIS:
                        new NewEntryAction(this::getCurrentLibraryTab, StandardEntryType.PhdThesis, dialogService, preferences, stateManager).execute();
                        break;
                    case NEW_PROCEEDINGS:
                        new NewEntryAction(this::getCurrentLibraryTab, StandardEntryType.Proceedings, dialogService, preferences, stateManager).execute();
                        break;
                    case NEW_TECHREPORT:
                        new NewEntryAction(this::getCurrentLibraryTab, StandardEntryType.TechReport, dialogService, preferences, stateManager).execute();
                        break;
                    case NEW_UNPUBLISHED:
                        new NewEntryAction(this::getCurrentLibraryTab, StandardEntryType.Unpublished, dialogService, preferences, stateManager).execute();
                        break;
                    case NEW_INPROCEEDINGS:
                        new NewEntryAction(this::getCurrentLibraryTab, StandardEntryType.InProceedings, dialogService, preferences, stateManager).execute();
                        break;
                    case PASTE:
                        if (OS.OS_X) { // Workaround for a jdk issue that executes paste twice when using cmd+v in a TextField
                            // Extra workaround for CodeArea, which does not inherit from TextInputControl
                            if (!(stateManager.getFocusOwner().isPresent() && (stateManager.getFocusOwner().get() instanceof CodeArea))) {
                                event.consume();
                                break;
                            }
                            break;
                        }
                        break;
                    default:
                }
            }
        });
    }

    private void initBindings() {
        // Bind global state
        FilteredList<Tab> filteredTabs = new FilteredList<>(tabbedPane.getTabs());
        filteredTabs.setPredicate(LibraryTab.class::isInstance);

        // This variable cannot be inlined, since otherwise the list created by EasyBind is being garbage collected
        openDatabaseList = EasyBind.map(filteredTabs, tab -> ((LibraryTab) tab).getBibDatabaseContext());
        EasyBind.bindContent(stateManager.getOpenDatabases(), openDatabaseList);

        // the binding for stateManager.activeDatabaseProperty() is at org.jabref.gui.LibraryTab.onDatabaseLoadingSucceed

        // Subscribe to the search
        EasyBind.subscribe(stateManager.activeSearchQuery(SearchType.NORMAL_SEARCH), query -> {
            if (getCurrentLibraryTab() != null) {
                getCurrentLibraryTab().searchQueryProperty().set(query);
            }
        });

        // Wait for the scene to be created, otherwise focusOwnerProperty is not provided
        Platform.runLater(() -> stateManager.focusOwnerProperty().bind(
                EasyBind.map(mainStage.getScene().focusOwnerProperty(), Optional::ofNullable)));

        EasyBind.subscribe(tabbedPane.getSelectionModel().selectedItemProperty(), selectedTab -> {
            if (selectedTab instanceof LibraryTab libraryTab) {
                stateManager.setActiveDatabase(libraryTab.getBibDatabaseContext());
                stateManager.activeTabProperty().set(Optional.of(libraryTab));
            } else if (selectedTab == null || selectedTab instanceof WelcomeTab) {
                // All databases are closed or Welcome Tab is open
                stateManager.setActiveDatabase(null);
                stateManager.activeTabProperty().set(Optional.empty());
            }
        });

        /*
         * The following state listener makes sure focus is registered with the
         * correct database when the user switches tabs. Without this,
         * cut/paste/copy operations would sometimes occur in the wrong tab.
         */
        EasyBind.subscribe(tabbedPane.getSelectionModel().selectedItemProperty(), tab -> {
            if (!(tab instanceof LibraryTab libraryTab)) {
                stateManager.setSelectedEntries(Collections.emptyList());
                mainStage.titleProperty().unbind();
                mainStage.setTitle(FRAME_TITLE);
                return;
            }

            // Poor-mans binding to global state
            stateManager.setSelectedEntries(libraryTab.getSelectedEntries());

            // Update active search query when switching between databases
            if (preferences.getSearchPreferences().shouldKeepSearchString()) {
                libraryTab.searchQueryProperty().set(stateManager.activeSearchQuery(SearchType.NORMAL_SEARCH).get());
            } else {
                stateManager.activeSearchQuery(SearchType.NORMAL_SEARCH).set(libraryTab.searchQueryProperty().get());
            }
            stateManager.searchResultSize(SearchType.NORMAL_SEARCH).bind(libraryTab.resultSizeProperty());

            // Update search AutoCompleter with information for the correct database:
            globalSearchBar.setAutoCompleter(libraryTab.getAutoCompleter());

            libraryTab.getMainTable().requestFocus();

            // Set window title - copy tab title
            StringBinding windowTitle = Bindings.createStringBinding(
                    () -> libraryTab.textProperty().getValue() + " – " + FRAME_TITLE, // not a minus, but codepoint 2013
                    libraryTab.textProperty());
            mainStage.titleProperty().bind(windowTitle);
        });

        // Hide tab bar
        stateManager.getOpenDatabases().addListener((ListChangeListener<BibDatabaseContext>) _ -> updateTabBarVisible());
        EasyBind.subscribe(preferences.getWorkspacePreferences().hideTabBarProperty(), _ -> updateTabBarVisible());
    }

    private void updateTabBarVisible() {
        if (preferences.getWorkspacePreferences().shouldHideTabBar() && stateManager.getOpenDatabases().size() <= 1) {
            if (!tabbedPane.getStyleClass().contains("hide-tab-bar")) {
                tabbedPane.getStyleClass().add("hide-tab-bar");
            }
        } else {
            tabbedPane.getStyleClass().remove("hide-tab-bar");
        }
    }

    /* ************************************************************************
     *
     * Public API
     *
     **************************************************************************/

    /**
     * Returns a list of all LibraryTabs in this frame.
     */
    public @NonNull List<LibraryTab> getLibraryTabs() {
        return tabbedPane.getTabs().stream()
                         .filter(LibraryTab.class::isInstance)
                         .map(LibraryTab.class::cast)
                         .toList();
    }

    /**
     * Returns the currently viewed LibraryTab.
     */
    public LibraryTab getCurrentLibraryTab() {
<<<<<<< HEAD
        return (LibraryTab) Optional.ofNullable(tabbedPane.getSelectionModel().getSelectedItem())
                                    .filter(tab -> tab instanceof LibraryTab).orElse(null);
=======
        if (tabbedPane.getSelectionModel().getSelectedItem() == null
                || !(tabbedPane.getSelectionModel().getSelectedItem() instanceof LibraryTab)) {
            return null;
        }
        return (LibraryTab) tabbedPane.getSelectionModel().getSelectedItem();
>>>>>>> 970d7e83
    }

    public void showLibraryTab(@NonNull LibraryTab libraryTab) {
        tabbedPane.getSelectionModel().select(libraryTab);
    }

    public void showWelcomeTab() {
        // The loop iterates through all tabs in tabbedPane to check if a WelcomeTab already exists. If yes, it is selected
        for (Tab tab : tabbedPane.getTabs()) {
            if (!(tab instanceof LibraryTab)) {
                tabbedPane.getSelectionModel().select(tab);
                return;
            }
<<<<<<< HEAD

            // If the WelcomeTab is not found, a new instance is created and added
            WelcomeTab welcomeTab = new WelcomeTab(
                    this,
                    preferences,
                    aiService,
                    dialogService,
                    stateManager,
                    fileUpdateMonitor,
                    entryTypesManager,
                    undoManager,
                    clipBoardManager,
                    taskExecutor,
                    fileHistory
            );
            tabbedPane.getTabs().add(welcomeTab);
            tabbedPane.getSelectionModel().select(welcomeTab);
        }
=======
        }

        // If the WelcomeTab is not found, a new instance is created and added
        WelcomeTab welcomeTab = new WelcomeTab(
                this,
                preferences,
                aiService,
                dialogService,
                stateManager,
                fileUpdateMonitor,
                entryTypesManager,
                undoManager,
                clipBoardManager,
                taskExecutor,
                fileHistory
        );
        tabbedPane.getTabs().add(welcomeTab);
        tabbedPane.getSelectionModel().select(welcomeTab);
>>>>>>> 970d7e83
    }

    /**
     * Opens a new tab with existing data.
     * Asynchronous loading is done at {@link LibraryTab#createLibraryTab}.
     * Similar method: {@link OpenDatabaseAction#openTheFile(Path)}
     */
    public void addTab(@NonNull BibDatabaseContext databaseContext, boolean raisePanel) {
        Objects.requireNonNull(databaseContext);
        LibraryTab libraryTab = LibraryTab.createLibraryTab(
                databaseContext,
                this,
                dialogService,
                aiService,
                preferences,
                stateManager,
                fileUpdateMonitor,
                entryTypesManager,
                undoManager,
                clipBoardManager,
                taskExecutor);
        addTab(libraryTab, raisePanel);
    }

    public void addTab(@NonNull LibraryTab libraryTab, boolean raisePanel) {
        tabbedPane.getTabs().add(libraryTab);
        if (raisePanel) {
            tabbedPane.getSelectionModel().select(libraryTab);
            tabbedPane.requestFocus();
        }

        libraryTab.setContextMenu(createTabContextMenuFor(libraryTab));
    }

    private ContextMenu createTabContextMenuFor(LibraryTab tab) {
        ContextMenu contextMenu = new ContextMenu();
        ActionFactory factory = new ActionFactory();

        contextMenu.getItems().addAll(
                factory.createMenuItem(StandardActions.LIBRARY_PROPERTIES, new LibraryPropertiesAction(tab::getBibDatabaseContext, stateManager)),
                factory.createMenuItem(StandardActions.OPEN_DATABASE_FOLDER, new OpenDatabaseFolder(dialogService, stateManager, preferences, tab::getBibDatabaseContext)),
                factory.createMenuItem(StandardActions.OPEN_CONSOLE, new OpenConsoleAction(tab::getBibDatabaseContext, stateManager, preferences, dialogService)),
                new SeparatorMenuItem(),
                factory.createMenuItem(StandardActions.CLOSE_LIBRARY, new CloseDatabaseAction(this, tab, stateManager)),
                factory.createMenuItem(StandardActions.CLOSE_OTHER_LIBRARIES, new CloseOthersDatabaseAction(tab)),
                factory.createMenuItem(StandardActions.CLOSE_ALL_LIBRARIES, new CloseAllDatabaseAction()));

        return contextMenu;
    }

    public boolean close() {
        return viewModel.close();
    }

    public boolean closeTab(LibraryTab tab) {
        return closeTabs(List.of(tab));
    }

    public boolean closeTabs(@NonNull List<LibraryTab> tabs) {
        // Only accept library tabs that are shown in the tab container
        List<LibraryTab> toClose = tabs.stream()
                .distinct()
                .filter(getLibraryTabs()::contains)
                .toList();

        if (toClose.isEmpty()) {
            // Nothing to do
            return true;
        }

        // Ask before closing any tab, if any tab has changes
        for (LibraryTab libraryTab : toClose) {
            if (!libraryTab.requestClose()) {
                return false;
            }
        }

        // Close after checking for changes and saving all databases
        for (LibraryTab libraryTab : toClose) {
            tabbedPane.getTabs().remove(libraryTab);
            // Trigger org.jabref.gui.LibraryTab.onClosed
            Event.fireEvent(libraryTab, new Event(this, libraryTab, Tab.CLOSED_EVENT));
        }
        return true;
    }

    private OpenDatabaseAction getOpenDatabaseAction() {
        return new OpenDatabaseAction(
                this,
                preferences,
                aiService,
                dialogService,
                stateManager,
                fileUpdateMonitor,
                entryTypesManager,
                undoManager,
                clipBoardManager,
                taskExecutor);
    }

    /**
     * Refreshes the ui after preferences changes
     */
    public void refresh() {
        // Disabled, because Bindings implement automatic update. Left here as commented out code to guide if something does not work after updating the preferences.
        // getLibraryTabs().forEach(LibraryTab::setupMainPanel);
        getLibraryTabs().forEach(tab -> tab.getMainTable().getTableModel().resetFieldFormatter());
    }

    public void openLastEditedDatabases() {
        List<Path> lastFiles = preferences.getLastFilesOpenedPreferences().getLastFilesOpened();
        if (lastFiles.isEmpty()) {
            return;
        }

        getOpenDatabaseAction().openFiles(lastFiles);
    }

    public Stage getMainStage() {
        return mainStage;
    }

    @Override
    public void handleUiCommands(List<UiCommand> uiCommands) {
        viewModel.handleUiCommands(uiCommands);
    }

    /**
     * The action concerned with closing the window.
     */
    static protected class CloseAction extends SimpleCommand {

        private final JabRefFrame frame;

        public CloseAction(JabRefFrame frame) {
            this.frame = frame;
        }

        @Override
        public void execute() {
            if (frame.viewModel.close()) {
                frame.mainStage.close();
            }
        }
    }

    static protected class CloseDatabaseAction extends SimpleCommand {

        private final LibraryTabContainer tabContainer;
        private final LibraryTab libraryTab;

        public CloseDatabaseAction(LibraryTabContainer tabContainer, LibraryTab libraryTab, StateManager stateManager) {
            this.tabContainer = tabContainer;
            this.libraryTab = libraryTab;
            this.executable.bind(ActionHelper.needsDatabase(stateManager));
        }

        /**
         * Using this constructor will result in executing the command on the currently open library tab
         */
        public CloseDatabaseAction(LibraryTabContainer tabContainer, StateManager stateManager) {
            this(tabContainer, null, stateManager);
        }

        @Override
        public void execute() {
            Platform.runLater(() -> {
                if (libraryTab == null) {
                    if (tabContainer.getCurrentLibraryTab() == null) {
                        LOGGER.error("No library tab to close");
                        return;
                    }
                    tabContainer.closeTab(tabContainer.getCurrentLibraryTab());
                } else {
                    tabContainer.closeTab(libraryTab);
                }
            });
        }
    }

    private class CloseOthersDatabaseAction extends SimpleCommand {

        private final LibraryTab libraryTab;

        public CloseOthersDatabaseAction(LibraryTab libraryTab) {
            this.libraryTab = libraryTab;
            this.executable.bind(ActionHelper.needsMultipleDatabases(tabbedPane));
        }

        @Override
        public void execute() {
            LibraryTab toKeepLibraryTab = Optional.of(libraryTab).get();
            for (Tab tab : tabbedPane.getTabs()) {
                LibraryTab libraryTab = (LibraryTab) tab;
                if (libraryTab != toKeepLibraryTab) {
                    Platform.runLater(() -> closeTab(libraryTab));
                }
            }
        }
    }

    private class CloseAllDatabaseAction extends SimpleCommand {

        @Override
        public void execute() {
            for (Tab tab : tabbedPane.getTabs()) {
                Platform.runLater(() -> closeTab((LibraryTab) tab));
            }
        }
    }

    public static class OpenDatabaseFolder extends SimpleCommand {

        private final Supplier<BibDatabaseContext> databaseContext;
        private final DialogService dialogService;
        private final GuiPreferences preferences;

        public OpenDatabaseFolder(DialogService dialogService, StateManager stateManager, GuiPreferences preferences, Supplier<BibDatabaseContext> databaseContext) {
            this.dialogService = dialogService;
            this.preferences = preferences;
            this.databaseContext = databaseContext;
            this.executable.bind(needsSavedLocalDatabase(stateManager));
        }

        @Override
        public void execute() {
            Optional.of(databaseContext.get()).flatMap(BibDatabaseContext::getDatabasePath).ifPresent(path -> {
                try {
                    NativeDesktop.openFolderAndSelectFile(path, preferences.getExternalApplicationsPreferences(), dialogService);
                } catch (IOException e) {
                    LOGGER.info("Could not open folder", e);
                }
            });
        }
    }
}<|MERGE_RESOLUTION|>--- conflicted
+++ resolved
@@ -123,21 +123,6 @@
         this.clipBoardManager = clipBoardManager;
         this.taskExecutor = taskExecutor;
 
-        this.fileHistory = new FileHistoryMenu(
-                this.preferences.getLastFilesOpenedPreferences().getFileHistory(),
-                dialogService,
-                getOpenDatabaseAction());
-
-        this.setOnKeyTyped(key -> {
-            if (this.fileHistory.isShowing()) {
-                if (this.fileHistory.openFileByKey(key)) {
-                    this.fileHistory.getParentMenu().hide();
-                }
-            }
-        });
-
-        fileHistory.disableProperty().bind(Bindings.isEmpty(fileHistory.getItems()));
-
         setId("frame");
 
         // Create components
@@ -187,8 +172,6 @@
                 this.preferences,
                 taskExecutor);
 
-<<<<<<< HEAD
-=======
         this.fileHistory = new FileHistoryMenu(
                 this.preferences.getLastFilesOpenedPreferences().getFileHistory(),
                 dialogService,
@@ -204,7 +187,6 @@
             }
         });
 
->>>>>>> 970d7e83
         initLayout();
         initKeyBindings();
         frameDndHandler.initDragAndDrop();
@@ -468,16 +450,11 @@
      * Returns the currently viewed LibraryTab.
      */
     public LibraryTab getCurrentLibraryTab() {
-<<<<<<< HEAD
-        return (LibraryTab) Optional.ofNullable(tabbedPane.getSelectionModel().getSelectedItem())
-                                    .filter(tab -> tab instanceof LibraryTab).orElse(null);
-=======
         if (tabbedPane.getSelectionModel().getSelectedItem() == null
                 || !(tabbedPane.getSelectionModel().getSelectedItem() instanceof LibraryTab)) {
             return null;
         }
         return (LibraryTab) tabbedPane.getSelectionModel().getSelectedItem();
->>>>>>> 970d7e83
     }
 
     public void showLibraryTab(@NonNull LibraryTab libraryTab) {
@@ -491,26 +468,6 @@
                 tabbedPane.getSelectionModel().select(tab);
                 return;
             }
-<<<<<<< HEAD
-
-            // If the WelcomeTab is not found, a new instance is created and added
-            WelcomeTab welcomeTab = new WelcomeTab(
-                    this,
-                    preferences,
-                    aiService,
-                    dialogService,
-                    stateManager,
-                    fileUpdateMonitor,
-                    entryTypesManager,
-                    undoManager,
-                    clipBoardManager,
-                    taskExecutor,
-                    fileHistory
-            );
-            tabbedPane.getTabs().add(welcomeTab);
-            tabbedPane.getSelectionModel().select(welcomeTab);
-        }
-=======
         }
 
         // If the WelcomeTab is not found, a new instance is created and added
@@ -529,7 +486,6 @@
         );
         tabbedPane.getTabs().add(welcomeTab);
         tabbedPane.getSelectionModel().select(welcomeTab);
->>>>>>> 970d7e83
     }
 
     /**
