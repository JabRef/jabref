package org.jabref.gui.frame;

import java.nio.file.Path;
import java.sql.SQLException;
import java.util.ArrayList;
import java.util.Comparator;
import java.util.List;
import java.util.Objects;
import java.util.Optional;
import java.util.concurrent.CompletableFuture;
import java.util.stream.Collectors;

import javax.swing.undo.UndoManager;

import javafx.beans.value.ChangeListener;
import javafx.beans.value.ObservableBooleanValue;
import javafx.scene.control.ButtonType;

import org.jabref.gui.ClipBoardManager;
import org.jabref.gui.DialogService;
import org.jabref.gui.LibraryTab;
import org.jabref.gui.LibraryTabContainer;
import org.jabref.gui.StateManager;
import org.jabref.gui.importer.ImportEntriesDialog;
import org.jabref.gui.importer.ParserResultWarningDialog;
import org.jabref.gui.importer.actions.OpenDatabaseAction;
import org.jabref.gui.util.BackgroundTask;
import org.jabref.gui.util.TaskExecutor;
import org.jabref.logic.UiCommand;
import org.jabref.logic.ai.AiService;
import org.jabref.logic.importer.ImportCleanup;
import org.jabref.logic.importer.ParserResult;
import org.jabref.logic.l10n.Localization;
import org.jabref.logic.shared.DatabaseNotSupportedException;
import org.jabref.logic.shared.exception.InvalidDBMSConnectionPropertiesException;
import org.jabref.logic.shared.exception.NotASharedDatabaseException;
import org.jabref.model.database.BibDatabaseContext;
import org.jabref.model.entry.BibEntry;
import org.jabref.model.entry.BibEntryTypesManager;
import org.jabref.model.util.FileUpdateMonitor;
import org.jabref.preferences.PreferencesService;

import org.slf4j.Logger;
import org.slf4j.LoggerFactory;

public class JabRefFrameViewModel implements UiMessageHandler {
    private static final Logger LOGGER = LoggerFactory.getLogger(JabRefFrameViewModel.class);

<<<<<<< HEAD
    private final PreferencesService prefs;
    private final AiService aiService;
=======
    private final PreferencesService preferences;
>>>>>>> 1fb82bc7
    private final StateManager stateManager;
    private final DialogService dialogService;
    private final LibraryTabContainer tabContainer;
    private final BibEntryTypesManager entryTypesManager;
    private final FileUpdateMonitor fileUpdateMonitor;
    private final UndoManager undoManager;
    private final ClipBoardManager clipBoardManager;
    private final TaskExecutor taskExecutor;

    public JabRefFrameViewModel(PreferencesService preferencesService,
                                AiService aiService,
                                StateManager stateManager,
                                DialogService dialogService,
                                LibraryTabContainer tabContainer,
                                BibEntryTypesManager entryTypesManager,
                                FileUpdateMonitor fileUpdateMonitor,
                                UndoManager undoManager,
                                ClipBoardManager clipBoardManager,
                                TaskExecutor taskExecutor) {
<<<<<<< HEAD
        this.prefs = preferencesService;
        this.aiService = aiService;
=======
        this.preferences = preferencesService;
>>>>>>> 1fb82bc7
        this.stateManager = stateManager;
        this.dialogService = dialogService;
        this.tabContainer = tabContainer;
        this.entryTypesManager = entryTypesManager;
        this.fileUpdateMonitor = fileUpdateMonitor;
        this.undoManager = undoManager;
        this.clipBoardManager = clipBoardManager;
        this.taskExecutor = taskExecutor;
    }

    void storeLastOpenedFiles(List<Path> filenames, Path focusedDatabase) {
        if (preferences.getWorkspacePreferences().shouldOpenLastEdited()) {
            // Here we store the names of all current files. If there is no current file, we remove any
            // previously stored filename.
            if (filenames.isEmpty()) {
                preferences.getGuiPreferences().getLastFilesOpened().clear();
            } else {
                preferences.getGuiPreferences().setLastFilesOpened(filenames);
                preferences.getGuiPreferences().setLastFocusedFile(focusedDatabase);
            }
        }
    }

    /**
     * Quit JabRef
     *
     * @return true if the user chose to quit; false otherwise
     */
    public boolean close() {
        // Ask if the user really wants to close, if there are still background tasks running
        // The background tasks may make changes themselves that need saving.
        if (stateManager.getAnyTasksThatWillNotBeRecoveredRunning().getValue()) {
            Optional<ButtonType> shouldClose = dialogService.showBackgroundProgressDialogAndWait(
                    Localization.lang("Please wait..."),
                    Localization.lang("Waiting for background tasks to finish. Quit anyway?"),
                    stateManager);
            if (!(shouldClose.isPresent() && (shouldClose.get() == ButtonType.YES))) {
                return false;
            }
        }

        // Read the opened and focused databases before closing them
        List<Path> openedLibraries = tabContainer.getLibraryTabs().stream()
                                          .map(LibraryTab::getBibDatabaseContext)
                                          .map(BibDatabaseContext::getDatabasePath)
                                          .flatMap(Optional::stream)
                                          .toList();
        Path focusedLibraries = Optional.ofNullable(tabContainer.getCurrentLibraryTab())
                                        .map(LibraryTab::getBibDatabaseContext)
                                        .flatMap(BibDatabaseContext::getDatabasePath)
                                        .orElse(null);

        // Then ask if the user really wants to close, if the library has not been saved since last save.
        if (!tabContainer.closeTabs(tabContainer.getLibraryTabs())) {
            return false;
        }

        storeLastOpenedFiles(openedLibraries, focusedLibraries); // store only if successfully having closed the libraries

        ProcessingLibraryDialog processingLibraryDialog = new ProcessingLibraryDialog(dialogService);
        processingLibraryDialog.showAndWait(tabContainer.getLibraryTabs());

        return true;
    }

    /**
     * Handles commands submitted by the command line or by the remote host to be executed in the ui
     * Needs to run in a certain order. E.g. databases have to be loaded before selecting an entry.
     *
     * @param uiCommands to be handled
     */
    @Override
    public void handleUiCommands(List<UiCommand> uiCommands) {
        LOGGER.debug("Handling UI commands {}", uiCommands);
        if (uiCommands.isEmpty()) {
            return;
        }

        // Handle blank workspace
        boolean blank = uiCommands.stream().anyMatch(UiCommand.BlankWorkspace.class::isInstance);

        // Handle OpenDatabases
        if (!blank) {
            uiCommands.stream()
                    .filter(UiCommand.OpenDatabases.class::isInstance)
                    .map(UiCommand.OpenDatabases.class::cast)
                    .forEach(command -> openDatabases(command.parserResults()));
        }

        // Handle jumpToEntry
        uiCommands.stream()
                  .filter(UiCommand.JumpToEntryKey.class::isInstance)
                  .map(UiCommand.JumpToEntryKey.class::cast)
                  .map(UiCommand.JumpToEntryKey::citationKey)
                  .filter(Objects::nonNull)
                  .findAny().ifPresent(entryKey -> {
                      LOGGER.debug("Jump to entry {} requested", entryKey);
                      // tabs must be present and contents async loaded for an entry to be selected
                      waitForLoadingFinished(() -> jumpToEntry(entryKey));
                  });
    }

    private void openDatabases(List<ParserResult> parserResults) {
        final List<ParserResult> failed = new ArrayList<>();
        final List<ParserResult> toOpenTab = new ArrayList<>();

        // Remove invalid databases
        List<ParserResult> invalidDatabases = parserResults.stream()
                                                           .filter(ParserResult::isInvalid)
                                                           .toList();
        failed.addAll(invalidDatabases);
        parserResults.removeAll(invalidDatabases);

        // passed file (we take the first one) should be focused
        Path focusedFile = parserResults.stream()
                                        .findFirst()
                                        .flatMap(ParserResult::getPath)
                                        .orElse(preferences.getGuiPreferences()
                                                           .getLastFocusedFile())
                                        .toAbsolutePath();

        // Add all bibDatabases databases to the frame:
        boolean first = false;
        for (ParserResult parserResult : parserResults) {
            // Define focused tab
            if (parserResult.getPath().filter(path -> path.toAbsolutePath().equals(focusedFile)).isPresent()) {
                first = true;
            }

            if (parserResult.getDatabase().isShared()) {
                try {
                    OpenDatabaseAction.openSharedDatabase(
                            parserResult,
                            tabContainer,
                            dialogService,
<<<<<<< HEAD
                            prefs,
                            aiService,
=======
                            preferences,
>>>>>>> 1fb82bc7
                            stateManager,
                            entryTypesManager,
                            fileUpdateMonitor,
                            undoManager,
                            clipBoardManager,
                            taskExecutor);
                } catch (
                        SQLException |
                        DatabaseNotSupportedException |
                        InvalidDBMSConnectionPropertiesException |
                        NotASharedDatabaseException e) {
                    LOGGER.error("Connection error", e);
                    dialogService.showErrorDialogAndWait(
                            Localization.lang("Connection error"),
                            Localization.lang("A local copy will be opened."),
                            e);
                    toOpenTab.add(parserResult);
                }
            } else if (parserResult.toOpenTab()) {
                // things to be appended to an opened tab should be done after opening all tabs
                // add them to the list
                toOpenTab.add(parserResult);
            } else {
                addParserResult(parserResult, first);
                first = false;
            }
        }

        // finally add things to the currently opened tab
        for (ParserResult parserResult : toOpenTab) {
            addParserResult(parserResult, first);
            first = false;
        }

        for (ParserResult parserResult : failed) {
            String message = Localization.lang("Error opening file '%0'",
                    parserResult.getPath().map(Path::toString).orElse("(File name unknown)")) + "\n" +
                    parserResult.getErrorMessage();
            dialogService.showErrorDialogAndWait(Localization.lang("Error opening file"), message);
        }

        // Display warnings, if any
        for (ParserResult parserResult : parserResults) {
            if (parserResult.hasWarnings()) {
                ParserResultWarningDialog.showParserResultWarningDialog(parserResult, dialogService);
                tabContainer.getLibraryTabs().stream()
                     .filter(tab -> parserResult.getDatabase().equals(tab.getDatabase()))
                     .findAny()
                     .ifPresent(tabContainer::showLibraryTab);
            }
        }

        // After adding the databases, go through each and see if
        // any post open actions need to be done. For instance, checking
        // if we found new entry types that can be imported, or checking
        // if the database contents should be modified due to new features
        // in this version of JabRef.
        parserResults.forEach(pr -> OpenDatabaseAction.performPostOpenActions(pr, dialogService, preferences));

        LOGGER.debug("Finished adding panels");
    }

    /**
     * Should be called when a user asks JabRef at the command line
     * i) to import a file or
     * ii) to open a .bib file
     */
    private void addParserResult(ParserResult parserResult, boolean raisePanel) {
        if (parserResult.toOpenTab()) {
            LOGGER.trace("Adding the entries to the open tab.");
            LibraryTab libraryTab = tabContainer.getCurrentLibraryTab();
            if (libraryTab == null) {
                LOGGER.debug("No open tab found to add entries to. Creating a new tab.");
                tabContainer.addTab(parserResult.getDatabaseContext(), raisePanel);
            } else {
                addImportedEntries(libraryTab, parserResult);
            }
        } else {
            // only add tab if library is not already open
            Optional<LibraryTab> libraryTab = tabContainer.getLibraryTabs().stream()
                                                          .filter(p -> p.getBibDatabaseContext()
                                                                        .getDatabasePath()
                                                                        .equals(parserResult.getPath()))
                                                          .findFirst();

            if (libraryTab.isPresent()) {
                tabContainer.showLibraryTab(libraryTab.get());
            } else {
                // On this place, a tab is added after loading using the command line
                // This takes a different execution path than loading a library using the GUI
                tabContainer.addTab(parserResult.getDatabaseContext(), raisePanel);
            }
        }
    }

    private void waitForLoadingFinished(Runnable runnable) {
        LOGGER.trace("Waiting for all tabs being loaded");

        CompletableFuture<Void> future = new CompletableFuture<>();

        List<ObservableBooleanValue> loadings = tabContainer.getLibraryTabs().stream()
                                                            .map(LibraryTab::getLoading)
                                                            .collect(Collectors.toList());

        // Create a listener for each observable
        ChangeListener<Boolean> listener = (observable, oldValue, newValue) -> {
            if (observable != null) {
                loadings.remove(observable);
            }
            if (LOGGER.isTraceEnabled()) {
                LOGGER.trace("Count of loading tabs: {}", loadings.size());
                LOGGER.trace("Count of loading tabs really true: {}", loadings.stream().filter(ObservableBooleanValue::get).count());
            }
            for (ObservableBooleanValue obs : loadings) {
                if (obs.get()) {
                    // Exit the listener if any of the observables is still true
                    return;
                }
            }
            // All observables are false, complete the future
            LOGGER.trace("Future completed");
            future.complete(null);
        };

        for (ObservableBooleanValue obs : loadings) {
            obs.addListener(listener);
        }

        LOGGER.trace("Fire once");
        // Due to concurrency, it might be that the observables are already false, so we trigger one evaluation
        listener.changed(null, null, false);
        LOGGER.trace("Waiting for state changes...");

        future.thenRun(() -> {
            LOGGER.debug("All tabs loaded. Jumping to entry.");
            for (ObservableBooleanValue obs : loadings) {
                obs.removeListener(listener);
            }
            runnable.run();
        });
    }

    private void jumpToEntry(String entryKey) {
        // check current library tab first
        LibraryTab currentLibraryTab = tabContainer.getCurrentLibraryTab();
        List<LibraryTab> sortedTabs = tabContainer.getLibraryTabs().stream()
                                                  .sorted(Comparator.comparing(tab -> tab != currentLibraryTab))
                                                  .toList();
        for (LibraryTab libraryTab : sortedTabs) {
            Optional<BibEntry> bibEntry = libraryTab.getDatabase()
                                                    .getEntries().stream()
                                                    .filter(entry -> entry.getCitationKey().orElse("")
                                                                          .equals(entryKey))
                                                    .findAny();
            if (bibEntry.isPresent()) {
                LOGGER.debug("Found entry {} in library tab {}", entryKey, libraryTab);
                libraryTab.clearAndSelect(bibEntry.get());
                tabContainer.showLibraryTab(libraryTab);
                break;
            }
        }

        LOGGER.trace("End of loop");

        if (stateManager.getSelectedEntries().isEmpty()) {
            dialogService.notify(Localization.lang("Citation key '%0' to select not found in open libraries.", entryKey));
        }
    }

    /**
     * Opens the import inspection dialog to let the user decide which of the given entries to import.
     *
     * @param tab        The LibraryTab to add to.
     * @param parserResult The entries to add.
     */
    void addImportedEntries(final LibraryTab tab, final ParserResult parserResult) {
        BackgroundTask<ParserResult> task = BackgroundTask.wrap(() -> parserResult);
        ImportCleanup cleanup = ImportCleanup.targeting(tab.getBibDatabaseContext().getMode(), preferences.getFieldPreferences());
        cleanup.doPostCleanup(parserResult.getDatabase().getEntries());
        ImportEntriesDialog dialog = new ImportEntriesDialog(tab.getBibDatabaseContext(), task);
        dialog.setTitle(Localization.lang("Import"));
        dialogService.showCustomDialogAndWait(dialog);
    }
}<|MERGE_RESOLUTION|>--- conflicted
+++ resolved
@@ -46,12 +46,8 @@
 public class JabRefFrameViewModel implements UiMessageHandler {
     private static final Logger LOGGER = LoggerFactory.getLogger(JabRefFrameViewModel.class);
 
-<<<<<<< HEAD
-    private final PreferencesService prefs;
+    private final PreferencesService preferences;
     private final AiService aiService;
-=======
-    private final PreferencesService preferences;
->>>>>>> 1fb82bc7
     private final StateManager stateManager;
     private final DialogService dialogService;
     private final LibraryTabContainer tabContainer;
@@ -71,12 +67,8 @@
                                 UndoManager undoManager,
                                 ClipBoardManager clipBoardManager,
                                 TaskExecutor taskExecutor) {
-<<<<<<< HEAD
-        this.prefs = preferencesService;
+        this.preferences = preferencesService;
         this.aiService = aiService;
-=======
-        this.preferences = preferencesService;
->>>>>>> 1fb82bc7
         this.stateManager = stateManager;
         this.dialogService = dialogService;
         this.tabContainer = tabContainer;
@@ -212,12 +204,8 @@
                             parserResult,
                             tabContainer,
                             dialogService,
-<<<<<<< HEAD
-                            prefs,
+                            preferences,
                             aiService,
-=======
-                            preferences,
->>>>>>> 1fb82bc7
                             stateManager,
                             entryTypesManager,
                             fileUpdateMonitor,
