--- conflicted
+++ resolved
@@ -267,16 +267,10 @@
                 new SeparatorMenuItem(),
 
                 factory.createSubMenu(StandardActions.ABBREVIATE,
-<<<<<<< HEAD
                         factory.createMenuItem(StandardActions.ABBREVIATE_DEFAULT, new AbbreviateAction(StandardActions.ABBREVIATE_DEFAULT, frame::getCurrentLibraryTab, dialogService, stateManager, preferences.getJournalAbbreviationPreferences(), taskExecutor, undoManager)),
                         factory.createMenuItem(StandardActions.ABBREVIATE_DOTLESS, new AbbreviateAction(StandardActions.ABBREVIATE_DOTLESS, frame::getCurrentLibraryTab, dialogService, stateManager, preferences.getJournalAbbreviationPreferences(), taskExecutor, undoManager)),
-                        factory.createMenuItem(StandardActions.ABBREVIATE_SHORTEST_UNIQUE, new AbbreviateAction(StandardActions.ABBREVIATE_SHORTEST_UNIQUE, frame::getCurrentLibraryTab, dialogService, stateManager, preferences.getJournalAbbreviationPreferences(), taskExecutor, undoManager))),
-=======
-                        factory.createMenuItem(StandardActions.ABBREVIATE_DEFAULT, new AbbreviateAction(StandardActions.ABBREVIATE_DEFAULT, frame::getCurrentLibraryTab, dialogService, stateManager, preferences.getJournalAbbreviationPreferences(), abbreviationRepository, taskExecutor, undoManager)),
-                        factory.createMenuItem(StandardActions.ABBREVIATE_DOTLESS, new AbbreviateAction(StandardActions.ABBREVIATE_DOTLESS, frame::getCurrentLibraryTab, dialogService, stateManager, preferences.getJournalAbbreviationPreferences(), abbreviationRepository, taskExecutor, undoManager)),
-                        factory.createMenuItem(StandardActions.ABBREVIATE_SHORTEST_UNIQUE, new AbbreviateAction(StandardActions.ABBREVIATE_SHORTEST_UNIQUE, frame::getCurrentLibraryTab, dialogService, stateManager, preferences.getJournalAbbreviationPreferences(), abbreviationRepository, taskExecutor, undoManager)),
-                        factory.createMenuItem(StandardActions.ABBREVIATE_LTWA, new AbbreviateAction(StandardActions.ABBREVIATE_LTWA, frame::getCurrentLibraryTab, dialogService, stateManager, preferences.getJournalAbbreviationPreferences(), abbreviationRepository, taskExecutor, undoManager))),
->>>>>>> 9ab6c712
+                        factory.createMenuItem(StandardActions.ABBREVIATE_SHORTEST_UNIQUE, new AbbreviateAction(StandardActions.ABBREVIATE_SHORTEST_UNIQUE, frame::getCurrentLibraryTab, dialogService, stateManager, preferences.getJournalAbbreviationPreferences(), taskExecutor, undoManager)),
+                        factory.createMenuItem(StandardActions.ABBREVIATE_LTWA, new AbbreviateAction(StandardActions.ABBREVIATE_LTWA, frame::getCurrentLibraryTab, dialogService, stateManager, preferences.getJournalAbbreviationPreferences(), taskExecutor, undoManager))),
 
                 factory.createMenuItem(StandardActions.UNABBREVIATE, new AbbreviateAction(StandardActions.UNABBREVIATE, frame::getCurrentLibraryTab, dialogService, stateManager, preferences.getJournalAbbreviationPreferences(), taskExecutor, undoManager))
         );
