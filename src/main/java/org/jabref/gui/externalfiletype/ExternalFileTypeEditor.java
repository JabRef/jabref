package org.jabref.gui.externalfiletype;

import java.awt.BorderLayout;
import java.awt.Component;
import java.awt.event.ActionEvent;
import java.awt.event.ActionListener;
import java.awt.event.MouseAdapter;
import java.awt.event.MouseEvent;
import java.util.ArrayList;
import java.util.Collection;
import java.util.Comparator;
import java.util.List;

import javax.swing.AbstractAction;
import javax.swing.Action;
import javax.swing.BorderFactory;
import javax.swing.ImageIcon;
import javax.swing.JButton;
import javax.swing.JLabel;
import javax.swing.JPanel;
import javax.swing.JScrollPane;
import javax.swing.JTable;
import javax.swing.table.AbstractTableModel;
import javax.swing.table.TableCellRenderer;

import javafx.scene.control.ButtonType;
import javafx.stage.Modality;

import org.jabref.gui.actions.MnemonicAwareAction;
import org.jabref.gui.util.BaseDialog;
import org.jabref.gui.util.ControlHelper;
import org.jabref.gui.icon.IconTheme;
import org.jabref.gui.icon.JabRefIcon;
import org.jabref.gui.keyboard.KeyBinding;
import org.jabref.logic.l10n.Localization;

import com.jgoodies.forms.builder.ButtonStackBuilder;

/**
 * Editor for external file types.
 */
public class ExternalFileTypeEditor extends BaseDialog<Void> {

    private List<ExternalFileType> fileTypes;
    private JTable table;
    private ExternalFileTypeEntryEditor entryEditor;
    private FileTypeTableModel tableModel;
    private final JButton add = new JButton(IconTheme.JabRefIcons.ADD_NOBOX.getIcon());
    private final JButton remove = new JButton(IconTheme.JabRefIcons.REMOVE_NOBOX.getIcon());
    private final JButton edit = new JButton(IconTheme.JabRefIcons.EDIT.getIcon());
    private final JButton toDefaults = new JButton(Localization.lang("Default"));
    private final EditListener editListener = new EditListener();

    public ExternalFileTypeEditor() {
        this.setTitle(Localization.lang("Manage external file types"));
        this.initModality(Modality.APPLICATION_MODAL);
        this.setResizable(true);
        this.getDialogPane().setPrefSize(600, 500);

        init();
    }

    /**
     * Update the editor to show the current settings in Preferences.
     */
    private void setValues() {
        fileTypes.clear();
        Collection<ExternalFileType> types = ExternalFileTypes.getInstance().getExternalFileTypeSelection();
        fileTypes.addAll(types);
        fileTypes.sort(Comparator.comparing(ExternalFileType::getName));
    }

    /**
     * Store the list of external entry types to Preferences.
     */
    private void storeSettings() {
        ExternalFileTypes.getInstance().setExternalFileTypes(fileTypes);
    }

    /**
     * Get an AbstractAction for opening the external file types editor.
     *
     * @return An Action for opening the editor.
     */
    public static AbstractAction getAction() {
        return new EditExternalFileTypesAction();
    }

    private void init() {

        this.getDialogPane().getButtonTypes().setAll(
                ButtonType.CANCEL,
                ButtonType.OK
        );

        this.setResultConverter(button -> {
            if (button == ButtonType.OK) {
                storeSettings();
            }
            return null;
        });

        // The toDefaults resets the entire list to its default values.
        toDefaults.addActionListener(e -> {
            /*int reply = JOptionPane.showConfirmDialog(ExternalFileTypeEditor.this,
                    Globals.lang("All custom file types will be lost. Proceed?"),
                    Globals.lang("Reset file type definitions"), JOptionPane.YES_NO_OPTION,
                    JOptionPane.QUESTION_MESSAGE);*/
            //if (reply == JOptionPane.YES_OPTION) {
            List<ExternalFileType> list = ExternalFileTypes.getDefaultExternalFileTypes();
            fileTypes.clear();
            fileTypes.addAll(list);
            fileTypes.sort(Comparator.comparing(ExternalFileType::getName));
            //Globals.prefs.resetExternalFileTypesToDefault();
            //setValues();
            tableModel.fireTableDataChanged();
            //}
        });

        add.addActionListener(e -> {
            // Generate a new file type:
            CustomExternalFileType type = new CustomExternalFileType("", "", "", "", "new",
                    IconTheme.JabRefIcons.FILE);
            // Show the file type editor:
            getEditor(type).setVisible(true);
            if (entryEditor.okPressed()) {
                // Ok was pressed. Add the new file type and update the table:
                fileTypes.add(type);
                tableModel.fireTableDataChanged();
            }
        });

        remove.addActionListener(e -> {
            int[] rows = table.getSelectedRows();
            if (rows.length == 0) {
                return;
            }
            for (int i = rows.length - 1; i >= 0; i--) {
                fileTypes.remove(rows[i]);
            }
            tableModel.fireTableDataChanged();
            if (!fileTypes.isEmpty()) {
                int row = Math.min(rows[0], fileTypes.size() - 1);
                table.setRowSelectionInterval(row, row);
            }
        });

        edit.addActionListener(editListener);
        fileTypes = new ArrayList<>();
        setValues();

        tableModel = new FileTypeTableModel();
        table = new JTable(tableModel);
        table.setDefaultRenderer(ImageIcon.class, new IconRenderer());
        table.addMouseListener(new TableClickListener());

        table.getColumnModel().getColumn(0).setMaxWidth(24);
        table.getColumnModel().getColumn(0).setMinWidth(24);
        table.getColumnModel().getColumn(1).setMinWidth(170);
        table.getColumnModel().getColumn(2).setMinWidth(60);
        table.getColumnModel().getColumn(3).setMinWidth(100);
        table.getColumnModel().getColumn(0).setResizable(false);

        JScrollPane sp = new JScrollPane(table);

        JPanel upper = new JPanel();
        upper.setLayout(new BorderLayout());
        upper.setBorder(BorderFactory.createEmptyBorder(5, 5, 5, 5));
        upper.add(sp, BorderLayout.CENTER);
        ControlHelper.setSwingContent(getDialogPane(), upper);

        ButtonStackBuilder bs = new ButtonStackBuilder();
        bs.addButton(add);
        bs.addButton(remove);
        bs.addButton(edit);
        bs.addRelatedGap();
        bs.addButton(toDefaults);
        upper.add(bs.getPanel(), BorderLayout.EAST);
    }

<<<<<<< HEAD
    private ExternalFileTypeEntryEditor getEditor(ExternalFileType type) {
        CustomExternalFileType typeForEdit;
        if (type instanceof CustomExternalFileType) {
            typeForEdit = (CustomExternalFileType) type;
=======
        ButtonBarBuilder bb = new ButtonBarBuilder();
        bb.addGlue();
        bb.addButton(ok);
        bb.addButton(cancel);
        bb.addGlue();
        bb.getPanel().setBorder(BorderFactory.createEmptyBorder(5, 5, 5, 5));
        getContentPane().add(bb.getPanel(), BorderLayout.SOUTH);
        pack();

        // Key bindings:
        ActionMap am = upper.getActionMap();
        InputMap im = upper.getInputMap(JComponent.WHEN_IN_FOCUSED_WINDOW);
        im.put(Globals.getKeyPrefs().getKey(KeyBinding.CLOSE), "close");
        am.put("close", cancelAction);
        am = bb.getPanel().getActionMap();
        im = bb.getPanel().getInputMap(JComponent.WHEN_IN_FOCUSED_WINDOW);
        im.put(Globals.getKeyPrefs().getKey(KeyBinding.CLOSE), "close");
        am.put("close", cancelAction);

        if (frame == null) {
            setLocationRelativeTo(dialog);
>>>>>>> 5bdc4ad0
        } else {
            typeForEdit = new CustomExternalFileType(type);
        }

        if (entryEditor == null) {
            entryEditor = new ExternalFileTypeEntryEditor(typeForEdit);
        } else {
            entryEditor.setEntry(typeForEdit);
        }
        return entryEditor;
    }

    class EditListener implements ActionListener {

        @Override
        public void actionPerformed(ActionEvent e) {
            int[] rows = table.getSelectedRows();
            if (rows.length != 1) {
                return;
            }
            getEditor(fileTypes.get(rows[0])).setVisible(true);
            if (entryEditor.okPressed()) {
                tableModel.fireTableDataChanged();
            }
        }
    }

    static class IconRenderer implements TableCellRenderer {

        private final JLabel lab = new JLabel();

        @Override
        public Component getTableCellRendererComponent(JTable tab, Object value, boolean isSelected, boolean hasFocus,
                int row, int column) {
            lab.setText(null);
            lab.setIcon(((JabRefIcon) value).getIcon());
            return lab;
        }
    }

    private class FileTypeTableModel extends AbstractTableModel {

        @Override
        public int getColumnCount() {
            return 5;
        }

        @Override
        public int getRowCount() {
            return fileTypes.size();
        }

        @Override
        public String getColumnName(int column) {
            switch (column) {
            case 0:
                return " ";
            case 1:
                return Localization.lang("Name");
            case 2:
                return Localization.lang("Extension");
            case 3:
                return Localization.lang("MIME type");
            default: // Five columns
                return Localization.lang("Application");
            }
        }

        @Override
        public Class<?> getColumnClass(int columnIndex) {
            if (columnIndex == 0) {
                return ImageIcon.class;
            } else {
                return String.class;
            }
        }

        @Override
        public Object getValueAt(int rowIndex, int columnIndex) {
            ExternalFileType type = fileTypes.get(rowIndex);
            switch (columnIndex) {
            case 0:
                return type.getIcon();
            case 1:
                return type.getName();
            case 2:
                return type.getExtension();
            case 3:
                return type.getMimeType();
            default:
                return type.getOpenWithApplication();
            }
        }
    }

    class TableClickListener extends MouseAdapter {

        private void handleClick(MouseEvent e) {
            if (e.getClickCount() == 2) {
                editListener.actionPerformed(null);
            }
        }

        @Override
        public void mouseClicked(MouseEvent e) {
            handleClick(e);
        }

        @Override
        public void mousePressed(MouseEvent e) {
            handleClick(e);
        }

        @Override
        public void mouseReleased(MouseEvent e) {
            handleClick(e);
        }
    }

    public static class EditExternalFileTypesAction extends MnemonicAwareAction {

        private ExternalFileTypeEditor editor;

        public EditExternalFileTypesAction() {
            super();
            putValue(Action.NAME, Localization.menuTitle("Manage external file types"));
        }

        @Override
        public void actionPerformed(ActionEvent e) {
            if (editor == null) {
                editor = new ExternalFileTypeEditor();
            }
            editor.setValues();
            editor.show();
        }
    }

}<|MERGE_RESOLUTION|>--- conflicted
+++ resolved
@@ -27,11 +27,10 @@
 import javafx.stage.Modality;
 
 import org.jabref.gui.actions.MnemonicAwareAction;
+import org.jabref.gui.icon.IconTheme;
+import org.jabref.gui.icon.JabRefIcon;
 import org.jabref.gui.util.BaseDialog;
 import org.jabref.gui.util.ControlHelper;
-import org.jabref.gui.icon.IconTheme;
-import org.jabref.gui.icon.JabRefIcon;
-import org.jabref.gui.keyboard.KeyBinding;
 import org.jabref.logic.l10n.Localization;
 
 import com.jgoodies.forms.builder.ButtonStackBuilder;
@@ -178,34 +177,10 @@
         upper.add(bs.getPanel(), BorderLayout.EAST);
     }
 
-<<<<<<< HEAD
     private ExternalFileTypeEntryEditor getEditor(ExternalFileType type) {
         CustomExternalFileType typeForEdit;
         if (type instanceof CustomExternalFileType) {
             typeForEdit = (CustomExternalFileType) type;
-=======
-        ButtonBarBuilder bb = new ButtonBarBuilder();
-        bb.addGlue();
-        bb.addButton(ok);
-        bb.addButton(cancel);
-        bb.addGlue();
-        bb.getPanel().setBorder(BorderFactory.createEmptyBorder(5, 5, 5, 5));
-        getContentPane().add(bb.getPanel(), BorderLayout.SOUTH);
-        pack();
-
-        // Key bindings:
-        ActionMap am = upper.getActionMap();
-        InputMap im = upper.getInputMap(JComponent.WHEN_IN_FOCUSED_WINDOW);
-        im.put(Globals.getKeyPrefs().getKey(KeyBinding.CLOSE), "close");
-        am.put("close", cancelAction);
-        am = bb.getPanel().getActionMap();
-        im = bb.getPanel().getInputMap(JComponent.WHEN_IN_FOCUSED_WINDOW);
-        im.put(Globals.getKeyPrefs().getKey(KeyBinding.CLOSE), "close");
-        am.put("close", cancelAction);
-
-        if (frame == null) {
-            setLocationRelativeTo(dialog);
->>>>>>> 5bdc4ad0
         } else {
             typeForEdit = new CustomExternalFileType(type);
         }
