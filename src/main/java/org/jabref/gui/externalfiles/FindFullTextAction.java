--- conflicted
+++ resolved
@@ -69,7 +69,6 @@
             }
         }
 
-<<<<<<< HEAD
         Task<Map<BibEntry, Optional<URL>>> findFullTextsTask = new Task<Map<BibEntry, Optional<URL>>>() {
             @Override
             protected Map<BibEntry, Optional<URL>> call() {
@@ -78,16 +77,6 @@
                 for (BibEntry entry : basePanel.getSelectedEntries()) {
                     FulltextFetchers fetchers = new FulltextFetchers(Globals.prefs.getImportFormatPreferences());
                     downloads.put(entry, fetchers.findFullTextPDF(entry));
-=======
-        Task<Map<Optional<URL>, BibEntry>> findFullTextsTask = new Task<Map<Optional<URL>, BibEntry>>() {
-            @Override
-            protected Map<Optional<URL>, BibEntry> call() {
-                Map<Optional<URL>, BibEntry> downloads = new ConcurrentHashMap<>();
-                int count = 0;
-                for (BibEntry entry : basePanel.getSelectedEntries()) {
-                    FulltextFetchers fetchers = new FulltextFetchers(Globals.prefs.getImportFormatPreferences());
-                    downloads.put(fetchers.findFullTextPDF(entry), entry);
->>>>>>> 751c5b5e
                     updateProgress(++count, basePanel.getSelectedEntries().size());
                 }
                 return downloads;
@@ -104,17 +93,11 @@
         Globals.TASK_EXECUTOR.execute(findFullTextsTask);
     }
 
-<<<<<<< HEAD
     private void downloadFullTexts(Map<BibEntry, Optional<URL>> downloads) {
         for (Map.Entry<BibEntry, Optional<URL>> download : downloads.entrySet()) {
             BibEntry entry = download.getKey();
             Optional<URL> result = download.getValue();
-=======
-    private void downloadFullTexts(Map<Optional<URL>, BibEntry> downloads) {
-        for (Map.Entry<Optional<URL>, BibEntry> download : downloads.entrySet()) {
-            BibEntry entry = download.getValue();
-            Optional<URL> result = download.getKey();
->>>>>>> 751c5b5e
+
             if (result.isPresent()) {
                 Optional<Path> dir = basePanel.getBibDatabaseContext().getFirstExistingFileDir(Globals.prefs.getFilePreferences());
 
