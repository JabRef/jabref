package org.jabref.gui.externalfiles;

import javax.swing.undo.UndoManager;

import org.jabref.gui.DialogService;
import org.jabref.gui.StateManager;
import org.jabref.gui.actions.SimpleCommand;
import org.jabref.preferences.PreferencesService;

import static org.jabref.gui.actions.ActionHelper.needsDatabase;

public class FindUnlinkedFilesAction extends SimpleCommand {

    private final DialogService dialogService;
    private final PreferencesService preferencesService;
    private final UndoManager undoManager;
    private final StateManager stateManager;

    public FindUnlinkedFilesAction(DialogService dialogService, PreferencesService preferencesService, UndoManager undoManager, StateManager stateManager) {
        this.dialogService = dialogService;
        this.preferencesService = preferencesService;
        this.undoManager = undoManager;
        this.stateManager = stateManager;

        this.executable.bind(needsDatabase(this.stateManager));
    }

    @Override
    public void execute() {
<<<<<<< HEAD
         new UnlinkedFilesDialogView().showAndWait();
=======
        BibDatabaseContext database = stateManager.getActiveDatabase().orElseThrow(() -> new NullPointerException("Database null"));
        dialogService.showCustomDialogAndWait(new FindUnlinkedFilesDialog(database, dialogService, preferencesService, undoManager));
>>>>>>> 60cc355b
    }
}<|MERGE_RESOLUTION|>--- conflicted
+++ resolved
@@ -1,25 +1,18 @@
 package org.jabref.gui.externalfiles;
-
-import javax.swing.undo.UndoManager;
 
 import org.jabref.gui.DialogService;
 import org.jabref.gui.StateManager;
 import org.jabref.gui.actions.SimpleCommand;
-import org.jabref.preferences.PreferencesService;
 
 import static org.jabref.gui.actions.ActionHelper.needsDatabase;
 
 public class FindUnlinkedFilesAction extends SimpleCommand {
 
     private final DialogService dialogService;
-    private final PreferencesService preferencesService;
-    private final UndoManager undoManager;
     private final StateManager stateManager;
 
-    public FindUnlinkedFilesAction(DialogService dialogService, PreferencesService preferencesService, UndoManager undoManager, StateManager stateManager) {
+    public FindUnlinkedFilesAction(DialogService dialogService, StateManager stateManager) {
         this.dialogService = dialogService;
-        this.preferencesService = preferencesService;
-        this.undoManager = undoManager;
         this.stateManager = stateManager;
 
         this.executable.bind(needsDatabase(this.stateManager));
@@ -27,11 +20,6 @@
 
     @Override
     public void execute() {
-<<<<<<< HEAD
-         new UnlinkedFilesDialogView().showAndWait();
-=======
-        BibDatabaseContext database = stateManager.getActiveDatabase().orElseThrow(() -> new NullPointerException("Database null"));
-        dialogService.showCustomDialogAndWait(new FindUnlinkedFilesDialog(database, dialogService, preferencesService, undoManager));
->>>>>>> 60cc355b
+        dialogService.showCustomDialogAndWait(new UnlinkedFilesDialogView());
     }
 }