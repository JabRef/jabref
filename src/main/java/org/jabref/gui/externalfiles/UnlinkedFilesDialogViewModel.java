package org.jabref.gui.externalfiles;

import java.io.BufferedWriter;
import java.io.IOException;
import java.nio.charset.StandardCharsets;
import java.nio.file.DirectoryStream.Filter;
import java.nio.file.Files;
import java.nio.file.Path;
import java.nio.file.StandardOpenOption;
import java.util.List;
import java.util.Optional;
import java.util.function.Predicate;
import java.util.stream.Collectors;

import javax.swing.undo.UndoManager;

import javafx.beans.property.BooleanProperty;
import javafx.beans.property.DoubleProperty;
import javafx.beans.property.ObjectProperty;
import javafx.beans.property.SimpleBooleanProperty;
import javafx.beans.property.SimpleDoubleProperty;
import javafx.beans.property.SimpleListProperty;
import javafx.beans.property.SimpleObjectProperty;
import javafx.beans.property.SimpleStringProperty;
import javafx.beans.property.StringProperty;
import javafx.collections.FXCollections;
import javafx.collections.ObservableList;
import javafx.scene.control.ProgressIndicator;
import javafx.scene.control.TreeItem;

import org.jabref.gui.DialogService;
import org.jabref.gui.StateManager;
import org.jabref.gui.externalfiletype.ExternalFileTypes;
import org.jabref.gui.util.BackgroundTask;
import org.jabref.gui.util.DirectoryDialogConfiguration;
import org.jabref.gui.util.FileDialogConfiguration;
import org.jabref.gui.util.FileNodeViewModel;
import org.jabref.gui.util.TaskExecutor;
import org.jabref.logic.l10n.Localization;
import org.jabref.logic.util.StandardFileType;
import org.jabref.model.database.BibDatabaseContext;
import org.jabref.model.util.FileUpdateMonitor;
import org.jabref.preferences.PreferencesService;

import de.saxsys.mvvmfx.utils.validation.FunctionBasedValidator;
import de.saxsys.mvvmfx.utils.validation.ValidationMessage;
import de.saxsys.mvvmfx.utils.validation.ValidationStatus;
import org.slf4j.Logger;
import org.slf4j.LoggerFactory;

public class UnlinkedFilesDialogViewModel {

    private static final Logger LOGGER = LoggerFactory.getLogger(UnlinkedFilesDialogViewModel.class);

    private final ImportHandler importHandler;
    private final StringProperty directoryPath = new SimpleStringProperty("");
    private final ObjectProperty<FileExtensionViewModel> selectedExtension = new SimpleObjectProperty<>();

    private final ObjectProperty<FileNodeViewModel> treeRootProperty = new SimpleObjectProperty<>();
    private final SimpleListProperty<TreeItem<FileNodeViewModel>> checkedFileListProperty = new SimpleListProperty<>(FXCollections.observableArrayList());

    private final BooleanProperty taskActiveProperty = new SimpleBooleanProperty(false);
    private final DoubleProperty progressValueProperty = new SimpleDoubleProperty(0);
    private final StringProperty progressTextProperty = new SimpleStringProperty();

    private final ObservableList<ImportFilesResultItemViewModel> resultList = FXCollections.observableArrayList();
    private final ObservableList<FileExtensionViewModel> fileFilterList;
    private final DialogService dialogService;
    private final PreferencesService preferences;
    private BackgroundTask<FileNodeViewModel> findUnlinkedFilesTask;
    private BackgroundTask<List<ImportFilesResultItemViewModel>> importFilesBackgroundTask;

    private final BibDatabaseContext bibDatabase;
    private final TaskExecutor taskExecutor;

    private final FunctionBasedValidator<String> scanDirectoryValidator;

    public UnlinkedFilesDialogViewModel(DialogService dialogService, ExternalFileTypes externalFileTypes, UndoManager undoManager,
                                        FileUpdateMonitor fileUpdateMonitor, PreferencesService preferences, StateManager stateManager, TaskExecutor taskExecutor) {
        this.preferences = preferences;
        this.dialogService = dialogService;
        this.taskExecutor = taskExecutor;
        this.bibDatabase = stateManager.getActiveDatabase().orElseThrow(() -> new NullPointerException("Database null"));
        importHandler = new ImportHandler(
                bibDatabase,
                externalFileTypes,
                preferences,
                fileUpdateMonitor,
                undoManager,
                stateManager);

        this.fileFilterList = FXCollections.observableArrayList(
                new FileExtensionViewModel(StandardFileType.ANY_FILE, externalFileTypes),
                new FileExtensionViewModel(StandardFileType.BIBTEX_DB, externalFileTypes),
                new FileExtensionViewModel(StandardFileType.PDF, externalFileTypes));

        Predicate<String> isDirectory = path -> Files.isDirectory(Path.of(path));
        scanDirectoryValidator = new FunctionBasedValidator<>(directoryPath, isDirectory,
                ValidationMessage.error(Localization.lang("Please enter a valid file path.")));

        treeRootProperty.setValue(null);
    }

    public void startSearch() {
        Path directory = this.getSearchDirectory();
        Filter<Path> selectedFileFilter = selectedExtension.getValue().dirFilter();

        progressValueProperty.unbind();
        progressTextProperty.unbind();

        findUnlinkedFilesTask = new UnlinkedFilesCrawler(directory, selectedFileFilter, bibDatabase, preferences.getFilePreferences())
                .onRunning(() -> {
                    progressValueProperty.set(ProgressIndicator.INDETERMINATE_PROGRESS);
                    progressTextProperty.setValue(Localization.lang("Searching file system..."));
                    progressTextProperty.bind(findUnlinkedFilesTask.messageProperty());
                    taskActiveProperty.setValue(true);
                    treeRootProperty.setValue(null);
                })
                .onFinished(() -> {
                    progressValueProperty.set(0);
                    taskActiveProperty.setValue(false);
                })
                .onSuccess(root -> {
                    progressValueProperty.set(0);
                    taskActiveProperty.setValue(false);
                    treeRootProperty.setValue(root);
                });
        findUnlinkedFilesTask.executeWith(taskExecutor);
    }

    public void startImport() {
        List<Path> fileList = checkedFileListProperty.stream()
                                                     .map(item -> item.getValue().getPath())
                                                     .filter(path -> path.toFile().isFile())
                                                     .collect(Collectors.toList());
        if (fileList.isEmpty()) {
            LOGGER.warn("There are no valid files checked");
            return;
        }
        resultList.clear();

        importFilesBackgroundTask = importHandler.importFilesInBackground(fileList)
                                                 .onRunning(() -> {
<<<<<<< HEAD
                                                     progress.bind(importFilesBackgroundTask.workDonePercentageProperty());
                                                     progressText.bind(importFilesBackgroundTask.messageProperty());

                                                     searchProgressVisible.setValue(true);
                                                     scanButtonDisabled.setValue(true);
                                                     applyButtonDisabled.setValue(true);
                                                 })
                                                 .onFinished(() -> {
                                                     applyButtonDisabled.setValue(false);
                                                     exportButtonDisabled.setValue(false);
                                                     scanButtonDefaultButton.setValue(false);

                                                     progress.unbind();
                                                     progressText.unbind();
                                                     searchProgressVisible.setValue(false);

                                                     filePaneExpanded.setValue(false);
                                                     resultPaneExpanded.setValue(true);
                                                     resultPaneVisble.setValue(true);
                                                 })
                                                 .onSuccess(resultList::addAll);
=======
                                                     progressValueProperty.bind(importFilesBackgroundTask.workDonePercentageProperty());
                                                     progressTextProperty.bind(importFilesBackgroundTask.messageProperty());
                                                     taskActiveProperty.setValue(true);
                                                 })
                                                 .onFinished(() -> {
                                                     progressValueProperty.unbind();
                                                     progressTextProperty.unbind();
                                                     taskActiveProperty.setValue(false);
                                                 })
                                                 .onSuccess(results -> {
                                                     progressValueProperty.unbind();
                                                     progressTextProperty.unbind();
                                                     taskActiveProperty.setValue(false);
                                                     resultList.addAll(results);
                                                 });
>>>>>>> 9b286925
        importFilesBackgroundTask.executeWith(taskExecutor);
    }

    /**
     * This starts the export of all files of all selected nodes in the file tree view.
     */
    public void startExport() {
        List<Path> fileList = checkedFileListProperty.stream()
                                                     .map(item -> item.getValue().getPath())
                                                     .filter(path -> path.toFile().isFile())
                                                     .collect(Collectors.toList());
        if (fileList.isEmpty()) {
            LOGGER.warn("There are no valid files checked");
            return;
        }

        FileDialogConfiguration fileDialogConfiguration = new FileDialogConfiguration.Builder()
                .withInitialDirectory(preferences.getWorkingDir())
                .addExtensionFilter(StandardFileType.TXT)
                .withDefaultExtension(StandardFileType.TXT)
                .build();
        Optional<Path> exportPath = dialogService.showFileSaveDialog(fileDialogConfiguration);

        if (exportPath.isEmpty()) {
            return;
        }

        try (BufferedWriter writer = Files.newBufferedWriter(exportPath.get(), StandardCharsets.UTF_8,
                StandardOpenOption.CREATE)) {
            for (Path file : fileList) {
                writer.write(file.toString() + "\n");
            }
        } catch (IOException e) {
            LOGGER.error("Error exporting", e);
        }
<<<<<<< HEAD

        exportButtonDisabled.setValue(false);
        applyButtonDisabled.setValue(false);
    }

    public void startSearch() {
        Path directory = this.getSearchDirectory();
        Filter<Path> selectedFileFilter = selectedExtension.getValue().dirFilter();

        filePaneExpanded.setValue(true);
        resultPaneExpanded.setValue(false);
        resultPaneVisble.setValue(false);

        progress.unbind();
        progressText.unbind();

        findUnlinkedFilesTask = new UnlinkedFilesCrawler(directory, selectedFileFilter, bibDatabase, preferences.getFilePreferences())
                .onRunning(() -> {
                    progress.set(ProgressIndicator.INDETERMINATE_PROGRESS);
                    progressText.setValue(Localization.lang("Searching file system..."));
                    progressText.bind(findUnlinkedFilesTask.messageProperty());

                    searchProgressVisible.setValue(true);
                    scanButtonDisabled.setValue(true);
                    applyButtonDisabled.set(true);
                    treeRoot.setValue(null);
                })
                .onFinished(() -> {
                    progress.set(0);
                    applyButtonDisabled.setValue(false);
                    exportButtonDisabled.setValue(false);
                    scanButtonDefaultButton.setValue(false);
                    searchProgressVisible.set(false);
                })
                .onSuccess(treeRoot::setValue);


        findUnlinkedFilesTask.executeWith(taskExecutor);
    }

    public StringProperty directoryPath() {
        return this.directoryPath;
=======
>>>>>>> 9b286925
    }

    public ObservableList<FileExtensionViewModel> getFileFilters() {
        return this.fileFilterList;
    }

    public void cancelTasks() {
        if (findUnlinkedFilesTask != null) {
            findUnlinkedFilesTask.cancel();
        }
        if (importFilesBackgroundTask != null) {
            importFilesBackgroundTask.cancel();
        }
    }

    public void browseFileDirectory() {
        DirectoryDialogConfiguration directoryDialogConfiguration = new DirectoryDialogConfiguration.Builder()
                .withInitialDirectory(preferences.getWorkingDir()).build();

        dialogService.showDirectorySelectionDialog(directoryDialogConfiguration)
                     .ifPresent(selectedDirectory -> {
                         directoryPath.setValue(selectedDirectory.toAbsolutePath().toString());
                         preferences.setWorkingDirectory(selectedDirectory.toAbsolutePath());
                     });
    }

    private Path getSearchDirectory() {
        Path directory = Path.of(directoryPath.getValue());
        if (Files.notExists(directory)) {
            directory = Path.of(System.getProperty("user.dir"));
            directoryPath.setValue(directory.toAbsolutePath().toString());
        }
        if (!Files.isDirectory(directory)) {
            directory = directory.getParent();
            directoryPath.setValue(directory.toAbsolutePath().toString());
        }
        return directory;
    }

    public ObservableList<ImportFilesResultItemViewModel> resultTableItems() {
        return this.resultList;
    }

    public ObjectProperty<FileNodeViewModel> treeRootProperty() {
        return this.treeRootProperty;
    }

    public ObjectProperty<FileExtensionViewModel> selectedExtensionProperty() {
        return this.selectedExtension;
    }

    public StringProperty directoryPathProperty() {
        return this.directoryPath;
    }

    public ValidationStatus directoryPathValidationStatus() {
        return this.scanDirectoryValidator.getValidationStatus();
    }

    public DoubleProperty progressValueProperty() {
        return this.progressValueProperty;
    }

    public StringProperty progressTextProperty() {
        return this.progressTextProperty;
    }

    public BooleanProperty taskActiveProperty() {
        return this.taskActiveProperty;
    }

    public SimpleListProperty<TreeItem<FileNodeViewModel>> checkedFileListProperty() {
        return checkedFileListProperty;
    }
}<|MERGE_RESOLUTION|>--- conflicted
+++ resolved
@@ -141,29 +141,6 @@
 
         importFilesBackgroundTask = importHandler.importFilesInBackground(fileList)
                                                  .onRunning(() -> {
-<<<<<<< HEAD
-                                                     progress.bind(importFilesBackgroundTask.workDonePercentageProperty());
-                                                     progressText.bind(importFilesBackgroundTask.messageProperty());
-
-                                                     searchProgressVisible.setValue(true);
-                                                     scanButtonDisabled.setValue(true);
-                                                     applyButtonDisabled.setValue(true);
-                                                 })
-                                                 .onFinished(() -> {
-                                                     applyButtonDisabled.setValue(false);
-                                                     exportButtonDisabled.setValue(false);
-                                                     scanButtonDefaultButton.setValue(false);
-
-                                                     progress.unbind();
-                                                     progressText.unbind();
-                                                     searchProgressVisible.setValue(false);
-
-                                                     filePaneExpanded.setValue(false);
-                                                     resultPaneExpanded.setValue(true);
-                                                     resultPaneVisble.setValue(true);
-                                                 })
-                                                 .onSuccess(resultList::addAll);
-=======
                                                      progressValueProperty.bind(importFilesBackgroundTask.workDonePercentageProperty());
                                                      progressTextProperty.bind(importFilesBackgroundTask.messageProperty());
                                                      taskActiveProperty.setValue(true);
@@ -173,13 +150,7 @@
                                                      progressTextProperty.unbind();
                                                      taskActiveProperty.setValue(false);
                                                  })
-                                                 .onSuccess(results -> {
-                                                     progressValueProperty.unbind();
-                                                     progressTextProperty.unbind();
-                                                     taskActiveProperty.setValue(false);
-                                                     resultList.addAll(results);
-                                                 });
->>>>>>> 9b286925
+                                                 .onSuccess(resultList::addAll);
         importFilesBackgroundTask.executeWith(taskExecutor);
     }
 
@@ -215,51 +186,11 @@
         } catch (IOException e) {
             LOGGER.error("Error exporting", e);
         }
-<<<<<<< HEAD
-
-        exportButtonDisabled.setValue(false);
-        applyButtonDisabled.setValue(false);
-    }
-
-    public void startSearch() {
-        Path directory = this.getSearchDirectory();
-        Filter<Path> selectedFileFilter = selectedExtension.getValue().dirFilter();
-
-        filePaneExpanded.setValue(true);
-        resultPaneExpanded.setValue(false);
-        resultPaneVisble.setValue(false);
-
-        progress.unbind();
-        progressText.unbind();
-
-        findUnlinkedFilesTask = new UnlinkedFilesCrawler(directory, selectedFileFilter, bibDatabase, preferences.getFilePreferences())
-                .onRunning(() -> {
-                    progress.set(ProgressIndicator.INDETERMINATE_PROGRESS);
-                    progressText.setValue(Localization.lang("Searching file system..."));
-                    progressText.bind(findUnlinkedFilesTask.messageProperty());
-
-                    searchProgressVisible.setValue(true);
-                    scanButtonDisabled.setValue(true);
-                    applyButtonDisabled.set(true);
-                    treeRoot.setValue(null);
-                })
-                .onFinished(() -> {
-                    progress.set(0);
-                    applyButtonDisabled.setValue(false);
-                    exportButtonDisabled.setValue(false);
-                    scanButtonDefaultButton.setValue(false);
-                    searchProgressVisible.set(false);
-                })
-                .onSuccess(treeRoot::setValue);
-
-
-        findUnlinkedFilesTask.executeWith(taskExecutor);
-    }
+     }
 
     public StringProperty directoryPath() {
         return this.directoryPath;
-=======
->>>>>>> 9b286925
+
     }
 
     public ObservableList<FileExtensionViewModel> getFileFilters() {
