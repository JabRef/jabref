--- conflicted
+++ resolved
@@ -10,11 +10,6 @@
 import org.jabref.gui.externalfiletype.UnknownExternalFileType;
 import org.jabref.gui.frame.ExternalApplicationsPreferences;
 import org.jabref.logic.FilePreferences;
-<<<<<<< HEAD
-import org.jabref.logic.cleanup.MoveFilesCleanup;
-import org.jabref.logic.cleanup.RenamePdfCleanup;
-=======
->>>>>>> 8a086fff
 import org.jabref.logic.externalfiles.LinkedFileHandler;
 import org.jabref.logic.l10n.Localization;
 import org.jabref.logic.util.NotificationService;
@@ -42,55 +37,6 @@
         this.notificationService = notificationService;
     }
 
-<<<<<<< HEAD
-    public Optional<Path> copyFileToFileDir(Path file) {
-        Optional<Path> firstExistingFileDir = bibDatabaseContext.getFirstExistingFileDir(filePreferences);
-        if (firstExistingFileDir.isPresent()) {
-            Path targetFile = firstExistingFileDir.get().resolve(file.getFileName());
-            if (file.equals(targetFile)) {
-                // In case of source == target, we pretend, we have success
-                return Optional.of(targetFile);
-            }
-            if (FileUtil.copyFile(file, targetFile, false)) {
-                return Optional.of(targetFile);
-            }
-        }
-        return Optional.empty();
-    }
-
-    public void copyLinkedFilesToFileDir(BibEntry entry) {
-        List<LinkedFile> files = entry.getFiles();
-        for (LinkedFile file : files) {
-            LinkedFileHandler fileHandler = new LinkedFileHandler(file, entry, bibDatabaseContext, filePreferences);
-            try {
-                fileHandler.copyToDefaultDirectory();
-            } catch (IOException exception) {
-                LOGGER.error("Error while moving file {}", file.getLink(), exception);
-            }
-        }
-        entry.setFiles(files);
-    }
-
-    public void renameLinkedFilesToPattern(BibEntry entry) {
-        renameFilesCleanup.cleanup(entry);
-    }
-
-    public void moveLinkedFilesToFileDir(BibEntry entry) {
-        moveFilesCleanup.cleanup(entry);
-    }
-
-    public void addFilesToEntry(BibEntry entry, List<Path> files) {
-        List<Path> validFiles = getValidFileNames(files);
-        for (Path file : validFiles) {
-            FileUtil.getFileExtension(file).ifPresent(ext -> {
-                ExternalFileType type = ExternalFileTypes.getExternalFileTypeByExt(ext, externalApplicationsPreferences)
-                                                         .orElse(new UnknownExternalFileType(ext));
-                Path relativePath = FileUtil.relativize(file, bibDatabaseContext, filePreferences);
-                LinkedFile linkedfile = new LinkedFile("", relativePath, type.getName());
-                entry.addFile(linkedfile);
-            });
-        }
-=======
     public void linkFilesToEntry(BibEntry entry, List<Path> files) {
         List<LinkedFile> existingFiles = entry.getFiles();
         List<LinkedFile> linkedFiles = files.stream().flatMap(file -> {
@@ -110,7 +56,6 @@
             }
         }).toList();
         entry.addFiles(linkedFiles);
->>>>>>> 8a086fff
     }
 
     /**
