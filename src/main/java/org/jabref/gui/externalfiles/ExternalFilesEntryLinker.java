--- conflicted
+++ resolved
@@ -16,11 +16,7 @@
 import org.jabref.logic.cleanup.RenamePdfCleanup;
 import org.jabref.logic.l10n.Localization;
 import org.jabref.logic.pdf.search.IndexingTaskManager;
-<<<<<<< HEAD
 import org.jabref.logic.pdf.search.LuceneIndexer;
-=======
-import org.jabref.logic.pdf.search.PdfIndexerManager;
->>>>>>> fcd6b9b5
 import org.jabref.logic.util.io.FileNameCleaner;
 import org.jabref.logic.util.io.FileUtil;
 import org.jabref.model.database.BibDatabaseContext;
@@ -94,11 +90,7 @@
         }
 
         try {
-<<<<<<< HEAD
             indexingTaskManager.addToIndex(LuceneIndexer.of(bibDatabaseContext, preferencesService), entry);
-=======
-            indexingTaskManager.addToIndex(PdfIndexerManager.getIndexer(bibDatabaseContext, filePreferences), entry);
->>>>>>> fcd6b9b5
         } catch (IOException e) {
             LOGGER.error("Could not access Fulltext-Index", e);
         }
@@ -116,11 +108,7 @@
         }
 
         try {
-<<<<<<< HEAD
             indexingTaskManager.addToIndex(LuceneIndexer.of(bibDatabaseContext, preferencesService), entry);
-=======
-            indexingTaskManager.addToIndex(PdfIndexerManager.getIndexer(bibDatabaseContext, filePreferences), entry);
->>>>>>> fcd6b9b5
         } catch (IOException e) {
             LOGGER.error("Could not access fulltext index", e);
         }
