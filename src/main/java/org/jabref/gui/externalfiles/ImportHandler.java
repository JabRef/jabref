package org.jabref.gui.externalfiles;

import java.io.ByteArrayInputStream;
import java.io.IOException;
import java.nio.charset.StandardCharsets;
import java.nio.file.Path;
import java.util.ArrayList;
import java.util.Collection;
import java.util.Collections;
import java.util.List;
import java.util.Optional;

import javax.swing.undo.CompoundEdit;
import javax.swing.undo.UndoManager;

import org.jabref.gui.DialogService;
import org.jabref.gui.Globals;
import org.jabref.gui.StateManager;
import org.jabref.gui.duplicationFinder.DuplicateResolverDialog;
import org.jabref.gui.fieldeditors.LinkedFileViewModel;
import org.jabref.gui.libraryproperties.constants.ConstantsItemModel;
import org.jabref.gui.undo.UndoableInsertEntries;
import org.jabref.gui.util.BackgroundTask;
import org.jabref.gui.util.DefaultTaskExecutor;
import org.jabref.gui.util.TaskExecutor;
import org.jabref.logic.citationkeypattern.CitationKeyGenerator;
import org.jabref.logic.database.DuplicateCheck;
import org.jabref.logic.externalfiles.ExternalFilesContentImporter;
import org.jabref.logic.importer.FetcherException;
import org.jabref.logic.importer.ImportCleanup;
import org.jabref.logic.importer.ImportException;
import org.jabref.logic.importer.ImportFormatReader;
import org.jabref.logic.importer.ImportFormatReader.UnknownFormatImport;
import org.jabref.logic.importer.ParseException;
import org.jabref.logic.importer.fetcher.ArXivFetcher;
import org.jabref.logic.importer.fetcher.DoiFetcher;
import org.jabref.logic.importer.fetcher.isbntobibtex.IsbnFetcher;
import org.jabref.logic.importer.fileformat.BibtexParser;
import org.jabref.logic.l10n.Localization;
import org.jabref.logic.util.UpdateField;
import org.jabref.logic.util.io.FileUtil;
import org.jabref.model.FieldChange;
import org.jabref.model.database.BibDatabaseContext;
import org.jabref.model.database.KeyCollisionException;
import org.jabref.model.entry.BibEntry;
import org.jabref.model.entry.BibtexString;
import org.jabref.model.entry.LinkedFile;
import org.jabref.model.entry.field.StandardField;
import org.jabref.model.entry.identifier.ArXivIdentifier;
import org.jabref.model.entry.identifier.DOI;
import org.jabref.model.entry.identifier.ISBN;
import org.jabref.model.groups.GroupEntryChanger;
import org.jabref.model.groups.GroupTreeNode;
import org.jabref.model.util.FileUpdateMonitor;
import org.jabref.model.util.OptionalUtil;
import org.jabref.preferences.PreferencesService;

import com.google.common.annotations.VisibleForTesting;
import org.slf4j.Logger;
import org.slf4j.LoggerFactory;

import static org.jabref.gui.duplicationFinder.DuplicateResolverDialog.DuplicateResolverResult.BREAK;

public class ImportHandler {

    private static final Logger LOGGER = LoggerFactory.getLogger(ImportHandler.class);
    private final BibDatabaseContext bibDatabaseContext;
    private final PreferencesService preferencesService;
    private final FileUpdateMonitor fileUpdateMonitor;
    private final ExternalFilesEntryLinker linker;
    private final ExternalFilesContentImporter contentImporter;
    private final UndoManager undoManager;
    private final StateManager stateManager;
    private final DialogService dialogService;
    private final TaskExecutor taskExecutor;

    public ImportHandler(BibDatabaseContext database,
                         PreferencesService preferencesService,
                         FileUpdateMonitor fileupdateMonitor,
                         UndoManager undoManager,
                         StateManager stateManager,
                         DialogService dialogService,
                         TaskExecutor taskExecutor) {

        this.bibDatabaseContext = database;
        this.preferencesService = preferencesService;
        this.fileUpdateMonitor = fileupdateMonitor;
        this.stateManager = stateManager;
        this.dialogService = dialogService;
        this.taskExecutor = taskExecutor;

        this.linker = new ExternalFilesEntryLinker(preferencesService, preferencesService.getFilePreferences(), database, dialogService);
        this.contentImporter = new ExternalFilesContentImporter(
                preferencesService.getImportFormatPreferences());
        this.undoManager = undoManager;
    }

    public ExternalFilesEntryLinker getLinker() {
        return linker;
    }

    public BackgroundTask<List<ImportFilesResultItemViewModel>> importFilesInBackground(final List<Path> files) {
        return new BackgroundTask<>() {
            private int counter;
            private final List<ImportFilesResultItemViewModel> results = new ArrayList<>();

            @Override
            protected List<ImportFilesResultItemViewModel> call() {
                counter = 1;
                CompoundEdit ce = new CompoundEdit();
                for (final Path file : files) {
                    final List<BibEntry> entriesToAdd = new ArrayList<>();

                    if (isCanceled()) {
                        break;
                    }

                    DefaultTaskExecutor.runInJavaFXThread(() -> {
                        updateMessage(Localization.lang("Processing file %0", file.getFileName()));
                        updateProgress(counter, files.size() - 1d);
                    });

                    try {
                        if (FileUtil.isPDFFile(file)) {
                            var pdfImporterResult = contentImporter.importPDFContent(file);
                            List<BibEntry> pdfEntriesInFile = pdfImporterResult.getDatabase().getEntries();

                            if (pdfImporterResult.hasWarnings()) {
                                addResultToList(file, false, Localization.lang("Error reading PDF content: %0", pdfImporterResult.getErrorMessage()));
                            }

                            if (!pdfEntriesInFile.isEmpty()) {
                                entriesToAdd.addAll(pdfEntriesInFile);
                                addResultToList(file, true, Localization.lang("File was successfully imported as a new entry"));
                            } else {
                                entriesToAdd.add(createEmptyEntryWithLink(file));
                                addResultToList(file, false, Localization.lang("No metadata was found. An empty entry was created with file link"));
                            }
                        } else if (FileUtil.isBibFile(file)) {
                            var bibtexParserResult = contentImporter.importFromBibFile(file, fileUpdateMonitor);
                            if (bibtexParserResult.hasWarnings()) {
                                addResultToList(file, false, bibtexParserResult.getErrorMessage());
                            }

                            entriesToAdd.addAll(bibtexParserResult.getDatabaseContext().getEntries());
                            addResultToList(file, true, Localization.lang("Bib entry was successfully imported"));
                        } else {
                            entriesToAdd.add(createEmptyEntryWithLink(file));
                            addResultToList(file, false, Localization.lang("No BibTeX data was found. An empty entry was created with file link"));
                        }
                    } catch (IOException ex) {
                        LOGGER.error("Error importing", ex);
                        addResultToList(file, false, Localization.lang("Error from import: %0", ex.getLocalizedMessage()));

                        DefaultTaskExecutor.runInJavaFXThread(() -> updateMessage(Localization.lang("Error")));
                    }

                    // We need to run the actual import on the FX Thread, otherwise we will get some deadlocks with the UIThreadList
                    DefaultTaskExecutor.runInJavaFXThread(() -> importEntries(entriesToAdd));

                    ce.addEdit(new UndoableInsertEntries(bibDatabaseContext.getDatabase(), entriesToAdd));
                    ce.end();
                    undoManager.addEdit(ce);

                    counter++;
                }
                return results;
            }

            private void addResultToList(Path newFile, boolean success, String logMessage) {
                var result = new ImportFilesResultItemViewModel(newFile, success, logMessage);
                results.add(result);
            }
        };
    }

    private BibEntry createEmptyEntryWithLink(Path file) {
        BibEntry entry = new BibEntry();
        entry.setField(StandardField.TITLE, file.getFileName().toString());
        linker.addFilesToEntry(entry, Collections.singletonList(file));
        return entry;
    }

    /**
     * Cleans up the given entries and adds them to the library.
     * There is no automatic download done.
     */
    public void importEntries(List<BibEntry> entries) {
        ImportCleanup cleanup = ImportCleanup.targeting(bibDatabaseContext.getMode());
        cleanup.doPostCleanup(entries);
        importCleanedEntries(entries);
    }

<<<<<<< HEAD
        // Add to group
=======
    public void importCleanedEntries(List<BibEntry> entries) {
        bibDatabaseContext.getDatabase().insertEntries(entries);
        generateKeys(entries);
        setAutomaticFields(entries);
>>>>>>> fcd6b9b5
        addToGroups(entries, stateManager.getSelectedGroups(bibDatabaseContext));
    }

    public void importEntryWithDuplicateCheck(BibDatabaseContext bibDatabaseContext, BibEntry entry) {
        importEntryWithDuplicateCheck(bibDatabaseContext, entry, BREAK);
    }

    private void importEntryWithDuplicateCheck(BibDatabaseContext bibDatabaseContext, BibEntry entry, DuplicateResolverDialog.DuplicateResolverResult decision) {
        BibEntry entryToInsert = cleanUpEntry(bibDatabaseContext, entry);
        Optional<BibEntry> existingDuplicateInLibrary = findDuplicate(bibDatabaseContext, entryToInsert);
        if (existingDuplicateInLibrary.isPresent()) {
            Optional<BibEntry> duplicateHandledEntry = handleDuplicates(bibDatabaseContext, entryToInsert, existingDuplicateInLibrary.get(), decision);
            if (duplicateHandledEntry.isEmpty()) {
                return;
            }
            entryToInsert = duplicateHandledEntry.get();
        }
        importCleanedEntries(List.of(entryToInsert));
        downloadLinkedFiles(entryToInsert);
    }

    @VisibleForTesting
    BibEntry cleanUpEntry(BibDatabaseContext bibDatabaseContext, BibEntry entry) {
        ImportCleanup cleanup = ImportCleanup.targeting(bibDatabaseContext.getMode());
        return cleanup.doPostCleanup(entry);
    }

    public Optional<BibEntry> findDuplicate(BibDatabaseContext bibDatabaseContext, BibEntry entryToCheck) {
        return new DuplicateCheck(Globals.entryTypesManager).containsDuplicate(bibDatabaseContext.getDatabase(), entryToCheck, bibDatabaseContext.getMode());
    }

    public Optional<BibEntry> handleDuplicates(BibDatabaseContext bibDatabaseContext, BibEntry originalEntry, BibEntry duplicateEntry, DuplicateResolverDialog.DuplicateResolverResult decision) {
        DuplicateDecisionResult decisionResult = getDuplicateDecision(originalEntry, duplicateEntry, bibDatabaseContext, decision);
        switch (decisionResult.decision()) {
            case KEEP_RIGHT:
                bibDatabaseContext.getDatabase().removeEntry(duplicateEntry);
                break;
            case KEEP_BOTH:
                break;
            case KEEP_MERGE:
                bibDatabaseContext.getDatabase().removeEntry(duplicateEntry);
                return Optional.of(decisionResult.mergedEntry());
            case KEEP_LEFT:
            case AUTOREMOVE_EXACT:
            case BREAK:
            default:
                return Optional.empty();
        }
        return Optional.of(originalEntry);
    }

    public DuplicateDecisionResult getDuplicateDecision(BibEntry originalEntry, BibEntry duplicateEntry, BibDatabaseContext bibDatabaseContext, DuplicateResolverDialog.DuplicateResolverResult decision) {
        DuplicateResolverDialog dialog = new DuplicateResolverDialog(duplicateEntry, originalEntry, DuplicateResolverDialog.DuplicateResolverType.IMPORT_CHECK, bibDatabaseContext, stateManager, dialogService, preferencesService);
        if (decision == BREAK) {
            decision = dialogService.showCustomDialogAndWait(dialog).orElse(BREAK);
        }
        if (preferencesService.getMergeDialogPreferences().shouldMergeApplyToAllEntries()) {
            preferencesService.getMergeDialogPreferences().setAllEntriesDuplicateResolverDecision(decision);
        }
        return new DuplicateDecisionResult(decision, dialog.getMergedEntry());
    }

<<<<<<< HEAD
        addToGroups(List.of(entry), stateManager.getSelectedGroups(this.bibDatabaseContext));
=======
    public void setAutomaticFields(List<BibEntry> entries) {
        UpdateField.setAutomaticFields(
                entries,
                preferencesService.getOwnerPreferences(),
                preferencesService.getTimestampPreferences()
        );
    }
>>>>>>> fcd6b9b5

    public void downloadLinkedFiles(BibEntry entry) {
        if (preferencesService.getFilePreferences().shouldDownloadLinkedFiles()) {
            entry.getFiles().stream()
                 .filter(LinkedFile::isOnlineLink)
                 .forEach(linkedFile ->
                         new LinkedFileViewModel(
                                 linkedFile,
                                 entry,
                                 bibDatabaseContext,
                                 taskExecutor,
                                 dialogService,
                                 preferencesService
                         ).download(false)
                 );
        }
    }

    private void addToGroups(List<BibEntry> entries, Collection<GroupTreeNode> groups) {
        for (GroupTreeNode node : groups) {
            if (node.getGroup() instanceof GroupEntryChanger entryChanger) {
                List<FieldChange> undo = entryChanger.add(entries);
                // TODO: Add undo
                // if (!undo.isEmpty()) {
                //    ce.addEdit(UndoableChangeEntriesOfGroup.getUndoableEdit(new GroupTreeNodeViewModel(node),
                //            undo));
                // }
            }
        }
    }

    /**
     * Generate keys for given entries.
     *
     * @param entries entries to generate keys for
     */
    private void generateKeys(List<BibEntry> entries) {
        if (!preferencesService.getImporterPreferences().isGenerateNewKeyOnImport()) {
            return;
        }
        CitationKeyGenerator keyGenerator = new CitationKeyGenerator(
                bibDatabaseContext.getMetaData().getCiteKeyPatterns(preferencesService.getCitationKeyPatternPreferences()
                                                                                      .getKeyPatterns()),
                bibDatabaseContext.getDatabase(),
                preferencesService.getCitationKeyPatternPreferences());
        entries.forEach(keyGenerator::generateAndSetKey);
    }

    public List<BibEntry> handleBibTeXData(String entries) {
        BibtexParser parser = new BibtexParser(preferencesService.getImportFormatPreferences(), fileUpdateMonitor);
        try {
            List<BibEntry> result = parser.parseEntries(new ByteArrayInputStream(entries.getBytes(StandardCharsets.UTF_8)));
            Collection<BibtexString> stringConstants = parser.getStringValues();
            importStringConstantsWithDuplicateCheck(stringConstants);
            return result;
        } catch (ParseException ex) {
            LOGGER.error("Could not paste", ex);
            return Collections.emptyList();
        }
    }

    public void importStringConstantsWithDuplicateCheck(Collection<BibtexString> stringConstants) {
        List<String> failures = new ArrayList<>();

        for (BibtexString stringConstantToAdd : stringConstants) {
            try {
                ConstantsItemModel checker = new ConstantsItemModel(stringConstantToAdd.getName(), stringConstantToAdd.getContent());
                if (checker.combinedValidationValidProperty().get()) {
                    bibDatabaseContext.getDatabase().addString(stringConstantToAdd);
                } else {
                    failures.add(Localization.lang("String constant \"%0\" was not imported because it is not a valid string constant", stringConstantToAdd.getName()));
                }
            } catch (KeyCollisionException ex) {
                failures.add(Localization.lang("String constant %0 was not imported because it already exists in this library", stringConstantToAdd.getName()));
            }
        }
        if (!failures.isEmpty()) {
            dialogService.showWarningDialogAndWait(Localization.lang("Importing String constants"), Localization.lang("Could not import the following string constants:\n %0", String.join("\n", failures)));
        }
    }

    public List<BibEntry> handleStringData(String data) throws FetcherException {
        if ((data == null) || data.isEmpty()) {
            return Collections.emptyList();
        }

        Optional<DOI> doi = DOI.findInText(data);
        if (doi.isPresent()) {
            return fetchByDOI(doi.get());
        }

        Optional<ArXivIdentifier> arXiv = ArXivIdentifier.parse(data);
        if (arXiv.isPresent()) {
            return fetchByArXiv(arXiv.get());
        }

        Optional<ISBN> isbn = ISBN.parse(data);
        if (isbn.isPresent()) {
            return fetchByISBN(isbn.get());
        }

        return tryImportFormats(data);
    }

    private List<BibEntry> tryImportFormats(String data) {
        try {
            ImportFormatReader importFormatReader = new ImportFormatReader(
                    preferencesService.getImporterPreferences(),
                    preferencesService.getImportFormatPreferences(),
                    preferencesService.getCitationKeyPatternPreferences(),
                    fileUpdateMonitor
            );
            UnknownFormatImport unknownFormatImport = importFormatReader.importUnknownFormat(data);
            return unknownFormatImport.parserResult().getDatabase().getEntries();
        } catch (ImportException ex) { // ex is already localized
            dialogService.showErrorDialogAndWait(Localization.lang("Import error"), ex);
            return Collections.emptyList();
        }
    }

    private List<BibEntry> fetchByDOI(DOI doi) throws FetcherException {
        LOGGER.info("Found DOI identifier in clipboard");
        Optional<BibEntry> entry = new DoiFetcher(preferencesService.getImportFormatPreferences()).performSearchById(doi.getDOI());
        return OptionalUtil.toList(entry);
    }

    private List<BibEntry> fetchByArXiv(ArXivIdentifier arXivIdentifier) throws FetcherException {
        LOGGER.info("Found arxiv identifier in clipboard");
        Optional<BibEntry> entry = new ArXivFetcher(preferencesService.getImportFormatPreferences()).performSearchById(arXivIdentifier.getNormalizedWithoutVersion());
        return OptionalUtil.toList(entry);
    }

    private List<BibEntry> fetchByISBN(ISBN isbn) throws FetcherException {
        LOGGER.info("Found ISBN identifier in clipboard");
        Optional<BibEntry> entry = new IsbnFetcher(preferencesService.getImportFormatPreferences()).performSearchById(isbn.getNormalized());
        return OptionalUtil.toList(entry);
    }

    public void importEntriesWithDuplicateCheck(BibDatabaseContext database, List<BibEntry> entriesToAdd) {
        boolean firstEntry = true;
        for (BibEntry entry : entriesToAdd) {
            if (firstEntry) {
                LOGGER.debug("First entry to import, we use BREAK (\"Ask every time\") as decision");
                importEntryWithDuplicateCheck(database, entry, BREAK);
                firstEntry = false;
                continue;
            }
            if (preferencesService.getMergeDialogPreferences().shouldMergeApplyToAllEntries()) {
                DuplicateResolverDialog.DuplicateResolverResult decision = preferencesService.getMergeDialogPreferences().getAllEntriesDuplicateResolverDecision();
                LOGGER.debug("Not first entry, pref flag is true, we use {}", decision);
                importEntryWithDuplicateCheck(database, entry, decision);
            } else {
                LOGGER.debug("not first entry, not pref flag, break will  be used");
                importEntryWithDuplicateCheck(database, entry);
            }
        }
    }
}<|MERGE_RESOLUTION|>--- conflicted
+++ resolved
@@ -90,8 +90,7 @@
         this.taskExecutor = taskExecutor;
 
         this.linker = new ExternalFilesEntryLinker(preferencesService, preferencesService.getFilePreferences(), database, dialogService);
-        this.contentImporter = new ExternalFilesContentImporter(
-                preferencesService.getImportFormatPreferences());
+        this.contentImporter = new ExternalFilesContentImporter(preferencesService.getImportFormatPreferences());
         this.undoManager = undoManager;
     }
 
@@ -191,14 +190,10 @@
         importCleanedEntries(entries);
     }
 
-<<<<<<< HEAD
-        // Add to group
-=======
     public void importCleanedEntries(List<BibEntry> entries) {
         bibDatabaseContext.getDatabase().insertEntries(entries);
         generateKeys(entries);
         setAutomaticFields(entries);
->>>>>>> fcd6b9b5
         addToGroups(entries, stateManager.getSelectedGroups(bibDatabaseContext));
     }
 
@@ -261,9 +256,6 @@
         return new DuplicateDecisionResult(decision, dialog.getMergedEntry());
     }
 
-<<<<<<< HEAD
-        addToGroups(List.of(entry), stateManager.getSelectedGroups(this.bibDatabaseContext));
-=======
     public void setAutomaticFields(List<BibEntry> entries) {
         UpdateField.setAutomaticFields(
                 entries,
@@ -271,7 +263,6 @@
                 preferencesService.getTimestampPreferences()
         );
     }
->>>>>>> fcd6b9b5
 
     public void downloadLinkedFiles(BibEntry entry) {
         if (preferencesService.getFilePreferences().shouldDownloadLinkedFiles()) {
