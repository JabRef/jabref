package org.jabref.gui.externalfiles;

import java.io.ByteArrayInputStream;
import java.io.IOException;
import java.nio.charset.StandardCharsets;
import java.nio.file.Path;
import java.util.ArrayList;
import java.util.Collection;
import java.util.Collections;
import java.util.List;
import java.util.Optional;

import javax.swing.undo.CompoundEdit;
import javax.swing.undo.UndoManager;

import javafx.scene.input.TransferMode;

import org.jabref.gui.DialogService;
import org.jabref.gui.StateManager;
import org.jabref.gui.duplicationFinder.DuplicateResolverDialog;
import org.jabref.gui.fieldeditors.LinkedFileViewModel;
import org.jabref.gui.libraryproperties.constants.ConstantsItemModel;
import org.jabref.gui.preferences.GuiPreferences;
import org.jabref.gui.undo.UndoableInsertEntries;
import org.jabref.gui.util.UiTaskExecutor;
import org.jabref.logic.FilePreferences;
import org.jabref.logic.citationkeypattern.CitationKeyGenerator;
import org.jabref.logic.database.DuplicateCheck;
import org.jabref.logic.externalfiles.ExternalFilesContentImporter;
import org.jabref.logic.importer.CompositeIdFetcher;
import org.jabref.logic.importer.FetcherException;
import org.jabref.logic.importer.ImportCleanup;
import org.jabref.logic.importer.ImportException;
import org.jabref.logic.importer.ImportFormatReader;
import org.jabref.logic.importer.ImportFormatReader.UnknownFormatImport;
import org.jabref.logic.importer.ParseException;
import org.jabref.logic.importer.fetcher.ArXivFetcher;
import org.jabref.logic.importer.fetcher.DoiFetcher;
import org.jabref.logic.importer.fetcher.isbntobibtex.IsbnFetcher;
import org.jabref.logic.importer.fileformat.BibtexParser;
import org.jabref.logic.l10n.Localization;
import org.jabref.logic.search.LuceneManager;
import org.jabref.logic.util.BackgroundTask;
import org.jabref.logic.util.TaskExecutor;
import org.jabref.logic.util.UpdateField;
import org.jabref.logic.util.io.FileUtil;
import org.jabref.model.FieldChange;
import org.jabref.model.database.BibDatabaseContext;
import org.jabref.model.database.KeyCollisionException;
import org.jabref.model.entry.BibEntry;
import org.jabref.model.entry.BibEntryTypesManager;
import org.jabref.model.entry.BibtexString;
import org.jabref.model.entry.LinkedFile;
import org.jabref.model.entry.field.StandardField;
import org.jabref.model.entry.identifier.ArXivIdentifier;
import org.jabref.model.entry.identifier.DOI;
import org.jabref.model.entry.identifier.ISBN;
import org.jabref.model.groups.GroupEntryChanger;
import org.jabref.model.groups.GroupTreeNode;
import org.jabref.model.util.FileUpdateMonitor;
import org.jabref.model.util.OptionalUtil;

import com.airhacks.afterburner.injection.Injector;
import com.google.common.annotations.VisibleForTesting;
import org.slf4j.Logger;
import org.slf4j.LoggerFactory;

import static org.jabref.gui.duplicationFinder.DuplicateResolverDialog.DuplicateResolverResult.BREAK;

public class ImportHandler {

    private static final Logger LOGGER = LoggerFactory.getLogger(ImportHandler.class);
    private final BibDatabaseContext bibDatabaseContext;
    private final GuiPreferences preferences;
    private final FileUpdateMonitor fileUpdateMonitor;
    private final ExternalFilesEntryLinker linker;
    private final ExternalFilesContentImporter contentImporter;
    private final UndoManager undoManager;
    private final StateManager stateManager;
    private final DialogService dialogService;
    private final TaskExecutor taskExecutor;
    private final LuceneManager luceneManager;

    public ImportHandler(BibDatabaseContext database,
                         GuiPreferences preferences,
                         FileUpdateMonitor fileupdateMonitor,
                         UndoManager undoManager,
                         StateManager stateManager,
                         DialogService dialogService,
                         TaskExecutor taskExecutor,
                         LuceneManager luceneManager) {

        this.bibDatabaseContext = database;
        this.preferences = preferences;
        this.fileUpdateMonitor = fileupdateMonitor;
        this.stateManager = stateManager;
        this.dialogService = dialogService;
        this.taskExecutor = taskExecutor;
        this.luceneManager = luceneManager;

        this.linker = new ExternalFilesEntryLinker(preferences.getExternalApplicationsPreferences(), preferences.getFilePreferences(), database, dialogService);
        this.contentImporter = new ExternalFilesContentImporter(preferences.getImportFormatPreferences());
        this.undoManager = undoManager;
    }

    public ExternalFilesEntryLinker getLinker() {
        return linker;
    }

    public BackgroundTask<List<ImportFilesResultItemViewModel>> importFilesInBackground(final List<Path> files, final BibDatabaseContext bibDatabaseContext, final FilePreferences filePreferences, TransferMode transferMode) {
        return new BackgroundTask<>() {
            private int counter;
            private final List<ImportFilesResultItemViewModel> results = new ArrayList<>();
            private final List<BibEntry> entriesToAddAllFiles = new ArrayList<>();

            @Override
            public List<ImportFilesResultItemViewModel> call() {
                counter = 1;
                CompoundEdit ce = new CompoundEdit();
                for (final Path file : files) {
                    final List<BibEntry> entriesToAddPerFile = new ArrayList<>();

                    if (isCancelled()) {
                        break;
                    }

                    UiTaskExecutor.runInJavaFXThread(() -> {
                        setTitle(Localization.lang("Processing %0 file(s) for adding to %1", files.size(), bibDatabaseContext.getDatabasePath().map(path -> path.getFileName().toString()).orElseGet(() -> "untitled")));
                        updateMessage(Localization.lang("Processing file %0 | %1 of %2 files processed.", file.getFileName(), counter, files.size()));
                        updateProgress(counter, files.size() - 1d);
                        showToUser(true);
                    });

                    try {
                        if (FileUtil.isPDFFile(file)) {
                            var pdfImporterResult = contentImporter.importPDFContent(file);
                            List<BibEntry> pdfEntriesInFile = pdfImporterResult.getDatabase().getEntries();

                            if (pdfImporterResult.hasWarnings()) {
                                addResultToList(file, false, Localization.lang("Error reading PDF content: %0", pdfImporterResult.getErrorMessage()));
                            }

<<<<<<< HEAD
                            if (!pdfEntriesInFile.isEmpty()) {
                                entriesToAddPerFile.addAll(FileUtil.relativize(pdfEntriesInFile, bibDatabaseContext, filePreferences));
                                addResultToList(file, true, Localization.lang("File was successfully imported as a new entry"));
                            } else {
                                entriesToAddPerFile.add(createEmptyEntryWithLink(file));
=======
                            if (pdfEntriesInFile.isEmpty()) {
                                entriesToAdd.add(createEmptyEntryWithLink(file));
>>>>>>> 0d61ce70
                                addResultToList(file, false, Localization.lang("No BibTeX was found. An empty entry was created with file link."));
                            } else {
                                pdfEntriesInFile.forEach(entry -> {
                                    if (entry.getFiles().size() > 1) {
                                        LOGGER.warn("Entry has more than one file attached. This is not supported.");
                                        LOGGER.warn("Entry's files: {}", entry.getFiles());
                                    }
                                    entry.clearField(StandardField.FILE);
                                    switch (transferMode) {
                                        case LINK -> {
                                            LOGGER.debug("Mode LINK");
                                            // FIXME:luceneManager.updateAfterDropFiles(entry) not called. Should be fixed after merge of Postgres PR.
                                            linker.addFilesToEntry(entry, List.of(file));
                                        }
                                        case MOVE -> {
                                            LOGGER.debug("Mode MOVE");
                                            linker.moveFilesToFileDirRenameAndAddToEntry(entry, List.of(file), luceneManager);
                                        }
                                        case COPY -> {
                                            LOGGER.debug("Mode COPY");
                                            linker.copyFilesToFileDirAndAddToEntry(entry, List.of(file), luceneManager);
                                        }
                                    }
                                    entriesToAdd.addAll(pdfEntriesInFile);
                                    addResultToList(file, true, Localization.lang("File was successfully imported as a new entry"));
                                });
                            }
                        } else if (FileUtil.isBibFile(file)) {
                            var bibtexParserResult = contentImporter.importFromBibFile(file, fileUpdateMonitor);
                            List<BibEntry> entries = bibtexParserResult.getDatabaseContext().getEntries();
                            entriesToAdd.addAll(entries);
                            boolean success = !bibtexParserResult.hasWarnings();
                            String message;
                            if (success) {
                                message = Localization.lang("Bib entry was successfully imported");
                            } else {
                                message = bibtexParserResult.getErrorMessage();
                            }
<<<<<<< HEAD

                            entriesToAddPerFile.addAll(bibtexParserResult.getDatabaseContext().getEntries());
                            addResultToList(file, true, Localization.lang("Bib entry was successfully imported"));
                        } else {
                            entriesToAddPerFile.add(createEmptyEntryWithLink(file));
=======
                            addResultToList(file, success, message);
                        } else {
                            BibEntry emptyEntryWithLink = createEmptyEntryWithLink(file);
                            entriesToAdd.add(emptyEntryWithLink);
>>>>>>> 0d61ce70
                            addResultToList(file, false, Localization.lang("No BibTeX data was found. An empty entry was created with file link."));
                        }
                    } catch (IOException ex) {
                        LOGGER.error("Error importing", ex);
                        addResultToList(file, false, Localization.lang("Error from import: %0", ex.getLocalizedMessage()));

                        UiTaskExecutor.runInJavaFXThread(() -> updateMessage(Localization.lang("Error")));
                    }

<<<<<<< HEAD
                    // Gather all entries extracted from this particular file
                    entriesToAddAllFiles.addAll(entriesToAddPerFile);
=======
                    // We need to run the actual import on the FX Thread, otherwise we will get some deadlocks with the UIThreadList
                    // That method does a clone() on each entry
                    UiTaskExecutor.runInJavaFXThread(() -> importEntries(entriesToAdd));
>>>>>>> 0d61ce70

                    ce.addEdit(new UndoableInsertEntries(bibDatabaseContext.getDatabase(), entriesToAddPerFile));
                    ce.end();
                    // prevent fx thread exception in undo manager
                    UiTaskExecutor.runInJavaFXThread(() -> undoManager.addEdit(ce));

                    counter++;
                }

                // We need to run the actual import on the FX Thread, otherwise we will get some deadlocks with the UIThreadList
                UiTaskExecutor.runInJavaFXThread(() -> importEntries(entriesToAddAllFiles));
                return results;
            }

            private void addResultToList(Path newFile, boolean success, String logMessage) {
                var result = new ImportFilesResultItemViewModel(newFile, success, logMessage);
                results.add(result);
            }
        };
    }

    private BibEntry createEmptyEntryWithLink(Path file) {
        BibEntry entry = new BibEntry();
        entry.setField(StandardField.TITLE, file.getFileName().toString());
        linker.addFilesToEntry(entry, Collections.singletonList(file));
        return entry;
    }

    /**
     * Cleans up the given entries and adds them to the library.
     * There is no automatic download done.
     */
    public void importEntries(List<BibEntry> entries) {
        ImportCleanup cleanup = ImportCleanup.targeting(bibDatabaseContext.getMode(), preferences.getFieldPreferences());
        cleanup.doPostCleanup(entries);
        importCleanedEntries(entries);
    }

    public void importCleanedEntries(List<BibEntry> entries) {
        entries = entries.stream().map(entry -> (BibEntry) entry.clone()).toList();
        bibDatabaseContext.getDatabase().insertEntries(entries);
        generateKeys(entries);
        setAutomaticFields(entries);
        addToGroups(entries, stateManager.getSelectedGroups(bibDatabaseContext));
    }

    public void importEntryWithDuplicateCheck(BibDatabaseContext bibDatabaseContext, BibEntry entry) {
        importEntryWithDuplicateCheck(bibDatabaseContext, entry, BREAK);
    }

    private void importEntryWithDuplicateCheck(BibDatabaseContext bibDatabaseContext, BibEntry entry, DuplicateResolverDialog.DuplicateResolverResult decision) {
        BibEntry entryToInsert = cleanUpEntry(bibDatabaseContext, entry);

        BackgroundTask.wrap(() -> findDuplicate(bibDatabaseContext, entryToInsert))
                      .onFailure(e -> LOGGER.error("Error in duplicate search"))
                      .onSuccess(existingDuplicateInLibrary -> {
                          BibEntry finalEntry = entryToInsert;
                          if (existingDuplicateInLibrary.isPresent()) {
                              Optional<BibEntry> duplicateHandledEntry = handleDuplicates(bibDatabaseContext, entryToInsert, existingDuplicateInLibrary.get(), decision);
                              if (duplicateHandledEntry.isEmpty()) {
                                  return;
                              }
                              finalEntry = duplicateHandledEntry.get();
                          }
                          importCleanedEntries(List.of(finalEntry));
                          downloadLinkedFiles(finalEntry);
                      }).executeWith(taskExecutor);
    }

    @VisibleForTesting
    BibEntry cleanUpEntry(BibDatabaseContext bibDatabaseContext, BibEntry entry) {
        ImportCleanup cleanup = ImportCleanup.targeting(bibDatabaseContext.getMode(), preferences.getFieldPreferences());
        return cleanup.doPostCleanup(entry);
    }

    public Optional<BibEntry> findDuplicate(BibDatabaseContext bibDatabaseContext, BibEntry entryToCheck) {
        return new DuplicateCheck(Injector.instantiateModelOrService(BibEntryTypesManager.class))
                .containsDuplicate(bibDatabaseContext.getDatabase(), entryToCheck, bibDatabaseContext.getMode());
    }

    public Optional<BibEntry> handleDuplicates(BibDatabaseContext bibDatabaseContext, BibEntry originalEntry, BibEntry duplicateEntry, DuplicateResolverDialog.DuplicateResolverResult decision) {
        DuplicateDecisionResult decisionResult = getDuplicateDecision(originalEntry, duplicateEntry, decision);
        switch (decisionResult.decision()) {
            case KEEP_RIGHT:
                bibDatabaseContext.getDatabase().removeEntry(duplicateEntry);
                break;
            case KEEP_BOTH:
                break;
            case KEEP_MERGE:
                bibDatabaseContext.getDatabase().removeEntry(duplicateEntry);
                return Optional.of(decisionResult.mergedEntry());
            case KEEP_LEFT:
            case AUTOREMOVE_EXACT:
            case BREAK:
            default:
                return Optional.empty();
        }
        return Optional.of(originalEntry);
    }

    public DuplicateDecisionResult getDuplicateDecision(BibEntry originalEntry, BibEntry duplicateEntry, DuplicateResolverDialog.DuplicateResolverResult decision) {
        DuplicateResolverDialog dialog = new DuplicateResolverDialog(duplicateEntry, originalEntry, DuplicateResolverDialog.DuplicateResolverType.IMPORT_CHECK, stateManager, dialogService, preferences);
        if (decision == BREAK) {
            decision = dialogService.showCustomDialogAndWait(dialog).orElse(BREAK);
        }
        if (preferences.getMergeDialogPreferences().shouldMergeApplyToAllEntries()) {
            preferences.getMergeDialogPreferences().setAllEntriesDuplicateResolverDecision(decision);
        }
        return new DuplicateDecisionResult(decision, dialog.getMergedEntry());
    }

    public void setAutomaticFields(List<BibEntry> entries) {
        UpdateField.setAutomaticFields(
                entries,
                preferences.getOwnerPreferences(),
                preferences.getTimestampPreferences()
        );
    }

    public void downloadLinkedFiles(BibEntry entry) {
        if (preferences.getFilePreferences().shouldDownloadLinkedFiles()) {
            entry.getFiles().stream()
                 .filter(LinkedFile::isOnlineLink)
                 .forEach(linkedFile ->
                         new LinkedFileViewModel(
                                 linkedFile,
                                 entry,
                                 bibDatabaseContext,
                                 taskExecutor,
                                 dialogService,
                                 preferences
                         ).download(false)
                 );
        }
    }

    private void addToGroups(List<BibEntry> entries, Collection<GroupTreeNode> groups) {
        for (GroupTreeNode node : groups) {
            if (node.getGroup() instanceof GroupEntryChanger entryChanger) {
                List<FieldChange> undo = entryChanger.add(entries);
                // TODO: Add undo
                // if (!undo.isEmpty()) {
                //    ce.addEdit(UndoableChangeEntriesOfGroup.getUndoableEdit(new GroupTreeNodeViewModel(node),
                //            undo));
                // }
            }
        }
    }

    /**
     * Generate keys for given entries.
     *
     * @param entries entries to generate keys for
     */
    private void generateKeys(List<BibEntry> entries) {
        if (!preferences.getImporterPreferences().isGenerateNewKeyOnImport()) {
            return;
        }
        CitationKeyGenerator keyGenerator = new CitationKeyGenerator(
                bibDatabaseContext.getMetaData().getCiteKeyPatterns(preferences.getCitationKeyPatternPreferences()
                                                                               .getKeyPatterns()),
                bibDatabaseContext.getDatabase(),
                preferences.getCitationKeyPatternPreferences());
        entries.forEach(keyGenerator::generateAndSetKey);
    }

    public List<BibEntry> handleBibTeXData(String entries) {
        BibtexParser parser = new BibtexParser(preferences.getImportFormatPreferences(), fileUpdateMonitor);
        try {
            List<BibEntry> result = parser.parseEntries(new ByteArrayInputStream(entries.getBytes(StandardCharsets.UTF_8)));
            Collection<BibtexString> stringConstants = parser.getStringValues();
            importStringConstantsWithDuplicateCheck(stringConstants);
            return result;
        } catch (ParseException ex) {
            LOGGER.error("Could not paste", ex);
            return Collections.emptyList();
        }
    }

    public void importStringConstantsWithDuplicateCheck(Collection<BibtexString> stringConstants) {
        List<String> failures = new ArrayList<>();

        for (BibtexString stringConstantToAdd : stringConstants) {
            try {
                ConstantsItemModel checker = new ConstantsItemModel(stringConstantToAdd.getName(), stringConstantToAdd.getContent());
                if (checker.combinedValidationValidProperty().get()) {
                    bibDatabaseContext.getDatabase().addString(stringConstantToAdd);
                } else {
                    failures.add(Localization.lang("String constant \"%0\" was not imported because it is not a valid string constant", stringConstantToAdd.getName()));
                }
            } catch (KeyCollisionException ex) {
                failures.add(Localization.lang("String constant %0 was not imported because it already exists in this library", stringConstantToAdd.getName()));
            }
        }
        if (!failures.isEmpty()) {
            dialogService.showWarningDialogAndWait(Localization.lang("Importing String constants"), Localization.lang("Could not import the following string constants:\n %0", String.join("\n", failures)));
        }
    }

    public List<BibEntry> handleStringData(String data) throws FetcherException {
        if ((data == null) || data.isEmpty()) {
            return Collections.emptyList();
        }

        if (!CompositeIdFetcher.containsValidId(data)) {
            return tryImportFormats(data);
        }

        CompositeIdFetcher compositeIdFetcher = new CompositeIdFetcher(preferences.getImportFormatPreferences());
        Optional<BibEntry> optional = compositeIdFetcher.performSearchById(data);
        return OptionalUtil.toList(optional);
    }

    private List<BibEntry> tryImportFormats(String data) {
        try {
            ImportFormatReader importFormatReader = new ImportFormatReader(
                    preferences.getImporterPreferences(),
                    preferences.getImportFormatPreferences(),
                    preferences.getCitationKeyPatternPreferences(),
                    fileUpdateMonitor
            );
            UnknownFormatImport unknownFormatImport = importFormatReader.importUnknownFormat(data);
            return unknownFormatImport.parserResult().getDatabase().getEntries();
        } catch (ImportException ex) { // ex is already localized
            dialogService.showErrorDialogAndWait(Localization.lang("Import error"), ex);
            return Collections.emptyList();
        }
    }

    private List<BibEntry> fetchByDOI(DOI doi) throws FetcherException {
        LOGGER.info("Found DOI identifier in clipboard");
        Optional<BibEntry> entry = new DoiFetcher(preferences.getImportFormatPreferences()).performSearchById(doi.getDOI());
        return OptionalUtil.toList(entry);
    }

    private List<BibEntry> fetchByArXiv(ArXivIdentifier arXivIdentifier) throws FetcherException {
        LOGGER.info("Found arxiv identifier in clipboard");
        Optional<BibEntry> entry = new ArXivFetcher(preferences.getImportFormatPreferences()).performSearchById(arXivIdentifier.getNormalizedWithoutVersion());
        return OptionalUtil.toList(entry);
    }

    private List<BibEntry> fetchByISBN(ISBN isbn) throws FetcherException {
        LOGGER.info("Found ISBN identifier in clipboard");
        Optional<BibEntry> entry = new IsbnFetcher(preferences.getImportFormatPreferences()).performSearchById(isbn.getNormalized());
        return OptionalUtil.toList(entry);
    }

    public void importEntriesWithDuplicateCheck(BibDatabaseContext database, List<BibEntry> entriesToAdd) {
        boolean firstEntry = true;
        for (BibEntry entry : entriesToAdd) {
            if (firstEntry) {
                LOGGER.debug("First entry to import, we use BREAK (\"Ask every time\") as decision");
                importEntryWithDuplicateCheck(database, entry, BREAK);
                firstEntry = false;
                continue;
            }
            if (preferences.getMergeDialogPreferences().shouldMergeApplyToAllEntries()) {
                DuplicateResolverDialog.DuplicateResolverResult decision = preferences.getMergeDialogPreferences().getAllEntriesDuplicateResolverDecision();
                LOGGER.debug("Not first entry, pref flag is true, we use {}", decision);
                importEntryWithDuplicateCheck(database, entry, decision);
            } else {
                LOGGER.debug("not first entry, not pref flag, break will  be used");
                importEntryWithDuplicateCheck(database, entry);
            }
        }
    }
}<|MERGE_RESOLUTION|>--- conflicted
+++ resolved
@@ -111,24 +111,21 @@
         return new BackgroundTask<>() {
             private int counter;
             private final List<ImportFilesResultItemViewModel> results = new ArrayList<>();
-            private final List<BibEntry> entriesToAddAllFiles = new ArrayList<>();
 
             @Override
             public List<ImportFilesResultItemViewModel> call() {
                 counter = 1;
                 CompoundEdit ce = new CompoundEdit();
                 for (final Path file : files) {
-                    final List<BibEntry> entriesToAddPerFile = new ArrayList<>();
+                    final List<BibEntry> entriesToAdd = new ArrayList<>();
 
                     if (isCancelled()) {
                         break;
                     }
 
                     UiTaskExecutor.runInJavaFXThread(() -> {
-                        setTitle(Localization.lang("Processing %0 file(s) for adding to %1", files.size(), bibDatabaseContext.getDatabasePath().map(path -> path.getFileName().toString()).orElseGet(() -> "untitled")));
-                        updateMessage(Localization.lang("Processing file %0 | %1 of %2 files processed.", file.getFileName(), counter, files.size()));
+                        updateMessage(Localization.lang("Processing file %0", file.getFileName()));
                         updateProgress(counter, files.size() - 1d);
-                        showToUser(true);
                     });
 
                     try {
@@ -140,16 +137,8 @@
                                 addResultToList(file, false, Localization.lang("Error reading PDF content: %0", pdfImporterResult.getErrorMessage()));
                             }
 
-<<<<<<< HEAD
-                            if (!pdfEntriesInFile.isEmpty()) {
-                                entriesToAddPerFile.addAll(FileUtil.relativize(pdfEntriesInFile, bibDatabaseContext, filePreferences));
-                                addResultToList(file, true, Localization.lang("File was successfully imported as a new entry"));
-                            } else {
-                                entriesToAddPerFile.add(createEmptyEntryWithLink(file));
-=======
                             if (pdfEntriesInFile.isEmpty()) {
                                 entriesToAdd.add(createEmptyEntryWithLink(file));
->>>>>>> 0d61ce70
                                 addResultToList(file, false, Localization.lang("No BibTeX was found. An empty entry was created with file link."));
                             } else {
                                 pdfEntriesInFile.forEach(entry -> {
@@ -188,18 +177,10 @@
                             } else {
                                 message = bibtexParserResult.getErrorMessage();
                             }
-<<<<<<< HEAD
-
-                            entriesToAddPerFile.addAll(bibtexParserResult.getDatabaseContext().getEntries());
-                            addResultToList(file, true, Localization.lang("Bib entry was successfully imported"));
-                        } else {
-                            entriesToAddPerFile.add(createEmptyEntryWithLink(file));
-=======
                             addResultToList(file, success, message);
                         } else {
                             BibEntry emptyEntryWithLink = createEmptyEntryWithLink(file);
                             entriesToAdd.add(emptyEntryWithLink);
->>>>>>> 0d61ce70
                             addResultToList(file, false, Localization.lang("No BibTeX data was found. An empty entry was created with file link."));
                         }
                     } catch (IOException ex) {
@@ -209,25 +190,17 @@
                         UiTaskExecutor.runInJavaFXThread(() -> updateMessage(Localization.lang("Error")));
                     }
 
-<<<<<<< HEAD
-                    // Gather all entries extracted from this particular file
-                    entriesToAddAllFiles.addAll(entriesToAddPerFile);
-=======
                     // We need to run the actual import on the FX Thread, otherwise we will get some deadlocks with the UIThreadList
                     // That method does a clone() on each entry
                     UiTaskExecutor.runInJavaFXThread(() -> importEntries(entriesToAdd));
->>>>>>> 0d61ce70
-
-                    ce.addEdit(new UndoableInsertEntries(bibDatabaseContext.getDatabase(), entriesToAddPerFile));
+
+                    ce.addEdit(new UndoableInsertEntries(bibDatabaseContext.getDatabase(), entriesToAdd));
                     ce.end();
                     // prevent fx thread exception in undo manager
                     UiTaskExecutor.runInJavaFXThread(() -> undoManager.addEdit(ce));
 
                     counter++;
                 }
-
-                // We need to run the actual import on the FX Thread, otherwise we will get some deadlocks with the UIThreadList
-                UiTaskExecutor.runInJavaFXThread(() -> importEntries(entriesToAddAllFiles));
                 return results;
             }
 
