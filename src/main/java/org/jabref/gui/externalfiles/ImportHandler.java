--- conflicted
+++ resolved
@@ -90,13 +90,8 @@
         this.dialogService = dialogService;
         this.taskExecutor = taskExecutor;
 
-<<<<<<< HEAD
-        this.linker = new ExternalFilesEntryLinker(preferencesService.getFilePreferences(), preferencesService.getAiPreferences(), database, dialogService);
-        this.contentImporter = new ExternalFilesContentImporter(preferencesService.getImportFormatPreferences());
-=======
         this.linker = new ExternalFilesEntryLinker(preferences.getFilePreferences(), database, dialogService);
         this.contentImporter = new ExternalFilesContentImporter(preferences.getImportFormatPreferences());
->>>>>>> 1fb82bc7
         this.undoManager = undoManager;
     }
 
