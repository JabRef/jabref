package org.jabref.gui.externalfiles;

import java.io.ByteArrayInputStream;
import java.io.IOException;
import java.nio.charset.StandardCharsets;
import java.nio.file.Path;
import java.util.ArrayList;
import java.util.Collection;
import java.util.Collections;
import java.util.List;
import java.util.Optional;

import javax.swing.undo.CompoundEdit;
import javax.swing.undo.UndoManager;

import org.jabref.gui.DialogService;
import org.jabref.gui.Globals;
import org.jabref.gui.StateManager;
import org.jabref.gui.duplicationFinder.DuplicateResolverDialog;
import org.jabref.gui.fieldeditors.LinkedFileViewModel;
import org.jabref.gui.undo.UndoableInsertEntries;
import org.jabref.gui.util.BackgroundTask;
import org.jabref.gui.util.DefaultTaskExecutor;
import org.jabref.gui.util.TaskExecutor;
import org.jabref.logic.citationkeypattern.CitationKeyGenerator;
import org.jabref.logic.database.DuplicateCheck;
import org.jabref.logic.externalfiles.ExternalFilesContentImporter;
import org.jabref.logic.importer.FetcherException;
import org.jabref.logic.importer.ImportCleanup;
import org.jabref.logic.importer.ImportException;
import org.jabref.logic.importer.ImportFormatReader;
import org.jabref.logic.importer.ImportFormatReader.UnknownFormatImport;
import org.jabref.logic.importer.ParseException;
import org.jabref.logic.importer.fetcher.ArXivFetcher;
import org.jabref.logic.importer.fetcher.DoiFetcher;
import org.jabref.logic.importer.fetcher.isbntobibtex.IsbnFetcher;
import org.jabref.logic.importer.fileformat.BibtexParser;
import org.jabref.logic.l10n.Localization;
import org.jabref.logic.util.UpdateField;
import org.jabref.logic.util.io.FileUtil;
import org.jabref.model.FieldChange;
import org.jabref.model.database.BibDatabaseContext;
import org.jabref.model.entry.BibEntry;
import org.jabref.model.entry.LinkedFile;
import org.jabref.model.entry.field.StandardField;
import org.jabref.model.entry.identifier.ArXivIdentifier;
import org.jabref.model.entry.identifier.DOI;
import org.jabref.model.entry.identifier.ISBN;
import org.jabref.model.groups.GroupEntryChanger;
import org.jabref.model.groups.GroupTreeNode;
import org.jabref.model.util.FileUpdateMonitor;
import org.jabref.model.util.OptionalUtil;
import org.jabref.preferences.PreferencesService;

import com.google.common.annotations.VisibleForTesting;
import org.slf4j.Logger;
import org.slf4j.LoggerFactory;

public class ImportHandler {

    private static final Logger LOGGER = LoggerFactory.getLogger(ImportHandler.class);
    private final BibDatabaseContext bibDatabaseContext;
    private final PreferencesService preferencesService;
    private final FileUpdateMonitor fileUpdateMonitor;
    private final ExternalFilesEntryLinker linker;
    private final ExternalFilesContentImporter contentImporter;
    private final UndoManager undoManager;
    private final StateManager stateManager;
    private final DialogService dialogService;
    private final TaskExecutor taskExecutor;

    public ImportHandler(BibDatabaseContext database,
                         PreferencesService preferencesService,
                         FileUpdateMonitor fileupdateMonitor,
                         UndoManager undoManager,
                         StateManager stateManager,
                         DialogService dialogService,
                         TaskExecutor taskExecutor) {

        this.bibDatabaseContext = database;
        this.preferencesService = preferencesService;
        this.fileUpdateMonitor = fileupdateMonitor;
        this.stateManager = stateManager;
        this.dialogService = dialogService;
        this.taskExecutor = taskExecutor;

        this.linker = new ExternalFilesEntryLinker(preferencesService.getFilePreferences(), database, dialogService);
        this.contentImporter = new ExternalFilesContentImporter(preferencesService.getImportFormatPreferences());
        this.undoManager = undoManager;
    }

    public ExternalFilesEntryLinker getLinker() {
        return linker;
    }

    public BackgroundTask<List<ImportFilesResultItemViewModel>> importFilesInBackground(final List<Path> files) {
        return new BackgroundTask<>() {
            private int counter;
            private final List<ImportFilesResultItemViewModel> results = new ArrayList<>();

            @Override
            protected List<ImportFilesResultItemViewModel> call() {
                counter = 1;
                CompoundEdit ce = new CompoundEdit();
                for (final Path file : files) {
                    final List<BibEntry> entriesToAdd = new ArrayList<>();

                    if (isCanceled()) {
                        break;
                    }

                    DefaultTaskExecutor.runInJavaFXThread(() -> {
                        updateMessage(Localization.lang("Processing file %0", file.getFileName()));
                        updateProgress(counter, files.size() - 1d);
                    });

                    try {
                        if (FileUtil.isPDFFile(file)) {
                            var pdfImporterResult = contentImporter.importPDFContent(file);
                            List<BibEntry> pdfEntriesInFile = pdfImporterResult.getDatabase().getEntries();

                            if (pdfImporterResult.hasWarnings()) {
                                addResultToList(file, false, Localization.lang("Error reading PDF content: %0", pdfImporterResult.getErrorMessage()));
                            }

                            if (!pdfEntriesInFile.isEmpty()) {
                                entriesToAdd.addAll(pdfEntriesInFile);
                                addResultToList(file, true, Localization.lang("File was successfully imported as a new entry"));
                            } else {
                                entriesToAdd.add(createEmptyEntryWithLink(file));
                                addResultToList(file, false, Localization.lang("No metadata was found. An empty entry was created with file link"));
                            }
                        } else if (FileUtil.isBibFile(file)) {
                            var bibtexParserResult = contentImporter.importFromBibFile(file, fileUpdateMonitor);
                            if (bibtexParserResult.hasWarnings()) {
                                addResultToList(file, false, bibtexParserResult.getErrorMessage());
                            }

                            entriesToAdd.addAll(bibtexParserResult.getDatabaseContext().getEntries());
                            addResultToList(file, true, Localization.lang("Bib entry was successfully imported"));
                        } else {
                            entriesToAdd.add(createEmptyEntryWithLink(file));
                            addResultToList(file, false, Localization.lang("No BibTeX data was found. An empty entry was created with file link"));
                        }
                    } catch (IOException ex) {
                        LOGGER.error("Error importing", ex);
                        addResultToList(file, false, Localization.lang("Error from import: %0", ex.getLocalizedMessage()));

                        DefaultTaskExecutor.runInJavaFXThread(() -> updateMessage(Localization.lang("Error")));
                    }

                    // We need to run the actual import on the FX Thread, otherwise we will get some deadlocks with the UIThreadList
                    DefaultTaskExecutor.runInJavaFXThread(() -> importEntries(entriesToAdd));

                    ce.addEdit(new UndoableInsertEntries(bibDatabaseContext.getDatabase(), entriesToAdd));
                    ce.end();
                    undoManager.addEdit(ce);

                    counter++;
                }
                return results;
            }

            private void addResultToList(Path newFile, boolean success, String logMessage) {
                var result = new ImportFilesResultItemViewModel(newFile, success, logMessage);
                results.add(result);
            }
        };
    }

    private BibEntry createEmptyEntryWithLink(Path file) {
        BibEntry entry = new BibEntry();
        entry.setField(StandardField.TITLE, file.getFileName().toString());
        linker.addFilesToEntry(entry, Collections.singletonList(file));
        return entry;
    }

    /**
     * Cleans up the given entries and adds them to the library.
     * There is no automatic download done.
     */
    public void importEntries(List<BibEntry> entries) {
        ImportCleanup cleanup = ImportCleanup.targeting(bibDatabaseContext.getMode());
        cleanup.doPostCleanup(entries);
        importCleanedEntries(entries);
    }

    public void importCleanedEntries(List<BibEntry> entries) {
        bibDatabaseContext.getDatabase().insertEntries(entries);
        generateKeys(entries);
        setAutomaticFields(entries);
        addToGroups(entries, stateManager.getSelectedGroup(bibDatabaseContext));
    }

    public void importEntryWithDuplicateCheck(BibDatabaseContext bibDatabaseContext, BibEntry entry) {
        BibEntry entryToInsert = cleanUpEntry(bibDatabaseContext, entry);
        Optional<BibEntry> existingDuplicateInLibrary = findDuplicate(bibDatabaseContext, entryToInsert);
        if (existingDuplicateInLibrary.isPresent()) {
<<<<<<< HEAD
            DuplicateResolverDialog dialog = new DuplicateResolverDialog(existingDuplicateInLibrary.get(), entryToInsert, DuplicateResolverDialog.DuplicateResolverType.IMPORT_CHECK, bibDatabaseContext, stateManager, dialogService, preferencesService);

            DuplicateResolverDialog.DuplicateResolverResult dialogResult;

            int allEntriesCase = preferencesService.getEntryResolverResult();
            int entriesQuantity = preferencesService.getEntryPasteQuantity();

            if (preferencesService.getGuiPreferences().mergeApplyToAllEntriesProperty().get()) {
                 switch (allEntriesCase) {
                     case 1:
                         dialogResult = DuplicateResolverDialog.DuplicateResolverResult.KEEP_RIGHT;
                         break;
                     case 2:
                         dialogResult = DuplicateResolverDialog.DuplicateResolverResult.KEEP_BOTH;
                         break;
                     case 3:
                         dialogResult = DuplicateResolverDialog.DuplicateResolverResult.KEEP_MERGE;
                         break;
                     case 4:
                         dialogResult = DuplicateResolverDialog.DuplicateResolverResult.KEEP_LEFT;
                         break;
                     case 5:
                         dialogResult = DuplicateResolverDialog.DuplicateResolverResult.BREAK;
                         break;
                     default:
                         dialogResult = dialogService.showCustomDialogAndWait(dialog).orElse(DuplicateResolverDialog.DuplicateResolverResult.BREAK);
                 }
            } else {
                dialogResult = dialogService.showCustomDialogAndWait(dialog).orElse(DuplicateResolverDialog.DuplicateResolverResult.BREAK);
            }

            switch (dialogResult) {
                case KEEP_RIGHT:
                    preferencesService.putEntryResolverResult(1);
                    bibDatabaseContext.getDatabase().removeEntry(existingDuplicateInLibrary.get());
                    preferencesService.putEntryPasteQuantity(entriesQuantity - 1);
                    break;
                case KEEP_BOTH:
                    preferencesService.putEntryResolverResult(2);
                    preferencesService.putEntryPasteQuantity(entriesQuantity - 1);
                    break;
                case KEEP_MERGE:
                    preferencesService.putEntryResolverResult(3);
                    bibDatabaseContext.getDatabase().removeEntry(existingDuplicateInLibrary.get());
                    entryToInsert = dialog.getMergedEntry();
                    preferencesService.putEntryPasteQuantity(entriesQuantity - 1);
                    break;
                case KEEP_LEFT:
                    preferencesService.putEntryResolverResult(4);
                    return;
                case AUTOREMOVE_EXACT:
                case BREAK:
                    preferencesService.putEntryResolverResult(5);
                default:
                    preferencesService.putEntryPasteQuantity(entriesQuantity - 1);
                    return;
=======
            Optional<BibEntry> duplicateHandledEntry = handleDuplicates(bibDatabaseContext, entryToInsert, existingDuplicateInLibrary.get());
            if (duplicateHandledEntry.isEmpty()) {
                return;
>>>>>>> adb3732b
            }
            entryToInsert = duplicateHandledEntry.get();
        }
        importCleanedEntries(List.of(entryToInsert));
        downloadLinkedFiles(entryToInsert);
    }

    @VisibleForTesting
    BibEntry cleanUpEntry(BibDatabaseContext bibDatabaseContext, BibEntry entry) {
        ImportCleanup cleanup = ImportCleanup.targeting(bibDatabaseContext.getMode());
        return cleanup.doPostCleanup(entry);
    }

    public Optional<BibEntry> findDuplicate(BibDatabaseContext bibDatabaseContext, BibEntry entryToCheck) {
        return new DuplicateCheck(Globals.entryTypesManager).containsDuplicate(bibDatabaseContext.getDatabase(), entryToCheck, bibDatabaseContext.getMode());
    }

    public Optional<BibEntry> handleDuplicates(BibDatabaseContext bibDatabaseContext, BibEntry originalEntry, BibEntry duplicateEntry) {
        DuplicateDecisionResult decisionResult = getDuplicateDecision(originalEntry, duplicateEntry, bibDatabaseContext);
        switch (decisionResult.decision()) {
            case KEEP_RIGHT:
                bibDatabaseContext.getDatabase().removeEntry(duplicateEntry);
                break;
            case KEEP_BOTH:
                break;
            case KEEP_MERGE:
                bibDatabaseContext.getDatabase().removeEntry(duplicateEntry);
                return Optional.of(decisionResult.mergedEntry());
            case KEEP_LEFT:
            case AUTOREMOVE_EXACT:
            case BREAK:
            default:
                return Optional.empty();
        }
        return Optional.of(originalEntry);
    }

    public DuplicateDecisionResult getDuplicateDecision(BibEntry originalEntry, BibEntry duplicateEntry, BibDatabaseContext bibDatabaseContext) {
        DuplicateResolverDialog dialog = new DuplicateResolverDialog(duplicateEntry, originalEntry, DuplicateResolverDialog.DuplicateResolverType.IMPORT_CHECK, bibDatabaseContext, stateManager, dialogService, preferencesService);
        DuplicateResolverDialog.DuplicateResolverResult decision = dialogService.showCustomDialogAndWait(dialog).orElse(DuplicateResolverDialog.DuplicateResolverResult.BREAK);
        return new DuplicateDecisionResult(decision, dialog.getMergedEntry());
    }

    public void setAutomaticFields(List<BibEntry> entries) {
        UpdateField.setAutomaticFields(
                entries,
                preferencesService.getOwnerPreferences(),
                preferencesService.getTimestampPreferences()
        );
    }

    public void downloadLinkedFiles(BibEntry entry) {
        if (preferencesService.getFilePreferences().shouldDownloadLinkedFiles()) {
            entry.getFiles().stream()
                    .filter(LinkedFile::isOnlineLink)
                    .forEach(linkedFile ->
                            new LinkedFileViewModel(
                                    linkedFile,
                                    entry,
                                    bibDatabaseContext,
                                    taskExecutor,
                                    dialogService,
                                    preferencesService
                            ).download()
                    );
        }
    }

    private void addToGroups(List<BibEntry> entries, Collection<GroupTreeNode> groups) {
        for (GroupTreeNode node : groups) {
            if (node.getGroup() instanceof GroupEntryChanger entryChanger) {
                List<FieldChange> undo = entryChanger.add(entries);
                // TODO: Add undo
                // if (!undo.isEmpty()) {
                //    ce.addEdit(UndoableChangeEntriesOfGroup.getUndoableEdit(new GroupTreeNodeViewModel(node),
                //            undo));
                // }
            }
        }
    }

    /**
     * Generate keys for given entries.
     *
     * @param entries entries to generate keys for
     */
    private void generateKeys(List<BibEntry> entries) {
        if (!preferencesService.getImporterPreferences().isGenerateNewKeyOnImport()) {
            return;
        }
        CitationKeyGenerator keyGenerator = new CitationKeyGenerator(
                bibDatabaseContext.getMetaData().getCiteKeyPattern(preferencesService.getCitationKeyPatternPreferences()
                                                                                     .getKeyPattern()),
                bibDatabaseContext.getDatabase(),
                preferencesService.getCitationKeyPatternPreferences());
        entries.forEach(keyGenerator::generateAndSetKey);
    }

    public List<BibEntry> handleBibTeXData(String entries) {
        BibtexParser parser = new BibtexParser(preferencesService.getImportFormatPreferences(), fileUpdateMonitor);
        try {
            return parser.parseEntries(new ByteArrayInputStream(entries.getBytes(StandardCharsets.UTF_8)));
        } catch (ParseException ex) {
            LOGGER.error("Could not paste", ex);
            return Collections.emptyList();
        }
    }

    public List<BibEntry> handleStringData(String data) throws FetcherException {
        if ((data == null) || data.isEmpty()) {
            return Collections.emptyList();
        }

        Optional<DOI> doi = DOI.findInText(data);
        if (doi.isPresent()) {
            return fetchByDOI(doi.get());
        }

        Optional<ArXivIdentifier> arXiv = ArXivIdentifier.parse(data);
        if (arXiv.isPresent()) {
            return fetchByArXiv(arXiv.get());
        }

        Optional<ISBN> isbn = ISBN.parse(data);
        if (isbn.isPresent()) {
            return fetchByISBN(isbn.get());
        }

        return tryImportFormats(data);
    }

    private List<BibEntry> tryImportFormats(String data) {
        try {
            ImportFormatReader importFormatReader = new ImportFormatReader(
                    preferencesService.getImporterPreferences(),
                    preferencesService.getImportFormatPreferences(),
                    fileUpdateMonitor);
            UnknownFormatImport unknownFormatImport = importFormatReader.importUnknownFormat(data);
            return unknownFormatImport.parserResult().getDatabase().getEntries();
        } catch (ImportException ex) { // ex is already localized
            dialogService.showErrorDialogAndWait(Localization.lang("Import error"), ex);
            return Collections.emptyList();
        }
    }

    private List<BibEntry> fetchByDOI(DOI doi) throws FetcherException {
        LOGGER.info("Found DOI identifer in clipboard");
        Optional<BibEntry> entry = new DoiFetcher(preferencesService.getImportFormatPreferences()).performSearchById(doi.getDOI());
        return OptionalUtil.toList(entry);
    }

    private List<BibEntry> fetchByArXiv(ArXivIdentifier arXivIdentifier) throws FetcherException {
        LOGGER.info("Found arxiv identifier in clipboard");
        Optional<BibEntry> entry = new ArXivFetcher(preferencesService.getImportFormatPreferences()).performSearchById(arXivIdentifier.getNormalizedWithoutVersion());
        return OptionalUtil.toList(entry);
    }

    private List<BibEntry> fetchByISBN(ISBN isbn) throws FetcherException {
        LOGGER.info("Found ISBN identifier in clipboard");
        Optional<BibEntry> entry = new IsbnFetcher(preferencesService.getImportFormatPreferences()).performSearchById(isbn.getNormalized());
        return OptionalUtil.toList(entry);
    }
}<|MERGE_RESOLUTION|>--- conflicted
+++ resolved
@@ -196,7 +196,51 @@
         BibEntry entryToInsert = cleanUpEntry(bibDatabaseContext, entry);
         Optional<BibEntry> existingDuplicateInLibrary = findDuplicate(bibDatabaseContext, entryToInsert);
         if (existingDuplicateInLibrary.isPresent()) {
-<<<<<<< HEAD
+            Optional<BibEntry> duplicateHandledEntry = handleDuplicates(bibDatabaseContext, entryToInsert, existingDuplicateInLibrary.get());
+            if (duplicateHandledEntry.isEmpty()) {
+                return;
+            }
+            entryToInsert = duplicateHandledEntry.get();
+        }
+        importCleanedEntries(List.of(entryToInsert));
+        downloadLinkedFiles(entryToInsert);
+    }
+
+    @VisibleForTesting
+    BibEntry cleanUpEntry(BibDatabaseContext bibDatabaseContext, BibEntry entry) {
+        ImportCleanup cleanup = ImportCleanup.targeting(bibDatabaseContext.getMode());
+        return cleanup.doPostCleanup(entry);
+    }
+
+    public Optional<BibEntry> findDuplicate(BibDatabaseContext bibDatabaseContext, BibEntry entryToCheck) {
+        return new DuplicateCheck(Globals.entryTypesManager).containsDuplicate(bibDatabaseContext.getDatabase(), entryToCheck, bibDatabaseContext.getMode());
+    }
+
+    public Optional<BibEntry> handleDuplicates(BibDatabaseContext bibDatabaseContext, BibEntry originalEntry, BibEntry duplicateEntry) {
+        DuplicateDecisionResult decisionResult = getDuplicateDecision(originalEntry, duplicateEntry, bibDatabaseContext);
+        switch (decisionResult.decision()) {
+            case KEEP_RIGHT:
+                bibDatabaseContext.getDatabase().removeEntry(duplicateEntry);
+                break;
+            case KEEP_BOTH:
+                break;
+            case KEEP_MERGE:
+                bibDatabaseContext.getDatabase().removeEntry(duplicateEntry);
+                return Optional.of(decisionResult.mergedEntry());
+            case KEEP_LEFT:
+            case AUTOREMOVE_EXACT:
+            case BREAK:
+            default:
+                return Optional.empty();
+        }
+        return Optional.of(originalEntry);
+    }
+
+    public DuplicateDecisionResult getDuplicateDecision(BibEntry originalEntry, BibEntry duplicateEntry, BibDatabaseContext bibDatabaseContext) {
+        DuplicateResolverDialog dialog = new DuplicateResolverDialog(duplicateEntry, originalEntry, DuplicateResolverDialog.DuplicateResolverType.IMPORT_CHECK, bibDatabaseContext, stateManager, dialogService, preferencesService);
+        DuplicateResolverDialog.DuplicateResolverResult decision = dialogService.showCustomDialogAndWait(dialog).orElse(DuplicateResolverDialog.DuplicateResolverResult.BREAK);
+        return new DuplicateDecisionResult(decision, dialog.getMergedEntry());
+    }
             DuplicateResolverDialog dialog = new DuplicateResolverDialog(existingDuplicateInLibrary.get(), entryToInsert, DuplicateResolverDialog.DuplicateResolverType.IMPORT_CHECK, bibDatabaseContext, stateManager, dialogService, preferencesService);
 
             DuplicateResolverDialog.DuplicateResolverResult dialogResult;
@@ -253,53 +297,13 @@
                 default:
                     preferencesService.putEntryPasteQuantity(entriesQuantity - 1);
                     return;
-=======
-            Optional<BibEntry> duplicateHandledEntry = handleDuplicates(bibDatabaseContext, entryToInsert, existingDuplicateInLibrary.get());
-            if (duplicateHandledEntry.isEmpty()) {
-                return;
->>>>>>> adb3732b
-            }
-            entryToInsert = duplicateHandledEntry.get();
-        }
-        importCleanedEntries(List.of(entryToInsert));
-        downloadLinkedFiles(entryToInsert);
-    }
-
-    @VisibleForTesting
-    BibEntry cleanUpEntry(BibDatabaseContext bibDatabaseContext, BibEntry entry) {
-        ImportCleanup cleanup = ImportCleanup.targeting(bibDatabaseContext.getMode());
-        return cleanup.doPostCleanup(entry);
-    }
-
-    public Optional<BibEntry> findDuplicate(BibDatabaseContext bibDatabaseContext, BibEntry entryToCheck) {
-        return new DuplicateCheck(Globals.entryTypesManager).containsDuplicate(bibDatabaseContext.getDatabase(), entryToCheck, bibDatabaseContext.getMode());
-    }
-
-    public Optional<BibEntry> handleDuplicates(BibDatabaseContext bibDatabaseContext, BibEntry originalEntry, BibEntry duplicateEntry) {
-        DuplicateDecisionResult decisionResult = getDuplicateDecision(originalEntry, duplicateEntry, bibDatabaseContext);
-        switch (decisionResult.decision()) {
-            case KEEP_RIGHT:
-                bibDatabaseContext.getDatabase().removeEntry(duplicateEntry);
-                break;
-            case KEEP_BOTH:
-                break;
-            case KEEP_MERGE:
-                bibDatabaseContext.getDatabase().removeEntry(duplicateEntry);
-                return Optional.of(decisionResult.mergedEntry());
-            case KEEP_LEFT:
-            case AUTOREMOVE_EXACT:
-            case BREAK:
-            default:
-                return Optional.empty();
-        }
-        return Optional.of(originalEntry);
-    }
-
-    public DuplicateDecisionResult getDuplicateDecision(BibEntry originalEntry, BibEntry duplicateEntry, BibDatabaseContext bibDatabaseContext) {
-        DuplicateResolverDialog dialog = new DuplicateResolverDialog(duplicateEntry, originalEntry, DuplicateResolverDialog.DuplicateResolverType.IMPORT_CHECK, bibDatabaseContext, stateManager, dialogService, preferencesService);
-        DuplicateResolverDialog.DuplicateResolverResult decision = dialogService.showCustomDialogAndWait(dialog).orElse(DuplicateResolverDialog.DuplicateResolverResult.BREAK);
-        return new DuplicateDecisionResult(decision, dialog.getMergedEntry());
-    }
+            }
+        }
+        // Regenerate CiteKey of imported BibEntry
+        if (preferencesService.getImporterPreferences().isGenerateNewKeyOnImport()) {
+            generateKeys(List.of(entryToInsert));
+        }
+        bibDatabaseContext.getDatabase().insertEntry(entryToInsert);
 
     public void setAutomaticFields(List<BibEntry> entries) {
         UpdateField.setAutomaticFields(
