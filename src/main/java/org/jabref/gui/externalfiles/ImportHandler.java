package org.jabref.gui.externalfiles;

import java.io.IOException;
import java.nio.file.Path;
import java.util.ArrayList;
import java.util.Collection;
import java.util.Collections;
import java.util.List;

import javax.swing.undo.CompoundEdit;
import javax.swing.undo.UndoManager;

import org.jabref.gui.StateManager;
import org.jabref.gui.externalfiletype.ExternalFileTypes;
import org.jabref.gui.undo.UndoableInsertEntries;
import org.jabref.gui.util.BackgroundTask;
import org.jabref.gui.util.DefaultTaskExecutor;
import org.jabref.logic.citationkeypattern.CitationKeyGenerator;
import org.jabref.logic.externalfiles.ExternalFilesContentImporter;
import org.jabref.logic.importer.ImportCleanup;
import org.jabref.logic.l10n.Localization;
import org.jabref.logic.util.UpdateField;
import org.jabref.logic.util.io.FileUtil;
import org.jabref.model.FieldChange;
import org.jabref.model.database.BibDatabaseContext;
import org.jabref.model.entry.BibEntry;
import org.jabref.model.entry.field.StandardField;
import org.jabref.model.groups.GroupEntryChanger;
import org.jabref.model.groups.GroupTreeNode;
import org.jabref.model.util.FileUpdateMonitor;
import org.jabref.preferences.PreferencesService;

import org.slf4j.Logger;
import org.slf4j.LoggerFactory;

public class ImportHandler {

    private static final Logger LOGGER = LoggerFactory.getLogger(ImportHandler.class);
    private final BibDatabaseContext bibdatabase;
    private final PreferencesService preferencesService;
    private final FileUpdateMonitor fileUpdateMonitor;
    private final ExternalFilesEntryLinker linker;
    private final ExternalFilesContentImporter contentImporter;
    private final UndoManager undoManager;
    private final StateManager stateManager;

    public ImportHandler(BibDatabaseContext database,
                         ExternalFileTypes externalFileTypes,
                         PreferencesService preferencesService,
                         FileUpdateMonitor fileupdateMonitor,
                         UndoManager undoManager,
                         StateManager stateManager) {

        this.bibdatabase = database;
        this.preferencesService = preferencesService;
        this.fileUpdateMonitor = fileupdateMonitor;
        this.stateManager = stateManager;

        this.linker = new ExternalFilesEntryLinker(externalFileTypes, preferencesService.getFilePreferences(), database);
<<<<<<< HEAD
        this.contentImporter = new ExternalFilesContentImporter(preferencesService.getImportFormatPreferences());
=======
        this.contentImporter = new ExternalFilesContentImporter(
                preferencesService.getImportSettingsPreferences(),
                preferencesService.getImportFormatPreferences(),
                preferencesService.getTimestampPreferences());
>>>>>>> cef4151c
        this.undoManager = undoManager;
    }

    public ExternalFilesEntryLinker getLinker() {
        return linker;
    }

    public BackgroundTask<List<ImportFilesResultItemViewModel>> importFilesInBackground(List<Path> files) {
        return new BackgroundTask<>() {
            private int counter;
            private List<BibEntry> entriesToAdd;
            private final List<ImportFilesResultItemViewModel> results = new ArrayList<>();

            @Override
            protected List<ImportFilesResultItemViewModel> call() {
                counter = 1;
                CompoundEdit ce = new CompoundEdit();
                for (Path file: files) {
                    entriesToAdd = Collections.emptyList();

                    if (isCanceled()) {
                        break;
                    }

                    DefaultTaskExecutor.runInJavaFXThread(() -> {
                        updateMessage(Localization.lang("Processing file %0", file.getFileName()));
                        updateProgress(counter, files.size() - 1);
                    });

                    try {
                        if (FileUtil.isPDFFile(file)) {

                            var xmpParserResult = contentImporter.importXMPContent(file);
                            List<BibEntry> xmpEntriesInFile = xmpParserResult.getDatabase().getEntries();

                            if (xmpParserResult.hasWarnings()) {
                                addResultToList(file, false, Localization.lang("Error reading XMP content: %0", xmpParserResult.getErrorMessage()));
                            }

                            // First try xmp import, if empty try pdf import, otherwise create empty entry
                            if (!xmpEntriesInFile.isEmpty()) {
                                entriesToAdd = xmpEntriesInFile;
                                addResultToList(file, true, Localization.lang("Importing using XMP data..."));
                            } else {
                                var pdfImporterResult = contentImporter.importPDFContent(file);
                                List<BibEntry> pdfEntriesInFile = pdfImporterResult.getDatabase().getEntries();

                                if (pdfImporterResult.hasWarnings()) {
                                    addResultToList(file, false, Localization.lang("Error reading PDF content: %0", pdfImporterResult.getErrorMessage()));
                                }

                                if (!pdfEntriesInFile.isEmpty()) {
                                    entriesToAdd = pdfEntriesInFile;
                                    addResultToList(file, true, Localization.lang("Importing using extracted PDF data"));
                                } else {
                                    entriesToAdd = Collections.singletonList(createEmptyEntryWithLink(file));
                                    addResultToList(file, false, Localization.lang("No metadata found. Creating empty entry with file link"));
                                }
                            }
                        } else if (FileUtil.isBibFile(file)) {
                            var bibtexParserResult = contentImporter.importFromBibFile(file, fileUpdateMonitor);
                            if (bibtexParserResult.hasWarnings()) {
                                addResultToList(file, false, bibtexParserResult.getErrorMessage());
                            }

                            entriesToAdd = bibtexParserResult.getDatabaseContext().getEntries();
                            addResultToList(file, false, Localization.lang("Importing bib entry"));
                        } else {
                            entriesToAdd = Collections.singletonList(createEmptyEntryWithLink(file));
                            addResultToList(file, false, Localization.lang("No BibTeX data found. Creating empty entry with file link"));
                        }
                    } catch (IOException ex) {
                        LOGGER.error("Error importing", ex);
                        addResultToList(file, false, Localization.lang("Error from import: %0", ex.getLocalizedMessage()));

                        DefaultTaskExecutor.runInJavaFXThread(() -> updateMessage(Localization.lang("Error")));
                    }

                    // We need to run the actual import on the FX Thread, otherwise we will get some deadlocks with the UIThreadList
                    DefaultTaskExecutor.runInJavaFXThread(() -> importEntries(entriesToAdd));

                    ce.addEdit(new UndoableInsertEntries(bibdatabase.getDatabase(), entriesToAdd));
                    ce.end();
                    undoManager.addEdit(ce);

                    counter++;
                }
                return results;
            }

            private void addResultToList(Path newFile, boolean success, String logMessage) {
                var result = new ImportFilesResultItemViewModel(newFile, success, logMessage);
                results.add(result);
            }
        };
    }

    private BibEntry createEmptyEntryWithLink(Path file) {
        BibEntry entry = new BibEntry();
        entry.setField(StandardField.TITLE, file.getFileName().toString());
        linker.addFilesToEntry(entry, Collections.singletonList(file));
        return entry;
    }

    public void importEntries(List<BibEntry> entries) {
        ImportCleanup cleanup = new ImportCleanup(bibdatabase.getMode());
        cleanup.doPostCleanup(entries);
        bibdatabase.getDatabase().insertEntries(entries);

        // Set owner/timestamp
        UpdateField.setAutomaticFields(entries,
                preferencesService.getOwnerPreferences(),
                preferencesService.getTimestampPreferences());

        // Generate citation keys
        if (preferencesService.getImportSettingsPreferences().generateNewKeyOnImport()) {
            generateKeys(entries);
        }

        // Add to group
        addToGroups(entries, stateManager.getSelectedGroup(bibdatabase));
    }

    private void addToGroups(List<BibEntry> entries, Collection<GroupTreeNode> groups) {
        for (GroupTreeNode node : groups) {
            if (node.getGroup() instanceof GroupEntryChanger) {
                GroupEntryChanger entryChanger = (GroupEntryChanger) node.getGroup();
                List<FieldChange> undo = entryChanger.add(entries);
                // TODO: Add undo
                // if (!undo.isEmpty()) {
                //    ce.addEdit(UndoableChangeEntriesOfGroup.getUndoableEdit(new GroupTreeNodeViewModel(node),
                //            undo));
                // }
            }
        }
    }

    /**
     * Generate keys for given entries.
     *
     * @param entries entries to generate keys for
     */
    private void generateKeys(List<BibEntry> entries) {
        CitationKeyGenerator keyGenerator = new CitationKeyGenerator(
                bibdatabase.getMetaData().getCiteKeyPattern(preferencesService.getCitationKeyPatternPreferences()
                                                                              .getKeyPattern()),
                bibdatabase.getDatabase(),
                preferencesService.getCitationKeyPatternPreferences());

        for (BibEntry entry : entries) {
            keyGenerator.generateAndSetKey(entry);
        }
    }
}<|MERGE_RESOLUTION|>--- conflicted
+++ resolved
@@ -57,14 +57,9 @@
         this.stateManager = stateManager;
 
         this.linker = new ExternalFilesEntryLinker(externalFileTypes, preferencesService.getFilePreferences(), database);
-<<<<<<< HEAD
-        this.contentImporter = new ExternalFilesContentImporter(preferencesService.getImportFormatPreferences());
-=======
         this.contentImporter = new ExternalFilesContentImporter(
                 preferencesService.getImportSettingsPreferences(),
-                preferencesService.getImportFormatPreferences(),
-                preferencesService.getTimestampPreferences());
->>>>>>> cef4151c
+                preferencesService.getImportFormatPreferences());
         this.undoManager = undoManager;
     }
 
