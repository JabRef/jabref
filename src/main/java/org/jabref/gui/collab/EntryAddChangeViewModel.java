--- conflicted
+++ resolved
@@ -27,13 +27,8 @@
 
     @Override
     public void makeChange(BibDatabaseContext database, NamedCompound undoEdit) {
-<<<<<<< HEAD
-        database.getDatabase().insertEntry(diskEntry);
-        undoEdit.addEdit(new UndoableInsertEntries(database.getDatabase(), diskEntry));
-=======
         database.getDatabase().insertEntry(entry);
-        undoEdit.addEdit(new UndoableInsertEntry(database.getDatabase(), entry));
->>>>>>> cd6f6569
+        undoEdit.addEdit(new UndoableInsertEntries(database.getDatabase(), entry));
     }
 
     @Override
