--- conflicted
+++ resolved
@@ -36,13 +36,8 @@
 
     @Override
     public Node description() {
-<<<<<<< HEAD
-        PreviewViewer previewViewer = new PreviewViewer(new BibDatabaseContext(), JabRefGUI.getMainFrame().getDialogService(), Globals.stateManager, Globals.getThemeManager());
-        previewViewer.setLayout(Globals.prefs.getPreviewPreferences().getCurrentPreviewStyle());
-=======
         PreviewViewer previewViewer = new PreviewViewer(new BibDatabaseContext(), JabRefGUI.getMainFrame().getDialogService(), stateManager);
         previewViewer.setLayout(preferencesService.getPreviewPreferences().getCurrentPreviewStyle());
->>>>>>> 39064b6b
         previewViewer.setEntry(entry);
         return previewViewer;
     }
