package org.jabref.gui.collab;

import javafx.scene.Node;

import org.jabref.gui.DialogService;
import org.jabref.gui.StateManager;
import org.jabref.gui.preview.PreviewViewer;
import org.jabref.gui.theme.ThemeManager;
import org.jabref.gui.undo.NamedCompound;
import org.jabref.gui.undo.UndoableInsertEntries;
import org.jabref.logic.l10n.Localization;
import org.jabref.model.database.BibDatabaseContext;
import org.jabref.model.entry.BibEntry;
import org.jabref.preferences.PreferencesService;

class EntryAddChangeViewModel extends DatabaseChangeViewModel {

    private final BibEntry entry;
    private final PreferencesService preferencesService;
    private final DialogService dialogService;
    private final StateManager stateManager;
    private final ThemeManager themeManager;

    public EntryAddChangeViewModel(BibEntry entry,
                                   PreferencesService preferencesService,
                                   DialogService dialogService,
                                   StateManager stateManager,
                                   ThemeManager themeManager) {
        super();
        this.dialogService = dialogService;
        this.preferencesService = preferencesService;
        this.themeManager = themeManager;
        this.stateManager = stateManager;
        this.name = entry.getCitationKey()
                         .map(key -> Localization.lang("Added entry") + ": '" + key + '\'')
                         .orElse(Localization.lang("Added entry"));
        this.entry = entry;
    }

    @Override
    public void makeChange(BibDatabaseContext database, NamedCompound undoEdit) {
        database.getDatabase().insertEntry(entry);
        undoEdit.addEdit(new UndoableInsertEntries(database.getDatabase(), entry));
    }

    @Override
    public Node description() {
<<<<<<< HEAD
        PreviewViewer previewViewer = new PreviewViewer(new BibDatabaseContext(), JabRefGUI.getMainFrame().getDialogService(), stateManager);
        previewViewer.setLayout(preferencesService.getPreviewPreferences().getSelectedPreviewLayout());
=======
        PreviewViewer previewViewer = new PreviewViewer(new BibDatabaseContext(), dialogService, stateManager, themeManager);
        previewViewer.setLayout(preferencesService.getPreviewPreferences().getCurrentPreviewStyle());
>>>>>>> 222d214e
        previewViewer.setEntry(entry);
        return previewViewer;
    }
}<|MERGE_RESOLUTION|>--- conflicted
+++ resolved
@@ -45,13 +45,8 @@
 
     @Override
     public Node description() {
-<<<<<<< HEAD
-        PreviewViewer previewViewer = new PreviewViewer(new BibDatabaseContext(), JabRefGUI.getMainFrame().getDialogService(), stateManager);
+        PreviewViewer previewViewer = new PreviewViewer(new BibDatabaseContext(), dialogService, stateManager, themeManager);
         previewViewer.setLayout(preferencesService.getPreviewPreferences().getSelectedPreviewLayout());
-=======
-        PreviewViewer previewViewer = new PreviewViewer(new BibDatabaseContext(), dialogService, stateManager, themeManager);
-        previewViewer.setLayout(preferencesService.getPreviewPreferences().getCurrentPreviewStyle());
->>>>>>> 222d214e
         previewViewer.setEntry(entry);
         return previewViewer;
     }
