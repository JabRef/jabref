package org.jabref.gui.collab;

import java.io.IOException;
import java.util.ArrayList;
import java.util.List;

import javax.swing.undo.UndoManager;

import javafx.util.Duration;

import org.jabref.gui.DialogService;
import org.jabref.gui.LibraryTab;
import org.jabref.gui.StateManager;
import org.jabref.gui.icon.IconTheme;
import org.jabref.gui.preferences.GuiPreferences;
import org.jabref.gui.undo.NamedCompound;
import org.jabref.logic.l10n.Localization;
<<<<<<< HEAD
=======
import org.jabref.logic.preferences.CliPreferences;
>>>>>>> 1ff7a93d
import org.jabref.logic.util.BackgroundTask;
import org.jabref.logic.util.TaskExecutor;
import org.jabref.model.database.BibDatabaseContext;
import org.jabref.model.util.FileUpdateListener;
import org.jabref.model.util.FileUpdateMonitor;

import org.controlsfx.control.action.Action;
import org.slf4j.Logger;
import org.slf4j.LoggerFactory;

public class DatabaseChangeMonitor implements FileUpdateListener {

    private static final Logger LOGGER = LoggerFactory.getLogger(DatabaseChangeMonitor.class);

    private final BibDatabaseContext database;
    private final FileUpdateMonitor fileMonitor;
    private final List<DatabaseChangeListener> listeners;
    private final TaskExecutor taskExecutor;
    private final DialogService dialogService;
<<<<<<< HEAD
    private final GuiPreferences preferences;
=======
    private final CliPreferences preferences;
>>>>>>> 1ff7a93d
    private final LibraryTab.DatabaseNotification notificationPane;
    private final UndoManager undoManager;
    private final StateManager stateManager;
    private LibraryTab saveState;

    public DatabaseChangeMonitor(BibDatabaseContext database,
                                 FileUpdateMonitor fileMonitor,
                                 TaskExecutor taskExecutor,
                                 DialogService dialogService,
<<<<<<< HEAD
                                 GuiPreferences preferences,
=======
                                 CliPreferences preferences,
>>>>>>> 1ff7a93d
                                 LibraryTab.DatabaseNotification notificationPane,
                                 UndoManager undoManager,
                                 StateManager stateManager) {
        this.database = database;
        this.fileMonitor = fileMonitor;
        this.taskExecutor = taskExecutor;
        this.dialogService = dialogService;
        this.preferences = preferences;
        this.notificationPane = notificationPane;
        this.undoManager = undoManager;
        this.stateManager = stateManager;

        this.listeners = new ArrayList<>();

        this.database.getDatabasePath().ifPresent(path -> {
            try {
                fileMonitor.addListenerForFile(path, this);
            } catch (IOException e) {
                LOGGER.error("Error while trying to monitor {}", path, e);
            }
        });

        addListener(this::notifyOnChange);
    }

    private void notifyOnChange(List<DatabaseChange> changes) {
        // The changes come from {@link org.jabref.gui.collab.DatabaseChangeList.compareAndGetChanges}
        notificationPane.notify(
                IconTheme.JabRefIcons.SAVE.getGraphicNode(),
                Localization.lang("The library has been modified by another program."),
                List.of(new Action(Localization.lang("Dismiss changes"), event -> notificationPane.hide()),
                        new Action(Localization.lang("Review changes"), event -> {
                            DatabaseChangesResolverDialog databaseChangesResolverDialog = new DatabaseChangesResolverDialog(changes, database, Localization.lang("External Changes Resolver"));
                            var areAllChangesResolved = dialogService.showCustomDialogAndWait(databaseChangesResolverDialog);
                            saveState = stateManager.activeTabProperty().get().get();
                            final NamedCompound ce = new NamedCompound(Localization.lang("Merged external changes"));
                            changes.stream().filter(DatabaseChange::isAccepted).forEach(change -> change.applyChange(ce));
                            ce.end();
                            undoManager.addEdit(ce);
                            if (areAllChangesResolved.get()) {
                                if (databaseChangesResolverDialog.areAllChangesAccepted()) {
                                    // In case all changes of the file on disk are merged into the current in-memory file, the file on disk does not differ from the in-memory file
                                    saveState.resetChangedProperties();
                                } else {
                                    saveState.markBaseChanged();
                                }
                            }
                            notificationPane.hide();
                        })),
                Duration.ZERO);
    }

    @Override
    public void fileUpdated() {
        synchronized (database) {
            // File on disk has changed, thus look for notable changes and notify listeners in case there are such changes
            ChangeScanner scanner = new ChangeScanner(database, dialogService, preferences);
            BackgroundTask.wrap(scanner::scanForChanges)
                          .onSuccess(changes -> {
                              if (!changes.isEmpty()) {
                                  listeners.forEach(listener -> listener.databaseChanged(changes));
                              }
                          })
                          .onFailure(e -> LOGGER.error("Error while watching for changes", e))
                          .executeWith(taskExecutor);
        }
    }

    public void addListener(DatabaseChangeListener listener) {
        listeners.add(listener);
    }

    public void unregister() {
        database.getDatabasePath().ifPresent(file -> fileMonitor.removeListener(file, this));
    }
}<|MERGE_RESOLUTION|>--- conflicted
+++ resolved
@@ -15,10 +15,7 @@
 import org.jabref.gui.preferences.GuiPreferences;
 import org.jabref.gui.undo.NamedCompound;
 import org.jabref.logic.l10n.Localization;
-<<<<<<< HEAD
-=======
 import org.jabref.logic.preferences.CliPreferences;
->>>>>>> 1ff7a93d
 import org.jabref.logic.util.BackgroundTask;
 import org.jabref.logic.util.TaskExecutor;
 import org.jabref.model.database.BibDatabaseContext;
@@ -38,11 +35,7 @@
     private final List<DatabaseChangeListener> listeners;
     private final TaskExecutor taskExecutor;
     private final DialogService dialogService;
-<<<<<<< HEAD
     private final GuiPreferences preferences;
-=======
-    private final CliPreferences preferences;
->>>>>>> 1ff7a93d
     private final LibraryTab.DatabaseNotification notificationPane;
     private final UndoManager undoManager;
     private final StateManager stateManager;
@@ -52,11 +45,7 @@
                                  FileUpdateMonitor fileMonitor,
                                  TaskExecutor taskExecutor,
                                  DialogService dialogService,
-<<<<<<< HEAD
                                  GuiPreferences preferences,
-=======
-                                 CliPreferences preferences,
->>>>>>> 1ff7a93d
                                  LibraryTab.DatabaseNotification notificationPane,
                                  UndoManager undoManager,
                                  StateManager stateManager) {
