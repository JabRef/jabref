--- conflicted
+++ resolved
@@ -7,13 +7,10 @@
 import javafx.scene.control.Label;
 import javafx.scene.layout.VBox;
 
-<<<<<<< HEAD
-=======
 import org.jabref.gui.DialogService;
 import org.jabref.gui.actions.SimpleCommand;
 import org.jabref.gui.mergeentries.MergeEntriesDialog;
 import org.jabref.gui.mergeentries.MergeTwoEntriesAction;
->>>>>>> 698b8014
 import org.jabref.gui.mergeentries.newmergedialog.ShowDiffConfig;
 import org.jabref.gui.mergeentries.newmergedialog.ThreeWayMergeView;
 import org.jabref.gui.mergeentries.newmergedialog.diffhighlighter.DiffHighlighter;
@@ -29,11 +26,8 @@
     private final BibEntry oldEntry;
     private final BibEntry newEntry;
     private ThreeWayMergeView threeWayMergeView;
-<<<<<<< HEAD
-=======
 
     private final DialogService dialogService;
->>>>>>> 698b8014
 
     public EntryChangeViewModel(BibEntry entry, BibEntry newEntry, DialogService dialogService) {
         super(entry.getCitationKey().map(key -> Localization.lang("Modified entry") + ": '" + key + '\'')
@@ -60,13 +54,7 @@
     @Override
     public void makeChange(BibDatabaseContext database, NamedCompound undoEdit) {
         database.getDatabase().removeEntry(oldEntry);
-<<<<<<< HEAD
-        BibEntry mergedEntry = threeWayMergeView.getMergedEntry();
-        mergedEntry.setId(oldEntry.getId()); // Keep ID
-        database.getDatabase().insertEntry(mergedEntry);
-=======
         database.getDatabase().insertEntry(newEntry);
->>>>>>> 698b8014
         undoEdit.addEdit(new UndoableInsertEntries(database.getDatabase(), oldEntry));
         undoEdit.addEdit(new UndoableInsertEntries(database.getDatabase(), newEntry));
     }
