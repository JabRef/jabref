--- conflicted
+++ resolved
@@ -19,10 +19,7 @@
 import org.jabref.gui.preview.PreviewViewer;
 import org.jabref.gui.theme.ThemeManager;
 import org.jabref.gui.util.BaseDialog;
-<<<<<<< HEAD
-=======
 import org.jabref.logic.preferences.CliPreferences;
->>>>>>> 1ff7a93d
 import org.jabref.logic.util.TaskExecutor;
 import org.jabref.model.database.BibDatabaseContext;
 import org.jabref.model.entry.BibEntryTypesManager;
@@ -61,11 +58,7 @@
 
     @Inject private UndoManager undoManager;
     @Inject private DialogService dialogService;
-<<<<<<< HEAD
     @Inject private GuiPreferences preferences;
-=======
-    @Inject private CliPreferences preferences;
->>>>>>> 1ff7a93d
     @Inject private ThemeManager themeManager;
     @Inject private BibEntryTypesManager entryTypesManager;
     @Inject private TaskExecutor taskExecutor;
