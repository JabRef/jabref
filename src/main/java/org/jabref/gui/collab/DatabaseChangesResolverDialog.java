package org.jabref.gui.collab;

import java.util.HashMap;
import java.util.List;
import java.util.Map;

import javax.swing.undo.UndoManager;

import javafx.beans.property.SimpleStringProperty;
import javafx.fxml.FXML;
import javafx.scene.control.Button;
import javafx.scene.control.SelectionMode;
import javafx.scene.control.TableColumn;
import javafx.scene.control.TableView;
import javafx.scene.layout.BorderPane;

import org.jabref.gui.DialogService;
import org.jabref.gui.preferences.GuiPreferences;
import org.jabref.gui.preview.PreviewViewer;
import org.jabref.gui.theme.ThemeManager;
import org.jabref.gui.util.BaseDialog;
import org.jabref.logic.util.TaskExecutor;
import org.jabref.model.database.BibDatabaseContext;
import org.jabref.model.entry.BibEntryTypesManager;

import com.airhacks.afterburner.views.ViewLoader;
import com.tobiasdiez.easybind.EasyBind;
import jakarta.inject.Inject;
import org.slf4j.Logger;
import org.slf4j.LoggerFactory;

public class DatabaseChangesResolverDialog extends BaseDialog<Boolean> {
    private final static Logger LOGGER = LoggerFactory.getLogger(DatabaseChangesResolverDialog.class);
    /**
     * Reconstructing the details view to preview an {@link DatabaseChange} every time it's selected is a heavy operation.
     * It is also useless because changes are static and if the change data is static then the view doesn't have to change
     * either. This cache is used to ensure that we only create the detail view instance once for each {@link DatabaseChange}.
     */
    private final Map<DatabaseChange, DatabaseChangeDetailsView> DETAILS_VIEW_CACHE = new HashMap<>();

    @FXML
    private TableView<DatabaseChange> changesTableView;
    @FXML
    private TableColumn<DatabaseChange, String> changeName;
    @FXML
    private Button askUserToResolveChangeButton;
    @FXML
    private BorderPane changeInfoPane;

    private final List<DatabaseChange> changes;
    private final BibDatabaseContext database;

    private ExternalChangesResolverViewModel viewModel;

    private boolean areAllChangesAccepted;
    private boolean areAllChangesDenied;

    @Inject private UndoManager undoManager;
    @Inject private DialogService dialogService;
    @Inject private GuiPreferences preferences;
    @Inject private ThemeManager themeManager;
    @Inject private BibEntryTypesManager entryTypesManager;
    @Inject private TaskExecutor taskExecutor;

    /**
     * A dialog going through given <code>changes</code>, which are diffs to the provided <code>database</code>.
     * Each accepted change is written to the provided <code>database</code>.
     *
     * @param changes The list of changes
     * @param database The database to apply the changes to
     */
    public DatabaseChangesResolverDialog(List<DatabaseChange> changes, BibDatabaseContext database, String dialogTitle) {
        this.changes = changes;
        this.database = database;

        this.setTitle(dialogTitle);
        ViewLoader.view(this)
                .load()
                .setAsDialogPane(this);

        this.setResultConverter(button -> {
            if (viewModel.areAllChangesResolved()) {
                LOGGER.info("External changes are resolved successfully");
                return true;
            } else {
                LOGGER.info("External changes aren't resolved");
                return false;
            }
        });
    }

    public boolean areAllChangesAccepted() {
        return areAllChangesAccepted;
    }

    public boolean areAllChangesDenied() {
        return areAllChangesDenied;
    }

    @FXML
    private void initialize() {
<<<<<<< HEAD
        PreviewViewer previewViewer = new PreviewViewer(dialogService, preferencesService, themeManager, taskExecutor);
        previewViewer.setDatabaseContext(database);
        DatabaseChangeDetailsViewFactory databaseChangeDetailsViewFactory = new DatabaseChangeDetailsViewFactory(database, dialogService, themeManager, preferencesService, entryTypesManager, previewViewer, taskExecutor);
=======
        PreviewViewer previewViewer = new PreviewViewer(database, dialogService, preferences, themeManager, taskExecutor);
        DatabaseChangeDetailsViewFactory databaseChangeDetailsViewFactory = new DatabaseChangeDetailsViewFactory(database, dialogService, themeManager, preferences, entryTypesManager, previewViewer, taskExecutor);
>>>>>>> 47059776

        viewModel = new ExternalChangesResolverViewModel(changes, undoManager);

        changeName.setCellValueFactory(data -> new SimpleStringProperty(data.getValue().getName()));
        askUserToResolveChangeButton.disableProperty().bind(viewModel.canAskUserToResolveChangeProperty().not());

        changesTableView.setItems(viewModel.getVisibleChanges());
        // Think twice before setting this to MULTIPLE...
        changesTableView.getSelectionModel().setSelectionMode(SelectionMode.SINGLE);
        changesTableView.getSelectionModel().selectFirst();

        viewModel.selectedChangeProperty().bind(changesTableView.getSelectionModel().selectedItemProperty());
        EasyBind.subscribe(viewModel.selectedChangeProperty(), selectedChange -> {
            if (selectedChange != null) {
                DatabaseChangeDetailsView detailsView = DETAILS_VIEW_CACHE.computeIfAbsent(selectedChange, databaseChangeDetailsViewFactory::create);
                changeInfoPane.setCenter(detailsView);
            }
        });

        EasyBind.subscribe(viewModel.areAllChangesResolvedProperty(), isResolved -> {
            if (isResolved) {
                areAllChangesAccepted = viewModel.areAllChangesAccepted();
                areAllChangesDenied = viewModel.areAllChangesDenied();
                close();
            }
        });
    }

    @FXML
    public void denyChanges() {
        viewModel.denyChange();
    }

    @FXML
    public void acceptChanges() {
        viewModel.acceptChange();
    }

    @FXML
    public void askUserToResolveChange() {
        viewModel.getSelectedChange().flatMap(DatabaseChange::getExternalChangeResolver)
                 .flatMap(DatabaseChangeResolver::askUserToResolveChange).ifPresent(viewModel::acceptMergedChange);
    }
}<|MERGE_RESOLUTION|>--- conflicted
+++ resolved
@@ -99,14 +99,9 @@
 
     @FXML
     private void initialize() {
-<<<<<<< HEAD
-        PreviewViewer previewViewer = new PreviewViewer(dialogService, preferencesService, themeManager, taskExecutor);
+        PreviewViewer previewViewer = new PreviewViewer(dialogService, preferences, themeManager, taskExecutor);
         previewViewer.setDatabaseContext(database);
-        DatabaseChangeDetailsViewFactory databaseChangeDetailsViewFactory = new DatabaseChangeDetailsViewFactory(database, dialogService, themeManager, preferencesService, entryTypesManager, previewViewer, taskExecutor);
-=======
-        PreviewViewer previewViewer = new PreviewViewer(database, dialogService, preferences, themeManager, taskExecutor);
         DatabaseChangeDetailsViewFactory databaseChangeDetailsViewFactory = new DatabaseChangeDetailsViewFactory(database, dialogService, themeManager, preferences, entryTypesManager, previewViewer, taskExecutor);
->>>>>>> 47059776
 
         viewModel = new ExternalChangesResolverViewModel(changes, undoManager);
 
