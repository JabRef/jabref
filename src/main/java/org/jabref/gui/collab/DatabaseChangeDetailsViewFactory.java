package org.jabref.gui.collab;

import org.jabref.gui.DialogService;
import org.jabref.gui.collab.entryadd.EntryAdd;
import org.jabref.gui.collab.entrychange.EntryChange;
import org.jabref.gui.collab.entrychange.EntryChangeDetailsView;
import org.jabref.gui.collab.entrychange.EntryWithPreviewAndSourceDetailsView;
import org.jabref.gui.collab.entrydelete.EntryDelete;
import org.jabref.gui.collab.groupchange.GroupChange;
import org.jabref.gui.collab.groupchange.GroupChangeDetailsView;
import org.jabref.gui.collab.metedatachange.MetadataChange;
import org.jabref.gui.collab.metedatachange.MetadataChangeDetailsView;
import org.jabref.gui.collab.preamblechange.PreambleChange;
import org.jabref.gui.collab.preamblechange.PreambleChangeDetailsView;
import org.jabref.gui.collab.stringadd.BibTexStringAdd;
import org.jabref.gui.collab.stringadd.BibTexStringAddDetailsView;
import org.jabref.gui.collab.stringchange.BibTexStringChange;
import org.jabref.gui.collab.stringchange.BibTexStringChangeDetailsView;
import org.jabref.gui.collab.stringdelete.BibTexStringDelete;
import org.jabref.gui.collab.stringdelete.BibTexStringDeleteDetailsView;
import org.jabref.gui.collab.stringrename.BibTexStringRename;
import org.jabref.gui.collab.stringrename.BibTexStringRenameDetailsView;
import org.jabref.gui.preferences.GuiPreferences;
import org.jabref.gui.preview.PreviewViewer;
import org.jabref.gui.theme.ThemeManager;
<<<<<<< HEAD
=======
import org.jabref.logic.preferences.CliPreferences;
>>>>>>> 1ff7a93d
import org.jabref.logic.util.TaskExecutor;
import org.jabref.model.database.BibDatabaseContext;
import org.jabref.model.entry.BibEntryTypesManager;

public class DatabaseChangeDetailsViewFactory {
    private final BibDatabaseContext databaseContext;
    private final DialogService dialogService;
    private final ThemeManager themeManager;
<<<<<<< HEAD
    private final GuiPreferences preferences;
=======
    private final CliPreferences preferences;
>>>>>>> 1ff7a93d
    private final BibEntryTypesManager entryTypesManager;
    private final PreviewViewer previewViewer;
    private final TaskExecutor taskExecutor;

    public DatabaseChangeDetailsViewFactory(BibDatabaseContext databaseContext,
                                            DialogService dialogService,
                                            ThemeManager themeManager,
<<<<<<< HEAD
                                            GuiPreferences preferences,
=======
                                            CliPreferences preferences,
>>>>>>> 1ff7a93d
                                            BibEntryTypesManager entryTypesManager,
                                            PreviewViewer previewViewer,
                                            TaskExecutor taskExecutor) {
        this.databaseContext = databaseContext;
        this.dialogService = dialogService;
        this.themeManager = themeManager;
        this.preferences = preferences;
        this.entryTypesManager = entryTypesManager;
        this.previewViewer = previewViewer;
        this.taskExecutor = taskExecutor;
    }

    public DatabaseChangeDetailsView create(DatabaseChange databaseChange) {
        return switch (databaseChange) {
            case EntryChange entryChange -> new EntryChangeDetailsView(
                entryChange.getOldEntry(),
                entryChange.getNewEntry(),
                databaseContext,
                dialogService,
                themeManager,
<<<<<<< HEAD
                preferences,
=======
                    preferences,
>>>>>>> 1ff7a93d
                entryTypesManager,
                previewViewer,
                taskExecutor
            );
            case EntryAdd entryAdd -> new EntryWithPreviewAndSourceDetailsView(
                entryAdd.getAddedEntry(),
                databaseContext,
<<<<<<< HEAD
                preferences,
=======
                    preferences,
>>>>>>> 1ff7a93d
                entryTypesManager,
                previewViewer
            );
            case EntryDelete entryDelete -> new EntryWithPreviewAndSourceDetailsView(
                entryDelete.getDeletedEntry(),
                databaseContext,
<<<<<<< HEAD
                preferences,
=======
                    preferences,
>>>>>>> 1ff7a93d
                entryTypesManager,
                previewViewer
            );
            case BibTexStringAdd stringAdd -> new BibTexStringAddDetailsView(stringAdd);
            case BibTexStringDelete stringDelete -> new BibTexStringDeleteDetailsView(stringDelete);
            case BibTexStringChange stringChange -> new BibTexStringChangeDetailsView(stringChange);
            case BibTexStringRename stringRename -> new BibTexStringRenameDetailsView(stringRename);
            case MetadataChange metadataChange -> new MetadataChangeDetailsView(
                metadataChange,
                preferences.getCitationKeyPatternPreferences().getKeyPatterns()
            );
            case GroupChange groupChange -> new GroupChangeDetailsView(groupChange);
            case PreambleChange preambleChange -> new PreambleChangeDetailsView(preambleChange);
        };
    }
}<|MERGE_RESOLUTION|>--- conflicted
+++ resolved
@@ -23,10 +23,7 @@
 import org.jabref.gui.preferences.GuiPreferences;
 import org.jabref.gui.preview.PreviewViewer;
 import org.jabref.gui.theme.ThemeManager;
-<<<<<<< HEAD
-=======
 import org.jabref.logic.preferences.CliPreferences;
->>>>>>> 1ff7a93d
 import org.jabref.logic.util.TaskExecutor;
 import org.jabref.model.database.BibDatabaseContext;
 import org.jabref.model.entry.BibEntryTypesManager;
@@ -35,11 +32,7 @@
     private final BibDatabaseContext databaseContext;
     private final DialogService dialogService;
     private final ThemeManager themeManager;
-<<<<<<< HEAD
     private final GuiPreferences preferences;
-=======
-    private final CliPreferences preferences;
->>>>>>> 1ff7a93d
     private final BibEntryTypesManager entryTypesManager;
     private final PreviewViewer previewViewer;
     private final TaskExecutor taskExecutor;
@@ -47,11 +40,7 @@
     public DatabaseChangeDetailsViewFactory(BibDatabaseContext databaseContext,
                                             DialogService dialogService,
                                             ThemeManager themeManager,
-<<<<<<< HEAD
                                             GuiPreferences preferences,
-=======
-                                            CliPreferences preferences,
->>>>>>> 1ff7a93d
                                             BibEntryTypesManager entryTypesManager,
                                             PreviewViewer previewViewer,
                                             TaskExecutor taskExecutor) {
@@ -72,11 +61,7 @@
                 databaseContext,
                 dialogService,
                 themeManager,
-<<<<<<< HEAD
                 preferences,
-=======
-                    preferences,
->>>>>>> 1ff7a93d
                 entryTypesManager,
                 previewViewer,
                 taskExecutor
@@ -84,22 +69,14 @@
             case EntryAdd entryAdd -> new EntryWithPreviewAndSourceDetailsView(
                 entryAdd.getAddedEntry(),
                 databaseContext,
-<<<<<<< HEAD
                 preferences,
-=======
-                    preferences,
->>>>>>> 1ff7a93d
                 entryTypesManager,
                 previewViewer
             );
             case EntryDelete entryDelete -> new EntryWithPreviewAndSourceDetailsView(
                 entryDelete.getDeletedEntry(),
                 databaseContext,
-<<<<<<< HEAD
                 preferences,
-=======
-                    preferences,
->>>>>>> 1ff7a93d
                 entryTypesManager,
                 previewViewer
             );
