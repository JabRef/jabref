package org.jabref.gui;

import java.util.function.Function;

import org.jabref.Globals;
import org.jabref.gui.keyboard.KeyBindingRepository;
import org.jabref.gui.util.FileUpdateMonitor;
import org.jabref.gui.util.TaskExecutor;
import org.jabref.logic.journals.JournalAbbreviationLoader;
import org.jabref.logic.sharelatex.ShareLatexManager;
import org.jabref.preferences.PreferencesService;

import com.airhacks.afterburner.injection.Injector;
import com.airhacks.afterburner.injection.PresenterFactory;
import org.apache.commons.logging.Log;
import org.apache.commons.logging.LogFactory;

public class DefaultInjector implements PresenterFactory {

    private static final Log LOGGER = LogFactory.getLog(DefaultInjector.class);

    /**
     * This method takes care of creating dependencies.
     * By default, it just creates a new instance of the class.
     * Dependencies without default constructor are constructed by hand.
     */
    private static Object createDependency(Class<?> clazz) {
        if (clazz == DialogService.class) {
            return new FXDialogService();
        } else if (clazz == TaskExecutor.class) {
            return Globals.TASK_EXECUTOR;
        } else if (clazz == PreferencesService.class) {
            return Globals.prefs;
        } else if (clazz == KeyBindingRepository.class) {
            return Globals.getKeyPrefs();
        } else if (clazz == JournalAbbreviationLoader.class) {
            return Globals.journalAbbreviationLoader;
        } else if (clazz == StateManager.class) {
            return Globals.stateManager;
<<<<<<< HEAD
        } else if (clazz == ShareLatexManager.class) {
            return Globals.shareLatexManager;
=======
        } else if (clazz == FileUpdateMonitor.class) {
            return Globals.getFileUpdateMonitor();
>>>>>>> f71c5a8c
        } else {
            try {
                return clazz.newInstance();
            } catch (InstantiationException | IllegalAccessException ex) {
                LOGGER.error("Cannot instantiate dependency: " + clazz, ex);
                return null;
            }
        }
    }

    @Override
    public <T> T instantiatePresenter(Class<T> clazz, Function<String, Object> injectionContext) {
        LOGGER.debug("Instantiate " + clazz.getName());

        // Use our own method to construct dependencies
        Injector.setInstanceSupplier(DefaultInjector::createDependency);

        return Injector.instantiatePresenter(clazz, injectionContext);
    }
}<|MERGE_RESOLUTION|>--- conflicted
+++ resolved
@@ -37,13 +37,10 @@
             return Globals.journalAbbreviationLoader;
         } else if (clazz == StateManager.class) {
             return Globals.stateManager;
-<<<<<<< HEAD
         } else if (clazz == ShareLatexManager.class) {
             return Globals.shareLatexManager;
-=======
         } else if (clazz == FileUpdateMonitor.class) {
             return Globals.getFileUpdateMonitor();
->>>>>>> f71c5a8c
         } else {
             try {
                 return clazz.newInstance();
