--- conflicted
+++ resolved
@@ -37,13 +37,9 @@
             return Globals.journalAbbreviationLoader;
         } else if (clazz == StateManager.class) {
             return Globals.stateManager;
-<<<<<<< HEAD
         } else if (clazz == ShareLatexManager.class) {
             return Globals.shareLatexManager;
-        } else if (clazz == FileUpdateMonitor.class) {
-=======
         } else if (clazz == DefaultFileUpdateMonitor.class) {
->>>>>>> e33bd588
             return Globals.getFileUpdateMonitor();
         } else {
             try {
