--- conflicted
+++ resolved
@@ -43,11 +43,8 @@
     private final TaskExecutor taskExecutor;
     private final PreferencesService preferencesService;
     private final StateManager stateManager;
-<<<<<<< HEAD
     private final ThemeManager themeManager;
-=======
     private final GeneralPreferences generalPreferences;
->>>>>>> 1eed985b
     private final ImportFormatPreferences importFormatPreferences;
     private final SavePreferences savePreferences;
     // This can be either populated before crawl is called or is populated in the call using the directory dialog. This is helpful if the directory is selected in a previous dialog/UI element
@@ -64,11 +61,8 @@
         this.taskExecutor = taskExecutor;
         this.preferencesService = preferencesService;
         this.stateManager = stateManager;
-<<<<<<< HEAD
+        this.generalPreferences = preferencesService.getGeneralPreferences();
         this.themeManager = themeManager;
-=======
-        this.generalPreferences = preferencesService.getGeneralPreferences();
->>>>>>> 1eed985b
         this.importFormatPreferences = preferencesService.getImportFormatPreferences();
         this.savePreferences = preferencesService.getSavePreferences();
 
