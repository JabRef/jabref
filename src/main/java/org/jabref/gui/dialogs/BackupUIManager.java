--- conflicted
+++ resolved
@@ -19,10 +19,7 @@
 import org.jabref.gui.collab.DatabaseChangeResolverFactory;
 import org.jabref.gui.collab.DatabaseChangesResolverDialog;
 import org.jabref.gui.frame.ExternalApplicationsPreferences;
-<<<<<<< HEAD
 import org.jabref.gui.preferences.GuiPreferences;
-=======
->>>>>>> 1ff7a93d
 import org.jabref.gui.undo.NamedCompound;
 import org.jabref.gui.util.UiTaskExecutor;
 import org.jabref.logic.importer.ImportFormatPreferences;
@@ -50,11 +47,7 @@
 
     public static Optional<ParserResult> showRestoreBackupDialog(DialogService dialogService,
                                                                  Path originalPath,
-<<<<<<< HEAD
                                                                  GuiPreferences preferences,
-=======
-                                                                 CliPreferences preferences,
->>>>>>> 1ff7a93d
                                                                  FileUpdateMonitor fileUpdateMonitor,
                                                                  UndoManager undoManager,
                                                                  StateManager stateManager) {
@@ -85,11 +78,7 @@
     private static Optional<ParserResult> showReviewBackupDialog(
             DialogService dialogService,
             Path originalPath,
-<<<<<<< HEAD
             GuiPreferences preferences,
-=======
-            CliPreferences preferences,
->>>>>>> 1ff7a93d
             FileUpdateMonitor fileUpdateMonitor,
             UndoManager undoManager,
             StateManager stateManager) {
