--- conflicted
+++ resolved
@@ -988,13 +988,9 @@
     }
 
     /**
-<<<<<<< HEAD
-     * This method causes all open LibraryTabs to set up their tables anew. When called from PreferencesDialogViewModel, this updates to the new settings. We need to notify all tabs about the changes to avoid problems when changing the column set.
-=======
      * This method causes all open LibraryTabs to set up their tables anew. When called from PreferencesDialogViewModel,
      * this updates to the new settings.
      * We need to notify all tabs about the changes to avoid problems when changing the column set.
->>>>>>> 43ca88e7
      */
     public void setupAllTables() {
         tabbedPane.getTabs().forEach(tab -> {
