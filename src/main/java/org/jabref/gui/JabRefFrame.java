package org.jabref.gui;

import java.io.IOException;
import java.nio.file.Path;
import java.util.ArrayList;
import java.util.Collections;
import java.util.List;
import java.util.Objects;
import java.util.Optional;
import java.util.TimerTask;
import java.util.function.Supplier;
import java.util.stream.Collectors;

import javafx.application.Platform;
import javafx.beans.InvalidationListener;
import javafx.beans.Observable;
import javafx.beans.binding.Bindings;
import javafx.beans.binding.StringBinding;
import javafx.collections.transformation.FilteredList;
import javafx.event.Event;
import javafx.scene.Node;
import javafx.scene.control.ButtonType;
import javafx.scene.control.ContextMenu;
import javafx.scene.control.SeparatorMenuItem;
import javafx.scene.control.SplitPane;
import javafx.scene.control.Tab;
import javafx.scene.control.TabPane;
import javafx.scene.control.skin.TabPaneSkin;
import javafx.scene.input.DragEvent;
import javafx.scene.input.Dragboard;
import javafx.scene.input.KeyEvent;
import javafx.scene.input.TransferMode;
import javafx.scene.layout.BorderPane;
import javafx.scene.layout.VBox;
import javafx.stage.Stage;

import org.jabref.gui.actions.ActionFactory;
import org.jabref.gui.actions.ActionHelper;
import org.jabref.gui.actions.SimpleCommand;
import org.jabref.gui.actions.StandardActions;
import org.jabref.gui.desktop.JabRefDesktop;
import org.jabref.gui.help.HelpAction;
import org.jabref.gui.importer.ImportEntriesDialog;
import org.jabref.gui.importer.NewEntryAction;
import org.jabref.gui.importer.actions.OpenDatabaseAction;
import org.jabref.gui.keyboard.KeyBinding;
import org.jabref.gui.keyboard.KeyBindingRepository;
import org.jabref.gui.library.LibraryTab;
import org.jabref.gui.libraryproperties.LibraryPropertiesAction;
import org.jabref.gui.menus.FileHistoryMenu;
import org.jabref.gui.push.PushToApplicationCommand;
import org.jabref.gui.search.GlobalSearchBar;
import org.jabref.gui.sidepane.SidePane;
import org.jabref.gui.sidepane.SidePaneType;
import org.jabref.gui.undo.CountingUndoManager;
import org.jabref.gui.util.BackgroundTask;
import org.jabref.gui.util.DefaultTaskExecutor;
import org.jabref.gui.util.TaskExecutor;
import org.jabref.logic.help.HelpFile;
import org.jabref.logic.importer.ImportCleanup;
import org.jabref.logic.importer.ParserResult;
import org.jabref.logic.l10n.Localization;
import org.jabref.logic.undo.AddUndoableActionEvent;
import org.jabref.logic.undo.UndoChangeEvent;
import org.jabref.logic.undo.UndoRedoEvent;
import org.jabref.logic.util.OS;
import org.jabref.model.database.BibDatabaseContext;
import org.jabref.model.entry.BibEntry;
import org.jabref.model.entry.BibEntryTypesManager;
import org.jabref.model.entry.types.StandardEntryType;
import org.jabref.model.groups.GroupTreeNode;
import org.jabref.model.util.FileUpdateMonitor;
import org.jabref.preferences.GuiPreferences;
import org.jabref.preferences.PreferencesService;
import org.jabref.preferences.TelemetryPreferences;

import com.google.common.eventbus.Subscribe;
import com.tobiasdiez.easybind.EasyBind;
import com.tobiasdiez.easybind.EasyObservableList;
import com.tobiasdiez.easybind.Subscription;
import org.fxmisc.richtext.CodeArea;
import org.slf4j.Logger;
import org.slf4j.LoggerFactory;

/**
 * The main window of the application.
 */
public class JabRefFrame extends BorderPane implements LibraryTabContainer {

    public static final String FRAME_TITLE = "JabRef";

    private static final Logger LOGGER = LoggerFactory.getLogger(JabRefFrame.class);

    private final SplitPane splitPane = new SplitPane();
    private final PreferencesService prefs = Globals.prefs;
    private final GlobalSearchBar globalSearchBar;

    private final FileHistoryMenu fileHistory;

    @SuppressWarnings({"FieldCanBeLocal"}) private EasyObservableList<BibDatabaseContext> openDatabaseList;

    private final Stage mainStage;
    private final StateManager stateManager;
    private final CountingUndoManager undoManager;
    private final DialogService dialogService;
    private final FileUpdateMonitor fileUpdateMonitor;
    private final BibEntryTypesManager entryTypesManager;
    private final PushToApplicationCommand pushToApplicationCommand;
    private SidePane sidePane;
    private TabPane tabbedPane;

    private Subscription dividerSubscription;

    private final TaskExecutor taskExecutor;

    public JabRefFrame(Stage mainStage) {
        this.mainStage = mainStage;
        this.stateManager = Globals.stateManager;
        this.dialogService = new JabRefDialogService(mainStage);
        this.undoManager = Globals.undoManager;
        this.fileUpdateMonitor = Globals.getFileUpdateMonitor();
        this.entryTypesManager = Globals.entryTypesManager;
        this.globalSearchBar = new GlobalSearchBar(this, stateManager, prefs, undoManager, dialogService);
        this.taskExecutor = Globals.TASK_EXECUTOR;
        this.pushToApplicationCommand = new PushToApplicationCommand(stateManager, dialogService, prefs, taskExecutor);
        this.fileHistory = new FileHistoryMenu(prefs.getGuiPreferences().getFileHistory(), dialogService, getOpenDatabaseAction());
        this.setOnKeyTyped(key -> {
            if (this.fileHistory.isShowing()) {
                if (this.fileHistory.openFileByKey(key)) {
                    this.fileHistory.getParentMenu().hide();
                }
            }
        });
    }

    private void initDragAndDrop() {
        Tab dndIndicator = new Tab(Localization.lang("Open files..."), null);
        dndIndicator.getStyleClass().add("drop");

        EasyBind.subscribe(tabbedPane.skinProperty(), skin -> {
            if (!(skin instanceof TabPaneSkin)) {
                return;
            }
            // Add drag and drop listeners to JabRefFrame
            this.getScene().setOnDragOver(event -> onSceneDragOver(event, dndIndicator));
            this.getScene().setOnDragEntered(event -> {
                // It is necessary to setOnDragOver for newly opened tabs
                // drag'n'drop on tabs covered dnd on tabbedPane, so dnd on tabs should contain all dnds on tabbedPane
                for (Node destinationTabNode : tabbedPane.lookupAll(".tab")) {
                    destinationTabNode.setOnDragOver(tabDragEvent -> onTabDragOver(event, tabDragEvent, dndIndicator));
                    destinationTabNode.setOnDragExited(event1 -> tabbedPane.getTabs().remove(dndIndicator));
                    destinationTabNode.setOnDragDropped(tabDragEvent -> onTabDragDropped(destinationTabNode, tabDragEvent, dndIndicator));
                }
                event.consume();
            });
            this.getScene().setOnDragExited(event -> tabbedPane.getTabs().remove(dndIndicator));
            this.getScene().setOnDragDropped(event -> onSceneDragDropped(event, dndIndicator));
        });
    }

    private void onTabDragDropped(Node destinationTabNode, DragEvent tabDragEvent, Tab dndIndicator) {
        Dragboard dragboard = tabDragEvent.getDragboard();

        if (DragAndDropHelper.hasBibFiles(dragboard)) {
            tabbedPane.getTabs().remove(dndIndicator);
            List<Path> bibFiles = DragAndDropHelper.getBibFiles(dragboard);
            OpenDatabaseAction openDatabaseAction = this.getOpenDatabaseAction();
            openDatabaseAction.openFiles(bibFiles);
            tabDragEvent.setDropCompleted(true);
            tabDragEvent.consume();
        } else {
            for (Tab libraryTab : tabbedPane.getTabs()) {
                if (libraryTab.getId().equals(destinationTabNode.getId()) &&
                        !tabbedPane.getSelectionModel().getSelectedItem().equals(libraryTab)) {
                    LibraryTab destinationLibraryTab = (LibraryTab) libraryTab;
                    if (DragAndDropHelper.hasGroups(dragboard)) {
                        List<String> groupPathToSources = DragAndDropHelper.getGroups(dragboard);

                        copyRootNode(destinationLibraryTab);

                        GroupTreeNode destinationLibraryGroupRoot = destinationLibraryTab
                                .getBibDatabaseContext()
                                .getMetaData()
                                .getGroups().get();

                        for (String pathToSource : groupPathToSources) {
                            GroupTreeNode groupTreeNodeToCopy = getCurrentLibraryTab()
                                    .getBibDatabaseContext()
                                    .getMetaData()
                                    .getGroups()
                                    .get()
                                    .getChildByPath(pathToSource)
                                    .get();
                            copyGroupTreeNode((LibraryTab) libraryTab, destinationLibraryGroupRoot, groupTreeNodeToCopy);
                        }
                        return;
                    }
                    destinationLibraryTab.dropEntry(stateManager.getLocalDragboard().getBibEntries());
                }
            }
            tabDragEvent.consume();
        }
    }

    private void onTabDragOver(DragEvent event, DragEvent tabDragEvent, Tab dndIndicator) {
        if (DragAndDropHelper.hasBibFiles(tabDragEvent.getDragboard()) || DragAndDropHelper.hasGroups(tabDragEvent.getDragboard())) {
            tabDragEvent.acceptTransferModes(TransferMode.ANY);
            if (!tabbedPane.getTabs().contains(dndIndicator)) {
                tabbedPane.getTabs().add(dndIndicator);
            }
            event.consume();
        } else {
            tabbedPane.getTabs().remove(dndIndicator);
        }

        if (tabDragEvent.getDragboard().hasContent(DragAndDropDataFormats.ENTRIES)) {
            tabDragEvent.acceptTransferModes(TransferMode.COPY);
            tabDragEvent.consume();
        }
    }

    private void onSceneDragOver(DragEvent event, Tab dndIndicator) {
        if (DragAndDropHelper.hasBibFiles(event.getDragboard())) {
            event.acceptTransferModes(TransferMode.ANY);
            if (!tabbedPane.getTabs().contains(dndIndicator)) {
                tabbedPane.getTabs().add(dndIndicator);
            }
            event.consume();
        } else {
            tabbedPane.getTabs().remove(dndIndicator);
        }
        // Accept drag entries from MainTable
        if (event.getDragboard().hasContent(DragAndDropDataFormats.ENTRIES)) {
            event.acceptTransferModes(TransferMode.COPY);
            event.consume();
        }
    }

    private void onSceneDragDropped(DragEvent event, Tab dndIndicator) {
        tabbedPane.getTabs().remove(dndIndicator);
        List<Path> bibFiles = DragAndDropHelper.getBibFiles(event.getDragboard());
        OpenDatabaseAction openDatabaseAction = this.getOpenDatabaseAction();
        openDatabaseAction.openFiles(bibFiles);
        event.setDropCompleted(true);
        event.consume();
    }

    private void initKeyBindings() {
        addEventFilter(KeyEvent.KEY_PRESSED, event -> {
            Optional<KeyBinding> keyBinding = Globals.getKeyPrefs().mapToKeyBinding(event);
            if (keyBinding.isPresent()) {
                switch (keyBinding.get()) {
                    case FOCUS_ENTRY_TABLE:
                        getCurrentLibraryTab().getMainTable().requestFocus();
                        event.consume();
                        break;
                    case FOCUS_GROUP_LIST:
                        sidePane.getSidePaneComponent(SidePaneType.GROUPS).requestFocus();
                        event.consume();
                    break;
                    case NEXT_LIBRARY:
                        tabbedPane.getSelectionModel().selectNext();
                        event.consume();
                        break;
                    case PREVIOUS_LIBRARY:
                        tabbedPane.getSelectionModel().selectPrevious();
                        event.consume();
                        break;
                    case SEARCH:
                        getGlobalSearchBar().focus();
                        break;
                    case NEW_ARTICLE:
                        new NewEntryAction(this::getCurrentLibraryTab, StandardEntryType.Article, dialogService, prefs, stateManager).execute();
                        break;
                    case NEW_BOOK:
                        new NewEntryAction(this::getCurrentLibraryTab, StandardEntryType.Book, dialogService, prefs, stateManager).execute();
                        break;
                    case NEW_INBOOK:
                        new NewEntryAction(this::getCurrentLibraryTab, StandardEntryType.InBook, dialogService, prefs, stateManager).execute();
                        break;
                    case NEW_MASTERSTHESIS:
                        new NewEntryAction(this::getCurrentLibraryTab, StandardEntryType.MastersThesis, dialogService, prefs, stateManager).execute();
                        break;
                    case NEW_PHDTHESIS:
                        new NewEntryAction(this::getCurrentLibraryTab, StandardEntryType.PhdThesis, dialogService, prefs, stateManager).execute();
                        break;
                    case NEW_PROCEEDINGS:
                        new NewEntryAction(this::getCurrentLibraryTab, StandardEntryType.Proceedings, dialogService, prefs, stateManager).execute();
                        break;
                    case NEW_TECHREPORT:
                        new NewEntryAction(this::getCurrentLibraryTab, StandardEntryType.TechReport, dialogService, prefs, stateManager).execute();
                        break;
                    case NEW_UNPUBLISHED:
                        new NewEntryAction(this::getCurrentLibraryTab, StandardEntryType.Unpublished, dialogService, prefs, stateManager).execute();
                        break;
                    case NEW_INPROCEEDINGS:
                        new NewEntryAction(this::getCurrentLibraryTab, StandardEntryType.InProceedings, dialogService, prefs, stateManager).execute();
                        break;
                    case PASTE:
                        if (OS.OS_X) { // Workaround for a jdk issue that executes paste twice when using cmd+v in a TextField
                            // Extra workaround for CodeArea, which does not inherit from TextInputControl
                            if (!(stateManager.getFocusOwner().isPresent() && (stateManager.getFocusOwner().get() instanceof CodeArea))) {
                                event.consume();
                                break;
                            }
                            break;
                        }
                        break;
                    default:
                }
            }
        });
    }

    private void initShowTrackingNotification() {
        if (prefs.getTelemetryPreferences().shouldAskToCollectTelemetry()) {
            JabRefExecutorService.INSTANCE.submit(new TimerTask() {
                @Override
                public void run() {
                    DefaultTaskExecutor.runInJavaFXThread(JabRefFrame.this::showTrackingNotification);
                }
            }, 60000); // run in one minute
        }
    }

    private void showTrackingNotification() {
        TelemetryPreferences telemetryPreferences = prefs.getTelemetryPreferences();
        boolean shouldCollect = telemetryPreferences.shouldCollectTelemetry();

        if (!telemetryPreferences.shouldCollectTelemetry()) {
            shouldCollect = dialogService.showConfirmationDialogAndWait(
                    Localization.lang("Telemetry: Help make JabRef better"),
                    Localization.lang("To improve the user experience, we would like to collect anonymous statistics on the features you use. We will only record what features you access and how often you do it. We will neither collect any personal data nor the content of bibliographic items. If you choose to allow data collection, you can later disable it via File -> Preferences -> General."),
                    Localization.lang("Share anonymous statistics"),
                    Localization.lang("Don't share"));
        }

        telemetryPreferences.setCollectTelemetry(shouldCollect);
        telemetryPreferences.setAskToCollectTelemetry(false);
    }

    /**
     * The MacAdapter calls this method when a "BIB" file has been double-clicked from the Finder.
     */
    public void openAction(String filePath) {
        Path file = Path.of(filePath);
        getOpenDatabaseAction().openFile(file);
    }

    /**
     * The MacAdapter calls this method when "About" is selected from the application menu.
     */
    public void about() {
        new HelpAction(HelpFile.CONTENTS, dialogService, prefs.getFilePreferences()).execute();
    }

    private void storeLastOpenedFiles(List<String> filenames) {
        if (prefs.getWorkspacePreferences().shouldOpenLastEdited()) {
            // Here we store the names of all current files. If there is no current file, we remove any
            // previously stored filename.
            if (filenames.isEmpty()) {
                prefs.getGuiPreferences().getLastFilesOpened().clear();
            } else {
                Path focusedDatabase = getCurrentLibraryTab().getBibDatabaseContext()
                                                             .getDatabasePath()
                                                             .orElse(null);
                prefs.getGuiPreferences().setLastFilesOpened(filenames);
                prefs.getGuiPreferences().setLastFocusedFile(focusedDatabase);
            }
        }
    }

    /**
     * General info dialog.  The MacAdapter calls this method when "Quit" is selected from the application menu, Cmd-Q
     * is pressed, or "Quit" is selected from the Dock. The function returns a boolean indicating if quitting is ok or
     * not.
     * <p>
     * Non-OSX JabRef calls this when choosing "Quit" from the menu
     * <p>
     *
     * @return true if the user chose to quit; false otherwise
     */
    public boolean quit() {
        // First ask if the user really wants to close, if there are still background tasks running
        /*
        It is important to wait for unfinished background tasks before checking if a save-operation is needed, because
        the background tasks may make changes themselves that need saving.
         */
        if (stateManager.getAnyTasksThatWillNotBeRecoveredRunning().getValue()) {
            Optional<ButtonType> shouldClose = dialogService.showBackgroundProgressDialogAndWait(
                    Localization.lang("Please wait..."),
                    Localization.lang("Waiting for background tasks to finish. Quit anyway?"),
                    stateManager);
            if (!(shouldClose.isPresent() && (shouldClose.get() == ButtonType.YES))) {
                return false;
            }
        }

        // Then ask if the user really wants to close, if the library has not been saved since last save.
        List<String> filenames = new ArrayList<>();
<<<<<<< HEAD
        for (int i = 0; i < getLibraryTabs().size(); i++) {
            LibraryTab libraryTab = getLibraryTabAt(i);
            closeTab(libraryTab);

            libraryTab.getBibDatabaseContext()
                      .getDatabasePath()
                      .map(Path::toAbsolutePath)
                      .map(Path::toString)
                      .ifPresent(filenames::add);
=======
        for (LibraryTab libraryTab : getLibraryTabs()) {
            final BibDatabaseContext context = libraryTab.getBibDatabaseContext();

            if (libraryTab.isModified() && (context.getLocation() == DatabaseLocation.LOCAL)) {
                showLibraryTab(libraryTab);
                if (!confirmClose(libraryTab)) {
                    return false;
                }
            } else if (context.getLocation() == DatabaseLocation.SHARED) {
                context.convertToLocalDatabase();
                context.getDBMSSynchronizer().closeSharedDatabase();
                context.clearDBMSSynchronizer();
            }

            AutosaveManager.shutdown(context);
            BackupManager.shutdown(context, prefs.getFilePreferences().getBackupDirectory(), prefs.getFilePreferences().shouldCreateBackup());
            context.getDatabasePath().map(Path::toAbsolutePath).map(Path::toString).ifPresent(filenames::add);
>>>>>>> b7990ea3
        }

        WaitForSaveFinishedDialog waitForSaveFinishedDialog = new WaitForSaveFinishedDialog(dialogService);
        waitForSaveFinishedDialog.showAndWait(getLibraryTabs());

        // We call saveWindow state here again because under Mac the windowClose listener on the stage isn't triggered when using cmd + q
        saveWindowState();
        storeLastOpenedFiles(filenames);
        prefs.flush();

        // Goodbye!
        Platform.exit();
        return true;
    }

    public void saveWindowState() {
        GuiPreferences preferences = prefs.getGuiPreferences();
        preferences.setPositionX(mainStage.getX());
        preferences.setPositionY(mainStage.getY());
        preferences.setSizeX(mainStage.getWidth());
        preferences.setSizeY(mainStage.getHeight());
        preferences.setWindowMaximised(mainStage.isMaximized());
        preferences.setWindowFullScreen(mainStage.isFullScreen());
        debugLogWindowState(mainStage);
    }

    /**
     * outprints the Data from the Screen (only in debug mode)
     *
     * @param mainStage JabRefs stage
     */
    private void debugLogWindowState(Stage mainStage) {
        if (LOGGER.isDebugEnabled()) {
            String debugLogString = "SCREEN DATA:" +
                    "mainStage.WINDOW_MAXIMISED: " + mainStage.isMaximized() + "\n" +
                    "mainStage.POS_X: " + mainStage.getX() + "\n" +
                    "mainStage.POS_Y: " + mainStage.getY() + "\n" +
                    "mainStage.SIZE_X: " + mainStage.getWidth() + "\n" +
                    "mainStages.SIZE_Y: " + mainStage.getHeight() + "\n";
            LOGGER.debug(debugLogString);
        }
    }

    private void initLayout() {
        setId("frame");

        MainToolBar mainToolBar = new MainToolBar(
                this,
                pushToApplicationCommand,
                globalSearchBar,
                dialogService,
                stateManager,
                prefs,
                fileUpdateMonitor,
                taskExecutor,
                entryTypesManager,
                undoManager);

        MainMenu mainMenu = new MainMenu(
                this,
                sidePane,
                pushToApplicationCommand,
                prefs,
                stateManager,
                fileUpdateMonitor,
                taskExecutor,
                dialogService,
                Globals.journalAbbreviationRepository,
                Globals.predatoryJournalRepository,
                entryTypesManager,
                undoManager,
                Globals.getClipboardManager());

        VBox head = new VBox(mainMenu, mainToolBar);
        head.setSpacing(0d);
        setTop(head);

        splitPane.getItems().addAll(tabbedPane);
        SplitPane.setResizableWithParent(sidePane, false);

        sidePane.getChildren().addListener((InvalidationListener) c -> updateSidePane());
        updateSidePane();

        // We need to wait with setting the divider since it gets reset a few times during the initial set-up
        mainStage.showingProperty().addListener(new InvalidationListener() {
            @Override
            public void invalidated(Observable observable) {
                if (mainStage.isShowing()) {
                    Platform.runLater(() -> {
                        setDividerPosition();
                        observable.removeListener(this);
                    });
                }
            }
        });

        setCenter(splitPane);
    }

    private void updateSidePane() {
        if (sidePane.getChildren().isEmpty()) {
            if (dividerSubscription != null) {
                dividerSubscription.unsubscribe();
            }
            splitPane.getItems().remove(sidePane);
        } else {
            if (!splitPane.getItems().contains(sidePane)) {
                splitPane.getItems().addFirst(sidePane);
                setDividerPosition();
            }
        }
    }

    private void setDividerPosition() {
        if (mainStage.isShowing() && !sidePane.getChildren().isEmpty()) {
            splitPane.setDividerPositions(prefs.getGuiPreferences().getSidePaneWidth() / splitPane.getWidth());
            dividerSubscription = EasyBind.subscribe(sidePane.widthProperty(), width -> prefs.getGuiPreferences().setSidePaneWidth(width.doubleValue()));
        }
    }

    /**
<<<<<<< HEAD
     * Returns the indexed LibraryTab.
     *
     * @param i Index of base
     */
    public LibraryTab getLibraryTabAt(int i) {
        return getLibraryTabs().get(i);
    }

    /**
=======
>>>>>>> b7990ea3
     * Returns a list of all LibraryTabs in this frame.
     */
    public List<LibraryTab> getLibraryTabs() {
        return tabbedPane.getTabs().stream()
                         .filter(LibraryTab.class::isInstance)
                         .map(LibraryTab.class::cast)
                         .collect(Collectors.toList());
    }

    @Deprecated
    public void showLibraryTabAt(int i) {
        tabbedPane.getSelectionModel().select(i);
    }

    public void showLibraryTab(LibraryTab libraryTab) {
        tabbedPane.getSelectionModel().select(libraryTab);
    }

    public void init() {
        sidePane = new SidePane(
                this,
                prefs,
                Globals.journalAbbreviationRepository,
                taskExecutor,
                dialogService,
                stateManager,
                fileUpdateMonitor,
                entryTypesManager,
                undoManager);
        tabbedPane = new TabPane();
        tabbedPane.setTabDragPolicy(TabPane.TabDragPolicy.REORDER);

        initLayout();
        initKeyBindings();
        initDragAndDrop();

        // Bind global state
        FilteredList<Tab> filteredTabs = new FilteredList<>(tabbedPane.getTabs());
        filteredTabs.setPredicate(LibraryTab.class::isInstance);

        // This variable cannot be inlined, since otherwise the list created by EasyBind is being garbage collected
        openDatabaseList = EasyBind.map(filteredTabs, tab -> ((LibraryTab) tab).getBibDatabaseContext());
        EasyBind.bindContent(stateManager.getOpenDatabases(), openDatabaseList);

        // the binding for stateManager.activeDatabaseProperty() is at org.jabref.gui.library.LibraryTab.onDatabaseLoadingSucceed

        // Subscribe to the search
        EasyBind.subscribe(stateManager.activeSearchQueryProperty(),
                query -> {
                    if (prefs.getSearchPreferences().shouldKeepSearchString()) {
                        for (LibraryTab tab : getLibraryTabs()) {
                            tab.setCurrentSearchQuery(query);
                        }
                    } else {
                        if (getCurrentLibraryTab() != null) {
                            getCurrentLibraryTab().setCurrentSearchQuery(query);
                        }
                    }
                });

        // Wait for the scene to be created, otherwise focusOwnerProperty is not provided
        Platform.runLater(() -> stateManager.focusOwnerProperty().bind(
                EasyBind.map(mainStage.getScene().focusOwnerProperty(), Optional::ofNullable)));

        EasyBind.subscribe(tabbedPane.getSelectionModel().selectedItemProperty(), selectedTab -> {
            if (selectedTab instanceof LibraryTab libraryTab) {
                stateManager.setActiveDatabase(libraryTab.getBibDatabaseContext());
            } else if (selectedTab == null) {
                // All databases are closed
                stateManager.setActiveDatabase(null);
            }
        });

        /*
         * The following state listener makes sure focus is registered with the
         * correct database when the user switches tabs. Without this,
         * cut/paste/copy operations would sometimes occur in the wrong tab.
         */
        EasyBind.subscribe(tabbedPane.getSelectionModel().selectedItemProperty(), tab -> {
            if (!(tab instanceof LibraryTab libraryTab)) {
                stateManager.setSelectedEntries(Collections.emptyList());
                mainStage.titleProperty().unbind();
                mainStage.setTitle(FRAME_TITLE);
                return;
            }

            // Poor-mans binding to global state
            stateManager.setSelectedEntries(libraryTab.getSelectedEntries());

            // Update active search query when switching between databases
            if (prefs.getSearchPreferences().shouldKeepSearchString() && libraryTab.getCurrentSearchQuery().isEmpty() && stateManager.activeSearchQueryProperty().get().isPresent()) {
                // apply search query also when opening a new library and keep search string is activated
                libraryTab.setCurrentSearchQuery(stateManager.activeSearchQueryProperty().get());
            } else {
                stateManager.activeSearchQueryProperty().set(libraryTab.getCurrentSearchQuery());
            }

            // Update search autocompleter with information for the correct database:
            globalSearchBar.setAutoCompleter(libraryTab.getAutoCompleter());

            libraryTab.getUndoManager().postUndoRedoEvent();
            libraryTab.getMainTable().requestFocus();

            // Set window title - copy tab title
            StringBinding windowTitle = Bindings.createStringBinding(
                    () -> libraryTab.textProperty().getValue() + " \u2013 " + FRAME_TITLE,
                    libraryTab.textProperty());
            mainStage.titleProperty().bind(windowTitle);
        });
        initShowTrackingNotification();
    }

    /**
     * Returns the currently viewed BasePanel.
     */
    public LibraryTab getCurrentLibraryTab() {
        if ((tabbedPane == null) || (tabbedPane.getSelectionModel().getSelectedItem() == null)) {
            return null;
        }
        return (LibraryTab) tabbedPane.getSelectionModel().getSelectedItem();
    }

    /**
     * This method causes all open LibraryTabs to set up their tables anew. When called from PreferencesDialogViewModel,
     * this updates to the new settings. We need to notify all tabs about the changes to avoid problems when changing
     * the column set.
     */
    public void setupAllTables() {
        tabbedPane.getTabs().forEach(tab -> {
            if (tab instanceof LibraryTab libraryTab && (libraryTab.getDatabase() != null)) {
                DefaultTaskExecutor.runInJavaFXThread(libraryTab::setupMainPanel);
            }
        });
    }

    private ContextMenu createTabContextMenuFor(LibraryTab tab, KeyBindingRepository keyBindingRepository) {
        ContextMenu contextMenu = new ContextMenu();
        ActionFactory factory = new ActionFactory(keyBindingRepository);

        contextMenu.getItems().addAll(
                factory.createMenuItem(StandardActions.LIBRARY_PROPERTIES, new LibraryPropertiesAction(tab::getBibDatabaseContext, stateManager)),
                factory.createMenuItem(StandardActions.OPEN_DATABASE_FOLDER, new OpenDatabaseFolder(tab::getBibDatabaseContext)),
                factory.createMenuItem(StandardActions.OPEN_CONSOLE, new OpenConsoleAction(tab::getBibDatabaseContext, stateManager, prefs, dialogService)),
                new SeparatorMenuItem(),
                factory.createMenuItem(StandardActions.CLOSE_LIBRARY, new CloseDatabaseAction(this, tab)),
                factory.createMenuItem(StandardActions.CLOSE_OTHER_LIBRARIES, new CloseOthersDatabaseAction(tab)),
                factory.createMenuItem(StandardActions.CLOSE_ALL_LIBRARIES, new CloseAllDatabaseAction()));

        return contextMenu;
    }

    public void addTab(LibraryTab libraryTab, boolean raisePanel) {
        tabbedPane.getTabs().add(libraryTab);
        if (raisePanel) {
            tabbedPane.getSelectionModel().select(libraryTab);
            tabbedPane.requestFocus();
        }

        libraryTab.setContextMenu(createTabContextMenuFor(libraryTab, Globals.getKeyPrefs()));

        libraryTab.getUndoManager().registerListener(new UndoRedoEventManager());
    }

    /**
     * Opens a new tab with existing data.
     * Asynchronous loading is done at {@link LibraryTab#createLibraryTab}.
     */
    public void addTab(BibDatabaseContext databaseContext, boolean raisePanel) {
        Objects.requireNonNull(databaseContext);

        LibraryTab libraryTab = LibraryTab.createLibraryTab(
                databaseContext,
                this,
                dialogService,
                prefs,
                stateManager,
                fileUpdateMonitor,
                entryTypesManager,
                undoManager,
                taskExecutor);

        addTab(libraryTab, raisePanel);
    }

    /**
     * Might be called when a user asks JabRef at the command line
     * i) to import a file or
     * ii) to open a .bib file
     */
    public void addTab(ParserResult parserResult, boolean raisePanel) {
        if (parserResult.toOpenTab()) {
            // Add the entries to the open tab.
            LibraryTab libraryTab = getCurrentLibraryTab();
            if (libraryTab == null) {
                // There is no open tab to add to, so we create a new tab:
                addTab(parserResult.getDatabaseContext(), raisePanel);
            } else {
                addImportedEntries(libraryTab, parserResult);
            }
        } else {
            // only add tab if library is not already open
            Optional<LibraryTab> libraryTab = getLibraryTabs().stream()
                                                              .filter(p -> p.getBibDatabaseContext()
                                                                            .getDatabasePath()
                                                                            .equals(parserResult.getPath()))
                                                              .findFirst();

            if (libraryTab.isPresent()) {
                tabbedPane.getSelectionModel().select(libraryTab.get());
            } else {
                addTab(parserResult.getDatabaseContext(), raisePanel);
            }
        }
    }

    /**
     * Opens the import inspection dialog to let the user decide which of the given entries to import.
     *
     * @param panel        The BasePanel to add to.
     * @param parserResult The entries to add.
     */
    private void addImportedEntries(final LibraryTab panel, final ParserResult parserResult) {
        BackgroundTask<ParserResult> task = BackgroundTask.wrap(() -> parserResult);
        ImportCleanup cleanup = ImportCleanup.targeting(panel.getBibDatabaseContext().getMode());
        cleanup.doPostCleanup(parserResult.getDatabase().getEntries());
        ImportEntriesDialog dialog = new ImportEntriesDialog(panel.getBibDatabaseContext(), task);
        dialog.setTitle(Localization.lang("Import"));
        dialogService.showCustomDialogAndWait(dialog);
    }

    public FileHistoryMenu getFileHistory() {
        return fileHistory;
    }

    public void closeTab(LibraryTab libraryTab) {
        DefaultTaskExecutor.runInJavaFXThread(() -> {
            Event requestCloseEvent = new Event(this, libraryTab, Tab.TAB_CLOSE_REQUEST_EVENT);
            Event.fireEvent(libraryTab, requestCloseEvent);
            if (!requestCloseEvent.isConsumed()) {
                Event.fireEvent(libraryTab, new Event(this, libraryTab, Tab.CLOSED_EVENT));
            }
            tabbedPane.getTabs().remove(libraryTab);
        });
    }

    public void closeCurrentTab() {
        closeTab(getCurrentLibraryTab());
    }

    public OpenDatabaseAction getOpenDatabaseAction() {
        return new OpenDatabaseAction(
                this,
                prefs,
                dialogService,
                stateManager,
                fileUpdateMonitor,
                entryTypesManager,
                undoManager,
                taskExecutor);
    }

    public GlobalSearchBar getGlobalSearchBar() {
        return globalSearchBar;
    }

    public CountingUndoManager getUndoManager() {
        return undoManager;
    }

    public DialogService getDialogService() {
        return dialogService;
    }

    private void copyGroupTreeNode(LibraryTab destinationLibraryTab, GroupTreeNode parent, GroupTreeNode groupTreeNodeToCopy) {
        List<BibEntry> allEntries = getCurrentLibraryTab()
                .getBibDatabaseContext()
                .getEntries();
        // add groupTreeNodeToCopy to the parent-- in the first run that will the source/main GroupTreeNode
        GroupTreeNode copiedNode = parent.addSubgroup(groupTreeNodeToCopy.copyNode().getGroup());
        // add all entries of a groupTreeNode to the new library.
        destinationLibraryTab.dropEntry(groupTreeNodeToCopy.getEntriesInGroup(allEntries));
        // List of all children of groupTreeNodeToCopy
        List<GroupTreeNode> children = groupTreeNodeToCopy.getChildren();

        if (!children.isEmpty()) {
            // use recursion to add all subgroups of the original groupTreeNodeToCopy
            for (GroupTreeNode child : children) {
                copyGroupTreeNode(destinationLibraryTab, copiedNode, child);
            }
        }
    }

    private void copyRootNode(LibraryTab destinationLibraryTab) {
        if (destinationLibraryTab.getBibDatabaseContext().getMetaData().getGroups().isPresent()) {
            return;
        }
        // a root (all entries) GroupTreeNode
        GroupTreeNode currentLibraryGroupRoot = getCurrentLibraryTab().getBibDatabaseContext()
                                                                      .getMetaData()
                                                                      .getGroups()
                                                                      .get()
                                                                      .copyNode();

        // add currentLibraryGroupRoot to the Library if it does not have a root.
        destinationLibraryTab.getBibDatabaseContext()
                             .getMetaData()
                             .setGroups(currentLibraryGroupRoot);
    }

    public Stage getMainStage() {
        return mainStage;
    }

    /**
     * Refreshes the ui after preferences changes
     */
        public void refresh() {
        globalSearchBar.updateHintVisibility();
        setupAllTables();
        getLibraryTabs().forEach(panel -> panel.getMainTable().getTableModel().refresh());
    }

    /**
     * The action concerned with closing the window.
     */
    static protected class CloseAction extends SimpleCommand {

        private final JabRefFrame frame;

        public CloseAction(JabRefFrame frame) {
            this.frame = frame;
        }

        @Override
        public void execute() {
            frame.quit();
        }
    }

    static protected class CloseDatabaseAction extends SimpleCommand {

        private final LibraryTabContainer tabContainer;
        private final LibraryTab libraryTab;

        public CloseDatabaseAction(LibraryTabContainer tabContainer, LibraryTab libraryTab) {
            this.tabContainer = tabContainer;
            this.libraryTab = libraryTab;
        }

        /**
         * Using this constructor will result in executing the command on the currently open library tab
         */
        public CloseDatabaseAction(LibraryTabContainer tabContainer) {
            this(tabContainer, null);
        }

        @Override
        public void execute() {
            tabContainer.closeTab(libraryTab);
        }
    }

    private class CloseOthersDatabaseAction extends SimpleCommand {

        private final LibraryTab libraryTab;

        public CloseOthersDatabaseAction(LibraryTab libraryTab) {
            this.libraryTab = libraryTab;
            this.executable.bind(ActionHelper.isOpenMultiDatabase(tabbedPane));
        }

        @Override
        public void execute() {
            LibraryTab toKeepLibraryTab = Optional.of(libraryTab).get();
            for (Tab tab : tabbedPane.getTabs()) {
                LibraryTab libraryTab = (LibraryTab) tab;
                if (libraryTab != toKeepLibraryTab) {
                    closeTab(libraryTab);
                }
            }
        }
    }

    private class CloseAllDatabaseAction extends SimpleCommand {

        @Override
        public void execute() {
            for (Tab tab : tabbedPane.getTabs()) {
                closeTab((LibraryTab) tab);
            }
        }
    }

    private class OpenDatabaseFolder extends SimpleCommand {

        private final Supplier<BibDatabaseContext> databaseContext;

        public OpenDatabaseFolder(Supplier<BibDatabaseContext> databaseContext) {
            this.databaseContext = databaseContext;
        }

        @Override
        public void execute() {
            Optional.of(databaseContext.get()).flatMap(BibDatabaseContext::getDatabasePath).ifPresent(path -> {
                try {
                    JabRefDesktop.openFolderAndSelectFile(path, prefs.getExternalApplicationsPreferences(), dialogService);
                } catch (IOException e) {
                    LOGGER.info("Could not open folder", e);
                }
            });
        }
    }

    private class UndoRedoEventManager {

        @Subscribe
        public void listen(UndoRedoEvent event) {
            updateTexts(event);
            JabRefFrame.this.getCurrentLibraryTab().updateEntryEditorIfShowing();
        }

        @Subscribe
        public void listen(AddUndoableActionEvent event) {
            updateTexts(event);
        }

        private void updateTexts(UndoChangeEvent event) {
            /* TODO
            SwingUtilities.invokeLater(() -> {
                undo.putValue(Action.SHORT_DESCRIPTION, event.getUndoDescription());
                undo.setEnabled(event.isCanUndo());
                redo.putValue(Action.SHORT_DESCRIPTION, event.getRedoDescription());
                redo.setEnabled(event.isCanRedo());
            });
            */
        }
    }
}<|MERGE_RESOLUTION|>--- conflicted
+++ resolved
@@ -398,9 +398,7 @@
 
         // Then ask if the user really wants to close, if the library has not been saved since last save.
         List<String> filenames = new ArrayList<>();
-<<<<<<< HEAD
-        for (int i = 0; i < getLibraryTabs().size(); i++) {
-            LibraryTab libraryTab = getLibraryTabAt(i);
+        for (LibraryTab libraryTab : getLibraryTabs()) {
             closeTab(libraryTab);
 
             libraryTab.getBibDatabaseContext()
@@ -408,25 +406,6 @@
                       .map(Path::toAbsolutePath)
                       .map(Path::toString)
                       .ifPresent(filenames::add);
-=======
-        for (LibraryTab libraryTab : getLibraryTabs()) {
-            final BibDatabaseContext context = libraryTab.getBibDatabaseContext();
-
-            if (libraryTab.isModified() && (context.getLocation() == DatabaseLocation.LOCAL)) {
-                showLibraryTab(libraryTab);
-                if (!confirmClose(libraryTab)) {
-                    return false;
-                }
-            } else if (context.getLocation() == DatabaseLocation.SHARED) {
-                context.convertToLocalDatabase();
-                context.getDBMSSynchronizer().closeSharedDatabase();
-                context.clearDBMSSynchronizer();
-            }
-
-            AutosaveManager.shutdown(context);
-            BackupManager.shutdown(context, prefs.getFilePreferences().getBackupDirectory(), prefs.getFilePreferences().shouldCreateBackup());
-            context.getDatabasePath().map(Path::toAbsolutePath).map(Path::toString).ifPresent(filenames::add);
->>>>>>> b7990ea3
         }
 
         WaitForSaveFinishedDialog waitForSaveFinishedDialog = new WaitForSaveFinishedDialog(dialogService);
@@ -548,18 +527,6 @@
     }
 
     /**
-<<<<<<< HEAD
-     * Returns the indexed LibraryTab.
-     *
-     * @param i Index of base
-     */
-    public LibraryTab getLibraryTabAt(int i) {
-        return getLibraryTabs().get(i);
-    }
-
-    /**
-=======
->>>>>>> b7990ea3
      * Returns a list of all LibraryTabs in this frame.
      */
     public List<LibraryTab> getLibraryTabs() {
