--- conflicted
+++ resolved
@@ -816,21 +816,14 @@
 
                 new SeparatorMenuItem(),
 
-<<<<<<< HEAD
                 factory.createMenuItem(StandardActions.SEND_AS_EMAIL, new SendAsEMailAction(dialogService, prefs, stateManager)),
                 pushToApplicationMenuItem,
-                new SeparatorMenuItem(),
-                factory.createMenuItem(StandardActions.START_SYSTEMATIC_LITERATURE_REVIEW,
-                        new StartLiteratureReviewAction(this, Globals.getFileUpdateMonitor(), prefs.getWorkingDir(),
-                                taskExecutor, prefs, prefs.getImportFormatPreferences(), prefs.getSavePreferences()))
+                // Disabled until PR #7126 can be merged
+                // new SeparatorMenuItem(),
+                //factory.createMenuItem(StandardActions.START_SYSTEMATIC_LITERATURE_REVIEW,
+                //        new StartLiteratureReviewAction(this, Globals.getFileUpdateMonitor(), prefs.getWorkingDir(),
+                //                taskExecutor, prefs, prefs.getImportFormatPreferences(), prefs.getSavePreferences()))
         );
-=======
-                factory.createMenuItem(StandardActions.SEND_AS_EMAIL, new SendAsEMailAction(dialogService, stateManager)),
-                pushToApplicationMenuItem);
-        // Disabled until PR #7126 can be merged
-        // new SeparatorMenuItem(),
-        // factory.createMenuItem(StandardActions.START_SYSTEMATIC_LITERATURE_REVIEW, new StartLiteratureReviewAction(this, Globals.getFileUpdateMonitor(), Globals.prefs.getWorkingDir(), Globals.TASK_EXECUTOR)
->>>>>>> 931c4cbb
 
         SidePaneComponent webSearch = sidePaneManager.getComponent(SidePaneType.WEB_SEARCH);
         SidePaneComponent groups = sidePaneManager.getComponent(SidePaneType.GROUPS);
