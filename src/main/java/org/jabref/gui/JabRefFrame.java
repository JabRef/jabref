package org.jabref.gui;

import java.io.IOException;
import java.nio.file.Path;
import java.util.ArrayList;
import java.util.Collections;
import java.util.List;
import java.util.Objects;
import java.util.Optional;
import java.util.TimerTask;
import java.util.function.Supplier;
import java.util.stream.Collectors;

import javafx.application.Platform;
import javafx.beans.InvalidationListener;
import javafx.beans.Observable;
import javafx.beans.binding.Bindings;
import javafx.beans.binding.StringBinding;
import javafx.collections.transformation.FilteredList;
import javafx.scene.control.Alert;
import javafx.scene.control.ButtonBar;
import javafx.scene.control.ButtonType;
import javafx.scene.control.ContextMenu;
import javafx.scene.control.SeparatorMenuItem;
import javafx.scene.control.SplitPane;
import javafx.scene.control.Tab;
import javafx.scene.control.TabPane;
import javafx.scene.control.skin.TabPaneSkin;
import javafx.scene.input.Dragboard;
import javafx.scene.input.KeyEvent;
import javafx.scene.input.TransferMode;
import javafx.scene.layout.BorderPane;
import javafx.scene.layout.VBox;
import javafx.stage.Stage;

import org.jabref.gui.actions.ActionFactory;
import org.jabref.gui.actions.ActionHelper;
import org.jabref.gui.actions.SimpleCommand;
import org.jabref.gui.actions.StandardActions;
import org.jabref.gui.autosaveandbackup.AutosaveManager;
import org.jabref.gui.autosaveandbackup.BackupManager;
import org.jabref.gui.desktop.JabRefDesktop;
import org.jabref.gui.exporter.SaveDatabaseAction;
import org.jabref.gui.help.HelpAction;
import org.jabref.gui.importer.ImportEntriesDialog;
import org.jabref.gui.importer.NewEntryAction;
import org.jabref.gui.importer.actions.OpenDatabaseAction;
import org.jabref.gui.keyboard.KeyBinding;
import org.jabref.gui.keyboard.KeyBindingRepository;
import org.jabref.gui.libraryproperties.LibraryPropertiesAction;
import org.jabref.gui.menus.FileHistoryMenu;
import org.jabref.gui.push.PushToApplicationCommand;
import org.jabref.gui.search.GlobalSearchBar;
import org.jabref.gui.sidepane.SidePane;
import org.jabref.gui.sidepane.SidePaneType;
import org.jabref.gui.undo.CountingUndoManager;
import org.jabref.gui.util.BackgroundTask;
import org.jabref.gui.util.DefaultTaskExecutor;
import org.jabref.gui.util.TaskExecutor;
import org.jabref.logic.help.HelpFile;
import org.jabref.logic.importer.ImportCleanup;
import org.jabref.logic.importer.ParserResult;
import org.jabref.logic.l10n.Localization;
import org.jabref.logic.shared.DatabaseLocation;
import org.jabref.logic.undo.AddUndoableActionEvent;
import org.jabref.logic.undo.UndoChangeEvent;
import org.jabref.logic.undo.UndoRedoEvent;
import org.jabref.logic.util.OS;
import org.jabref.model.database.BibDatabaseContext;
import org.jabref.model.entry.BibEntry;
import org.jabref.model.entry.BibEntryTypesManager;
import org.jabref.model.entry.types.StandardEntryType;
import org.jabref.model.groups.GroupTreeNode;
import org.jabref.model.util.FileUpdateMonitor;
import org.jabref.preferences.GuiPreferences;
import org.jabref.preferences.PreferencesService;
import org.jabref.preferences.TelemetryPreferences;

import com.google.common.eventbus.Subscribe;
import com.tobiasdiez.easybind.EasyBind;
import com.tobiasdiez.easybind.EasyObservableList;
import com.tobiasdiez.easybind.Subscription;
import org.fxmisc.richtext.CodeArea;
import org.slf4j.Logger;
import org.slf4j.LoggerFactory;

/**
 * The main window of the application.
 */
public class JabRefFrame extends BorderPane implements LibraryTabContainer {

    public static final String FRAME_TITLE = "JabRef";

    private static final Logger LOGGER = LoggerFactory.getLogger(JabRefFrame.class);

    private final SplitPane splitPane = new SplitPane();
    private final PreferencesService prefs = Globals.prefs;
    private final GlobalSearchBar globalSearchBar;

    private final FileHistoryMenu fileHistory;

    @SuppressWarnings({"FieldCanBeLocal"}) private EasyObservableList<BibDatabaseContext> openDatabaseList;

    private final Stage mainStage;
    private final StateManager stateManager;
    private final CountingUndoManager undoManager;
    private final DialogService dialogService;
    private final FileUpdateMonitor fileUpdateMonitor;
    private final BibEntryTypesManager entryTypesManager;
    private final PushToApplicationCommand pushToApplicationCommand;
    private SidePane sidePane;
    private TabPane tabbedPane;

    private Subscription dividerSubscription;

    private final TaskExecutor taskExecutor;

    public JabRefFrame(Stage mainStage) {
        this.mainStage = mainStage;
        this.stateManager = Globals.stateManager;
        this.dialogService = new JabRefDialogService(mainStage);
        this.undoManager = Globals.undoManager;
        this.fileUpdateMonitor = Globals.getFileUpdateMonitor();
        this.entryTypesManager = Globals.entryTypesManager;
        this.globalSearchBar = new GlobalSearchBar(this, stateManager, prefs, undoManager, dialogService);
        this.taskExecutor = Globals.TASK_EXECUTOR;
        this.pushToApplicationCommand = new PushToApplicationCommand(stateManager, dialogService, prefs, taskExecutor);
        this.fileHistory = new FileHistoryMenu(prefs.getGuiPreferences().getFileHistory(), dialogService, getOpenDatabaseAction());
        this.setOnKeyTyped(key -> {
            if (this.fileHistory.isShowing()) {
                if (this.fileHistory.openFileByKey(key)) {
                    this.fileHistory.getParentMenu().hide();
                }
            }
        });
    }

    private void initDragAndDrop() {
        Tab dndIndicator = new Tab(Localization.lang("Open files..."), null);
        dndIndicator.getStyleClass().add("drop");

        EasyBind.subscribe(tabbedPane.skinProperty(), skin -> {
            if (!(skin instanceof TabPaneSkin)) {
                return;
            }
            // Add drag and drop listeners to JabRefFrame
            this.getScene().setOnDragOver(event -> {
                if (DragAndDropHelper.hasBibFiles(event.getDragboard())) {
                    event.acceptTransferModes(TransferMode.ANY);
                    if (!tabbedPane.getTabs().contains(dndIndicator)) {
                        tabbedPane.getTabs().add(dndIndicator);
                    }
                    event.consume();
                } else {
                    tabbedPane.getTabs().remove(dndIndicator);
                }
                // Accept drag entries from MainTable
                if (event.getDragboard().hasContent(DragAndDropDataFormats.ENTRIES)) {
                    event.acceptTransferModes(TransferMode.COPY);
                    event.consume();
                }
            });

            this.getScene().setOnDragEntered(event -> {
                // It is necessary to setOnDragOver for newly opened tabs
                // drag'n'drop on tabs covered dnd on tabbedPane, so dnd on tabs should contain all dnds on tabbedPane
                tabbedPane.lookupAll(".tab").forEach(destinationTabNode -> {
                    destinationTabNode.setOnDragOver(tabDragEvent -> {
                        if (DragAndDropHelper.hasBibFiles(tabDragEvent.getDragboard()) || DragAndDropHelper.hasGroups(tabDragEvent.getDragboard())) {
                            tabDragEvent.acceptTransferModes(TransferMode.ANY);
                            if (!tabbedPane.getTabs().contains(dndIndicator)) {
                                tabbedPane.getTabs().add(dndIndicator);
                            }
                            event.consume();
                        } else {
                            tabbedPane.getTabs().remove(dndIndicator);
                        }

                        if (tabDragEvent.getDragboard().hasContent(DragAndDropDataFormats.ENTRIES)) {
                            tabDragEvent.acceptTransferModes(TransferMode.COPY);
                            tabDragEvent.consume();
                        }
                    });
                    destinationTabNode.setOnDragExited(event1 -> tabbedPane.getTabs().remove(dndIndicator));
                    destinationTabNode.setOnDragDropped(tabDragEvent -> {

                        Dragboard dragboard = tabDragEvent.getDragboard();

                        if (DragAndDropHelper.hasBibFiles(dragboard)) {
                            tabbedPane.getTabs().remove(dndIndicator);
                            List<Path> bibFiles = DragAndDropHelper.getBibFiles(dragboard);
                            OpenDatabaseAction openDatabaseAction = this.getOpenDatabaseAction();
                            openDatabaseAction.openFiles(bibFiles);
                            tabDragEvent.setDropCompleted(true);
                            tabDragEvent.consume();
                        } else {
                            for (Tab libraryTab : tabbedPane.getTabs()) {
                                if (libraryTab.getId().equals(destinationTabNode.getId()) &&
                                        !tabbedPane.getSelectionModel().getSelectedItem().equals(libraryTab)) {
                                    LibraryTab destinationLibraryTab = (LibraryTab) libraryTab;
                                    if (DragAndDropHelper.hasGroups(dragboard)) {
                                        List<String> groupPathToSources = DragAndDropHelper.getGroups(dragboard);

                                        copyRootNode(destinationLibraryTab);

                                        GroupTreeNode destinationLibraryGroupRoot = destinationLibraryTab
                                                .getBibDatabaseContext()
                                                .getMetaData()
                                                .getGroups().get();

                                        for (String pathToSource : groupPathToSources) {
                                            GroupTreeNode groupTreeNodeToCopy = getCurrentLibraryTab()
                                                    .getBibDatabaseContext()
                                                    .getMetaData()
                                                    .getGroups()
                                                    .get()
                                                    .getChildByPath(pathToSource)
                                                    .get();
                                            copyGroupTreeNode((LibraryTab) libraryTab, destinationLibraryGroupRoot, groupTreeNodeToCopy);
                                        }
                                        return;
                                    }
                                    destinationLibraryTab.dropEntry(stateManager.getLocalDragboard().getBibEntries());
                                }
                            }
                            tabDragEvent.consume();
                        }
                    });
                });
                event.consume();
            });

            this.getScene().setOnDragExited(event -> tabbedPane.getTabs().remove(dndIndicator));
            this.getScene().setOnDragDropped(event -> {
                tabbedPane.getTabs().remove(dndIndicator);
                List<Path> bibFiles = DragAndDropHelper.getBibFiles(event.getDragboard());
                OpenDatabaseAction openDatabaseAction = this.getOpenDatabaseAction();
                openDatabaseAction.openFiles(bibFiles);
                event.setDropCompleted(true);
                event.consume();
            });
        });
    }

    private void initKeyBindings() {
        addEventFilter(KeyEvent.KEY_PRESSED, event -> {
            Optional<KeyBinding> keyBinding = Globals.getKeyPrefs().mapToKeyBinding(event);
            if (keyBinding.isPresent()) {
                switch (keyBinding.get()) {
                    case FOCUS_ENTRY_TABLE:
                        getCurrentLibraryTab().getMainTable().requestFocus();
                        event.consume();
                        break;
                    case FOCUS_GROUP_LIST:
                        sidePane.getSidePaneComponent(SidePaneType.GROUPS).requestFocus();
                        event.consume();
                    break;
                    case NEXT_LIBRARY:
                        tabbedPane.getSelectionModel().selectNext();
                        event.consume();
                        break;
                    case PREVIOUS_LIBRARY:
                        tabbedPane.getSelectionModel().selectPrevious();
                        event.consume();
                        break;
                    case SEARCH:
                        getGlobalSearchBar().focus();
                        break;
                    case NEW_ARTICLE:
                        new NewEntryAction(this, StandardEntryType.Article, dialogService, prefs, stateManager).execute();
                        break;
                    case NEW_BOOK:
                        new NewEntryAction(this, StandardEntryType.Book, dialogService, prefs, stateManager).execute();
                        break;
                    case NEW_INBOOK:
                        new NewEntryAction(this, StandardEntryType.InBook, dialogService, prefs, stateManager).execute();
                        break;
                    case NEW_MASTERSTHESIS:
                        new NewEntryAction(this, StandardEntryType.MastersThesis, dialogService, prefs, stateManager).execute();
                        break;
                    case NEW_PHDTHESIS:
                        new NewEntryAction(this, StandardEntryType.PhdThesis, dialogService, prefs, stateManager).execute();
                        break;
                    case NEW_PROCEEDINGS:
                        new NewEntryAction(this, StandardEntryType.Proceedings, dialogService, prefs, stateManager).execute();
                        break;
                    case NEW_TECHREPORT:
                        new NewEntryAction(this, StandardEntryType.TechReport, dialogService, prefs, stateManager).execute();
                        break;
                    case NEW_UNPUBLISHED:
                        new NewEntryAction(this, StandardEntryType.Unpublished, dialogService, prefs, stateManager).execute();
                        break;
                    case NEW_INPROCEEDINGS:
                        new NewEntryAction(this, StandardEntryType.InProceedings, dialogService, prefs, stateManager).execute();
                        break;
                    case PASTE:
                        if (OS.OS_X) { // Workaround for a jdk issue that executes paste twice when using cmd+v in a TextField
                            // Extra workaround for CodeArea, which does not inherit from TextInputControl
                            if (!(stateManager.getFocusOwner().isPresent() && (stateManager.getFocusOwner().get() instanceof CodeArea))) {
                                event.consume();
                            }
                            break;
                        }
                    default:
                }
            }
        });
    }

    private void initShowTrackingNotification() {
        if (prefs.getTelemetryPreferences().shouldAskToCollectTelemetry()) {
            JabRefExecutorService.INSTANCE.submit(new TimerTask() {
                @Override
                public void run() {
                    DefaultTaskExecutor.runInJavaFXThread(JabRefFrame.this::showTrackingNotification);
                }
            }, 60000); // run in one minute
        }
    }

    private void showTrackingNotification() {
        TelemetryPreferences telemetryPreferences = prefs.getTelemetryPreferences();
        boolean shouldCollect = telemetryPreferences.shouldCollectTelemetry();

        if (!telemetryPreferences.shouldCollectTelemetry()) {
            shouldCollect = dialogService.showConfirmationDialogAndWait(
                    Localization.lang("Telemetry: Help make JabRef better"),
                    Localization.lang("To improve the user experience, we would like to collect anonymous statistics on the features you use. We will only record what features you access and how often you do it. We will neither collect any personal data nor the content of bibliographic items. If you choose to allow data collection, you can later disable it via File -> Preferences -> General."),
                    Localization.lang("Share anonymous statistics"),
                    Localization.lang("Don't share"));
        }

        telemetryPreferences.setCollectTelemetry(shouldCollect);
        telemetryPreferences.setAskToCollectTelemetry(false);
    }

    /**
     * The MacAdapter calls this method when a "BIB" file has been double-clicked from the Finder.
     */
    public void openAction(String filePath) {
        Path file = Path.of(filePath);
        getOpenDatabaseAction().openFile(file);
    }

    /**
     * The MacAdapter calls this method when "About" is selected from the application menu.
     */
    public void about() {
        new HelpAction(HelpFile.CONTENTS, dialogService, prefs.getFilePreferences()).execute();
    }

    /**
     * Tears down all things started by JabRef
     * <p>
     * FIXME: Currently some threads remain and therefore hinder JabRef to be closed properly
     *
     * @param filenames the filenames of all currently opened files - used for storing them if prefs openLastEdited is
     *                  set to true
     */
    private void tearDownJabRef(List<String> filenames) {
        if (prefs.getWorkspacePreferences().shouldOpenLastEdited()) {
            // Here we store the names of all current files. If there is no current file, we remove any
            // previously stored filename.
            if (filenames.isEmpty()) {
                prefs.getGuiPreferences().getLastFilesOpened().clear();
            } else {
                Path focusedDatabase = getCurrentLibraryTab().getBibDatabaseContext()
                                                             .getDatabasePath()
                                                             .orElse(null);
                prefs.getGuiPreferences().setLastFilesOpened(filenames);
                prefs.getGuiPreferences().setLastFocusedFile(focusedDatabase);
            }
        }

        prefs.flush();
    }

    /**
     * General info dialog.  The MacAdapter calls this method when "Quit" is selected from the application menu, Cmd-Q
     * is pressed, or "Quit" is selected from the Dock. The function returns a boolean indicating if quitting is ok or
     * not.
     * <p>
     * Non-OSX JabRef calls this when choosing "Quit" from the menu
     * <p>
     * SIDE EFFECT: tears down JabRef
     *
     * @return true if the user chose to quit; false otherwise
     */
    public boolean quit() {
        // First ask if the user really wants to close, if there are still background tasks running
        /*
        It is important to wait for unfinished background tasks before checking if a save-operation is needed, because
        the background tasks may make changes themselves that need saving.
         */
        if (stateManager.getAnyTasksThatWillNotBeRecoveredRunning().getValue()) {
            Optional<ButtonType> shouldClose = dialogService.showBackgroundProgressDialogAndWait(
                    Localization.lang("Please wait..."),
                    Localization.lang("Waiting for background tasks to finish. Quit anyway?"),
                    stateManager);
            if (!(shouldClose.isPresent() && (shouldClose.get() == ButtonType.YES))) {
                return false;
            }
        }

        // Then ask if the user really wants to close, if the library has not been saved since last save.
        List<String> filenames = new ArrayList<>();
        for (int i = 0; i < tabbedPane.getTabs().size(); i++) {
            LibraryTab libraryTab = getLibraryTabAt(i);
            final BibDatabaseContext context = libraryTab.getBibDatabaseContext();
            if (libraryTab.isModified() && (context.getLocation() == DatabaseLocation.LOCAL)) {
                tabbedPane.getSelectionModel().select(i);
                if (!confirmClose(libraryTab)) {
                    return false;
                }
            } else if (context.getLocation() == DatabaseLocation.SHARED) {
                context.convertToLocalDatabase();
                context.getDBMSSynchronizer().closeSharedDatabase();
                context.clearDBMSSynchronizer();
            }
            AutosaveManager.shutdown(context);
            BackupManager.shutdown(context, prefs.getFilePreferences().getBackupDirectory(), prefs.getFilePreferences().shouldCreateBackup());
            context.getDatabasePath().map(Path::toAbsolutePath).map(Path::toString).ifPresent(filenames::add);
        }

        WaitForSaveFinishedDialog waitForSaveFinishedDialog = new WaitForSaveFinishedDialog(dialogService);
        waitForSaveFinishedDialog.showAndWait(getLibraryTabs());

        // We call saveWindow state here again because under Mac the windowClose listener on the stage isn't triggered when using cmd + q
        saveWindowState();
        // Good bye!
        tearDownJabRef(filenames);
        Platform.exit();
        return true;
    }

    public void saveWindowState() {
        GuiPreferences preferences = prefs.getGuiPreferences();
        preferences.setPositionX(mainStage.getX());
        preferences.setPositionY(mainStage.getY());
        preferences.setSizeX(mainStage.getWidth());
        preferences.setSizeY(mainStage.getHeight());
        preferences.setWindowMaximised(mainStage.isMaximized());
        preferences.setWindowFullScreen(mainStage.isFullScreen());
        debugLogWindowState(mainStage);
    }

    /**
     * outprints the Data from the Screen (only in debug mode)
     *
     * @param mainStage JabRefs stage
     */
    private void debugLogWindowState(Stage mainStage) {
        if (LOGGER.isDebugEnabled()) {
            String debugLogString = "SCREEN DATA:" +
                    "mainStage.WINDOW_MAXIMISED: " + mainStage.isMaximized() + "\n" +
                    "mainStage.POS_X: " + mainStage.getX() + "\n" +
                    "mainStage.POS_Y: " + mainStage.getY() + "\n" +
                    "mainStage.SIZE_X: " + mainStage.getWidth() + "\n" +
                    "mainStages.SIZE_Y: " + mainStage.getHeight() + "\n";
            LOGGER.debug(debugLogString);
        }
    }

    private void initLayout() {
        setId("frame");

        MainToolBar mainToolBar = new MainToolBar(
                this,
                pushToApplicationCommand,
                globalSearchBar,
                dialogService,
                stateManager,
                prefs,
                fileUpdateMonitor,
                taskExecutor,
                entryTypesManager,
                undoManager);

        MainMenu mainMenu = new MainMenu(
                this,
                sidePane,
                pushToApplicationCommand,
                prefs,
                stateManager,
                fileUpdateMonitor,
                taskExecutor,
                dialogService,
                Globals.journalAbbreviationRepository,
                entryTypesManager,
                undoManager,
                Globals.getClipboardManager());

        VBox head = new VBox(mainMenu, mainToolBar);
        head.setSpacing(0d);
        setTop(head);

        splitPane.getItems().addAll(tabbedPane);
        SplitPane.setResizableWithParent(sidePane, false);

        sidePane.getChildren().addListener((InvalidationListener) c -> updateSidePane());
        updateSidePane();

        // We need to wait with setting the divider since it gets reset a few times during the initial set-up
        mainStage.showingProperty().addListener(new InvalidationListener() {
            @Override
            public void invalidated(Observable observable) {
                if (mainStage.isShowing()) {
                    Platform.runLater(() -> {
                        setDividerPosition();
                        observable.removeListener(this);
                    });
                }
            }
        });

        setCenter(splitPane);
    }

    private void updateSidePane() {
        if (sidePane.getChildren().isEmpty()) {
            if (dividerSubscription != null) {
                dividerSubscription.unsubscribe();
            }
            splitPane.getItems().remove(sidePane);
        } else {
            if (!splitPane.getItems().contains(sidePane)) {
                splitPane.getItems().add(0, sidePane);
                setDividerPosition();
            }
        }
    }

    private void setDividerPosition() {
        if (mainStage.isShowing() && !sidePane.getChildren().isEmpty()) {
            splitPane.setDividerPositions(prefs.getGuiPreferences().getSidePaneWidth() / splitPane.getWidth());
            dividerSubscription = EasyBind.subscribe(sidePane.widthProperty(), width -> prefs.getGuiPreferences().setSidePaneWidth(width.doubleValue()));
        }
    }

    /**
     * Returns the indexed LibraryTab.
     *
     * @param i Index of base
     */
    public LibraryTab getLibraryTabAt(int i) {
        return (LibraryTab) tabbedPane.getTabs().get(i);
    }

    /**
     * Returns a list of all LibraryTabs in this frame.
     */
    public List<LibraryTab> getLibraryTabs() {
        return tabbedPane.getTabs().stream()
                         .filter(LibraryTab.class::isInstance)
                         .map(LibraryTab.class::cast)
                         .collect(Collectors.toList());
    }

    public void showLibraryTabAt(int i) {
        tabbedPane.getSelectionModel().select(i);
    }

    public void showLibraryTab(LibraryTab libraryTab) {
        tabbedPane.getSelectionModel().select(libraryTab);
    }

    public void init() {
        sidePane = new SidePane(
                this,
                prefs,
                Globals.journalAbbreviationRepository,
                taskExecutor,
                dialogService,
                stateManager,
                fileUpdateMonitor,
                entryTypesManager,
                undoManager);
        tabbedPane = new TabPane();
        tabbedPane.setTabDragPolicy(TabPane.TabDragPolicy.REORDER);

        initLayout();
        initKeyBindings();
        initDragAndDrop();

        // Bind global state
        FilteredList<Tab> filteredTabs = new FilteredList<>(tabbedPane.getTabs());
        filteredTabs.setPredicate(LibraryTab.class::isInstance);

        // This variable cannot be inlined, since otherwise the list created by EasyBind is being garbage collected
        openDatabaseList = EasyBind.map(filteredTabs, tab -> ((LibraryTab) tab).getBibDatabaseContext());
        EasyBind.bindContent(stateManager.getOpenDatabases(), openDatabaseList);

        // the binding for stateManager.activeDatabaseProperty() is at org.jabref.gui.LibraryTab.onDatabaseLoadingSucceed

        // Subscribe to the search
        EasyBind.subscribe(stateManager.activeSearchQueryProperty(),
                query -> {
                    if (prefs.getSearchPreferences().shouldKeepSearchString()) {
                        for (LibraryTab tab : getLibraryTabs()) {
                            tab.setCurrentSearchQuery(query);
                        }
                    } else {
                        if (getCurrentLibraryTab() != null) {
                            getCurrentLibraryTab().setCurrentSearchQuery(query);
                        }
                    }
                });

        // Wait for the scene to be created, otherwise focusOwnerProperty is not provided
        Platform.runLater(() -> stateManager.focusOwnerProperty().bind(
                EasyBind.map(mainStage.getScene().focusOwnerProperty(), Optional::ofNullable)));

        EasyBind.subscribe(tabbedPane.getSelectionModel().selectedItemProperty(), selectedTab -> {
            if (selectedTab instanceof LibraryTab libraryTab) {
                stateManager.setActiveDatabase(libraryTab.getBibDatabaseContext());
            } else if (selectedTab == null) {
                // All databases are closed
                stateManager.setActiveDatabase(null);
            }
        });

        /*
         * The following state listener makes sure focus is registered with the
         * correct database when the user switches tabs. Without this,
         * cut/paste/copy operations would sometimes occur in the wrong tab.
         */
        EasyBind.subscribe(tabbedPane.getSelectionModel().selectedItemProperty(), tab -> {
            if (!(tab instanceof LibraryTab libraryTab)) {
                stateManager.setSelectedEntries(Collections.emptyList());
                mainStage.titleProperty().unbind();
                mainStage.setTitle(FRAME_TITLE);
                return;
            }

            // Poor-mans binding to global state
            stateManager.setSelectedEntries(libraryTab.getSelectedEntries());

            // Update active search query when switching between databases
            if (prefs.getSearchPreferences().shouldKeepSearchString() && libraryTab.getCurrentSearchQuery().isEmpty() && stateManager.activeSearchQueryProperty().get().isPresent()) {
                // apply search query also when opening a new library and keep search string is activated
                libraryTab.setCurrentSearchQuery(stateManager.activeSearchQueryProperty().get());
            } else {
                stateManager.activeSearchQueryProperty().set(libraryTab.getCurrentSearchQuery());
            }

            // Update search autocompleter with information for the correct database:
            libraryTab.updateSearchManager();

            libraryTab.getUndoManager().postUndoRedoEvent();
            libraryTab.getMainTable().requestFocus();

            // Set window title - copy tab title
            StringBinding windowTitle = Bindings.createStringBinding(
                    () -> libraryTab.textProperty().getValue() + " \u2013 " + FRAME_TITLE,
                    libraryTab.textProperty());
            mainStage.titleProperty().bind(windowTitle);
        });
        initShowTrackingNotification();
    }

    /**
     * Returns the currently viewed BasePanel.
     */
    public LibraryTab getCurrentLibraryTab() {
        if ((tabbedPane == null) || (tabbedPane.getSelectionModel().getSelectedItem() == null)) {
            return null;
        }
        return (LibraryTab) tabbedPane.getSelectionModel().getSelectedItem();
    }

    /**
     * @return the BasePanel count.
     */
    public int getBasePanelCount() {
        return tabbedPane.getTabs().size();
    }

    /**
     * @deprecated do not operate on tabs but on BibDatabaseContexts
     */
    @Deprecated
    public TabPane getTabbedPane() {
        return tabbedPane;
    }

<<<<<<< HEAD
    private MenuBar createMenu() {
        ActionFactory factory = new ActionFactory(Globals.getKeyPrefs());
        Menu file = new Menu(Localization.lang("File"));
        Menu edit = new Menu(Localization.lang("Edit"));
        Menu library = new Menu(Localization.lang("Library"));
        Menu quality = new Menu(Localization.lang("Quality"));
        Menu lookup = new Menu(Localization.lang("Lookup"));
        Menu view = new Menu(Localization.lang("View"));
        Menu tools = new Menu(Localization.lang("Tools"));
        Menu options = new Menu(Localization.lang("Options"));
        Menu help = new Menu(Localization.lang("Help"));

        file.getItems().addAll(
                factory.createMenuItem(StandardActions.NEW_LIBRARY, new NewDatabaseAction(this, prefs)),
                factory.createMenuItem(StandardActions.OPEN_LIBRARY, getOpenDatabaseAction()),
                fileHistory,
                factory.createMenuItem(StandardActions.SAVE_LIBRARY, new SaveAction(SaveAction.SaveMethod.SAVE, this, prefs, stateManager)),
                factory.createMenuItem(StandardActions.SAVE_LIBRARY_AS, new SaveAction(SaveAction.SaveMethod.SAVE_AS, this, prefs, stateManager)),
                factory.createMenuItem(StandardActions.SAVE_ALL, new SaveAllAction(this, prefs)),

                new SeparatorMenuItem(),

                factory.createSubMenu(StandardActions.IMPORT,
                        factory.createMenuItem(StandardActions.IMPORT_INTO_CURRENT_LIBRARY, new ImportCommand(this, false, prefs, stateManager)),
                        factory.createMenuItem(StandardActions.IMPORT_INTO_NEW_LIBRARY, new ImportCommand(this, true, prefs, stateManager))),

                factory.createSubMenu(StandardActions.EXPORT,
                        factory.createMenuItem(StandardActions.EXPORT_ALL, new ExportCommand(ExportCommand.ExportMethod.EXPORT_ALL, this, stateManager, dialogService, prefs)),
                        factory.createMenuItem(StandardActions.EXPORT_SELECTED, new ExportCommand(ExportCommand.ExportMethod.EXPORT_SELECTED, this, stateManager, dialogService, prefs)),
                        factory.createMenuItem(StandardActions.SAVE_SELECTED_AS_PLAIN_BIBTEX, new SaveAction(SaveAction.SaveMethod.SAVE_SELECTED, this, prefs, stateManager))),

                new SeparatorMenuItem(),

                factory.createSubMenu(StandardActions.REMOTE_DB,
                        factory.createMenuItem(StandardActions.CONNECT_TO_SHARED_DB, new ConnectToSharedDatabaseCommand(this)),
                        factory.createMenuItem(StandardActions.PULL_CHANGES_FROM_SHARED_DB, new PullChangesFromSharedAction(stateManager))),

                new SeparatorMenuItem(),

                factory.createMenuItem(StandardActions.CLOSE_LIBRARY, new CloseDatabaseAction()),
                factory.createMenuItem(StandardActions.QUIT, new CloseAction()));

        edit.getItems().addAll(
                factory.createMenuItem(StandardActions.UNDO, new UndoRedoAction(StandardActions.UNDO, this, dialogService, stateManager)),
                factory.createMenuItem(StandardActions.REDO, new UndoRedoAction(StandardActions.REDO, this, dialogService, stateManager)),

                new SeparatorMenuItem(),

                factory.createMenuItem(StandardActions.CUT, new EditAction(StandardActions.CUT, this, stateManager)),

                factory.createMenuItem(StandardActions.COPY, new EditAction(StandardActions.COPY, this, stateManager)),
                factory.createSubMenu(StandardActions.COPY_MORE,
                        factory.createMenuItem(StandardActions.COPY_TITLE, new CopyMoreAction(StandardActions.COPY_TITLE, dialogService, stateManager, Globals.getClipboardManager(), prefs)),
                        factory.createMenuItem(StandardActions.COPY_KEY, new CopyMoreAction(StandardActions.COPY_KEY, dialogService, stateManager, Globals.getClipboardManager(), prefs)),
                        factory.createMenuItem(StandardActions.COPY_CITE_KEY, new CopyMoreAction(StandardActions.COPY_CITE_KEY, dialogService, stateManager, Globals.getClipboardManager(), prefs)),
                        factory.createMenuItem(StandardActions.COPY_KEY_AND_TITLE, new CopyMoreAction(StandardActions.COPY_KEY_AND_TITLE, dialogService, stateManager, Globals.getClipboardManager(), prefs)),
                        factory.createMenuItem(StandardActions.COPY_KEY_AND_LINK, new CopyMoreAction(StandardActions.COPY_KEY_AND_LINK, dialogService, stateManager, Globals.getClipboardManager(), prefs)),
                        factory.createMenuItem(StandardActions.COPY_CITATION_PREVIEW, new CopyCitationAction(CitationStyleOutputFormat.HTML, dialogService, stateManager, Globals.getClipboardManager(), Globals.TASK_EXECUTOR, prefs.getPreviewPreferences())),
                        factory.createMenuItem(StandardActions.EXPORT_SELECTED_TO_CLIPBOARD, new ExportToClipboardAction(dialogService, stateManager, Globals.getClipboardManager(), Globals.TASK_EXECUTOR, prefs))),

                factory.createMenuItem(StandardActions.PASTE, new EditAction(StandardActions.PASTE, this, stateManager)),

                new SeparatorMenuItem(),

                factory.createMenuItem(StandardActions.REPLACE_ALL, new ReplaceStringAction(this, stateManager)),
                factory.createMenuItem(StandardActions.GENERATE_CITE_KEYS, new GenerateCitationKeyAction(this, dialogService, stateManager, taskExecutor, prefs)),

                new SeparatorMenuItem(),

                factory.createMenuItem(StandardActions.MANAGE_KEYWORDS, new ManageKeywordsAction(stateManager)),
                factory.createMenuItem(StandardActions.AUTOMATIC_FIELD_EDITOR, new AutomaticFieldEditorAction(stateManager, dialogService)));
        SeparatorMenuItem specialFieldsSeparator = new SeparatorMenuItem();
        specialFieldsSeparator.visibleProperty().bind(prefs.getSpecialFieldsPreferences().specialFieldsEnabledProperty());

        edit.getItems().addAll(
                specialFieldsSeparator,
                // ToDo: SpecialField needs the active BasePanel to mark it as changed.
                //  Refactor BasePanel, should mark the BibDatabaseContext or the UndoManager as dirty instead!
                SpecialFieldMenuItemFactory.createSpecialFieldMenu(SpecialField.RANKING, factory, this, dialogService, prefs, undoManager, stateManager),
                SpecialFieldMenuItemFactory.getSpecialFieldSingleItem(SpecialField.RELEVANCE, factory, this, dialogService, prefs, undoManager, stateManager),
                SpecialFieldMenuItemFactory.getSpecialFieldSingleItem(SpecialField.QUALITY, factory, this, dialogService, prefs, undoManager, stateManager),
                SpecialFieldMenuItemFactory.getSpecialFieldSingleItem(SpecialField.PRINTED, factory, this, dialogService, prefs, undoManager, stateManager),
                SpecialFieldMenuItemFactory.createSpecialFieldMenu(SpecialField.PRIORITY, factory, this, dialogService, prefs, undoManager, stateManager),
                SpecialFieldMenuItemFactory.createSpecialFieldMenu(SpecialField.READ_STATUS, factory, this, dialogService, prefs, undoManager, stateManager));

        // @formatter:off
        library.getItems().addAll(
                factory.createMenuItem(StandardActions.NEW_ENTRY, new NewEntryAction(this, dialogService, prefs, stateManager)),
                factory.createMenuItem(StandardActions.NEW_ENTRY_FROM_PLAIN_TEXT, new ExtractBibtexAction(dialogService, prefs, stateManager)),
                factory.createMenuItem(StandardActions.DELETE_ENTRY, new EditAction(StandardActions.DELETE_ENTRY, this, stateManager)),

                new SeparatorMenuItem(),

                factory.createMenuItem(StandardActions.LIBRARY_PROPERTIES, new LibraryPropertiesAction(stateManager))
        );

        quality.getItems().addAll(
                factory.createMenuItem(StandardActions.FIND_DUPLICATES, new DuplicateSearch(this, dialogService, stateManager, prefs)),
                factory.createMenuItem(StandardActions.MERGE_ENTRIES, new MergeEntriesAction(dialogService, stateManager, prefs.getBibEntryPreferences())),
                factory.createMenuItem(StandardActions.CHECK_INTEGRITY, new IntegrityCheckAction(this, stateManager, Globals.TASK_EXECUTOR)),
                factory.createMenuItem(StandardActions.CLEANUP_ENTRIES, new CleanupAction(this, this.prefs, dialogService, stateManager)),

                new SeparatorMenuItem(),

                factory.createMenuItem(StandardActions.SET_FILE_LINKS, new AutoLinkFilesAction(dialogService, prefs, stateManager, undoManager, Globals.TASK_EXECUTOR)),

                new SeparatorMenuItem(),

                factory.createSubMenu(StandardActions.ABBREVIATE,
                        factory.createMenuItem(StandardActions.ABBREVIATE_DEFAULT, new AbbreviateAction(StandardActions.ABBREVIATE_DEFAULT, this, dialogService, stateManager, prefs.getJournalAbbreviationPreferences())),
                        factory.createMenuItem(StandardActions.ABBREVIATE_DOTLESS, new AbbreviateAction(StandardActions.ABBREVIATE_DOTLESS, this, dialogService, stateManager, prefs.getJournalAbbreviationPreferences())),
                        factory.createMenuItem(StandardActions.ABBREVIATE_SHORTEST_UNIQUE, new AbbreviateAction(StandardActions.ABBREVIATE_SHORTEST_UNIQUE, this, dialogService, stateManager, prefs.getJournalAbbreviationPreferences()))),

                factory.createMenuItem(StandardActions.UNABBREVIATE, new AbbreviateAction(StandardActions.UNABBREVIATE, this, dialogService, stateManager, prefs.getJournalAbbreviationPreferences()))
        );

        Menu lookupIdentifiers = factory.createSubMenu(StandardActions.LOOKUP_DOC_IDENTIFIER);
        for (IdFetcher<?> fetcher : WebFetchers.getIdFetchers(prefs.getImportFormatPreferences())) {
            LookupIdentifierAction<?> identifierAction = new LookupIdentifierAction<>(this, fetcher, stateManager, undoManager);
            lookupIdentifiers.getItems().add(factory.createMenuItem(identifierAction.getAction(), identifierAction));
        }

        lookup.getItems().addAll(
                lookupIdentifiers,
                factory.createMenuItem(StandardActions.DOWNLOAD_FULL_TEXT, new DownloadFullTextAction(dialogService, stateManager, prefs)),

                new SeparatorMenuItem(),

                factory.createMenuItem(StandardActions.FIND_UNLINKED_FILES, new FindUnlinkedFilesAction(dialogService, stateManager))
        );

        final MenuItem pushToApplicationMenuItem = factory.createMenuItem(pushToApplicationCommand.getAction(), pushToApplicationCommand);
        pushToApplicationCommand.registerReconfigurable(pushToApplicationMenuItem);

        tools.getItems().addAll(
                factory.createMenuItem(StandardActions.PARSE_LATEX, new ParseLatexAction(stateManager)),
                factory.createMenuItem(StandardActions.NEW_SUB_LIBRARY_FROM_AUX, new NewSubLibraryAction(this, stateManager)),

                new SeparatorMenuItem(),

                factory.createMenuItem(StandardActions.WRITE_METADATA_TO_PDF, new WriteMetadataToPdfAction(stateManager, Globals.entryTypesManager, prefs.getFieldWriterPreferences(), dialogService, taskExecutor, prefs.getFilePreferences(), prefs.getXmpPreferences())),
                factory.createMenuItem(StandardActions.COPY_LINKED_FILES, new CopyFilesAction(dialogService, prefs, stateManager)),

                new SeparatorMenuItem(),

                factory.createMenuItem(StandardActions.SEND_AS_EMAIL, new SendAsEMailAction(dialogService, this.prefs, stateManager)),
                pushToApplicationMenuItem,

                new SeparatorMenuItem(),

                // Systematic Literature Review (SLR)
                factory.createMenuItem(StandardActions.START_NEW_STUDY, new StartNewStudyAction(this, Globals.getFileUpdateMonitor(), Globals.TASK_EXECUTOR, prefs, stateManager, themeManager)),
                factory.createMenuItem(StandardActions.EDIT_EXISTING_STUDY, new EditExistingStudyAction(this.dialogService, this.stateManager)),
                factory.createMenuItem(StandardActions.UPDATE_SEARCH_RESULTS_OF_STUDY, new ExistingStudySearchAction(this, this.getOpenDatabaseAction(), this.getDialogService(), Globals.getFileUpdateMonitor(), Globals.TASK_EXECUTOR, prefs, stateManager, themeManager)),

                new SeparatorMenuItem(),

                factory.createMenuItem(StandardActions.REBUILD_FULLTEXT_SEARCH_INDEX, new RebuildFulltextSearchIndexAction(stateManager, this::getCurrentLibraryTab, dialogService, prefs, prefs.getFilePreferences()))
        );
        SidePaneType webSearchPane = SidePaneType.WEB_SEARCH;
        SidePaneType groupsPane = SidePaneType.GROUPS;
        SidePaneType openOfficePane = SidePaneType.OPEN_OFFICE;
        view.getItems().addAll(
                factory.createCheckMenuItem(webSearchPane.getToggleAction(), sidePane.getToggleCommandFor(webSearchPane), sidePane.paneVisibleBinding(webSearchPane)),
                factory.createCheckMenuItem(groupsPane.getToggleAction(), sidePane.getToggleCommandFor(groupsPane), sidePane.paneVisibleBinding(groupsPane)),
                factory.createCheckMenuItem(openOfficePane.getToggleAction(), sidePane.getToggleCommandFor(openOfficePane), sidePane.paneVisibleBinding(openOfficePane)),

                new SeparatorMenuItem(),

                factory.createMenuItem(StandardActions.NEXT_PREVIEW_STYLE, new PreviewSwitchAction(PreviewSwitchAction.Direction.NEXT, this, stateManager)),
                factory.createMenuItem(StandardActions.PREVIOUS_PREVIEW_STYLE, new PreviewSwitchAction(PreviewSwitchAction.Direction.PREVIOUS, this, stateManager)),

                new SeparatorMenuItem(),

                factory.createMenuItem(StandardActions.SHOW_PDF_VIEWER, new ShowDocumentViewerAction(stateManager, prefs)),
                factory.createMenuItem(StandardActions.EDIT_ENTRY, new OpenEntryEditorAction(this, stateManager)),
                factory.createMenuItem(StandardActions.OPEN_CONSOLE, new OpenConsoleAction(stateManager, prefs, dialogService))
        );

        options.getItems().addAll(
                factory.createMenuItem(StandardActions.SHOW_PREFS, new ShowPreferencesAction(this, Globals.TASK_EXECUTOR)),

                new SeparatorMenuItem(),

                factory.createMenuItem(StandardActions.MANAGE_CONTENT_SELECTORS, new ManageContentSelectorAction(this, stateManager)),
                factory.createMenuItem(StandardActions.CUSTOMIZE_ENTRY_TYPES, new CustomizeEntryAction(stateManager, Globals.entryTypesManager))
        );

        help.getItems().addAll(
                factory.createMenuItem(StandardActions.HELP, new HelpAction(HelpFile.CONTENTS, dialogService)),
                factory.createMenuItem(StandardActions.OPEN_FORUM, new OpenBrowserAction("http://discourse.jabref.org/", dialogService)),

                new SeparatorMenuItem(),

                factory.createMenuItem(StandardActions.ERROR_CONSOLE, new ErrorConsoleAction()),

                new SeparatorMenuItem(),

                factory.createMenuItem(StandardActions.DONATE, new OpenBrowserAction("https://donations.jabref.org", dialogService)),
                factory.createMenuItem(StandardActions.SEARCH_FOR_UPDATES, new SearchForUpdateAction(Globals.BUILD_INFO, prefs.getInternalPreferences(), dialogService, Globals.TASK_EXECUTOR)),
                factory.createSubMenu(StandardActions.WEB_MENU,
                        factory.createMenuItem(StandardActions.OPEN_WEBPAGE, new OpenBrowserAction("https://jabref.org/", dialogService)),
                        factory.createMenuItem(StandardActions.OPEN_BLOG, new OpenBrowserAction("https://blog.jabref.org/", dialogService)),
                        factory.createMenuItem(StandardActions.OPEN_FACEBOOK, new OpenBrowserAction("https://www.facebook.com/JabRef/", dialogService)),
                        factory.createMenuItem(StandardActions.OPEN_TWITTER, new OpenBrowserAction("https://twitter.com/jabref_org", dialogService)),
                        factory.createMenuItem(StandardActions.OPEN_GITHUB, new OpenBrowserAction("https://github.com/JabRef/jabref", dialogService)),

                        new SeparatorMenuItem(),

                        factory.createMenuItem(StandardActions.OPEN_DEV_VERSION_LINK, new OpenBrowserAction("https://builds.jabref.org/master/", dialogService)),
                        factory.createMenuItem(StandardActions.OPEN_CHANGELOG, new OpenBrowserAction("https://github.com/JabRef/jabref/blob/main/CHANGELOG.md", dialogService))
                ),
                factory.createMenuItem(StandardActions.ABOUT, new AboutAction())
        );

        // @formatter:on
        MenuBar menu = new MenuBar();
        menu.getStyleClass().add("mainMenu");
        menu.getMenus().addAll(
                file,
                edit,
                library,
                quality,
                lookup,
                tools,
                view,
                options,
                help);
        menu.setUseSystemMenuBar(true);
        return menu;
    }

    private Button createNewEntryFromIdButton() {
        Button newEntryFromIdButton = new Button();

        newEntryFromIdButton.setGraphic(IconTheme.JabRefIcons.IMPORT.getGraphicNode());
        newEntryFromIdButton.getStyleClass().setAll("icon-button");
        newEntryFromIdButton.setFocusTraversable(false);
        newEntryFromIdButton.disableProperty().bind(ActionHelper.needsDatabase(stateManager).not());
        newEntryFromIdButton.setOnMouseClicked(event -> {
            GenerateEntryFromIdDialog entryFromId = new GenerateEntryFromIdDialog(getCurrentLibraryTab(), dialogService, prefs, taskExecutor, stateManager);

            if (entryFromIdPopOver == null) {
                entryFromIdPopOver = new PopOver(entryFromId.getDialogPane());
                entryFromIdPopOver.setTitle(Localization.lang("Import by ID"));
                entryFromIdPopOver.setArrowLocation(PopOver.ArrowLocation.TOP_CENTER);
                entryFromIdPopOver.setContentNode(entryFromId.getDialogPane());
                entryFromIdPopOver.show(newEntryFromIdButton);
                entryFromId.setEntryFromIdPopOver(entryFromIdPopOver);
            } else if (entryFromIdPopOver.isShowing()) {
                entryFromIdPopOver.hide();
            } else {
                entryFromIdPopOver.setContentNode(entryFromId.getDialogPane());
                entryFromIdPopOver.show(newEntryFromIdButton);
                entryFromId.setEntryFromIdPopOver(entryFromIdPopOver);
            }
        });
        newEntryFromIdButton.setTooltip(new Tooltip(Localization.lang("Import by ID")));

        return newEntryFromIdButton;
    }

    private Group createTaskIndicator() {
        ProgressIndicator indicator = new ProgressIndicator();
        indicator.getStyleClass().add("progress-indicatorToolbar");
        indicator.progressProperty().bind(stateManager.getTasksProgress());

        Tooltip someTasksRunning = new Tooltip(Localization.lang("Background Tasks are running"));
        Tooltip noTasksRunning = new Tooltip(Localization.lang("Background Tasks are done"));
        indicator.setTooltip(noTasksRunning);
        stateManager.getAnyTaskRunning().addListener((observable, oldValue, newValue) -> {
            if (newValue) {
                indicator.setTooltip(someTasksRunning);
            } else {
                indicator.setTooltip(noTasksRunning);
            }
        });

        /*
        The label of the indicator cannot be removed with styling. Therefore,
        hide it and clip it to a square of (width x width) each time width is updated.
         */
        indicator.widthProperty().addListener((observable, oldValue, newValue) -> {
            /*
            The indeterminate spinner is wider than the determinate spinner.
            We must make sure they are the same width for the clipping to result in a square of the same size always.
             */
            if (!indicator.isIndeterminate()) {
                indicator.setPrefWidth(newValue.doubleValue());
            }
            if (newValue.doubleValue() > 0) {
                Rectangle clip = new Rectangle(newValue.doubleValue(), newValue.doubleValue());
                indicator.setClip(clip);
            }
        });

        indicator.setOnMouseClicked(event -> {
            TaskProgressView<Task<?>> taskProgressView = new TaskProgressView<>();
            EasyBind.bindContent(taskProgressView.getTasks(), stateManager.getBackgroundTasks());
            taskProgressView.setRetainTasks(true);
            taskProgressView.setGraphicFactory(BackgroundTask::getIcon);

            if (progressViewPopOver == null) {
                progressViewPopOver = new PopOver(taskProgressView);
                progressViewPopOver.setTitle(Localization.lang("Background Tasks"));
                progressViewPopOver.setArrowLocation(PopOver.ArrowLocation.RIGHT_TOP);
                progressViewPopOver.setContentNode(taskProgressView);
                progressViewPopOver.show(indicator);
            } else if (progressViewPopOver.isShowing()) {
                progressViewPopOver.hide();
            } else {
                progressViewPopOver.setContentNode(taskProgressView);
                progressViewPopOver.show(indicator);
            }
        });

        return new Group(indicator);
    }

    /**
     * Might be called when a user asks JabRef at the command line
     * i) to import a file or
     * ii) to open a .bib file
     */
    public void addParserResult(ParserResult parserResult, boolean focusPanel) {
        if (parserResult.toOpenTab()) {
            // Add the entries to the open tab.
            LibraryTab libraryTab = getCurrentLibraryTab();
            if (libraryTab == null) {
                // There is no open tab to add to, so we create a new tab:
                addTab(parserResult.getDatabaseContext(), focusPanel);
            } else {
                addImportedEntries(libraryTab, parserResult);
            }
        } else {
            // only add tab if library is not already open
            Optional<LibraryTab> libraryTab = getLibraryTabs().stream()
                                                              .filter(p -> p.getBibDatabaseContext()
                                                                            .getDatabasePath()
                                                                            .equals(parserResult.getPath()))
                                                              .findFirst();

            if (libraryTab.isPresent()) {
                tabbedPane.getSelectionModel().select(libraryTab.get());
            } else {
                addTab(parserResult.getDatabaseContext(), focusPanel);
            }
        }
    }

=======
>>>>>>> a1e22838
    /**
     * This method causes all open LibraryTabs to set up their tables anew. When called from PreferencesDialogViewModel,
     * this updates to the new settings. We need to notify all tabs about the changes to avoid problems when changing
     * the column set.
     */
    public void setupAllTables() {
        tabbedPane.getTabs().forEach(tab -> {
            if (tab instanceof LibraryTab libraryTab && (libraryTab.getDatabase() != null)) {
                DefaultTaskExecutor.runInJavaFXThread(libraryTab::setupMainPanel);
            }
        });
    }

    private ContextMenu createTabContextMenuFor(LibraryTab tab, KeyBindingRepository keyBindingRepository) {
        ContextMenu contextMenu = new ContextMenu();
        ActionFactory factory = new ActionFactory(keyBindingRepository);

        contextMenu.getItems().addAll(
                factory.createMenuItem(StandardActions.LIBRARY_PROPERTIES, new LibraryPropertiesAction(tab::getBibDatabaseContext, stateManager)),
                factory.createMenuItem(StandardActions.OPEN_DATABASE_FOLDER, new OpenDatabaseFolder(tab::getBibDatabaseContext)),
                factory.createMenuItem(StandardActions.OPEN_CONSOLE, new OpenConsoleAction(tab::getBibDatabaseContext, stateManager, prefs, dialogService)),
                new SeparatorMenuItem(),
                factory.createMenuItem(StandardActions.CLOSE_LIBRARY, new CloseDatabaseAction(this, tab)),
                factory.createMenuItem(StandardActions.CLOSE_OTHER_LIBRARIES, new CloseOthersDatabaseAction(tab)),
                factory.createMenuItem(StandardActions.CLOSE_ALL_LIBRARIES, new CloseAllDatabaseAction()));

        return contextMenu;
    }

    public void addTab(LibraryTab libraryTab, boolean raisePanel) {
        tabbedPane.getTabs().add(libraryTab);
        if (raisePanel) {
            tabbedPane.getSelectionModel().select(libraryTab);
        }

        libraryTab.setOnCloseRequest(event -> {
            libraryTab.cancelLoading();
            closeTab(libraryTab);
            event.consume();
        });

        libraryTab.setContextMenu(createTabContextMenuFor(libraryTab, Globals.getKeyPrefs()));

        libraryTab.getUndoManager().registerListener(new UndoRedoEventManager());
    }

    /**
     * Opens a new tab with existing data.
<<<<<<< HEAD
     * Asynchronous loading is done at {@link LibraryTab#createLibraryTab(BackgroundTask, Path, PreferencesService, StateManager, JabRefFrame, ThemeManager)}.
=======
     * Asynchronous loading is done at  {@link org.jabref.gui.LibraryTab#createLibraryTab(BackgroundTask, Path, DialogService, PreferencesService, StateManager, JabRefFrame, FileUpdateMonitor, BibEntryTypesManager, CountingUndoManager)}.
>>>>>>> a1e22838
     */
    public void addTab(BibDatabaseContext databaseContext, boolean raisePanel) {
        Objects.requireNonNull(databaseContext);

        LibraryTab libraryTab = LibraryTab.createLibraryTab(
                databaseContext,
                this,
                dialogService,
                prefs,
                stateManager,
                fileUpdateMonitor,
                entryTypesManager,
                undoManager,
                taskExecutor);

        addTab(libraryTab, raisePanel);
    }

    /**
     * Might be called when a user asks JabRef at the command line
     * i) to import a file or
     * ii) to open a .bib file
     */
    public void addTab(ParserResult parserResult, boolean raisePanel) {
        if (parserResult.toOpenTab()) {
            // Add the entries to the open tab.
            LibraryTab libraryTab = getCurrentLibraryTab();
            if (libraryTab == null) {
                // There is no open tab to add to, so we create a new tab:
                addTab(parserResult.getDatabaseContext(), raisePanel);
            } else {
                addImportedEntries(libraryTab, parserResult);
            }
        } else {
            // only add tab if library is not already open
            Optional<LibraryTab> libraryTab = getLibraryTabs().stream()
                                                              .filter(p -> p.getBibDatabaseContext()
                                                                            .getDatabasePath()
                                                                            .equals(parserResult.getPath()))
                                                              .findFirst();

            if (libraryTab.isPresent()) {
                tabbedPane.getSelectionModel().select(libraryTab.get());
            } else {
                addTab(parserResult.getDatabaseContext(), raisePanel);
            }
        }
    }

    /**
     * Opens the import inspection dialog to let the user decide which of the given entries to import.
     *
     * @param panel        The BasePanel to add to.
     * @param parserResult The entries to add.
     */
    private void addImportedEntries(final LibraryTab panel, final ParserResult parserResult) {
        BackgroundTask<ParserResult> task = BackgroundTask.wrap(() -> parserResult);
        ImportCleanup cleanup = new ImportCleanup(panel.getBibDatabaseContext().getMode());
        cleanup.doPostCleanup(parserResult.getDatabase().getEntries());
        ImportEntriesDialog dialog = new ImportEntriesDialog(panel.getBibDatabaseContext(), task);
        dialog.setTitle(Localization.lang("Import"));
        dialogService.showCustomDialogAndWait(dialog);
    }

    public FileHistoryMenu getFileHistory() {
        return fileHistory;
    }

    /**
     * Ask if the user really wants to close the given database.
     * Offers to save or discard the changes -- or return to the library
     *
     * @return <code>true</code> if the user choose to close the database
     */
    private boolean confirmClose(LibraryTab libraryTab) {
        String filename = libraryTab.getBibDatabaseContext()
                                    .getDatabasePath()
                                    .map(Path::toAbsolutePath)
                                    .map(Path::toString)
                                    .orElse(Localization.lang("untitled"));

        ButtonType saveChanges = new ButtonType(Localization.lang("Save changes"), ButtonBar.ButtonData.YES);
        ButtonType discardChanges = new ButtonType(Localization.lang("Discard changes"), ButtonBar.ButtonData.NO);
        ButtonType returnToLibrary = new ButtonType(Localization.lang("Return to library"), ButtonBar.ButtonData.CANCEL_CLOSE);

        Optional<ButtonType> response = dialogService.showCustomButtonDialogAndWait(Alert.AlertType.CONFIRMATION,
                Localization.lang("Save before closing"),
                Localization.lang("Library '%0' has changed.", filename),
                saveChanges, discardChanges, returnToLibrary);

        if (response.isEmpty()) {
            return true;
        }

        ButtonType buttonType = response.get();

        if (buttonType.equals(returnToLibrary)) {
            return false;
        }

        if (buttonType.equals(saveChanges)) {
            try {
                SaveDatabaseAction saveAction = new SaveDatabaseAction(libraryTab, dialogService, prefs, Globals.entryTypesManager);
                if (saveAction.save()) {
                    return true;
                }
                // The action was either canceled or unsuccessful.
                dialogService.notify(Localization.lang("Unable to save library"));
            } catch (Throwable ex) {
                LOGGER.error("A problem occurred when trying to save the file", ex);
                dialogService.showErrorDialogAndWait(Localization.lang("Save library"), Localization.lang("Could not save file."), ex);
            }
            // Save was cancelled or an error occurred.
            return false;
        }

        if (buttonType.equals(discardChanges)) {
            BackupManager.discardBackup(libraryTab.getBibDatabaseContext(), prefs.getFilePreferences().getBackupDirectory());
            return true;
        }

        return false;
    }

    public void closeTab(LibraryTab libraryTab) {
        // empty tab without database
        if (libraryTab == null) {
            libraryTab = getCurrentLibraryTab();
        }

        final BibDatabaseContext context = libraryTab.getBibDatabaseContext();

        if (libraryTab.isModified() && (context.getLocation() == DatabaseLocation.LOCAL)) {
            if (confirmClose(libraryTab)) {
                removeTab(libraryTab);
            } else {
                return;
            }
        } else if (context.getLocation() == DatabaseLocation.SHARED) {
            context.convertToLocalDatabase();
            context.getDBMSSynchronizer().closeSharedDatabase();
            context.clearDBMSSynchronizer();
            removeTab(libraryTab);
        } else {
            removeTab(libraryTab);
        }
        AutosaveManager.shutdown(context);
        BackupManager.shutdown(context, prefs.getFilePreferences().getBackupDirectory(), prefs.getFilePreferences().shouldCreateBackup());
    }

    private void removeTab(LibraryTab libraryTab) {
        DefaultTaskExecutor.runInJavaFXThread(() -> {
            libraryTab.cleanUp();
            tabbedPane.getTabs().remove(libraryTab);
        });
    }

    public void closeCurrentTab() {
        removeTab(getCurrentLibraryTab());
    }

    public OpenDatabaseAction getOpenDatabaseAction() {
        return new OpenDatabaseAction(
                this,
                prefs,
                dialogService,
                stateManager,
                fileUpdateMonitor,
                entryTypesManager,
                undoManager,
                taskExecutor);
    }

    public GlobalSearchBar getGlobalSearchBar() {
        return globalSearchBar;
    }

    public CountingUndoManager getUndoManager() {
        return undoManager;
    }

    public DialogService getDialogService() {
        return dialogService;
    }

    private void copyGroupTreeNode(LibraryTab destinationLibraryTab, GroupTreeNode parent, GroupTreeNode groupTreeNodeToCopy) {
        List<BibEntry> allEntries = getCurrentLibraryTab()
                .getBibDatabaseContext()
                .getEntries();
        // add groupTreeNodeToCopy to the parent-- in the first run that will the source/main GroupTreeNode
        GroupTreeNode copiedNode = parent.addSubgroup(groupTreeNodeToCopy.copyNode().getGroup());
        // add all entries of a groupTreeNode to the new library.
        destinationLibraryTab.dropEntry(groupTreeNodeToCopy.getEntriesInGroup(allEntries));
        // List of all children of groupTreeNodeToCopy
        List<GroupTreeNode> children = groupTreeNodeToCopy.getChildren();

        if (!children.isEmpty()) {
            // use recursion to add all subgroups of the original groupTreeNodeToCopy
            for (GroupTreeNode child : children) {
                copyGroupTreeNode(destinationLibraryTab, copiedNode, child);
            }
        }
    }

    private void copyRootNode(LibraryTab destinationLibraryTab) {
        if (!destinationLibraryTab.getBibDatabaseContext().getMetaData().getGroups().isEmpty()) {
            return;
        }
        // a root (all entries) GroupTreeNode
        GroupTreeNode currentLibraryGroupRoot = getCurrentLibraryTab().getBibDatabaseContext()
                                                                      .getMetaData()
                                                                      .getGroups()
                                                                      .get()
                                                                      .copyNode();

        // add currentLibraryGroupRoot to the Library if it does not have a root.
        destinationLibraryTab.getBibDatabaseContext()
                             .getMetaData()
                             .setGroups(currentLibraryGroupRoot);
    }

    public Stage getMainStage() {
        return mainStage;
    }

    /**
     * The action concerned with closing the window.
     */
    static protected class CloseAction extends SimpleCommand {

        private final JabRefFrame frame;

        public CloseAction(JabRefFrame frame) {
            this.frame = frame;
        }

        @Override
        public void execute() {
            frame.quit();
        }
    }

    static protected class CloseDatabaseAction extends SimpleCommand {

        private final LibraryTabContainer tabContainer;
        private final LibraryTab libraryTab;

        public CloseDatabaseAction(LibraryTabContainer tabContainer, LibraryTab libraryTab) {
            this.tabContainer = tabContainer;
            this.libraryTab = libraryTab;
        }

        /**
         * Using this constructor will result in executing the command on the currently open library tab
         */
        public CloseDatabaseAction(LibraryTabContainer tabContainer) {
            this(tabContainer, null);
        }

        @Override
        public void execute() {
            tabContainer.closeTab(libraryTab);
        }
    }

    private class CloseOthersDatabaseAction extends SimpleCommand {

        private final LibraryTab libraryTab;

        public CloseOthersDatabaseAction(LibraryTab libraryTab) {
            this.libraryTab = libraryTab;
            this.executable.bind(ActionHelper.isOpenMultiDatabase(tabbedPane));
        }

        @Override
        public void execute() {
            LibraryTab toKeepLibraryTab = Optional.of(libraryTab).get();
            for (Tab tab : tabbedPane.getTabs()) {
                LibraryTab libraryTab = (LibraryTab) tab;
                if (libraryTab != toKeepLibraryTab) {
                    closeTab(libraryTab);
                }
            }
        }
    }

    private class CloseAllDatabaseAction extends SimpleCommand {

        @Override
        public void execute() {
            for (Tab tab : tabbedPane.getTabs()) {
                closeTab((LibraryTab) tab);
            }
        }
    }

    private class OpenDatabaseFolder extends SimpleCommand {

        private final Supplier<BibDatabaseContext> databaseContext;

        public OpenDatabaseFolder(Supplier<BibDatabaseContext> databaseContext) {
            this.databaseContext = databaseContext;
        }

        @Override
        public void execute() {
            Optional.of(databaseContext.get()).flatMap(BibDatabaseContext::getDatabasePath).ifPresent(path -> {
                try {
                    JabRefDesktop.openFolderAndSelectFile(path, prefs.getExternalApplicationsPreferences(), dialogService);
                } catch (IOException e) {
                    LOGGER.info("Could not open folder", e);
                }
            });
        }
    }

    private class UndoRedoEventManager {

        @Subscribe
        public void listen(UndoRedoEvent event) {
            updateTexts(event);
            JabRefFrame.this.getCurrentLibraryTab().updateEntryEditorIfShowing();
        }

        @Subscribe
        public void listen(AddUndoableActionEvent event) {
            updateTexts(event);
        }

        private void updateTexts(UndoChangeEvent event) {
            /* TODO
            SwingUtilities.invokeLater(() -> {
                undo.putValue(Action.SHORT_DESCRIPTION, event.getUndoDescription());
                undo.setEnabled(event.isCanUndo());
                redo.putValue(Action.SHORT_DESCRIPTION, event.getRedoDescription());
                redo.setEnabled(event.isCanRedo());
            });
            */
        }
    }
}<|MERGE_RESOLUTION|>--- conflicted
+++ resolved
@@ -683,359 +683,6 @@
         return tabbedPane;
     }
 
-<<<<<<< HEAD
-    private MenuBar createMenu() {
-        ActionFactory factory = new ActionFactory(Globals.getKeyPrefs());
-        Menu file = new Menu(Localization.lang("File"));
-        Menu edit = new Menu(Localization.lang("Edit"));
-        Menu library = new Menu(Localization.lang("Library"));
-        Menu quality = new Menu(Localization.lang("Quality"));
-        Menu lookup = new Menu(Localization.lang("Lookup"));
-        Menu view = new Menu(Localization.lang("View"));
-        Menu tools = new Menu(Localization.lang("Tools"));
-        Menu options = new Menu(Localization.lang("Options"));
-        Menu help = new Menu(Localization.lang("Help"));
-
-        file.getItems().addAll(
-                factory.createMenuItem(StandardActions.NEW_LIBRARY, new NewDatabaseAction(this, prefs)),
-                factory.createMenuItem(StandardActions.OPEN_LIBRARY, getOpenDatabaseAction()),
-                fileHistory,
-                factory.createMenuItem(StandardActions.SAVE_LIBRARY, new SaveAction(SaveAction.SaveMethod.SAVE, this, prefs, stateManager)),
-                factory.createMenuItem(StandardActions.SAVE_LIBRARY_AS, new SaveAction(SaveAction.SaveMethod.SAVE_AS, this, prefs, stateManager)),
-                factory.createMenuItem(StandardActions.SAVE_ALL, new SaveAllAction(this, prefs)),
-
-                new SeparatorMenuItem(),
-
-                factory.createSubMenu(StandardActions.IMPORT,
-                        factory.createMenuItem(StandardActions.IMPORT_INTO_CURRENT_LIBRARY, new ImportCommand(this, false, prefs, stateManager)),
-                        factory.createMenuItem(StandardActions.IMPORT_INTO_NEW_LIBRARY, new ImportCommand(this, true, prefs, stateManager))),
-
-                factory.createSubMenu(StandardActions.EXPORT,
-                        factory.createMenuItem(StandardActions.EXPORT_ALL, new ExportCommand(ExportCommand.ExportMethod.EXPORT_ALL, this, stateManager, dialogService, prefs)),
-                        factory.createMenuItem(StandardActions.EXPORT_SELECTED, new ExportCommand(ExportCommand.ExportMethod.EXPORT_SELECTED, this, stateManager, dialogService, prefs)),
-                        factory.createMenuItem(StandardActions.SAVE_SELECTED_AS_PLAIN_BIBTEX, new SaveAction(SaveAction.SaveMethod.SAVE_SELECTED, this, prefs, stateManager))),
-
-                new SeparatorMenuItem(),
-
-                factory.createSubMenu(StandardActions.REMOTE_DB,
-                        factory.createMenuItem(StandardActions.CONNECT_TO_SHARED_DB, new ConnectToSharedDatabaseCommand(this)),
-                        factory.createMenuItem(StandardActions.PULL_CHANGES_FROM_SHARED_DB, new PullChangesFromSharedAction(stateManager))),
-
-                new SeparatorMenuItem(),
-
-                factory.createMenuItem(StandardActions.CLOSE_LIBRARY, new CloseDatabaseAction()),
-                factory.createMenuItem(StandardActions.QUIT, new CloseAction()));
-
-        edit.getItems().addAll(
-                factory.createMenuItem(StandardActions.UNDO, new UndoRedoAction(StandardActions.UNDO, this, dialogService, stateManager)),
-                factory.createMenuItem(StandardActions.REDO, new UndoRedoAction(StandardActions.REDO, this, dialogService, stateManager)),
-
-                new SeparatorMenuItem(),
-
-                factory.createMenuItem(StandardActions.CUT, new EditAction(StandardActions.CUT, this, stateManager)),
-
-                factory.createMenuItem(StandardActions.COPY, new EditAction(StandardActions.COPY, this, stateManager)),
-                factory.createSubMenu(StandardActions.COPY_MORE,
-                        factory.createMenuItem(StandardActions.COPY_TITLE, new CopyMoreAction(StandardActions.COPY_TITLE, dialogService, stateManager, Globals.getClipboardManager(), prefs)),
-                        factory.createMenuItem(StandardActions.COPY_KEY, new CopyMoreAction(StandardActions.COPY_KEY, dialogService, stateManager, Globals.getClipboardManager(), prefs)),
-                        factory.createMenuItem(StandardActions.COPY_CITE_KEY, new CopyMoreAction(StandardActions.COPY_CITE_KEY, dialogService, stateManager, Globals.getClipboardManager(), prefs)),
-                        factory.createMenuItem(StandardActions.COPY_KEY_AND_TITLE, new CopyMoreAction(StandardActions.COPY_KEY_AND_TITLE, dialogService, stateManager, Globals.getClipboardManager(), prefs)),
-                        factory.createMenuItem(StandardActions.COPY_KEY_AND_LINK, new CopyMoreAction(StandardActions.COPY_KEY_AND_LINK, dialogService, stateManager, Globals.getClipboardManager(), prefs)),
-                        factory.createMenuItem(StandardActions.COPY_CITATION_PREVIEW, new CopyCitationAction(CitationStyleOutputFormat.HTML, dialogService, stateManager, Globals.getClipboardManager(), Globals.TASK_EXECUTOR, prefs.getPreviewPreferences())),
-                        factory.createMenuItem(StandardActions.EXPORT_SELECTED_TO_CLIPBOARD, new ExportToClipboardAction(dialogService, stateManager, Globals.getClipboardManager(), Globals.TASK_EXECUTOR, prefs))),
-
-                factory.createMenuItem(StandardActions.PASTE, new EditAction(StandardActions.PASTE, this, stateManager)),
-
-                new SeparatorMenuItem(),
-
-                factory.createMenuItem(StandardActions.REPLACE_ALL, new ReplaceStringAction(this, stateManager)),
-                factory.createMenuItem(StandardActions.GENERATE_CITE_KEYS, new GenerateCitationKeyAction(this, dialogService, stateManager, taskExecutor, prefs)),
-
-                new SeparatorMenuItem(),
-
-                factory.createMenuItem(StandardActions.MANAGE_KEYWORDS, new ManageKeywordsAction(stateManager)),
-                factory.createMenuItem(StandardActions.AUTOMATIC_FIELD_EDITOR, new AutomaticFieldEditorAction(stateManager, dialogService)));
-        SeparatorMenuItem specialFieldsSeparator = new SeparatorMenuItem();
-        specialFieldsSeparator.visibleProperty().bind(prefs.getSpecialFieldsPreferences().specialFieldsEnabledProperty());
-
-        edit.getItems().addAll(
-                specialFieldsSeparator,
-                // ToDo: SpecialField needs the active BasePanel to mark it as changed.
-                //  Refactor BasePanel, should mark the BibDatabaseContext or the UndoManager as dirty instead!
-                SpecialFieldMenuItemFactory.createSpecialFieldMenu(SpecialField.RANKING, factory, this, dialogService, prefs, undoManager, stateManager),
-                SpecialFieldMenuItemFactory.getSpecialFieldSingleItem(SpecialField.RELEVANCE, factory, this, dialogService, prefs, undoManager, stateManager),
-                SpecialFieldMenuItemFactory.getSpecialFieldSingleItem(SpecialField.QUALITY, factory, this, dialogService, prefs, undoManager, stateManager),
-                SpecialFieldMenuItemFactory.getSpecialFieldSingleItem(SpecialField.PRINTED, factory, this, dialogService, prefs, undoManager, stateManager),
-                SpecialFieldMenuItemFactory.createSpecialFieldMenu(SpecialField.PRIORITY, factory, this, dialogService, prefs, undoManager, stateManager),
-                SpecialFieldMenuItemFactory.createSpecialFieldMenu(SpecialField.READ_STATUS, factory, this, dialogService, prefs, undoManager, stateManager));
-
-        // @formatter:off
-        library.getItems().addAll(
-                factory.createMenuItem(StandardActions.NEW_ENTRY, new NewEntryAction(this, dialogService, prefs, stateManager)),
-                factory.createMenuItem(StandardActions.NEW_ENTRY_FROM_PLAIN_TEXT, new ExtractBibtexAction(dialogService, prefs, stateManager)),
-                factory.createMenuItem(StandardActions.DELETE_ENTRY, new EditAction(StandardActions.DELETE_ENTRY, this, stateManager)),
-
-                new SeparatorMenuItem(),
-
-                factory.createMenuItem(StandardActions.LIBRARY_PROPERTIES, new LibraryPropertiesAction(stateManager))
-        );
-
-        quality.getItems().addAll(
-                factory.createMenuItem(StandardActions.FIND_DUPLICATES, new DuplicateSearch(this, dialogService, stateManager, prefs)),
-                factory.createMenuItem(StandardActions.MERGE_ENTRIES, new MergeEntriesAction(dialogService, stateManager, prefs.getBibEntryPreferences())),
-                factory.createMenuItem(StandardActions.CHECK_INTEGRITY, new IntegrityCheckAction(this, stateManager, Globals.TASK_EXECUTOR)),
-                factory.createMenuItem(StandardActions.CLEANUP_ENTRIES, new CleanupAction(this, this.prefs, dialogService, stateManager)),
-
-                new SeparatorMenuItem(),
-
-                factory.createMenuItem(StandardActions.SET_FILE_LINKS, new AutoLinkFilesAction(dialogService, prefs, stateManager, undoManager, Globals.TASK_EXECUTOR)),
-
-                new SeparatorMenuItem(),
-
-                factory.createSubMenu(StandardActions.ABBREVIATE,
-                        factory.createMenuItem(StandardActions.ABBREVIATE_DEFAULT, new AbbreviateAction(StandardActions.ABBREVIATE_DEFAULT, this, dialogService, stateManager, prefs.getJournalAbbreviationPreferences())),
-                        factory.createMenuItem(StandardActions.ABBREVIATE_DOTLESS, new AbbreviateAction(StandardActions.ABBREVIATE_DOTLESS, this, dialogService, stateManager, prefs.getJournalAbbreviationPreferences())),
-                        factory.createMenuItem(StandardActions.ABBREVIATE_SHORTEST_UNIQUE, new AbbreviateAction(StandardActions.ABBREVIATE_SHORTEST_UNIQUE, this, dialogService, stateManager, prefs.getJournalAbbreviationPreferences()))),
-
-                factory.createMenuItem(StandardActions.UNABBREVIATE, new AbbreviateAction(StandardActions.UNABBREVIATE, this, dialogService, stateManager, prefs.getJournalAbbreviationPreferences()))
-        );
-
-        Menu lookupIdentifiers = factory.createSubMenu(StandardActions.LOOKUP_DOC_IDENTIFIER);
-        for (IdFetcher<?> fetcher : WebFetchers.getIdFetchers(prefs.getImportFormatPreferences())) {
-            LookupIdentifierAction<?> identifierAction = new LookupIdentifierAction<>(this, fetcher, stateManager, undoManager);
-            lookupIdentifiers.getItems().add(factory.createMenuItem(identifierAction.getAction(), identifierAction));
-        }
-
-        lookup.getItems().addAll(
-                lookupIdentifiers,
-                factory.createMenuItem(StandardActions.DOWNLOAD_FULL_TEXT, new DownloadFullTextAction(dialogService, stateManager, prefs)),
-
-                new SeparatorMenuItem(),
-
-                factory.createMenuItem(StandardActions.FIND_UNLINKED_FILES, new FindUnlinkedFilesAction(dialogService, stateManager))
-        );
-
-        final MenuItem pushToApplicationMenuItem = factory.createMenuItem(pushToApplicationCommand.getAction(), pushToApplicationCommand);
-        pushToApplicationCommand.registerReconfigurable(pushToApplicationMenuItem);
-
-        tools.getItems().addAll(
-                factory.createMenuItem(StandardActions.PARSE_LATEX, new ParseLatexAction(stateManager)),
-                factory.createMenuItem(StandardActions.NEW_SUB_LIBRARY_FROM_AUX, new NewSubLibraryAction(this, stateManager)),
-
-                new SeparatorMenuItem(),
-
-                factory.createMenuItem(StandardActions.WRITE_METADATA_TO_PDF, new WriteMetadataToPdfAction(stateManager, Globals.entryTypesManager, prefs.getFieldWriterPreferences(), dialogService, taskExecutor, prefs.getFilePreferences(), prefs.getXmpPreferences())),
-                factory.createMenuItem(StandardActions.COPY_LINKED_FILES, new CopyFilesAction(dialogService, prefs, stateManager)),
-
-                new SeparatorMenuItem(),
-
-                factory.createMenuItem(StandardActions.SEND_AS_EMAIL, new SendAsEMailAction(dialogService, this.prefs, stateManager)),
-                pushToApplicationMenuItem,
-
-                new SeparatorMenuItem(),
-
-                // Systematic Literature Review (SLR)
-                factory.createMenuItem(StandardActions.START_NEW_STUDY, new StartNewStudyAction(this, Globals.getFileUpdateMonitor(), Globals.TASK_EXECUTOR, prefs, stateManager, themeManager)),
-                factory.createMenuItem(StandardActions.EDIT_EXISTING_STUDY, new EditExistingStudyAction(this.dialogService, this.stateManager)),
-                factory.createMenuItem(StandardActions.UPDATE_SEARCH_RESULTS_OF_STUDY, new ExistingStudySearchAction(this, this.getOpenDatabaseAction(), this.getDialogService(), Globals.getFileUpdateMonitor(), Globals.TASK_EXECUTOR, prefs, stateManager, themeManager)),
-
-                new SeparatorMenuItem(),
-
-                factory.createMenuItem(StandardActions.REBUILD_FULLTEXT_SEARCH_INDEX, new RebuildFulltextSearchIndexAction(stateManager, this::getCurrentLibraryTab, dialogService, prefs, prefs.getFilePreferences()))
-        );
-        SidePaneType webSearchPane = SidePaneType.WEB_SEARCH;
-        SidePaneType groupsPane = SidePaneType.GROUPS;
-        SidePaneType openOfficePane = SidePaneType.OPEN_OFFICE;
-        view.getItems().addAll(
-                factory.createCheckMenuItem(webSearchPane.getToggleAction(), sidePane.getToggleCommandFor(webSearchPane), sidePane.paneVisibleBinding(webSearchPane)),
-                factory.createCheckMenuItem(groupsPane.getToggleAction(), sidePane.getToggleCommandFor(groupsPane), sidePane.paneVisibleBinding(groupsPane)),
-                factory.createCheckMenuItem(openOfficePane.getToggleAction(), sidePane.getToggleCommandFor(openOfficePane), sidePane.paneVisibleBinding(openOfficePane)),
-
-                new SeparatorMenuItem(),
-
-                factory.createMenuItem(StandardActions.NEXT_PREVIEW_STYLE, new PreviewSwitchAction(PreviewSwitchAction.Direction.NEXT, this, stateManager)),
-                factory.createMenuItem(StandardActions.PREVIOUS_PREVIEW_STYLE, new PreviewSwitchAction(PreviewSwitchAction.Direction.PREVIOUS, this, stateManager)),
-
-                new SeparatorMenuItem(),
-
-                factory.createMenuItem(StandardActions.SHOW_PDF_VIEWER, new ShowDocumentViewerAction(stateManager, prefs)),
-                factory.createMenuItem(StandardActions.EDIT_ENTRY, new OpenEntryEditorAction(this, stateManager)),
-                factory.createMenuItem(StandardActions.OPEN_CONSOLE, new OpenConsoleAction(stateManager, prefs, dialogService))
-        );
-
-        options.getItems().addAll(
-                factory.createMenuItem(StandardActions.SHOW_PREFS, new ShowPreferencesAction(this, Globals.TASK_EXECUTOR)),
-
-                new SeparatorMenuItem(),
-
-                factory.createMenuItem(StandardActions.MANAGE_CONTENT_SELECTORS, new ManageContentSelectorAction(this, stateManager)),
-                factory.createMenuItem(StandardActions.CUSTOMIZE_ENTRY_TYPES, new CustomizeEntryAction(stateManager, Globals.entryTypesManager))
-        );
-
-        help.getItems().addAll(
-                factory.createMenuItem(StandardActions.HELP, new HelpAction(HelpFile.CONTENTS, dialogService)),
-                factory.createMenuItem(StandardActions.OPEN_FORUM, new OpenBrowserAction("http://discourse.jabref.org/", dialogService)),
-
-                new SeparatorMenuItem(),
-
-                factory.createMenuItem(StandardActions.ERROR_CONSOLE, new ErrorConsoleAction()),
-
-                new SeparatorMenuItem(),
-
-                factory.createMenuItem(StandardActions.DONATE, new OpenBrowserAction("https://donations.jabref.org", dialogService)),
-                factory.createMenuItem(StandardActions.SEARCH_FOR_UPDATES, new SearchForUpdateAction(Globals.BUILD_INFO, prefs.getInternalPreferences(), dialogService, Globals.TASK_EXECUTOR)),
-                factory.createSubMenu(StandardActions.WEB_MENU,
-                        factory.createMenuItem(StandardActions.OPEN_WEBPAGE, new OpenBrowserAction("https://jabref.org/", dialogService)),
-                        factory.createMenuItem(StandardActions.OPEN_BLOG, new OpenBrowserAction("https://blog.jabref.org/", dialogService)),
-                        factory.createMenuItem(StandardActions.OPEN_FACEBOOK, new OpenBrowserAction("https://www.facebook.com/JabRef/", dialogService)),
-                        factory.createMenuItem(StandardActions.OPEN_TWITTER, new OpenBrowserAction("https://twitter.com/jabref_org", dialogService)),
-                        factory.createMenuItem(StandardActions.OPEN_GITHUB, new OpenBrowserAction("https://github.com/JabRef/jabref", dialogService)),
-
-                        new SeparatorMenuItem(),
-
-                        factory.createMenuItem(StandardActions.OPEN_DEV_VERSION_LINK, new OpenBrowserAction("https://builds.jabref.org/master/", dialogService)),
-                        factory.createMenuItem(StandardActions.OPEN_CHANGELOG, new OpenBrowserAction("https://github.com/JabRef/jabref/blob/main/CHANGELOG.md", dialogService))
-                ),
-                factory.createMenuItem(StandardActions.ABOUT, new AboutAction())
-        );
-
-        // @formatter:on
-        MenuBar menu = new MenuBar();
-        menu.getStyleClass().add("mainMenu");
-        menu.getMenus().addAll(
-                file,
-                edit,
-                library,
-                quality,
-                lookup,
-                tools,
-                view,
-                options,
-                help);
-        menu.setUseSystemMenuBar(true);
-        return menu;
-    }
-
-    private Button createNewEntryFromIdButton() {
-        Button newEntryFromIdButton = new Button();
-
-        newEntryFromIdButton.setGraphic(IconTheme.JabRefIcons.IMPORT.getGraphicNode());
-        newEntryFromIdButton.getStyleClass().setAll("icon-button");
-        newEntryFromIdButton.setFocusTraversable(false);
-        newEntryFromIdButton.disableProperty().bind(ActionHelper.needsDatabase(stateManager).not());
-        newEntryFromIdButton.setOnMouseClicked(event -> {
-            GenerateEntryFromIdDialog entryFromId = new GenerateEntryFromIdDialog(getCurrentLibraryTab(), dialogService, prefs, taskExecutor, stateManager);
-
-            if (entryFromIdPopOver == null) {
-                entryFromIdPopOver = new PopOver(entryFromId.getDialogPane());
-                entryFromIdPopOver.setTitle(Localization.lang("Import by ID"));
-                entryFromIdPopOver.setArrowLocation(PopOver.ArrowLocation.TOP_CENTER);
-                entryFromIdPopOver.setContentNode(entryFromId.getDialogPane());
-                entryFromIdPopOver.show(newEntryFromIdButton);
-                entryFromId.setEntryFromIdPopOver(entryFromIdPopOver);
-            } else if (entryFromIdPopOver.isShowing()) {
-                entryFromIdPopOver.hide();
-            } else {
-                entryFromIdPopOver.setContentNode(entryFromId.getDialogPane());
-                entryFromIdPopOver.show(newEntryFromIdButton);
-                entryFromId.setEntryFromIdPopOver(entryFromIdPopOver);
-            }
-        });
-        newEntryFromIdButton.setTooltip(new Tooltip(Localization.lang("Import by ID")));
-
-        return newEntryFromIdButton;
-    }
-
-    private Group createTaskIndicator() {
-        ProgressIndicator indicator = new ProgressIndicator();
-        indicator.getStyleClass().add("progress-indicatorToolbar");
-        indicator.progressProperty().bind(stateManager.getTasksProgress());
-
-        Tooltip someTasksRunning = new Tooltip(Localization.lang("Background Tasks are running"));
-        Tooltip noTasksRunning = new Tooltip(Localization.lang("Background Tasks are done"));
-        indicator.setTooltip(noTasksRunning);
-        stateManager.getAnyTaskRunning().addListener((observable, oldValue, newValue) -> {
-            if (newValue) {
-                indicator.setTooltip(someTasksRunning);
-            } else {
-                indicator.setTooltip(noTasksRunning);
-            }
-        });
-
-        /*
-        The label of the indicator cannot be removed with styling. Therefore,
-        hide it and clip it to a square of (width x width) each time width is updated.
-         */
-        indicator.widthProperty().addListener((observable, oldValue, newValue) -> {
-            /*
-            The indeterminate spinner is wider than the determinate spinner.
-            We must make sure they are the same width for the clipping to result in a square of the same size always.
-             */
-            if (!indicator.isIndeterminate()) {
-                indicator.setPrefWidth(newValue.doubleValue());
-            }
-            if (newValue.doubleValue() > 0) {
-                Rectangle clip = new Rectangle(newValue.doubleValue(), newValue.doubleValue());
-                indicator.setClip(clip);
-            }
-        });
-
-        indicator.setOnMouseClicked(event -> {
-            TaskProgressView<Task<?>> taskProgressView = new TaskProgressView<>();
-            EasyBind.bindContent(taskProgressView.getTasks(), stateManager.getBackgroundTasks());
-            taskProgressView.setRetainTasks(true);
-            taskProgressView.setGraphicFactory(BackgroundTask::getIcon);
-
-            if (progressViewPopOver == null) {
-                progressViewPopOver = new PopOver(taskProgressView);
-                progressViewPopOver.setTitle(Localization.lang("Background Tasks"));
-                progressViewPopOver.setArrowLocation(PopOver.ArrowLocation.RIGHT_TOP);
-                progressViewPopOver.setContentNode(taskProgressView);
-                progressViewPopOver.show(indicator);
-            } else if (progressViewPopOver.isShowing()) {
-                progressViewPopOver.hide();
-            } else {
-                progressViewPopOver.setContentNode(taskProgressView);
-                progressViewPopOver.show(indicator);
-            }
-        });
-
-        return new Group(indicator);
-    }
-
-    /**
-     * Might be called when a user asks JabRef at the command line
-     * i) to import a file or
-     * ii) to open a .bib file
-     */
-    public void addParserResult(ParserResult parserResult, boolean focusPanel) {
-        if (parserResult.toOpenTab()) {
-            // Add the entries to the open tab.
-            LibraryTab libraryTab = getCurrentLibraryTab();
-            if (libraryTab == null) {
-                // There is no open tab to add to, so we create a new tab:
-                addTab(parserResult.getDatabaseContext(), focusPanel);
-            } else {
-                addImportedEntries(libraryTab, parserResult);
-            }
-        } else {
-            // only add tab if library is not already open
-            Optional<LibraryTab> libraryTab = getLibraryTabs().stream()
-                                                              .filter(p -> p.getBibDatabaseContext()
-                                                                            .getDatabasePath()
-                                                                            .equals(parserResult.getPath()))
-                                                              .findFirst();
-
-            if (libraryTab.isPresent()) {
-                tabbedPane.getSelectionModel().select(libraryTab.get());
-            } else {
-                addTab(parserResult.getDatabaseContext(), focusPanel);
-            }
-        }
-    }
-
-=======
->>>>>>> a1e22838
     /**
      * This method causes all open LibraryTabs to set up their tables anew. When called from PreferencesDialogViewModel,
      * this updates to the new settings. We need to notify all tabs about the changes to avoid problems when changing
@@ -1084,11 +731,7 @@
 
     /**
      * Opens a new tab with existing data.
-<<<<<<< HEAD
-     * Asynchronous loading is done at {@link LibraryTab#createLibraryTab(BackgroundTask, Path, PreferencesService, StateManager, JabRefFrame, ThemeManager)}.
-=======
      * Asynchronous loading is done at  {@link org.jabref.gui.LibraryTab#createLibraryTab(BackgroundTask, Path, DialogService, PreferencesService, StateManager, JabRefFrame, FileUpdateMonitor, BibEntryTypesManager, CountingUndoManager)}.
->>>>>>> a1e22838
      */
     public void addTab(BibDatabaseContext databaseContext, boolean raisePanel) {
         Objects.requireNonNull(databaseContext);
