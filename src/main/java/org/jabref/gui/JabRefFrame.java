--- conflicted
+++ resolved
@@ -101,12 +101,7 @@
 import org.jabref.gui.push.PushToApplicationButton;
 import org.jabref.gui.push.PushToApplications;
 import org.jabref.gui.search.GlobalSearchBar;
-<<<<<<< HEAD
-import org.jabref.gui.specialfields.SpecialFieldValueViewModel;
-import org.jabref.gui.strings.StringAction;
-=======
 import org.jabref.gui.specialfields.SpecialFieldMenuItemFactory;
->>>>>>> a051e1b0
 import org.jabref.gui.undo.CountingUndoManager;
 import org.jabref.gui.util.DefaultTaskExecutor;
 import org.jabref.logic.autosaveandbackup.AutosaveManager;
@@ -853,12 +848,8 @@
 
                 factory.createMenuItem(StandardActions.LIBRARY_PROPERTIES, new DatabasePropertiesAction(this)),
                 factory.createMenuItem(StandardActions.EDIT_PREAMBLE, new PreambleEditor(this)),
-<<<<<<< HEAD
                                   factory.createMenuItem(StandardActions.EDIT_STRINGS, new StringAction(this))
 
-=======
-                factory.createMenuItem(StandardActions.EDIT_STRINGS, new OldDatabaseCommandWrapper(Actions.EDIT_STRINGS, this, Globals.stateManager))
->>>>>>> a051e1b0
         );
 
         Menu lookupIdentifiers = factory.createSubMenu(StandardActions.LOOKUP_DOC_IDENTIFIER);
