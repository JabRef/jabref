package org.jabref.gui;

import java.io.File;
import java.io.IOException;
import java.nio.file.Path;
import java.nio.file.Paths;
import java.util.ArrayList;
import java.util.HashMap;
import java.util.List;
import java.util.Map;
import java.util.Objects;
import java.util.Optional;
import java.util.TimerTask;

import javafx.application.Platform;
import javafx.beans.value.ChangeListener;
import javafx.beans.value.ObservableValue;
import javafx.geometry.Orientation;
import javafx.scene.Node;
import javafx.scene.control.Alert;
import javafx.scene.control.Button;
import javafx.scene.control.ButtonBar;
import javafx.scene.control.ButtonType;
import javafx.scene.control.Menu;
import javafx.scene.control.MenuBar;
import javafx.scene.control.MenuItem;
import javafx.scene.control.ProgressBar;
import javafx.scene.control.Separator;
import javafx.scene.control.SeparatorMenuItem;
import javafx.scene.control.SplitPane;
import javafx.scene.control.Tab;
import javafx.scene.control.TabPane;
import javafx.scene.control.TextInputControl;
import javafx.scene.control.ToolBar;
import javafx.scene.control.Tooltip;
import javafx.scene.control.skin.TabPaneSkin;
import javafx.scene.input.KeyEvent;
import javafx.scene.input.TransferMode;
import javafx.scene.layout.BorderPane;
import javafx.scene.layout.HBox;
import javafx.scene.layout.Pane;
import javafx.scene.layout.Priority;
import javafx.stage.Stage;

import org.jabref.Globals;
import org.jabref.JabRefExecutorService;
import org.jabref.gui.actions.ActionFactory;
import org.jabref.gui.actions.Actions;
import org.jabref.gui.actions.OldDatabaseCommandWrapper;
import org.jabref.gui.actions.SimpleCommand;
import org.jabref.gui.actions.StandardActions;
import org.jabref.gui.auximport.NewSubLibraryAction;
import org.jabref.gui.bibtexextractor.ExtractBibtexAction;
import org.jabref.gui.bibtexkeypattern.BibtexKeyPatternAction;
import org.jabref.gui.contentselector.ManageContentSelectorAction;
import org.jabref.gui.copyfiles.CopyFilesAction;
import org.jabref.gui.customizefields.SetupGeneralFieldsAction;
import org.jabref.gui.dialogs.AutosaveUIManager;
import org.jabref.gui.documentviewer.ShowDocumentViewerAction;
import org.jabref.gui.duplicationFinder.DuplicateSearch;
import org.jabref.gui.edit.ManageKeywordsAction;
import org.jabref.gui.edit.MassSetFieldsAction;
import org.jabref.gui.edit.OpenBrowserAction;
import org.jabref.gui.exporter.ExportCommand;
import org.jabref.gui.exporter.ExportToClipboardAction;
import org.jabref.gui.exporter.ManageCustomExportsAction;
import org.jabref.gui.exporter.SaveAllAction;
import org.jabref.gui.exporter.SaveDatabaseAction;
import org.jabref.gui.externalfiles.AutoLinkFilesAction;
import org.jabref.gui.externalfiles.FindUnlinkedFilesAction;
import org.jabref.gui.externalfiletype.EditExternalFileTypesAction;
import org.jabref.gui.externalfiletype.ExternalFileTypes;
import org.jabref.gui.help.AboutAction;
import org.jabref.gui.help.ErrorConsoleAction;
import org.jabref.gui.help.HelpAction;
import org.jabref.gui.help.SearchForUpdateAction;
import org.jabref.gui.importer.ImportCommand;
import org.jabref.gui.importer.ImportEntriesDialog;
import org.jabref.gui.importer.ManageCustomImportsAction;
import org.jabref.gui.importer.NewDatabaseAction;
import org.jabref.gui.importer.NewEntryAction;
import org.jabref.gui.importer.actions.OpenDatabaseAction;
import org.jabref.gui.importer.fetcher.LookupIdentifierAction;
import org.jabref.gui.integrity.IntegrityCheckAction;
import org.jabref.gui.journals.ManageJournalsAction;
import org.jabref.gui.keyboard.CustomizeKeyBindingAction;
import org.jabref.gui.keyboard.KeyBinding;
import org.jabref.gui.libraryproperties.LibraryPropertiesAction;
import org.jabref.gui.menus.FileHistoryMenu;
import org.jabref.gui.mergeentries.MergeEntriesAction;
import org.jabref.gui.metadata.BibtexStringEditorAction;
import org.jabref.gui.metadata.PreambleEditor;
import org.jabref.gui.preferences.ShowPreferencesAction;
import org.jabref.gui.protectedterms.ManageProtectedTermsAction;
import org.jabref.gui.push.PushToApplicationAction;
import org.jabref.gui.push.PushToApplicationsManager;
import org.jabref.gui.search.GlobalSearchBar;
import org.jabref.gui.shared.ConnectToSharedDatabaseCommand;
import org.jabref.gui.specialfields.SpecialFieldMenuItemFactory;
import org.jabref.gui.texparser.ParseTexAction;
import org.jabref.gui.undo.CountingUndoManager;
import org.jabref.gui.util.BackgroundTask;
import org.jabref.gui.util.DefaultTaskExecutor;
import org.jabref.logic.autosaveandbackup.AutosaveManager;
import org.jabref.logic.autosaveandbackup.BackupManager;
import org.jabref.logic.importer.IdFetcher;
import org.jabref.logic.importer.ParserResult;
import org.jabref.logic.importer.WebFetchers;
import org.jabref.logic.l10n.Localization;
import org.jabref.logic.undo.AddUndoableActionEvent;
import org.jabref.logic.undo.UndoChangeEvent;
import org.jabref.logic.undo.UndoRedoEvent;
import org.jabref.logic.util.io.FileUtil;
import org.jabref.model.database.BibDatabaseContext;
import org.jabref.model.database.BibDatabaseMode;
import org.jabref.model.database.shared.DatabaseLocation;
import org.jabref.model.entry.BibEntry;
import org.jabref.model.entry.field.SpecialField;
import org.jabref.model.entry.field.StandardField;
import org.jabref.model.entry.types.StandardEntryType;
import org.jabref.preferences.JabRefPreferences;
import org.jabref.preferences.LastFocusedTabPreferences;

import com.google.common.eventbus.Subscribe;
import org.fxmisc.easybind.EasyBind;
import org.slf4j.Logger;
import org.slf4j.LoggerFactory;

/**
 * The main window of the application.
 */
public class JabRefFrame extends BorderPane {

    // Frame titles.
    public static final String FRAME_TITLE = "JabRef";

    private static final Logger LOGGER = LoggerFactory.getLogger(JabRefFrame.class);

    private final SplitPane splitPane = new SplitPane();
    private final JabRefPreferences prefs = Globals.prefs;
    private final GlobalSearchBar globalSearchBar = new GlobalSearchBar(this, Globals.stateManager);

    private final ProgressBar progressBar = new ProgressBar();
    private final FileHistoryMenu fileHistory;

    private final Stage mainStage;
    private final StateManager stateManager;
    private final CountingUndoManager undoManager;
    private final PushToApplicationsManager pushToApplicationsManager;
    private final DialogService dialogService;
    private final JabRefExecutorService executorService;
    private SidePaneManager sidePaneManager;
    private TabPane tabbedPane;
    private SidePane sidePane;

    public JabRefFrame(Stage mainStage) {
        this.mainStage = mainStage;
        this.dialogService = new JabRefDialogService(mainStage, this);
        this.stateManager = Globals.stateManager;
        this.pushToApplicationsManager = new PushToApplicationsManager(dialogService, stateManager);
        this.undoManager = Globals.undoManager;
        this.fileHistory = new FileHistoryMenu(prefs, dialogService, getOpenDatabaseAction());
        this.executorService = JabRefExecutorService.INSTANCE;
    }

    private static BasePanel getBasePanel(Tab tab) {
        return (BasePanel) tab.getContent();
    }

    private void initDragAndDrop() {
        Tab dndIndicator = new Tab(Localization.lang("Open files..."), null);
        dndIndicator.getStyleClass().add("drop");

        EasyBind.subscribe(tabbedPane.skinProperty(), skin -> {
            if (!(skin instanceof TabPaneSkin)) {
                return;
            }

            // We need to get the tab header, the following is a ugly workaround
            Node tabHeaderArea = ((TabPaneSkin) this.tabbedPane.getSkin())
                    .getChildren()
                    .stream()
                    .filter(node -> node.getStyleClass().contains("tab-header-area"))
                    .findFirst()
                    .orElseThrow();

            tabHeaderArea.setOnDragOver(event -> {
                if (DragAndDropHelper.hasBibFiles(event.getDragboard())) {
                    event.acceptTransferModes(TransferMode.ANY);
                    if (!tabbedPane.getTabs().contains(dndIndicator)) {
                        tabbedPane.getTabs().add(dndIndicator);
                    }
                    event.consume();
                } else {
                    tabbedPane.getTabs().remove(dndIndicator);
                }
            });

            tabHeaderArea.setOnDragExited(event -> tabbedPane.getTabs().remove(dndIndicator));

            tabHeaderArea.setOnDragDropped(event -> {
                tabbedPane.getTabs().remove(dndIndicator);

                List<Path> bibFiles = DragAndDropHelper.getBibFiles(event.getDragboard());
                OpenDatabaseAction openDatabaseAction = this.getOpenDatabaseAction();
                openDatabaseAction.openFiles(bibFiles, true);
                event.setDropCompleted(true);
                event.consume();
            });
        });
    }

    private void initKeyBindings() {
        addEventFilter(KeyEvent.KEY_PRESSED, event -> {
            Optional<KeyBinding> keyBinding = Globals.getKeyPrefs().mapToKeyBinding(event);
            if (keyBinding.isPresent()) {
                switch (keyBinding.get()) {
                    case FOCUS_ENTRY_TABLE:
                        getCurrentBasePanel().getMainTable().requestFocus();
                        event.consume();
                        break;
                    case NEXT_LIBRARY:
                        tabbedPane.getSelectionModel().selectNext();
                        event.consume();
                        break;
                    case PREVIOUS_LIBRARY:
                        tabbedPane.getSelectionModel().selectPrevious();
                        event.consume();
                        break;
                    case INCREASE_TABLE_FONT_SIZE:
                        increaseTableFontSize();
                        event.consume();
                        break;
                    case DECREASE_TABLE_FONT_SIZE:
                        decreaseTableFontSize();
                        event.consume();
                        break;
                    case DEFAULT_TABLE_FONT_SIZE:
                        setDefaultTableFontSize();
                        event.consume();
                        break;
                    case SEARCH:
                        getGlobalSearchBar().focus();
                        break;
                    default:
                }
            }
        });
    }

    private void initShowTrackingNotification() {
        if (!Globals.prefs.shouldAskToCollectTelemetry()) {
            JabRefExecutorService.INSTANCE.submit(new TimerTask() {

                @Override
                public void run() {
                    DefaultTaskExecutor.runInJavaFXThread(JabRefFrame.this::showTrackingNotification);
                }
            }, 60000); // run in one minute
        }
    }

    private Void showTrackingNotification() {
        if (!Globals.prefs.shouldCollectTelemetry()) {
            boolean shouldCollect = dialogService.showConfirmationDialogAndWait(
                    Localization.lang("Telemetry: Help make JabRef better"),
                    Localization.lang("To improve the user experience, we would like to collect anonymous statistics on the features you use. We will only record what features you access and how often you do it. We will neither collect any personal data nor the content of bibliographic items. If you choose to allow data collection, you can later disable it via Options -> Preferences -> General."),
                    Localization.lang("Share anonymous statistics"),
                    Localization.lang("Don't share"));
            Globals.prefs.setShouldCollectTelemetry(shouldCollect);
        }

        Globals.prefs.askedToCollectTelemetry();

        return null;
    }

    public void refreshTitleAndTabs() {
        DefaultTaskExecutor.runInJavaFXThread(() -> {

            setWindowTitle();
            updateAllTabTitles();
        });
    }

    /**
     * Sets the title of the main window.
     */
    public void setWindowTitle() {
        BasePanel panel = getCurrentBasePanel();

        // no database open
        if (panel == null) {
            //setTitle(FRAME_TITLE);
            return;
        }

        String mode = panel.getBibDatabaseContext().getMode().getFormattedName();
        String modeInfo = String.format(" (%s)", Localization.lang("%0 mode", mode));
        boolean isAutosaveEnabled = Globals.prefs.getBoolean(JabRefPreferences.LOCAL_AUTO_SAVE);

        if (panel.getBibDatabaseContext().getLocation() == DatabaseLocation.LOCAL) {
            String changeFlag = panel.isModified() && !isAutosaveEnabled ? "*" : "";
            String databaseFile = panel.getBibDatabaseContext()
                                       .getDatabaseFile()
                                       .map(File::getPath)
                                       .orElse(GUIGlobals.UNTITLED_TITLE);
            //setTitle(FRAME_TITLE + " - " + databaseFile + changeFlag + modeInfo);
        } else if (panel.getBibDatabaseContext().getLocation() == DatabaseLocation.SHARED) {
            //setTitle(FRAME_TITLE + " - " + panel.getBibDatabaseContext().getDBMSSynchronizer().getDBName() + " ["
            //        + Localization.lang("shared") + "]" + modeInfo);
        }
    }

    /**
     * The MacAdapter calls this method when a "BIB" file has been double-clicked from the Finder.
     */
    public void openAction(String filePath) {
        Path file = Paths.get(filePath);
        // all the logic is done in openIt. Even raising an existing panel
        getOpenDatabaseAction().openFile(file, true);
    }

    /**
     * The MacAdapter calls this method when "About" is selected from the application menu.
     */
    public void about() {
        HelpAction.getMainHelpPageCommand().execute();
    }

    public JabRefPreferences prefs() {
        return prefs;
    }

    /**
     * Tears down all things started by JabRef
     * <p>
     * FIXME: Currently some threads remain and therefore hinder JabRef to be closed properly
     *
     * @param filenames the filenames of all currently opened files - used for storing them if prefs openLastEdited is
     *                  set to true
     */
    private void tearDownJabRef(List<String> filenames) {
        //prefs.putBoolean(JabRefPreferences.WINDOW_MAXIMISED, getExtendedState() == Frame.MAXIMIZED_BOTH);

        if (prefs.getBoolean(JabRefPreferences.OPEN_LAST_EDITED)) {
            // Here we store the names of all current files. If
            // there is no current file, we remove any
            // previously stored filename.
            if (filenames.isEmpty()) {
                prefs.remove(JabRefPreferences.LAST_EDITED);
            } else {
                prefs.putStringList(JabRefPreferences.LAST_EDITED, filenames);
                File focusedDatabase = getCurrentBasePanel().getBibDatabaseContext().getDatabaseFile().orElse(null);
                new LastFocusedTabPreferences(prefs).setLastFocusedTab(focusedDatabase);
            }
        }

        fileHistory.storeHistory();
        prefs.flush();
    }

    /**
     * General info dialog.  The MacAdapter calls this method when "Quit" is selected from the application menu, Cmd-Q
     * is pressed, or "Quit" is selected from the Dock. The function returns a boolean indicating if quitting is ok or
     * not.
     * <p>
     * Non-OSX JabRef calls this when choosing "Quit" from the menu
     * <p>
     * SIDE EFFECT: tears down JabRef
     *
     * @return true if the user chose to quit; false otherwise
     */
    public boolean quit() {
        // First ask if the user really wants to close, if the library has not been saved since last save.
        List<String> filenames = new ArrayList<>();
        for (int i = 0; i < tabbedPane.getTabs().size(); i++) {
            BasePanel panel = getBasePanelAt(i);
            BibDatabaseContext context = panel.getBibDatabaseContext();

            if (panel.isModified() && (context.getLocation() == DatabaseLocation.LOCAL)) {
                tabbedPane.getSelectionModel().select(i);
                if (!confirmClose(panel)) {
                    return false;
                }
            } else if (context.getLocation() == DatabaseLocation.SHARED) {
                context.convertToLocalDatabase();
                context.getDBMSSynchronizer().closeSharedDatabase();
                context.clearDBMSSynchronizer();
            }
            AutosaveManager.shutdown(context);
            BackupManager.shutdown(context);
            context.getDatabaseFile().map(File::getAbsolutePath).ifPresent(filenames::add);
        }

        WaitForSaveFinishedDialog waitForSaveFinishedDialog = new WaitForSaveFinishedDialog(dialogService);
        waitForSaveFinishedDialog.showAndWait(getBasePanelList());

        // Good bye!
        tearDownJabRef(filenames);
        Platform.exit();
        return true;
    }

    private void initLayout() {
        setProgressBarVisible(false);

        BorderPane head = new BorderPane();
        head.setTop(createMenu());
        head.setCenter(createToolbar());
        setTop(head);

        SplitPane.setResizableWithParent(sidePane, Boolean.FALSE);
        splitPane.getItems().addAll(sidePane, tabbedPane);

        // We need to wait with setting the divider since it gets reset a few times during the initial set-up
        mainStage.showingProperty().addListener(new ChangeListener<Boolean>() {

            @Override
            public void changed(ObservableValue<? extends Boolean> observable, Boolean oldValue, Boolean showing) {
                if (showing) {
                    setDividerPosition();

                    EasyBind.subscribe(sidePane.visibleProperty(), visible -> {
                        if (visible) {
                            if (!splitPane.getItems().contains(sidePane)) {
                                splitPane.getItems().add(0, sidePane);
                                setDividerPosition();
                            }
                        } else {
                            splitPane.getItems().remove(sidePane);
                        }
                    });

                    mainStage.showingProperty().removeListener(this);
                    observable.removeListener(this);
                }
            }
        });

        setCenter(splitPane);
    }

    private void setDividerPosition() {
        splitPane.setDividerPositions(prefs.getDouble(JabRefPreferences.SIDE_PANE_WIDTH));
        if (!splitPane.getDividers().isEmpty()) {
            EasyBind.subscribe(splitPane.getDividers().get(0).positionProperty(),
                    position -> prefs.putDouble(JabRefPreferences.SIDE_PANE_WIDTH, position.doubleValue()));
        }
    }

    private Node createToolbar() {
        Pane leftSpacer = new Pane();
        HBox.setHgrow(leftSpacer, Priority.SOMETIMES);
        Pane rightSpacer = new Pane();
        HBox.setHgrow(rightSpacer, Priority.SOMETIMES);

        ActionFactory factory = new ActionFactory(Globals.getKeyPrefs());

        Button newLibrary;
        if (Globals.prefs.getBoolean(JabRefPreferences.BIBLATEX_DEFAULT_MODE)) {
            newLibrary = factory.createIconButton(StandardActions.NEW_LIBRARY_BIBLATEX, new NewDatabaseAction(this, BibDatabaseMode.BIBLATEX));
        } else {
            newLibrary = factory.createIconButton(StandardActions.NEW_LIBRARY_BIBTEX, new NewDatabaseAction(this, BibDatabaseMode.BIBTEX));
        }

        HBox leftSide = new HBox(
                newLibrary,
                factory.createIconButton(StandardActions.OPEN_LIBRARY, new OpenDatabaseAction(this)),
                factory.createIconButton(StandardActions.SAVE_LIBRARY, new OldDatabaseCommandWrapper(Actions.SAVE, this, stateManager)),
                leftSpacer
        );
        leftSide.setMinWidth(100);
        leftSide.prefWidthProperty().bind(sidePane.widthProperty());
        leftSide.maxWidthProperty().bind(sidePane.widthProperty());

        final PushToApplicationAction pushToApplicationAction = getPushToApplicationsManager().getPushToApplicationAction();
        final Button pushToApplicationButton = factory.createIconButton(pushToApplicationAction.getActionInformation(), pushToApplicationAction);
        pushToApplicationsManager.setToolBarButton(pushToApplicationButton);

        HBox rightSide = new HBox(
                factory.createIconButton(StandardActions.NEW_ARTICLE, new NewEntryAction(this, StandardEntryType.Article, dialogService, Globals.prefs, stateManager)),
                factory.createIconButton(StandardActions.NEW_ENTRY, new NewEntryAction(this, dialogService, Globals.prefs, stateManager)),
                factory.createIconButton(StandardActions.DELETE_ENTRY, new OldDatabaseCommandWrapper(Actions.DELETE, this, stateManager)),
                new Separator(Orientation.VERTICAL),
                factory.createIconButton(StandardActions.UNDO, new OldDatabaseCommandWrapper(Actions.UNDO, this, stateManager)),
                factory.createIconButton(StandardActions.REDO, new OldDatabaseCommandWrapper(Actions.REDO, this, stateManager)),
                factory.createIconButton(StandardActions.CUT, new OldDatabaseCommandWrapper(Actions.CUT, this, stateManager)),
                factory.createIconButton(StandardActions.COPY, new OldDatabaseCommandWrapper(Actions.COPY, this, stateManager)),
                factory.createIconButton(StandardActions.PASTE, new OldDatabaseCommandWrapper(Actions.PASTE, this, stateManager)),
                new Separator(Orientation.VERTICAL),
                pushToApplicationButton,
                factory.createIconButton(StandardActions.GENERATE_CITE_KEYS, new OldDatabaseCommandWrapper(Actions.MAKE_KEY, this, stateManager)),
                factory.createIconButton(StandardActions.CLEANUP_ENTRIES, new OldDatabaseCommandWrapper(Actions.CLEANUP, this, stateManager)),
                new Separator(Orientation.VERTICAL),
                factory.createIconButton(StandardActions.FORK_ME, new OpenBrowserAction("https://github.com/JabRef/jabref")),
                factory.createIconButton(StandardActions.OPEN_FACEBOOK, new OpenBrowserAction("https://www.facebook.com/JabRef/")),
                factory.createIconButton(StandardActions.OPEN_TWITTER, new OpenBrowserAction("https://twitter.com/jabref_org"))
        );

        HBox.setHgrow(globalSearchBar, Priority.ALWAYS);

        ToolBar toolBar = new ToolBar(
                leftSide,

                globalSearchBar,

                rightSpacer,
                rightSide);
        toolBar.getStyleClass().add("mainToolbar");

        return toolBar;
    }

    /**
     * Returns the indexed BasePanel.
     *
     * @param i Index of base
     */
    public BasePanel getBasePanelAt(int i) {
        return (BasePanel) tabbedPane.getTabs().get(i).getContent();
    }

    /**
     * Returns a list of BasePanel.
     */
    public List<BasePanel> getBasePanelList() {
        List<BasePanel> returnList = new ArrayList<>();
        for (int i = 0; i < getBasePanelCount(); i++) {
            returnList.add(getBasePanelAt(i));
        }
        return returnList;
    }

    public void showBasePanelAt(int i) {
        tabbedPane.getSelectionModel().select(i);
    }

    public void showBasePanel(BasePanel bp) {
        tabbedPane.getSelectionModel().select(getTab(bp));
    }

    public void init() {
        sidePaneManager = new SidePaneManager(Globals.prefs, this);
        sidePane = sidePaneManager.getPane();

        tabbedPane = new TabPane();
        tabbedPane.setTabDragPolicy(TabPane.TabDragPolicy.REORDER);

        initLayout();

        initKeyBindings();

        initDragAndDrop();

        //setBounds(GraphicsEnvironment.getLocalGraphicsEnvironment().getMaximumWindowBounds());
        //WindowLocation pw = new WindowLocation(this, JabRefPreferences.POS_X, JabRefPreferences.POS_Y, JabRefPreferences.SIZE_X,
        //        JabRefPreferences.SIZE_Y);
        //pw.displayWindowAtStoredLocation();

        // Bind global state
        stateManager.activeDatabaseProperty().bind(
                EasyBind.map(tabbedPane.getSelectionModel().selectedItemProperty(),
                        tab -> Optional.ofNullable(tab).map(JabRefFrame::getBasePanel).map(BasePanel::getBibDatabaseContext)));

        // Subscribe to the search
        EasyBind.subscribe(stateManager.activeSearchQueryProperty(),
                query -> {
                    if (getCurrentBasePanel() != null) {
                        getCurrentBasePanel().setCurrentSearchQuery(query);
                    }
                });

        /*
         * The following state listener makes sure focus is registered with the
         * correct database when the user switches tabs. Without this,
         * cut/paste/copy operations would some times occur in the wrong tab.
         */
        EasyBind.subscribe(tabbedPane.getSelectionModel().selectedItemProperty(), tab -> {
            if (tab == null) {
                return;
            }

            BasePanel newBasePanel = getBasePanel(tab);

            // Poor-mans binding to global state
            stateManager.setSelectedEntries(newBasePanel.getSelectedEntries());

            // Update active search query when switching between databases
            stateManager.activeSearchQueryProperty().set(newBasePanel.getCurrentSearchQuery());

            // groupSidePane.getToggleCommand().setSelected(sidePaneManager.isComponentVisible(GroupSidePane.class));
            //previewToggle.setSelected(Globals.prefs.getPreviewPreferences().isPreviewPanelEnabled());
            //generalFetcher.getToggleCommand().setSelected(sidePaneManager.isComponentVisible(WebSearchPane.class));
            //openOfficePanel.getToggleCommand().setSelected(sidePaneManager.isComponentVisible(OpenOfficeSidePanel.class));

            setWindowTitle();
            // Update search autocompleter with information for the correct database:
            newBasePanel.updateSearchManager();

            newBasePanel.getUndoManager().postUndoRedoEvent();
            newBasePanel.getMainTable().requestFocus();
        });
        initShowTrackingNotification();
    }

    /**
     * Returns the currently viewed BasePanel.
     */
    public BasePanel getCurrentBasePanel() {
        if ((tabbedPane == null) || (tabbedPane.getSelectionModel().getSelectedItem() == null)) {
            return null;
        }
        return getBasePanel(tabbedPane.getSelectionModel().getSelectedItem());
    }

    /**
     * @return the BasePanel count.
     */
    public int getBasePanelCount() {
        return tabbedPane.getTabs().size();
    }

    private Tab getTab(BasePanel comp) {
        for (Tab tab : tabbedPane.getTabs()) {
            if (tab.getContent() == comp) {
                return tab;
            }
        }
        return null;
    }

    /**
     * @deprecated do not operate on tabs but on BibDatabaseContexts
     */
    @Deprecated
    public TabPane getTabbedPane() {
        return tabbedPane;
    }

    public void setTabTitle(BasePanel comp, String title, String toolTip) {
        DefaultTaskExecutor.runInJavaFXThread(() -> {
            Tab tab = getTab(comp);
            tab.setText(title);
            tab.setTooltip(new Tooltip(toolTip));
        });
    }

    private MenuBar createMenu() {
        ActionFactory factory = new ActionFactory(Globals.getKeyPrefs());
        Menu file = new Menu(Localization.lang("File"));
        Menu edit = new Menu(Localization.lang("Edit"));
        Menu library = new Menu(Localization.lang("Library"));
        Menu quality = new Menu(Localization.lang("Quality"));
        Menu view = new Menu(Localization.lang("View"));
        Menu tools = new Menu(Localization.lang("Tools"));
        Menu options = new Menu(Localization.lang("Options"));
        Menu help = new Menu(Localization.lang("Help"));

        file.getItems().addAll(
                factory.createSubMenu(StandardActions.NEW_LIBRARY,
                        factory.createMenuItem(StandardActions.NEW_LIBRARY_BIBTEX, new NewDatabaseAction(this, BibDatabaseMode.BIBTEX)),
                        factory.createMenuItem(StandardActions.NEW_LIBRARY_BIBLATEX, new NewDatabaseAction(this, BibDatabaseMode.BIBLATEX))),

                factory.createMenuItem(StandardActions.OPEN_LIBRARY, getOpenDatabaseAction()),
                fileHistory,
                factory.createMenuItem(StandardActions.SAVE_LIBRARY, new OldDatabaseCommandWrapper(Actions.SAVE, this, stateManager)),
                factory.createMenuItem(StandardActions.SAVE_LIBRARY_AS, new OldDatabaseCommandWrapper(Actions.SAVE_AS, this, stateManager)),
                factory.createMenuItem(StandardActions.SAVE_ALL, new SaveAllAction(this)),

                new SeparatorMenuItem(),

                factory.createSubMenu(StandardActions.IMPORT,
                        factory.createMenuItem(StandardActions.MERGE_DATABASE, new OldDatabaseCommandWrapper(Actions.MERGE_DATABASE, this, stateManager)), // TODO: merge with import
                        factory.createMenuItem(StandardActions.IMPORT_INTO_CURRENT_LIBRARY, new ImportCommand(this, false, stateManager)),
                        factory.createMenuItem(StandardActions.IMPORT_INTO_NEW_LIBRARY, new ImportCommand(this, true, stateManager))),

                factory.createSubMenu(StandardActions.EXPORT,
                        factory.createMenuItem(StandardActions.EXPORT_ALL, new ExportCommand(this, false, Globals.prefs)),
                        factory.createMenuItem(StandardActions.EXPORT_SELECTED, new ExportCommand(this, true, Globals.prefs)),
                        factory.createMenuItem(StandardActions.SAVE_SELECTED_AS_PLAIN_BIBTEX, new OldDatabaseCommandWrapper(Actions.SAVE_SELECTED_AS_PLAIN, this, stateManager))),

                factory.createMenuItem(StandardActions.CONNECT_TO_SHARED_DB, new ConnectToSharedDatabaseCommand(this)),
                factory.createMenuItem(StandardActions.PULL_CHANGES_FROM_SHARED_DB, new OldDatabaseCommandWrapper(Actions.PULL_CHANGES_FROM_SHARED_DATABASE, this, stateManager)),

                new SeparatorMenuItem(),

                factory.createMenuItem(StandardActions.CLOSE_LIBRARY, new CloseDatabaseAction()),
                factory.createMenuItem(StandardActions.QUIT, new CloseAction())
        );

        edit.getItems().addAll(
                factory.createMenuItem(StandardActions.UNDO, new OldDatabaseCommandWrapper(Actions.UNDO, this, stateManager)),
                factory.createMenuItem(StandardActions.REDO, new OldDatabaseCommandWrapper(Actions.REDO, this, stateManager)),

                new SeparatorMenuItem(),

                factory.createMenuItem(StandardActions.CUT, new EditAction(Actions.CUT)),

                factory.createMenuItem(StandardActions.COPY, new EditAction(Actions.COPY)),
                factory.createSubMenu(StandardActions.COPY_MORE,
                        factory.createMenuItem(StandardActions.COPY_TITLE, new OldDatabaseCommandWrapper(Actions.COPY_TITLE, this, stateManager)),
                        factory.createMenuItem(StandardActions.COPY_KEY, new OldDatabaseCommandWrapper(Actions.COPY_KEY, this, stateManager)),
                        factory.createMenuItem(StandardActions.COPY_CITE_KEY, new OldDatabaseCommandWrapper(Actions.COPY_CITE_KEY, this, stateManager)),
                        factory.createMenuItem(StandardActions.COPY_KEY_AND_TITLE, new OldDatabaseCommandWrapper(Actions.COPY_KEY_AND_TITLE, this, stateManager)),
                        factory.createMenuItem(StandardActions.COPY_KEY_AND_LINK, new OldDatabaseCommandWrapper(Actions.COPY_KEY_AND_LINK, this, stateManager)),
                        factory.createMenuItem(StandardActions.COPY_CITATION_PREVIEW, new OldDatabaseCommandWrapper(Actions.COPY_CITATION_HTML, this, stateManager)),
                        factory.createMenuItem(StandardActions.EXPORT_SELECTED_TO_CLIPBOARD, new ExportToClipboardAction(this, dialogService))),

                factory.createMenuItem(StandardActions.PASTE, new EditAction(Actions.PASTE)),

                new SeparatorMenuItem(),

                factory.createMenuItem(StandardActions.MANAGE_KEYWORDS, new ManageKeywordsAction(stateManager))
        );

        if (Globals.prefs.getBoolean(JabRefPreferences.SPECIALFIELDSENABLED)) {
            edit.getItems().addAll(
                    SpecialFieldMenuItemFactory.createSpecialFieldMenuForActiveDatabase(SpecialField.RANKING, factory, undoManager),
                    SpecialFieldMenuItemFactory.getSpecialFieldSingleItemForActiveDatabase(SpecialField.RELEVANCE, factory),
                    SpecialFieldMenuItemFactory.getSpecialFieldSingleItemForActiveDatabase(SpecialField.QUALITY, factory),
                    SpecialFieldMenuItemFactory.getSpecialFieldSingleItemForActiveDatabase(SpecialField.PRINTED, factory),
                    SpecialFieldMenuItemFactory.createSpecialFieldMenuForActiveDatabase(SpecialField.PRIORITY, factory, undoManager),
                    SpecialFieldMenuItemFactory.createSpecialFieldMenuForActiveDatabase(SpecialField.READ_STATUS, factory, undoManager),
                    new SeparatorMenuItem()
            );
        }

        //@formatter:off
        library.getItems().addAll(
                factory.createMenuItem(StandardActions.NEW_ENTRY, new NewEntryAction(this, dialogService, Globals.prefs, stateManager)),
                factory.createMenuItem(StandardActions.NEW_ENTRY_FROM_PLAINTEX, new ExtractBibtexAction(stateManager)),
                factory.createMenuItem(StandardActions.DELETE_ENTRY, new OldDatabaseCommandWrapper(Actions.DELETE, this, stateManager)),

                new SeparatorMenuItem(),

                factory.createMenuItem(StandardActions.LIBRARY_PROPERTIES, new LibraryPropertiesAction(this, dialogService, stateManager)),
                factory.createMenuItem(StandardActions.EDIT_PREAMBLE, new PreambleEditor(stateManager, undoManager, this.getDialogService())),
                factory.createMenuItem(StandardActions.EDIT_STRINGS, new BibtexStringEditorAction(stateManager)),
                factory.createMenuItem(StandardActions.MANAGE_CITE_KEY_PATTERNS, new BibtexKeyPatternAction(this, stateManager)),
                factory.createMenuItem(StandardActions.MASS_SET_FIELDS, new MassSetFieldsAction(stateManager, dialogService, undoManager))
        );

        Menu lookupIdentifiers = factory.createSubMenu(StandardActions.LOOKUP_DOC_IDENTIFIER);
        for (IdFetcher<?> fetcher : WebFetchers.getIdFetchers(Globals.prefs.getImportFormatPreferences())) {
            LookupIdentifierAction<?> identifierAction = new LookupIdentifierAction<>(this, fetcher, stateManager, undoManager);
            lookupIdentifiers.getItems().add(factory.createMenuItem(identifierAction.getAction(), identifierAction));
        }

        quality.getItems().addAll(
                factory.createMenuItem(StandardActions.FIND_DUPLICATES, new DuplicateSearch(this, dialogService, stateManager)),
                factory.createMenuItem(StandardActions.MERGE_ENTRIES, new MergeEntriesAction(this, stateManager)),
                factory.createMenuItem(StandardActions.CHECK_INTEGRITY, new IntegrityCheckAction(this, stateManager, Globals.TASK_EXECUTOR)),
                factory.createMenuItem(StandardActions.CLEANUP_ENTRIES, new OldDatabaseCommandWrapper(Actions.CLEANUP, this, stateManager)),

                new SeparatorMenuItem(),

                factory.createMenuItem(StandardActions.SET_FILE_LINKS, new AutoLinkFilesAction(this, prefs, stateManager, undoManager, Globals.TASK_EXECUTOR))
        );

        // PushToApplication
        final PushToApplicationAction pushToApplicationAction = pushToApplicationsManager.getPushToApplicationAction();
        final MenuItem pushToApplicationMenuItem = factory.createMenuItem(pushToApplicationAction.getActionInformation(), pushToApplicationAction);
        pushToApplicationsManager.setMenuItem(pushToApplicationMenuItem);

        tools.getItems().addAll(
                factory.createMenuItem(StandardActions.PARSE_TEX, new ParseTexAction(stateManager)),
                factory.createMenuItem(StandardActions.NEW_SUB_LIBRARY_FROM_AUX, new NewSubLibraryAction(this, stateManager)),
                factory.createMenuItem(StandardActions.FIND_UNLINKED_FILES, new FindUnlinkedFilesAction(this, stateManager)),
                factory.createMenuItem(StandardActions.WRITE_XMP, new OldDatabaseCommandWrapper(Actions.WRITE_XMP, this, stateManager)),
                factory.createMenuItem(StandardActions.COPY_LINKED_FILES, new CopyFilesAction(stateManager, this.getDialogService())),
<<<<<<< HEAD
                factory.createMenuItem(StandardActions.EXTRACT_BIBTEX, new ExtractBibtexAction(stateManager)),
=======

>>>>>>> b8cd609d
                new SeparatorMenuItem(),

                lookupIdentifiers,
                factory.createMenuItem(StandardActions.DOWNLOAD_FULL_TEXT, new OldDatabaseCommandWrapper(Actions.DOWNLOAD_FULL_TEXT, this, stateManager)),

                new SeparatorMenuItem(),

                factory.createMenuItem(StandardActions.GENERATE_CITE_KEYS, new OldDatabaseCommandWrapper(Actions.MAKE_KEY, this, stateManager)),
                factory.createMenuItem(StandardActions.REPLACE_ALL, new OldDatabaseCommandWrapper(Actions.REPLACE_ALL, this, stateManager)),
                factory.createMenuItem(StandardActions.SEND_AS_EMAIL, new OldDatabaseCommandWrapper(Actions.SEND_AS_EMAIL, this, stateManager)),
                pushToApplicationMenuItem,

                factory.createSubMenu(StandardActions.ABBREVIATE,
                        factory.createMenuItem(StandardActions.ABBREVIATE_DEFAULT, new OldDatabaseCommandWrapper(Actions.ABBREVIATE_DEFAULT, this, stateManager)),
                        factory.createMenuItem(StandardActions.ABBREVIATE_MEDLINE, new OldDatabaseCommandWrapper(Actions.ABBREVIATE_MEDLINE, this, stateManager)),
                        factory.createMenuItem(StandardActions.ABBREVIATE_SHORTEST_UNIQUE, new OldDatabaseCommandWrapper(Actions.ABBREVIATE_SHORTEST_UNIQUE, this, stateManager))),

                factory.createMenuItem(StandardActions.UNABBREVIATE, new OldDatabaseCommandWrapper(Actions.UNABBREVIATE, this, stateManager))
        );

        SidePaneComponent webSearch = sidePaneManager.getComponent(SidePaneType.WEB_SEARCH);
        SidePaneComponent groups = sidePaneManager.getComponent(SidePaneType.GROUPS);
        SidePaneComponent openOffice = sidePaneManager.getComponent(SidePaneType.OPEN_OFFICE);

        view.getItems().add(new SeparatorMenuItem());
        view.setOnShowing(event -> {
            view.getItems().clear();
            view.getItems().addAll(
                    factory.createCheckMenuItem(webSearch.getToggleAction(), webSearch.getToggleCommand(), sidePaneManager.isComponentVisible(SidePaneType.WEB_SEARCH)),
                    factory.createCheckMenuItem(groups.getToggleAction(), groups.getToggleCommand(), sidePaneManager.isComponentVisible(SidePaneType.GROUPS)),
                    factory.createCheckMenuItem(openOffice.getToggleAction(), openOffice.getToggleCommand(), sidePaneManager.isComponentVisible(SidePaneType.OPEN_OFFICE)),

                    new SeparatorMenuItem(),

                    factory.createMenuItem(StandardActions.NEXT_PREVIEW_STYLE, new OldDatabaseCommandWrapper(Actions.NEXT_PREVIEW_STYLE, this, stateManager)),
                    factory.createMenuItem(StandardActions.PREVIOUS_PREVIEW_STYLE, new OldDatabaseCommandWrapper(Actions.PREVIOUS_PREVIEW_STYLE, this, stateManager)),

                    new SeparatorMenuItem(),

                    factory.createMenuItem(StandardActions.SHOW_PDF_VIEWER, new ShowDocumentViewerAction()),
                    factory.createMenuItem(StandardActions.EDIT_ENTRY, new OldDatabaseCommandWrapper(Actions.EDIT, this, stateManager)),
                    factory.createMenuItem(StandardActions.OPEN_CONSOLE, new OldDatabaseCommandWrapper(Actions.OPEN_CONSOLE, this, stateManager))
            );
        });

        options.getItems().addAll(
                factory.createMenuItem(StandardActions.SHOW_PREFS, new ShowPreferencesAction(this, Globals.TASK_EXECUTOR)),

                new SeparatorMenuItem(),

                factory.createMenuItem(StandardActions.SETUP_GENERAL_FIELDS, new SetupGeneralFieldsAction()),
                factory.createMenuItem(StandardActions.MANAGE_CUSTOM_IMPORTS, new ManageCustomImportsAction()),
                factory.createMenuItem(StandardActions.MANAGE_CUSTOM_EXPORTS, new ManageCustomExportsAction()),
                factory.createMenuItem(StandardActions.MANAGE_EXTERNAL_FILETYPES, new EditExternalFileTypesAction()),
                factory.createMenuItem(StandardActions.MANAGE_JOURNALS, new ManageJournalsAction()),
                factory.createMenuItem(StandardActions.CUSTOMIZE_KEYBINDING, new CustomizeKeyBindingAction()),
                factory.createMenuItem(StandardActions.MANAGE_PROTECTED_TERMS, new ManageProtectedTermsAction()),

                new SeparatorMenuItem(),

                factory.createMenuItem(StandardActions.MANAGE_CONTENT_SELECTORS, new ManageContentSelectorAction(this, stateManager))
                // TODO: Reenable customize entry types feature (https://github.com/JabRef/jabref/issues/4719)
                //factory.createMenuItem(StandardActions.CUSTOMIZE_ENTRY_TYPES, new CustomizeEntryAction(this)),
        );

        help.getItems().addAll(
                factory.createMenuItem(StandardActions.HELP, HelpAction.getMainHelpPageCommand()),
                factory.createMenuItem(StandardActions.OPEN_FORUM, new OpenBrowserAction("http://discourse.jabref.org/")),

                new SeparatorMenuItem(),

                factory.createMenuItem(StandardActions.ERROR_CONSOLE, new ErrorConsoleAction()),

                new SeparatorMenuItem(),

                factory.createMenuItem(StandardActions.SEARCH_FOR_UPDATES, new SearchForUpdateAction(Globals.BUILD_INFO, prefs.getVersionPreferences(), dialogService, Globals.TASK_EXECUTOR)),
                factory.createSubMenu(StandardActions.WEB_MENU,
                        factory.createMenuItem(StandardActions.OPEN_WEBPAGE, new OpenBrowserAction("https://jabref.org/")),
                        factory.createMenuItem(StandardActions.OPEN_BLOG, new OpenBrowserAction("https://blog.jabref.org/")),
                        factory.createMenuItem(StandardActions.OPEN_FACEBOOK, new OpenBrowserAction("https://www.facebook.com/JabRef/")),
                        factory.createMenuItem(StandardActions.OPEN_TWITTER, new OpenBrowserAction("https://twitter.com/jabref_org")),

                        new SeparatorMenuItem(),

                        factory.createMenuItem(StandardActions.FORK_ME, new OpenBrowserAction("https://github.com/JabRef/jabref")),
                        factory.createMenuItem(StandardActions.OPEN_DEV_VERSION_LINK, new OpenBrowserAction("https://builds.jabref.org/master/")),
                        factory.createMenuItem(StandardActions.OPEN_CHANGELOG, new OpenBrowserAction("https://github.com/JabRef/jabref/blob/master/CHANGELOG.md")),

                        new SeparatorMenuItem(),

                        factory.createMenuItem(StandardActions.DONATE, new OpenBrowserAction("https://donations.jabref.org"))

                ),
                factory.createMenuItem(StandardActions.ABOUT, new AboutAction())
        );

        //@formatter:on
        MenuBar menu = new MenuBar();
        menu.getStyleClass().add("mainMenu");
        menu.getMenus().addAll(
                file,
                edit,
                library,
                quality,
                tools,
                view,
                options,
                help);
        menu.setUseSystemMenuBar(true);
        return menu;
    }

    public void addParserResult(ParserResult pr, boolean focusPanel) {
        if (pr.toOpenTab()) {
            // Add the entries to the open tab.
            BasePanel panel = getCurrentBasePanel();
            if (panel == null) {
                // There is no open tab to add to, so we create a new tab:
                addTab(pr.getDatabaseContext(), focusPanel);
            } else {
                List<BibEntry> entries = new ArrayList<>(pr.getDatabase().getEntries());
                addImportedEntries(panel, entries);
            }
        } else {
            // only add tab if DB is not already open
            Optional<BasePanel> panel = getBasePanelList().stream()
                                                          .filter(p -> p.getBibDatabaseContext().getDatabasePath().equals(pr.getFile()))
                                                          .findFirst();

            if (panel.isPresent()) {
                tabbedPane.getSelectionModel().select(getTab(panel.get()));
            } else {
                addTab(pr.getDatabaseContext(), focusPanel);
            }
        }
    }

    /**
     * This method causes all open BasePanels to set up their tables anew. When called from PrefsDialog3, this updates
     * to the new settings.
     */
    public void setupAllTables() {
        // This action can be invoked without an open database, so
        // we have to check if we have one before trying to invoke
        // methods to execute changes in the preferences.

        // We want to notify all tabs about the changes to
        // avoid problems when changing the column set.
        for (int i = 0; i < tabbedPane.getTabs().size(); i++) {
            BasePanel bf = getBasePanelAt(i);

            // Update tables:
            if (bf.getDatabase() != null) {
                DefaultTaskExecutor.runInJavaFXThread(bf::setupMainPanel);
            }
        }
    }

    private List<String> collectDatabaseFilePaths() {
        List<String> dbPaths = new ArrayList<>(getBasePanelCount());

        for (BasePanel basePanel : getBasePanelList()) {
            try {
                // db file exists
                if (basePanel.getBibDatabaseContext().getDatabaseFile().isPresent()) {
                    dbPaths.add(basePanel.getBibDatabaseContext().getDatabaseFile().get().getCanonicalPath());
                } else {
                    dbPaths.add("");
                }
            } catch (IOException ex) {
                LOGGER.error("Invalid database file path: " + ex.getMessage());
            }
        }
        return dbPaths;
    }

    private List<String> getUniquePathParts() {
        List<String> dbPaths = collectDatabaseFilePaths();

        return FileUtil.uniquePathSubstrings(dbPaths);
    }

    public void updateAllTabTitles() {
        List<String> paths = getUniquePathParts();
        for (int i = 0; i < getBasePanelCount(); i++) {
            String uniqPath = paths.get(i);
            Optional<File> file = getBasePanelAt(i).getBibDatabaseContext().getDatabaseFile();

            if (file.isPresent()) {
                if (!uniqPath.equals(file.get().getName()) && uniqPath.contains(File.separator)) {
                    // remove filename
                    uniqPath = uniqPath.substring(0, uniqPath.lastIndexOf(File.separator));
                    tabbedPane.getTabs().get(i).setText(getBasePanelAt(i).getTabTitle() + " \u2014 " + uniqPath);
                } else {
                    // set original filename (again)
                    tabbedPane.getTabs().get(i).setText(getBasePanelAt(i).getTabTitle());
                }
            } else {
                tabbedPane.getTabs().get(i).setText(getBasePanelAt(i).getTabTitle());
            }
            tabbedPane.getTabs().get(i).setTooltip(new Tooltip(file.map(File::getAbsolutePath).orElse(null)));
        }
    }

    public void addTab(BasePanel basePanel, boolean raisePanel) {
        DefaultTaskExecutor.runInJavaFXThread(() -> {
            // add tab
            Tab newTab = new Tab(basePanel.getTabTitle(), basePanel);
            tabbedPane.getTabs().add(newTab);
            newTab.setOnCloseRequest(event -> {
                closeTab((BasePanel) newTab.getContent());
                event.consume();
            });

            // update all tab titles
            updateAllTabTitles();

            if (raisePanel) {
                tabbedPane.getSelectionModel().select(newTab);
            }

            // Register undo/redo listener
            basePanel.getUndoManager().registerListener(new UndoRedoEventManager());

            BibDatabaseContext context = basePanel.getBibDatabaseContext();

            if (readyForAutosave(context)) {
                AutosaveManager autosaver = AutosaveManager.start(context);
                autosaver.registerListener(new AutosaveUIManager(basePanel));
            }

            BackupManager.start(context, Globals.entryTypesManager, prefs);

            // Track opening
            trackOpenNewDatabase(basePanel);
        });
    }

    private void trackOpenNewDatabase(BasePanel basePanel) {
        Map<String, String> properties = new HashMap<>();
        Map<String, Double> measurements = new HashMap<>();
        measurements.put("NumberOfEntries", (double) basePanel.getBibDatabaseContext().getDatabase().getEntryCount());

        Globals.getTelemetryClient().ifPresent(client -> client.trackEvent("OpenNewDatabase", properties, measurements));
    }

    public BasePanel addTab(BibDatabaseContext databaseContext, boolean raisePanel) {
        Objects.requireNonNull(databaseContext);

        BasePanel bp = new BasePanel(this, BasePanelPreferences.from(Globals.prefs), databaseContext, ExternalFileTypes.getInstance());
        addTab(bp, raisePanel);
        return bp;
    }

    private boolean readyForAutosave(BibDatabaseContext context) {
        return ((context.getLocation() == DatabaseLocation.SHARED) ||
                ((context.getLocation() == DatabaseLocation.LOCAL) && Globals.prefs.getBoolean(JabRefPreferences.LOCAL_AUTO_SAVE)))
                &&
                context.getDatabaseFile().isPresent();
    }

    /**
     * Opens the import inspection dialog to let the user decide which of the given entries to import.
     *
     * @param panel   The BasePanel to add to.
     * @param entries The entries to add.
     */
    private void addImportedEntries(final BasePanel panel, final List<BibEntry> entries) {
        BackgroundTask<List<BibEntry>> task = BackgroundTask.wrap(() -> entries);
        ImportEntriesDialog dialog = new ImportEntriesDialog(panel.getBibDatabaseContext(), task);
        dialog.setTitle(Localization.lang("Import"));
        dialog.showAndWait();
    }

    public FileHistoryMenu getFileHistory() {
        return fileHistory;
    }

    /**
     * Set the visibility of the progress bar in the right end of the status line at the bottom of the frame.
     */
    public void setProgressBarVisible(final boolean visible) {
        progressBar.setVisible(visible);
    }

    /**
     * Sets the indeterminate status of the progress bar.
     * <p>
     */
    public void setProgressBarIndeterminate(final boolean value) {
        progressBar.setProgress(ProgressBar.INDETERMINATE_PROGRESS);
    }

    /**
     * Return a boolean, if the selected entry have file
     *
     * @param selectEntryList A selected entries list of the current base pane
     * @return true, if the selected entry contains file. false, if multiple entries are selected or the selected entry
     * doesn't contains file
     */
    private boolean isExistFile(List<BibEntry> selectEntryList) {
        if (selectEntryList.size() == 1) {
            BibEntry selectedEntry = selectEntryList.get(0);
            return selectedEntry.getField(StandardField.FILE).isPresent();
        }
        return false;
    }

    /**
     * Return a boolean, if the selected entry have url or doi
     *
     * @param selectEntryList A selected entries list of the current base pane
     * @return true, if the selected entry contains url or doi. false, if multiple entries are selected or the selected
     * entry doesn't contains url or doi
     */
    private boolean isExistURLorDOI(List<BibEntry> selectEntryList) {
        if (selectEntryList.size() == 1) {
            BibEntry selectedEntry = selectEntryList.get(0);
            return (selectedEntry.getField(StandardField.URL).isPresent() || selectedEntry.getField(StandardField.DOI).isPresent());
        }
        return false;
    }

    /**
     * Ask if the user really wants to close the given database
     *
     * @return true if the user choose to close the database
     */
    private boolean confirmClose(BasePanel panel) {
        String filename = panel.getBibDatabaseContext()
                               .getDatabasePath()
                               .map(Path::toAbsolutePath)
                               .map(Path::toString)
                               .orElse(GUIGlobals.UNTITLED_TITLE);

        ButtonType saveChanges = new ButtonType(Localization.lang("Save changes"), ButtonBar.ButtonData.YES);
        ButtonType discardChanges = new ButtonType(Localization.lang("Discard changes"), ButtonBar.ButtonData.NO);
        ButtonType cancel = new ButtonType(Localization.lang("Return to JabRef"), ButtonBar.ButtonData.CANCEL_CLOSE);

        Optional<ButtonType> response = dialogService.showCustomButtonDialogAndWait(Alert.AlertType.CONFIRMATION,
                Localization.lang("Save before closing"),
                Localization.lang("Library '%0' has changed.", filename),
                saveChanges, discardChanges, cancel);

        if (response.isPresent() && response.get().equals(saveChanges)) {
            // The user wants to save.
            try {
                SaveDatabaseAction saveAction = new SaveDatabaseAction(panel, Globals.prefs, Globals.entryTypesManager);
                if (saveAction.save()) {
                    // Saved, now exit.
                    return true;
                }
                // The action was either canceled or unsuccessful.
                dialogService.notify(Localization.lang("Unable to save library"));
            } catch (Throwable ex) {
                LOGGER.error("A problem occurred when trying to save the file", ex);
                dialogService.showErrorDialogAndWait(Localization.lang("Save library"), Localization.lang("Could not save file."), ex);
            }
            // Save was cancelled or an error occurred.
            return false;
        }
        return !response.isPresent() || !response.get().equals(cancel);
    }

    private void closeTab(BasePanel panel) {
        // empty tab without database
        if (panel == null) {
            return;
        }

        BibDatabaseContext context = panel.getBibDatabaseContext();

        if (panel.isModified() && (context.getLocation() == DatabaseLocation.LOCAL)) {
            if (confirmClose(panel)) {
                removeTab(panel);
            } else {
                return;
            }
        } else if (context.getLocation() == DatabaseLocation.SHARED) {
            context.convertToLocalDatabase();
            context.getDBMSSynchronizer().closeSharedDatabase();
            context.clearDBMSSynchronizer();
            removeTab(panel);
        } else {
            removeTab(panel);
        }
        AutosaveManager.shutdown(context);
        BackupManager.shutdown(context);
    }

    private void removeTab(BasePanel panel) {
        DefaultTaskExecutor.runInJavaFXThread(() -> {
            panel.cleanUp();
            tabbedPane.getTabs().remove(getTab(panel));
            setWindowTitle();
            // update tab titles
            updateAllTabTitles();
        });
    }

    public void closeCurrentTab() {
        removeTab(getCurrentBasePanel());
    }

    public OpenDatabaseAction getOpenDatabaseAction() {
        return new OpenDatabaseAction(this);
    }

    public SidePaneManager getSidePaneManager() {
        return sidePaneManager;
    }

    public PushToApplicationsManager getPushToApplicationsManager() {
        return pushToApplicationsManager;
    }

    public GlobalSearchBar getGlobalSearchBar() {
        return globalSearchBar;
    }

    public CountingUndoManager getUndoManager() {
        return undoManager;
    }

    public DialogService getDialogService() {
        return dialogService;
    }

    private void setDefaultTableFontSize() {
        GUIGlobals.setFont(Globals.prefs.getIntDefault(JabRefPreferences.FONT_SIZE));
        for (BasePanel basePanel : getBasePanelList()) {
            basePanel.updateTableFont();
        }
        dialogService.notify(Localization.lang("Table font size is %0", String.valueOf(GUIGlobals.currentFont.getSize())));
    }

    private void increaseTableFontSize() {
        GUIGlobals.setFont(GUIGlobals.currentFont.getSize() + 1);
        for (BasePanel basePanel : getBasePanelList()) {
            basePanel.updateTableFont();
        }
        dialogService.notify(Localization.lang("Table font size is %0", String.valueOf(GUIGlobals.currentFont.getSize())));
    }

    private void decreaseTableFontSize() {
        double currentSize = GUIGlobals.currentFont.getSize();
        if (currentSize < 2) {
            return;
        }
        GUIGlobals.setFont(currentSize - 1);
        for (BasePanel basePanel : getBasePanelList()) {
            basePanel.updateTableFont();
        }
        dialogService.notify(Localization.lang("Table font size is %0", String.valueOf(GUIGlobals.currentFont.getSize())));
    }

    /**
     * The action concerned with closing the window.
     */
    private class CloseAction extends SimpleCommand {

        @Override
        public void execute() {
            quit();
        }
    }

    /**
     * Class for handling general actions; cut, copy and paste. The focused component is kept track of by
     * Globals.focusListener, and we call the action stored under the relevant name in its action map.
     */
    private class EditAction extends SimpleCommand {

        private final Actions command;

        public EditAction(Actions command) {
            this.command = command;
        }

        @Override
        public String toString() {
            return this.command.toString();
        }

        @Override
        public void execute() {
            Node focusOwner = mainStage.getScene().getFocusOwner();
            if (focusOwner != null) {
                if (focusOwner instanceof TextInputControl) {
                    // Focus is on text field -> copy/paste/cut selected text
                    TextInputControl textInput = (TextInputControl) focusOwner;
                    switch (command) {
                        case COPY:
                            textInput.copy();
                            break;
                        case CUT:
                            textInput.cut();
                            break;
                        case PASTE:
                            // handled by FX in TextInputControl#paste
                            break;
                        default:
                            throw new IllegalStateException("Only cut/copy/paste supported but got " + command);
                    }
                } else {
                    // Not sure what is selected -> copy/paste/cut selected entries
                    switch (command) {
                        case COPY:
                            getCurrentBasePanel().copy();
                            break;
                        case CUT:
                            getCurrentBasePanel().cut();
                            break;
                        case PASTE:
                            // handled by FX in TextInputControl#paste
                            break;
                        default:
                            throw new IllegalStateException("Only cut/copy/paste supported but got " + command);
                    }
                }
            }
        }
    }

    private class CloseDatabaseAction extends SimpleCommand {

        @Override
        public void execute() {
            closeTab(getCurrentBasePanel());
        }
    }

    private class UndoRedoEventManager {

        @Subscribe
        public void listen(UndoRedoEvent event) {
            updateTexts(event);
            JabRefFrame.this.getCurrentBasePanel().updateEntryEditorIfShowing();
        }

        @Subscribe
        public void listen(AddUndoableActionEvent event) {
            updateTexts(event);
        }

        private void updateTexts(UndoChangeEvent event) {
            /* TODO
            SwingUtilities.invokeLater(() -> {
                undo.putValue(Action.SHORT_DESCRIPTION, event.getUndoDescription());
                undo.setEnabled(event.isCanUndo());
                redo.putValue(Action.SHORT_DESCRIPTION, event.getRedoDescription());
                redo.setEnabled(event.isCanRedo());
            });
            */
        }
    }
}<|MERGE_RESOLUTION|>--- conflicted
+++ resolved
@@ -769,11 +769,8 @@
                 factory.createMenuItem(StandardActions.FIND_UNLINKED_FILES, new FindUnlinkedFilesAction(this, stateManager)),
                 factory.createMenuItem(StandardActions.WRITE_XMP, new OldDatabaseCommandWrapper(Actions.WRITE_XMP, this, stateManager)),
                 factory.createMenuItem(StandardActions.COPY_LINKED_FILES, new CopyFilesAction(stateManager, this.getDialogService())),
-<<<<<<< HEAD
                 factory.createMenuItem(StandardActions.EXTRACT_BIBTEX, new ExtractBibtexAction(stateManager)),
-=======
-
->>>>>>> b8cd609d
+
                 new SeparatorMenuItem(),
 
                 lookupIdentifiers,
