--- conflicted
+++ resolved
@@ -1233,20 +1233,6 @@
         return false;
     }
 
-<<<<<<< HEAD
-    @Override
-    public void showMessage(String message, String title, int msgType) {
-        JOptionPane.showMessageDialog(null, message, title, msgType);
-    }
-
-    @Override
-    public void setStatus(String s) {
-        dialogService.notify(s);
-    }
-
-    @Override
-=======
->>>>>>> 05eaa64f
     public void showMessage(String message) {
         JOptionPane.showMessageDialog(null, message);
     }
