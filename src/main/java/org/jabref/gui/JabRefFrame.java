package org.jabref.gui;

import java.awt.Component;
import java.awt.Window;
import java.io.File;
import java.io.IOException;
import java.nio.file.Path;
import java.nio.file.Paths;
import java.util.ArrayList;
import java.util.HashMap;
import java.util.LinkedList;
import java.util.List;
import java.util.Map;
import java.util.Objects;
import java.util.Optional;
import java.util.TimerTask;
import java.util.stream.Collectors;

import javax.swing.Action;
import javax.swing.JOptionPane;
import javax.swing.JPanel;
import javax.swing.SwingUtilities;

import javafx.application.Platform;
import javafx.beans.value.ChangeListener;
import javafx.beans.value.ObservableValue;
import javafx.collections.ListChangeListener;
import javafx.geometry.Orientation;
import javafx.scene.Node;
import javafx.scene.control.Alert;
import javafx.scene.control.Button;
import javafx.scene.control.ButtonBar;
import javafx.scene.control.ButtonType;
import javafx.scene.control.Menu;
import javafx.scene.control.MenuBar;
import javafx.scene.control.ProgressBar;
import javafx.scene.control.Separator;
import javafx.scene.control.SeparatorMenuItem;
import javafx.scene.control.SplitPane;
import javafx.scene.control.Tab;
import javafx.scene.control.TabPane;
import javafx.scene.control.TextInputControl;
import javafx.scene.control.ToolBar;
import javafx.scene.control.Tooltip;
import javafx.scene.input.DataFormat;
import javafx.scene.input.KeyEvent;
import javafx.scene.input.TransferMode;
import javafx.scene.layout.BorderPane;
import javafx.scene.layout.HBox;
import javafx.scene.layout.Pane;
import javafx.scene.layout.Priority;
import javafx.stage.Stage;
import javafx.util.Duration;

import org.jabref.Globals;
import org.jabref.JabRefExecutorService;
import org.jabref.gui.actions.ActionFactory;
import org.jabref.gui.actions.Actions;
import org.jabref.gui.actions.AutoLinkFilesAction;
import org.jabref.gui.actions.BibtexKeyPatternAction;
import org.jabref.gui.actions.ConnectToSharedDatabaseCommand;
import org.jabref.gui.actions.CopyFilesAction;
import org.jabref.gui.actions.CustomizeKeyBindingAction;
import org.jabref.gui.actions.EditExternalFileTypesAction;
import org.jabref.gui.actions.ErrorConsoleAction;
import org.jabref.gui.actions.LibraryPropertiesAction;
import org.jabref.gui.actions.LookupIdentifierAction;
import org.jabref.gui.actions.ManageContentSelectorAction;
import org.jabref.gui.actions.ManageCustomExportsAction;
import org.jabref.gui.actions.ManageCustomImportsAction;
import org.jabref.gui.actions.ManageJournalsAction;
import org.jabref.gui.actions.NewDatabaseAction;
import org.jabref.gui.actions.NewEntryAction;
import org.jabref.gui.actions.NewSubLibraryAction;
import org.jabref.gui.actions.OldDatabaseCommandWrapper;
import org.jabref.gui.actions.OpenBrowserAction;
import org.jabref.gui.actions.SearchForUpdateAction;
import org.jabref.gui.actions.SetupGeneralFieldsAction;
import org.jabref.gui.actions.ShowDocumentViewerAction;
import org.jabref.gui.actions.ShowPreferencesAction;
import org.jabref.gui.actions.SimpleCommand;
import org.jabref.gui.actions.StandardActions;
import org.jabref.gui.dialogs.AutosaveUIManager;
import org.jabref.gui.edit.ManageKeywordsAction;
import org.jabref.gui.edit.MassSetFieldsAction;
import org.jabref.gui.exporter.ExportCommand;
import org.jabref.gui.exporter.ExportToClipboardAction;
import org.jabref.gui.exporter.SaveAllAction;
import org.jabref.gui.exporter.SaveDatabaseAction;
import org.jabref.gui.externalfiles.FindUnlinkedFilesAction;
import org.jabref.gui.externalfiletype.ExternalFileTypes;
import org.jabref.gui.help.AboutAction;
import org.jabref.gui.help.HelpAction;
import org.jabref.gui.importer.ImportCommand;
import org.jabref.gui.importer.ImportEntriesDialog;
import org.jabref.gui.importer.actions.OpenDatabaseAction;
import org.jabref.gui.integrity.IntegrityCheckAction;
import org.jabref.gui.keyboard.KeyBinding;
import org.jabref.gui.menus.FileHistoryMenu;
import org.jabref.gui.mergeentries.MergeEntriesAction;
<<<<<<< HEAD
import org.jabref.gui.push.PushToApplicationAction;
=======
import org.jabref.gui.metadata.BibtexStringEditorAction;
import org.jabref.gui.metadata.PreambleEditor;
import org.jabref.gui.protectedterms.ManageProtectedTermsAction;
import org.jabref.gui.push.PushToApplicationButton;
>>>>>>> 91d779ad
import org.jabref.gui.push.PushToApplications;
import org.jabref.gui.search.GlobalSearchBar;
import org.jabref.gui.specialfields.SpecialFieldMenuItemFactory;
import org.jabref.gui.undo.CountingUndoManager;
import org.jabref.gui.util.BackgroundTask;
import org.jabref.gui.util.DefaultTaskExecutor;
import org.jabref.logic.autosaveandbackup.AutosaveManager;
import org.jabref.logic.autosaveandbackup.BackupManager;
import org.jabref.logic.importer.IdFetcher;
import org.jabref.logic.importer.OpenDatabase;
import org.jabref.logic.importer.OutputPrinter;
import org.jabref.logic.importer.ParserResult;
import org.jabref.logic.importer.WebFetchers;
import org.jabref.logic.l10n.Localization;
import org.jabref.logic.search.SearchQuery;
import org.jabref.logic.undo.AddUndoableActionEvent;
import org.jabref.logic.undo.UndoChangeEvent;
import org.jabref.logic.undo.UndoRedoEvent;
import org.jabref.logic.util.OS;
import org.jabref.logic.util.io.FileUtil;
import org.jabref.model.database.BibDatabaseContext;
import org.jabref.model.database.BibDatabaseMode;
import org.jabref.model.database.shared.DatabaseLocation;
import org.jabref.model.entry.BibEntry;
import org.jabref.model.entry.BiblatexEntryTypes;
import org.jabref.model.entry.FieldName;
import org.jabref.model.entry.specialfields.SpecialField;
import org.jabref.preferences.JabRefPreferences;
import org.jabref.preferences.LastFocusedTabPreferences;
import org.jabref.preferences.SearchPreferences;

import com.google.common.eventbus.Subscribe;
import com.jfoenix.controls.JFXSnackbar;
import com.jfoenix.controls.JFXSnackbar.SnackbarEvent;
import com.jfoenix.controls.JFXSnackbarLayout;
import org.eclipse.fx.ui.controls.tabpane.DndTabPane;
import org.eclipse.fx.ui.controls.tabpane.DndTabPaneFactory;
import org.fxmisc.easybind.EasyBind;
import org.slf4j.Logger;
import org.slf4j.LoggerFactory;
import osx.macadapter.MacAdapter;

/**
 * The main window of the application.
 */
public class JabRefFrame extends BorderPane implements OutputPrinter {

    // Frame titles.
    public static final String FRAME_TITLE = "JabRef";

    private static final Logger LOGGER = LoggerFactory.getLogger(JabRefFrame.class);
    private static final Duration TOAST_MESSAGE_DISPLAY_TIME = Duration.millis(3000);

    private final SplitPane splitPane = new SplitPane();
    private final JabRefPreferences prefs = Globals.prefs;
    private final GlobalSearchBar globalSearchBar = new GlobalSearchBar(this);
    private final JFXSnackbar statusLine = new JFXSnackbar(this);
    private final ProgressBar progressBar = new ProgressBar();
    private final FileHistoryMenu fileHistory = new FileHistoryMenu(prefs, this);

    // Lists containing different subsets of actions for different purposes
    private final List<Object> specialFieldButtons = new LinkedList<>();
    private final List<Object> openDatabaseOnlyActions = new LinkedList<>();
    private final List<Object> severalDatabasesOnlyActions = new LinkedList<>();
    private final List<Object> openAndSavedDatabasesOnlyActions = new LinkedList<>();
    private final List<Object> sharedDatabaseOnlyActions = new LinkedList<>();
    private final List<Object> noSharedDatabaseActions = new LinkedList<>();
    private final List<Object> oneEntryOnlyActions = new LinkedList<>();
    private final List<Object> oneEntryWithFileOnlyActions = new LinkedList<>();
    private final List<Object> oneEntryWithURLorDOIOnlyActions = new LinkedList<>();
    private final List<Object> twoEntriesOnlyActions = new LinkedList<>();
    private final List<Object> atLeastOneEntryActions = new LinkedList<>();
    private final Stage mainStage;
    // The sidepane manager takes care of populating the sidepane.
    private SidePaneManager sidePaneManager;
    private TabPane tabbedPane;
    private PushToApplications pushApplications;
    private final DialogService dialogService;
    private SidePane sidePane;

    public JabRefFrame(Stage mainStage) {
        this.mainStage = mainStage;
        this.dialogService = new FXDialogService(mainStage);
        init();
    }

    /**
     * Takes a list of Object and calls the method setEnabled on them, depending on whether it is an Action or a
     * Component.
     *
     * @param list List that should contain Actions and Components.
     */
    private static void setEnabled(List<Object> list, boolean enabled) {
        for (Object actionOrComponent : list) {
            if (actionOrComponent instanceof Action) {
                ((Action) actionOrComponent).setEnabled(enabled);
            }
            if (actionOrComponent instanceof Component) {
                ((Component) actionOrComponent).setEnabled(enabled);
                if (actionOrComponent instanceof JPanel) {
                    JPanel root = (JPanel) actionOrComponent;
                    for (int index = 0; index < root.getComponentCount(); index++) {
                        root.getComponent(index).setEnabled(enabled);
                    }
                }
            }
        }
    }

    private void init() {
        sidePaneManager = new SidePaneManager(Globals.prefs, this);
        sidePane = sidePaneManager.getPane();

        Pane containerPane = DndTabPaneFactory.createDefaultDnDPane(DndTabPaneFactory.FeedbackType.MARKER, null);
        tabbedPane = (DndTabPane) containerPane.getChildren().get(0);

        initLayout();

        initActions();

        initKeyBindings();

        tabbedPane.setOnDragOver(event -> {
            if (event.getDragboard().hasFiles()) {
                event.acceptTransferModes(TransferMode.COPY, TransferMode.MOVE, TransferMode.LINK);
            }
        });

        tabbedPane.setOnDragDropped(event -> {
            boolean success = false;

            if (event.getDragboard().hasContent(DataFormat.FILES)) {
                List<Path> files = event.getDragboard().getFiles().stream().map(File::toPath).filter(FileUtil::isBibFile).collect(Collectors.toList());
                success = true;

                for (Path file : files) {
                    ParserResult pr = OpenDatabase.loadDatabase(file.toString(), Globals.prefs.getImportFormatPreferences(), Globals.getFileUpdateMonitor());
                    addParserResult(pr, true);
                }
            }

            event.setDropCompleted(success);
            event.consume();
        });

        //setBounds(GraphicsEnvironment.getLocalGraphicsEnvironment().getMaximumWindowBounds());
        //WindowLocation pw = new WindowLocation(this, JabRefPreferences.POS_X, JabRefPreferences.POS_Y, JabRefPreferences.SIZE_X,
        //        JabRefPreferences.SIZE_Y);
        //pw.displayWindowAtStoredLocation();

        /*
         * The following state listener makes sure focus is registered with the
         * correct database when the user switches tabs. Without this,
         * cut/paste/copy operations would some times occur in the wrong tab.
         */
        EasyBind.subscribe(tabbedPane.getSelectionModel().selectedItemProperty(), e -> {
            if (e == null) {
                Globals.stateManager.activeDatabaseProperty().setValue(Optional.empty());
                return;
            }

            BasePanel currentBasePanel = getCurrentBasePanel();
            if (currentBasePanel == null) {
                return;
            }

            // Poor-mans binding to global state
            // We need to invoke this in the JavaFX thread as all the listeners sit there
            Platform.runLater(() -> Globals.stateManager.activeDatabaseProperty().setValue(Optional.of(currentBasePanel.getBibDatabaseContext())));
            if (new SearchPreferences(Globals.prefs).isGlobalSearch()) {
                globalSearchBar.performSearch();
            } else {
                String content = "";
                Optional<SearchQuery> currentSearchQuery = currentBasePanel.getCurrentSearchQuery();
                if (currentSearchQuery.isPresent()) {
                    content = currentSearchQuery.get().getQuery();
                }
                globalSearchBar.setSearchTerm(content);
            }

            currentBasePanel.getPreviewPanel().updateLayout(Globals.prefs.getPreviewPreferences());

            // groupSidePane.getToggleCommand().setSelected(sidePaneManager.isComponentVisible(GroupSidePane.class));
            //previewToggle.setSelected(Globals.prefs.getPreviewPreferences().isPreviewPanelEnabled());
            //generalFetcher.getToggleCommand().setSelected(sidePaneManager.isComponentVisible(WebSearchPane.class));
            //openOfficePanel.getToggleCommand().setSelected(sidePaneManager.isComponentVisible(OpenOfficeSidePanel.class));

            setWindowTitle();
            // Update search autocompleter with information for the correct database:
            currentBasePanel.updateSearchManager();

            currentBasePanel.getUndoManager().postUndoRedoEvent();
            currentBasePanel.getMainTable().requestFocus();
        });

        //Note: The registration of Apple event is at the end of initialization, because
        //if the events happen too early (ie when the window is not initialized yet), the
        //opened (double-clicked) documents are not displayed.
        if (OS.OS_X) {
            try {
                new MacAdapter().registerMacEvents(this);
            } catch (Exception e) {
                LOGGER.error("Could not interface with Mac OS X methods.", e);
            }
        }

        initShowTrackingNotification();
    }

    private void initKeyBindings() {
        addEventFilter(KeyEvent.KEY_PRESSED, event -> {
            Optional<KeyBinding> keyBinding = Globals.getKeyPrefs().mapToKeyBinding(event);
            if (keyBinding.isPresent()) {
                switch (keyBinding.get()) {
                    case FOCUS_ENTRY_TABLE:
                        getCurrentBasePanel().getMainTable().requestFocus();
                        event.consume();
                        break;
                    case NEXT_LIBRARY:
                        tabbedPane.getSelectionModel().selectNext();
                        event.consume();
                        break;
                    case PREVIOUS_LIBRARY:
                        tabbedPane.getSelectionModel().selectPrevious();
                        event.consume();
                        break;
                    case INCREASE_TABLE_FONT_SIZE:
                        increaseTableFontSize();
                        event.consume();
                        break;
                    case DECREASE_TABLE_FONT_SIZE:
                        decreaseTableFontSize();
                        event.consume();
                        break;
                    case DEFAULT_TABLE_FONT_SIZE:
                        setDefaultTableFontSize();
                        event.consume();
                        break;
                    case SEARCH:
                        getGlobalSearchBar().focus();
                        break;
                    default:
                }
            }
        });
    }

    private void initShowTrackingNotification() {
        if (!Globals.prefs.shouldAskToCollectTelemetry()) {
            JabRefExecutorService.INSTANCE.submit(new TimerTask() {

                @Override
                public void run() {
                    SwingUtilities.invokeLater(() -> {
                        DefaultTaskExecutor.runInJavaFXThread(JabRefFrame.this::showTrackingNotification);
                    });
                }
            }, 60000); // run in one minute
        }
    }

    private Void showTrackingNotification() {
        if (!Globals.prefs.shouldCollectTelemetry()) {
            boolean shouldCollect = dialogService.showConfirmationDialogAndWait(
                    Localization.lang("Telemetry: Help make JabRef better"),
                    Localization.lang("To improve the user experience, we would like to collect anonymous statistics on the features you use. We will only record what features you access and how often you do it. We will neither collect any personal data nor the content of bibliographic items. If you choose to allow data collection, you can later disable it via Options -> Preferences -> General."),
                    Localization.lang("Share anonymous statistics"),
                    Localization.lang("Don't share"));
            Globals.prefs.setShouldCollectTelemetry(shouldCollect);
        }

        Globals.prefs.askedToCollectTelemetry();

        return null;
    }

    public void refreshTitleAndTabs() {
        DefaultTaskExecutor.runInJavaFXThread(() -> {

            setWindowTitle();
            updateAllTabTitles();
        });
    }

    /**
     * Sets the title of the main window.
     */
    public void setWindowTitle() {
        BasePanel panel = getCurrentBasePanel();

        // no database open
        if (panel == null) {
            //setTitle(FRAME_TITLE);
            return;
        }

        String mode = panel.getBibDatabaseContext().getMode().getFormattedName();
        String modeInfo = String.format(" (%s)", Localization.lang("%0 mode", mode));
        boolean isAutosaveEnabled = Globals.prefs.getBoolean(JabRefPreferences.LOCAL_AUTO_SAVE);

        if (panel.getBibDatabaseContext().getLocation() == DatabaseLocation.LOCAL) {
            String changeFlag = panel.isModified() && !isAutosaveEnabled ? "*" : "";
            String databaseFile = panel.getBibDatabaseContext()
                                       .getDatabaseFile()
                                       .map(File::getPath)
                                       .orElse(GUIGlobals.UNTITLED_TITLE);
            //setTitle(FRAME_TITLE + " - " + databaseFile + changeFlag + modeInfo);
        } else if (panel.getBibDatabaseContext().getLocation() == DatabaseLocation.SHARED) {
            //setTitle(FRAME_TITLE + " - " + panel.getBibDatabaseContext().getDBMSSynchronizer().getDBName() + " ["
            //        + Localization.lang("shared") + "]" + modeInfo);
        }
    }

    /**
     * The MacAdapter calls this method when a "BIB" file has been double-clicked from the Finder.
     */
    public void openAction(String filePath) {
        Path file = Paths.get(filePath);
        // all the logic is done in openIt. Even raising an existing panel
        getOpenDatabaseAction().openFile(file, true);
    }

    /**
     * The MacAdapter calls this method when "About" is selected from the application menu.
     */
    public void about() {
        HelpAction.getMainHelpPageCommand().execute();
    }

    public JabRefPreferences prefs() {
        return prefs;
    }

    /**
     * Tears down all things started by JabRef
     * <p>
     * FIXME: Currently some threads remain and therefore hinder JabRef to be closed properly
     *
     * @param filenames the filenames of all currently opened files - used for storing them if prefs openLastEdited is
     *                  set to true
     */
    private void tearDownJabRef(List<String> filenames) {
        //prefs.putBoolean(JabRefPreferences.WINDOW_MAXIMISED, getExtendedState() == Frame.MAXIMIZED_BOTH);

        if (prefs.getBoolean(JabRefPreferences.OPEN_LAST_EDITED)) {
            // Here we store the names of all current files. If
            // there is no current file, we remove any
            // previously stored filename.
            if (filenames.isEmpty()) {
                prefs.remove(JabRefPreferences.LAST_EDITED);
            } else {
                prefs.putStringList(JabRefPreferences.LAST_EDITED, filenames);
                File focusedDatabase = getCurrentBasePanel().getBibDatabaseContext().getDatabaseFile().orElse(null);
                new LastFocusedTabPreferences(prefs).setLastFocusedTab(focusedDatabase);
            }
        }

        fileHistory.storeHistory();
        prefs.flush();

        // dispose all windows, even if they are not displayed anymore
        for (Window window : Window.getWindows()) {
            window.dispose();
        }
    }

    /**
     * General info dialog.  The MacAdapter calls this method when "Quit" is selected from the application menu, Cmd-Q
     * is pressed, or "Quit" is selected from the Dock. The function returns a boolean indicating if quitting is ok or
     * not.
     * <p>
     * Non-OSX JabRef calls this when choosing "Quit" from the menu
     * <p>
     * SIDE EFFECT: tears down JabRef
     *
     * @return true if the user chose to quit; false otherwise
     */
    public boolean quit() {
        // First ask if the user really wants to close, if the library has not been saved since last save.
        List<String> filenames = new ArrayList<>();
        for (int i = 0; i < tabbedPane.getTabs().size(); i++) {
            BasePanel panel = getBasePanelAt(i);
            BibDatabaseContext context = panel.getBibDatabaseContext();

            if (panel.isModified() && (context.getLocation() == DatabaseLocation.LOCAL)) {
                tabbedPane.getSelectionModel().select(i);
                if (!confirmClose(panel)) {
                    return false;
                }
            } else if (context.getLocation() == DatabaseLocation.SHARED) {
                context.convertToLocalDatabase();
                context.getDBMSSynchronizer().closeSharedDatabase();
                context.clearDBMSSynchronizer();
            }
            AutosaveManager.shutdown(context);
            BackupManager.shutdown(context);
            context.getDatabaseFile().map(File::getAbsolutePath).ifPresent(filenames::add);
        }

        WaitForSaveFinishedDialog waitForSaveFinishedDialog = new WaitForSaveFinishedDialog(dialogService);
        waitForSaveFinishedDialog.showAndWait(getBasePanelList());

        // Good bye!
        tearDownJabRef(filenames);
        Platform.exit();
        return true;
    }

    private void initLayout() {
        setProgressBarVisible(false);

        pushApplications = new PushToApplications(this.getDialogService());

        BorderPane head = new BorderPane();
        head.setTop(createMenu());
        head.setCenter(createToolbar());
        setTop(head);

        SplitPane.setResizableWithParent(sidePane, Boolean.FALSE);
        splitPane.getItems().addAll(sidePane, tabbedPane);

        // We need to wait with setting the divider since it gets reset a few times during the initial set-up
        mainStage.showingProperty().addListener(new ChangeListener<Boolean>() {

            @Override
            public void changed(ObservableValue<? extends Boolean> observable, Boolean oldValue, Boolean showing) {
                if (showing) {
                    setDividerPosition();

                    EasyBind.subscribe(sidePane.visibleProperty(), visible -> {
                        if (visible) {
                            if (!splitPane.getItems().contains(sidePane)) {
                                splitPane.getItems().add(0, sidePane);
                                setDividerPosition();
                            }
                        } else {
                            splitPane.getItems().remove(sidePane);
                        }
                    });

                    mainStage.showingProperty().removeListener(this);
                    observable.removeListener(this);
                }
            }
        });

        setCenter(splitPane);
    }

    private void setDividerPosition() {
        splitPane.setDividerPositions(prefs.getDouble(JabRefPreferences.SIDE_PANE_WIDTH));
        if (!splitPane.getDividers().isEmpty()) {
            EasyBind.subscribe(splitPane.getDividers().get(0).positionProperty(),
                    position -> prefs.putDouble(JabRefPreferences.SIDE_PANE_WIDTH, position.doubleValue()));
        }
    }

    private Node createToolbar() {
        Pane leftSpacer = new Pane();
        HBox.setHgrow(leftSpacer, Priority.SOMETIMES);
        Pane rightSpacer = new Pane();
        HBox.setHgrow(rightSpacer, Priority.SOMETIMES);

        ActionFactory factory = new ActionFactory(Globals.getKeyPrefs());

        Button newLibrary;
        if (Globals.prefs.getBoolean(JabRefPreferences.BIBLATEX_DEFAULT_MODE)) {
            newLibrary = factory.createIconButton(StandardActions.NEW_LIBRARY_BIBLATEX, new NewDatabaseAction(this, BibDatabaseMode.BIBLATEX));
        } else {
            newLibrary = factory.createIconButton(StandardActions.NEW_LIBRARY_BIBTEX, new NewDatabaseAction(this, BibDatabaseMode.BIBTEX));
        }

        HBox leftSide = new HBox(
                newLibrary,
                factory.createIconButton(StandardActions.OPEN_LIBRARY, new OpenDatabaseAction(this)),
                factory.createIconButton(StandardActions.SAVE_LIBRARY, new OldDatabaseCommandWrapper(Actions.SAVE, this, Globals.stateManager)),
                leftSpacer
        );
        leftSide.setMinWidth(100);
        leftSide.prefWidthProperty().bind(sidePane.widthProperty());
        leftSide.maxWidthProperty().bind(sidePane.widthProperty());
<<<<<<< HEAD

=======
        PushToApplicationButton pushToExternal = new PushToApplicationButton(this, pushApplications.getApplications());
>>>>>>> 91d779ad
        HBox rightSide = new HBox(
                factory.createIconButton(StandardActions.NEW_ARTICLE, new NewEntryAction(this, BiblatexEntryTypes.ARTICLE, dialogService, Globals.prefs)),
                factory.createIconButton(StandardActions.DELETE_ENTRY, new OldDatabaseCommandWrapper(Actions.DELETE, this, Globals.stateManager)),
                new Separator(Orientation.VERTICAL),
                factory.createIconButton(StandardActions.UNDO, new OldDatabaseCommandWrapper(Actions.UNDO, this, Globals.stateManager)),
                factory.createIconButton(StandardActions.REDO, new OldDatabaseCommandWrapper(Actions.REDO, this, Globals.stateManager)),
                factory.createIconButton(StandardActions.CUT, new OldDatabaseCommandWrapper(Actions.CUT, this, Globals.stateManager)),
                factory.createIconButton(StandardActions.COPY, new OldDatabaseCommandWrapper(Actions.COPY, this, Globals.stateManager)),
                factory.createIconButton(StandardActions.PASTE, new OldDatabaseCommandWrapper(Actions.PASTE, this, Globals.stateManager)),
<<<<<<< HEAD

                factory.createIconButton(StandardActions.CLEANUP_ENTRIES, new OldDatabaseCommandWrapper(Actions.CLEANUP, this, Globals.stateManager)),
                factory.createIconButton(new PushToApplicationAction(this), new OldDatabaseCommandWrapper(Actions.PUSH_TO_APPLICATION, this, Globals.stateManager)),

=======
                new Separator(Orientation.VERTICAL),
                factory.createIconButton(pushToExternal.getMenuAction(), pushToExternal),
                factory.createIconButton(StandardActions.GENERATE_CITE_KEYS, new OldDatabaseCommandWrapper(Actions.MAKE_KEY, this, Globals.stateManager)),
                factory.createIconButton(StandardActions.CLEANUP_ENTRIES, new OldDatabaseCommandWrapper(Actions.CLEANUP, this, Globals.stateManager)),
                new Separator(Orientation.VERTICAL),
>>>>>>> 91d779ad
                factory.createIconButton(StandardActions.FORK_ME, new OpenBrowserAction("https://github.com/JabRef/jabref")),
                factory.createIconButton(StandardActions.OPEN_FACEBOOK, new OpenBrowserAction("https://www.facebook.com/JabRef/")),
                factory.createIconButton(StandardActions.OPEN_TWITTER, new OpenBrowserAction("https://twitter.com/jabref_org"))
        );

        HBox.setHgrow(globalSearchBar, Priority.ALWAYS);

        ToolBar toolBar = new ToolBar(
                leftSide,

                globalSearchBar,

                rightSpacer,
                rightSide);
        toolBar.getStyleClass().add("mainToolbar");

        return toolBar;
    }

    /**
     * Returns the indexed BasePanel.
     *
     * @param i Index of base
     */
    public BasePanel getBasePanelAt(int i) {
        return (BasePanel) tabbedPane.getTabs().get(i).getContent();
    }

    /**
     * Returns a list of BasePanel.
     */
    public List<BasePanel> getBasePanelList() {
        List<BasePanel> returnList = new ArrayList<>();
        for (int i = 0; i < getBasePanelCount(); i++) {
            returnList.add(getBasePanelAt(i));
        }
        return returnList;
    }

    public void showBasePanelAt(int i) {
        tabbedPane.getSelectionModel().select(i);
    }

    public void showBasePanel(BasePanel bp) {
        tabbedPane.getSelectionModel().select(getTab(bp));
    }

    /**
     * Returns the currently viewed BasePanel.
     */
    public BasePanel getCurrentBasePanel() {
        if ((tabbedPane == null) || (tabbedPane.getSelectionModel().getSelectedItem() == null)) {
            return null;
        }
        return (BasePanel) tabbedPane.getSelectionModel().getSelectedItem().getContent();
    }

    /**
     * @return the BasePanel count.
     */
    public int getBasePanelCount() {
        return tabbedPane.getTabs().size();
    }

    private Tab getTab(BasePanel comp) {
        for (Tab tab : tabbedPane.getTabs()) {
            if (tab.getContent() == comp) {
                return tab;
            }
        }
        return null;
    }

    /**
     * @deprecated do not operate on tabs but on BibDatabaseContexts
     */
    @Deprecated
    public TabPane getTabbedPane() {
        return tabbedPane;
    }

    public void setTabTitle(BasePanel comp, String title, String toolTip) {
        DefaultTaskExecutor.runInJavaFXThread(() -> {
            Tab tab = getTab(comp);
            tab.setText(title);
            tab.setTooltip(new Tooltip(toolTip));
        });
    }

    private MenuBar createMenu() {
        ActionFactory factory = new ActionFactory(Globals.getKeyPrefs());
        Menu file = new Menu(Localization.lang("File"));
        Menu edit = new Menu(Localization.lang("Edit"));
        Menu library = new Menu(Localization.lang("Library"));
        Menu quality = new Menu(Localization.lang("Quality"));
        Menu view = new Menu(Localization.lang("View"));
        Menu tools = new Menu(Localization.lang("Tools"));
        Menu options = new Menu(Localization.lang("Options"));
        Menu help = new Menu(Localization.lang("Help"));

        file.getItems().addAll(
                factory.createSubMenu(StandardActions.NEW_LIBRARY,
                        factory.createMenuItem(StandardActions.NEW_LIBRARY_BIBTEX, new NewDatabaseAction(this, BibDatabaseMode.BIBTEX)),
                        factory.createMenuItem(StandardActions.NEW_LIBRARY_BIBLATEX, new NewDatabaseAction(this, BibDatabaseMode.BIBLATEX))),

                factory.createMenuItem(StandardActions.OPEN_LIBRARY, getOpenDatabaseAction()),
                fileHistory,
                factory.createMenuItem(StandardActions.SAVE_LIBRARY, new OldDatabaseCommandWrapper(Actions.SAVE, this, Globals.stateManager)),
                factory.createMenuItem(StandardActions.SAVE_LIBRARY_AS, new OldDatabaseCommandWrapper(Actions.SAVE_AS, this, Globals.stateManager)),
                factory.createMenuItem(StandardActions.SAVE_ALL, new SaveAllAction(this)),

                new SeparatorMenuItem(),

                factory.createSubMenu(StandardActions.IMPORT,
                        factory.createMenuItem(StandardActions.MERGE_DATABASE, new OldDatabaseCommandWrapper(Actions.MERGE_DATABASE, this, Globals.stateManager)), // TODO: merge with import
                        factory.createMenuItem(StandardActions.IMPORT_INTO_CURRENT_LIBRARY, new ImportCommand(this, false)),
                        factory.createMenuItem(StandardActions.IMPORT_INTO_NEW_LIBRARY, new ImportCommand(this, true))),

                factory.createSubMenu(StandardActions.EXPORT,
                        factory.createMenuItem(StandardActions.EXPORT_ALL, new ExportCommand(this, false, Globals.prefs)),
                        factory.createMenuItem(StandardActions.EXPORT_SELECTED, new ExportCommand(this, true, Globals.prefs)),
                        factory.createMenuItem(StandardActions.SAVE_SELECTED_AS_PLAIN_BIBTEX, new OldDatabaseCommandWrapper(Actions.SAVE_SELECTED_AS_PLAIN, this, Globals.stateManager))),

                factory.createMenuItem(StandardActions.CONNECT_TO_SHARED_DB, new ConnectToSharedDatabaseCommand(this)),
                factory.createMenuItem(StandardActions.PULL_CHANGES_FROM_SHARED_DB, new OldDatabaseCommandWrapper(Actions.PULL_CHANGES_FROM_SHARED_DATABASE, this, Globals.stateManager)),

                new SeparatorMenuItem(),

                factory.createMenuItem(StandardActions.CLOSE_LIBRARY, new CloseDatabaseAction()),
                factory.createMenuItem(StandardActions.QUIT, new CloseAction())
        );

        edit.getItems().addAll(
                factory.createMenuItem(StandardActions.UNDO, new OldDatabaseCommandWrapper(Actions.UNDO, this, Globals.stateManager)),
                factory.createMenuItem(StandardActions.REDO, new OldDatabaseCommandWrapper(Actions.REDO, this, Globals.stateManager)),

                new SeparatorMenuItem(),

                factory.createMenuItem(StandardActions.CUT, new EditAction(Actions.CUT)),

                factory.createMenuItem(StandardActions.COPY, new EditAction(Actions.COPY)),
                factory.createSubMenu(StandardActions.COPY_MORE,
                        factory.createMenuItem(StandardActions.COPY_TITLE, new OldDatabaseCommandWrapper(Actions.COPY_TITLE, this, Globals.stateManager)),
                        factory.createMenuItem(StandardActions.COPY_KEY, new OldDatabaseCommandWrapper(Actions.COPY_KEY, this, Globals.stateManager)),
                        factory.createMenuItem(StandardActions.COPY_CITE_KEY, new OldDatabaseCommandWrapper(Actions.COPY_CITE_KEY, this, Globals.stateManager)),
                        factory.createMenuItem(StandardActions.COPY_KEY_AND_TITLE, new OldDatabaseCommandWrapper(Actions.COPY_KEY_AND_TITLE, this, Globals.stateManager)),
                        factory.createMenuItem(StandardActions.COPY_KEY_AND_LINK, new OldDatabaseCommandWrapper(Actions.COPY_KEY_AND_LINK, this, Globals.stateManager)),
                        factory.createMenuItem(StandardActions.COPY_CITATION_PREVIEW, new OldDatabaseCommandWrapper(Actions.COPY_CITATION_HTML, this, Globals.stateManager)),
                        factory.createMenuItem(StandardActions.EXPORT_SELECTED_TO_CLIPBOARD, new ExportToClipboardAction(this, dialogService))),

                factory.createMenuItem(StandardActions.PASTE, new EditAction(Actions.PASTE)),

                new SeparatorMenuItem(),

                factory.createMenuItem(StandardActions.MANAGE_KEYWORDS, new ManageKeywordsAction(this))
        );

        if (Globals.prefs.getBoolean(JabRefPreferences.SPECIALFIELDSENABLED)) {
            boolean menuItemAdded = false;
            if (Globals.prefs.getBoolean(JabRefPreferences.SHOWCOLUMN_RANKING)) {
                edit.getItems().add(SpecialFieldMenuItemFactory.createSpecialFieldMenuForActiveDatabase(SpecialField.RANKING, factory, Globals.undoManager));
                menuItemAdded = true;
            }

            if (Globals.prefs.getBoolean(JabRefPreferences.SHOWCOLUMN_RELEVANCE)) {
                edit.getItems().add(SpecialFieldMenuItemFactory.getSpecialFieldSingleItemForActiveDatabase(SpecialField.RELEVANCE, factory));
                menuItemAdded = true;
            }

            if (Globals.prefs.getBoolean(JabRefPreferences.SHOWCOLUMN_QUALITY)) {
                edit.getItems().add(SpecialFieldMenuItemFactory.getSpecialFieldSingleItemForActiveDatabase(SpecialField.QUALITY, factory));
                menuItemAdded = true;
            }

            if (Globals.prefs.getBoolean(JabRefPreferences.SHOWCOLUMN_PRINTED)) {
                edit.getItems().add(SpecialFieldMenuItemFactory.getSpecialFieldSingleItemForActiveDatabase(SpecialField.PRINTED, factory));
                menuItemAdded = true;
            }

            if (Globals.prefs.getBoolean(JabRefPreferences.SHOWCOLUMN_PRIORITY)) {
                edit.getItems().add(SpecialFieldMenuItemFactory.createSpecialFieldMenuForActiveDatabase(SpecialField.PRIORITY, factory, Globals.undoManager));
                menuItemAdded = true;
            }

            if (Globals.prefs.getBoolean(JabRefPreferences.SHOWCOLUMN_READ)) {
                edit.getItems().add(SpecialFieldMenuItemFactory.createSpecialFieldMenuForActiveDatabase(SpecialField.READ_STATUS, factory, Globals.undoManager));
                menuItemAdded = true;
            }

            if (menuItemAdded) {
                edit.getItems().add(new SeparatorMenuItem());
            }
        }
        //@formatter:off
        library.getItems().addAll(
                factory.createMenuItem(StandardActions.NEW_ENTRY, new NewEntryAction(this, dialogService, Globals.prefs)),
                factory.createMenuItem(StandardActions.DELETE_ENTRY, new OldDatabaseCommandWrapper(Actions.DELETE, this, Globals.stateManager)),

                new SeparatorMenuItem(),

                factory.createMenuItem(StandardActions.LIBRARY_PROPERTIES, new LibraryPropertiesAction(this, dialogService)),
                factory.createMenuItem(StandardActions.EDIT_PREAMBLE, new PreambleEditor(this)),
                factory.createMenuItem(StandardActions.EDIT_STRINGS, new BibtexStringEditorAction(this)),
                factory.createMenuItem(StandardActions.MANAGE_CITE_KEY_PATTERNS, new BibtexKeyPatternAction(this)),
                factory.createMenuItem(StandardActions.MASS_SET_FIELDS, new MassSetFieldsAction(this))
        );

        Menu lookupIdentifiers = factory.createSubMenu(StandardActions.LOOKUP_DOC_IDENTIFIER);
        for (IdFetcher<?> fetcher : WebFetchers.getIdFetchers(Globals.prefs.getImportFormatPreferences())) {
            LookupIdentifierAction<?> identifierAction = new LookupIdentifierAction<>(this, fetcher);
            lookupIdentifiers.getItems().add(factory.createMenuItem(identifierAction.getAction(), identifierAction));
        }

        quality.getItems().addAll(
                factory.createMenuItem(StandardActions.FIND_DUPLICATES, new DuplicateSearch(this, dialogService)),
                factory.createMenuItem(StandardActions.MERGE_ENTRIES, new MergeEntriesAction(this)),
                factory.createMenuItem(StandardActions.CHECK_INTEGRITY, new IntegrityCheckAction(this)),
                factory.createMenuItem(StandardActions.CLEANUP_ENTRIES, new OldDatabaseCommandWrapper(Actions.CLEANUP, this, Globals.stateManager)),

                new SeparatorMenuItem(),

                factory.createMenuItem(StandardActions.SET_FILE_LINKS, new AutoLinkFilesAction())
        );

        tools.getItems().addAll(
                factory.createMenuItem(StandardActions.NEW_SUB_LIBRARY_FROM_AUX, new NewSubLibraryAction(this)),
                factory.createMenuItem(StandardActions.FIND_UNLINKED_FILES, new FindUnlinkedFilesAction(this)),
                factory.createMenuItem(StandardActions.WRITE_XMP, new OldDatabaseCommandWrapper(Actions.WRITE_XMP, this, Globals.stateManager)),
                factory.createMenuItem(StandardActions.COPY_LINKED_FILES, new CopyFilesAction(this)),

                new SeparatorMenuItem(),

<<<<<<< HEAD
                factory.createMenuItem(openOffice.getToggleAction(), openOffice.getToggleCommand()),
                factory.createMenuItem(new PushToApplicationAction(this), new OldDatabaseCommandWrapper(Actions.PUSH_TO_APPLICATION, this, Globals.stateManager)),
=======
                lookupIdentifiers,
                factory.createMenuItem(StandardActions.DOWNLOAD_FULL_TEXT, new OldDatabaseCommandWrapper(Actions.DOWNLOAD_FULL_TEXT, this, Globals.stateManager)),
>>>>>>> 91d779ad

                new SeparatorMenuItem(),

                factory.createMenuItem(StandardActions.GENERATE_CITE_KEYS, new OldDatabaseCommandWrapper(Actions.MAKE_KEY, this, Globals.stateManager)),
                factory.createMenuItem(StandardActions.REPLACE_ALL, new OldDatabaseCommandWrapper(Actions.REPLACE_ALL, this, Globals.stateManager)),
                factory.createMenuItem(StandardActions.SEND_AS_EMAIL, new OldDatabaseCommandWrapper(Actions.SEND_AS_EMAIL, this, Globals.stateManager)),
                factory.createMenuItem(pushToExternal.getMenuAction(), pushToExternal),

                factory.createSubMenu(StandardActions.ABBREVIATE,
                        factory.createMenuItem(StandardActions.ABBREVIATE_ISO, new OldDatabaseCommandWrapper(Actions.ABBREVIATE_ISO, this, Globals.stateManager)),
                        factory.createMenuItem(StandardActions.ABBREVIATE_MEDLINE, new OldDatabaseCommandWrapper(Actions.ABBREVIATE_MEDLINE, this, Globals.stateManager))),

                factory.createMenuItem(StandardActions.UNABBREVIATE, new OldDatabaseCommandWrapper(Actions.UNABBREVIATE, this, Globals.stateManager))
        );

        SidePaneComponent webSearch = sidePaneManager.getComponent(SidePaneType.WEB_SEARCH);
        SidePaneComponent groups = sidePaneManager.getComponent(SidePaneType.GROUPS);
        SidePaneComponent openOffice = sidePaneManager.getComponent(SidePaneType.OPEN_OFFICE);

        view.getItems().add(new SeparatorMenuItem());
        view.setOnShowing(event -> {
            view.getItems().clear();
            view.getItems().addAll(
                    factory.createCheckMenuItem(webSearch.getToggleAction(), webSearch.getToggleCommand(), sidePaneManager.isComponentVisible(SidePaneType.WEB_SEARCH)),
                    factory.createCheckMenuItem(groups.getToggleAction(), groups.getToggleCommand(), sidePaneManager.isComponentVisible(SidePaneType.GROUPS)),
                    factory.createCheckMenuItem(openOffice.getToggleAction(), openOffice.getToggleCommand(), sidePaneManager.isComponentVisible(SidePaneType.OPEN_OFFICE)),

                    new SeparatorMenuItem(),

                    factory.createCheckMenuItem(StandardActions.TOGGLE_PREVIEW, new OldDatabaseCommandWrapper(Actions.TOGGLE_PREVIEW, this, Globals.stateManager), Globals.prefs.getPreviewPreferences().isPreviewPanelEnabled()),
                    factory.createMenuItem(StandardActions.NEXT_PREVIEW_STYLE, new OldDatabaseCommandWrapper(Actions.NEXT_PREVIEW_STYLE, this, Globals.stateManager)),
                    factory.createMenuItem(StandardActions.PREVIOUS_PREVIEW_STYLE, new OldDatabaseCommandWrapper(Actions.PREVIOUS_PREVIEW_STYLE, this, Globals.stateManager)),

                    new SeparatorMenuItem(),

                    factory.createMenuItem(StandardActions.SHOW_PDF_VIEWER, new ShowDocumentViewerAction()),
                    factory.createMenuItem(StandardActions.EDIT_ENTRY, new OldDatabaseCommandWrapper(Actions.EDIT, this, Globals.stateManager)),
                    factory.createMenuItem(StandardActions.OPEN_CONSOLE, new OldDatabaseCommandWrapper(Actions.OPEN_CONSOLE, this, Globals.stateManager))
            );
        });

        options.getItems().addAll(
                factory.createMenuItem(StandardActions.SHOW_PREFS, new ShowPreferencesAction(this, Globals.TASK_EXECUTOR)),

                new SeparatorMenuItem(),

                factory.createMenuItem(StandardActions.SETUP_GENERAL_FIELDS, new SetupGeneralFieldsAction()),
                factory.createMenuItem(StandardActions.MANAGE_CUSTOM_IMPORTS, new ManageCustomImportsAction()),
                factory.createMenuItem(StandardActions.MANAGE_CUSTOM_EXPORTS, new ManageCustomExportsAction()),
                factory.createMenuItem(StandardActions.MANAGE_EXTERNAL_FILETYPES, new EditExternalFileTypesAction()),
                factory.createMenuItem(StandardActions.MANAGE_JOURNALS, new ManageJournalsAction()),
                factory.createMenuItem(StandardActions.CUSTOMIZE_KEYBINDING, new CustomizeKeyBindingAction()),
                factory.createMenuItem(StandardActions.MANAGE_PROTECTED_TERMS, new ManageProtectedTermsAction()),

                new SeparatorMenuItem(),

                factory.createMenuItem(StandardActions.MANAGE_CONTENT_SELECTORS, new ManageContentSelectorAction(this))
                // TODO: Reenable customize entry types feature (https://github.com/JabRef/jabref/issues/4719)
                //factory.createMenuItem(StandardActions.CUSTOMIZE_ENTRY_TYPES, new CustomizeEntryAction(this)),
        );

        help.getItems().addAll(
                factory.createMenuItem(StandardActions.HELP, HelpAction.getMainHelpPageCommand()),
                factory.createMenuItem(StandardActions.OPEN_FORUM, new OpenBrowserAction("http://discourse.jabref.org/")),

                new SeparatorMenuItem(),

                factory.createMenuItem(StandardActions.ERROR_CONSOLE, new ErrorConsoleAction()),

                new SeparatorMenuItem(),

                factory.createMenuItem(StandardActions.SEARCH_FOR_UPDATES, new SearchForUpdateAction(Globals.BUILD_INFO, prefs.getVersionPreferences(), dialogService, Globals.TASK_EXECUTOR)),
                factory.createSubMenu(StandardActions.WEB_MENU,
                        factory.createMenuItem(StandardActions.OPEN_WEBPAGE, new OpenBrowserAction("https://jabref.org/")),
                        factory.createMenuItem(StandardActions.OPEN_BLOG, new OpenBrowserAction("https://blog.jabref.org/")),
                        factory.createMenuItem(StandardActions.OPEN_FACEBOOK, new OpenBrowserAction("https://www.facebook.com/JabRef/")),
                        factory.createMenuItem(StandardActions.OPEN_TWITTER, new OpenBrowserAction("https://twitter.com/jabref_org")),

                        new SeparatorMenuItem(),

                        factory.createMenuItem(StandardActions.FORK_ME, new OpenBrowserAction("https://github.com/JabRef/jabref")),
                        factory.createMenuItem(StandardActions.OPEN_DEV_VERSION_LINK, new OpenBrowserAction("https://builds.jabref.org/master/")),
                        factory.createMenuItem(StandardActions.OPEN_CHANGELOG, new OpenBrowserAction("https://github.com/JabRef/jabref/blob/master/CHANGELOG.md")),

                        new SeparatorMenuItem(),

                        factory.createMenuItem(StandardActions.DONATE, new OpenBrowserAction("https://donations.jabref.org"))

                ),
                factory.createMenuItem(StandardActions.ABOUT, new AboutAction())
        );

        //@formatter:on
        MenuBar menu = new MenuBar();
        menu.getStyleClass().add("mainMenu");
        menu.getMenus().addAll(
                file,
                edit,
                library,
                quality,
                tools,
                view,
                options,
                help);
        menu.setUseSystemMenuBar(true);
        return menu;
    }

    public void addParserResult(ParserResult pr, boolean focusPanel) {
        if (pr.toOpenTab()) {
            // Add the entries to the open tab.
            BasePanel panel = getCurrentBasePanel();
            if (panel == null) {
                // There is no open tab to add to, so we create a new tab:
                addTab(pr.getDatabaseContext(), focusPanel);
            } else {
                List<BibEntry> entries = new ArrayList<>(pr.getDatabase().getEntries());
                addImportedEntries(panel, entries);
            }
        } else {
            // only add tab if DB is not already open
            Optional<BasePanel> panel = getBasePanelList().stream()
                                                          .filter(p -> p.getBibDatabaseContext().getDatabasePath().equals(pr.getFile()))
                                                          .findFirst();

            if (panel.isPresent()) {
                tabbedPane.getSelectionModel().select(getTab(panel.get()));
            } else {
                addTab(pr.getDatabaseContext(), focusPanel);
            }
        }
    }

    /**
     * Displays the given message at the bottom of the main frame
     *
     * @deprecated use {@link DialogService#notify(String)} instead. However, do not remove this method, it's called from the dialogService
     */
    @Deprecated
    public void output(final String message) {
        DefaultTaskExecutor.runInJavaFXThread(() -> statusLine.fireEvent(new SnackbarEvent(new JFXSnackbarLayout(message), TOAST_MESSAGE_DISPLAY_TIME, null)));
    }

    private void initActions() {
        /*
        openDatabaseOnlyActions.clear();
        openDatabaseOnlyActions.addAll(Arrays.asList(manageSelectors, mergeDatabaseAction, newSubDatabaseAction, save, copyPreview,
                saveAs, saveSelectedAs, saveSelectedAsPlain, undo, redo, cut, deleteEntry, copy, paste, mark, markSpecific, unmark,
                unmarkAll, rankSubMenu, editEntry, selectAll, copyKey, copyCiteKey, copyKeyAndTitle, copyKeyAndLink, editPreamble, editStrings,
                groupSidePane.getToggleCommand(), makeKeyAction, normalSearch, generalFetcher.getToggleCommand(), mergeEntries, cleanupEntries, exportToClipboard, replaceAll,
                sendAsEmail, downloadFullText, lookupIdentifiers, writeXmpAction, openOfficePanel.getToggleCommand(), findUnlinkedFiles, addToGroup, removeFromGroup,
                moveToGroup, autoLinkFile, resolveDuplicateKeys, openUrl, openFolder, openFile, togglePreview,
                dupliCheck, autoSetFile, newEntryAction, newSpec, customizeAction, plainTextImport, getMassSetField(), getManageKeywords(),
                pushExternalButton.getMenuAction(), closeDatabaseAction, getNextPreviewStyleAction(), getPreviousPreviewStyleAction(), checkIntegrity,
                databaseProperties, abbreviateIso, abbreviateMedline,
                unabbreviate, exportAll, exportSelected, importCurrent, saveAll, focusTable, increaseFontSize, decreseFontSize, defaultFontSize,
                toggleRelevance, toggleQualityAssured, togglePrinted, pushExternalButton.getComponent()));
        openDatabaseOnlyActions.addAll(newSpecificEntryAction);
        openDatabaseOnlyActions.addAll(specialFieldButtons);
        severalDatabasesOnlyActions.clear();
        severalDatabasesOnlyActions.addAll(Arrays
                .asList(nextTab, prevTab, sortTabs));
        openAndSavedDatabasesOnlyActions.addAll(Collections.singletonList(openConsole));
        sharedDatabaseOnlyActions.addAll(Collections.singletonList(pullChangesFromSharedDatabase));
        noSharedDatabaseActions.addAll(Arrays.asList(save, saveAll));
        oneEntryOnlyActions.clear();
        oneEntryOnlyActions.addAll(Arrays.asList(editEntry));
        oneEntryWithFileOnlyActions.clear();
        oneEntryWithFileOnlyActions.addAll(Arrays.asList(openFolder, openFile));
        oneEntryWithURLorDOIOnlyActions.clear();
        oneEntryWithURLorDOIOnlyActions.addAll(Arrays.asList(openUrl));
        twoEntriesOnlyActions.clear();
        twoEntriesOnlyActions.addAll(Arrays.asList(mergeEntries));
        atLeastOneEntryActions.clear();
        atLeastOneEntryActions.addAll(Arrays.asList(downloadFullText, lookupIdentifiers, exportLinkedFiles));
        tabbedPane.getTabs().addListener(this::updateEnabledState);
        */
    }

    /**
     * Enable or Disable all actions based on the number of open tabs.
     * <p>
     * The action that are affected are set in initActions.
     */
    public void updateEnabledState(ListChangeListener.Change<? extends Tab> change) {
        int tabCount = tabbedPane.getTabs().size();
        if (!change.next()) {
            return;
        }
        if (change.wasAdded() || change.wasRemoved()) {
            setEnabled(openDatabaseOnlyActions, tabCount > 0);
            setEnabled(severalDatabasesOnlyActions, tabCount > 1);
        }
        if (tabCount == 0) {
            setEnabled(openAndSavedDatabasesOnlyActions, false);
            setEnabled(sharedDatabaseOnlyActions, false);
            setEnabled(oneEntryOnlyActions, false);
        }

        if (tabCount > 0) {
            BasePanel current = getCurrentBasePanel();
            boolean saved = current.getBibDatabaseContext().getDatabasePath().isPresent();
            setEnabled(openAndSavedDatabasesOnlyActions, saved);

            boolean isShared = current.getBibDatabaseContext().getLocation() == DatabaseLocation.SHARED;
            setEnabled(sharedDatabaseOnlyActions, isShared);
            setEnabled(noSharedDatabaseActions, !isShared);

            boolean oneEntrySelected = current.getSelectedEntries().size() == 1;
            setEnabled(oneEntryOnlyActions, oneEntrySelected);
            setEnabled(oneEntryWithFileOnlyActions, isExistFile(current.getSelectedEntries()));
            setEnabled(oneEntryWithURLorDOIOnlyActions, isExistURLorDOI(current.getSelectedEntries()));

            boolean twoEntriesSelected = current.getSelectedEntries().size() == 2;
            setEnabled(twoEntriesOnlyActions, twoEntriesSelected);

            boolean atLeastOneEntrySelected = !current.getSelectedEntries().isEmpty();
            setEnabled(atLeastOneEntryActions, atLeastOneEntrySelected);
        }
    }

    /**
     * This method causes all open BasePanels to set up their tables anew. When called from PrefsDialog3, this updates
     * to the new settings.
     */
    public void setupAllTables() {
        // This action can be invoked without an open database, so
        // we have to check if we have one before trying to invoke
        // methods to execute changes in the preferences.

        // We want to notify all tabs about the changes to
        // avoid problems when changing the column set.
        for (int i = 0; i < tabbedPane.getTabs().size(); i++) {
            BasePanel bf = getBasePanelAt(i);

            // Update tables:
            if (bf.getDatabase() != null) {
                DefaultTaskExecutor.runInJavaFXThread(bf::setupMainPanel);
            }
        }
    }

    private List<String> collectDatabaseFilePaths() {
        List<String> dbPaths = new ArrayList<>(getBasePanelCount());

        for (BasePanel basePanel : getBasePanelList()) {
            try {
                // db file exists
                if (basePanel.getBibDatabaseContext().getDatabaseFile().isPresent()) {
                    dbPaths.add(basePanel.getBibDatabaseContext().getDatabaseFile().get().getCanonicalPath());
                } else {
                    dbPaths.add("");
                }
            } catch (IOException ex) {
                LOGGER.error("Invalid database file path: " + ex.getMessage());
            }
        }
        return dbPaths;
    }

    private List<String> getUniquePathParts() {
        List<String> dbPaths = collectDatabaseFilePaths();

        return FileUtil.uniquePathSubstrings(dbPaths);
    }

    public void updateAllTabTitles() {
        List<String> paths = getUniquePathParts();
        for (int i = 0; i < getBasePanelCount(); i++) {
            String uniqPath = paths.get(i);
            Optional<File> file = getBasePanelAt(i).getBibDatabaseContext().getDatabaseFile();

            if (file.isPresent()) {
                if (!uniqPath.equals(file.get().getName()) && uniqPath.contains(File.separator)) {
                    // remove filename
                    uniqPath = uniqPath.substring(0, uniqPath.lastIndexOf(File.separator));
                    tabbedPane.getTabs().get(i).setText(getBasePanelAt(i).getTabTitle() + " \u2014 " + uniqPath);
                } else {
                    // set original filename (again)
                    tabbedPane.getTabs().get(i).setText(getBasePanelAt(i).getTabTitle());
                }
            } else {
                tabbedPane.getTabs().get(i).setText(getBasePanelAt(i).getTabTitle());
            }
            tabbedPane.getTabs().get(i).setTooltip(new Tooltip(file.map(File::getAbsolutePath).orElse(null)));
        }
    }

    public void addTab(BasePanel basePanel, boolean raisePanel) {
        DefaultTaskExecutor.runInJavaFXThread(() -> {
            // add tab
            Tab newTab = new Tab(basePanel.getTabTitle(), basePanel);
            tabbedPane.getTabs().add(newTab);
            newTab.setOnCloseRequest(event -> {
                closeTab((BasePanel) newTab.getContent());
                event.consume();
            });

            // update all tab titles
            updateAllTabTitles();

            if (raisePanel) {
                tabbedPane.getSelectionModel().select(newTab);
            }

            // Register undo/redo listener
            basePanel.getUndoManager().registerListener(new UndoRedoEventManager());

            BibDatabaseContext context = basePanel.getBibDatabaseContext();

            if (readyForAutosave(context)) {
                AutosaveManager autosaver = AutosaveManager.start(context);
                autosaver.registerListener(new AutosaveUIManager(basePanel));
            }

            BackupManager.start(context);

            // Track opening
            trackOpenNewDatabase(basePanel);
        });
    }

    private void trackOpenNewDatabase(BasePanel basePanel) {
        Map<String, String> properties = new HashMap<>();
        Map<String, Double> measurements = new HashMap<>();
        measurements.put("NumberOfEntries", (double) basePanel.getBibDatabaseContext().getDatabase().getEntryCount());

        Globals.getTelemetryClient().ifPresent(client -> client.trackEvent("OpenNewDatabase", properties, measurements));
    }

    public BasePanel addTab(BibDatabaseContext databaseContext, boolean raisePanel) {
        Objects.requireNonNull(databaseContext);

        BasePanel bp = new BasePanel(this, BasePanelPreferences.from(Globals.prefs), databaseContext, ExternalFileTypes.getInstance());
        addTab(bp, raisePanel);
        return bp;
    }

    private boolean readyForAutosave(BibDatabaseContext context) {
        return ((context.getLocation() == DatabaseLocation.SHARED) ||
                ((context.getLocation() == DatabaseLocation.LOCAL) && Globals.prefs.getBoolean(JabRefPreferences.LOCAL_AUTO_SAVE)))
                &&
                context.getDatabaseFile().isPresent();
    }

    /**
     * Opens the import inspection dialog to let the user decide which of the given entries to import.
     *
     * @param panel   The BasePanel to add to.
     * @param entries The entries to add.
     */
    private void addImportedEntries(final BasePanel panel, final List<BibEntry> entries) {
        BackgroundTask<List<BibEntry>> task = BackgroundTask.wrap(() -> entries);
        ImportEntriesDialog dialog = new ImportEntriesDialog(panel.getBibDatabaseContext(), task);
        dialog.setTitle(Localization.lang("Import"));
        dialog.showAndWait();
    }

    public FileHistoryMenu getFileHistory() {
        return fileHistory;
    }

    /**
     * Set the visibility of the progress bar in the right end of the status line at the bottom of the frame.
     */
    public void setProgressBarVisible(final boolean visible) {
        progressBar.setVisible(visible);
    }

    /**
     * Sets the indeterminate status of the progress bar.
     * <p>
     * If not called on the event dispatch thread, this method uses SwingUtilities.invokeLater() to do the actual
     * operation on the EDT.
     */
    public void setProgressBarIndeterminate(final boolean value) {
        // TODO: Reimplement
        /*
        if (SwingUtilities.isEventDispatchThread()) {
            progressBar.setIndeterminate(value);
        } else {
            SwingUtilities.invokeLater(() -> progressBar.setIndeterminate(value));
        }
        */
    }

    /**
     * Return a boolean, if the selected entry have file
     *
     * @param selectEntryList A selected entries list of the current base pane
     * @return true, if the selected entry contains file. false, if multiple entries are selected or the selected entry
     * doesn't contains file
     */
    private boolean isExistFile(List<BibEntry> selectEntryList) {
        if (selectEntryList.size() == 1) {
            BibEntry selectedEntry = selectEntryList.get(0);
            return selectedEntry.getField(FieldName.FILE).isPresent();
        }
        return false;
    }

    /**
     * Return a boolean, if the selected entry have url or doi
     *
     * @param selectEntryList A selected entries list of the current base pane
     * @return true, if the selected entry contains url or doi. false, if multiple entries are selected or the selected
     * entry doesn't contains url or doi
     */
    private boolean isExistURLorDOI(List<BibEntry> selectEntryList) {
        if (selectEntryList.size() == 1) {
            BibEntry selectedEntry = selectEntryList.get(0);
            return (selectedEntry.getField(FieldName.URL).isPresent() || selectedEntry.getField(FieldName.DOI).isPresent());
        }
        return false;
    }

    @Override
    public void showMessage(String message, String title, int msgType) {
        JOptionPane.showMessageDialog(null, message, title, msgType);
    }

    @Override
    public void setStatus(String s) {
        output(s);
    }

    @Override
    public void showMessage(String message) {
        JOptionPane.showMessageDialog(null, message);
    }

    /**
     * Ask if the user really wants to close the given database
     *
     * @return true if the user choose to close the database
     */
    private boolean confirmClose(BasePanel panel) {
        String filename = panel.getBibDatabaseContext()
                               .getDatabasePath()
                               .map(Path::toAbsolutePath)
                               .map(Path::toString)
                               .orElse(GUIGlobals.UNTITLED_TITLE);

        ButtonType saveChanges = new ButtonType(Localization.lang("Save changes"), ButtonBar.ButtonData.YES);
        ButtonType discardChanges = new ButtonType(Localization.lang("Discard changes"), ButtonBar.ButtonData.NO);
        ButtonType cancel = new ButtonType(Localization.lang("Return to JabRef"), ButtonBar.ButtonData.CANCEL_CLOSE);

        Optional<ButtonType> response = dialogService.showCustomButtonDialogAndWait(Alert.AlertType.CONFIRMATION,
                Localization.lang("Save before closing"),
                Localization.lang("Library '%0' has changed.", filename),
                saveChanges, discardChanges, cancel);

        if (response.isPresent() && response.get().equals(saveChanges)) {
            // The user wants to save.
            try {
                SaveDatabaseAction saveAction = new SaveDatabaseAction(panel, Globals.prefs);
                if (saveAction.save()) {
                    // Saved, now exit.
                    return true;
                }
                // The action was either canceled or unsuccessful.
                output(Localization.lang("Unable to save library"));
            } catch (Throwable ex) {
                LOGGER.error("A problem occurred when trying to save the file", ex);
                dialogService.showErrorDialogAndWait(Localization.lang("Save library"), Localization.lang("Could not save file."), ex);
            }
            // Save was cancelled or an error occurred.
            return false;
        }
        return !response.isPresent() || !response.get().equals(cancel);
    }

    private void closeTab(BasePanel panel) {
        // empty tab without database
        if (panel == null) {
            return;
        }

        BibDatabaseContext context = panel.getBibDatabaseContext();

        if (panel.isModified() && (context.getLocation() == DatabaseLocation.LOCAL)) {
            if (confirmClose(panel)) {
                removeTab(panel);
            } else {
                return;
            }
        } else if (context.getLocation() == DatabaseLocation.SHARED) {
            context.convertToLocalDatabase();
            context.getDBMSSynchronizer().closeSharedDatabase();
            context.clearDBMSSynchronizer();
            removeTab(panel);
        } else {
            removeTab(panel);
        }
        AutosaveManager.shutdown(context);
        BackupManager.shutdown(context);
    }

    private void removeTab(BasePanel panel) {
        DefaultTaskExecutor.runInJavaFXThread(() -> {
            panel.cleanUp();
            tabbedPane.getTabs().remove(getTab(panel));
            setWindowTitle();
            output(Localization.lang("Closed library") + '.');
            // update tab titles
            updateAllTabTitles();
        });
    }

    public void closeCurrentTab() {
        removeTab(getCurrentBasePanel());
    }

    public OpenDatabaseAction getOpenDatabaseAction() {
        return new OpenDatabaseAction(this);
    }

    public SidePaneManager getSidePaneManager() {
        return sidePaneManager;
    }

    public PushToApplications getPushApplications() {
        return pushApplications;
    }

    public GlobalSearchBar getGlobalSearchBar() {
        return globalSearchBar;
    }

    public CountingUndoManager getUndoManager() {
        return Globals.undoManager;
    }

    public DialogService getDialogService() {
        return dialogService;
    }

    /**
     * The action concerned with closing the window.
     */
    private class CloseAction extends SimpleCommand {

        @Override
        public void execute() {
            quit();
        }
    }

    /**
     * Class for handling general actions; cut, copy and paste. The focused component is kept track of by
     * Globals.focusListener, and we call the action stored under the relevant name in its action map.
     */
    private class EditAction extends SimpleCommand {

        private final Actions command;

        public EditAction(Actions command) {
            this.command = command;
        }

        @Override
        public void execute() {
            Node focusOwner = mainStage.getScene().getFocusOwner();
            if (focusOwner != null) {
                if (focusOwner instanceof TextInputControl) {
                    // Focus is on text field -> copy/paste/cut selected text
                    TextInputControl textInput = (TextInputControl) focusOwner;
                    switch (command) {
                        case COPY:
                            textInput.copy();
                            break;
                        case CUT:
                            textInput.cut();
                            break;
                        case PASTE:
                            textInput.paste();
                            break;
                        default:
                            throw new IllegalStateException("Only cut/copy/paste supported but got " + command);
                    }
                } else {
                    // Not sure what is selected -> copy/paste/cut selected entries
                    switch (command) {
                        case COPY:
                            getCurrentBasePanel().copy();
                            break;
                        case CUT:
                            getCurrentBasePanel().cut();
                            break;
                        case PASTE:
                            getCurrentBasePanel().paste();
                            break;
                        default:
                            throw new IllegalStateException("Only cut/copy/paste supported but got " + command);
                    }
                }
            }
        }
    }

    private void setDefaultTableFontSize() {
        GUIGlobals.setFont(Globals.prefs.getIntDefault(JabRefPreferences.FONT_SIZE));
        for (BasePanel basePanel : getBasePanelList()) {
            basePanel.updateTableFont();
        }
        setStatus(Localization.lang("Table font size is %0", String.valueOf(GUIGlobals.currentFont.getSize())));
    }

    private void increaseTableFontSize() {
        GUIGlobals.setFont(GUIGlobals.currentFont.getSize() + 1);
        for (BasePanel basePanel : getBasePanelList()) {
            basePanel.updateTableFont();
        }
        setStatus(Localization.lang("Table font size is %0", String.valueOf(GUIGlobals.currentFont.getSize())));
    }

    private void decreaseTableFontSize() {
        int currentSize = GUIGlobals.currentFont.getSize();
        if (currentSize < 2) {
            return;
        }
        GUIGlobals.setFont(currentSize - 1);
        for (BasePanel basePanel : getBasePanelList()) {
            basePanel.updateTableFont();
        }
        setStatus(Localization.lang("Table font size is %0", String.valueOf(GUIGlobals.currentFont.getSize())));
    }

    private class CloseDatabaseAction extends SimpleCommand {

        @Override
        public void execute() {
            closeTab(getCurrentBasePanel());
        }
    }

    private class UndoRedoEventManager {

        @Subscribe
        public void listen(UndoRedoEvent event) {
            updateTexts(event);
            JabRefFrame.this.getCurrentBasePanel().updateEntryEditorIfShowing();
        }

        @Subscribe
        public void listen(AddUndoableActionEvent event) {
            updateTexts(event);
        }

        private void updateTexts(UndoChangeEvent event) {
            /* TODO
            SwingUtilities.invokeLater(() -> {
                undo.putValue(Action.SHORT_DESCRIPTION, event.getUndoDescription());
                undo.setEnabled(event.isCanUndo());
                redo.putValue(Action.SHORT_DESCRIPTION, event.getRedoDescription());
                redo.setEnabled(event.isCanRedo());
            });
            */
        }
    }
}<|MERGE_RESOLUTION|>--- conflicted
+++ resolved
@@ -98,14 +98,10 @@
 import org.jabref.gui.keyboard.KeyBinding;
 import org.jabref.gui.menus.FileHistoryMenu;
 import org.jabref.gui.mergeentries.MergeEntriesAction;
-<<<<<<< HEAD
 import org.jabref.gui.push.PushToApplicationAction;
-=======
 import org.jabref.gui.metadata.BibtexStringEditorAction;
 import org.jabref.gui.metadata.PreambleEditor;
 import org.jabref.gui.protectedterms.ManageProtectedTermsAction;
-import org.jabref.gui.push.PushToApplicationButton;
->>>>>>> 91d779ad
 import org.jabref.gui.push.PushToApplications;
 import org.jabref.gui.search.GlobalSearchBar;
 import org.jabref.gui.specialfields.SpecialFieldMenuItemFactory;
@@ -587,11 +583,7 @@
         leftSide.setMinWidth(100);
         leftSide.prefWidthProperty().bind(sidePane.widthProperty());
         leftSide.maxWidthProperty().bind(sidePane.widthProperty());
-<<<<<<< HEAD
-
-=======
-        PushToApplicationButton pushToExternal = new PushToApplicationButton(this, pushApplications.getApplications());
->>>>>>> 91d779ad
+
         HBox rightSide = new HBox(
                 factory.createIconButton(StandardActions.NEW_ARTICLE, new NewEntryAction(this, BiblatexEntryTypes.ARTICLE, dialogService, Globals.prefs)),
                 factory.createIconButton(StandardActions.DELETE_ENTRY, new OldDatabaseCommandWrapper(Actions.DELETE, this, Globals.stateManager)),
@@ -601,18 +593,13 @@
                 factory.createIconButton(StandardActions.CUT, new OldDatabaseCommandWrapper(Actions.CUT, this, Globals.stateManager)),
                 factory.createIconButton(StandardActions.COPY, new OldDatabaseCommandWrapper(Actions.COPY, this, Globals.stateManager)),
                 factory.createIconButton(StandardActions.PASTE, new OldDatabaseCommandWrapper(Actions.PASTE, this, Globals.stateManager)),
-<<<<<<< HEAD
-
                 factory.createIconButton(StandardActions.CLEANUP_ENTRIES, new OldDatabaseCommandWrapper(Actions.CLEANUP, this, Globals.stateManager)),
                 factory.createIconButton(new PushToApplicationAction(this), new OldDatabaseCommandWrapper(Actions.PUSH_TO_APPLICATION, this, Globals.stateManager)),
-
-=======
                 new Separator(Orientation.VERTICAL),
                 factory.createIconButton(pushToExternal.getMenuAction(), pushToExternal),
                 factory.createIconButton(StandardActions.GENERATE_CITE_KEYS, new OldDatabaseCommandWrapper(Actions.MAKE_KEY, this, Globals.stateManager)),
                 factory.createIconButton(StandardActions.CLEANUP_ENTRIES, new OldDatabaseCommandWrapper(Actions.CLEANUP, this, Globals.stateManager)),
                 new Separator(Orientation.VERTICAL),
->>>>>>> 91d779ad
                 factory.createIconButton(StandardActions.FORK_ME, new OpenBrowserAction("https://github.com/JabRef/jabref")),
                 factory.createIconButton(StandardActions.OPEN_FACEBOOK, new OpenBrowserAction("https://www.facebook.com/JabRef/")),
                 factory.createIconButton(StandardActions.OPEN_TWITTER, new OpenBrowserAction("https://twitter.com/jabref_org"))
@@ -845,20 +832,15 @@
 
                 new SeparatorMenuItem(),
 
-<<<<<<< HEAD
                 factory.createMenuItem(openOffice.getToggleAction(), openOffice.getToggleCommand()),
-                factory.createMenuItem(new PushToApplicationAction(this), new OldDatabaseCommandWrapper(Actions.PUSH_TO_APPLICATION, this, Globals.stateManager)),
-=======
-                lookupIdentifiers,
                 factory.createMenuItem(StandardActions.DOWNLOAD_FULL_TEXT, new OldDatabaseCommandWrapper(Actions.DOWNLOAD_FULL_TEXT, this, Globals.stateManager)),
->>>>>>> 91d779ad
 
                 new SeparatorMenuItem(),
 
                 factory.createMenuItem(StandardActions.GENERATE_CITE_KEYS, new OldDatabaseCommandWrapper(Actions.MAKE_KEY, this, Globals.stateManager)),
                 factory.createMenuItem(StandardActions.REPLACE_ALL, new OldDatabaseCommandWrapper(Actions.REPLACE_ALL, this, Globals.stateManager)),
                 factory.createMenuItem(StandardActions.SEND_AS_EMAIL, new OldDatabaseCommandWrapper(Actions.SEND_AS_EMAIL, this, Globals.stateManager)),
-                factory.createMenuItem(pushToExternal.getMenuAction(), pushToExternal),
+                factory.createMenuItem(new PushToApplicationAction(this), new OldDatabaseCommandWrapper(Actions.PUSH_TO_APPLICATION, this, Globals.stateManager)),
 
                 factory.createSubMenu(StandardActions.ABBREVIATE,
                         factory.createMenuItem(StandardActions.ABBREVIATE_ISO, new OldDatabaseCommandWrapper(Actions.ABBREVIATE_ISO, this, Globals.stateManager)),
