package org.jabref.gui;

import java.io.IOException;
import java.nio.file.Path;
import java.util.ArrayList;
import java.util.Collections;
import java.util.List;
import java.util.Map;
import java.util.Objects;
import java.util.Optional;
import java.util.TimerTask;
import java.util.stream.Collectors;

import javafx.application.Platform;
import javafx.beans.binding.Bindings;
import javafx.beans.binding.StringBinding;
import javafx.beans.value.ChangeListener;
import javafx.beans.value.ObservableValue;
import javafx.collections.transformation.FilteredList;
import javafx.concurrent.Task;
import javafx.geometry.Orientation;
import javafx.scene.Group;
import javafx.scene.Node;
import javafx.scene.control.Alert;
import javafx.scene.control.Button;
import javafx.scene.control.ButtonBar;
import javafx.scene.control.ButtonType;
import javafx.scene.control.ContextMenu;
import javafx.scene.control.Menu;
import javafx.scene.control.MenuBar;
import javafx.scene.control.MenuItem;
import javafx.scene.control.ProgressIndicator;
import javafx.scene.control.Separator;
import javafx.scene.control.SeparatorMenuItem;
import javafx.scene.control.SplitPane;
import javafx.scene.control.Tab;
import javafx.scene.control.TabPane;
import javafx.scene.control.ToolBar;
import javafx.scene.control.Tooltip;
import javafx.scene.control.skin.TabPaneSkin;
import javafx.scene.input.KeyEvent;
import javafx.scene.input.TransferMode;
import javafx.scene.layout.BorderPane;
import javafx.scene.layout.HBox;
import javafx.scene.layout.Priority;
import javafx.scene.layout.Region;
import javafx.scene.layout.VBox;
import javafx.scene.shape.Rectangle;
import javafx.stage.Stage;

import org.jabref.gui.actions.ActionFactory;
import org.jabref.gui.actions.ActionHelper;
import org.jabref.gui.actions.SimpleCommand;
import org.jabref.gui.actions.StandardActions;
import org.jabref.gui.auximport.NewSubLibraryAction;
import org.jabref.gui.bibtexextractor.ExtractBibtexAction;
import org.jabref.gui.citationkeypattern.CitationKeyPatternAction;
import org.jabref.gui.citationkeypattern.GenerateCitationKeyAction;
import org.jabref.gui.cleanup.CleanupAction;
import org.jabref.gui.contentselector.ManageContentSelectorAction;
import org.jabref.gui.copyfiles.CopyFilesAction;
import org.jabref.gui.customentrytypes.CustomizeEntryAction;
import org.jabref.gui.desktop.JabRefDesktop;
import org.jabref.gui.dialogs.AutosaveUiManager;
import org.jabref.gui.documentviewer.ShowDocumentViewerAction;
import org.jabref.gui.duplicationFinder.DuplicateSearch;
import org.jabref.gui.edit.CopyMoreAction;
import org.jabref.gui.edit.EditAction;
import org.jabref.gui.edit.ManageKeywordsAction;
import org.jabref.gui.edit.MassSetFieldsAction;
import org.jabref.gui.edit.OpenBrowserAction;
import org.jabref.gui.edit.ReplaceStringAction;
import org.jabref.gui.entryeditor.OpenEntryEditorAction;
import org.jabref.gui.entryeditor.PreviewSwitchAction;
import org.jabref.gui.exporter.ExportCommand;
import org.jabref.gui.exporter.ExportToClipboardAction;
import org.jabref.gui.exporter.SaveAction;
import org.jabref.gui.exporter.SaveAllAction;
import org.jabref.gui.exporter.SaveDatabaseAction;
import org.jabref.gui.exporter.WriteMetadataToPdfAction;
import org.jabref.gui.externalfiles.AutoLinkFilesAction;
import org.jabref.gui.externalfiles.DownloadFullTextAction;
import org.jabref.gui.externalfiles.FindUnlinkedFilesAction;
import org.jabref.gui.externalfiletype.ExternalFileTypes;
import org.jabref.gui.help.AboutAction;
import org.jabref.gui.help.ErrorConsoleAction;
import org.jabref.gui.help.HelpAction;
import org.jabref.gui.help.SearchForUpdateAction;
import org.jabref.gui.importer.ImportCommand;
import org.jabref.gui.importer.ImportEntriesDialog;
import org.jabref.gui.importer.NewDatabaseAction;
import org.jabref.gui.importer.NewEntryAction;
import org.jabref.gui.importer.actions.OpenDatabaseAction;
import org.jabref.gui.importer.fetcher.LookupIdentifierAction;
import org.jabref.gui.integrity.IntegrityCheckAction;
import org.jabref.gui.journals.AbbreviateAction;
import org.jabref.gui.keyboard.KeyBinding;
import org.jabref.gui.keyboard.KeyBindingRepository;
import org.jabref.gui.libraryproperties.LibraryPropertiesAction;
import org.jabref.gui.menus.FileHistoryMenu;
import org.jabref.gui.mergeentries.MergeEntriesAction;
import org.jabref.gui.metadata.BibtexStringEditorAction;
import org.jabref.gui.metadata.PreambleEditor;
import org.jabref.gui.preferences.ShowPreferencesAction;
import org.jabref.gui.preview.CopyCitationAction;
import org.jabref.gui.push.PushToApplicationAction;
import org.jabref.gui.push.PushToApplicationsManager;
import org.jabref.gui.search.GlobalSearchBar;
import org.jabref.gui.search.RebuildFulltextSearchIndexAction;
import org.jabref.gui.shared.ConnectToSharedDatabaseCommand;
import org.jabref.gui.shared.PullChangesFromSharedAction;
import org.jabref.gui.slr.ExistingStudySearchAction;
import org.jabref.gui.slr.StartNewStudyAction;
import org.jabref.gui.specialfields.SpecialFieldMenuItemFactory;
import org.jabref.gui.texparser.ParseLatexAction;
import org.jabref.gui.undo.CountingUndoManager;
import org.jabref.gui.undo.UndoRedoAction;
import org.jabref.gui.util.BackgroundTask;
import org.jabref.gui.util.DefaultTaskExecutor;
import org.jabref.gui.util.TaskExecutor;
import org.jabref.logic.autosaveandbackup.AutosaveManager;
import org.jabref.logic.autosaveandbackup.BackupManager;
import org.jabref.logic.citationstyle.CitationStyleOutputFormat;
import org.jabref.logic.importer.IdFetcher;
import org.jabref.logic.importer.ImportCleanup;
import org.jabref.logic.importer.ParserResult;
import org.jabref.logic.importer.WebFetchers;
import org.jabref.logic.l10n.Localization;
import org.jabref.logic.shared.DatabaseLocation;
import org.jabref.logic.undo.AddUndoableActionEvent;
import org.jabref.logic.undo.UndoChangeEvent;
import org.jabref.logic.undo.UndoRedoEvent;
import org.jabref.logic.util.OS;
import org.jabref.model.database.BibDatabaseContext;
import org.jabref.model.entry.field.SpecialField;
import org.jabref.model.entry.types.StandardEntryType;
import org.jabref.preferences.PreferencesService;
import org.jabref.preferences.TelemetryPreferences;

import com.google.common.eventbus.Subscribe;
import com.tobiasdiez.easybind.EasyBind;
import com.tobiasdiez.easybind.EasyObservableList;
import org.controlsfx.control.PopOver;
import org.controlsfx.control.TaskProgressView;
import org.fxmisc.richtext.CodeArea;
import org.slf4j.Logger;
import org.slf4j.LoggerFactory;

/**
 * The main window of the application.
 */
public class JabRefFrame extends BorderPane {

    public static final String FRAME_TITLE = "JabRef";

    private static final Logger LOGGER = LoggerFactory.getLogger(JabRefFrame.class);

    private final SplitPane splitPane = new SplitPane();
    private final PreferencesService prefs = Globals.prefs;
    private final GlobalSearchBar globalSearchBar;

    private final FileHistoryMenu fileHistory;

    @SuppressWarnings({"FieldCanBeLocal"}) private EasyObservableList<BibDatabaseContext> openDatabaseList;

    private final Stage mainStage;
    private final StateManager stateManager;
    private final CountingUndoManager undoManager;
    private final PushToApplicationsManager pushToApplicationsManager;
    private final DialogService dialogService;
    private SidePaneManager sidePaneManager;
    private TabPane tabbedPane;
    private SidePane sidePane;
    private PopOver progressViewPopOver;

    private final TaskExecutor taskExecutor;

    public JabRefFrame(Stage mainStage) {
        this.mainStage = mainStage;
        this.dialogService = new JabRefDialogService(mainStage, this, prefs);
        this.stateManager = Globals.stateManager;
        this.pushToApplicationsManager = new PushToApplicationsManager(dialogService, stateManager, prefs);
        this.globalSearchBar = new GlobalSearchBar(this, stateManager, prefs);
        this.undoManager = Globals.undoManager;
        this.fileHistory = new FileHistoryMenu(prefs, dialogService, getOpenDatabaseAction());
        this.taskExecutor = Globals.TASK_EXECUTOR;
        this.setOnKeyTyped(key -> {
            if (this.fileHistory.isShowing()) {
                if (this.fileHistory.openFileByKey(key)) {
                    this.fileHistory.getParentMenu().hide();
                }
            }
        });
    }

    private void initDragAndDrop() {
        Tab dndIndicator = new Tab(Localization.lang("Open files..."), null);
        dndIndicator.getStyleClass().add("drop");

        EasyBind.subscribe(tabbedPane.skinProperty(), skin -> {
            if (!(skin instanceof TabPaneSkin)) {
                return;
            }
            // Add drag and drop listeners to JabRefFrame
            this.getScene().setOnDragOver(event -> {
                if (DragAndDropHelper.hasBibFiles(event.getDragboard())) {
                    event.acceptTransferModes(TransferMode.ANY);
                    if (!tabbedPane.getTabs().contains(dndIndicator)) {
                        tabbedPane.getTabs().add(dndIndicator);
                    }
                    event.consume();
                } else {
                    tabbedPane.getTabs().remove(dndIndicator);
                }
            });

            this.getScene().setOnDragExited(event -> tabbedPane.getTabs().remove(dndIndicator));

            this.getScene().setOnDragDropped(event -> {
                tabbedPane.getTabs().remove(dndIndicator);
                List<Path> bibFiles = DragAndDropHelper.getBibFiles(event.getDragboard());
                OpenDatabaseAction openDatabaseAction = this.getOpenDatabaseAction();
                openDatabaseAction.openFiles(bibFiles, true);
                event.setDropCompleted(true);
                event.consume();
            });
        });
    }

    private void initKeyBindings() {
        addEventFilter(KeyEvent.KEY_PRESSED, event -> {
            Optional<KeyBinding> keyBinding = Globals.getKeyPrefs().mapToKeyBinding(event);
            if (keyBinding.isPresent()) {
                switch (keyBinding.get()) {
                    case FOCUS_ENTRY_TABLE:
                        getCurrentLibraryTab().getMainTable().requestFocus();
                        event.consume();
                        break;
                    case NEXT_LIBRARY:
                        tabbedPane.getSelectionModel().selectNext();
                        event.consume();
                        break;
                    case PREVIOUS_LIBRARY:
                        tabbedPane.getSelectionModel().selectPrevious();
                        event.consume();
                        break;
                    case SEARCH:
                        getGlobalSearchBar().focus();
                        break;
                    case NEW_ARTICLE:
                        new NewEntryAction(this, StandardEntryType.Article, dialogService, prefs, stateManager).execute();
                        break;
                    case NEW_BOOK:
                        new NewEntryAction(this, StandardEntryType.Book, dialogService, prefs, stateManager).execute();
                        break;
                    case NEW_INBOOK:
                        new NewEntryAction(this, StandardEntryType.InBook, dialogService, prefs, stateManager).execute();
                        break;
                    case NEW_MASTERSTHESIS:
                        new NewEntryAction(this, StandardEntryType.MastersThesis, dialogService, prefs, stateManager).execute();
                        break;
                    case NEW_PHDTHESIS:
                        new NewEntryAction(this, StandardEntryType.PhdThesis, dialogService, prefs, stateManager).execute();
                        break;
                    case NEW_PROCEEDINGS:
                        new NewEntryAction(this, StandardEntryType.Proceedings, dialogService, prefs, stateManager).execute();
                        break;
                    case NEW_TECHREPORT:
                        new NewEntryAction(this, StandardEntryType.TechReport, dialogService, prefs, stateManager).execute();
                        break;
                    case NEW_UNPUBLISHED:
                        new NewEntryAction(this, StandardEntryType.Unpublished, dialogService, prefs, stateManager).execute();
                        break;
                    case NEW_INPROCEEDINGS:
                        new NewEntryAction(this, StandardEntryType.InProceedings, dialogService, prefs, stateManager).execute();
                        break;
                    case PASTE:
                        if (OS.OS_X) { // Workaround for a jdk issue that executes paste twice when using cmd+v in a TextField
                            // Extra workaround for CodeArea, which does not inherit from TextInputControl
                            if (!(stateManager.getFocusOwner().isPresent() && (stateManager.getFocusOwner().get() instanceof CodeArea))) {
                                event.consume();
                            }
                            break;
                        }
                    default:
                }
            }
        });
    }

    private void initShowTrackingNotification() {
        if (prefs.getTelemetryPreferences().shouldAskToCollectTelemetry()) {
            JabRefExecutorService.INSTANCE.submit(new TimerTask() {

                @Override
                public void run() {
                    DefaultTaskExecutor.runInJavaFXThread(JabRefFrame.this::showTrackingNotification);
                }
            }, 60000); // run in one minute
        }
    }

    private void showTrackingNotification() {
        TelemetryPreferences telemetryPreferences = prefs.getTelemetryPreferences();
        boolean shouldCollect = telemetryPreferences.shouldCollectTelemetry();

        if (!telemetryPreferences.shouldCollectTelemetry()) {
            shouldCollect = dialogService.showConfirmationDialogAndWait(
                    Localization.lang("Telemetry: Help make JabRef better"),
                    Localization.lang("To improve the user experience, we would like to collect anonymous statistics on the features you use. We will only record what features you access and how often you do it. We will neither collect any personal data nor the content of bibliographic items. If you choose to allow data collection, you can later disable it via Options -> Preferences -> General."),
                    Localization.lang("Share anonymous statistics"),
                    Localization.lang("Don't share"));
        }

        prefs.storeTelemetryPreferences(telemetryPreferences.withCollectTelemetry(shouldCollect)
                                                                    .withAskToCollectTelemetry(false));
    }

    /**
     * The MacAdapter calls this method when a "BIB" file has been double-clicked from the Finder.
     */
    public void openAction(String filePath) {
        Path file = Path.of(filePath);
        // all the logic is done in openIt. Even raising an existing panel
        getOpenDatabaseAction().openFile(file, true);
    }

    /**
     * The MacAdapter calls this method when "About" is selected from the application menu.
     */
    public void about() {
        HelpAction.getMainHelpPageCommand().execute();
    }

    /**
     * Tears down all things started by JabRef
     * <p>
     * FIXME: Currently some threads remain and therefore hinder JabRef to be closed properly
     *
     * @param filenames the filenames of all currently opened files - used for storing them if prefs openLastEdited is
     *                  set to true
     */
    private void tearDownJabRef(List<String> filenames) {
        if (prefs.getGuiPreferences().shouldOpenLastEdited()) {
            // Here we store the names of all current files. If there is no current file, we remove any
            // previously stored filename.
            if (filenames.isEmpty()) {
                prefs.clearEditedFiles();
            } else {
                Path focusedDatabase = getCurrentLibraryTab().getBibDatabaseContext()
                                                             .getDatabasePath()
                                                             .orElse(null);
                prefs.storeGuiPreferences(prefs.getGuiPreferences()
                                               .withLastFilesOpened(filenames)
                                               .withLastFocusedFile(focusedDatabase));
            }
        }

        fileHistory.storeHistory();
        prefs.flush();
    }

    /**
     * General info dialog.  The MacAdapter calls this method when "Quit" is selected from the application menu, Cmd-Q
     * is pressed, or "Quit" is selected from the Dock. The function returns a boolean indicating if quitting is ok or
     * not.
     * <p>
     * Non-OSX JabRef calls this when choosing "Quit" from the menu
     * <p>
     * SIDE EFFECT: tears down JabRef
     *
     * @return true if the user chose to quit; false otherwise
     */
    public boolean quit() {
        // First ask if the user really wants to close, if there are still background tasks running
        /*
        It is important to wait for unfinished background tasks before checking if a save-operation is needed, because
        the background tasks may make changes themselves that need saving.
         */
        if (stateManager.getAnyTaskRunning().getValue()) {
            Optional<ButtonType> shouldClose = dialogService.showBackgroundProgressDialogAndWait(
                    Localization.lang("Please wait..."),
                    Localization.lang("Waiting for background tasks to finish. Quit anyway?"),
                    stateManager
            );
            if (!(shouldClose.isPresent() && (shouldClose.get() == ButtonType.YES))) {
                return false;
            }
        }

        // Then ask if the user really wants to close, if the library has not been saved since last save.
        List<String> filenames = new ArrayList<>();
        for (int i = 0; i < tabbedPane.getTabs().size(); i++) {
            LibraryTab libraryTab = getLibraryTabAt(i);
            final BibDatabaseContext context = libraryTab.getBibDatabaseContext();

            if (libraryTab.isModified() && (context.getLocation() == DatabaseLocation.LOCAL)) {
                tabbedPane.getSelectionModel().select(i);
                if (!confirmClose(libraryTab)) {
                    return false;
                }
            } else if (context.getLocation() == DatabaseLocation.SHARED) {
                context.convertToLocalDatabase();
                context.getDBMSSynchronizer().closeSharedDatabase();
                context.clearDBMSSynchronizer();
            }
            AutosaveManager.shutdown(context);
            BackupManager.shutdown(context);
            context.getDatabasePath().map(Path::toAbsolutePath).map(Path::toString).ifPresent(filenames::add);
        }

        WaitForSaveFinishedDialog waitForSaveFinishedDialog = new WaitForSaveFinishedDialog(dialogService);
        waitForSaveFinishedDialog.showAndWait(getLibraryTabs());

        // Good bye!
        tearDownJabRef(filenames);
        Platform.exit();
        return true;
    }

    private void initLayout() {
        setId("frame");

        VBox head = new VBox(createMenu(), createToolbar());
        head.setSpacing(0d);
        setTop(head);

        splitPane.getItems().addAll(sidePane, tabbedPane);
        SplitPane.setResizableWithParent(sidePane, false);

        // We need to wait with setting the divider since it gets reset a few times during the initial set-up
        mainStage.showingProperty().addListener(new ChangeListener<>() {

            @Override
            public void changed(ObservableValue<? extends Boolean> observable, Boolean oldValue, Boolean showing) {
                if (showing) {
                    setDividerPosition();

                    EasyBind.subscribe(sidePane.visibleProperty(), visible -> {
                        if (visible) {
                            if (!splitPane.getItems().contains(sidePane)) {
                                splitPane.getItems().add(0, sidePane);
                                setDividerPosition();
                            }
                        } else {
                            splitPane.getItems().remove(sidePane);
                        }
                    });

                    mainStage.showingProperty().removeListener(this);
                    observable.removeListener(this);
                }
            }
        });

        setCenter(splitPane);
    }

    private void setDividerPosition() {
        splitPane.setDividerPositions(prefs.getGuiPreferences().getSidePaneWidth());
        if (!splitPane.getDividers().isEmpty()) {
            EasyBind.subscribe(splitPane.getDividers().get(0).positionProperty(),
                    position -> prefs.storeGuiPreferences(prefs.getGuiPreferences()
                                                               .withSidePaneWidth(position.doubleValue())));
        }
    }

    private Node createToolbar() {
        final ActionFactory factory = new ActionFactory(Globals.getKeyPrefs());

        final Region leftSpacer = new Region();
        final Region rightSpacer = new Region();

        final PushToApplicationAction pushToApplicationAction = getPushToApplicationsManager().getPushToApplicationAction();
        final Button pushToApplicationButton = factory.createIconButton(pushToApplicationAction.getActionInformation(), pushToApplicationAction);
        pushToApplicationsManager.registerReconfigurable(pushToApplicationButton);

        ToolBar toolBar = new ToolBar(

                new HBox(
                        factory.createIconButton(StandardActions.NEW_LIBRARY, new NewDatabaseAction(this, prefs)),
                        factory.createIconButton(StandardActions.OPEN_LIBRARY, new OpenDatabaseAction(this, prefs, dialogService, stateManager)),
                        factory.createIconButton(StandardActions.SAVE_LIBRARY, new SaveAction(SaveAction.SaveMethod.SAVE, this, prefs, stateManager))),

                leftSpacer,

                globalSearchBar,

                rightSpacer,

                new HBox(
                        factory.createIconButton(StandardActions.NEW_ARTICLE, new NewEntryAction(this, StandardEntryType.Article, dialogService, prefs, stateManager)),
                        factory.createIconButton(StandardActions.NEW_ENTRY, new NewEntryAction(this, dialogService, prefs, stateManager)),
                        factory.createIconButton(StandardActions.NEW_ENTRY_FROM_PLAIN_TEXT, new ExtractBibtexAction(stateManager)),
                        factory.createIconButton(StandardActions.DELETE_ENTRY, new EditAction(StandardActions.DELETE_ENTRY, this, stateManager))
                ),

                new Separator(Orientation.VERTICAL),

                new HBox(
                        factory.createIconButton(StandardActions.UNDO, new UndoRedoAction(StandardActions.UNDO, this, dialogService, stateManager)),
                        factory.createIconButton(StandardActions.REDO, new UndoRedoAction(StandardActions.REDO, this, dialogService, stateManager)),
                        factory.createIconButton(StandardActions.CUT, new EditAction(StandardActions.CUT, this, stateManager)),
                        factory.createIconButton(StandardActions.COPY, new EditAction(StandardActions.COPY, this, stateManager)),
                        factory.createIconButton(StandardActions.PASTE, new EditAction(StandardActions.PASTE, this, stateManager))
                ),

                new Separator(Orientation.VERTICAL),

                new HBox(
                        pushToApplicationButton,
                        factory.createIconButton(StandardActions.GENERATE_CITE_KEYS, new GenerateCitationKeyAction(this, dialogService, stateManager, taskExecutor, prefs)),
                        factory.createIconButton(StandardActions.CLEANUP_ENTRIES, new CleanupAction(this, prefs, dialogService, stateManager))
                ),

                new Separator(Orientation.VERTICAL),

                new HBox(
                        factory.createIconButton(StandardActions.OPEN_GITHUB, new OpenBrowserAction("https://github.com/JabRef/jabref")),
                        factory.createIconButton(StandardActions.OPEN_FACEBOOK, new OpenBrowserAction("https://www.facebook.com/JabRef/")),
                        factory.createIconButton(StandardActions.OPEN_TWITTER, new OpenBrowserAction("https://twitter.com/jabref_org"))
                ),

                new Separator(Orientation.VERTICAL),

                new HBox(
                        createTaskIndicator()
                )
        );

        leftSpacer.setPrefWidth(50);
        leftSpacer.setMinWidth(Region.USE_PREF_SIZE);
        leftSpacer.setMaxWidth(Region.USE_PREF_SIZE);
        HBox.setHgrow(globalSearchBar, Priority.ALWAYS);
        HBox.setHgrow(rightSpacer, Priority.SOMETIMES);

        toolBar.getStyleClass().add("mainToolbar");

        return toolBar;
    }

    /**
     * Returns the indexed LibraryTab.
     *
     * @param i Index of base
     */
    public LibraryTab getLibraryTabAt(int i) {
        return (LibraryTab) tabbedPane.getTabs().get(i);
    }

    /**
     * Returns a list of all LibraryTabs in this frame.
     */
    public List<LibraryTab> getLibraryTabs() {
        return tabbedPane.getTabs().stream()
                         .map(tab -> (LibraryTab) tab)
                         .collect(Collectors.toList());
    }

    public void showLibraryTabAt(int i) {
        tabbedPane.getSelectionModel().select(i);
    }

    public void showLibraryTab(LibraryTab libraryTab) {
        tabbedPane.getSelectionModel().select(libraryTab);
    }

    public void init() {
        sidePaneManager = new SidePaneManager(prefs, this, taskExecutor, dialogService, stateManager);
        sidePane = sidePaneManager.getPane();

        tabbedPane = new TabPane();
        tabbedPane.setTabDragPolicy(TabPane.TabDragPolicy.REORDER);

        initLayout();
        initKeyBindings();
        initDragAndDrop();

        // Bind global state
        FilteredList<Tab> filteredTabs = new FilteredList<>(tabbedPane.getTabs());
        filteredTabs.setPredicate(tab -> tab instanceof LibraryTab);

        // This variable cannot be inlined, since otherwise the list created by EasyBind is being garbage collected
        openDatabaseList = EasyBind.map(filteredTabs, tab -> ((LibraryTab) tab).getBibDatabaseContext());
        EasyBind.bindContent(stateManager.getOpenDatabases(), openDatabaseList);

        stateManager.activeDatabaseProperty().bind(
                EasyBind.map(tabbedPane.getSelectionModel().selectedItemProperty(),
                        selectedTab -> Optional.ofNullable(selectedTab)
                                               .filter(tab -> tab instanceof LibraryTab)
                                               .map(tab -> (LibraryTab) tab)
                                               .map(LibraryTab::getBibDatabaseContext)));

        // Subscribe to the search
        EasyBind.subscribe(stateManager.activeSearchQueryProperty(),
                query -> {
                    if (getCurrentLibraryTab() != null) {
                        getCurrentLibraryTab().setCurrentSearchQuery(query);
                    }
                });

        // Wait for the scene to be created, otherwise focusOwnerProperty is not provided
        Platform.runLater(() -> stateManager.focusOwnerProperty().bind(
                EasyBind.map(mainStage.getScene().focusOwnerProperty(), Optional::ofNullable)));
        /*
         * The following state listener makes sure focus is registered with the
         * correct database when the user switches tabs. Without this,
         * cut/paste/copy operations would some times occur in the wrong tab.
         */
        EasyBind.subscribe(tabbedPane.getSelectionModel().selectedItemProperty(), tab -> {
            if (!(tab instanceof LibraryTab libraryTab)) {
                stateManager.setSelectedEntries(Collections.emptyList());
                mainStage.titleProperty().unbind();
                mainStage.setTitle(FRAME_TITLE);
                return;
            }

            // Poor-mans binding to global state
            stateManager.setSelectedEntries(libraryTab.getSelectedEntries());

            // Update active search query when switching between databases
            stateManager.activeSearchQueryProperty().set(libraryTab.getCurrentSearchQuery());

            // Update search autocompleter with information for the correct database:
            libraryTab.updateSearchManager();

            libraryTab.getUndoManager().postUndoRedoEvent();
            libraryTab.getMainTable().requestFocus();

            // Set window title - copy tab title
            StringBinding windowTitle = Bindings.createStringBinding(
                    () -> libraryTab.textProperty().getValue() + " \u2013 " + FRAME_TITLE,
                    libraryTab.textProperty());
            mainStage.titleProperty().bind(windowTitle);
        });
        initShowTrackingNotification();
    }

    /**
     * Returns the currently viewed BasePanel.
     */
    public LibraryTab getCurrentLibraryTab() {
        if ((tabbedPane == null) || (tabbedPane.getSelectionModel().getSelectedItem() == null)) {
            return null;
        }
        return (LibraryTab) tabbedPane.getSelectionModel().getSelectedItem();
    }

    /**
     * @return the BasePanel count.
     */
    public int getBasePanelCount() {
        return tabbedPane.getTabs().size();
    }

    /**
     * @deprecated do not operate on tabs but on BibDatabaseContexts
     */
    @Deprecated
    public TabPane getTabbedPane() {
        return tabbedPane;
    }

    private MenuBar createMenu() {
        ActionFactory factory = new ActionFactory(Globals.getKeyPrefs());
        Menu file = new Menu(Localization.lang("File"));
        Menu edit = new Menu(Localization.lang("Edit"));
        Menu library = new Menu(Localization.lang("Library"));
        Menu quality = new Menu(Localization.lang("Quality"));
        Menu lookup = new Menu(Localization.lang("Lookup"));
        Menu view = new Menu(Localization.lang("View"));
        Menu tools = new Menu(Localization.lang("Tools"));
        Menu options = new Menu(Localization.lang("Options"));
        Menu help = new Menu(Localization.lang("Help"));

        file.getItems().addAll(
                factory.createMenuItem(StandardActions.NEW_LIBRARY, new NewDatabaseAction(this, prefs)),
                factory.createMenuItem(StandardActions.OPEN_LIBRARY, getOpenDatabaseAction()),
                fileHistory,
                factory.createMenuItem(StandardActions.SAVE_LIBRARY, new SaveAction(SaveAction.SaveMethod.SAVE, this, prefs, stateManager)),
                factory.createMenuItem(StandardActions.SAVE_LIBRARY_AS, new SaveAction(SaveAction.SaveMethod.SAVE_AS, this, prefs, stateManager)),
                factory.createMenuItem(StandardActions.SAVE_ALL, new SaveAllAction(this, prefs)),

                new SeparatorMenuItem(),

                factory.createSubMenu(StandardActions.IMPORT,
                        factory.createMenuItem(StandardActions.IMPORT_INTO_CURRENT_LIBRARY, new ImportCommand(this, false, prefs, stateManager)),
                        factory.createMenuItem(StandardActions.IMPORT_INTO_NEW_LIBRARY, new ImportCommand(this, true, prefs, stateManager))),

                factory.createSubMenu(StandardActions.EXPORT,
                        factory.createMenuItem(StandardActions.EXPORT_ALL, new ExportCommand(this, false, prefs)),
                        factory.createMenuItem(StandardActions.EXPORT_SELECTED, new ExportCommand(this, true, prefs)),
                        factory.createMenuItem(StandardActions.SAVE_SELECTED_AS_PLAIN_BIBTEX, new SaveAction(SaveAction.SaveMethod.SAVE_SELECTED, this, prefs, stateManager))),

                new SeparatorMenuItem(),

                factory.createSubMenu(StandardActions.REMOTE_DB,
                        factory.createMenuItem(StandardActions.CONNECT_TO_SHARED_DB, new ConnectToSharedDatabaseCommand(this)),
                        factory.createMenuItem(StandardActions.PULL_CHANGES_FROM_SHARED_DB, new PullChangesFromSharedAction(stateManager))
                ),

                new SeparatorMenuItem(),

                factory.createMenuItem(StandardActions.CLOSE_LIBRARY, new CloseDatabaseAction()),
                factory.createMenuItem(StandardActions.QUIT, new CloseAction())
        );

        edit.getItems().addAll(
                factory.createMenuItem(StandardActions.UNDO, new UndoRedoAction(StandardActions.UNDO, this, dialogService, stateManager)),
                factory.createMenuItem(StandardActions.REDO, new UndoRedoAction(StandardActions.REDO, this, dialogService, stateManager)),

                new SeparatorMenuItem(),

                factory.createMenuItem(StandardActions.CUT, new EditAction(StandardActions.CUT, this, stateManager)),

                factory.createMenuItem(StandardActions.COPY, new EditAction(StandardActions.COPY, this, stateManager)),
                factory.createSubMenu(StandardActions.COPY_MORE,
                        factory.createMenuItem(StandardActions.COPY_TITLE, new CopyMoreAction(StandardActions.COPY_TITLE, dialogService, stateManager, Globals.getClipboardManager(), prefs)),
                        factory.createMenuItem(StandardActions.COPY_KEY, new CopyMoreAction(StandardActions.COPY_KEY, dialogService, stateManager, Globals.getClipboardManager(), prefs)),
                        factory.createMenuItem(StandardActions.COPY_CITE_KEY, new CopyMoreAction(StandardActions.COPY_CITE_KEY, dialogService, stateManager, Globals.getClipboardManager(), prefs)),
                        factory.createMenuItem(StandardActions.COPY_KEY_AND_TITLE, new CopyMoreAction(StandardActions.COPY_KEY_AND_TITLE, dialogService, stateManager, Globals.getClipboardManager(), prefs)),
                        factory.createMenuItem(StandardActions.COPY_KEY_AND_LINK, new CopyMoreAction(StandardActions.COPY_KEY_AND_LINK, dialogService, stateManager, Globals.getClipboardManager(), prefs)),
                        factory.createMenuItem(StandardActions.COPY_CITATION_PREVIEW, new CopyCitationAction(CitationStyleOutputFormat.HTML, dialogService, stateManager, Globals.getClipboardManager(), prefs.getPreviewPreferences())),
                        factory.createMenuItem(StandardActions.EXPORT_SELECTED_TO_CLIPBOARD, new ExportToClipboardAction(this, dialogService, Globals.exportFactory, Globals.getClipboardManager(), Globals.TASK_EXECUTOR, prefs))),

                factory.createMenuItem(StandardActions.PASTE, new EditAction(StandardActions.PASTE, this, stateManager)),

                new SeparatorMenuItem(),

                factory.createMenuItem(StandardActions.REPLACE_ALL, new ReplaceStringAction(this, stateManager)),
                factory.createMenuItem(StandardActions.GENERATE_CITE_KEYS, new GenerateCitationKeyAction(this, dialogService, stateManager, taskExecutor, prefs)),

                new SeparatorMenuItem(),

                factory.createMenuItem(StandardActions.MANAGE_KEYWORDS, new ManageKeywordsAction(stateManager)),
                factory.createMenuItem(StandardActions.MASS_SET_FIELDS, new MassSetFieldsAction(stateManager, dialogService, undoManager))
        );

        if (prefs.getSpecialFieldsPreferences().isSpecialFieldsEnabled()) {
            edit.getItems().addAll(
                    new SeparatorMenuItem(),
                    // ToDo: SpecialField needs the active BasePanel to mark it as changed.
                    //  Refactor BasePanel, should mark the BibDatabaseContext or the UndoManager as dirty instead!
                    SpecialFieldMenuItemFactory.createSpecialFieldMenu(SpecialField.RANKING, factory, this, dialogService, prefs, undoManager, stateManager),
                    SpecialFieldMenuItemFactory.getSpecialFieldSingleItem(SpecialField.RELEVANCE, factory, this, dialogService, prefs, undoManager, stateManager),
                    SpecialFieldMenuItemFactory.getSpecialFieldSingleItem(SpecialField.QUALITY, factory, this, dialogService, prefs, undoManager, stateManager),
                    SpecialFieldMenuItemFactory.getSpecialFieldSingleItem(SpecialField.PRINTED, factory, this, dialogService, prefs, undoManager, stateManager),
                    SpecialFieldMenuItemFactory.createSpecialFieldMenu(SpecialField.PRIORITY, factory, this, dialogService, prefs, undoManager, stateManager),
                    SpecialFieldMenuItemFactory.createSpecialFieldMenu(SpecialField.READ_STATUS, factory, this, dialogService, prefs, undoManager, stateManager)
            );
        }

        // @formatter:off
        library.getItems().addAll(
                factory.createMenuItem(StandardActions.NEW_ENTRY, new NewEntryAction(this, dialogService, prefs, stateManager)),
                factory.createMenuItem(StandardActions.NEW_ENTRY_FROM_PLAIN_TEXT, new ExtractBibtexAction(stateManager)),
                factory.createMenuItem(StandardActions.DELETE_ENTRY, new EditAction(StandardActions.DELETE_ENTRY, this, stateManager)),

                new SeparatorMenuItem(),

                factory.createMenuItem(StandardActions.LIBRARY_PROPERTIES, new LibraryPropertiesAction(this, stateManager)),
                factory.createMenuItem(StandardActions.EDIT_PREAMBLE, new PreambleEditor(stateManager, undoManager, this.getDialogService())),
                factory.createMenuItem(StandardActions.EDIT_STRINGS, new BibtexStringEditorAction(stateManager)),
                factory.createMenuItem(StandardActions.MANAGE_CITE_KEY_PATTERNS, new CitationKeyPatternAction(this, stateManager))
        );

        quality.getItems().addAll(
                factory.createMenuItem(StandardActions.FIND_DUPLICATES, new DuplicateSearch(this, dialogService, stateManager)),
                factory.createMenuItem(StandardActions.MERGE_ENTRIES, new MergeEntriesAction(this, dialogService, stateManager)),
                factory.createMenuItem(StandardActions.CHECK_INTEGRITY, new IntegrityCheckAction(this, stateManager, Globals.TASK_EXECUTOR)),
                factory.createMenuItem(StandardActions.CLEANUP_ENTRIES, new CleanupAction(this, this.prefs, dialogService, stateManager)),

                new SeparatorMenuItem(),

                factory.createMenuItem(StandardActions.SET_FILE_LINKS, new AutoLinkFilesAction(dialogService, prefs, stateManager, undoManager, Globals.TASK_EXECUTOR)),

                new SeparatorMenuItem(),

                factory.createSubMenu(StandardActions.ABBREVIATE,
                        factory.createMenuItem(StandardActions.ABBREVIATE_DEFAULT, new AbbreviateAction(StandardActions.ABBREVIATE_DEFAULT, this, dialogService, stateManager)),
                        factory.createMenuItem(StandardActions.ABBREVIATE_MEDLINE, new AbbreviateAction(StandardActions.ABBREVIATE_MEDLINE, this, dialogService, stateManager)),
                        factory.createMenuItem(StandardActions.ABBREVIATE_SHORTEST_UNIQUE, new AbbreviateAction(StandardActions.ABBREVIATE_SHORTEST_UNIQUE, this, dialogService, stateManager))),

                factory.createMenuItem(StandardActions.UNABBREVIATE, new AbbreviateAction(StandardActions.UNABBREVIATE, this, dialogService, stateManager))
        );

        Menu lookupIdentifiers = factory.createSubMenu(StandardActions.LOOKUP_DOC_IDENTIFIER);
        for (IdFetcher<?> fetcher : WebFetchers.getIdFetchers(prefs.getImportFormatPreferences())) {
            LookupIdentifierAction<?> identifierAction = new LookupIdentifierAction<>(this, fetcher, stateManager, undoManager);
            lookupIdentifiers.getItems().add(factory.createMenuItem(identifierAction.getAction(), identifierAction));
        }

        lookup.getItems().addAll(
                lookupIdentifiers,
                factory.createMenuItem(StandardActions.DOWNLOAD_FULL_TEXT, new DownloadFullTextAction(dialogService, stateManager, prefs)),

                new SeparatorMenuItem(),

                factory.createMenuItem(StandardActions.FIND_UNLINKED_FILES, new FindUnlinkedFilesAction(dialogService, stateManager))
        );

        // PushToApplication
        final PushToApplicationAction pushToApplicationAction = pushToApplicationsManager.getPushToApplicationAction();
        final MenuItem pushToApplicationMenuItem = factory.createMenuItem(pushToApplicationAction.getActionInformation(), pushToApplicationAction);
        pushToApplicationsManager.registerReconfigurable(pushToApplicationMenuItem);

        tools.getItems().addAll(
                factory.createMenuItem(StandardActions.PARSE_LATEX, new ParseLatexAction(stateManager)),
                factory.createMenuItem(StandardActions.NEW_SUB_LIBRARY_FROM_AUX, new NewSubLibraryAction(this, stateManager)),

                new SeparatorMenuItem(),

<<<<<<< HEAD
                factory.createMenuItem(StandardActions.WRITE_METADATA_TO_PDF, new WriteMetadataToPdfAction(stateManager, prefs.getDefaultBibDatabaseMode(), Globals.entryTypesManager, prefs.getFieldWriterPreferences(), dialogService, taskExecutor, prefs.getFilePreferences(), prefs.getXmpPreferences(), prefs.getDefaultEncoding())),
                factory.createMenuItem(StandardActions.COPY_LINKED_FILES, new CopyFilesAction(stateManager, this.getDialogService())),
=======
                factory.createMenuItem(StandardActions.WRITE_XMP, new WriteXMPAction(stateManager, dialogService, prefs)),
                factory.createMenuItem(StandardActions.COPY_LINKED_FILES, new CopyFilesAction(dialogService, prefs, stateManager)),
>>>>>>> df83c9d8

                new SeparatorMenuItem(),

                factory.createMenuItem(StandardActions.SEND_AS_EMAIL, new SendAsEMailAction(dialogService, this.prefs, stateManager)),
                pushToApplicationMenuItem,
                new SeparatorMenuItem(),
                factory.createMenuItem(StandardActions.START_NEW_STUDY, new StartNewStudyAction(this, Globals.getFileUpdateMonitor(), Globals.TASK_EXECUTOR, prefs, stateManager)),
                factory.createMenuItem(StandardActions.SEARCH_FOR_EXISTING_STUDY, new ExistingStudySearchAction(this, Globals.getFileUpdateMonitor(), Globals.TASK_EXECUTOR, prefs, stateManager)),

                new SeparatorMenuItem(),

                factory.createMenuItem(StandardActions.REBUILD_FULLTEXT_SEARCH_INDEX, new RebuildFulltextSearchIndexAction(stateManager, this::getCurrentLibraryTab, dialogService, prefs.getFilePreferences()))
        );

        SidePaneComponent webSearch = sidePaneManager.getComponent(SidePaneType.WEB_SEARCH);
        SidePaneComponent groups = sidePaneManager.getComponent(SidePaneType.GROUPS);
        SidePaneComponent openOffice = sidePaneManager.getComponent(SidePaneType.OPEN_OFFICE);

        view.getItems().addAll(
                factory.createCheckMenuItem(webSearch.getToggleAction(), webSearch.getToggleCommand(), sidePaneManager.isComponentVisible(SidePaneType.WEB_SEARCH)),
                factory.createCheckMenuItem(groups.getToggleAction(), groups.getToggleCommand(), sidePaneManager.isComponentVisible(SidePaneType.GROUPS)),
                factory.createCheckMenuItem(openOffice.getToggleAction(), openOffice.getToggleCommand(), sidePaneManager.isComponentVisible(SidePaneType.OPEN_OFFICE)),

                new SeparatorMenuItem(),

                factory.createMenuItem(StandardActions.NEXT_PREVIEW_STYLE, new PreviewSwitchAction(PreviewSwitchAction.Direction.NEXT, this, stateManager)),
                factory.createMenuItem(StandardActions.PREVIOUS_PREVIEW_STYLE, new PreviewSwitchAction(PreviewSwitchAction.Direction.PREVIOUS, this, stateManager)),

                new SeparatorMenuItem(),

                factory.createMenuItem(StandardActions.SHOW_PDF_VIEWER, new ShowDocumentViewerAction(stateManager, prefs)),
                factory.createMenuItem(StandardActions.EDIT_ENTRY, new OpenEntryEditorAction(this, stateManager)),
                factory.createMenuItem(StandardActions.OPEN_CONSOLE, new OpenConsoleAction(stateManager, prefs))
        );

        options.getItems().addAll(
                factory.createMenuItem(StandardActions.SHOW_PREFS, new ShowPreferencesAction(this, Globals.TASK_EXECUTOR)),

                new SeparatorMenuItem(),

                factory.createMenuItem(StandardActions.MANAGE_CONTENT_SELECTORS, new ManageContentSelectorAction(this, stateManager)),
                factory.createMenuItem(StandardActions.CUSTOMIZE_ENTRY_TYPES, new CustomizeEntryAction(stateManager, Globals.entryTypesManager))
        );

        help.getItems().addAll(
                factory.createMenuItem(StandardActions.HELP, HelpAction.getMainHelpPageCommand()),
                factory.createMenuItem(StandardActions.OPEN_FORUM, new OpenBrowserAction("http://discourse.jabref.org/")),

                new SeparatorMenuItem(),

                factory.createMenuItem(StandardActions.ERROR_CONSOLE, new ErrorConsoleAction()),

                new SeparatorMenuItem(),

                factory.createMenuItem(StandardActions.DONATE, new OpenBrowserAction("https://donations.jabref.org")),
                factory.createMenuItem(StandardActions.SEARCH_FOR_UPDATES, new SearchForUpdateAction(Globals.BUILD_INFO, prefs.getVersionPreferences(), dialogService, Globals.TASK_EXECUTOR)),
                factory.createSubMenu(StandardActions.WEB_MENU,
                        factory.createMenuItem(StandardActions.OPEN_WEBPAGE, new OpenBrowserAction("https://jabref.org/")),
                        factory.createMenuItem(StandardActions.OPEN_BLOG, new OpenBrowserAction("https://blog.jabref.org/")),
                        factory.createMenuItem(StandardActions.OPEN_FACEBOOK, new OpenBrowserAction("https://www.facebook.com/JabRef/")),
                        factory.createMenuItem(StandardActions.OPEN_TWITTER, new OpenBrowserAction("https://twitter.com/jabref_org")),
                        factory.createMenuItem(StandardActions.OPEN_GITHUB, new OpenBrowserAction("https://github.com/JabRef/jabref")),

                        new SeparatorMenuItem(),

                        factory.createMenuItem(StandardActions.OPEN_DEV_VERSION_LINK, new OpenBrowserAction("https://builds.jabref.org/master/")),
                        factory.createMenuItem(StandardActions.OPEN_CHANGELOG, new OpenBrowserAction("https://github.com/JabRef/jabref/blob/master/CHANGELOG.md"))
                ),
                factory.createMenuItem(StandardActions.ABOUT, new AboutAction())
        );

        // @formatter:on
        MenuBar menu = new MenuBar();
        menu.getStyleClass().add("mainMenu");
        menu.getMenus().addAll(
                file,
                edit,
                library,
                quality,
                lookup,
                tools,
                view,
                options,
                help);
        menu.setUseSystemMenuBar(true);
        return menu;
    }

    private Group createTaskIndicator() {
        ProgressIndicator indicator = new ProgressIndicator();
        indicator.getStyleClass().add("progress-indicatorToolbar");
        indicator.progressProperty().bind(stateManager.getTasksProgress());

        Tooltip someTasksRunning = new Tooltip(Localization.lang("Background Tasks are running"));
        Tooltip noTasksRunning = new Tooltip(Localization.lang("Background Tasks are done"));
        indicator.setTooltip(noTasksRunning);
        stateManager.getAnyTaskRunning().addListener((observable, oldValue, newValue) -> {
            if (newValue) {
                indicator.setTooltip(someTasksRunning);
            } else {
                indicator.setTooltip(noTasksRunning);
            }
        });

        /*
        The label of the indicator cannot be removed with styling. Therefore,
        hide it and clip it to a square of (width x width) each time width is updated.
         */
        indicator.widthProperty().addListener((observable, oldValue, newValue) -> {
            /*
            The indeterminate spinner is wider than the determinate spinner.
            We must make sure they are the same width for the clipping to result in a square of the same size always.
             */
            if (!indicator.isIndeterminate()) {
                indicator.setPrefWidth(newValue.doubleValue());
            }
            if (newValue.doubleValue() > 0) {
                Rectangle clip = new Rectangle(newValue.doubleValue(), newValue.doubleValue());
                indicator.setClip(clip);
            }
        });

        indicator.setOnMouseClicked(event -> {
            TaskProgressView<Task<?>> taskProgressView = new TaskProgressView<>();
            EasyBind.bindContent(taskProgressView.getTasks(), stateManager.getBackgroundTasks());
            taskProgressView.setRetainTasks(true);
            taskProgressView.setGraphicFactory(BackgroundTask::getIcon);

            if (progressViewPopOver == null) {
                progressViewPopOver = new PopOver(taskProgressView);
                progressViewPopOver.setTitle(Localization.lang("Background Tasks"));
                progressViewPopOver.setArrowLocation(PopOver.ArrowLocation.RIGHT_TOP);
                progressViewPopOver.setContentNode(taskProgressView);
                progressViewPopOver.show(indicator);
            } else if (progressViewPopOver.isShowing()) {
                progressViewPopOver.hide();
            } else {
                progressViewPopOver.setContentNode(taskProgressView);
                progressViewPopOver.show(indicator);
            }
        });

        return new Group(indicator);
    }

    public void addParserResult(ParserResult parserResult, boolean focusPanel) {
        if (parserResult.toOpenTab()) {
            // Add the entries to the open tab.
            LibraryTab libraryTab = getCurrentLibraryTab();
            if (libraryTab == null) {
                // There is no open tab to add to, so we create a new tab:
                addTab(parserResult.getDatabaseContext(), focusPanel);
            } else {
                addImportedEntries(libraryTab, parserResult);
            }
        } else {
            // only add tab if DB is not already open
            Optional<LibraryTab> libraryTab = getLibraryTabs().stream()
                                                              .filter(p -> p.getBibDatabaseContext()
                                                                            .getDatabasePath()
                                                                            .equals(parserResult.getPath()))
                                                              .findFirst();

            if (libraryTab.isPresent()) {
                tabbedPane.getSelectionModel().select(libraryTab.get());
            } else {
                addTab(parserResult.getDatabaseContext(), focusPanel);
            }
        }
    }

    /**
     * This method causes all open LibraryTabs to set up their tables anew. When called from PreferencesDialogViewModel,
     * this updates to the new settings.
     * We need to notify all tabs about the changes to avoid problems when changing the column set.
     */
    public void setupAllTables() {
        tabbedPane.getTabs().forEach(tab -> {
            LibraryTab libraryTab = (LibraryTab) tab;
            if (libraryTab.getDatabase() != null) {
                DefaultTaskExecutor.runInJavaFXThread(libraryTab::setupMainPanel);
            }
        });
    }

    private ContextMenu createTabContextMenu(KeyBindingRepository keyBindingRepository) {
        ContextMenu contextMenu = new ContextMenu();
        ActionFactory factory = new ActionFactory(keyBindingRepository);

        contextMenu.getItems().addAll(
                factory.createMenuItem(StandardActions.OPEN_DATABASE_FOLDER, new OpenDatabaseFolder()),
                factory.createMenuItem(StandardActions.OPEN_CONSOLE, new OpenConsoleAction(stateManager, prefs)),
                new SeparatorMenuItem(),
                factory.createMenuItem(StandardActions.CLOSE_LIBRARY, new CloseDatabaseAction()),
                factory.createMenuItem(StandardActions.CLOSE_OTHER_LIBRARIES, new CloseOthersDatabaseAction()),
                factory.createMenuItem(StandardActions.CLOSE_ALL_LIBRARIES, new CloseAllDatabaseAction())
        );

        return contextMenu;
    }

    public void addTab(LibraryTab libraryTab, boolean raisePanel) {
        tabbedPane.getTabs().add(libraryTab);

        libraryTab.setOnCloseRequest(event -> {
            closeTab(libraryTab);
            libraryTab.getDataLoadingTask().cancel();
            event.consume();
        });

        libraryTab.setContextMenu(createTabContextMenu(Globals.getKeyPrefs()));

        if (raisePanel) {
            tabbedPane.getSelectionModel().select(libraryTab);
        }

        libraryTab.getUndoManager().registerListener(new UndoRedoEventManager());

        BibDatabaseContext context = libraryTab.getBibDatabaseContext();

        if (readyForAutosave(context)) {
            AutosaveManager autosaver = AutosaveManager.start(context);
            autosaver.registerListener(new AutosaveUiManager(libraryTab));
        }

        BackupManager.start(context, Globals.entryTypesManager, prefs);

        trackOpenNewDatabase(libraryTab);
    }

    private void trackOpenNewDatabase(LibraryTab libraryTab) {
        Globals.getTelemetryClient().ifPresent(client -> client.trackEvent(
                "OpenNewDatabase",
                Map.of(),
                Map.of("NumberOfEntries", (double) libraryTab.getBibDatabaseContext().getDatabase().getEntryCount())));
    }

    public LibraryTab addTab(BibDatabaseContext databaseContext, boolean raisePanel) {
        Objects.requireNonNull(databaseContext);

        LibraryTab libraryTab = new LibraryTab(this, prefs, stateManager, databaseContext, ExternalFileTypes.getInstance());
        addTab(libraryTab, raisePanel);
        return libraryTab;
    }

    private boolean readyForAutosave(BibDatabaseContext context) {
        return ((context.getLocation() == DatabaseLocation.SHARED) ||
                ((context.getLocation() == DatabaseLocation.LOCAL) && prefs.shouldAutosave()))
                &&
                context.getDatabasePath().isPresent();
    }

    /**
     * Opens the import inspection dialog to let the user decide which of the given entries to import.
     *
     * @param panel        The BasePanel to add to.
     * @param parserResult The entries to add.
     */
    private void addImportedEntries(final LibraryTab panel, final ParserResult parserResult) {
        BackgroundTask<ParserResult> task = BackgroundTask.wrap(() -> parserResult);
        ImportCleanup cleanup = new ImportCleanup(panel.getBibDatabaseContext().getMode());
        cleanup.doPostCleanup(parserResult.getDatabase().getEntries());
        ImportEntriesDialog dialog = new ImportEntriesDialog(panel.getBibDatabaseContext(), task);
        dialog.setTitle(Localization.lang("Import"));
        dialogService.showCustomDialogAndWait(dialog);
    }

    public FileHistoryMenu getFileHistory() {
        return fileHistory;
    }

    /**
     * Ask if the user really wants to close the given database
     *
     * @return true if the user choose to close the database
     */
    private boolean confirmClose(LibraryTab libraryTab) {
        String filename = libraryTab.getBibDatabaseContext()
                                    .getDatabasePath()
                                    .map(Path::toAbsolutePath)
                                    .map(Path::toString)
                                    .orElse(Localization.lang("untitled"));

        ButtonType saveChanges = new ButtonType(Localization.lang("Save changes"), ButtonBar.ButtonData.YES);
        ButtonType discardChanges = new ButtonType(Localization.lang("Discard changes"), ButtonBar.ButtonData.NO);
        ButtonType cancel = new ButtonType(Localization.lang("Return to JabRef"), ButtonBar.ButtonData.CANCEL_CLOSE);

        Optional<ButtonType> response = dialogService.showCustomButtonDialogAndWait(Alert.AlertType.CONFIRMATION,
                Localization.lang("Save before closing"),
                Localization.lang("Library '%0' has changed.", filename),
                saveChanges, discardChanges, cancel);

        if (response.isPresent() && response.get().equals(saveChanges)) {
            // The user wants to save.
            try {
                SaveDatabaseAction saveAction = new SaveDatabaseAction(libraryTab, prefs, Globals.entryTypesManager);
                if (saveAction.save()) {
                    return true;
                }
                // The action was either canceled or unsuccessful.
                dialogService.notify(Localization.lang("Unable to save library"));
            } catch (Throwable ex) {
                LOGGER.error("A problem occurred when trying to save the file", ex);
                dialogService.showErrorDialogAndWait(Localization.lang("Save library"), Localization.lang("Could not save file."), ex);
            }
            // Save was cancelled or an error occurred.
            return false;
        }
        return response.isEmpty() || !response.get().equals(cancel);
    }

    private void closeTab(LibraryTab libraryTab) {
        // empty tab without database
        if (libraryTab == null) {
            return;
        }

        final BibDatabaseContext context = libraryTab.getBibDatabaseContext();

        if (libraryTab.isModified() && (context.getLocation() == DatabaseLocation.LOCAL)) {
            if (confirmClose(libraryTab)) {
                removeTab(libraryTab);
            } else {
                return;
            }
        } else if (context.getLocation() == DatabaseLocation.SHARED) {
            context.convertToLocalDatabase();
            context.getDBMSSynchronizer().closeSharedDatabase();
            context.clearDBMSSynchronizer();
            removeTab(libraryTab);
        } else {
            removeTab(libraryTab);
        }
        AutosaveManager.shutdown(context);
        BackupManager.shutdown(context);
    }

    private void removeTab(LibraryTab libraryTab) {
        DefaultTaskExecutor.runInJavaFXThread(() -> {
            libraryTab.cleanUp();
            tabbedPane.getTabs().remove(libraryTab);
        });
    }

    public void closeCurrentTab() {
        removeTab(getCurrentLibraryTab());
    }

    public OpenDatabaseAction getOpenDatabaseAction() {
        return new OpenDatabaseAction(this, prefs, dialogService, stateManager);
    }

    public SidePaneManager getSidePaneManager() {
        return sidePaneManager;
    }

    public PushToApplicationsManager getPushToApplicationsManager() {
        return pushToApplicationsManager;
    }

    public GlobalSearchBar getGlobalSearchBar() {
        return globalSearchBar;
    }

    public CountingUndoManager getUndoManager() {
        return undoManager;
    }

    public DialogService getDialogService() {
        return dialogService;
    }

    /**
     * The action concerned with closing the window.
     */
    private class CloseAction extends SimpleCommand {

        @Override
        public void execute() {
            quit();
        }
    }

    private class CloseDatabaseAction extends SimpleCommand {

        @Override
        public void execute() {
            closeTab(getCurrentLibraryTab());
        }
    }

    private class CloseOthersDatabaseAction extends SimpleCommand {

        public CloseOthersDatabaseAction() {
            this.executable.bind(ActionHelper.isOpenMultiDatabase(tabbedPane));
        }

        @Override
        public void execute() {
            LibraryTab currentLibraryTab = getCurrentLibraryTab();
            for (Tab tab : tabbedPane.getTabs()) {
                LibraryTab libraryTab = (LibraryTab) tab;
                if (libraryTab != currentLibraryTab) {
                    closeTab(libraryTab);
                }
            }
        }
    }

    private class CloseAllDatabaseAction extends SimpleCommand {

        @Override
        public void execute() {
            for (Tab tab : tabbedPane.getTabs()) {
                closeTab((LibraryTab) tab);
            }
        }
    }

    private class OpenDatabaseFolder extends SimpleCommand {

        @Override
        public void execute() {
            stateManager.getActiveDatabase().flatMap(BibDatabaseContext::getDatabasePath).ifPresent(path -> {
                try {
                    JabRefDesktop.openFolderAndSelectFile(path, prefs);
                } catch (IOException e) {
                    LOGGER.info("Could not open folder", e);
                }
            });
        }
    }

    private class UndoRedoEventManager {

        @Subscribe
        public void listen(UndoRedoEvent event) {
            updateTexts(event);
            JabRefFrame.this.getCurrentLibraryTab().updateEntryEditorIfShowing();
        }

        @Subscribe
        public void listen(AddUndoableActionEvent event) {
            updateTexts(event);
        }

        private void updateTexts(UndoChangeEvent event) {
            /* TODO
            SwingUtilities.invokeLater(() -> {
                undo.putValue(Action.SHORT_DESCRIPTION, event.getUndoDescription());
                undo.setEnabled(event.isCanUndo());
                redo.putValue(Action.SHORT_DESCRIPTION, event.getRedoDescription());
                redo.setEnabled(event.isCanRedo());
            });
            */
        }
    }
}<|MERGE_RESOLUTION|>--- conflicted
+++ resolved
@@ -810,13 +810,8 @@
 
                 new SeparatorMenuItem(),
 
-<<<<<<< HEAD
                 factory.createMenuItem(StandardActions.WRITE_METADATA_TO_PDF, new WriteMetadataToPdfAction(stateManager, prefs.getDefaultBibDatabaseMode(), Globals.entryTypesManager, prefs.getFieldWriterPreferences(), dialogService, taskExecutor, prefs.getFilePreferences(), prefs.getXmpPreferences(), prefs.getDefaultEncoding())),
-                factory.createMenuItem(StandardActions.COPY_LINKED_FILES, new CopyFilesAction(stateManager, this.getDialogService())),
-=======
-                factory.createMenuItem(StandardActions.WRITE_XMP, new WriteXMPAction(stateManager, dialogService, prefs)),
                 factory.createMenuItem(StandardActions.COPY_LINKED_FILES, new CopyFilesAction(dialogService, prefs, stateManager)),
->>>>>>> df83c9d8
 
                 new SeparatorMenuItem(),
 
