package org.jabref.gui;

import java.awt.Component;
import java.awt.GridBagConstraints;
import java.awt.GridBagLayout;
import java.awt.Insets;
import java.awt.Window;
import java.awt.event.ActionEvent;
import java.io.File;
import java.io.IOException;
import java.nio.file.Path;
import java.nio.file.Paths;
import java.util.ArrayList;
import java.util.HashMap;
import java.util.LinkedList;
import java.util.List;
import java.util.Map;
import java.util.Objects;
import java.util.Optional;
import java.util.TimerTask;

import javax.swing.AbstractAction;
import javax.swing.Action;
import javax.swing.Icon;
import javax.swing.JComponent;
import javax.swing.JLabel;
import javax.swing.JMenu;
import javax.swing.JOptionPane;
import javax.swing.JPanel;
import javax.swing.JProgressBar;
import javax.swing.KeyStroke;
import javax.swing.SwingConstants;
import javax.swing.SwingUtilities;
import javax.swing.UIManager;

import javafx.application.Platform;
import javafx.beans.value.ChangeListener;
import javafx.beans.value.ObservableValue;
import javafx.collections.ListChangeListener;
import javafx.scene.Node;
import javafx.scene.control.Button;
import javafx.scene.control.Menu;
import javafx.scene.control.MenuBar;
import javafx.scene.control.SeparatorMenuItem;
import javafx.scene.control.SplitPane;
import javafx.scene.control.Tab;
import javafx.scene.control.TabPane;
import javafx.scene.control.ToolBar;
import javafx.scene.control.Tooltip;
<<<<<<< HEAD
import javafx.scene.layout.Pane;
=======
import javafx.scene.input.KeyEvent;
import javafx.scene.layout.BorderPane;
import javafx.scene.layout.HBox;
import javafx.scene.layout.Pane;
import javafx.scene.layout.Priority;
import javafx.stage.Stage;
>>>>>>> 7af1f13a

import org.jabref.Globals;
import org.jabref.JabRefExecutorService;
import org.jabref.gui.actions.ActionFactory;
import org.jabref.gui.actions.Actions;
import org.jabref.gui.actions.AutoLinkFilesAction;
import org.jabref.gui.actions.BibtexKeyPatternAction;
import org.jabref.gui.actions.ConnectToSharedDatabaseCommand;
import org.jabref.gui.actions.CopyFilesAction;
import org.jabref.gui.actions.CustomizeEntryAction;
import org.jabref.gui.actions.CustomizeKeyBindingAction;
import org.jabref.gui.actions.EditExternalFileTypesAction;
import org.jabref.gui.actions.ErrorConsoleAction;
import org.jabref.gui.actions.FindUnlinkedFilesAction;
import org.jabref.gui.actions.IntegrityCheckAction;
import org.jabref.gui.actions.LibraryPropertiesAction;
import org.jabref.gui.actions.LookupIdentifierAction;
import org.jabref.gui.actions.ManageCustomExportsAction;
import org.jabref.gui.actions.ManageCustomImportsAction;
import org.jabref.gui.actions.ManageJournalsAction;
import org.jabref.gui.actions.ManageKeywordsAction;
import org.jabref.gui.actions.ManageProtectedTermsAction;
import org.jabref.gui.actions.MassSetFieldAction;
import org.jabref.gui.actions.MergeEntriesAction;
import org.jabref.gui.actions.MnemonicAwareAction;
import org.jabref.gui.actions.NewDatabaseAction;
import org.jabref.gui.actions.NewEntryAction;
import org.jabref.gui.actions.NewEntryFromPlainTextAction;
import org.jabref.gui.actions.NewSubLibraryAction;
import org.jabref.gui.actions.OldDatabaseCommandWrapper;
import org.jabref.gui.actions.OpenBrowserAction;
import org.jabref.gui.actions.SearchForUpdateAction;
import org.jabref.gui.actions.SetupGeneralFieldsAction;
import org.jabref.gui.actions.ShowDocumentViewerAction;
import org.jabref.gui.actions.ShowPreferencesAction;
import org.jabref.gui.actions.SimpleCommand;
import org.jabref.gui.actions.StandardActions;
import org.jabref.gui.dialogs.AutosaveUIManager;
import org.jabref.gui.exporter.ExportCommand;
import org.jabref.gui.exporter.SaveAllAction;
import org.jabref.gui.exporter.SaveDatabaseAction;
import org.jabref.gui.externalfiletype.ExternalFileTypes;
import org.jabref.gui.help.AboutAction;
import org.jabref.gui.help.HelpAction;
import org.jabref.gui.importer.ImportCommand;
import org.jabref.gui.importer.ImportInspectionDialog;
import org.jabref.gui.importer.actions.OpenDatabaseAction;
import org.jabref.gui.keyboard.KeyBinding;
import org.jabref.gui.menus.FileHistoryMenu;
import org.jabref.gui.push.PushToApplicationButton;
import org.jabref.gui.push.PushToApplications;
import org.jabref.gui.search.GlobalSearchBar;
import org.jabref.gui.specialfields.SpecialFieldValueViewModel;
import org.jabref.gui.undo.CountingUndoManager;
import org.jabref.gui.util.DefaultTaskExecutor;
import org.jabref.logic.autosaveandbackup.AutosaveManager;
import org.jabref.logic.autosaveandbackup.BackupManager;
import org.jabref.logic.importer.IdFetcher;
import org.jabref.logic.importer.OutputPrinter;
import org.jabref.logic.importer.ParserResult;
import org.jabref.logic.importer.WebFetchers;
import org.jabref.logic.l10n.Localization;
import org.jabref.logic.search.SearchQuery;
import org.jabref.logic.undo.AddUndoableActionEvent;
import org.jabref.logic.undo.UndoChangeEvent;
import org.jabref.logic.undo.UndoRedoEvent;
import org.jabref.logic.util.OS;
import org.jabref.logic.util.io.FileUtil;
import org.jabref.model.database.BibDatabaseContext;
import org.jabref.model.database.BibDatabaseMode;
import org.jabref.model.database.shared.DatabaseLocation;
import org.jabref.model.entry.BibEntry;
import org.jabref.model.entry.BiblatexEntryTypes;
import org.jabref.model.entry.BibtexEntryTypes;
import org.jabref.model.entry.FieldName;
import org.jabref.model.entry.specialfields.SpecialField;
import org.jabref.preferences.JabRefPreferences;
import org.jabref.preferences.LastFocusedTabPreferences;
import org.jabref.preferences.SearchPreferences;

import com.google.common.eventbus.Subscribe;
import org.eclipse.fx.ui.controls.tabpane.DndTabPane;
import org.eclipse.fx.ui.controls.tabpane.DndTabPaneFactory;
import org.fxmisc.easybind.EasyBind;
import org.slf4j.Logger;
import org.slf4j.LoggerFactory;
import osx.macadapter.MacAdapter;

/**
 * The main window of the application.
 */
public class JabRefFrame extends BorderPane implements OutputPrinter {

    // Frame titles.
    public static final String FRAME_TITLE = "JabRef";

    private static final Logger LOGGER = LoggerFactory.getLogger(JabRefFrame.class);

    private final SplitPane splitPane = new SplitPane();
    private final JabRefPreferences prefs = Globals.prefs;
    private final GlobalSearchBar globalSearchBar = new GlobalSearchBar(this);
    private final JLabel statusLine = new JLabel("", SwingConstants.LEFT);
    private final JLabel statusLabel = new JLabel(
            Localization.lang("Status")
                    + ':',
            SwingConstants.LEFT);
    private final JProgressBar progressBar = new JProgressBar();
    private final FileHistoryMenu fileHistory = new FileHistoryMenu(prefs, this);

    // Here we instantiate menu/toolbar actions. Actions regarding
    // the currently open database are defined as a GeneralAction
    // with a unique command string. This causes the appropriate
    // BasePanel's runCommand() method to be called with that command.
    // Note: GeneralAction's constructor automatically gets translations
    // for the name and message strings.

    private final AbstractAction mark = new GeneralAction(Actions.MARK_ENTRIES, Localization.menuTitle("Mark entries"),
            Localization.lang("Mark entries"), Globals.getKeyPrefs().getKey(KeyBinding.MARK_ENTRIES), IconTheme.JabRefIcons.MARK_ENTRIES.getIcon());
    private final JMenu markSpecific = JabRefFrame.subMenu(Localization.menuTitle("Mark specific color"));
    private final AbstractAction unmark = new GeneralAction(Actions.UNMARK_ENTRIES,
            Localization.menuTitle("Unmark entries"), Localization.lang("Unmark entries"),
            Globals.getKeyPrefs().getKey(KeyBinding.UNMARK_ENTRIES), IconTheme.JabRefIcons.UNMARK_ENTRIES.getIcon());
    private final AbstractAction unmarkAll = new GeneralAction(Actions.UNMARK_ALL, Localization.menuTitle("Unmark all"));
    private final AbstractAction toggleRelevance = new GeneralAction(
            new SpecialFieldValueViewModel(SpecialField.RELEVANCE.getValues().get(0)).getCommand(),
            new SpecialFieldValueViewModel(SpecialField.RELEVANCE.getValues().get(0)).getMenuString(),
            new SpecialFieldValueViewModel(SpecialField.RELEVANCE.getValues().get(0)).getToolTipText(),
            IconTheme.JabRefIcons.RELEVANCE.getIcon());
    private final AbstractAction toggleQualityAssured = new GeneralAction(
            new SpecialFieldValueViewModel(SpecialField.QUALITY.getValues().get(0)).getCommand(),
            new SpecialFieldValueViewModel(SpecialField.QUALITY.getValues().get(0)).getMenuString(),
            new SpecialFieldValueViewModel(SpecialField.QUALITY.getValues().get(0)).getToolTipText(),
            IconTheme.JabRefIcons.QUALITY_ASSURED.getIcon());
    private final AbstractAction togglePrinted = new GeneralAction(
            new SpecialFieldValueViewModel(SpecialField.PRINTED.getValues().get(0)).getCommand(),
            new SpecialFieldValueViewModel(SpecialField.PRINTED.getValues().get(0)).getMenuString(),
            new SpecialFieldValueViewModel(SpecialField.PRINTED.getValues().get(0)).getToolTipText(),
            IconTheme.JabRefIcons.PRINTED.getIcon());

    // Lists containing different subsets of actions for different purposes
    private final List<Object> specialFieldButtons = new LinkedList<>();
    private final List<Object> openDatabaseOnlyActions = new LinkedList<>();
    private final List<Object> severalDatabasesOnlyActions = new LinkedList<>();
    private final List<Object> openAndSavedDatabasesOnlyActions = new LinkedList<>();
    private final List<Object> sharedDatabaseOnlyActions = new LinkedList<>();
    private final List<Object> noSharedDatabaseActions = new LinkedList<>();
    private final List<Object> oneEntryOnlyActions = new LinkedList<>();
    private final List<Object> oneEntryWithFileOnlyActions = new LinkedList<>();
    private final List<Object> oneEntryWithURLorDOIOnlyActions = new LinkedList<>();
    private final List<Object> twoEntriesOnlyActions = new LinkedList<>();
    private final List<Object> atLeastOneEntryActions = new LinkedList<>();
    private final Stage mainStage;
    // The sidepane manager takes care of populating the sidepane.
    private SidePaneManager sidePaneManager;
<<<<<<< HEAD
    private TabPane tabbedPane;
    private final AbstractAction exportAll = ExportAction.getExportAction(this, false);
    private final AbstractAction exportSelected = ExportAction.getExportAction(this, true);
    /* References to the toggle buttons in the toolbar */
    private JToggleButton previewToggle;
    private JMenu rankSubMenu;
    private PushToApplicationButton pushExternalButton;
=======
    private final TabPane tabbedPane = new TabPane();
>>>>>>> 7af1f13a
    private PushToApplications pushApplications;
    private final CountingUndoManager undoManager = new CountingUndoManager();
    private final DialogService dialogService;
    private SidePane sidePane;

    public JabRefFrame(Stage mainStage) {
        this.mainStage = mainStage;
        this.dialogService = new FXDialogService();
        init();
    }

    private static JMenu subMenu(String name) {
        int i = name.indexOf('&');
        JMenu res;
        if (i >= 0) {
            res = new JMenu(name.substring(0, i) + name.substring(i + 1));
            char mnemonic = Character.toUpperCase(name.charAt(i + 1));
            res.setMnemonic((int) mnemonic);
        } else {
            res = new JMenu(name);
        }

        return res;
    }

    /**
     * Takes a list of Object and calls the method setEnabled on them, depending on whether it is an Action or a
     * Component.
     *
     * @param list List that should contain Actions and Components.
     */
    private static void setEnabled(List<Object> list, boolean enabled) {
        for (Object actionOrComponent : list) {
            if (actionOrComponent instanceof Action) {
                ((Action) actionOrComponent).setEnabled(enabled);
            }
            if (actionOrComponent instanceof Component) {
                ((Component) actionOrComponent).setEnabled(enabled);
                if (actionOrComponent instanceof JPanel) {
                    JPanel root = (JPanel) actionOrComponent;
                    for (int index = 0; index < root.getComponentCount(); index++) {
                        root.getComponent(index).setEnabled(enabled);
                    }
                }
            }
        }
    }

    private void init() {
        sidePaneManager = new SidePaneManager(Globals.prefs, this);
        sidePane = sidePaneManager.getPane();

        initLayout();

        initActions();

        initKeyBindings();

        //setBounds(GraphicsEnvironment.getLocalGraphicsEnvironment().getMaximumWindowBounds());
        //WindowLocation pw = new WindowLocation(this, JabRefPreferences.POS_X, JabRefPreferences.POS_Y, JabRefPreferences.SIZE_X,
        //        JabRefPreferences.SIZE_Y);
        //pw.displayWindowAtStoredLocation();

        tabbedPane.setBorder(null);

        /*
         * The following state listener makes sure focus is registered with the
         * correct database when the user switches tabs. Without this,
         * cut/paste/copy operations would some times occur in the wrong tab.
         */
        EasyBind.subscribe(tabbedPane.getSelectionModel().selectedItemProperty(), e -> {
            if (e == null) {
                return;
            }

            BasePanel currentBasePanel = getCurrentBasePanel();
            if (currentBasePanel == null) {
                return;
            }

            // Poor-mans binding to global state
            // We need to invoke this in the JavaFX thread as all the listeners sit there
            Platform.runLater(() -> Globals.stateManager.activeDatabaseProperty().setValue(Optional.of(currentBasePanel.getBibDatabaseContext())));
            if (new SearchPreferences(Globals.prefs).isGlobalSearch()) {
                globalSearchBar.performSearch();
            } else {
                String content = "";
                Optional<SearchQuery> currentSearchQuery = currentBasePanel.getCurrentSearchQuery();
                if (currentSearchQuery.isPresent()) {
                    content = currentSearchQuery.get().getQuery();
                }
                globalSearchBar.setSearchTerm(content);
            }

            currentBasePanel.getPreviewPanel().updateLayout(Globals.prefs.getPreviewPreferences());

            // groupSidePane.getToggleCommand().setSelected(sidePaneManager.isComponentVisible(GroupSidePane.class));
            //previewToggle.setSelected(Globals.prefs.getPreviewPreferences().isPreviewPanelEnabled());
            //generalFetcher.getToggleCommand().setSelected(sidePaneManager.isComponentVisible(GeneralFetcher.class));
            //openOfficePanel.getToggleCommand().setSelected(sidePaneManager.isComponentVisible(OpenOfficeSidePanel.class));
            // TODO: Can't notify focus listener since it is expecting a swing component
            //Globals.getFocusListener().setFocused(currentBasePanel.getMainTable());
            setWindowTitle();
            // Update search autocompleter with information for the correct database:
            currentBasePanel.updateSearchManager();

            currentBasePanel.getUndoManager().postUndoRedoEvent();
            currentBasePanel.getMainTable().requestFocus();
        });

        //Note: The registration of Apple event is at the end of initialization, because
        //if the events happen too early (ie when the window is not initialized yet), the
        //opened (double-clicked) documents are not displayed.
        if (OS.OS_X) {
            try {
                new MacAdapter().registerMacEvents(this);
            } catch (Exception e) {
                LOGGER.error("Could not interface with Mac OS X methods.", e);
            }
        }

        initShowTrackingNotification();

    }

    private void initKeyBindings() {
        addEventFilter(KeyEvent.KEY_PRESSED, event -> {
            Optional<KeyBinding> keyBinding = Globals.getKeyPrefs().mapToKeyBinding(event);
            if (keyBinding.isPresent()) {
                switch (keyBinding.get()) {
                    case FOCUS_ENTRY_TABLE:
                        getCurrentBasePanel().getMainTable().requestFocus();
                        event.consume();
                        break;
                    case NEXT_LIBRARY:
                        tabbedPane.getSelectionModel().selectNext();
                        event.consume();
                        break;
                    case PREVIOUS_LIBRARY:
                        tabbedPane.getSelectionModel().selectPrevious();
                        event.consume();
                        break;
                    case INCREASE_TABLE_FONT_SIZE:
                        increaseTableFontSize();
                        event.consume();
                        break;
                    case DECREASE_TABLE_FONT_SIZE:
                        decreaseTableFontSize();
                        event.consume();
                        break;
                    case DEFAULT_TABLE_FONT_SIZE:
                        setDefaultTableFontSize();
                        event.consume();
                        break;
                    default:
                }
            }
        });
    }

    private void initShowTrackingNotification() {
        if (!Globals.prefs.shouldAskToCollectTelemetry()) {
            JabRefExecutorService.INSTANCE.submit(new TimerTask() {

                @Override
                public void run() {
                    SwingUtilities.invokeLater(() -> {
                        DefaultTaskExecutor.runInJavaFXThread(JabRefFrame.this::showTrackingNotification);
                    });
                }
            }, 60000); // run in one minute
        }
    }

    private Void showTrackingNotification() {
        if (!Globals.prefs.shouldCollectTelemetry()) {
            boolean shouldCollect = dialogService.showConfirmationDialogAndWait(
                    Localization.lang("Telemetry: Help make JabRef better"),
                    Localization.lang("To improve the user experience, we would like to collect anonymous statistics on the features you use. We will only record what features you access and how often you do it. We will neither collect any personal data nor the content of bibliographic items. If you choose to allow data collection, you can later disable it via Options -> Preferences -> General."),
                    Localization.lang("Share anonymous statistics"),
                    Localization.lang("Don't share"));
            Globals.prefs.setShouldCollectTelemetry(shouldCollect);
        }

        Globals.prefs.askedToCollectTelemetry();

        return null;
    }

    public void refreshTitleAndTabs() {
        DefaultTaskExecutor.runInJavaFXThread(() -> {

            setWindowTitle();
            updateAllTabTitles();
        });
    }

    /**
     * Sets the title of the main window.
     */
    public void setWindowTitle() {
        BasePanel panel = getCurrentBasePanel();

        // no database open
        if (panel == null) {
            //setTitle(FRAME_TITLE);
            return;
        }

        String mode = panel.getBibDatabaseContext().getMode().getFormattedName();
        String modeInfo = String.format(" (%s)", Localization.lang("%0 mode", mode));
        boolean isAutosaveEnabled = Globals.prefs.getBoolean(JabRefPreferences.LOCAL_AUTO_SAVE);

        if (panel.getBibDatabaseContext().getLocation() == DatabaseLocation.LOCAL) {
            String changeFlag = panel.isModified() && !isAutosaveEnabled ? "*" : "";
            String databaseFile = panel.getBibDatabaseContext()
                    .getDatabaseFile()
                    .map(File::getPath)
                    .orElse(GUIGlobals.UNTITLED_TITLE);
            //setTitle(FRAME_TITLE + " - " + databaseFile + changeFlag + modeInfo);
        } else if (panel.getBibDatabaseContext().getLocation() == DatabaseLocation.SHARED) {
            //setTitle(FRAME_TITLE + " - " + panel.getBibDatabaseContext().getDBMSSynchronizer().getDBName() + " ["
            //        + Localization.lang("shared") + "]" + modeInfo);
        }
    }

    /**
     * The MacAdapter calls this method when a "BIB" file has been double-clicked from the Finder.
     */
    public void openAction(String filePath) {
        Path file = Paths.get(filePath);
        // all the logic is done in openIt. Even raising an existing panel
        getOpenDatabaseAction().openFile(file, true);
    }

    /**
     * The MacAdapter calls this method when "About" is selected from the application menu.
     */
    public void about() {
        HelpAction.getCommand().execute();
    }

    public JabRefPreferences prefs() {
        return prefs;
    }

    /**
     * Tears down all things started by JabRef
     * <p>
     * FIXME: Currently some threads remain and therefore hinder JabRef to be closed properly
     *
     * @param filenames the filenames of all currently opened files - used for storing them if prefs openLastEdited is set to true
     */
    private void tearDownJabRef(List<String> filenames) {
        Globals.stopBackgroundTasks();
        Globals.shutdownThreadPools();

        //dispose();

        //prefs.putBoolean(JabRefPreferences.WINDOW_MAXIMISED, getExtendedState() == Frame.MAXIMIZED_BOTH);

        if (prefs.getBoolean(JabRefPreferences.OPEN_LAST_EDITED)) {
            // Here we store the names of all current files. If
            // there is no current file, we remove any
            // previously stored filename.
            if (filenames.isEmpty()) {
                prefs.remove(JabRefPreferences.LAST_EDITED);
            } else {
                prefs.putStringList(JabRefPreferences.LAST_EDITED, filenames);
                File focusedDatabase = getCurrentBasePanel().getBibDatabaseContext().getDatabaseFile().orElse(null);
                new LastFocusedTabPreferences(prefs).setLastFocusedTab(focusedDatabase);
            }

        }

        fileHistory.storeHistory();
        prefs.customExports.store(Globals.prefs);
        prefs.customImports.store();

        prefs.flush();

        // dispose all windows, even if they are not displayed anymore
        for (Window window : Window.getWindows()) {
            window.dispose();
        }
    }

    /**
     * General info dialog.  The MacAdapter calls this method when "Quit"
     * is selected from the application menu, Cmd-Q is pressed, or "Quit" is selected from the Dock.
     * The function returns a boolean indicating if quitting is ok or not.
     * <p>
     * Non-OSX JabRef calls this when choosing "Quit" from the menu
     * <p>
     * SIDE EFFECT: tears down JabRef
     *
     * @return true if the user chose to quit; false otherwise
     */
    public boolean quit() {
        // Ask here if the user really wants to close, if the base
        // has not been saved since last save.
        boolean close = true;

        List<String> filenames = new ArrayList<>();
        for (int i = 0; i < tabbedPane.getTabs().size(); i++) {
            BibDatabaseContext context = getBasePanelAt(i).getBibDatabaseContext();

            if (getBasePanelAt(i).isModified() && (context.getLocation() == DatabaseLocation.LOCAL)) {
                tabbedPane.getSelectionModel().select(i);
                String filename = context.getDatabaseFile().map(File::getAbsolutePath).orElse(GUIGlobals.UNTITLED_TITLE);
                int answer = showSaveDialog(filename);

                if ((answer == JOptionPane.CANCEL_OPTION) ||
                        (answer == JOptionPane.CLOSED_OPTION)) {
                    return false;
                }
                if (answer == JOptionPane.YES_OPTION) {
                    // The user wants to save.
                    try {
                        //getCurrentBasePanel().runCommand("save");
                        SaveDatabaseAction saveAction = new SaveDatabaseAction(getCurrentBasePanel());
                        saveAction.runCommand();
                        if (saveAction.isCanceled() || !saveAction.isSuccess()) {
                            // The action was either canceled or unsuccessful.
                            // Break!
                            output(Localization.lang("Unable to save library"));
                            close = false;
                        }
                    } catch (Throwable ex) {
                        // Something prevented the file
                        // from being saved. Break!!!
                        close = false;
                        break;
                    }
                }
            } else if (context.getLocation() == DatabaseLocation.SHARED) {
                context.convertToLocalDatabase();
                context.getDBMSSynchronizer().closeSharedDatabase();
                context.clearDBMSSynchronizer();
            }
            AutosaveManager.shutdown(context);
            BackupManager.shutdown(context);
            context.getDatabaseFile().map(File::getAbsolutePath).ifPresent(filenames::add);
        }

        if (close) {
            for (int i = 0; i < tabbedPane.getTabs().size(); i++) {
                if (getBasePanelAt(i).isSaving()) {
                    // There is a database still being saved, so we need to wait.
                    WaitForSaveOperation w = new WaitForSaveOperation(this);
                    w.show(); // This method won't return until canceled or the save operation is done.
                    if (w.canceled()) {
                        return false; // The user clicked cancel.
                    }
                }
            }

            tearDownJabRef(filenames);
            return true;
        }

        return false;
    }

    private void initLayout() {
        setProgressBarVisible(false);

        pushApplications = new PushToApplications();
<<<<<<< HEAD
        pushExternalButton = new PushToApplicationButton(this, pushApplications.getApplications());
        fillMenu();
        createToolBar();
        setJMenuBar(mb);
        getContentPane().setLayout(new BorderLayout());

        JPanel toolbarPanel = new JPanel(new WrapLayout(FlowLayout.LEFT));
        toolbarPanel.add(tlb);
        toolbarPanel.add(globalSearchBar);
        getContentPane().add(toolbarPanel, BorderLayout.PAGE_START);

        splitPane.setDividerSize(2);
        splitPane.setBorder(null);

        Pane containerPane = DndTabPaneFactory.createDefaultDnDPane(DndTabPaneFactory.FeedbackType.MARKER, null);
        tabbedPane = (DndTabPane) containerPane.getChildren().get(0);
        JFXPanel tabbedPaneContainer = CustomJFXPanel.wrap(new Scene(containerPane));
        // TODO: Remove this hack as soon as toolbar is implemented in JavaFX and these events are no longer captured globally
        tabbedPaneContainer.addKeyListener(new KeyAdapter() {
=======

        BorderPane head = new BorderPane();
        head.setTop(createMenu());
        head.setCenter(createToolbar());
        setTop(head);

        SplitPane.setResizableWithParent(sidePane, Boolean.FALSE);
        splitPane.getItems().addAll(sidePane, tabbedPane);

        // We need to wait with setting the divider since it gets reset a few times during the initial set-up
        mainStage.showingProperty().addListener(new ChangeListener<Boolean>() {

>>>>>>> 7af1f13a
            @Override
            public void changed(ObservableValue<? extends Boolean> observable, Boolean oldValue, Boolean showing) {
                if (showing) {
                    splitPane.setDividerPositions(prefs.getDouble(JabRefPreferences.SIDE_PANE_WIDTH));
                    EasyBind.subscribe(splitPane.getDividers().get(0).positionProperty(),
                            position -> prefs.putDouble(JabRefPreferences.SIDE_PANE_WIDTH, position.doubleValue()));
                    mainStage.showingProperty().removeListener(this);
                    observable.removeListener(this);
                }
            }
        });

        setCenter(splitPane);

        UIManager.put("TabbedPane.contentBorderInsets", new Insets(0, 0, 0, 0));

        GridBagLayout gbl = new GridBagLayout();
        GridBagConstraints con = new GridBagConstraints();
        con.fill = GridBagConstraints.BOTH;
        con.anchor = GridBagConstraints.WEST;
        JPanel status = new JPanel();
        status.setLayout(gbl);
        con.weighty = 0;
        con.weightx = 0;
        con.gridwidth = 1;
        con.insets = new Insets(0, 2, 0, 0);
        gbl.setConstraints(statusLabel, con);
        status.add(statusLabel);
        con.weightx = 1;
        con.insets = new Insets(0, 4, 0, 0);
        con.gridwidth = 1;
        gbl.setConstraints(statusLine, con);
        status.add(statusLine);
        con.weightx = 0;
        con.gridwidth = GridBagConstraints.REMAINDER;
        con.insets = new Insets(2, 4, 2, 2);
        gbl.setConstraints(progressBar, con);
        status.add(progressBar);
        statusLabel.setForeground(GUIGlobals.ENTRY_EDITOR_LABEL_COLOR.darker());
    }

    private Node createToolbar() {
        Pane leftSpacer = new Pane();
        HBox.setHgrow(leftSpacer, Priority.SOMETIMES);
        Pane rightSpacer = new Pane();
        HBox.setHgrow(rightSpacer, Priority.SOMETIMES);

        ActionFactory factory = new ActionFactory(Globals.getKeyPrefs());

        Button newLibrary;
        if (Globals.prefs.getBoolean(JabRefPreferences.BIBLATEX_DEFAULT_MODE)) {
            newLibrary = factory.createIconButton(StandardActions.NEW_LIBRARY_BIBLATEX, new NewDatabaseAction(this, BibDatabaseMode.BIBLATEX));
        } else {
            newLibrary = factory.createIconButton(StandardActions.NEW_LIBRARY_BIBTEX, new NewDatabaseAction(this, BibDatabaseMode.BIBTEX));
        }

        HBox leftSide = new HBox(
                newLibrary,
                factory.createIconButton(StandardActions.OPEN_LIBRARY, new OpenDatabaseAction(this)),
                factory.createIconButton(StandardActions.SAVE_LIBRARY, new OldDatabaseCommandWrapper(Actions.SAVE, this, Globals.stateManager)),

                leftSpacer);
        leftSide.minWidthProperty().bind(sidePane.widthProperty());
        leftSide.prefWidthProperty().bind(sidePane.widthProperty());
        leftSide.maxWidthProperty().bind(sidePane.widthProperty());

        ToolBar toolBar = new ToolBar(
                leftSide,

                globalSearchBar,

                rightSpacer,
                factory.createIconButton(StandardActions.NEW_ENTRY, new NewEntryAction(this, BiblatexEntryTypes.ARTICLE)));
        toolBar.getStyleClass().add("mainToolbar");

        return toolBar;
    }

    /**
     * Returns the indexed BasePanel.
     *
     * @param i Index of base
     */
    public BasePanel getBasePanelAt(int i) {
        return (BasePanel) tabbedPane.getTabs().get(i).getContent();
    }

    /**
     * Returns a list of BasePanel.
     *
     */
    public List<BasePanel> getBasePanelList() {
        List<BasePanel> returnList = new ArrayList<>();
        for (int i = 0; i < getBasePanelCount(); i++) {
            returnList.add(getBasePanelAt(i));
        }
        return returnList;
    }

    public void showBasePanelAt(int i) {
        tabbedPane.getSelectionModel().select(i);
    }

    public void showBasePanel(BasePanel bp) {
        tabbedPane.getSelectionModel().select(getTab(bp));
    }

    /**
     * Returns the currently viewed BasePanel.
     */
    public BasePanel getCurrentBasePanel() {
        if ((tabbedPane == null) || (tabbedPane.getSelectionModel().getSelectedItem() == null)) {
            return null;
        }
        return (BasePanel) tabbedPane.getSelectionModel().getSelectedItem().getContent();
    }

    /**
     * @return the BasePanel count.
     */
    public int getBasePanelCount() {
        return tabbedPane.getTabs().size();
    }

    private Tab getTab(BasePanel comp) {
        for (Tab tab : tabbedPane.getTabs()) {
            if (tab.getContent() == comp) {
                return tab;
            }
        }
        return null;
    }

    /**
     * @deprecated do not operate on tabs but on BibDatabaseContexts
     */
    @Deprecated
    public TabPane getTabbedPane() {
        return tabbedPane;
    }

    public void setTabTitle(BasePanel comp, String title, String toolTip) {
        DefaultTaskExecutor.runInJavaFXThread(() -> {
            Tab tab = getTab(comp);
            tab.setText(title);
            tab.setTooltip(new Tooltip(toolTip));
        });
    }

    /**
     * JavaFX Menus
     * @return Menubar
     */
    private MenuBar createMenu() {
        ActionFactory factory = new ActionFactory(Globals.getKeyPrefs());
        Menu file = new Menu(Localization.menuTitle("File"));
        Menu edit = new Menu(Localization.menuTitle("Edit"));
        Menu library = new Menu(Localization.lang("Library"));
        Menu quality = new Menu(Localization.menuTitle("Quality"));
        Menu view = new Menu(Localization.menuTitle("View"));
        Menu tools = new Menu(Localization.menuTitle("Tools"));
        Menu options = new Menu(Localization.menuTitle("Options"));
        Menu help = new Menu(Localization.menuTitle("Help"));

        file.getItems().addAll(
                factory.createMenuItem(StandardActions.NEW_LIBRARY_BIBTEX, new NewDatabaseAction(this, BibDatabaseMode.BIBTEX)),
                factory.createMenuItem(StandardActions.NEW_LIBRARY_BIBLATEX, new NewDatabaseAction(this, BibDatabaseMode.BIBLATEX)),
                factory.createMenuItem(StandardActions.OPEN_LIBRARY, getOpenDatabaseAction()),
                factory.createMenuItem(StandardActions.SAVE_LIBRARY, new OldDatabaseCommandWrapper(Actions.SAVE, this, Globals.stateManager)),
                factory.createMenuItem(StandardActions.SAVE_LIBRARY_AS, new OldDatabaseCommandWrapper(Actions.SAVE_AS, this, Globals.stateManager)),
                factory.createMenuItem(StandardActions.SAVE_ALL, new SaveAllAction(this)),

                factory.createSubMenu(StandardActions.IMPORT_EXPORT,
                        factory.createMenuItem(StandardActions.MERGE_DATABASE, new OldDatabaseCommandWrapper(Actions.MERGE_DATABASE, this, Globals.stateManager)), // TODO: merge with import
                        factory.createMenuItem(StandardActions.IMPORT_INTO_CURRENT_LIBRARY, new ImportCommand(this, true)),
                        factory.createMenuItem(StandardActions.IMPORT_INTO_NEW_LIBRARY, new ImportCommand(this, false)),
                        factory.createMenuItem(StandardActions.EXPORT_ALL, new ExportCommand(this, false)),
                        factory.createMenuItem(StandardActions.EXPORT_SELECTED, new ExportCommand(this, true)),
                        factory.createMenuItem(StandardActions.SAVE_SELECTED_AS_PLAIN_BIBTEX, new OldDatabaseCommandWrapper(Actions.SAVE_SELECTED_AS_PLAIN, this, Globals.stateManager))
                ),

                new SeparatorMenuItem(),

                factory.createMenuItem(StandardActions.CONNECT_TO_SHARED_DB, new ConnectToSharedDatabaseCommand(this)),
                factory.createMenuItem(StandardActions.PULL_CHANGES_FROM_SHARED_DB, new OldDatabaseCommandWrapper(Actions.PULL_CHANGES_FROM_SHARED_DATABASE, this, Globals.stateManager)),

                new SeparatorMenuItem(),

                fileHistory,

                new SeparatorMenuItem(),

                factory.createMenuItem(StandardActions.CLOSE_LIBRARY, new CloseDatabaseAction()),
                factory.createMenuItem(StandardActions.QUIT, new CloseAction())

        );

        edit.getItems().addAll(
                factory.createMenuItem(StandardActions.UNDO, new OldDatabaseCommandWrapper(Actions.UNDO, this, Globals.stateManager)),
                factory.createMenuItem(StandardActions.REDO, new OldDatabaseCommandWrapper(Actions.REDO, this, Globals.stateManager)),

                new SeparatorMenuItem(),

                factory.createMenuItem(StandardActions.CUT, new EditAction(Actions.CUT)),

                factory.createMenuItem(StandardActions.COPY, new EditAction(Actions.COPY)),
                factory.createSubMenu(StandardActions.COPY_MORE,
                        factory.createMenuItem(StandardActions.COPY_TITLE, new OldDatabaseCommandWrapper(Actions.COPY_TITLE, this, Globals.stateManager)),
                        factory.createMenuItem(StandardActions.COPY_KEY, new OldDatabaseCommandWrapper(Actions.COPY_KEY, this, Globals.stateManager)),
                        factory.createMenuItem(StandardActions.COPY_CITE_KEY, new OldDatabaseCommandWrapper(Actions.COPY_CITE_KEY, this, Globals.stateManager)),
                        factory.createMenuItem(StandardActions.COPY_KEY_AND_TITLE, new OldDatabaseCommandWrapper(Actions.COPY_KEY_AND_TITLE, this, Globals.stateManager)),
                        factory.createMenuItem(StandardActions.COPY_KEY_AND_LINK, new OldDatabaseCommandWrapper(Actions.COPY_KEY_AND_LINK, this, Globals.stateManager)),
                        factory.createMenuItem(StandardActions.COPY_CITATION_PREVIEW, new OldDatabaseCommandWrapper(Actions.COPY_CITATION_HTML, this, Globals.stateManager)),
                        factory.createMenuItem(StandardActions.EXPORT_SELECTED_TO_CLIPBOARD, new OldDatabaseCommandWrapper(Actions.EXPORT_TO_CLIPBOARD, this, Globals.stateManager))),

                factory.createMenuItem(StandardActions.PASTE, new EditAction(Actions.PASTE)),

                new SeparatorMenuItem(),

                factory.createMenuItem(StandardActions.SEND_AS_EMAIL, new OldDatabaseCommandWrapper(Actions.SEND_AS_EMAIL, this, Globals.stateManager)),

                new SeparatorMenuItem()

        );
        /*
        edit.add(mark);
        for (int i = 0; i < EntryMarker.MAX_MARKING_LEVEL; i++) {
            markSpecific.add(new MarkEntriesAction(this, i).getMenuItem());
        }
        edit.add(markSpecific);
        edit.add(unmark);
        edit.add(unmarkAll);
        edit.addSeparator();
        */
        /* TODO
        if (Globals.prefs.getBoolean(JabRefPreferences.SPECIALFIELDSENABLED)) {
            boolean menuitem = false;
            if (Globals.prefs.getBoolean(JabRefPreferences.SHOWCOLUMN_RANKING)) {
                rankSubMenu = new JMenu();
                // TODO RightClickMenu.createSpecialFieldMenu(rankSubMenu, SpecialField.RANKING, this);
                edit.add(rankSubMenu);
                menuitem = true;
            }
            if (Globals.prefs.getBoolean(JabRefPreferences.SHOWCOLUMN_RELEVANCE)) {
                edit.add(toggleRelevance);
                menuitem = true;
            }
            if (Globals.prefs.getBoolean(JabRefPreferences.SHOWCOLUMN_QUALITY)) {
                edit.add(toggleQualityAssured);
                menuitem = true;
            }
            if (Globals.prefs.getBoolean(JabRefPreferences.SHOWCOLUMN_PRIORITY)) {
                rankSubMenu = new JMenu();
                // TODO RightClickMenu.createSpecialFieldMenu(rankSubMenu, SpecialField.PRIORITY, this);
                edit.add(rankSubMenu);
                menuitem = true;
            }
            if (Globals.prefs.getBoolean(JabRefPreferences.SHOWCOLUMN_PRINTED)) {
                edit.add(togglePrinted);
                menuitem = true;
            }
            if (Globals.prefs.getBoolean(JabRefPreferences.SHOWCOLUMN_READ)) {
                rankSubMenu = new JMenu();
                // TODO RightClickMenu.createSpecialFieldMenu(rankSubMenu, SpecialField.READ_STATUS, this);
                edit.add(rankSubMenu);
                menuitem = true;
            }
            if (menuitem) {
                edit.addSeparator();
            }
        }
        */

        edit.getItems().addAll(
                factory.createMenuItem(StandardActions.MANAGE_KEYWORDS, new ManageKeywordsAction(this)),
                factory.createMenuItem(StandardActions.REPLACE_ALL, new OldDatabaseCommandWrapper(Actions.REPLACE_ALL, this, Globals.stateManager)),
                factory.createMenuItem(StandardActions.MASS_SET_FIELDS, new MassSetFieldAction(this))

        );

        library.getItems().addAll(
                factory.createMenuItem(StandardActions.NEW_ARTICLE, new NewEntryAction(this, BibtexEntryTypes.ARTICLE)),
                factory.createMenuItem(StandardActions.NEW_ENTRY, new NewEntryAction(this)),
                factory.createMenuItem(StandardActions.NEW_ENTRY_FROM_PLAINTEX, new NewEntryFromPlainTextAction(this, Globals.prefs.getUpdateFieldPreferences())),

                new SeparatorMenuItem(),

                factory.createMenuItem(StandardActions.DELETE_ENTRY, new EditAction(Actions.DELETE)),

                new SeparatorMenuItem(),

                factory.createMenuItem(StandardActions.LIBRARY_PROPERTIES, new LibraryPropertiesAction(this)),
                factory.createMenuItem(StandardActions.EDIT_PREAMBLE, new OldDatabaseCommandWrapper(Actions.EDIT_PREAMBLE, this, Globals.stateManager)),
                factory.createMenuItem(StandardActions.EDIT_STRINGS, new OldDatabaseCommandWrapper(Actions.EDIT_STRINGS, this, Globals.stateManager))

        );

        Menu lookupIdentifiers = factory.createSubMenu(StandardActions.LOOKUP_DOC_IDENTIFIER);
        for (IdFetcher<?> fetcher : WebFetchers.getIdFetchers(Globals.prefs.getImportFormatPreferences())) {
            LookupIdentifierAction<?> identifierAction = new LookupIdentifierAction<>(this, fetcher);
            lookupIdentifiers.getItems().add(factory.createMenuItem(identifierAction.getAction(), identifierAction));
        }

        quality.getItems().addAll(
                factory.createMenuItem(StandardActions.FIND_DUPLICATES, new DuplicateSearch(this)),
                factory.createMenuItem(StandardActions.MERGE_ENTRIES, new MergeEntriesAction(this)),

                new SeparatorMenuItem(),

                factory.createMenuItem(StandardActions.RESOLVE_DUPLICATE_KEYS, new OldDatabaseCommandWrapper(Actions.RESOLVE_DUPLICATE_KEYS, this, Globals.stateManager)),
                factory.createMenuItem(StandardActions.CHECK_INTEGRITY, new IntegrityCheckAction(this)),
                factory.createMenuItem(StandardActions.CLEANUP_ENTRIES, new OldDatabaseCommandWrapper(Actions.CLEANUP, this, Globals.stateManager)),
                factory.createMenuItem(StandardActions.GENERATE_CITE_KEY, new OldDatabaseCommandWrapper(Actions.MAKE_KEY, this, Globals.stateManager)),

                new SeparatorMenuItem(),

                factory.createMenuItem(StandardActions.SET_FILE_LINKS, new AutoLinkFilesAction()),
                factory.createMenuItem(StandardActions.FIND_UNLINKED_FILES, new FindUnlinkedFilesAction(this)),
                lookupIdentifiers,
                factory.createMenuItem(StandardActions.DOWNLOAD_FULL_TEXT, new OldDatabaseCommandWrapper(Actions.DOWNLOAD_FULL_TEXT, this, Globals.stateManager))

        );

        SidePaneComponent webSearch = sidePaneManager.getComponent(SidePaneType.WEB_SEARCH);
        SidePaneComponent groups = sidePaneManager.getComponent(SidePaneType.GROUPS);
        SidePaneComponent openOffice = sidePaneManager.getComponent(SidePaneType.OPEN_OFFICE);

        view.getItems().addAll(
                factory.createMenuItem(webSearch.getToggleAction(), webSearch.getToggleCommand()),
                factory.createMenuItem(groups.getToggleAction(), groups.getToggleCommand()),
                factory.createMenuItem(StandardActions.TOGGLE_PREVIEW, new OldDatabaseCommandWrapper(Actions.TOGGLE_PREVIEW, this, Globals.stateManager)),
                factory.createMenuItem(StandardActions.EDIT_ENTRY, new OldDatabaseCommandWrapper(Actions.EDIT, this, Globals.stateManager)),
                factory.createMenuItem(StandardActions.SHOW_PDV_VIEWER, new ShowDocumentViewerAction()),

                new SeparatorMenuItem(),

                factory.createMenuItem(StandardActions.SELECT_ALL, new OldDatabaseCommandWrapper(Actions.SELECT_ALL, this, Globals.stateManager)),

                new SeparatorMenuItem(),

                factory.createMenuItem(StandardActions.NEXT_PREVIEW_STYLE, new OldDatabaseCommandWrapper(Actions.NEXT_PREVIEW_STYLE, this, Globals.stateManager)),
                factory.createMenuItem(StandardActions.PREVIOUS_PREVIEW_STYLE, new OldDatabaseCommandWrapper(Actions.PREVIOUS_PREVIEW_STYLE, this, Globals.stateManager))

        );

        PushToApplicationButton pushToExternal = new PushToApplicationButton(this, pushApplications.getApplications());
        tools.getItems().addAll(
                factory.createMenuItem(StandardActions.NEW_SUB_LIBRARY_FROM_AUX, new NewSubLibraryAction(this)),
                factory.createMenuItem(StandardActions.WRITE_XMP, new OldDatabaseCommandWrapper(Actions.WRITE_XMP, this, Globals.stateManager)),

                new SeparatorMenuItem(),

                factory.createMenuItem(openOffice.getToggleAction(), openOffice.getToggleCommand()),
                factory.createMenuItem(pushToExternal.getMenuAction(), pushToExternal),

                new SeparatorMenuItem(),

                factory.createMenuItem(StandardActions.OPEN_FOLDER, new OldDatabaseCommandWrapper(Actions.OPEN_FOLDER, this, Globals.stateManager)),
                factory.createMenuItem(StandardActions.OPEN_FILE, new OldDatabaseCommandWrapper(Actions.OPEN_EXTERNAL_FILE, this, Globals.stateManager)),
                factory.createMenuItem(StandardActions.OPEN_URL, new OldDatabaseCommandWrapper(Actions.OPEN_URL, this, Globals.stateManager)),
                factory.createMenuItem(StandardActions.OPEN_CONSOLE, new OldDatabaseCommandWrapper(Actions.OPEN_CONSOLE, this, Globals.stateManager)),
                factory.createMenuItem(StandardActions.COPY_LINKED_FILES, new CopyFilesAction(this)),

                new SeparatorMenuItem(),

                factory.createMenuItem(StandardActions.ABBREVIATE_ISO, new OldDatabaseCommandWrapper(Actions.ABBREVIATE_ISO, this, Globals.stateManager)),
                factory.createMenuItem(StandardActions.ABBREVIATE_MEDLINE, new OldDatabaseCommandWrapper(Actions.ABBREVIATE_MEDLINE, this, Globals.stateManager)),
                factory.createMenuItem(StandardActions.UNABBREVIATE, new OldDatabaseCommandWrapper(Actions.UNABBREVIATE, this, Globals.stateManager))

        );

        options.getItems().addAll(
                factory.createMenuItem(StandardActions.SHOW_PREFS, new ShowPreferencesAction(this)),

                new SeparatorMenuItem(),

                factory.createMenuItem(StandardActions.SETUP_GENERAL_FIELDS, new SetupGeneralFieldsAction(this)),
                factory.createMenuItem(StandardActions.MANAGE_CUSTOM_IMPORTS, new ManageCustomImportsAction(this)),
                factory.createMenuItem(StandardActions.MANAGE_CUSTOM_EXPORTS, new ManageCustomExportsAction(this)),
                factory.createMenuItem(StandardActions.MANAGE_EXTERNAL_FILETYPES, new EditExternalFileTypesAction()),
                factory.createMenuItem(StandardActions.MANAGE_JOURNALS, new ManageJournalsAction()),
                factory.createMenuItem(StandardActions.CUSTOMIZE_KEYBINDING, new CustomizeKeyBindingAction()),
                factory.createMenuItem(StandardActions.MANAGE_PROTECTED_TERMS, new ManageProtectedTermsAction(this, Globals.protectedTermsLoader)),

                new SeparatorMenuItem(),

                factory.createMenuItem(StandardActions.MANAGE_CONTENT_SELECTORS, new OldDatabaseCommandWrapper(Actions.MANAGE_SELECTORS, this, Globals.stateManager)),
                factory.createMenuItem(StandardActions.CUSTOMIZE_ENTRY_TYPES, new CustomizeEntryAction(this)),
                factory.createMenuItem(StandardActions.MANAGE_CITE_KEY_PATTERNS, new BibtexKeyPatternAction(this))

        );

        help.getItems().addAll(
                factory.createMenuItem(StandardActions.HELP, HelpAction.getCommand()),
                factory.createMenuItem(StandardActions.OPEN_FORUM, new OpenBrowserAction("http://discourse.jabref.org/")),

                new SeparatorMenuItem(),

                factory.createMenuItem(StandardActions.ERROR_CONSOLE, new ErrorConsoleAction()),

                new SeparatorMenuItem(),

                factory.createMenuItem(StandardActions.SEARCH_FOR_UPDATES, new SearchForUpdateAction()),
                factory.createSubMenu(StandardActions.WEB_MENU,
                        factory.createMenuItem(StandardActions.OPEN_WEBPAGE, new OpenBrowserAction("https://jabref.org/")),
                        factory.createMenuItem(StandardActions.OPEN_BLOG, new OpenBrowserAction("https://blog.jabref.org/")),
                        factory.createMenuItem(StandardActions.OPEN_FACEBOOK, new OpenBrowserAction("https://www.facebook.com/JabRef/")),
                        factory.createMenuItem(StandardActions.OPEN_TWITTER, new OpenBrowserAction("https://twitter.com/jabref_org")),

                        new SeparatorMenuItem(),

                        factory.createMenuItem(StandardActions.FORK_ME, new OpenBrowserAction("https://github.com/JabRef/jabref")),
                        factory.createMenuItem(StandardActions.OPEN_DEV_VERSION_LINK, new OpenBrowserAction("https://builds.jabref.org/master/")),
                        factory.createMenuItem(StandardActions.OPEN_CHANGELOG, new OpenBrowserAction("https://github.com/JabRef/jabref/blob/master/CHANGELOG.md")),

                        new SeparatorMenuItem(),

                        factory.createMenuItem(StandardActions.DONATE, new OpenBrowserAction("https://donations.jabref.org"))

                ),
                factory.createMenuItem(StandardActions.ABOUT, new AboutAction())

        );

        MenuBar menu = new MenuBar();
        menu.getStyleClass().add("mainMenu");
        menu.getMenus().addAll(
                file,
                edit,
                library,
                quality,
                tools,
                view,
                options,
                help);
        menu.setUseSystemMenuBar(true);
        return menu;
    }

    public void addParserResult(ParserResult pr, boolean focusPanel) {
        if (pr.toOpenTab()) {
            // Add the entries to the open tab.
            BasePanel panel = getCurrentBasePanel();
            if (panel == null) {
                // There is no open tab to add to, so we create a new tab:
                addTab(pr.getDatabaseContext(), focusPanel);
            } else {
                List<BibEntry> entries = new ArrayList<>(pr.getDatabase().getEntries());
                addImportedEntries(panel, entries);
            }
        } else {
            // only add tab if DB is not already open
            Optional<BasePanel> panel = getBasePanelList().stream()
                    .filter(p -> p.getBibDatabaseContext().getDatabaseFile().equals(pr.getFile()))
                    .findFirst();

            if (panel.isPresent()) {
                tabbedPane.getSelectionModel().select(getTab(panel.get()));
            } else {
                addTab(pr.getDatabaseContext(), focusPanel);
            }
        }
    }

    /**
     * displays the String on the Status Line visible on the bottom of the JabRef mainframe
     */
    public void output(final String s) {
        SwingUtilities.invokeLater(() -> {
            statusLine.setText(s);
            statusLine.repaint();
        });
    }

    private void initActions() {
        /*
        openDatabaseOnlyActions.clear();
        openDatabaseOnlyActions.addAll(Arrays.asList(manageSelectors, mergeDatabaseAction, newSubDatabaseAction, save, copyPreview,
                saveAs, saveSelectedAs, saveSelectedAsPlain, undo, redo, cut, deleteEntry, copy, paste, mark, markSpecific, unmark,
                unmarkAll, rankSubMenu, editEntry, selectAll, copyKey, copyCiteKey, copyKeyAndTitle, copyKeyAndLink, editPreamble, editStrings,
                groupSidePane.getToggleCommand(), makeKeyAction, normalSearch, generalFetcher.getToggleCommand(), mergeEntries, cleanupEntries, exportToClipboard, replaceAll,
                sendAsEmail, downloadFullText, lookupIdentifiers, writeXmpAction, openOfficePanel.getToggleCommand(), findUnlinkedFiles, addToGroup, removeFromGroup,
                moveToGroup, autoLinkFile, resolveDuplicateKeys, openUrl, openFolder, openFile, togglePreview,
                dupliCheck, autoSetFile, newEntryAction, newSpec, customizeAction, plainTextImport, getMassSetField(), getManageKeywords(),
                pushExternalButton.getMenuAction(), closeDatabaseAction, getNextPreviewStyleAction(), getPreviousPreviewStyleAction(), checkIntegrity,
                databaseProperties, abbreviateIso, abbreviateMedline,
                unabbreviate, exportAll, exportSelected, importCurrent, saveAll, focusTable, increaseFontSize, decreseFontSize, defaultFontSize,
                toggleRelevance, toggleQualityAssured, togglePrinted, pushExternalButton.getComponent()));
        openDatabaseOnlyActions.addAll(newSpecificEntryAction);
        openDatabaseOnlyActions.addAll(specialFieldButtons);
        severalDatabasesOnlyActions.clear();
        severalDatabasesOnlyActions.addAll(Arrays
                .asList(nextTab, prevTab, sortTabs));
        openAndSavedDatabasesOnlyActions.addAll(Collections.singletonList(openConsole));
        sharedDatabaseOnlyActions.addAll(Collections.singletonList(pullChangesFromSharedDatabase));
        noSharedDatabaseActions.addAll(Arrays.asList(save, saveAll));
        oneEntryOnlyActions.clear();
        oneEntryOnlyActions.addAll(Arrays.asList(editEntry));
        oneEntryWithFileOnlyActions.clear();
        oneEntryWithFileOnlyActions.addAll(Arrays.asList(openFolder, openFile));
        oneEntryWithURLorDOIOnlyActions.clear();
        oneEntryWithURLorDOIOnlyActions.addAll(Arrays.asList(openUrl));
        twoEntriesOnlyActions.clear();
        twoEntriesOnlyActions.addAll(Arrays.asList(mergeEntries));
        atLeastOneEntryActions.clear();
        atLeastOneEntryActions.addAll(Arrays.asList(downloadFullText, lookupIdentifiers, exportLinkedFiles));
        tabbedPane.getTabs().addListener(this::updateEnabledState);
        */
    }

    /**
     * Enable or Disable all actions based on the number of open tabs.
     * <p>
     * The action that are affected are set in initActions.
     */
    public void updateEnabledState(ListChangeListener.Change<? extends Tab> change) {
        int tabCount = tabbedPane.getTabs().size();
        if (!change.next()) {
            return;
        }
        if (change.wasAdded() || change.wasRemoved()) {
            setEnabled(openDatabaseOnlyActions, tabCount > 0);
            setEnabled(severalDatabasesOnlyActions, tabCount > 1);
        }
        if (tabCount == 0) {
            setEnabled(openAndSavedDatabasesOnlyActions, false);
            setEnabled(sharedDatabaseOnlyActions, false);
            setEnabled(oneEntryOnlyActions, false);
        }

        if (tabCount > 0) {
            BasePanel current = getCurrentBasePanel();
            boolean saved = current.getBibDatabaseContext().getDatabasePath().isPresent();
            setEnabled(openAndSavedDatabasesOnlyActions, saved);

            boolean isShared = current.getBibDatabaseContext().getLocation() == DatabaseLocation.SHARED;
            setEnabled(sharedDatabaseOnlyActions, isShared);
            setEnabled(noSharedDatabaseActions, !isShared);

            boolean oneEntrySelected = current.getSelectedEntries().size() == 1;
            setEnabled(oneEntryOnlyActions, oneEntrySelected);
            setEnabled(oneEntryWithFileOnlyActions, isExistFile(current.getSelectedEntries()));
            setEnabled(oneEntryWithURLorDOIOnlyActions, isExistURLorDOI(current.getSelectedEntries()));

            boolean twoEntriesSelected = current.getSelectedEntries().size() == 2;
            setEnabled(twoEntriesOnlyActions, twoEntriesSelected);

            boolean atLeastOneEntrySelected = !current.getSelectedEntries().isEmpty();
            setEnabled(atLeastOneEntryActions, atLeastOneEntrySelected);
        }
    }

    /**
     * This method causes all open BasePanels to set up their tables
     * anew. When called from PrefsDialog3, this updates to the new
     * settings.
     */
    public void setupAllTables() {
        // This action can be invoked without an open database, so
        // we have to check if we have one before trying to invoke
        // methods to execute changes in the preferences.

        // We want to notify all tabs about the changes to
        // avoid problems when changing the column set.
        for (int i = 0; i < tabbedPane.getTabs().size(); i++) {
            BasePanel bf = getBasePanelAt(i);

            // Update tables:
            if (bf.getDatabase() != null) {
                DefaultTaskExecutor.runInJavaFXThread(bf::setupMainPanel);
            }
        }
    }

    private List<String> collectDatabaseFilePaths() {
        List<String> dbPaths = new ArrayList<>(getBasePanelCount());

        for (BasePanel basePanel : getBasePanelList()) {
            try {
                // db file exists
                if (basePanel.getBibDatabaseContext().getDatabaseFile().isPresent()) {
                    dbPaths.add(basePanel.getBibDatabaseContext().getDatabaseFile().get().getCanonicalPath());
                } else {
                    dbPaths.add("");
                }
            } catch (IOException ex) {
                LOGGER.error("Invalid database file path: " + ex.getMessage());
            }
        }
        return dbPaths;
    }

    private List<String> getUniquePathParts() {
        List<String> dbPaths = collectDatabaseFilePaths();

        return FileUtil.uniquePathSubstrings(dbPaths);
    }

    public void updateAllTabTitles() {
        List<String> paths = getUniquePathParts();
        for (int i = 0; i < getBasePanelCount(); i++) {
            String uniqPath = paths.get(i);
            Optional<File> file = getBasePanelAt(i).getBibDatabaseContext().getDatabaseFile();

            if (file.isPresent()) {
                if (!uniqPath.equals(file.get().getName()) && uniqPath.contains(File.separator)) {
                    // remove filename
                    uniqPath = uniqPath.substring(0, uniqPath.lastIndexOf(File.separator));
                    tabbedPane.getTabs().get(i).setText(getBasePanelAt(i).getTabTitle() + " \u2014 " + uniqPath);
                } else {
                    // set original filename (again)
                    tabbedPane.getTabs().get(i).setText(getBasePanelAt(i).getTabTitle());
                }
            } else {
                tabbedPane.getTabs().get(i).setText(getBasePanelAt(i).getTabTitle());
            }
            tabbedPane.getTabs().get(i).setTooltip(new Tooltip(file.map(File::getAbsolutePath).orElse(null)));
        }
    }

    public void addTab(BasePanel basePanel, boolean raisePanel) {
        DefaultTaskExecutor.runInJavaFXThread(() -> {
            // add tab
            Tab newTab = new Tab(basePanel.getTabTitle(), basePanel);
            tabbedPane.getTabs().add(newTab);

            // update all tab titles
            updateAllTabTitles();

            if (raisePanel) {
                tabbedPane.getSelectionModel().select(newTab);
            }

            // Register undo/redo listener
            basePanel.getUndoManager().registerListener(new UndoRedoEventManager());

            BibDatabaseContext context = basePanel.getBibDatabaseContext();

            if (readyForAutosave(context)) {
                AutosaveManager autosaver = AutosaveManager.start(context);
                autosaver.registerListener(new AutosaveUIManager(basePanel));
            }

            BackupManager.start(context);

            // Track opening
            trackOpenNewDatabase(basePanel);
        });
    }

    private void trackOpenNewDatabase(BasePanel basePanel) {
        Map<String, String> properties = new HashMap<>();
        Map<String, Double> measurements = new HashMap<>();
        measurements.put("NumberOfEntries", (double) basePanel.getDatabaseContext().getDatabase().getEntryCount());

        Globals.getTelemetryClient().ifPresent(client -> client.trackEvent("OpenNewDatabase", properties, measurements));
    }

    public BasePanel addTab(BibDatabaseContext databaseContext, boolean raisePanel) {
        Objects.requireNonNull(databaseContext);

        BasePanel bp = new BasePanel(this, BasePanelPreferences.from(Globals.prefs), databaseContext, ExternalFileTypes.getInstance());
        addTab(bp, raisePanel);
        return bp;
    }

    private boolean readyForAutosave(BibDatabaseContext context) {
        return ((context.getLocation() == DatabaseLocation.SHARED) ||
                ((context.getLocation() == DatabaseLocation.LOCAL) && Globals.prefs.getBoolean(JabRefPreferences.LOCAL_AUTO_SAVE))) &&
                context.getDatabaseFile().isPresent();
    }

    /**
     * This method does the job of adding imported entries into the active
     * database, or into a new one. It shows the ImportInspectionDialog if
     * preferences indicate it should be used. Otherwise it imports directly.
     *  @param panel     The BasePanel to add to.
     * @param entries   The entries to add.
     */
    private void addImportedEntries(final BasePanel panel, final List<BibEntry> entries) {
        SwingUtilities.invokeLater(() -> {
            ImportInspectionDialog diag = new ImportInspectionDialog(JabRefFrame.this, panel,
                    Localization.lang("Import"), false);
            diag.addEntries(entries);
            diag.entryListComplete();
            diag.setVisible(true);
            diag.toFront();
        });
    }

    public FileHistoryMenu getFileHistory() {
        return fileHistory;
    }

    /**
     * Set the visibility of the progress bar in the right end of the
     * status line at the bottom of the frame.
     * <p>
     * If not called on the event dispatch thread, this method uses
     * SwingUtilities.invokeLater() to do the actual operation on the EDT.
     */
    public void setProgressBarVisible(final boolean visible) {
        if (SwingUtilities.isEventDispatchThread()) {
            progressBar.setVisible(visible);
        } else {
            SwingUtilities.invokeLater(() -> progressBar.setVisible(visible));
        }
    }

    /**
     * Sets the current value of the progress bar.
     * <p>
     * If not called on the event dispatch thread, this method uses
     * SwingUtilities.invokeLater() to do the actual operation on the EDT.
     */
    public void setProgressBarValue(final int value) {
        if (SwingUtilities.isEventDispatchThread()) {
            progressBar.setValue(value);
        } else {
            SwingUtilities.invokeLater(() -> progressBar.setValue(value));
        }

    }

    /**
     * Sets the indeterminate status of the progress bar.
     * <p>
     * If not called on the event dispatch thread, this method uses
     * SwingUtilities.invokeLater() to do the actual operation on the EDT.
     */
    public void setProgressBarIndeterminate(final boolean value) {
        if (SwingUtilities.isEventDispatchThread()) {
            progressBar.setIndeterminate(value);
        } else {
            SwingUtilities.invokeLater(() -> progressBar.setIndeterminate(value));
        }

    }

    /**
     * Sets the maximum value of the progress bar. Always call this method
     * before using the progress bar, to set a maximum value appropriate to
     * the task at hand.
     * <p>
     * If not called on the event dispatch thread, this method uses
     * SwingUtilities.invokeLater() to do the actual operation on the EDT.
     */
    public void setProgressBarMaximum(final int value) {
        if (SwingUtilities.isEventDispatchThread()) {
            progressBar.setMaximum(value);
        } else {
            SwingUtilities.invokeLater(() -> progressBar.setMaximum(value));
        }

    }

    /**
     * Return a boolean, if the selected entry have file
     * @param selectEntryList A selected entries list of the current base pane
     * @return true, if the selected entry contains file.
     * false, if multiple entries are selected or the selected entry doesn't contains file
     */
    private boolean isExistFile(List<BibEntry> selectEntryList) {
        if (selectEntryList.size() == 1) {
            BibEntry selectedEntry = selectEntryList.get(0);
            return selectedEntry.getField(FieldName.FILE).isPresent();
        }
        return false;
    }

    /**
     * Return a boolean, if the selected entry have url or doi
     * @param selectEntryList A selected entries list of the current base pane
     * @return true, if the selected entry contains url or doi.
     * false, if multiple entries are selected or the selected entry doesn't contains url or doi
     */
    private boolean isExistURLorDOI(List<BibEntry> selectEntryList) {
        if (selectEntryList.size() == 1) {
            BibEntry selectedEntry = selectEntryList.get(0);
            return (selectedEntry.getField(FieldName.URL).isPresent() || selectedEntry.getField(FieldName.DOI).isPresent());
        }
        return false;
    }

    @Override
    public void showMessage(String message, String title, int msgType) {
        JOptionPane.showMessageDialog(null, message, title, msgType);
    }

    @Override
    public void setStatus(String s) {
        output(s);
    }

    @Override
    public void showMessage(String message) {
        JOptionPane.showMessageDialog(null, message);
    }

    private int showSaveDialog(String filename) {
        Object[] options = {Localization.lang("Save changes"),
                Localization.lang("Discard changes"),
                Localization.lang("Return to JabRef")};

        return JOptionPane.showOptionDialog(null,
                Localization.lang("Library '%0' has changed.", filename),
                Localization.lang("Save before closing"), JOptionPane.YES_NO_CANCEL_OPTION,
                JOptionPane.WARNING_MESSAGE, null, options, options[2]);
    }

    private void closeTab(Tab tab) {
        closeTab(getBasePanel(tab));
    }

    private BasePanel getBasePanel(Tab tab) {
        return (BasePanel) tab.getContent();
    }

    private void closeTab(BasePanel panel) {
        // empty tab without database
        if (panel == null) {
            return;
        }

        BibDatabaseContext context = panel.getBibDatabaseContext();

        if (panel.isModified() && (context.getLocation() == DatabaseLocation.LOCAL)) {
            if (confirmClose(panel)) {
                removeTab(panel);
            }
        } else if (context.getLocation() == DatabaseLocation.SHARED) {
            context.convertToLocalDatabase();
            context.getDBMSSynchronizer().closeSharedDatabase();
            context.clearDBMSSynchronizer();
            removeTab(panel);
        } else {
            removeTab(panel);
        }
        AutosaveManager.shutdown(context);
        BackupManager.shutdown(context);
    }

    // Ask if the user really wants to close, if the base has not been saved
    private boolean confirmClose(BasePanel panel) {
        boolean close = false;
        String filename;

        filename = panel.getBibDatabaseContext()
                .getDatabaseFile()
                .map(File::getAbsolutePath)
                .orElse(GUIGlobals.UNTITLED_TITLE);

        int answer = showSaveDialog(filename);
        if (answer == JOptionPane.YES_OPTION) {
            // The user wants to save.
            try {
                SaveDatabaseAction saveAction = new SaveDatabaseAction(panel);
                saveAction.runCommand();
                if (saveAction.isSuccess()) {
                    close = true;
                }
            } catch (Throwable ex) {
                // do not close
            }
        } else if (answer == JOptionPane.NO_OPTION) {
            // discard changes
            close = true;
        }
        return close;
    }

    private void removeTab(BasePanel panel) {
        DefaultTaskExecutor.runInJavaFXThread(() -> {
            panel.cleanUp();
            tabbedPane.getTabs().remove(getTab(panel));
            setWindowTitle();
            output(Localization.lang("Closed library") + '.');
            // update tab titles
            updateAllTabTitles();
        });
    }

    public void closeCurrentTab() {
        removeTab(getCurrentBasePanel());
    }

    public OpenDatabaseAction getOpenDatabaseAction() {
        return new OpenDatabaseAction(this);
    }

    public String getStatusLineText() {
        return statusLine.getText();
    }

    public SidePaneManager getSidePaneManager() {
        return sidePaneManager;
    }

    public PushToApplications getPushApplications() {
        return pushApplications;
    }

    public GlobalSearchBar getGlobalSearchBar() {
        return globalSearchBar;
    }

    public CountingUndoManager getUndoManager() {
        return undoManager;
    }

    public DialogService getDialogService() {
        return dialogService;
    }

    private class GeneralAction extends MnemonicAwareAction {

        private final Actions command;

        public GeneralAction(Actions command, String text) {
            this.command = command;
            putValue(Action.NAME, text);
        }

        public GeneralAction(Actions command, String text, String description) {
            this.command = command;
            putValue(Action.NAME, text);
            putValue(Action.SHORT_DESCRIPTION, description);
        }

        public GeneralAction(Actions command, String text, Icon icon) {
            super(icon);

            this.command = command;
            putValue(Action.NAME, text);
        }

        public GeneralAction(Actions command, String text, String description, Icon icon) {
            super(icon);

            this.command = command;
            putValue(Action.NAME, text);
            putValue(Action.SHORT_DESCRIPTION, description);
        }

        public GeneralAction(Actions command, String text, KeyStroke key) {
            this.command = command;
            putValue(Action.NAME, text);
            putValue(Action.ACCELERATOR_KEY, key);
        }

        public GeneralAction(Actions command, String text, String description, KeyStroke key) {
            this.command = command;
            putValue(Action.NAME, text);
            putValue(Action.SHORT_DESCRIPTION, description);
            putValue(Action.ACCELERATOR_KEY, key);
        }

        public GeneralAction(Actions command, String text, String description, KeyStroke key, Icon icon) {
            super(icon);

            this.command = command;
            putValue(Action.NAME, text);
            putValue(Action.SHORT_DESCRIPTION, description);
            putValue(Action.ACCELERATOR_KEY, key);
        }

        @Override
        public void actionPerformed(ActionEvent e) {
            if (tabbedPane.getTabs().size() > 0) {
                try {
                    getCurrentBasePanel().runCommand(command);
                } catch (Throwable ex) {
                    LOGGER.error("Problem with executing command: " + command, ex);
                }
            } else {
                LOGGER.info("Action '" + command + "' must be disabled when no database is open.");
            }
        }
    }

    /**
     * The action concerned with closing the window.
     */
    private class CloseAction extends SimpleCommand {

        @Override
        public void execute() {
            quit();
            Platform.exit();
        }
    }

    /**
     * Class for handling general actions; cut, copy and paste. The focused component is
     * kept track of by Globals.focusListener, and we call the action stored under the
     * relevant name in its action map.
     */
    private class EditAction extends SimpleCommand {

        private final Actions command;

        public EditAction(Actions command) {
            this.command = command;
        }

        @Override
        public void execute() {
            LOGGER.debug(Globals.getFocusListener().getFocused().toString());
            JComponent source = Globals.getFocusListener().getFocused();
            Action action = source.getActionMap().get(command);
            if (action != null) {
                action.actionPerformed(new ActionEvent(source, 0, command.name()));
            }
        }
    }

    private void setDefaultTableFontSize() {
        GUIGlobals.setFont(Globals.prefs.getIntDefault(JabRefPreferences.FONT_SIZE));
        for (BasePanel basePanel : getBasePanelList()) {
            basePanel.updateTableFont();
        }
        setStatus(Localization.lang("Table font size is %0", String.valueOf(GUIGlobals.currentFont.getSize())));
    }

    private void increaseTableFontSize() {
        GUIGlobals.setFont(GUIGlobals.currentFont.getSize() + 1);
        for (BasePanel basePanel : getBasePanelList()) {
            basePanel.updateTableFont();
        }
        setStatus(Localization.lang("Table font size is %0", String.valueOf(GUIGlobals.currentFont.getSize())));
    }

    private void decreaseTableFontSize() {
        int currentSize = GUIGlobals.currentFont.getSize();
        if (currentSize < 2) {
            return;
        }
        GUIGlobals.setFont(currentSize - 1);
        for (BasePanel basePanel : getBasePanelList()) {
            basePanel.updateTableFont();
        }
        setStatus(Localization.lang("Table font size is %0", String.valueOf(GUIGlobals.currentFont.getSize())));
    }

    private class CloseDatabaseAction extends SimpleCommand {

        @Override
        public void execute() {
            closeTab(getCurrentBasePanel());
        }
    }

    private class UndoRedoEventManager {

        @Subscribe
        public void listen(UndoRedoEvent event) {
            updateTexts(event);
            JabRefFrame.this.getCurrentBasePanel().updateEntryEditorIfShowing();
        }

        @Subscribe
        public void listen(AddUndoableActionEvent event) {
            updateTexts(event);
        }

        private void updateTexts(UndoChangeEvent event) {
            /* TODO
            SwingUtilities.invokeLater(() -> {
                undo.putValue(Action.SHORT_DESCRIPTION, event.getUndoDescription());
                undo.setEnabled(event.isCanUndo());
                redo.putValue(Action.SHORT_DESCRIPTION, event.getRedoDescription());
                redo.setEnabled(event.isCanRedo());
            });
            */
        }
    }
}<|MERGE_RESOLUTION|>--- conflicted
+++ resolved
@@ -47,16 +47,12 @@
 import javafx.scene.control.TabPane;
 import javafx.scene.control.ToolBar;
 import javafx.scene.control.Tooltip;
-<<<<<<< HEAD
-import javafx.scene.layout.Pane;
-=======
 import javafx.scene.input.KeyEvent;
 import javafx.scene.layout.BorderPane;
 import javafx.scene.layout.HBox;
 import javafx.scene.layout.Pane;
 import javafx.scene.layout.Priority;
 import javafx.stage.Stage;
->>>>>>> 7af1f13a
 
 import org.jabref.Globals;
 import org.jabref.JabRefExecutorService;
@@ -211,17 +207,7 @@
     private final Stage mainStage;
     // The sidepane manager takes care of populating the sidepane.
     private SidePaneManager sidePaneManager;
-<<<<<<< HEAD
     private TabPane tabbedPane;
-    private final AbstractAction exportAll = ExportAction.getExportAction(this, false);
-    private final AbstractAction exportSelected = ExportAction.getExportAction(this, true);
-    /* References to the toggle buttons in the toolbar */
-    private JToggleButton previewToggle;
-    private JMenu rankSubMenu;
-    private PushToApplicationButton pushExternalButton;
-=======
-    private final TabPane tabbedPane = new TabPane();
->>>>>>> 7af1f13a
     private PushToApplications pushApplications;
     private final CountingUndoManager undoManager = new CountingUndoManager();
     private final DialogService dialogService;
@@ -590,27 +576,6 @@
         setProgressBarVisible(false);
 
         pushApplications = new PushToApplications();
-<<<<<<< HEAD
-        pushExternalButton = new PushToApplicationButton(this, pushApplications.getApplications());
-        fillMenu();
-        createToolBar();
-        setJMenuBar(mb);
-        getContentPane().setLayout(new BorderLayout());
-
-        JPanel toolbarPanel = new JPanel(new WrapLayout(FlowLayout.LEFT));
-        toolbarPanel.add(tlb);
-        toolbarPanel.add(globalSearchBar);
-        getContentPane().add(toolbarPanel, BorderLayout.PAGE_START);
-
-        splitPane.setDividerSize(2);
-        splitPane.setBorder(null);
-
-        Pane containerPane = DndTabPaneFactory.createDefaultDnDPane(DndTabPaneFactory.FeedbackType.MARKER, null);
-        tabbedPane = (DndTabPane) containerPane.getChildren().get(0);
-        JFXPanel tabbedPaneContainer = CustomJFXPanel.wrap(new Scene(containerPane));
-        // TODO: Remove this hack as soon as toolbar is implemented in JavaFX and these events are no longer captured globally
-        tabbedPaneContainer.addKeyListener(new KeyAdapter() {
-=======
 
         BorderPane head = new BorderPane();
         head.setTop(createMenu());
@@ -623,7 +588,6 @@
         // We need to wait with setting the divider since it gets reset a few times during the initial set-up
         mainStage.showingProperty().addListener(new ChangeListener<Boolean>() {
 
->>>>>>> 7af1f13a
             @Override
             public void changed(ObservableValue<? extends Boolean> observable, Boolean oldValue, Boolean showing) {
                 if (showing) {
