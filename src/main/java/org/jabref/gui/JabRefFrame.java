--- conflicted
+++ resolved
@@ -811,16 +811,10 @@
 
                 new SeparatorMenuItem(),
 
-<<<<<<< HEAD
-                lookupIdentifiers,
-                factory.createMenuItem(StandardActions.DOWNLOAD_FULL_TEXT, new DownloadFullTextAction(dialogService, stateManager, prefs)),
-
                 factory.createMenuItem(StandardActions.FETCH_REFERENCE_METADATA, new ReferenceMetadataFetcherAction(this, prefs, stateManager, undoManager, Globals.TASK_EXECUTOR)),
 
                 new SeparatorMenuItem(),
 
-=======
->>>>>>> 99183e16
                 factory.createMenuItem(StandardActions.SEND_AS_EMAIL, new SendAsEMailAction(dialogService, stateManager)),
                 pushToApplicationMenuItem
         );
