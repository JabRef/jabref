--- conflicted
+++ resolved
@@ -925,15 +925,10 @@
                 new SeparatorMenuItem(),
 
                 factory.createMenuItem(StandardActions.MANAGE_CONTENT_SELECTORS, new ManageContentSelectorAction(this)),
-<<<<<<< HEAD
-                factory.createMenuItem(StandardActions.CUSTOMIZE_ENTRY_TYPES, new CustomizeEntryAction(this)),
+                // TODO: Reenable customize entry types feature (https://github.com/JabRef/jabref/issues/4719)
+                //factory.createMenuItem(StandardActions.CUSTOMIZE_ENTRY_TYPES, new CustomizeEntryAction(this)),
                 factory.createMenuItem(StandardActions.MANAGE_CITE_KEY_PATTERNS, new BibtexKeyPatternAction(this))
         );
-=======
-                // TODO: Reenable customize entry types feature (https://github.com/JabRef/jabref/issues/4719)
-                //factory.createMenuItem(StandardActions.CUSTOMIZE_ENTRY_TYPES, new CustomizeEntryAction(this)),
-                factory.createMenuItem(StandardActions.MANAGE_CITE_KEY_PATTERNS, new BibtexKeyPatternAction(this)));
->>>>>>> d11f6f0a
 
         help.getItems().addAll(
                 factory.createMenuItem(StandardActions.HELP, HelpAction.getMainHelpPageCommand()),
