--- conflicted
+++ resolved
@@ -127,13 +127,9 @@
         this.entryTypesManager = Globals.entryTypesManager;
         this.taskExecutor = Globals.TASK_EXECUTOR;
 
-<<<<<<< HEAD
         this.frameDndHandler = new FrameDndHandler(tabbedPane, mainStage::getScene, this::getOpenDatabaseAction, stateManager);
 
-        this.globalSearchBar = new GlobalSearchBar(this, stateManager, prefs, undoManager, dialogService);
-=======
         this.globalSearchBar = new GlobalSearchBar(this, stateManager, prefs, undoManager, dialogService, SearchType.NORMAL_SEARCH);
->>>>>>> 9ced9969
         this.pushToApplicationCommand = new PushToApplicationCommand(stateManager, dialogService, prefs, taskExecutor);
         this.fileHistory = new FileHistoryMenu(prefs.getGuiPreferences().getFileHistory(), dialogService, getOpenDatabaseAction());
 
