package org.jabref.gui;

import java.awt.BorderLayout;
import java.awt.Component;
import java.awt.Container;
import java.awt.Cursor;
import java.awt.FlowLayout;
import java.awt.Frame;
import java.awt.GraphicsEnvironment;
import java.awt.GridBagConstraints;
import java.awt.GridBagLayout;
import java.awt.Insets;
import java.awt.Window;
import java.awt.event.ActionEvent;
import java.awt.event.KeyAdapter;
import java.awt.event.KeyEvent;
import java.awt.event.MouseAdapter;
import java.awt.event.WindowAdapter;
import java.awt.event.WindowEvent;
import java.io.File;
import java.io.IOException;
import java.lang.reflect.InvocationTargetException;
import java.nio.file.Path;
import java.nio.file.Paths;
import java.util.ArrayList;
import java.util.Arrays;
import java.util.Collections;
import java.util.HashMap;
import java.util.LinkedList;
import java.util.List;
import java.util.Map;
import java.util.Objects;
import java.util.Optional;
import java.util.TimerTask;

import javax.swing.AbstractAction;
import javax.swing.Action;
import javax.swing.Icon;
import javax.swing.JButton;
import javax.swing.JCheckBoxMenuItem;
import javax.swing.JComponent;
import javax.swing.JDialog;
import javax.swing.JFrame;
import javax.swing.JLabel;
import javax.swing.JMenu;
import javax.swing.JMenuBar;
import javax.swing.JMenuItem;
import javax.swing.JOptionPane;
import javax.swing.JPanel;
import javax.swing.JPopupMenu;
import javax.swing.JProgressBar;
import javax.swing.JSplitPane;
import javax.swing.JToggleButton;
import javax.swing.KeyStroke;
import javax.swing.MenuElement;
import javax.swing.SwingConstants;
import javax.swing.SwingUtilities;
import javax.swing.TransferHandler;
import javax.swing.UIManager;
import javax.swing.WindowConstants;

import javafx.application.Platform;
import javafx.collections.ListChangeListener;
import javafx.embed.swing.JFXPanel;
import javafx.scene.Scene;
import javafx.scene.control.Tab;
import javafx.scene.control.TabPane;
import javafx.scene.control.Tooltip;

import org.jabref.Globals;
import org.jabref.JabRefExecutorService;
import org.jabref.gui.actions.Actions;
import org.jabref.gui.actions.AutoLinkFilesAction;
import org.jabref.gui.actions.ConnectToSharedDatabaseAction;
import org.jabref.gui.actions.ErrorConsoleAction;
import org.jabref.gui.actions.IntegrityCheckAction;
import org.jabref.gui.actions.LookupIdentifierAction;
import org.jabref.gui.actions.ManageKeywordsAction;
import org.jabref.gui.actions.MassSetFieldAction;
import org.jabref.gui.actions.MnemonicAwareAction;
import org.jabref.gui.actions.NewDatabaseAction;
import org.jabref.gui.actions.NewEntryAction;
import org.jabref.gui.actions.NewSubDatabaseAction;
import org.jabref.gui.actions.OpenBrowserAction;
import org.jabref.gui.actions.SearchForUpdateAction;
import org.jabref.gui.actions.SortTabsAction;
import org.jabref.gui.autosaveandbackup.AutosaveUIManager;
import org.jabref.gui.bibtexkeypattern.BibtexKeyPatternDialog;
import org.jabref.gui.copyfiles.CopyFilesAction;
import org.jabref.gui.customentrytypes.EntryCustomizationDialog;
import org.jabref.gui.customjfx.CustomJFXPanel;
import org.jabref.gui.dbproperties.DatabasePropertiesDialog;
import org.jabref.gui.documentviewer.ShowDocumentViewerAction;
import org.jabref.gui.exporter.ExportAction;
import org.jabref.gui.exporter.ExportCustomizationDialog;
import org.jabref.gui.exporter.SaveAllAction;
import org.jabref.gui.exporter.SaveDatabaseAction;
import org.jabref.gui.externalfiletype.ExternalFileTypeEditor;
import org.jabref.gui.externalfiletype.ExternalFileTypes;
import org.jabref.gui.groups.EntryTableTransferHandler;
import org.jabref.gui.groups.GroupSidePane;
import org.jabref.gui.help.AboutAction;
import org.jabref.gui.help.HelpAction;
import org.jabref.gui.importer.ImportCustomizationDialog;
import org.jabref.gui.importer.ImportFormats;
import org.jabref.gui.importer.ImportInspectionDialog;
import org.jabref.gui.importer.actions.OpenDatabaseAction;
import org.jabref.gui.importer.fetcher.GeneralFetcher;
import org.jabref.gui.journals.ManageJournalsAction;
import org.jabref.gui.keyboard.KeyBinding;
import org.jabref.gui.keyboard.KeyBindingAction;
import org.jabref.gui.menus.ChangeEntryTypeMenu;
import org.jabref.gui.menus.FileHistoryMenu;
import org.jabref.gui.openoffice.OpenOfficePanel;
import org.jabref.gui.openoffice.OpenOfficeSidePanel;
import org.jabref.gui.preftabs.PreferencesDialog;
import org.jabref.gui.protectedterms.ProtectedTermsDialog;
import org.jabref.gui.push.PushToApplicationButton;
import org.jabref.gui.push.PushToApplications;
import org.jabref.gui.search.GlobalSearchBar;
import org.jabref.gui.specialfields.SpecialFieldDropDown;
import org.jabref.gui.specialfields.SpecialFieldValueViewModel;
import org.jabref.gui.undo.CountingUndoManager;
import org.jabref.gui.util.DefaultTaskExecutor;
import org.jabref.gui.util.WindowLocation;
import org.jabref.gui.worker.MarkEntriesAction;
import org.jabref.logic.autosaveandbackup.AutosaveManager;
import org.jabref.logic.autosaveandbackup.BackupManager;
import org.jabref.logic.help.HelpFile;
import org.jabref.logic.importer.IdFetcher;
import org.jabref.logic.importer.OutputPrinter;
import org.jabref.logic.importer.ParserResult;
import org.jabref.logic.importer.WebFetchers;
import org.jabref.logic.l10n.Localization;
import org.jabref.logic.search.SearchQuery;
import org.jabref.logic.undo.AddUndoableActionEvent;
import org.jabref.logic.undo.UndoChangeEvent;
import org.jabref.logic.undo.UndoRedoEvent;
import org.jabref.logic.util.OS;
import org.jabref.logic.util.io.FileUtil;
import org.jabref.model.database.BibDatabaseContext;
import org.jabref.model.database.BibDatabaseMode;
import org.jabref.model.database.shared.DatabaseLocation;
import org.jabref.model.entry.BibEntry;
import org.jabref.model.entry.BibtexEntryTypes;
import org.jabref.model.entry.EntryType;
import org.jabref.model.entry.FieldName;
import org.jabref.model.entry.specialfields.SpecialField;
import org.jabref.preferences.JabRefPreferences;
import org.jabref.preferences.LastFocusedTabPreferences;
import org.jabref.preferences.SearchPreferences;

import com.google.common.eventbus.Subscribe;
import org.apache.commons.logging.Log;
import org.apache.commons.logging.LogFactory;
import org.fxmisc.easybind.EasyBind;
import osx.macadapter.MacAdapter;

/**
 * The main window of the application.
 */
public class JabRefFrame extends JFrame implements OutputPrinter {
    private static final Log LOGGER = LogFactory.getLog(JabRefFrame.class);

    // Frame titles.
    private static final String FRAME_TITLE = "JabRef";
    private static final String ELLIPSES = "...";
    public final AbstractAction nextTab = new ChangeTabAction(true);
    public final AbstractAction prevTab = new ChangeTabAction(false);
    private final JSplitPane splitPane = new JSplitPane();
    private final JabRefPreferences prefs = Globals.prefs;
    private final Insets marg = new Insets(1, 0, 2, 0);
    private final IntegrityCheckAction checkIntegrity = new IntegrityCheckAction(this);
    private final ToolBar tlb = new ToolBar();
    private final GlobalSearchBar globalSearchBar = new GlobalSearchBar(this);
    private final JMenuBar mb = new JMenuBar();
    private final JLabel statusLine = new JLabel("", SwingConstants.LEFT);
    private final JLabel statusLabel = new JLabel(
            Localization.lang("Status")
                    + ':', SwingConstants.LEFT);
    private final JProgressBar progressBar = new JProgressBar();
    private final FileHistoryMenu fileHistory = new FileHistoryMenu(prefs, this);
    private final OpenDatabaseAction open = new OpenDatabaseAction(this, true);
    private final EditModeAction editModeAction = new EditModeAction();


    // Here we instantiate menu/toolbar actions. Actions regarding
    // the currently open database are defined as a GeneralAction
    // with a unique command string. This causes the appropriate
    // BasePanel's runCommand() method to be called with that command.
    // Note: GeneralAction's constructor automatically gets translations
    // for the name and message strings.
    private final AbstractAction quit = new CloseAction();
    private final AbstractAction keyBindingAction = new KeyBindingAction();
    private final AbstractAction newBibtexDatabaseAction = new NewDatabaseAction(this, BibDatabaseMode.BIBTEX);
    private final AbstractAction newBiblatexDatabaseAction = new NewDatabaseAction(this, BibDatabaseMode.BIBLATEX);
    private final AbstractAction connectToSharedDatabaseAction = new ConnectToSharedDatabaseAction(this);
    private final AbstractAction newSubDatabaseAction = new NewSubDatabaseAction(this);
    private final AbstractAction jabrefWebPageAction = new OpenBrowserAction("https://jabref.org",
            Localization.menuTitle("Website"), Localization.lang("Opens JabRef's website"),
            IconTheme.getImage("about"), IconTheme.getImage("about"));
    private final AbstractAction jabrefFacebookAction = new OpenBrowserAction("https://www.facebook.com/JabRef/",
            "Facebook", Localization.lang("Opens JabRef's Facebook page"),
<<<<<<< HEAD
            IconTheme.JabRefIcons.FACEBOOK.getSmallIcon(), IconTheme.JabRefIcons.FACEBOOK.getIcon());
=======
            IconTheme.JabRefIcon.FACEBOOK.getSmallIcon(), IconTheme.JabRefIcon.FACEBOOK.getIcon());
    private final AbstractAction jabrefTwitterAction = new OpenBrowserAction("https://twitter.com/jabref_org",
            "Twitter", Localization.lang("Opens JabRef's Twitter page"),
            IconTheme.JabRefIcon.TWITTER.getSmallIcon(), IconTheme.JabRefIcon.TWITTER.getIcon());
>>>>>>> 3524c5d7
    private final AbstractAction jabrefBlogAction = new OpenBrowserAction("https://blog.jabref.org/",
            Localization.menuTitle("Blog"), Localization.lang("Opens JabRef's blog"),
            IconTheme.JabRefIcons.BLOG.getSmallIcon(), IconTheme.JabRefIcons.BLOG.getIcon());
    private final AbstractAction developmentVersionAction = new OpenBrowserAction("https://builds.jabref.org/master/",
            Localization.menuTitle("Development version"),
            Localization.lang("Opens a link where the current development version can be downloaded"));
    private final AbstractAction changeLogAction = new OpenBrowserAction(
            "https://github.com/JabRef/jabref/blob/master/CHANGELOG.md", Localization.menuTitle("View change log"),
            Localization.lang("See what has been changed in the JabRef versions"));
    private final AbstractAction forkMeOnGitHubAction = new OpenBrowserAction("https://github.com/JabRef/jabref",
<<<<<<< HEAD
            Localization.menuTitle("Fork me on GitHub"), Localization.lang("Opens JabRef's GitHub page"), IconTheme.JabRefIcons.GITHUB.getSmallIcon(), IconTheme.JabRefIcons.GITHUB.getIcon());
    private final AbstractAction donationAction = new OpenBrowserAction("https://github.com/JabRef/jabref/wiki/Donations",
            Localization.menuTitle("Donate to JabRef"), Localization.lang("Donate to JabRef"), IconTheme.JabRefIcons.DONATE.getSmallIcon(), IconTheme.JabRefIcons.DONATE.getIcon());
=======
            Localization.menuTitle("Fork me on GitHub"), Localization.lang("Opens JabRef's GitHub page"), IconTheme.JabRefIcon.GITHUB.getSmallIcon(), IconTheme.JabRefIcon.GITHUB.getIcon());
    private final AbstractAction donationAction = new OpenBrowserAction("https://donations.jabref.org",
            Localization.menuTitle("Donate to JabRef"), Localization.lang("Donate to JabRef"), IconTheme.JabRefIcon.DONATE.getSmallIcon(), IconTheme.JabRefIcon.DONATE.getIcon());
>>>>>>> 3524c5d7
    private final AbstractAction openForumAction = new OpenBrowserAction("http://discourse.jabref.org/",
            Localization.menuTitle("Online help forum"), Localization.lang("Online help forum"), IconTheme.JabRefIcons.FORUM.getSmallIcon(), IconTheme.JabRefIcons.FORUM.getIcon());
    private final AbstractAction help = new HelpAction(Localization.menuTitle("Online help"), Localization.lang("Online help"),
            HelpFile.CONTENTS, Globals.getKeyPrefs().getKey(KeyBinding.HELP));
    private final AbstractAction about = new AboutAction(Localization.menuTitle("About JabRef"), Localization.lang("About JabRef"),
            IconTheme.getImage("about"));
    private final AbstractAction editEntry = new GeneralAction(Actions.EDIT, Localization.menuTitle("Edit entry"),
            Localization.lang("Edit entry"), Globals.getKeyPrefs().getKey(KeyBinding.EDIT_ENTRY), IconTheme.JabRefIcons.EDIT_ENTRY.getIcon());
    private final AbstractAction focusTable = new GeneralAction(Actions.FOCUS_TABLE,
            Localization.menuTitle("Focus entry table"),
            Localization.lang("Move the keyboard focus to the entry table"), Globals.getKeyPrefs().getKey(KeyBinding.FOCUS_ENTRY_TABLE));
    private final AbstractAction save = new GeneralAction(Actions.SAVE, Localization.menuTitle("Save library"),
            Localization.lang("Save library"), Globals.getKeyPrefs().getKey(KeyBinding.SAVE_DATABASE), IconTheme.JabRefIcons.SAVE.getIcon());
    private final AbstractAction saveAs = new GeneralAction(Actions.SAVE_AS,
            Localization.menuTitle("Save library as..."), Localization.lang("Save library as..."),
            Globals.getKeyPrefs().getKey(KeyBinding.SAVE_DATABASE_AS));
    private final AbstractAction saveAll = new SaveAllAction(JabRefFrame.this);
    private final AbstractAction saveSelectedAs = new GeneralAction(Actions.SAVE_SELECTED_AS,
            Localization.menuTitle("Save selected as..."), Localization.lang("Save selected as..."));
    private final AbstractAction saveSelectedAsPlain = new GeneralAction(Actions.SAVE_SELECTED_AS_PLAIN,
            Localization.menuTitle("Save selected as plain BibTeX..."),
            Localization.lang("Save selected as plain BibTeX..."));
    private final AbstractAction importCurrent = ImportFormats.getImportAction(this, false);
    private final AbstractAction importNew = ImportFormats.getImportAction(this, true);
    private final AbstractAction sortTabs = new SortTabsAction(this);
    private final AbstractAction undo = new GeneralAction(Actions.UNDO, Localization.menuTitle("Undo"),
            Localization.lang("Undo"), Globals.getKeyPrefs().getKey(KeyBinding.UNDO), IconTheme.JabRefIcons.UNDO.getIcon());
    private final AbstractAction redo = new GeneralAction(Actions.REDO, Localization.menuTitle("Redo"),
            Localization.lang("Redo"), Globals.getKeyPrefs().getKey(KeyBinding.REDO), IconTheme.JabRefIcons.REDO.getIcon());
    private final AbstractAction forward = new GeneralAction(Actions.FORWARD, Localization.menuTitle("Forward"),
            Localization.lang("Forward"), Globals.getKeyPrefs().getKey(KeyBinding.FORWARD), IconTheme.JabRefIcons.RIGHT.getIcon());
    private final AbstractAction back = new GeneralAction(Actions.BACK, Localization.menuTitle("Back"),
            Localization.lang("Back"), Globals.getKeyPrefs().getKey(KeyBinding.BACK), IconTheme.JabRefIcons.LEFT.getIcon());
    private final AbstractAction deleteEntry = new GeneralAction(Actions.DELETE, Localization.menuTitle("Delete entry"),
            Localization.lang("Delete entry"), Globals.getKeyPrefs().getKey(KeyBinding.DELETE_ENTRY), IconTheme.JabRefIcons.DELETE_ENTRY.getIcon());
    private final AbstractAction copy = new EditAction(Actions.COPY, Localization.menuTitle("Copy"),
            Localization.lang("Copy"), Globals.getKeyPrefs().getKey(KeyBinding.COPY), IconTheme.JabRefIcons.COPY.getIcon());
    private final AbstractAction paste = new EditAction(Actions.PASTE, Localization.menuTitle("Paste"),
            Localization.lang("Paste"), Globals.getKeyPrefs().getKey(KeyBinding.PASTE), IconTheme.JabRefIcons.PASTE.getIcon());
    private final AbstractAction cut = new EditAction(Actions.CUT, Localization.menuTitle("Cut"),
            Localization.lang("Cut"), Globals.getKeyPrefs().getKey(KeyBinding.CUT), IconTheme.JabRefIcons.CUT.getIcon());
    private final AbstractAction openConsole = new GeneralAction(Actions.OPEN_CONSOLE,
            Localization.menuTitle("Open terminal here"),
            Localization.lang("Open terminal here"),
            Globals.getKeyPrefs().getKey(KeyBinding.OPEN_CONSOLE),
            IconTheme.JabRefIcons.CONSOLE.getIcon());
    private final AbstractAction pullChangesFromSharedDatabase = new GeneralAction(Actions.PULL_CHANGES_FROM_SHARED_DATABASE,
            Localization.menuTitle("Pull changes from shared database"),
            Localization.lang("Pull changes from shared database"),
            Globals.getKeyPrefs().getKey(KeyBinding.PULL_CHANGES_FROM_SHARED_DATABASE),
            IconTheme.JabRefIcons.PULL.getIcon());
    private final AbstractAction mark = new GeneralAction(Actions.MARK_ENTRIES, Localization.menuTitle("Mark entries"),
            Localization.lang("Mark entries"), Globals.getKeyPrefs().getKey(KeyBinding.MARK_ENTRIES), IconTheme.JabRefIcons.MARK_ENTRIES.getIcon());
    private final JMenu markSpecific = JabRefFrame.subMenu(Localization.menuTitle("Mark specific color"));
    private final AbstractAction unmark = new GeneralAction(Actions.UNMARK_ENTRIES,
            Localization.menuTitle("Unmark entries"), Localization.lang("Unmark entries"),
            Globals.getKeyPrefs().getKey(KeyBinding.UNMARK_ENTRIES), IconTheme.JabRefIcons.UNMARK_ENTRIES.getIcon());
    private final AbstractAction unmarkAll = new GeneralAction(Actions.UNMARK_ALL, Localization.menuTitle("Unmark all"));
    private final AbstractAction toggleRelevance = new GeneralAction(
            new SpecialFieldValueViewModel(SpecialField.RELEVANCE.getValues().get(0)).getCommand(),
            new SpecialFieldValueViewModel(SpecialField.RELEVANCE.getValues().get(0)).getMenuString(),
            new SpecialFieldValueViewModel(SpecialField.RELEVANCE.getValues().get(0)).getToolTipText(),
            IconTheme.JabRefIcons.RELEVANCE.getIcon());
    private final AbstractAction toggleQualityAssured = new GeneralAction(
            new SpecialFieldValueViewModel(SpecialField.QUALITY.getValues().get(0)).getCommand(),
            new SpecialFieldValueViewModel(SpecialField.QUALITY.getValues().get(0)).getMenuString(),
            new SpecialFieldValueViewModel(SpecialField.QUALITY.getValues().get(0)).getToolTipText(),
            IconTheme.JabRefIcons.QUALITY_ASSURED.getIcon());
    private final AbstractAction togglePrinted = new GeneralAction(
            new SpecialFieldValueViewModel(SpecialField.PRINTED.getValues().get(0)).getCommand(),
            new SpecialFieldValueViewModel(SpecialField.PRINTED.getValues().get(0)).getMenuString(),
            new SpecialFieldValueViewModel(SpecialField.PRINTED.getValues().get(0)).getToolTipText(),
            IconTheme.JabRefIcons.PRINTED.getIcon());
    private final AbstractAction normalSearch = new GeneralAction(Actions.SEARCH, Localization.menuTitle("Search"),
            Localization.lang("Search"), Globals.getKeyPrefs().getKey(KeyBinding.SEARCH), IconTheme.JabRefIcons.SEARCH.getIcon());
    private final AbstractAction manageSelectors = new GeneralAction(Actions.MANAGE_SELECTORS,
            Localization.menuTitle("Manage content selectors"));
    private final AbstractAction copyPreview = new GeneralAction(Actions.COPY_CITATION_HTML, Localization.lang("Copy preview"),
            Globals.getKeyPrefs().getKey(KeyBinding.COPY_PREVIEW));
    private final AbstractAction copyTitle = new GeneralAction(Actions.COPY_TITLE, Localization.menuTitle("Copy title"),
            Globals.getKeyPrefs().getKey(KeyBinding.COPY_TITLE));
    private final AbstractAction copyKey = new GeneralAction(Actions.COPY_KEY, Localization.menuTitle("Copy BibTeX key"),
            Globals.getKeyPrefs().getKey(KeyBinding.COPY_BIBTEX_KEY));
    private final AbstractAction copyCiteKey = new GeneralAction(Actions.COPY_CITE_KEY, Localization.menuTitle(
            "Copy \\cite{BibTeX key}"),
            Globals.getKeyPrefs().getKey(KeyBinding.COPY_CITE_BIBTEX_KEY));
    private final AbstractAction copyKeyAndTitle = new GeneralAction(Actions.COPY_KEY_AND_TITLE,
            Localization.menuTitle("Copy BibTeX key and title"),
            Globals.getKeyPrefs().getKey(KeyBinding.COPY_BIBTEX_KEY_AND_TITLE));
    private final AbstractAction copyKeyAndLink = new GeneralAction(Actions.COPY_KEY_AND_LINK,
            Localization.menuTitle("Copy BibTeX key and link"),
            Globals.getKeyPrefs().getKey(KeyBinding.COPY_BIBTEX_KEY_AND_LINK));
    private final AbstractAction mergeDatabaseAction = new GeneralAction(Actions.MERGE_DATABASE,
            Localization.menuTitle("Append library"),
            Localization.lang("Append contents from a BibTeX library into the currently viewed library"));
    private final AbstractAction selectAll = new GeneralAction(Actions.SELECT_ALL, Localization.menuTitle("Select all"),
            Globals.getKeyPrefs().getKey(KeyBinding.SELECT_ALL));
    private final AbstractAction replaceAll = new GeneralAction(Actions.REPLACE_ALL,
            Localization.menuTitle("Replace string") + ELLIPSES, Globals.getKeyPrefs().getKey(KeyBinding.REPLACE_STRING));
    private final AbstractAction editPreamble = new GeneralAction(Actions.EDIT_PREAMBLE,
            Localization.menuTitle("Edit preamble"),
            Localization.lang("Edit preamble"));
    private final AbstractAction editStrings = new GeneralAction(Actions.EDIT_STRINGS,
            Localization.menuTitle("Edit strings"),
            Localization.lang("Edit strings"),
            Globals.getKeyPrefs().getKey(KeyBinding.EDIT_STRINGS),
            IconTheme.JabRefIcons.EDIT_STRINGS.getIcon());
    private final AbstractAction customizeAction = new CustomizeEntryTypeAction();
    private final Action toggleToolbar = enableToggle(new AbstractAction(Localization.menuTitle("Hide/show toolbar")) {

        {
            putValue(Action.SHORT_DESCRIPTION, Localization.lang("Hide/show toolbar"));
        }

        @Override
        public void actionPerformed(ActionEvent e) {
            tlb.setVisible(!tlb.isVisible());
        }
    });
    private final AbstractAction showPdvViewer = new ShowDocumentViewerAction();
    private final AbstractAction addToGroup = new GeneralAction(Actions.ADD_TO_GROUP, Localization.lang("Add to group") + ELLIPSES);
    private final AbstractAction removeFromGroup = new GeneralAction(Actions.REMOVE_FROM_GROUP,
            Localization.lang("Remove from group") + ELLIPSES);
    private final AbstractAction moveToGroup = new GeneralAction(Actions.MOVE_TO_GROUP, Localization.lang("Move to group") + ELLIPSES);
    private final Action togglePreview = enableToggle(new GeneralAction(Actions.TOGGLE_PREVIEW,
            Localization.menuTitle("Toggle entry preview"),
            Localization.lang("Toggle entry preview"),
            Globals.getKeyPrefs().getKey(KeyBinding.TOGGLE_ENTRY_PREVIEW),
            IconTheme.JabRefIcons.TOGGLE_ENTRY_PREVIEW.getIcon()));
    private final AbstractAction nextPreviewStyle = new GeneralAction(Actions.NEXT_PREVIEW_STYLE,
            Localization.menuTitle("Next preview layout"),
            Globals.getKeyPrefs().getKey(KeyBinding.NEXT_PREVIEW_LAYOUT));
    private final AbstractAction previousPreviewStyle = new GeneralAction(Actions.PREVIOUS_PREVIEW_STYLE,
            Localization.menuTitle("Previous preview layout"),
            Globals.getKeyPrefs().getKey(KeyBinding.PREVIOUS_PREVIEW_LAYOUT));
    private final AbstractAction makeKeyAction = new GeneralAction(Actions.MAKE_KEY,
            Localization.menuTitle("Autogenerate BibTeX keys"),
            Localization.lang("Autogenerate BibTeX keys"),
            Globals.getKeyPrefs().getKey(KeyBinding.AUTOGENERATE_BIBTEX_KEYS),
            IconTheme.JabRefIcons.MAKE_KEY.getIcon());
    private final AbstractAction writeXmpAction = new GeneralAction(Actions.WRITE_XMP,
            Localization.menuTitle("Write XMP-metadata to PDFs"),
            Localization.lang("Will write XMP-metadata to the PDFs linked from selected entries."),
            Globals.getKeyPrefs().getKey(KeyBinding.WRITE_XMP));
    private final AbstractAction openFolder = new GeneralAction(Actions.OPEN_FOLDER,
            Localization.menuTitle("Open folder"), Localization.lang("Open folder"),
            Globals.getKeyPrefs().getKey(KeyBinding.OPEN_FOLDER));
    private final AbstractAction openFile = new GeneralAction(Actions.OPEN_EXTERNAL_FILE,
            Localization.menuTitle("Open file"),
            Localization.lang("Open file"),
            Globals.getKeyPrefs().getKey(KeyBinding.OPEN_FILE),
            IconTheme.JabRefIcons.FILE.getIcon());
    private final AbstractAction openUrl = new GeneralAction(Actions.OPEN_URL,
            Localization.menuTitle("Open URL or DOI"),
            Localization.lang("Open URL or DOI"),
            Globals.getKeyPrefs().getKey(KeyBinding.OPEN_URL_OR_DOI),
            IconTheme.JabRefIcons.WWW.getIcon());
    private final AbstractAction dupliCheck = new GeneralAction(Actions.DUPLI_CHECK,
            Localization.menuTitle("Find duplicates"), IconTheme.JabRefIcons.FIND_DUPLICATES.getIcon());
    private final AbstractAction plainTextImport = new GeneralAction(Actions.PLAIN_TEXT_IMPORT,
            Localization.menuTitle("New entry from plain text") + ELLIPSES,
            Globals.getKeyPrefs().getKey(KeyBinding.NEW_FROM_PLAIN_TEXT));
    private final AbstractAction customExpAction = new CustomizeExportsAction();
    private final AbstractAction customImpAction = new CustomizeImportsAction();
    private final AbstractAction customFileTypesAction = ExternalFileTypeEditor.getAction(this);
    private final AbstractAction exportToClipboard = new GeneralAction(Actions.EXPORT_TO_CLIPBOARD,
            Localization.menuTitle("Export selected entries to clipboard"),
            IconTheme.JabRefIcons.EXPORT_TO_CLIPBOARD.getIcon());
    private final AbstractAction autoSetFile = new GeneralAction(Actions.AUTO_SET_FILE,
            Localization.lang("Synchronize file links") + ELLIPSES,
            Globals.getKeyPrefs().getKey(KeyBinding.SYNCHRONIZE_FILES));
    private final AbstractAction abbreviateMedline = new GeneralAction(Actions.ABBREVIATE_MEDLINE,
            Localization.menuTitle("Abbreviate journal names (MEDLINE)"),
            Localization.lang("Abbreviate journal names of the selected entries (MEDLINE abbreviation)"));
    private final AbstractAction abbreviateIso = new GeneralAction(Actions.ABBREVIATE_ISO,
            Localization.menuTitle("Abbreviate journal names (ISO)"),
            Localization.lang("Abbreviate journal names of the selected entries (ISO abbreviation)"),
            Globals.getKeyPrefs().getKey(KeyBinding.ABBREVIATE));
    private final AbstractAction unabbreviate = new GeneralAction(Actions.UNABBREVIATE,
            Localization.menuTitle("Unabbreviate journal names"),
            Localization.lang("Unabbreviate journal names of the selected entries"),
            Globals.getKeyPrefs().getKey(KeyBinding.UNABBREVIATE));
    private final AbstractAction exportLinkedFiles = new CopyFilesAction();
    private final AbstractAction manageJournals = new ManageJournalsAction();
    private final AbstractAction databaseProperties = new DatabasePropertiesAction();
    private final AbstractAction bibtexKeyPattern = new BibtexKeyPatternAction();
    private final AbstractAction errorConsole = new ErrorConsoleAction();
    private final AbstractAction cleanupEntries = new GeneralAction(Actions.CLEANUP,
            Localization.menuTitle("Cleanup entries") + ELLIPSES,
            Localization.lang("Cleanup entries"),
            Globals.getKeyPrefs().getKey(KeyBinding.CLEANUP),
            IconTheme.JabRefIcons.CLEANUP_ENTRIES.getIcon());
    private final AbstractAction mergeEntries = new GeneralAction(Actions.MERGE_ENTRIES,
            Localization.menuTitle("Merge entries") + ELLIPSES,
            Localization.lang("Merge entries"),
            IconTheme.JabRefIcons.MERGE_ENTRIES.getIcon());
    private final AbstractAction downloadFullText = new GeneralAction(Actions.DOWNLOAD_FULL_TEXT,
            Localization.menuTitle("Look up full text documents"),
            Globals.getKeyPrefs().getKey(KeyBinding.DOWNLOAD_FULL_TEXT));
    private final AbstractAction increaseFontSize = new IncreaseTableFontSizeAction();
    private final AbstractAction defaultFontSize = new DefaultTableFontSizeAction();
    private final AbstractAction decreseFontSize = new DecreaseTableFontSizeAction();
    private final AbstractAction resolveDuplicateKeys = new GeneralAction(Actions.RESOLVE_DUPLICATE_KEYS,
            Localization.menuTitle("Resolve duplicate BibTeX keys"),
            Localization.lang("Find and remove duplicate BibTeX keys"),
            Globals.getKeyPrefs().getKey(KeyBinding.RESOLVE_DUPLICATE_BIBTEX_KEYS));
    private final AbstractAction sendAsEmail = new GeneralAction(Actions.SEND_AS_EMAIL,
            Localization.lang("Send as email"), IconTheme.JabRefIcons.EMAIL.getIcon());
    private final MassSetFieldAction massSetField = new MassSetFieldAction(this);
    private final ManageKeywordsAction manageKeywords = new ManageKeywordsAction(this);
    private final JMenu lookupIdentifiers = JabRefFrame.subMenu(Localization.menuTitle("Look up document identifier..."));
    private final GeneralAction findUnlinkedFiles = new GeneralAction(
            Actions.findUnlinkedFiles,
            FindUnlinkedFilesDialog.ACTION_MENU_TITLE, FindUnlinkedFilesDialog.ACTION_SHORT_DESCRIPTION,
            Globals.getKeyPrefs().getKey(KeyBinding.FIND_UNLINKED_FILES)
    );
    private final AutoLinkFilesAction autoLinkFile = new AutoLinkFilesAction();
    // The action for adding a new entry of unspecified type.
    private final NewEntryAction newEntryAction = new NewEntryAction(this, Globals.getKeyPrefs().getKey(KeyBinding.NEW_ENTRY));
    private final List<NewEntryAction> newSpecificEntryAction = getNewEntryActions();
    // The action for closing the current database and leaving the window open.
    private final CloseDatabaseAction closeDatabaseAction = new CloseDatabaseAction();
    private final CloseAllDatabasesAction closeAllDatabasesAction = new CloseAllDatabasesAction();
    private final CloseOtherDatabasesAction closeOtherDatabasesAction = new CloseOtherDatabasesAction();
    // The action for opening the preferences dialog.
    private final AbstractAction showPrefs = new ShowPrefsAction();
    // Lists containing different subsets of actions for different purposes
    private final List<Object> specialFieldButtons = new LinkedList<>();
    private final List<Object> openDatabaseOnlyActions = new LinkedList<>();
    private final List<Object> severalDatabasesOnlyActions = new LinkedList<>();
    private final List<Object> openAndSavedDatabasesOnlyActions = new LinkedList<>();
    private final List<Object> sharedDatabaseOnlyActions = new LinkedList<>();
    private final List<Object> noSharedDatabaseActions = new LinkedList<>();
    private final List<Object> oneEntryOnlyActions = new LinkedList<>();
    private final List<Object> oneEntryWithFileOnlyActions = new LinkedList<>();
    private final List<Object> oneEntryWithURLorDOIOnlyActions = new LinkedList<>();
    private final List<Object> twoEntriesOnlyActions = new LinkedList<>();
    private final List<Object> atLeastOneEntryActions = new LinkedList<>();
    private PreferencesDialog prefsDialog;
    // The sidepane manager takes care of populating the sidepane.
    private SidePaneManager sidePaneManager;
    private final TabPane tabbedPane = new TabPane();
    private final AbstractAction exportAll = ExportAction.getExportAction(this, false);
    private final AbstractAction exportSelected = ExportAction.getExportAction(this, true);
    /* References to the toggle buttons in the toolbar */
    private JToggleButton previewToggle;
    private JMenu rankSubMenu;
    private PushToApplicationButton pushExternalButton;
    private PushToApplications pushApplications;
    private GeneralFetcher generalFetcher;
    private OpenOfficePanel openOfficePanel;
    private GroupSidePane groupSidePane;
    private JMenu newSpec;
    private final CountingUndoManager undoManager = new CountingUndoManager();

    public JabRefFrame() {
        init();
    }

    private static Action enableToggle(Action a, boolean initialValue) {
        // toggle only works correctly when the SELECTED_KEY is set to false or true explicitly upon start
        a.putValue(Action.SELECTED_KEY, String.valueOf(initialValue));

        return a;
    }

    private static Action enableToggle(Action a) {
        return enableToggle(a, false);
    }

    public static JMenu subMenu(String name) {
        int i = name.indexOf('&');
        JMenu res;
        if (i >= 0) {
            res = new JMenu(name.substring(0, i) + name.substring(i + 1));
            char mnemonic = Character.toUpperCase(name.charAt(i + 1));
            res.setMnemonic((int) mnemonic);
        } else {
            res = new JMenu(name);
        }

        return res;
    }

    /**
     * Takes a list of Object and calls the method setEnabled on them, depending on whether it is an Action or a
     * Component.
     *
     * @param list List that should contain Actions and Components.
     */
    private static void setEnabled(List<Object> list, boolean enabled) {
        for (Object actionOrComponent : list) {
            if (actionOrComponent instanceof Action) {
                ((Action) actionOrComponent).setEnabled(enabled);
            }
            if (actionOrComponent instanceof Component) {
                ((Component) actionOrComponent).setEnabled(enabled);
                if (actionOrComponent instanceof JPanel) {
                    JPanel root = (JPanel) actionOrComponent;
                    for (int index = 0; index < root.getComponentCount(); index++) {
                        root.getComponent(index).setEnabled(enabled);
                    }
                }
            }
        }
    }

    private List<NewEntryAction> getNewEntryActions() {
        // only Bibtex
        List<NewEntryAction> actions = new ArrayList<>();
        for (EntryType type : BibtexEntryTypes.ALL) {
            KeyStroke keyStroke = new ChangeEntryTypeMenu(Globals.getKeyPrefs()).entryShortCuts.get(type.getName());
            if (keyStroke == null) {
                actions.add(new NewEntryAction(this, type.getName()));
            } else {
                actions.add(new NewEntryAction(this, type.getName(), keyStroke));
            }
        }
        return actions;
    }

    private JPopupMenu tabPopupMenu() {
        JPopupMenu popupMenu = new JPopupMenu();

        // Close actions
        JMenuItem close = new JMenuItem(Localization.lang("Close"));
        JMenuItem closeOthers = new JMenuItem(Localization.lang("Close others"));
        JMenuItem closeAll = new JMenuItem(Localization.lang("Close all"));
        close.addActionListener(closeDatabaseAction);
        closeOthers.addActionListener(closeOtherDatabasesAction);
        closeAll.addActionListener(closeAllDatabasesAction);
        popupMenu.add(close);
        popupMenu.add(closeOthers);
        popupMenu.add(closeAll);

        popupMenu.addSeparator();

        JMenuItem databasePropertiesMenu = new JMenuItem(Localization.lang("Library properties"));
        databasePropertiesMenu.addActionListener(this.databaseProperties);
        popupMenu.add(databasePropertiesMenu);

        JMenuItem bibtexKeyPatternBtn = new JMenuItem(Localization.lang("BibTeX key patterns"));
        bibtexKeyPatternBtn.addActionListener(bibtexKeyPattern);
        popupMenu.add(bibtexKeyPatternBtn);

        return popupMenu;
    }

    private void init() {

        // TODO: popup
        // tabbedPane = new DragDropPopupPane(tabPopupMenu());

        MyGlassPane glassPane = new MyGlassPane();
        setGlassPane(glassPane);

        setTitle(FRAME_TITLE);
        setIconImages(IconTheme.getLogoSet());
        setDefaultCloseOperation(WindowConstants.DO_NOTHING_ON_CLOSE);
        addWindowListener(new WindowAdapter() {

            @Override
            public void windowClosing(WindowEvent e) {

                if (OS.OS_X) {
                    JabRefFrame.this.setVisible(false);
                } else {
                    new CloseAction().actionPerformed(null);
                }
            }
        });

        initSidePane();

        initLayout();

        initActions();

        // Show the toolbar if it was visible at last shutdown:
        tlb.setVisible(Globals.prefs.getBoolean(JabRefPreferences.TOOLBAR_VISIBLE));

        setBounds(GraphicsEnvironment.getLocalGraphicsEnvironment().getMaximumWindowBounds());
        WindowLocation pw = new WindowLocation(this, JabRefPreferences.POS_X, JabRefPreferences.POS_Y, JabRefPreferences.SIZE_X,
                JabRefPreferences.SIZE_Y);
        pw.displayWindowAtStoredLocation();

        tabbedPane.setBorder(null);
        // TODO: Color
        //tabbedPane.setForeground(GUIGlobals.INACTIVE_TABBED_COLOR);

        /*
         * The following state listener makes sure focus is registered with the
         * correct database when the user switches tabs. Without this,
         * cut/paste/copy operations would some times occur in the wrong tab.
         */
        EasyBind.subscribe(tabbedPane.getSelectionModel().selectedItemProperty(), e -> {
            if (e == null) {
                return;
            }

            BasePanel currentBasePanel = getCurrentBasePanel();
            if (currentBasePanel == null) {
                return;
            }

            // Poor-mans binding to global state
            // We need to invoke this in the JavaFX thread as all the listeners sit there
            Platform.runLater(() ->
                    Globals.stateManager.activeDatabaseProperty().setValue(Optional.of(currentBasePanel.getBibDatabaseContext()))
            );
            if (new SearchPreferences(Globals.prefs).isGlobalSearch()) {
                globalSearchBar.performSearch();
            } else {
                String content = "";
                Optional<SearchQuery> currentSearchQuery = currentBasePanel.getCurrentSearchQuery();
                if (currentSearchQuery.isPresent()) {
                    content = currentSearchQuery.get().getQuery();
                }
                globalSearchBar.setSearchTerm(content);
            }

            currentBasePanel.getPreviewPanel().updateLayout(Globals.prefs.getPreviewPreferences());

            groupSidePane.getToggleAction().setSelected(sidePaneManager.isComponentVisible(GroupSidePane.class));
            previewToggle.setSelected(Globals.prefs.getPreviewPreferences().isPreviewPanelEnabled());
            generalFetcher.getToggleAction().setSelected(sidePaneManager.isComponentVisible(GeneralFetcher.class));
            openOfficePanel.getToggleAction().setSelected(sidePaneManager.isComponentVisible(OpenOfficeSidePanel.class));
            // TODO: Can't notify focus listener since it is expecting a swing component
            //Globals.getFocusListener().setFocused(currentBasePanel.getMainTable());
            setWindowTitle();
            editModeAction.initName();
            // Update search autocompleter with information for the correct database:
            currentBasePanel.updateSearchManager();
            // Set correct enabled state for Back and Forward actions:
            currentBasePanel.setBackAndForwardEnabledState();
            currentBasePanel.getUndoManager().postUndoRedoEvent();
            currentBasePanel.getMainTable().requestFocus();
        });

        //Note: The registration of Apple event is at the end of initialization, because
        //if the events happen too early (ie when the window is not initialized yet), the
        //opened (double-clicked) documents are not displayed.
        if (OS.OS_X) {
            try {
                new MacAdapter().registerMacEvents(this);
            } catch (Exception e) {
                LOGGER.fatal("Could not interface with Mac OS X methods.", e);
            }
        }

        initShowTrackingNotification();

    }

    private void initShowTrackingNotification() {
        if (!Globals.prefs.shouldAskToCollectTelemetry()) {
            JabRefExecutorService.INSTANCE.submit(new TimerTask() {

                @Override
                public void run() {
                    SwingUtilities.invokeLater(() -> {
                        DefaultTaskExecutor.runInJavaFXThread(JabRefFrame.this::showTrackingNotification);
                    });
                }
            }, 60000); // run in one minute
        }
    }

    private Void showTrackingNotification() {
        if (!Globals.prefs.shouldCollectTelemetry()) {
            DialogService dialogService = new FXDialogService();
            boolean shouldCollect = dialogService.showConfirmationDialogAndWait(
                    Localization.lang("Telemetry: Help make JabRef better"),
                    Localization.lang("To improve the user experience, we would like to collect anonymous statistics on the features you use. We will only record what features you access and how often you do it. We will neither collect any personal data nor the content of bibliographic items. If you choose to allow data collection, you can later disable it via Options -> Preferences -> General."),
                    Localization.lang("Share anonymous statistics"),
                    Localization.lang("Don't share"));
            Globals.prefs.setShouldCollectTelemetry(shouldCollect);
        }

        Globals.prefs.askedToCollectTelemetry();

        return null;
    }

    public void refreshTitleAndTabs() {
        setWindowTitle();
        updateAllTabTitles();
    }

    /**
     * Sets the title of the main window.
     */
    public void setWindowTitle() {
        BasePanel panel = getCurrentBasePanel();

        // no database open
        if (panel == null) {
            setTitle(FRAME_TITLE);
            return;
        }

        String mode = panel.getBibDatabaseContext().getMode().getFormattedName();
        String modeInfo = String.format(" (%s)", Localization.lang("%0 mode", mode));
        boolean isAutosaveEnabled = Globals.prefs.getBoolean(JabRefPreferences.LOCAL_AUTO_SAVE);

        if (panel.getBibDatabaseContext().getLocation() == DatabaseLocation.LOCAL) {
            String changeFlag = panel.isModified() && !isAutosaveEnabled ? "*" : "";
            String databaseFile = panel.getBibDatabaseContext().getDatabaseFile().map(File::getPath)
                    .orElse(GUIGlobals.UNTITLED_TITLE);
                setTitle(FRAME_TITLE + " - " + databaseFile + changeFlag + modeInfo);
        } else if (panel.getBibDatabaseContext().getLocation() == DatabaseLocation.SHARED) {
            setTitle(FRAME_TITLE + " - " + panel.getBibDatabaseContext().getDBMSSynchronizer().getDBName() + " ["
                    + Localization.lang("shared") + "]" + modeInfo);
        }
    }

    private void initSidePane() {
        sidePaneManager = new SidePaneManager(this);

        groupSidePane = new GroupSidePane(this, sidePaneManager);
        openOfficePanel = new OpenOfficePanel(this, sidePaneManager);
        generalFetcher = new GeneralFetcher(this, sidePaneManager);

        sidePaneManager.register(groupSidePane);
    }

    /**
     * The MacAdapter calls this method when a "BIB" file has been double-clicked from the Finder.
     */
    public void openAction(String filePath) {
        Path file = Paths.get(filePath);
        // all the logic is done in openIt. Even raising an existing panel
        getOpenDatabaseAction().openFile(file, true);
    }

    // General info dialog.  The MacAdapter calls this method when "About"
    // is selected from the application menu.
    public void about() {
        // reuse the normal about action
        // null as parameter is OK as the code of actionPerformed does not rely on the data sent in the event.
        about.actionPerformed(null);
    }

    // General preferences dialog.  The MacAdapter calls this method when "Preferences..."
    // is selected from the application menu.
    public void showPreferencesDialog() {
        output(Localization.lang("Opening preferences..."));
        if (prefsDialog == null) {
            prefsDialog = new PreferencesDialog(JabRefFrame.this);
            prefsDialog.setLocationRelativeTo(JabRefFrame.this);
        } else {
            prefsDialog.setValues();
        }

        prefsDialog.setVisible(true);
        output("");
    }

    public JabRefPreferences prefs() {
        return prefs;
    }

    /**
     * Tears down all things started by JabRef
     * <p>
     * FIXME: Currently some threads remain and therefore hinder JabRef to be closed properly
     *
     * @param filenames the filenames of all currently opened files - used for storing them if prefs openLastEdited is set to true
     */
    private void tearDownJabRef(List<String> filenames) {
        Globals.stopBackgroundTasks();
        Globals.shutdownThreadPools();

        dispose();

        prefs.putBoolean(JabRefPreferences.WINDOW_MAXIMISED, getExtendedState() == Frame.MAXIMIZED_BOTH);

        prefs.putBoolean(JabRefPreferences.TOOLBAR_VISIBLE, tlb.isVisible());
        // Store divider location for side pane:
        int width = splitPane.getDividerLocation();
        if (width > 0) {
            prefs.putInt(JabRefPreferences.SIDE_PANE_WIDTH, width);
        }
        if (prefs.getBoolean(JabRefPreferences.OPEN_LAST_EDITED)) {
            // Here we store the names of all current files. If
            // there is no current file, we remove any
            // previously stored filename.
            if (filenames.isEmpty()) {
                prefs.remove(JabRefPreferences.LAST_EDITED);
            } else {
                prefs.putStringList(JabRefPreferences.LAST_EDITED, filenames);
                File focusedDatabase = getCurrentBasePanel().getBibDatabaseContext().getDatabaseFile().orElse(null);
                new LastFocusedTabPreferences(prefs).setLastFocusedTab(focusedDatabase);
            }

        }

        fileHistory.storeHistory();
        prefs.customExports.store(Globals.prefs);
        prefs.customImports.store();

        prefs.flush();

        // dispose all windows, even if they are not displayed anymore
        for (Window window : Window.getWindows()) {
            window.dispose();
        }
    }

    /**
     * General info dialog.  The MacAdapter calls this method when "Quit"
     * is selected from the application menu, Cmd-Q is pressed, or "Quit" is selected from the Dock.
     * The function returns a boolean indicating if quitting is ok or not.
     * <p>
     * Non-OSX JabRef calls this when choosing "Quit" from the menu
     * <p>
     * SIDE EFFECT: tears down JabRef
     *
     * @return true if the user chose to quit; false otherwise
     */
    public boolean quit() {
        // Ask here if the user really wants to close, if the base
        // has not been saved since last save.
        boolean close = true;

        List<String> filenames = new ArrayList<>();
        for (int i = 0; i < tabbedPane.getTabs().size(); i++) {
                BibDatabaseContext context = getBasePanelAt(i).getBibDatabaseContext();

                if (getBasePanelAt(i).isModified() && (context.getLocation() == DatabaseLocation.LOCAL)) {
                    tabbedPane.getSelectionModel().select(i);
                    String filename = context.getDatabaseFile().map(File::getAbsolutePath).orElse(GUIGlobals.UNTITLED_TITLE);
                    int answer = showSaveDialog(filename);

                    if ((answer == JOptionPane.CANCEL_OPTION) ||
                            (answer == JOptionPane.CLOSED_OPTION)) {
                        return false;
                    }
                    if (answer == JOptionPane.YES_OPTION) {
                        // The user wants to save.
                        try {
                            //getCurrentBasePanel().runCommand("save");
                            SaveDatabaseAction saveAction = new SaveDatabaseAction(getCurrentBasePanel());
                            saveAction.runCommand();
                            if (saveAction.isCanceled() || !saveAction.isSuccess()) {
                                // The action was either canceled or unsuccessful.
                                // Break!
                                output(Localization.lang("Unable to save library"));
                                close = false;
                            }
                        } catch (Throwable ex) {
                            // Something prevented the file
                            // from being saved. Break!!!
                            close = false;
                            break;
                        }
                    }
                } else if (context.getLocation() == DatabaseLocation.SHARED) {
                    context.convertToLocalDatabase();
                    context.getDBMSSynchronizer().closeSharedDatabase();
                    context.clearDBMSSynchronizer();
                }
                AutosaveManager.shutdown(context);
                BackupManager.shutdown(context);
                context.getDatabaseFile().map(File::getAbsolutePath).ifPresent(filenames::add);
            }

        if (close) {
            for (int i = 0; i < tabbedPane.getTabs().size(); i++) {
                if (getBasePanelAt(i).isSaving()) {
                    // There is a database still being saved, so we need to wait.
                    WaitForSaveOperation w = new WaitForSaveOperation(this);
                    w.show(); // This method won't return until canceled or the save operation is done.
                    if (w.canceled()) {
                        return false; // The user clicked cancel.
                    }
                }
            }

            tearDownJabRef(filenames);
            return true;
        }

        return false;
    }

    private void initLayout() {

        setProgressBarVisible(false);

        pushApplications = new PushToApplications();
        pushExternalButton = new PushToApplicationButton(this, pushApplications.getApplications());
        fillMenu();
        createToolBar();
        setJMenuBar(mb);
        getContentPane().setLayout(new BorderLayout());

        JPanel toolbarPanel = new JPanel(new WrapLayout(FlowLayout.LEFT));
        toolbarPanel.add(tlb);
        toolbarPanel.add(globalSearchBar);
        getContentPane().add(toolbarPanel, BorderLayout.PAGE_START);

        splitPane.setDividerSize(2);
        splitPane.setBorder(null);
        JFXPanel tabbedPaneContainer = CustomJFXPanel.wrap(new Scene(tabbedPane));
        // TODO: Remove this hack as soon as toolbar is implemented in JavaFX and these events are no longer captured globally
        tabbedPaneContainer.addKeyListener(new KeyAdapter() {
            @Override
            public void keyPressed(KeyEvent e) {
                // We need to consume a few events that have a global listener
                // Otherwise, they propagate to the JFrame (i.e. "Ctrl + A" in the entry editor still triggers the "Select all" action)
                Optional<KeyBinding> keyBinding = Globals.getKeyPrefs().mapToKeyBinding(e);
                if (keyBinding.isPresent()) {
                    switch (keyBinding.get()) {
                        case CUT:
                        case COPY:
                        case PASTE:
                        case DELETE_ENTRY:
                        case SELECT_ALL:
                            e.consume();
                            break;
                        default:
                            //do nothing
                    }
                }
            }
        });

        splitPane.setRightComponent(tabbedPaneContainer);
        splitPane.setLeftComponent(sidePaneManager.getPanel());
        getContentPane().add(splitPane, BorderLayout.CENTER);

        UIManager.put("TabbedPane.contentBorderInsets", new Insets(0, 0, 0, 0));
        sidePaneManager.updateView();

        GridBagLayout gbl = new GridBagLayout();
        GridBagConstraints con = new GridBagConstraints();
        con.fill = GridBagConstraints.BOTH;
        con.anchor = GridBagConstraints.WEST;
        JPanel status = new JPanel();
        status.setLayout(gbl);
        con.weighty = 0;
        con.weightx = 0;
        con.gridwidth = 1;
        con.insets = new Insets(0, 2, 0, 0);
        gbl.setConstraints(statusLabel, con);
        status.add(statusLabel);
        con.weightx = 1;
        con.insets = new Insets(0, 4, 0, 0);
        con.gridwidth = 1;
        gbl.setConstraints(statusLine, con);
        status.add(statusLine);
        con.weightx = 0;
        con.gridwidth = GridBagConstraints.REMAINDER;
        con.insets = new Insets(2, 4, 2, 2);
        gbl.setConstraints(progressBar, con);
        status.add(progressBar);
        statusLabel.setForeground(GUIGlobals.ENTRY_EDITOR_LABEL_COLOR.darker());
        getContentPane().add(status, BorderLayout.PAGE_END);

        // Drag and drop for tabbedPane:
        TransferHandler xfer = new EntryTableTransferHandler(null, this, null);
        // TODO:
        //tabbedPane.setTransferHandler(xfer);
        tlb.setTransferHandler(xfer);
        mb.setTransferHandler(xfer);
        sidePaneManager.getPanel().setTransferHandler(xfer);
    }

    /**
     * Returns the indexed BasePanel.
     *
     * @param i Index of base
     */
    public BasePanel getBasePanelAt(int i) {
        return (BasePanel) tabbedPane.getTabs().get(i).getContent();
    }

    /**
     * Returns a list of BasePanel.
     *
     */
    public List<BasePanel> getBasePanelList() {
        List<BasePanel> returnList = new ArrayList<>();
        for (int i = 0; i < getBasePanelCount(); i++) {
            returnList.add(getBasePanelAt(i));
        }
        return returnList;
    }

    public void showBasePanelAt(int i) {
        tabbedPane.getSelectionModel().select(i);
    }

    public void showBasePanel(BasePanel bp) {
        tabbedPane.getSelectionModel().select(getTab(bp));
    }

    /**
     * Returns the currently viewed BasePanel.
     */
    public BasePanel getCurrentBasePanel() {
        if (tabbedPane == null || tabbedPane.getSelectionModel().getSelectedItem() == null) {
            return null;
        }
        return (BasePanel) tabbedPane.getSelectionModel().getSelectedItem().getContent();
    }

    /**
     * @return the BasePanel count.
     */
    public int getBasePanelCount() {
        return tabbedPane.getTabs().size();
    }

    private Tab getTab(BasePanel comp) {
        for (Tab tab : tabbedPane.getTabs()) {
            if (tab.getContent() == comp) {
                return tab;
            }
        }
        return null;
    }

    /**
     * @deprecated do not operate on tabs but on BibDatabaseContexts
     */
    @Deprecated
    public TabPane getTabbedPane() {
        return tabbedPane;
    }

    public void setTabTitle(BasePanel comp, String title, String toolTip) {
        DefaultTaskExecutor.runInJavaFXThread(() -> {
            Tab tab = getTab(comp);
            tab.setText(title);
            tab.setTooltip(new Tooltip(toolTip));
        });
    }

    private void fillMenu() {
        mb.setBorder(null);
        JMenu file = JabRefFrame.subMenu(Localization.menuTitle("File"));
        JMenu edit = JabRefFrame.subMenu(Localization.menuTitle("Edit"));
        JMenu search = JabRefFrame.subMenu(Localization.menuTitle("Search"));
        JMenu groups = JabRefFrame.subMenu(Localization.menuTitle("Groups"));
        JMenu bibtex = JabRefFrame.subMenu("&BibTeX");
        JMenu quality = JabRefFrame.subMenu(Localization.menuTitle("Quality"));
        JMenu view = JabRefFrame.subMenu(Localization.menuTitle("View"));
        JMenu tools = JabRefFrame.subMenu(Localization.menuTitle("Tools"));
        JMenu options = JabRefFrame.subMenu(Localization.menuTitle("Options"));
        newSpec = JabRefFrame.subMenu(Localization.menuTitle("New entry by type..."));
        JMenu helpMenu = JabRefFrame.subMenu(Localization.menuTitle("Help"));

        file.add(newBibtexDatabaseAction);
        file.add(newBiblatexDatabaseAction);
        file.add(getOpenDatabaseAction());
        file.add(mergeDatabaseAction);
        file.add(save);
        file.add(saveAs);
        file.add(saveAll);
        file.add(saveSelectedAs);
        file.add(saveSelectedAsPlain);
        file.addSeparator();
        file.add(importNew);
        file.add(importCurrent);
        file.add(exportAll);
        file.add(exportSelected);
        file.add(exportLinkedFiles);
        file.addSeparator();
        file.add(connectToSharedDatabaseAction);
        file.add(pullChangesFromSharedDatabase);

        file.addSeparator();
        file.add(databaseProperties);
        file.add(editModeAction);
        file.addSeparator();

        file.add(fileHistory);
        file.addSeparator();
        file.add(closeDatabaseAction);
        file.add(quit);
        mb.add(file);

        edit.add(undo);
        edit.add(redo);

        edit.addSeparator();

        edit.add(cut);
        edit.add(copy);
        edit.add(paste);

        edit.addSeparator();

        edit.add(copyTitle);
        edit.add(copyKey);
        edit.add(copyCiteKey);
        edit.add(copyKeyAndTitle);
        edit.add(copyKeyAndLink);
        edit.add(copyPreview);
        edit.add(exportToClipboard);
        edit.add(sendAsEmail);

        edit.addSeparator();
        edit.add(mark);
        for (int i = 0; i < EntryMarker.MAX_MARKING_LEVEL; i++) {
            markSpecific.add(new MarkEntriesAction(this, i).getMenuItem());
        }
        edit.add(markSpecific);
        edit.add(unmark);
        edit.add(unmarkAll);
        edit.addSeparator();
        if (Globals.prefs.getBoolean(JabRefPreferences.SPECIALFIELDSENABLED)) {
            boolean menuitem = false;
            if (Globals.prefs.getBoolean(JabRefPreferences.SHOWCOLUMN_RANKING)) {
                rankSubMenu = new JMenu();
                // TODO RightClickMenu.createSpecialFieldMenu(rankSubMenu, SpecialField.RANKING, this);
                edit.add(rankSubMenu);
                menuitem = true;
            }
            if (Globals.prefs.getBoolean(JabRefPreferences.SHOWCOLUMN_RELEVANCE)) {
                edit.add(toggleRelevance);
                menuitem = true;
            }
            if (Globals.prefs.getBoolean(JabRefPreferences.SHOWCOLUMN_QUALITY)) {
                edit.add(toggleQualityAssured);
                menuitem = true;
            }
            if (Globals.prefs.getBoolean(JabRefPreferences.SHOWCOLUMN_PRIORITY)) {
                rankSubMenu = new JMenu();
                // TODO RightClickMenu.createSpecialFieldMenu(rankSubMenu, SpecialField.PRIORITY, this);
                edit.add(rankSubMenu);
                menuitem = true;
            }
            if (Globals.prefs.getBoolean(JabRefPreferences.SHOWCOLUMN_PRINTED)) {
                edit.add(togglePrinted);
                menuitem = true;
            }
            if (Globals.prefs.getBoolean(JabRefPreferences.SHOWCOLUMN_READ)) {
                rankSubMenu = new JMenu();
                // TODO RightClickMenu.createSpecialFieldMenu(rankSubMenu, SpecialField.READ_STATUS, this);
                edit.add(rankSubMenu);
                menuitem = true;
            }
            if (menuitem) {
                edit.addSeparator();
            }
        }

        edit.add(getManageKeywords());
        edit.add(getMassSetField());
        edit.addSeparator();
        edit.add(selectAll);
        mb.add(edit);

        search.add(normalSearch);
        search.add(replaceAll);
        search.addSeparator();
        search.add(new JCheckBoxMenuItem(generalFetcher.getToggleAction()));
        if (prefs.getBoolean(JabRefPreferences.WEB_SEARCH_VISIBLE)) {
            sidePaneManager.register(generalFetcher);
            sidePaneManager.show(GeneralFetcher.class);
        }
        mb.add(search);

        groups.add(new JCheckBoxMenuItem(groupSidePane.getToggleAction()));
        if (prefs.getBoolean(JabRefPreferences.GROUP_SIDEPANE_VISIBLE)) {
            sidePaneManager.register(groupSidePane);
            sidePaneManager.show(GroupSidePane.class);
        }

        groups.addSeparator();
        groups.add(addToGroup);
        groups.add(removeFromGroup);
        groups.add(moveToGroup);
        mb.add(groups);

        view.add(getBackAction());
        view.add(getForwardAction());
        view.add(focusTable);
        view.add(nextTab);
        view.add(prevTab);
        view.add(sortTabs);
        view.addSeparator();
        view.add(increaseFontSize);
        view.add(decreseFontSize);
        view.add(defaultFontSize);
        view.addSeparator();
        view.add(new JCheckBoxMenuItem(toggleToolbar));
        view.add(new JCheckBoxMenuItem(enableToggle(generalFetcher.getToggleAction())));
        view.add(new JCheckBoxMenuItem(groupSidePane.getToggleAction()));
        view.add(new JCheckBoxMenuItem(togglePreview));
        view.add(showPdvViewer);
        view.add(getNextPreviewStyleAction());
        view.add(getPreviousPreviewStyleAction());

        mb.add(view);

        bibtex.add(newEntryAction);

        for (NewEntryAction a : newSpecificEntryAction) {
            newSpec.add(a);
        }
        bibtex.add(newSpec);

        bibtex.add(plainTextImport);
        bibtex.addSeparator();
        bibtex.add(editEntry);
        bibtex.add(editPreamble);
        bibtex.add(editStrings);
        bibtex.addSeparator();
        bibtex.add(customizeAction);
        bibtex.addSeparator();
        bibtex.add(deleteEntry);
        mb.add(bibtex);

        quality.add(dupliCheck);
        quality.add(mergeEntries);
        quality.addSeparator();
        quality.add(resolveDuplicateKeys);
        quality.add(checkIntegrity);
        quality.add(cleanupEntries);
        quality.add(massSetField);
        quality.add(makeKeyAction);
        quality.addSeparator();
        quality.add(autoSetFile);
        quality.add(findUnlinkedFiles);
        quality.add(autoLinkFile);

        for (IdFetcher fetcher : WebFetchers.getIdFetchers(Globals.prefs.getImportFormatPreferences())) {
            lookupIdentifiers.add(new LookupIdentifierAction(this, fetcher));
        }
        quality.add(lookupIdentifiers);
        quality.add(downloadFullText);
        mb.add(quality);

        tools.add(newSubDatabaseAction);
        tools.add(writeXmpAction);
        tools.add(new JCheckBoxMenuItem(openOfficePanel.getToggleAction()));
        tools.add(pushExternalButton.getMenuAction());
        tools.addSeparator();
        tools.add(openFolder);
        tools.add(openFile);
        tools.add(openUrl);
        tools.add(openConsole);
        tools.addSeparator();
        tools.add(abbreviateIso);
        tools.add(abbreviateMedline);
        tools.add(unabbreviate);
        mb.add(tools);

        options.add(showPrefs);

        AbstractAction genFieldsCustomization = new GenFieldsCustomizationAction();
        AbstractAction protectTerms = new ProtectedTermsAction();
        options.add(genFieldsCustomization);
        options.add(customImpAction);
        options.add(customExpAction);
        options.add(customFileTypesAction);
        options.add(manageJournals);
        options.add(keyBindingAction);
        options.add(protectTerms);
        options.add(manageSelectors);
        mb.add(options);

        helpMenu.add(help);
        helpMenu.add(openForumAction);
        helpMenu.addSeparator();
        helpMenu.add(errorConsole);
        helpMenu.addSeparator();
        helpMenu.add(new SearchForUpdateAction());
        JMenu webMenu = JabRefFrame.subMenu(Localization.menuTitle("JabRef resources"));
        webMenu.add(jabrefWebPageAction);
        webMenu.add(jabrefBlogAction);
        webMenu.add(jabrefFacebookAction);
        webMenu.add(jabrefTwitterAction);
        webMenu.addSeparator();
        webMenu.add(forkMeOnGitHubAction);
        webMenu.add(developmentVersionAction);
        webMenu.add(changeLogAction);
        webMenu.addSeparator();
        webMenu.add(donationAction);
        helpMenu.add(webMenu);
        helpMenu.add(about);
        mb.add(helpMenu);

        createDisabledIconsForMenuEntries(mb);
    }

    public void addParserResult(ParserResult pr, boolean focusPanel) {
        if (pr.toOpenTab()) {
            // Add the entries to the open tab.
            BasePanel panel = getCurrentBasePanel();
            if (panel == null) {
                // There is no open tab to add to, so we create a new tab:
                addTab(pr.getDatabaseContext(), focusPanel);
            } else {
                List<BibEntry> entries = new ArrayList<>(pr.getDatabase().getEntries());
                addImportedEntries(panel, entries, false);
            }
        } else {
            // only add tab if DB is not already open
            Optional<BasePanel> panel = getBasePanelList().stream()
                    .filter(p -> p.getBibDatabaseContext().getDatabaseFile().equals(pr.getFile())).findFirst();

            if (panel.isPresent()) {
                tabbedPane.getSelectionModel().select(getTab(panel.get()));
            } else {
                addTab(pr.getDatabaseContext(), focusPanel);
            }
        }
    }

    private void createToolBar() {
        tlb.setBorder(null);
        tlb.setRollover(true);

        tlb.setFloatable(false);
        if (Globals.prefs.getBoolean(JabRefPreferences.BIBLATEX_DEFAULT_MODE)) {
            tlb.addAction(newBiblatexDatabaseAction);
        } else {
            tlb.addAction(newBibtexDatabaseAction);
        }
        tlb.addAction(getOpenDatabaseAction());
        tlb.addAction(save);
        tlb.addAction(saveAll);

        tlb.addSeparator();
        tlb.addAction(cut);
        tlb.addAction(copy);
        tlb.addAction(paste);
        tlb.addAction(undo);
        tlb.addAction(redo);

        tlb.addSeparator();
        tlb.addAction(getBackAction());
        tlb.addAction(getForwardAction());
        tlb.addSeparator();
        tlb.addAction(newEntryAction);
        tlb.addAction(editEntry);
        tlb.addAction(editStrings);
        tlb.addAction(deleteEntry);
        tlb.addSeparator();
        tlb.addAction(makeKeyAction);
        tlb.addAction(cleanupEntries);
        tlb.addAction(mergeEntries);
        tlb.addAction(pullChangesFromSharedDatabase);
        tlb.addAction(openConsole);

        tlb.addSeparator();
        tlb.addAction(mark);
        tlb.addAction(unmark);
        if (Globals.prefs.getBoolean(JabRefPreferences.SPECIALFIELDSENABLED)) {
            if (Globals.prefs.getBoolean(JabRefPreferences.SHOWCOLUMN_RANKING)) {
                JButton button = SpecialFieldDropDown
                        .generateSpecialFieldButtonWithDropDown(SpecialField.RANKING, this);
                tlb.add(button);
                specialFieldButtons.add(button);
            }
            if (Globals.prefs.getBoolean(JabRefPreferences.SHOWCOLUMN_RELEVANCE)) {
                tlb.addAction(toggleRelevance);
            }
            if (Globals.prefs.getBoolean(JabRefPreferences.SHOWCOLUMN_QUALITY)) {
                tlb.addAction(toggleQualityAssured);
            }
            if (Globals.prefs.getBoolean(JabRefPreferences.SHOWCOLUMN_PRIORITY)) {
                JButton button = SpecialFieldDropDown
                        .generateSpecialFieldButtonWithDropDown(SpecialField.PRIORITY, this);
                tlb.add(button);
                specialFieldButtons.add(button);
            }
            if (Globals.prefs.getBoolean(JabRefPreferences.SHOWCOLUMN_PRINTED)) {
                tlb.addAction(togglePrinted);
            }
            if (Globals.prefs.getBoolean(JabRefPreferences.SHOWCOLUMN_READ)) {
                JButton button = SpecialFieldDropDown
                        .generateSpecialFieldButtonWithDropDown(SpecialField.READ_STATUS, this);
                tlb.add(button);
                specialFieldButtons.add(button);
            }
        }
        tlb.addSeparator();

        tlb.addJToggleButton(new JToggleButton(generalFetcher.getToggleAction()));

        previewToggle = new JToggleButton(togglePreview);
        tlb.addJToggleButton(previewToggle);

        tlb.addJToggleButton(new JToggleButton(groupSidePane.getToggleAction()));

        tlb.addSeparator();

        tlb.add(pushExternalButton.getComponent());
        tlb.addSeparator();
        tlb.add(donationAction);
        tlb.add(forkMeOnGitHubAction);
        tlb.add(jabrefFacebookAction);
        tlb.add(jabrefTwitterAction);

        createDisabledIconsForButtons(tlb);
    }

    /**
     * displays the String on the Status Line visible on the bottom of the JabRef mainframe
     */
    public void output(final String s) {
        SwingUtilities.invokeLater(() -> {
            statusLine.setText(s);
            statusLine.repaint();
        });
    }

    private void initActions() {
        openDatabaseOnlyActions.clear();
        openDatabaseOnlyActions.addAll(Arrays.asList(manageSelectors, mergeDatabaseAction, newSubDatabaseAction, save, copyPreview,
                saveAs, saveSelectedAs, saveSelectedAsPlain, editModeAction, undo, redo, cut, deleteEntry, copy, paste, mark, markSpecific, unmark,
                unmarkAll, rankSubMenu, editEntry, selectAll, copyKey, copyCiteKey, copyKeyAndTitle, copyKeyAndLink, editPreamble, editStrings,
                groupSidePane.getToggleAction(), makeKeyAction, normalSearch, generalFetcher.getToggleAction(), mergeEntries, cleanupEntries, exportToClipboard, replaceAll,
                sendAsEmail, downloadFullText, lookupIdentifiers, writeXmpAction, openOfficePanel.getToggleAction(), findUnlinkedFiles, addToGroup, removeFromGroup,
                moveToGroup, autoLinkFile, resolveDuplicateKeys, openUrl, openFolder, openFile, togglePreview,
                dupliCheck, autoSetFile, newEntryAction, newSpec, customizeAction, plainTextImport, getMassSetField(), getManageKeywords(),
                pushExternalButton.getMenuAction(), closeDatabaseAction, getNextPreviewStyleAction(), getPreviousPreviewStyleAction(), checkIntegrity,
                databaseProperties, abbreviateIso, abbreviateMedline,
                unabbreviate, exportAll, exportSelected, importCurrent, saveAll, focusTable, increaseFontSize, decreseFontSize, defaultFontSize,
                toggleRelevance, toggleQualityAssured, togglePrinted, pushExternalButton.getComponent()));

        openDatabaseOnlyActions.addAll(newSpecificEntryAction);

        openDatabaseOnlyActions.addAll(specialFieldButtons);

        severalDatabasesOnlyActions.clear();
        severalDatabasesOnlyActions.addAll(Arrays
                .asList(nextTab, prevTab, sortTabs));

        openAndSavedDatabasesOnlyActions.addAll(Collections.singletonList(openConsole));
        sharedDatabaseOnlyActions.addAll(Collections.singletonList(pullChangesFromSharedDatabase));
        noSharedDatabaseActions.addAll(Arrays.asList(save, saveAll));

        oneEntryOnlyActions.clear();
        oneEntryOnlyActions.addAll(Arrays.asList(editEntry));

        oneEntryWithFileOnlyActions.clear();
        oneEntryWithFileOnlyActions.addAll(Arrays.asList(openFolder, openFile));

        oneEntryWithURLorDOIOnlyActions.clear();
        oneEntryWithURLorDOIOnlyActions.addAll(Arrays.asList(openUrl));

        twoEntriesOnlyActions.clear();
        twoEntriesOnlyActions.addAll(Arrays.asList(mergeEntries));

        atLeastOneEntryActions.clear();
        atLeastOneEntryActions.addAll(Arrays.asList(downloadFullText, lookupIdentifiers, exportLinkedFiles));

        tabbedPane.getTabs().addListener(this::updateEnabledState);
    }

    /**
     * Enable or Disable all actions based on the number of open tabs.
     * <p>
     * The action that are affected are set in initActions.
     */
    public void updateEnabledState(ListChangeListener.Change<? extends Tab> change) {
        int tabCount = tabbedPane.getTabs().size();
        if (!change.next()) {
            return;
        }
        if (change.wasAdded() || change.wasRemoved()) {
            setEnabled(openDatabaseOnlyActions, tabCount > 0);
            setEnabled(severalDatabasesOnlyActions, tabCount > 1);
        }
        if (tabCount == 0) {
            getBackAction().setEnabled(false);
            getForwardAction().setEnabled(false);
            setEnabled(openAndSavedDatabasesOnlyActions, false);
            setEnabled(sharedDatabaseOnlyActions, false);
            setEnabled(oneEntryOnlyActions, false);
        }

        if (tabCount > 0) {
            BasePanel current = getCurrentBasePanel();
            boolean saved = current.getBibDatabaseContext().getDatabasePath().isPresent();
            setEnabled(openAndSavedDatabasesOnlyActions, saved);

            boolean isShared = current.getBibDatabaseContext().getLocation() == DatabaseLocation.SHARED;
            setEnabled(sharedDatabaseOnlyActions, isShared);
            setEnabled(noSharedDatabaseActions, !isShared);

            boolean oneEntrySelected = current.getSelectedEntries().size() == 1;
            setEnabled(oneEntryOnlyActions, oneEntrySelected);
            setEnabled(oneEntryWithFileOnlyActions, isExistFile(current.getSelectedEntries()));
            setEnabled(oneEntryWithURLorDOIOnlyActions, isExistURLorDOI(current.getSelectedEntries()));

            boolean twoEntriesSelected = current.getSelectedEntries().size() == 2;
            setEnabled(twoEntriesOnlyActions, twoEntriesSelected);

            boolean atLeastOneEntrySelected = !current.getSelectedEntries().isEmpty();
            setEnabled(atLeastOneEntryActions, atLeastOneEntrySelected);
        }
    }

    /**
     * This method causes all open BasePanels to set up their tables
     * anew. When called from PrefsDialog3, this updates to the new
     * settings.
     */
    public void setupAllTables() {
        // This action can be invoked without an open database, so
        // we have to check if we have one before trying to invoke
        // methods to execute changes in the preferences.

        // We want to notify all tabs about the changes to
        // avoid problems when changing the column set.
        for (int i = 0; i < tabbedPane.getTabs().size(); i++) {
            BasePanel bf = getBasePanelAt(i);

            // Update tables:
            if (bf.getDatabase() != null) {
                DefaultTaskExecutor.runInJavaFXThread(bf::setupMainPanel);
            }
        }
    }

    private List<String> collectDatabaseFilePaths() {
        List<String> dbPaths = new ArrayList<>(getBasePanelCount());

        for (BasePanel basePanel : getBasePanelList()) {
            try {
                // db file exists
                if (basePanel.getBibDatabaseContext().getDatabaseFile().isPresent()) {
                    dbPaths.add(basePanel.getBibDatabaseContext().getDatabaseFile().get().getCanonicalPath());
                } else {
                    dbPaths.add("");
                }
            } catch (IOException ex) {
                LOGGER.error("Invalid database file path: " + ex.getMessage());
            }
        }
        return dbPaths;
    }

    private List<String> getUniquePathParts() {
        List<String> dbPaths = collectDatabaseFilePaths();

        return FileUtil.uniquePathSubstrings(dbPaths);
    }

    public void updateAllTabTitles() {
        List<String> paths = getUniquePathParts();
        for (int i = 0; i < getBasePanelCount(); i++) {
            String uniqPath = paths.get(i);
            Optional<File> file = getBasePanelAt(i).getBibDatabaseContext().getDatabaseFile();

            if (file.isPresent()) {
                if (!uniqPath.equals(file.get().getName()) && uniqPath.contains(File.separator)) {
                    // remove filename
                    uniqPath = uniqPath.substring(0, uniqPath.lastIndexOf(File.separator));
                    tabbedPane.getTabs().get(i).setText(getBasePanelAt(i).getTabTitle() + " \u2014 " + uniqPath);
                } else {
                    // set original filename (again)
                    tabbedPane.getTabs().get(i).setText(getBasePanelAt(i).getTabTitle());
                }
            } else {
                tabbedPane.getTabs().get(i).setText(getBasePanelAt(i).getTabTitle());
            }
            tabbedPane.getTabs().get(i).setTooltip(new Tooltip(file.map(File::getAbsolutePath).orElse(null)));
        }
    }

    public void addTab(BasePanel basePanel, boolean raisePanel) {
        DefaultTaskExecutor.runInJavaFXThread(() -> {
            // add tab
            Tab newTab = new Tab(basePanel.getTabTitle(), basePanel);
            tabbedPane.getTabs().add(newTab);

            // update all tab titles
            updateAllTabTitles();

            if (raisePanel) {
                tabbedPane.getSelectionModel().select(newTab);
            }

            // Register undo/redo listener
            basePanel.getUndoManager().registerListener(new UndoRedoEventManager());

            BibDatabaseContext context = basePanel.getBibDatabaseContext();

            if (readyForAutosave(context)) {
                AutosaveManager autosaver = AutosaveManager.start(context);
                autosaver.registerListener(new AutosaveUIManager(basePanel));
            }

            BackupManager.start(context);

            // Track opening
            trackOpenNewDatabase(basePanel);
        });
    }

    private void trackOpenNewDatabase(BasePanel basePanel) {

        Map<String, String> properties = new HashMap<>();
        Map<String, Double> measurements = new HashMap<>();
        measurements.put("NumberOfEntries", (double)basePanel.getDatabaseContext().getDatabase().getEntryCount());

        Globals.getTelemetryClient().ifPresent(client -> client.trackEvent("OpenNewDatabase", properties, measurements));
    }

    public BasePanel addTab(BibDatabaseContext databaseContext, boolean raisePanel) {
        Objects.requireNonNull(databaseContext);
        return DefaultTaskExecutor.runInJavaFXThread(() -> {
            BasePanel bp = new BasePanel(this, BasePanelPreferences.from(Globals.prefs), databaseContext, ExternalFileTypes.getInstance());
            addTab(bp, raisePanel);
            return bp;
        });
    }

    private boolean readyForAutosave(BibDatabaseContext context) {
        return ((context.getLocation() == DatabaseLocation.SHARED) ||
                ((context.getLocation() == DatabaseLocation.LOCAL) && Globals.prefs.getBoolean(JabRefPreferences.LOCAL_AUTO_SAVE))) &&
                context.getDatabaseFile().isPresent();
    }

    /**
     * Creates icons for the disabled state for all JMenuItems with FontBasedIcons in the given menuElement.
     * This is necessary as Swing is not able to generate default disabled icons for font based icons.
     *
     * @param menuElement the menuElement for which disabled icons should be generated
     */
    public void createDisabledIconsForMenuEntries(MenuElement menuElement) {
        for (MenuElement subElement : menuElement.getSubElements()) {
            if ((subElement instanceof JMenu) || (subElement instanceof JPopupMenu)) {
                createDisabledIconsForMenuEntries(subElement);
            } else if (subElement instanceof JMenuItem) {
                JMenuItem item = (JMenuItem) subElement;
                if (item.getIcon() instanceof IconTheme.FontBasedIcon) {
                    item.setDisabledIcon(((IconTheme.FontBasedIcon) item.getIcon()).createDisabledIcon());
                }
            }
        }
    }

    public void createDisabledIconsForButtons(Container container) {
        for (int index = 0; index < container.getComponentCount(); index++) {
            Component component = container.getComponent(index);
            if (component instanceof JButton) {
                JButton button = (JButton) component;
                if (button.getIcon() instanceof IconTheme.FontBasedIcon) {
                    button.setDisabledIcon(((IconTheme.FontBasedIcon) button.getIcon()).createDisabledIcon());
                }
            } else if (component instanceof JPanel) {
                createDisabledIconsForButtons((JPanel) component);
            }
        }
    }

    public void sortTabs() {
        // We are going to be crude: remove all tabs and re-add them in a sorted way
        // This is ugly, but otherwise we run into issues: https://stackoverflow.com/questions/37328760/javafx-tabpane-sorting-tabs-creates-havoc
        List<Tab> tabs = new ArrayList<>(tabbedPane.getTabs());
        tabs.sort((o1, o2) -> o2.getText().compareTo(o1.getText()));
        tabbedPane.getTabs().clear();
        tabbedPane.getTabs().setAll(tabs);
    }

    /**
     * This method does the job of adding imported entries into the active
     * database, or into a new one. It shows the ImportInspectionDialog if
     * preferences indicate it should be used. Otherwise it imports directly.
     *
     * @param panel     The BasePanel to add to.
     * @param entries   The entries to add.
     * @param openInNew Should the entries be imported into a new database?
     */
    private void addImportedEntries(final BasePanel panel, final List<BibEntry> entries, final boolean openInNew) {
        SwingUtilities.invokeLater(() -> {
            ImportInspectionDialog diag = new ImportInspectionDialog(JabRefFrame.this, panel,
                    Localization.lang("Import"), openInNew);
            diag.addEntries(entries);
            diag.entryListComplete();
            diag.setLocationRelativeTo(JabRefFrame.this);
            diag.setVisible(true);
            diag.toFront();
        });
    }

    public FileHistoryMenu getFileHistory() {
        return fileHistory;
    }

    /**
     * This method shows a wait cursor and blocks all input to the JFrame's contents.
     */
    public void block() {
        changeBlocking(true);
    }

    /**
     * This method reverts the cursor to normal, and stops blocking input to the JFrame's contents.
     * There are no adverse effects of calling this method redundantly.
     */
    public void unblock() {
        changeBlocking(false);
    }

    /**
     * Do the actual blocking/unblocking
     *
     * @param blocked true if input should be blocked
     */
    private void changeBlocking(boolean blocked) {
        if (SwingUtilities.isEventDispatchThread()) {
            getGlassPane().setVisible(blocked);
        } else {
            try {
                SwingUtilities.invokeAndWait(() -> getGlassPane().setVisible(blocked));
            } catch (InvocationTargetException | InterruptedException e) {
                LOGGER.error("Problem " + (blocked ? "" : "un") + "blocking UI", e);
            }
        }
    }

    /**
     * Set the visibility of the progress bar in the right end of the
     * status line at the bottom of the frame.
     * <p>
     * If not called on the event dispatch thread, this method uses
     * SwingUtilities.invokeLater() to do the actual operation on the EDT.
     */
    public void setProgressBarVisible(final boolean visible) {
        if (SwingUtilities.isEventDispatchThread()) {
            progressBar.setVisible(visible);
        } else {
            SwingUtilities.invokeLater(() -> progressBar.setVisible(visible));
        }
    }

    /**
     * Sets the current value of the progress bar.
     * <p>
     * If not called on the event dispatch thread, this method uses
     * SwingUtilities.invokeLater() to do the actual operation on the EDT.
     */
    public void setProgressBarValue(final int value) {
        if (SwingUtilities.isEventDispatchThread()) {
            progressBar.setValue(value);
        } else {
            SwingUtilities.invokeLater(() -> progressBar.setValue(value));
        }

    }

    /**
     * Sets the indeterminate status of the progress bar.
     * <p>
     * If not called on the event dispatch thread, this method uses
     * SwingUtilities.invokeLater() to do the actual operation on the EDT.
     */
    public void setProgressBarIndeterminate(final boolean value) {
        if (SwingUtilities.isEventDispatchThread()) {
            progressBar.setIndeterminate(value);
        } else {
            SwingUtilities.invokeLater(() -> progressBar.setIndeterminate(value));
        }

    }

    /**
     * Sets the maximum value of the progress bar. Always call this method
     * before using the progress bar, to set a maximum value appropriate to
     * the task at hand.
     * <p>
     * If not called on the event dispatch thread, this method uses
     * SwingUtilities.invokeLater() to do the actual operation on the EDT.
     */
    public void setProgressBarMaximum(final int value) {
        if (SwingUtilities.isEventDispatchThread()) {
            progressBar.setMaximum(value);
        } else {
            SwingUtilities.invokeLater(() -> progressBar.setMaximum(value));
        }

    }

    /**
     * Return a boolean, if the selected entry have file
     * @param selectEntryList A selected entries list of the current base pane
     * @return true, if the selected entry contains file.
     * false, if multiple entries are selected or the selected entry doesn't contains file
     */
    private boolean isExistFile(List<BibEntry> selectEntryList) {
        if (selectEntryList.size() == 1) {
            BibEntry selectedEntry = selectEntryList.get(0);
            return selectedEntry.getField(FieldName.FILE).isPresent();
        }
        return false;
    }

    /**
     * Return a boolean, if the selected entry have url or doi
     * @param selectEntryList A selected entries list of the current base pane
     * @return true, if the selected entry contains url or doi.
     * false, if multiple entries are selected or the selected entry doesn't contains url or doi
     */
    private boolean isExistURLorDOI(List<BibEntry> selectEntryList) {
        if (selectEntryList.size() == 1) {
            BibEntry selectedEntry = selectEntryList.get(0);
            return (selectedEntry.getField(FieldName.URL).isPresent() || selectedEntry.getField(FieldName.DOI).isPresent());
        }
        return false;
    }

    @Override
    public void showMessage(String message, String title, int msgType) {
        JOptionPane.showMessageDialog(this, message, title, msgType);
    }

    @Override
    public void setStatus(String s) {
        output(s);
    }

    @Override
    public void showMessage(String message) {
        JOptionPane.showMessageDialog(this, message);
    }

    private int showSaveDialog(String filename) {
        Object[] options = {Localization.lang("Save changes"),
                Localization.lang("Discard changes"),
                Localization.lang("Return to JabRef")};

        return JOptionPane.showOptionDialog(JabRefFrame.this,
                Localization.lang("Library '%0' has changed.", filename),
                Localization.lang("Save before closing"), JOptionPane.YES_NO_CANCEL_OPTION,
                JOptionPane.WARNING_MESSAGE, null, options, options[2]);
    }

    private void closeTab(Tab tab) {
        closeTab(getBasePanel(tab));
    }

    private BasePanel getBasePanel(Tab tab) {
        return (BasePanel) tab.getContent();
    }

    private void closeTab(BasePanel panel) {
        // empty tab without database
        if (panel == null) {
            return;
        }

        BibDatabaseContext context = panel.getBibDatabaseContext();

        if (panel.isModified() && (context.getLocation() == DatabaseLocation.LOCAL)) {
            if (confirmClose(panel)) {
                removeTab(panel);
            }
        } else if (context.getLocation() == DatabaseLocation.SHARED) {
            context.convertToLocalDatabase();
            context.getDBMSSynchronizer().closeSharedDatabase();
            context.clearDBMSSynchronizer();
            removeTab(panel);
        } else {
            removeTab(panel);
        }
        AutosaveManager.shutdown(context);
        BackupManager.shutdown(context);
    }

    // Ask if the user really wants to close, if the base has not been saved
    private boolean confirmClose(BasePanel panel) {
        boolean close = false;
        String filename;

        filename = panel.getBibDatabaseContext().getDatabaseFile().map(File::getAbsolutePath)
                .orElse(GUIGlobals.UNTITLED_TITLE);

        int answer = showSaveDialog(filename);
        if (answer == JOptionPane.YES_OPTION) {
            // The user wants to save.
            try {
                SaveDatabaseAction saveAction = new SaveDatabaseAction(panel);
                saveAction.runCommand();
                if (saveAction.isSuccess()) {
                    close = true;
                }
            } catch (Throwable ex) {
                // do not close
            }
        } else if (answer == JOptionPane.NO_OPTION) {
            // discard changes
            close = true;
        }
        return close;
    }

    private void removeTab(BasePanel panel) {
        panel.cleanUp();
        tabbedPane.getTabs().remove(getTab(panel));
        setWindowTitle();
        output(Localization.lang("Closed library") + '.');
        // update tab titles
        updateAllTabTitles();
    }

    public void closeCurrentTab() {
        removeTab(getCurrentBasePanel());
    }

    public ManageKeywordsAction getManageKeywords() {
        return manageKeywords;
    }

    public MassSetFieldAction getMassSetField() {
        return massSetField;
    }

    public OpenDatabaseAction getOpenDatabaseAction() {
        return open;
    }

    public String getStatusLineText() {
        return statusLine.getText();
    }

    public AbstractAction getForwardAction() {
        return forward;
    }

    public AbstractAction getBackAction() {
        return back;
    }

    public AbstractAction getNextPreviewStyleAction() {
        return nextPreviewStyle;
    }

    public AbstractAction getPreviousPreviewStyleAction() {
        return previousPreviewStyle;
    }

    public JSplitPane getSplitPane() {
        return splitPane;
    }

    public SidePaneManager getSidePaneManager() {
        return sidePaneManager;
    }

    public void setPreviewToggle(boolean enabled) {
        previewToggle.setSelected(enabled);
    }

    public PushToApplications getPushApplications() {
        return pushApplications;
    }

    public GlobalSearchBar getGlobalSearchBar() {
        return globalSearchBar;
    }

    public CountingUndoManager getUndoManager() {
        return undoManager;
    }

    private static class MyGlassPane extends JPanel {
        public MyGlassPane() {
            addKeyListener(new KeyAdapter() {
                // Nothing
            });
            addMouseListener(new MouseAdapter() {
                // Nothing
            });
            /*  infoLabel.setForeground(new Color(255, 100, 100, 124));

              setLayout(new BorderLayout());
              add(infoLabel, BorderLayout.CENTER);*/
            super.setCursor(
                    Cursor.getPredefinedCursor(Cursor.WAIT_CURSOR));
        }

        // Override isOpaque() to prevent the glasspane from hiding the window contents:
        @Override
        public boolean isOpaque() {
            return false;
        }
    }

    private class EditModeAction extends AbstractAction {

        public EditModeAction() {
            initName();
        }

        public void initName() {
            if (JabRefFrame.this.getCurrentBasePanel() == null) {
                putValue(Action.NAME, Localization.menuTitle("Switch to %0 mode", "BibTeX/biblatex"));
            } else {
                BibDatabaseMode mode = JabRefFrame.this.getCurrentBasePanel().getBibDatabaseContext().getMode();
                String modeName = mode.getOppositeMode().getFormattedName();
                putValue(Action.NAME, Localization.menuTitle("Switch to %0 mode", modeName));
            }
        }

        @Override
        public void actionPerformed(ActionEvent evt) {
            if (JabRefFrame.this.getCurrentBasePanel() == null) {
                return;
            }

            BibDatabaseMode newMode = JabRefFrame.this.getCurrentBasePanel().getBibDatabaseContext().getMode()
                    .getOppositeMode();
            JabRefFrame.this.getCurrentBasePanel().getBibDatabaseContext().setMode(newMode);
            JabRefFrame.this.refreshTitleAndTabs();

            initName();

            // update all elements in current base panel
            JabRefFrame.this.getCurrentBasePanel().closeBottomPane();
            JabRefFrame.this.getCurrentBasePanel().updateEntryEditorIfShowing();
        }
    }

    private class GeneralAction extends MnemonicAwareAction {

        private final Actions command;

        public GeneralAction(Actions command, String text) {
            this.command = command;
            putValue(Action.NAME, text);
        }

        public GeneralAction(Actions command, String text, String description) {
            this.command = command;
            putValue(Action.NAME, text);
            putValue(Action.SHORT_DESCRIPTION, description);
        }

        public GeneralAction(Actions command, String text, Icon icon) {
            super(icon);

            this.command = command;
            putValue(Action.NAME, text);
        }

        public GeneralAction(Actions command, String text, String description, Icon icon) {
            super(icon);

            this.command = command;
            putValue(Action.NAME, text);
            putValue(Action.SHORT_DESCRIPTION, description);
        }

        public GeneralAction(Actions command, String text, KeyStroke key) {
            this.command = command;
            putValue(Action.NAME, text);
            putValue(Action.ACCELERATOR_KEY, key);
        }

        public GeneralAction(Actions command, String text, String description, KeyStroke key) {
            this.command = command;
            putValue(Action.NAME, text);
            putValue(Action.SHORT_DESCRIPTION, description);
            putValue(Action.ACCELERATOR_KEY, key);
        }

        public GeneralAction(Actions command, String text, String description, KeyStroke key, Icon icon) {
            super(icon);

            this.command = command;
            putValue(Action.NAME, text);
            putValue(Action.SHORT_DESCRIPTION, description);
            putValue(Action.ACCELERATOR_KEY, key);
        }

        @Override
        public void actionPerformed(ActionEvent e) {
            if (tabbedPane.getTabs().size() > 0) {
                try {
                    getCurrentBasePanel().runCommand(command);
                } catch (Throwable ex) {
                    LOGGER.error("Problem with executing command: " + command, ex);
                }
            } else {
                LOGGER.info("Action '" + command + "' must be disabled when no database is open.");
            }
        }
    }

    /**
     * The action concerned with closing the window.
     */
    private class CloseAction extends MnemonicAwareAction {

        public CloseAction() {
            putValue(Action.NAME, Localization.menuTitle("Quit"));
            putValue(Action.SHORT_DESCRIPTION, Localization.lang("Quit JabRef"));
            putValue(Action.ACCELERATOR_KEY, Globals.getKeyPrefs().getKey(KeyBinding.QUIT_JABREF));
        }

        @Override
        public void actionPerformed(ActionEvent e) {
            quit();
            Platform.exit();
        }
    }

    private class ShowPrefsAction extends MnemonicAwareAction {

        public ShowPrefsAction() {
            super(IconTheme.JabRefIcons.PREFERENCES.getIcon());
            putValue(Action.NAME, Localization.menuTitle("Preferences"));
            putValue(Action.SHORT_DESCRIPTION, Localization.lang("Preferences"));
        }

        @Override
        public void actionPerformed(ActionEvent e) {
            showPreferencesDialog();
        }
    }

    private class ChangeTabAction extends MnemonicAwareAction {

        private final boolean next;

        public ChangeTabAction(boolean next) {
            putValue(Action.NAME, next ? Localization.menuTitle("Next tab") :
                    Localization.menuTitle("Previous tab"));
            this.next = next;
            putValue(Action.ACCELERATOR_KEY,
                    next ? Globals.getKeyPrefs().getKey(KeyBinding.NEXT_TAB) : Globals.getKeyPrefs().getKey(KeyBinding.PREVIOUS_TAB));
        }

        @Override
        public void actionPerformed(ActionEvent e) {
            if (next) {
                tabbedPane.getSelectionModel().selectNext();
            } else {
                tabbedPane.getSelectionModel().selectPrevious();
            }
        }
    }

    /**
     * Class for handling general actions; cut, copy and paste. The focused component is
     * kept track of by Globals.focusListener, and we call the action stored under the
     * relevant name in its action map.
     */
    private class EditAction extends MnemonicAwareAction {

        private final Actions command;

        public EditAction(Actions command, String menuTitle, String description, KeyStroke key, Icon icon) {
            super(icon);
            this.command = command;
            putValue(Action.NAME, menuTitle);
            putValue(Action.ACCELERATOR_KEY, key);
            putValue(Action.SHORT_DESCRIPTION, description);
        }

        @Override public void actionPerformed(ActionEvent e) {

            LOGGER.debug(Globals.getFocusListener().getFocused().toString());
            JComponent source = Globals.getFocusListener().getFocused();
            Action action = source.getActionMap().get(command);
            if (action != null) {
                action.actionPerformed(new ActionEvent(source, 0, command.name()));
            }
        }
    }

    private class CustomizeExportsAction extends MnemonicAwareAction {

        public CustomizeExportsAction() {
            putValue(Action.NAME, Localization.menuTitle("Manage custom exports"));
        }

        @Override
        public void actionPerformed(ActionEvent e) {
            ExportCustomizationDialog ecd = new ExportCustomizationDialog(JabRefFrame.this);
            ecd.setVisible(true);
        }
    }

    private class CustomizeImportsAction extends MnemonicAwareAction {

        public CustomizeImportsAction() {
            putValue(Action.NAME, Localization.menuTitle("Manage custom imports"));
        }

        @Override
        public void actionPerformed(ActionEvent e) {
            ImportCustomizationDialog ecd = new ImportCustomizationDialog(JabRefFrame.this);
            ecd.setVisible(true);
        }
    }

    private class CustomizeEntryTypeAction extends MnemonicAwareAction {

        public CustomizeEntryTypeAction() {
            putValue(Action.NAME, Localization.menuTitle("Customize entry types"));
        }

        @Override
        public void actionPerformed(ActionEvent e) {
            JDialog dl = new EntryCustomizationDialog(JabRefFrame.this);
            dl.setLocationRelativeTo(JabRefFrame.this);
            dl.setVisible(true);
        }
    }

    private class GenFieldsCustomizationAction extends MnemonicAwareAction {

        public GenFieldsCustomizationAction() {
            putValue(Action.NAME, Localization.menuTitle("Set up general fields"));
        }

        @Override
        public void actionPerformed(ActionEvent e) {
            GenFieldsCustomizer gf = new GenFieldsCustomizer(JabRefFrame.this);
            gf.setLocationRelativeTo(JabRefFrame.this);
            gf.setVisible(true);

        }
    }

    private class ProtectedTermsAction extends MnemonicAwareAction {

        public ProtectedTermsAction() {
            putValue(Action.NAME, Localization.menuTitle("Manage protected terms"));
        }

        @Override
        public void actionPerformed(ActionEvent e) {
            ProtectedTermsDialog protectTermsDialog = new ProtectedTermsDialog(JabRefFrame.this,
                    Globals.protectedTermsLoader);
            protectTermsDialog.setVisible(true);
        }
    }

    private class DatabasePropertiesAction extends MnemonicAwareAction {

        private DatabasePropertiesDialog propertiesDialog;

        public DatabasePropertiesAction() {
            putValue(Action.NAME, Localization.menuTitle("Library properties"));
        }

        @Override
        public void actionPerformed(ActionEvent e) {
            if (propertiesDialog == null) {
                propertiesDialog = new DatabasePropertiesDialog(JabRefFrame.this);
            }
            propertiesDialog.setPanel(getCurrentBasePanel());
            propertiesDialog.updateEnableStatus();
            propertiesDialog.setLocationRelativeTo(JabRefFrame.this);
            propertiesDialog.setVisible(true);
        }

    }

    private class BibtexKeyPatternAction extends MnemonicAwareAction {

        private BibtexKeyPatternDialog bibtexKeyPatternDialog;

        public BibtexKeyPatternAction() {
            putValue(Action.NAME, Localization.lang("BibTeX key patterns"));
        }

        @Override
        public void actionPerformed(ActionEvent e) {
            JabRefPreferences.getInstance();
            if (bibtexKeyPatternDialog == null) {
                // if no instance of BibtexKeyPatternDialog exists, create new one
                bibtexKeyPatternDialog = new BibtexKeyPatternDialog(JabRefFrame.this, getCurrentBasePanel());
            } else {
                // BibtexKeyPatternDialog allows for updating content based on currently selected panel
                bibtexKeyPatternDialog.setPanel(getCurrentBasePanel());
            }
            bibtexKeyPatternDialog.setLocationRelativeTo(JabRefFrame.this);
            bibtexKeyPatternDialog.setVisible(true);
        }

    }

    private class DefaultTableFontSizeAction extends MnemonicAwareAction {

        public DefaultTableFontSizeAction() {
            putValue(Action.NAME, Localization.menuTitle("Default table font size"));
            putValue(Action.ACCELERATOR_KEY, Globals.getKeyPrefs().getKey(KeyBinding.DEFAULT_TABLE_FONT_SIZE));
        }

        @Override
        public void actionPerformed(ActionEvent event) {
            GUIGlobals.setFont(Globals.prefs.getIntDefault(JabRefPreferences.FONT_SIZE));
            for (BasePanel basePanel : getBasePanelList()) {
                basePanel.updateTableFont();
            }
            setStatus(Localization.lang("Table font size is %0", String.valueOf(GUIGlobals.currentFont.getSize())));
        }
    }

    private class IncreaseTableFontSizeAction extends MnemonicAwareAction {

        public IncreaseTableFontSizeAction() {
            putValue(Action.NAME, Localization.menuTitle("Increase table font size"));
            putValue(Action.ACCELERATOR_KEY, Globals.getKeyPrefs().getKey(KeyBinding.INCREASE_TABLE_FONT_SIZE));
        }

        @Override
        public void actionPerformed(ActionEvent event) {
            GUIGlobals.setFont(GUIGlobals.currentFont.getSize() + 1);
            for (BasePanel basePanel : getBasePanelList()) {
                basePanel.updateTableFont();
            }
            setStatus(Localization.lang("Table font size is %0", String.valueOf(GUIGlobals.currentFont.getSize())));
        }
    }

    private class DecreaseTableFontSizeAction extends MnemonicAwareAction {

        public DecreaseTableFontSizeAction() {
            putValue(Action.NAME, Localization.menuTitle("Decrease table font size"));
            putValue(Action.ACCELERATOR_KEY, Globals.getKeyPrefs().getKey(KeyBinding.DECREASE_TABLE_FONT_SIZE));
        }

        @Override
        public void actionPerformed(ActionEvent event) {
            int currentSize = GUIGlobals.currentFont.getSize();
            if (currentSize < 2) {
                return;
            }
            GUIGlobals.setFont(currentSize - 1);
            for (BasePanel basePanel : getBasePanelList()) {
                basePanel.updateTableFont();
            }
            setStatus(Localization.lang("Table font size is %0", String.valueOf(GUIGlobals.currentFont.getSize())));
        }
    }

    private class CloseDatabaseAction extends MnemonicAwareAction {

        public CloseDatabaseAction() {
            super(IconTheme.JabRefIcons.CLOSE.getSmallIcon());
            putValue(Action.NAME, Localization.menuTitle("Close library"));
            putValue(Action.SHORT_DESCRIPTION, Localization.lang("Close the current library"));
            putValue(Action.ACCELERATOR_KEY, Globals.getKeyPrefs().getKey(KeyBinding.CLOSE_DATABASE));
        }

        @Override
        public void actionPerformed(ActionEvent e) {
            closeTab(getCurrentBasePanel());
        }
    }

    private class CloseAllDatabasesAction extends MnemonicAwareAction {

        @Override
        public void actionPerformed(ActionEvent e) {
            final List<Tab> tabs = tabbedPane.getTabs();

            for (Tab tab : tabs) {
                closeTab(tab);
            }
        }
    }

    private class CloseOtherDatabasesAction extends MnemonicAwareAction {

        @Override
        public void actionPerformed(ActionEvent e) {
            final BasePanel active = getCurrentBasePanel();
            final List<Tab> tabs = tabbedPane.getTabs();

            for (Tab tab : tabs) {
                if (!tab.getContent().equals(active)) {
                    closeTab(tab);
                }
            }
        }
    }

    private class ToolBar extends OSXCompatibleToolbar {

        public void addAction(Action a) {
            JButton b = new JButton(a);
            b.setText(null);
            if (!OS.OS_X) {
                b.setMargin(marg);
            }
            // create a disabled Icon for FontBasedIcons as Swing does not automatically create one
            Object obj = a.getValue(Action.LARGE_ICON_KEY);
            if (obj instanceof IconTheme.FontBasedIcon) {
                b.setDisabledIcon(((IconTheme.FontBasedIcon) obj).createDisabledIcon());
            }
            add(b);
        }

        public void addJToggleButton(JToggleButton button) {
            button.setText(null);
            if (!OS.OS_X) {
                button.setMargin(marg);
            }
            Object obj = button.getAction().getValue(Action.LARGE_ICON_KEY);
            if (obj instanceof IconTheme.FontBasedIcon) {
                button.setDisabledIcon(((IconTheme.FontBasedIcon) obj).createDisabledIcon());
            }
            add(button);
        }
    }

    private class UndoRedoEventManager {

        @Subscribe
        public void listen(UndoRedoEvent event) {
            updateTexts(event);
            JabRefFrame.this.getCurrentBasePanel().updateEntryEditorIfShowing();
        }

        @Subscribe
        public void listen(AddUndoableActionEvent event) {
            updateTexts(event);
        }

        private void updateTexts(UndoChangeEvent event) {
            SwingUtilities.invokeLater(() -> {
                undo.putValue(Action.SHORT_DESCRIPTION, event.getUndoDescription());
                undo.setEnabled(event.isCanUndo());
                redo.putValue(Action.SHORT_DESCRIPTION, event.getRedoDescription());
                redo.setEnabled(event.isCanRedo());
            });
        }
    }
}<|MERGE_RESOLUTION|>--- conflicted
+++ resolved
@@ -201,14 +201,10 @@
             IconTheme.getImage("about"), IconTheme.getImage("about"));
     private final AbstractAction jabrefFacebookAction = new OpenBrowserAction("https://www.facebook.com/JabRef/",
             "Facebook", Localization.lang("Opens JabRef's Facebook page"),
-<<<<<<< HEAD
-            IconTheme.JabRefIcons.FACEBOOK.getSmallIcon(), IconTheme.JabRefIcons.FACEBOOK.getIcon());
-=======
-            IconTheme.JabRefIcon.FACEBOOK.getSmallIcon(), IconTheme.JabRefIcon.FACEBOOK.getIcon());
+            IconTheme.JabRefIcons.FACEBOOK.getSmallIcon(), IconTheme.JabRefIcosn.FACEBOOK.getIcon());
     private final AbstractAction jabrefTwitterAction = new OpenBrowserAction("https://twitter.com/jabref_org",
             "Twitter", Localization.lang("Opens JabRef's Twitter page"),
-            IconTheme.JabRefIcon.TWITTER.getSmallIcon(), IconTheme.JabRefIcon.TWITTER.getIcon());
->>>>>>> 3524c5d7
+            IconTheme.JabRefIcons.TWITTER.getSmallIcon(), IconTheme.JabRefIcons.TWITTER.getIcon());
     private final AbstractAction jabrefBlogAction = new OpenBrowserAction("https://blog.jabref.org/",
             Localization.menuTitle("Blog"), Localization.lang("Opens JabRef's blog"),
             IconTheme.JabRefIcons.BLOG.getSmallIcon(), IconTheme.JabRefIcons.BLOG.getIcon());
@@ -219,15 +215,9 @@
             "https://github.com/JabRef/jabref/blob/master/CHANGELOG.md", Localization.menuTitle("View change log"),
             Localization.lang("See what has been changed in the JabRef versions"));
     private final AbstractAction forkMeOnGitHubAction = new OpenBrowserAction("https://github.com/JabRef/jabref",
-<<<<<<< HEAD
             Localization.menuTitle("Fork me on GitHub"), Localization.lang("Opens JabRef's GitHub page"), IconTheme.JabRefIcons.GITHUB.getSmallIcon(), IconTheme.JabRefIcons.GITHUB.getIcon());
-    private final AbstractAction donationAction = new OpenBrowserAction("https://github.com/JabRef/jabref/wiki/Donations",
+    private final AbstractAction donationAction = new OpenBrowserAction("https://donations.jabref.org",
             Localization.menuTitle("Donate to JabRef"), Localization.lang("Donate to JabRef"), IconTheme.JabRefIcons.DONATE.getSmallIcon(), IconTheme.JabRefIcons.DONATE.getIcon());
-=======
-            Localization.menuTitle("Fork me on GitHub"), Localization.lang("Opens JabRef's GitHub page"), IconTheme.JabRefIcon.GITHUB.getSmallIcon(), IconTheme.JabRefIcon.GITHUB.getIcon());
-    private final AbstractAction donationAction = new OpenBrowserAction("https://donations.jabref.org",
-            Localization.menuTitle("Donate to JabRef"), Localization.lang("Donate to JabRef"), IconTheme.JabRefIcon.DONATE.getSmallIcon(), IconTheme.JabRefIcon.DONATE.getIcon());
->>>>>>> 3524c5d7
     private final AbstractAction openForumAction = new OpenBrowserAction("http://discourse.jabref.org/",
             Localization.menuTitle("Online help forum"), Localization.lang("Online help forum"), IconTheme.JabRefIcons.FORUM.getSmallIcon(), IconTheme.JabRefIcons.FORUM.getIcon());
     private final AbstractAction help = new HelpAction(Localization.menuTitle("Online help"), Localization.lang("Online help"),
