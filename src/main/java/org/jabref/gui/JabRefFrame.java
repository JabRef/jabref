--- conflicted
+++ resolved
@@ -1142,11 +1142,7 @@
     public LibraryTab addTab(BibDatabaseContext databaseContext, boolean raisePanel) {
         Objects.requireNonNull(databaseContext);
 
-<<<<<<< HEAD
-        LibraryTab libraryTab = new LibraryTab(this, prefs, stateManager, themeManager, databaseContext);
-=======
-        LibraryTab libraryTab = new LibraryTab(this, prefs, stateManager, themeManager, databaseContext, ExternalFileTypes.getInstance(), importFormatReader);
->>>>>>> f06e564d
+        LibraryTab libraryTab = new LibraryTab(this, prefs, stateManager, themeManager, databaseContext, importFormatReader);
         addTab(libraryTab, raisePanel);
         return libraryTab;
     }
