package org.jabref.gui;

import java.io.IOException;
import java.nio.file.Path;
import java.util.ArrayList;
import java.util.Collections;
import java.util.List;
import java.util.Map;
import java.util.Objects;
import java.util.Optional;
import java.util.TimerTask;
import java.util.stream.Collectors;

import javafx.application.Platform;
import javafx.beans.binding.Bindings;
import javafx.beans.binding.StringBinding;
import javafx.beans.value.ChangeListener;
import javafx.beans.value.ObservableValue;
import javafx.collections.transformation.FilteredList;
import javafx.concurrent.Task;
import javafx.geometry.Orientation;
import javafx.scene.Group;
import javafx.scene.Node;
import javafx.scene.control.Alert;
import javafx.scene.control.Button;
import javafx.scene.control.ButtonBar;
import javafx.scene.control.ButtonType;
import javafx.scene.control.ContextMenu;
import javafx.scene.control.Menu;
import javafx.scene.control.MenuBar;
import javafx.scene.control.MenuItem;
import javafx.scene.control.ProgressIndicator;
import javafx.scene.control.Separator;
import javafx.scene.control.SeparatorMenuItem;
import javafx.scene.control.SplitPane;
import javafx.scene.control.Tab;
import javafx.scene.control.TabPane;
import javafx.scene.control.ToolBar;
import javafx.scene.control.Tooltip;
import javafx.scene.control.skin.TabPaneSkin;
import javafx.scene.input.KeyEvent;
import javafx.scene.input.TransferMode;
import javafx.scene.layout.BorderPane;
import javafx.scene.layout.HBox;
import javafx.scene.layout.Priority;
import javafx.scene.layout.Region;
import javafx.scene.layout.VBox;
import javafx.scene.shape.Rectangle;
import javafx.stage.Stage;

import org.jabref.gui.actions.ActionFactory;
import org.jabref.gui.actions.ActionHelper;
import org.jabref.gui.actions.SimpleCommand;
import org.jabref.gui.actions.StandardActions;
import org.jabref.gui.auximport.NewSubLibraryAction;
import org.jabref.gui.bibtexextractor.ExtractBibtexAction;
import org.jabref.gui.citationkeypattern.CitationKeyPatternAction;
import org.jabref.gui.citationkeypattern.GenerateCitationKeyAction;
import org.jabref.gui.cleanup.CleanupAction;
import org.jabref.gui.contentselector.ManageContentSelectorAction;
import org.jabref.gui.copyfiles.CopyFilesAction;
import org.jabref.gui.customentrytypes.CustomizeEntryAction;
import org.jabref.gui.desktop.JabRefDesktop;
import org.jabref.gui.dialogs.AutosaveUiManager;
import org.jabref.gui.documentviewer.ShowDocumentViewerAction;
import org.jabref.gui.duplicationFinder.DuplicateSearch;
import org.jabref.gui.edit.CopyMoreAction;
import org.jabref.gui.edit.EditAction;
import org.jabref.gui.edit.ManageKeywordsAction;
import org.jabref.gui.edit.MassSetFieldsAction;
import org.jabref.gui.edit.OpenBrowserAction;
import org.jabref.gui.edit.ReplaceStringAction;
import org.jabref.gui.entryeditor.OpenEntryEditorAction;
import org.jabref.gui.entryeditor.PreviewSwitchAction;
import org.jabref.gui.exporter.ExportCommand;
import org.jabref.gui.exporter.ExportToClipboardAction;
import org.jabref.gui.exporter.SaveAction;
import org.jabref.gui.exporter.SaveAllAction;
import org.jabref.gui.exporter.SaveDatabaseAction;
import org.jabref.gui.exporter.WriteXMPAction;
import org.jabref.gui.externalfiles.AutoLinkFilesAction;
import org.jabref.gui.externalfiles.DownloadFullTextAction;
import org.jabref.gui.externalfiles.FindUnlinkedFilesAction;
import org.jabref.gui.externalfiletype.ExternalFileTypes;
import org.jabref.gui.help.AboutAction;
import org.jabref.gui.help.ErrorConsoleAction;
import org.jabref.gui.help.HelpAction;
import org.jabref.gui.help.SearchForUpdateAction;
import org.jabref.gui.importer.ImportCommand;
import org.jabref.gui.importer.ImportEntriesDialog;
import org.jabref.gui.importer.NewDatabaseAction;
import org.jabref.gui.importer.NewEntryAction;
import org.jabref.gui.importer.actions.OpenDatabaseAction;
import org.jabref.gui.importer.fetcher.LookupIdentifierAction;
import org.jabref.gui.integrity.IntegrityCheckAction;
import org.jabref.gui.journals.AbbreviateAction;
import org.jabref.gui.keyboard.KeyBinding;
import org.jabref.gui.keyboard.KeyBindingRepository;
import org.jabref.gui.libraryproperties.LibraryPropertiesAction;
import org.jabref.gui.menus.FileHistoryMenu;
import org.jabref.gui.mergeentries.MergeEntriesAction;
import org.jabref.gui.metadata.BibtexStringEditorAction;
import org.jabref.gui.metadata.PreambleEditor;
import org.jabref.gui.preferences.ShowPreferencesAction;
import org.jabref.gui.preview.CopyCitationAction;
import org.jabref.gui.push.PushToApplicationAction;
import org.jabref.gui.push.PushToApplicationsManager;
import org.jabref.gui.search.GlobalSearchBar;
import org.jabref.gui.search.RebuildFulltextSearchIndexAction;
import org.jabref.gui.shared.ConnectToSharedDatabaseCommand;
import org.jabref.gui.shared.PullChangesFromSharedAction;
import org.jabref.gui.slr.ExistingStudySearchAction;
import org.jabref.gui.slr.StartNewStudyAction;
import org.jabref.gui.specialfields.SpecialFieldMenuItemFactory;
import org.jabref.gui.texparser.ParseLatexAction;
import org.jabref.gui.undo.CountingUndoManager;
import org.jabref.gui.undo.UndoRedoAction;
import org.jabref.gui.util.BackgroundTask;
import org.jabref.gui.util.DefaultTaskExecutor;
import org.jabref.gui.util.TaskExecutor;
import org.jabref.logic.autosaveandbackup.AutosaveManager;
import org.jabref.logic.autosaveandbackup.BackupManager;
import org.jabref.logic.citationstyle.CitationStyleOutputFormat;
import org.jabref.logic.importer.IdFetcher;
import org.jabref.logic.importer.ImportCleanup;
import org.jabref.logic.importer.ParserResult;
import org.jabref.logic.importer.WebFetchers;
import org.jabref.logic.l10n.Localization;
import org.jabref.logic.shared.DatabaseLocation;
import org.jabref.logic.undo.AddUndoableActionEvent;
import org.jabref.logic.undo.UndoChangeEvent;
import org.jabref.logic.undo.UndoRedoEvent;
import org.jabref.logic.util.OS;
import org.jabref.model.database.BibDatabaseContext;
import org.jabref.model.entry.field.SpecialField;
import org.jabref.model.entry.types.StandardEntryType;
import org.jabref.preferences.PreferencesService;
import org.jabref.preferences.TelemetryPreferences;

import com.google.common.eventbus.Subscribe;
import com.tobiasdiez.easybind.EasyBind;
import com.tobiasdiez.easybind.EasyObservableList;
import org.controlsfx.control.PopOver;
import org.controlsfx.control.TaskProgressView;
import org.fxmisc.richtext.CodeArea;
import org.slf4j.Logger;
import org.slf4j.LoggerFactory;

/**
 * The main window of the application.
 */
public class JabRefFrame extends BorderPane {

    public static final String FRAME_TITLE = "JabRef";

    private static final Logger LOGGER = LoggerFactory.getLogger(JabRefFrame.class);

    private final SplitPane splitPane = new SplitPane();
    private final PreferencesService prefs = Globals.prefs;
    private final GlobalSearchBar globalSearchBar = new GlobalSearchBar(this, Globals.stateManager, prefs);

    private final FileHistoryMenu fileHistory;

    @SuppressWarnings({"FieldCanBeLocal"}) private EasyObservableList<BibDatabaseContext> openDatabaseList;

    private final Stage mainStage;
    private final StateManager stateManager;
    private final CountingUndoManager undoManager;
    private final PushToApplicationsManager pushToApplicationsManager;
    private final DialogService dialogService;
    private SidePaneManager sidePaneManager;
    private TabPane tabbedPane;
    private SidePane sidePane;
    private PopOver progressViewPopOver;

    private final TaskExecutor taskExecutor;

    public JabRefFrame(Stage mainStage) {
        this.mainStage = mainStage;
        this.dialogService = new JabRefDialogService(mainStage, this, prefs);
        this.stateManager = Globals.stateManager;
        this.pushToApplicationsManager = new PushToApplicationsManager(dialogService, stateManager, prefs);
        this.undoManager = Globals.undoManager;
        this.fileHistory = new FileHistoryMenu(prefs, dialogService, getOpenDatabaseAction());
        this.taskExecutor = Globals.TASK_EXECUTOR;
        this.setOnKeyTyped(key -> {
            if (this.fileHistory.isShowing()) {
                if (this.fileHistory.openFileByKey(key)) {
                    this.fileHistory.getParentMenu().hide();
                }
            }
        });
    }

    private void initDragAndDrop() {
        Tab dndIndicator = new Tab(Localization.lang("Open files..."), null);
        dndIndicator.getStyleClass().add("drop");

        EasyBind.subscribe(tabbedPane.skinProperty(), skin -> {
            if (!(skin instanceof TabPaneSkin)) {
                return;
            }
            // Add drag and drop listeners to JabRefFrame
            this.getScene().setOnDragOver(event -> {
                if (DragAndDropHelper.hasBibFiles(event.getDragboard())) {
                    event.acceptTransferModes(TransferMode.ANY);
                    if (!tabbedPane.getTabs().contains(dndIndicator)) {
                        tabbedPane.getTabs().add(dndIndicator);
                    }
                    event.consume();
                } else {
                    tabbedPane.getTabs().remove(dndIndicator);
                }
            });

            this.getScene().setOnDragExited(event -> tabbedPane.getTabs().remove(dndIndicator));

            this.getScene().setOnDragDropped(event -> {
                tabbedPane.getTabs().remove(dndIndicator);
                List<Path> bibFiles = DragAndDropHelper.getBibFiles(event.getDragboard());
                OpenDatabaseAction openDatabaseAction = this.getOpenDatabaseAction();
                openDatabaseAction.openFiles(bibFiles, true);
                event.setDropCompleted(true);
                event.consume();
            });
        });
    }

    private void initKeyBindings() {
        addEventFilter(KeyEvent.KEY_PRESSED, event -> {
            Optional<KeyBinding> keyBinding = Globals.getKeyPrefs().mapToKeyBinding(event);
            if (keyBinding.isPresent()) {
                switch (keyBinding.get()) {
                    case FOCUS_ENTRY_TABLE:
                        getCurrentLibraryTab().getMainTable().requestFocus();
                        event.consume();
                        break;
                    case NEXT_LIBRARY:
                        tabbedPane.getSelectionModel().selectNext();
                        event.consume();
                        break;
                    case PREVIOUS_LIBRARY:
                        tabbedPane.getSelectionModel().selectPrevious();
                        event.consume();
                        break;
                    case SEARCH:
                        getGlobalSearchBar().focus();
                        break;
                    case NEW_ARTICLE:
                        new NewEntryAction(this, StandardEntryType.Article, dialogService, prefs, stateManager).execute();
                        break;
                    case NEW_BOOK:
                        new NewEntryAction(this, StandardEntryType.Book, dialogService, prefs, stateManager).execute();
                        break;
                    case NEW_INBOOK:
                        new NewEntryAction(this, StandardEntryType.InBook, dialogService, prefs, stateManager).execute();
                        break;
                    case NEW_MASTERSTHESIS:
                        new NewEntryAction(this, StandardEntryType.MastersThesis, dialogService, prefs, stateManager).execute();
                        break;
                    case NEW_PHDTHESIS:
                        new NewEntryAction(this, StandardEntryType.PhdThesis, dialogService, prefs, stateManager).execute();
                        break;
                    case NEW_PROCEEDINGS:
                        new NewEntryAction(this, StandardEntryType.Proceedings, dialogService, prefs, stateManager).execute();
                        break;
                    case NEW_TECHREPORT:
                        new NewEntryAction(this, StandardEntryType.TechReport, dialogService, prefs, stateManager).execute();
                        break;
                    case NEW_UNPUBLISHED:
                        new NewEntryAction(this, StandardEntryType.Unpublished, dialogService, prefs, stateManager).execute();
                        break;
                    case NEW_INPROCEEDINGS:
                        new NewEntryAction(this, StandardEntryType.InProceedings, dialogService, prefs, stateManager).execute();
                        break;
                    case PASTE:
                        if (OS.OS_X) { // Workaround for a jdk issue that executes paste twice when using cmd+v in a TextField
                            // Extra workaround for CodeArea, which does not inherit from TextInputControl
                            if (!(stateManager.getFocusOwner().isPresent() && (stateManager.getFocusOwner().get() instanceof CodeArea))) {
                                event.consume();
                            }
                            break;
                        }
                    default:
                }
            }
        });
    }

    private void initShowTrackingNotification() {
        if (Globals.prefs.getTelemetryPreferences().shouldAskToCollectTelemetry()) {
            JabRefExecutorService.INSTANCE.submit(new TimerTask() {

                @Override
                public void run() {
                    DefaultTaskExecutor.runInJavaFXThread(JabRefFrame.this::showTrackingNotification);
                }
            }, 60000); // run in one minute
        }
    }

    private void showTrackingNotification() {
        TelemetryPreferences telemetryPreferences = Globals.prefs.getTelemetryPreferences();
        boolean shouldCollect = telemetryPreferences.shouldCollectTelemetry();

        if (!telemetryPreferences.shouldCollectTelemetry()) {
            shouldCollect = dialogService.showConfirmationDialogAndWait(
                    Localization.lang("Telemetry: Help make JabRef better"),
                    Localization.lang("To improve the user experience, we would like to collect anonymous statistics on the features you use. We will only record what features you access and how often you do it. We will neither collect any personal data nor the content of bibliographic items. If you choose to allow data collection, you can later disable it via Options -> Preferences -> General."),
                    Localization.lang("Share anonymous statistics"),
                    Localization.lang("Don't share"));
        }

        Globals.prefs.storeTelemetryPreferences(telemetryPreferences.withCollectTelemetry(shouldCollect)
                                                                    .withAskToCollectTelemetry(false));
    }

    /**
     * The MacAdapter calls this method when a "BIB" file has been double-clicked from the Finder.
     */
    public void openAction(String filePath) {
        Path file = Path.of(filePath);
        // all the logic is done in openIt. Even raising an existing panel
        getOpenDatabaseAction().openFile(file, true);
    }

    /**
     * The MacAdapter calls this method when "About" is selected from the application menu.
     */
    public void about() {
        HelpAction.getMainHelpPageCommand().execute();
    }

    /**
     * Tears down all things started by JabRef
     * <p>
     * FIXME: Currently some threads remain and therefore hinder JabRef to be closed properly
     *
     * @param filenames the filenames of all currently opened files - used for storing them if prefs openLastEdited is
     *                  set to true
     */
    private void tearDownJabRef(List<String> filenames) {
        if (prefs.getGuiPreferences().shouldOpenLastEdited()) {
            // Here we store the names of all current files. If there is no current file, we remove any
            // previously stored filename.
            if (filenames.isEmpty()) {
                prefs.clearEditedFiles();
            } else {
                Path focusedDatabase = getCurrentLibraryTab().getBibDatabaseContext()
                                                             .getDatabasePath()
                                                             .orElse(null);
                prefs.storeGuiPreferences(prefs.getGuiPreferences()
                                               .withLastFilesOpened(filenames)
                                               .withLastFocusedFile(focusedDatabase));
            }
        }

        fileHistory.storeHistory();
        prefs.flush();
    }

    /**
     * General info dialog.  The MacAdapter calls this method when "Quit" is selected from the application menu, Cmd-Q
     * is pressed, or "Quit" is selected from the Dock. The function returns a boolean indicating if quitting is ok or
     * not.
     * <p>
     * Non-OSX JabRef calls this when choosing "Quit" from the menu
     * <p>
     * SIDE EFFECT: tears down JabRef
     *
     * @return true if the user chose to quit; false otherwise
     */
    public boolean quit() {
        // First ask if the user really wants to close, if there are still background tasks running
        /*
        It is important to wait for unfinished background tasks before checking if a save-operation is needed, because
        the background tasks may make changes themselves that need saving.
         */
        if (stateManager.getAnyTaskRunning().getValue()) {
            Optional<ButtonType> shouldClose = dialogService.showBackgroundProgressDialogAndWait(
                    Localization.lang("Please wait..."),
                    Localization.lang("Waiting for background tasks to finish. Quit anyway?"),
                    stateManager
            );
            if (!(shouldClose.isPresent() && (shouldClose.get() == ButtonType.YES))) {
                return false;
            }
        }

        // Then ask if the user really wants to close, if the library has not been saved since last save.
        List<String> filenames = new ArrayList<>();
        for (int i = 0; i < tabbedPane.getTabs().size(); i++) {
            LibraryTab libraryTab = getLibraryTabAt(i);
            final BibDatabaseContext context = libraryTab.getBibDatabaseContext();

            if (libraryTab.isModified() && (context.getLocation() == DatabaseLocation.LOCAL)) {
                tabbedPane.getSelectionModel().select(i);
                if (!confirmClose(libraryTab)) {
                    return false;
                }
            } else if (context.getLocation() == DatabaseLocation.SHARED) {
                context.convertToLocalDatabase();
                context.getDBMSSynchronizer().closeSharedDatabase();
                context.clearDBMSSynchronizer();
            }
            AutosaveManager.shutdown(context);
            BackupManager.shutdown(context);
            context.getDatabasePath().map(Path::toAbsolutePath).map(Path::toString).ifPresent(filenames::add);
        }

        WaitForSaveFinishedDialog waitForSaveFinishedDialog = new WaitForSaveFinishedDialog(dialogService);
        waitForSaveFinishedDialog.showAndWait(getLibraryTabs());

        // Good bye!
        tearDownJabRef(filenames);
        Platform.exit();
        return true;
    }

    private void initLayout() {
        setId("frame");

        VBox head = new VBox(createMenu(), createToolbar());
        head.setSpacing(0d);
        setTop(head);

        splitPane.getItems().addAll(sidePane, tabbedPane);
        SplitPane.setResizableWithParent(sidePane, false);

        // We need to wait with setting the divider since it gets reset a few times during the initial set-up
        mainStage.showingProperty().addListener(new ChangeListener<>() {

            @Override
            public void changed(ObservableValue<? extends Boolean> observable, Boolean oldValue, Boolean showing) {
                if (showing) {
                    setDividerPosition();

                    EasyBind.subscribe(sidePane.visibleProperty(), visible -> {
                        if (visible) {
                            if (!splitPane.getItems().contains(sidePane)) {
                                splitPane.getItems().add(0, sidePane);
                                setDividerPosition();
                            }
                        } else {
                            splitPane.getItems().remove(sidePane);
                        }
                    });

                    mainStage.showingProperty().removeListener(this);
                    observable.removeListener(this);
                }
            }
        });

        setCenter(splitPane);
    }

    private void setDividerPosition() {
        splitPane.setDividerPositions(prefs.getGuiPreferences().getSidePaneWidth());
        if (!splitPane.getDividers().isEmpty()) {
            EasyBind.subscribe(splitPane.getDividers().get(0).positionProperty(),
                    position -> prefs.storeGuiPreferences(prefs.getGuiPreferences()
                                                               .withSidePaneWidth(position.doubleValue())));
        }
    }

    private Node createToolbar() {
        final ActionFactory factory = new ActionFactory(Globals.getKeyPrefs());

        final Region leftSpacer = new Region();
        final Region rightSpacer = new Region();

        final PushToApplicationAction pushToApplicationAction = getPushToApplicationsManager().getPushToApplicationAction();
        final Button pushToApplicationButton = factory.createIconButton(pushToApplicationAction.getActionInformation(), pushToApplicationAction);
        pushToApplicationsManager.registerReconfigurable(pushToApplicationButton);

        ToolBar toolBar = new ToolBar(

                new HBox(
                        factory.createIconButton(StandardActions.NEW_LIBRARY, new NewDatabaseAction(this, prefs)),
                        factory.createIconButton(StandardActions.OPEN_LIBRARY, new OpenDatabaseAction(this, prefs, dialogService)),
                        factory.createIconButton(StandardActions.SAVE_LIBRARY, new SaveAction(SaveAction.SaveMethod.SAVE, this, stateManager))),

                leftSpacer,

                globalSearchBar,

                rightSpacer,

                new HBox(
                        factory.createIconButton(StandardActions.NEW_ARTICLE, new NewEntryAction(this, StandardEntryType.Article, dialogService, prefs, stateManager)),
                        factory.createIconButton(StandardActions.NEW_ENTRY, new NewEntryAction(this, dialogService, prefs, stateManager)),
                        factory.createIconButton(StandardActions.NEW_ENTRY_FROM_PLAIN_TEXT, new ExtractBibtexAction(stateManager)),
                        factory.createIconButton(StandardActions.DELETE_ENTRY, new EditAction(StandardActions.DELETE_ENTRY, this, stateManager))
                ),

                new Separator(Orientation.VERTICAL),

                new HBox(
                        factory.createIconButton(StandardActions.UNDO, new UndoRedoAction(StandardActions.UNDO, this, dialogService, stateManager)),
                        factory.createIconButton(StandardActions.REDO, new UndoRedoAction(StandardActions.REDO, this, dialogService, stateManager)),
                        factory.createIconButton(StandardActions.CUT, new EditAction(StandardActions.CUT, this, stateManager)),
                        factory.createIconButton(StandardActions.COPY, new EditAction(StandardActions.COPY, this, stateManager)),
                        factory.createIconButton(StandardActions.PASTE, new EditAction(StandardActions.PASTE, this, stateManager))
                ),

                new Separator(Orientation.VERTICAL),

                new HBox(
                        pushToApplicationButton,
                        factory.createIconButton(StandardActions.GENERATE_CITE_KEYS, new GenerateCitationKeyAction(this, dialogService, stateManager, taskExecutor, prefs)),
                        factory.createIconButton(StandardActions.CLEANUP_ENTRIES, new CleanupAction(this, prefs, dialogService, stateManager))
                ),

                new Separator(Orientation.VERTICAL),

                new HBox(
                        factory.createIconButton(StandardActions.OPEN_GITHUB, new OpenBrowserAction("https://github.com/JabRef/jabref")),
                        factory.createIconButton(StandardActions.OPEN_FACEBOOK, new OpenBrowserAction("https://www.facebook.com/JabRef/")),
                        factory.createIconButton(StandardActions.OPEN_TWITTER, new OpenBrowserAction("https://twitter.com/jabref_org"))
                ),

                new Separator(Orientation.VERTICAL),

                new HBox(
                        createTaskIndicator()
                )
        );

        leftSpacer.setPrefWidth(50);
        leftSpacer.setMinWidth(Region.USE_PREF_SIZE);
        leftSpacer.setMaxWidth(Region.USE_PREF_SIZE);
        HBox.setHgrow(globalSearchBar, Priority.ALWAYS);
        HBox.setHgrow(rightSpacer, Priority.SOMETIMES);

        toolBar.getStyleClass().add("mainToolbar");

        return toolBar;
    }

    /**
     * Returns the indexed LibraryTab.
     *
     * @param i Index of base
     */
    public LibraryTab getLibraryTabAt(int i) {
        return (LibraryTab) tabbedPane.getTabs().get(i);
    }

    /**
     * Returns a list of all LibraryTabs in this frame.
     */
    public List<LibraryTab> getLibraryTabs() {
        return tabbedPane.getTabs().stream()
                         .map(tab -> (LibraryTab) tab)
                         .collect(Collectors.toList());
    }

    public void showLibraryTabAt(int i) {
        tabbedPane.getSelectionModel().select(i);
    }

    public void showLibraryTab(LibraryTab libraryTab) {
        tabbedPane.getSelectionModel().select(libraryTab);
    }

    public void init() {
        sidePaneManager = new SidePaneManager(prefs, this, dialogService, stateManager);
        sidePane = sidePaneManager.getPane();

        tabbedPane = new TabPane();
        tabbedPane.setTabDragPolicy(TabPane.TabDragPolicy.REORDER);

        initLayout();
        initKeyBindings();
        initDragAndDrop();

        // Bind global state
        FilteredList<Tab> filteredTabs = new FilteredList<>(tabbedPane.getTabs());
        filteredTabs.setPredicate(tab -> tab instanceof LibraryTab);

        // This variable cannot be inlined, since otherwise the list created by EasyBind is being garbage collected
        openDatabaseList = EasyBind.map(filteredTabs, tab -> ((LibraryTab) tab).getBibDatabaseContext());
        EasyBind.bindContent(stateManager.getOpenDatabases(), openDatabaseList);

        stateManager.activeDatabaseProperty().bind(
                EasyBind.map(tabbedPane.getSelectionModel().selectedItemProperty(),
                        selectedTab -> Optional.ofNullable(selectedTab)
                                               .filter(tab -> tab instanceof LibraryTab)
                                               .map(tab -> (LibraryTab) tab)
                                               .map(LibraryTab::getBibDatabaseContext)));

        // Subscribe to the search
        EasyBind.subscribe(stateManager.activeSearchQueryProperty(),
                query -> {
                    if (getCurrentLibraryTab() != null) {
                        getCurrentLibraryTab().setCurrentSearchQuery(query);
                    }
                });

        // Wait for the scene to be created, otherwise focusOwnerProperty is not provided
        Platform.runLater(() -> stateManager.focusOwnerProperty().bind(
                EasyBind.map(mainStage.getScene().focusOwnerProperty(), Optional::ofNullable)));
        /*
         * The following state listener makes sure focus is registered with the
         * correct database when the user switches tabs. Without this,
         * cut/paste/copy operations would some times occur in the wrong tab.
         */
        EasyBind.subscribe(tabbedPane.getSelectionModel().selectedItemProperty(), tab -> {
            if ((tab == null) || (!(tab instanceof LibraryTab))) {
                stateManager.setSelectedEntries(Collections.emptyList());
                mainStage.titleProperty().unbind();
                mainStage.setTitle(FRAME_TITLE);
                return;
            }

            LibraryTab libraryTab = (LibraryTab) tab;

            // Poor-mans binding to global state
            stateManager.setSelectedEntries(libraryTab.getSelectedEntries());

            // Update active search query when switching between databases
            stateManager.activeSearchQueryProperty().set(libraryTab.getCurrentSearchQuery());

            // Update search autocompleter with information for the correct database:
            libraryTab.updateSearchManager();

            libraryTab.getUndoManager().postUndoRedoEvent();
            libraryTab.getMainTable().requestFocus();

            // Set window title - copy tab title
            StringBinding windowTitle = Bindings.createStringBinding(
                    () -> libraryTab.textProperty().getValue() + " \u2013 " + FRAME_TITLE,
                    libraryTab.textProperty());
            mainStage.titleProperty().bind(windowTitle);
        });
        initShowTrackingNotification();
    }

    /**
     * Returns the currently viewed BasePanel.
     */
    public LibraryTab getCurrentLibraryTab() {
        if ((tabbedPane == null) || (tabbedPane.getSelectionModel().getSelectedItem() == null)) {
            return null;
        }
        return (LibraryTab) tabbedPane.getSelectionModel().getSelectedItem();
    }

    /**
     * @return the BasePanel count.
     */
    public int getBasePanelCount() {
        return tabbedPane.getTabs().size();
    }

    /**
     * @deprecated do not operate on tabs but on BibDatabaseContexts
     */
    @Deprecated
    public TabPane getTabbedPane() {
        return tabbedPane;
    }

    private MenuBar createMenu() {
        ActionFactory factory = new ActionFactory(Globals.getKeyPrefs());
        Menu file = new Menu(Localization.lang("File"));
        Menu edit = new Menu(Localization.lang("Edit"));
        Menu library = new Menu(Localization.lang("Library"));
        Menu quality = new Menu(Localization.lang("Quality"));
        Menu lookup = new Menu(Localization.lang("Lookup"));
        Menu view = new Menu(Localization.lang("View"));
        Menu tools = new Menu(Localization.lang("Tools"));
        Menu options = new Menu(Localization.lang("Options"));
        Menu help = new Menu(Localization.lang("Help"));

        file.getItems().addAll(
                factory.createMenuItem(StandardActions.NEW_LIBRARY, new NewDatabaseAction(this, prefs)),
                factory.createMenuItem(StandardActions.OPEN_LIBRARY, getOpenDatabaseAction()),
                fileHistory,
                factory.createMenuItem(StandardActions.SAVE_LIBRARY, new SaveAction(SaveAction.SaveMethod.SAVE, this, stateManager)),
                factory.createMenuItem(StandardActions.SAVE_LIBRARY_AS, new SaveAction(SaveAction.SaveMethod.SAVE_AS, this, stateManager)),
                factory.createMenuItem(StandardActions.SAVE_ALL, new SaveAllAction(this)),

                new SeparatorMenuItem(),

                factory.createSubMenu(StandardActions.IMPORT,
                        factory.createMenuItem(StandardActions.IMPORT_INTO_CURRENT_LIBRARY, new ImportCommand(this, false, prefs, stateManager)),
                        factory.createMenuItem(StandardActions.IMPORT_INTO_NEW_LIBRARY, new ImportCommand(this, true, prefs, stateManager))),

                factory.createSubMenu(StandardActions.EXPORT,
                        factory.createMenuItem(StandardActions.EXPORT_ALL, new ExportCommand(this, false, prefs)),
                        factory.createMenuItem(StandardActions.EXPORT_SELECTED, new ExportCommand(this, true, prefs)),
                        factory.createMenuItem(StandardActions.SAVE_SELECTED_AS_PLAIN_BIBTEX, new SaveAction(SaveAction.SaveMethod.SAVE_SELECTED, this, stateManager))),

                new SeparatorMenuItem(),

                factory.createSubMenu(StandardActions.REMOTE_DB,
                        factory.createMenuItem(StandardActions.CONNECT_TO_SHARED_DB, new ConnectToSharedDatabaseCommand(this)),
                        factory.createMenuItem(StandardActions.PULL_CHANGES_FROM_SHARED_DB, new PullChangesFromSharedAction(stateManager))
                ),

                new SeparatorMenuItem(),

                factory.createMenuItem(StandardActions.CLOSE_LIBRARY, new CloseDatabaseAction()),
                factory.createMenuItem(StandardActions.QUIT, new CloseAction())
        );

        edit.getItems().addAll(
                factory.createMenuItem(StandardActions.UNDO, new UndoRedoAction(StandardActions.UNDO, this, dialogService, stateManager)),
                factory.createMenuItem(StandardActions.REDO, new UndoRedoAction(StandardActions.REDO, this, dialogService, stateManager)),

                new SeparatorMenuItem(),

                factory.createMenuItem(StandardActions.CUT, new EditAction(StandardActions.CUT, this, stateManager)),

                factory.createMenuItem(StandardActions.COPY, new EditAction(StandardActions.COPY, this, stateManager)),
                factory.createSubMenu(StandardActions.COPY_MORE,
                        factory.createMenuItem(StandardActions.COPY_TITLE, new CopyMoreAction(StandardActions.COPY_TITLE, dialogService, stateManager, Globals.getClipboardManager(), prefs)),
                        factory.createMenuItem(StandardActions.COPY_KEY, new CopyMoreAction(StandardActions.COPY_KEY, dialogService, stateManager, Globals.getClipboardManager(), prefs)),
                        factory.createMenuItem(StandardActions.COPY_CITE_KEY, new CopyMoreAction(StandardActions.COPY_CITE_KEY, dialogService, stateManager, Globals.getClipboardManager(), prefs)),
                        factory.createMenuItem(StandardActions.COPY_KEY_AND_TITLE, new CopyMoreAction(StandardActions.COPY_KEY_AND_TITLE, dialogService, stateManager, Globals.getClipboardManager(), prefs)),
                        factory.createMenuItem(StandardActions.COPY_KEY_AND_LINK, new CopyMoreAction(StandardActions.COPY_KEY_AND_LINK, dialogService, stateManager, Globals.getClipboardManager(), prefs)),
                        factory.createMenuItem(StandardActions.COPY_CITATION_PREVIEW, new CopyCitationAction(CitationStyleOutputFormat.HTML, dialogService, stateManager, Globals.getClipboardManager(), prefs.getPreviewPreferences())),
                        factory.createMenuItem(StandardActions.EXPORT_SELECTED_TO_CLIPBOARD, new ExportToClipboardAction(this, dialogService, Globals.exportFactory, Globals.getClipboardManager(), Globals.TASK_EXECUTOR, prefs))),

                factory.createMenuItem(StandardActions.PASTE, new EditAction(StandardActions.PASTE, this, stateManager)),

                new SeparatorMenuItem(),

                factory.createMenuItem(StandardActions.REPLACE_ALL, new ReplaceStringAction(this, stateManager)),
                factory.createMenuItem(StandardActions.GENERATE_CITE_KEYS, new GenerateCitationKeyAction(this, dialogService, stateManager, taskExecutor, prefs)),

                new SeparatorMenuItem(),

                factory.createMenuItem(StandardActions.MANAGE_KEYWORDS, new ManageKeywordsAction(stateManager)),
                factory.createMenuItem(StandardActions.MASS_SET_FIELDS, new MassSetFieldsAction(stateManager, dialogService, undoManager))
        );

        if (prefs.getSpecialFieldsPreferences().isSpecialFieldsEnabled()) {
            edit.getItems().addAll(
                    new SeparatorMenuItem(),
                    // ToDo: SpecialField needs the active BasePanel to mark it as changed.
                    //  Refactor BasePanel, should mark the BibDatabaseContext or the UndoManager as dirty instead!
                    SpecialFieldMenuItemFactory.createSpecialFieldMenu(SpecialField.RANKING, factory, this, dialogService, prefs, undoManager, stateManager),
                    SpecialFieldMenuItemFactory.getSpecialFieldSingleItem(SpecialField.RELEVANCE, factory, this, dialogService, prefs, undoManager, stateManager),
                    SpecialFieldMenuItemFactory.getSpecialFieldSingleItem(SpecialField.QUALITY, factory, this, dialogService, prefs, undoManager, stateManager),
                    SpecialFieldMenuItemFactory.getSpecialFieldSingleItem(SpecialField.PRINTED, factory, this, dialogService, prefs, undoManager, stateManager),
                    SpecialFieldMenuItemFactory.createSpecialFieldMenu(SpecialField.PRIORITY, factory, this, dialogService, prefs, undoManager, stateManager),
                    SpecialFieldMenuItemFactory.createSpecialFieldMenu(SpecialField.READ_STATUS, factory, this, dialogService, prefs, undoManager, stateManager)
            );
        }

        // @formatter:off
        library.getItems().addAll(
                factory.createMenuItem(StandardActions.NEW_ENTRY, new NewEntryAction(this, dialogService, prefs, stateManager)),
                factory.createMenuItem(StandardActions.NEW_ENTRY_FROM_PLAIN_TEXT, new ExtractBibtexAction(stateManager)),
                factory.createMenuItem(StandardActions.DELETE_ENTRY, new EditAction(StandardActions.DELETE_ENTRY, this, stateManager)),

                new SeparatorMenuItem(),

                factory.createMenuItem(StandardActions.LIBRARY_PROPERTIES, new LibraryPropertiesAction(this, stateManager)),
                factory.createMenuItem(StandardActions.EDIT_PREAMBLE, new PreambleEditor(stateManager, undoManager, this.getDialogService())),
                factory.createMenuItem(StandardActions.EDIT_STRINGS, new BibtexStringEditorAction(stateManager)),
                factory.createMenuItem(StandardActions.MANAGE_CITE_KEY_PATTERNS, new CitationKeyPatternAction(this, stateManager))
        );

        quality.getItems().addAll(
                factory.createMenuItem(StandardActions.FIND_DUPLICATES, new DuplicateSearch(this, dialogService, stateManager)),
                factory.createMenuItem(StandardActions.MERGE_ENTRIES, new MergeEntriesAction(this, dialogService, stateManager)),
                factory.createMenuItem(StandardActions.CHECK_INTEGRITY, new IntegrityCheckAction(this, stateManager, Globals.TASK_EXECUTOR)),
                factory.createMenuItem(StandardActions.CLEANUP_ENTRIES, new CleanupAction(this, this.prefs, dialogService, stateManager)),

                new SeparatorMenuItem(),

                factory.createMenuItem(StandardActions.SET_FILE_LINKS, new AutoLinkFilesAction(dialogService, prefs, stateManager, undoManager, Globals.TASK_EXECUTOR)),

                new SeparatorMenuItem(),

                factory.createSubMenu(StandardActions.ABBREVIATE,
                        factory.createMenuItem(StandardActions.ABBREVIATE_DEFAULT, new AbbreviateAction(StandardActions.ABBREVIATE_DEFAULT, this, dialogService, stateManager)),
                        factory.createMenuItem(StandardActions.ABBREVIATE_MEDLINE, new AbbreviateAction(StandardActions.ABBREVIATE_MEDLINE, this, dialogService, stateManager)),
                        factory.createMenuItem(StandardActions.ABBREVIATE_SHORTEST_UNIQUE, new AbbreviateAction(StandardActions.ABBREVIATE_SHORTEST_UNIQUE, this, dialogService, stateManager))),

                factory.createMenuItem(StandardActions.UNABBREVIATE, new AbbreviateAction(StandardActions.UNABBREVIATE, this, dialogService, stateManager))
        );

        Menu lookupIdentifiers = factory.createSubMenu(StandardActions.LOOKUP_DOC_IDENTIFIER);
        for (IdFetcher<?> fetcher : WebFetchers.getIdFetchers(prefs.getImportFormatPreferences())) {
            LookupIdentifierAction<?> identifierAction = new LookupIdentifierAction<>(this, fetcher, stateManager, undoManager);
            lookupIdentifiers.getItems().add(factory.createMenuItem(identifierAction.getAction(), identifierAction));
        }

        lookup.getItems().addAll(
                lookupIdentifiers,
                factory.createMenuItem(StandardActions.DOWNLOAD_FULL_TEXT, new DownloadFullTextAction(dialogService, stateManager, prefs)),

                new SeparatorMenuItem(),

                factory.createMenuItem(StandardActions.FIND_UNLINKED_FILES, new FindUnlinkedFilesAction(dialogService, stateManager))
        );

        // PushToApplication
        final PushToApplicationAction pushToApplicationAction = pushToApplicationsManager.getPushToApplicationAction();
        final MenuItem pushToApplicationMenuItem = factory.createMenuItem(pushToApplicationAction.getActionInformation(), pushToApplicationAction);
        pushToApplicationsManager.registerReconfigurable(pushToApplicationMenuItem);

        tools.getItems().addAll(
                factory.createMenuItem(StandardActions.PARSE_LATEX, new ParseLatexAction(stateManager)),
                factory.createMenuItem(StandardActions.NEW_SUB_LIBRARY_FROM_AUX, new NewSubLibraryAction(this, stateManager)),

                new SeparatorMenuItem(),

                factory.createMenuItem(StandardActions.WRITE_XMP, new WriteXMPAction(stateManager, dialogService)),
                factory.createMenuItem(StandardActions.COPY_LINKED_FILES, new CopyFilesAction(stateManager, this.getDialogService())),

                new SeparatorMenuItem(),

<<<<<<< HEAD
                factory.createMenuItem(StandardActions.SEND_AS_EMAIL, new SendAsEMailAction(dialogService, prefs, stateManager)),
                pushToApplicationMenuItem,
                // Disabled until PR #7126 can be merged
                // new SeparatorMenuItem(),
                // factory.createMenuItem(StandardActions.START_SYSTEMATIC_LITERATURE_REVIEW,
                //        new StartLiteratureReviewAction(this, Globals.getFileUpdateMonitor(), prefs.getWorkingDir(),
                //                taskExecutor, prefs, prefs.getImportFormatPreferences(), prefs.getSavePreferences()))

                new SeparatorMenuItem(),

                factory.createMenuItem(StandardActions.REBUILD_FULLTEXT_SEARCH_INDEX, new RebuildFulltextSearchIndexAction(stateManager, this::getCurrentLibraryTab, dialogService, prefs.getFilePreferences()))

=======
                factory.createMenuItem(StandardActions.SEND_AS_EMAIL, new SendAsEMailAction(dialogService, this.prefs, stateManager)),
                pushToApplicationMenuItem,
                new SeparatorMenuItem(),
                factory.createMenuItem(StandardActions.START_NEW_STUDY, new StartNewStudyAction(this, Globals.getFileUpdateMonitor(), Globals.TASK_EXECUTOR, prefs)),
                factory.createMenuItem(StandardActions.SEARCH_FOR_EXISTING_STUDY, new ExistingStudySearchAction(this, Globals.getFileUpdateMonitor(), Globals.TASK_EXECUTOR, prefs))
>>>>>>> 2fe7f31a
        );

        SidePaneComponent webSearch = sidePaneManager.getComponent(SidePaneType.WEB_SEARCH);
        SidePaneComponent groups = sidePaneManager.getComponent(SidePaneType.GROUPS);
        SidePaneComponent openOffice = sidePaneManager.getComponent(SidePaneType.OPEN_OFFICE);

        view.getItems().addAll(
                factory.createCheckMenuItem(webSearch.getToggleAction(), webSearch.getToggleCommand(), sidePaneManager.isComponentVisible(SidePaneType.WEB_SEARCH)),
                factory.createCheckMenuItem(groups.getToggleAction(), groups.getToggleCommand(), sidePaneManager.isComponentVisible(SidePaneType.GROUPS)),
                factory.createCheckMenuItem(openOffice.getToggleAction(), openOffice.getToggleCommand(), sidePaneManager.isComponentVisible(SidePaneType.OPEN_OFFICE)),

                new SeparatorMenuItem(),

                factory.createMenuItem(StandardActions.NEXT_PREVIEW_STYLE, new PreviewSwitchAction(PreviewSwitchAction.Direction.NEXT, this, stateManager)),
                factory.createMenuItem(StandardActions.PREVIOUS_PREVIEW_STYLE, new PreviewSwitchAction(PreviewSwitchAction.Direction.PREVIOUS, this, stateManager)),

                new SeparatorMenuItem(),

                factory.createMenuItem(StandardActions.SHOW_PDF_VIEWER, new ShowDocumentViewerAction(stateManager, prefs)),
                factory.createMenuItem(StandardActions.EDIT_ENTRY, new OpenEntryEditorAction(this, stateManager)),
                factory.createMenuItem(StandardActions.OPEN_CONSOLE, new OpenConsoleAction(stateManager))
        );

        options.getItems().addAll(
                factory.createMenuItem(StandardActions.SHOW_PREFS, new ShowPreferencesAction(this, Globals.TASK_EXECUTOR)),

                new SeparatorMenuItem(),

                factory.createMenuItem(StandardActions.MANAGE_CONTENT_SELECTORS, new ManageContentSelectorAction(this, stateManager)),
                factory.createMenuItem(StandardActions.CUSTOMIZE_ENTRY_TYPES, new CustomizeEntryAction(stateManager, Globals.entryTypesManager))
        );

        help.getItems().addAll(
                factory.createMenuItem(StandardActions.HELP, HelpAction.getMainHelpPageCommand()),
                factory.createMenuItem(StandardActions.OPEN_FORUM, new OpenBrowserAction("http://discourse.jabref.org/")),

                new SeparatorMenuItem(),

                factory.createMenuItem(StandardActions.ERROR_CONSOLE, new ErrorConsoleAction()),

                new SeparatorMenuItem(),

                factory.createMenuItem(StandardActions.DONATE, new OpenBrowserAction("https://donations.jabref.org")),
                factory.createMenuItem(StandardActions.SEARCH_FOR_UPDATES, new SearchForUpdateAction(Globals.BUILD_INFO, prefs.getVersionPreferences(), dialogService, Globals.TASK_EXECUTOR)),
                factory.createSubMenu(StandardActions.WEB_MENU,
                        factory.createMenuItem(StandardActions.OPEN_WEBPAGE, new OpenBrowserAction("https://jabref.org/")),
                        factory.createMenuItem(StandardActions.OPEN_BLOG, new OpenBrowserAction("https://blog.jabref.org/")),
                        factory.createMenuItem(StandardActions.OPEN_FACEBOOK, new OpenBrowserAction("https://www.facebook.com/JabRef/")),
                        factory.createMenuItem(StandardActions.OPEN_TWITTER, new OpenBrowserAction("https://twitter.com/jabref_org")),
                        factory.createMenuItem(StandardActions.OPEN_GITHUB, new OpenBrowserAction("https://github.com/JabRef/jabref")),

                        new SeparatorMenuItem(),

                        factory.createMenuItem(StandardActions.OPEN_DEV_VERSION_LINK, new OpenBrowserAction("https://builds.jabref.org/master/")),
                        factory.createMenuItem(StandardActions.OPEN_CHANGELOG, new OpenBrowserAction("https://github.com/JabRef/jabref/blob/master/CHANGELOG.md"))
                ),
                factory.createMenuItem(StandardActions.ABOUT, new AboutAction())
        );

        // @formatter:on
        MenuBar menu = new MenuBar();
        menu.getStyleClass().add("mainMenu");
        menu.getMenus().addAll(
                file,
                edit,
                library,
                quality,
                lookup,
                tools,
                view,
                options,
                help);
        menu.setUseSystemMenuBar(true);
        return menu;
    }

    private Group createTaskIndicator() {
        ProgressIndicator indicator = new ProgressIndicator();
        indicator.getStyleClass().add("progress-indicatorToolbar");
        indicator.progressProperty().bind(stateManager.getTasksProgress());

        Tooltip someTasksRunning = new Tooltip(Localization.lang("Background Tasks are running"));
        Tooltip noTasksRunning = new Tooltip(Localization.lang("Background Tasks are done"));
        indicator.setTooltip(noTasksRunning);
        stateManager.getAnyTaskRunning().addListener((observable, oldValue, newValue) -> {
            if (newValue) {
                indicator.setTooltip(someTasksRunning);
            } else {
                indicator.setTooltip(noTasksRunning);
            }
        });

        /*
        The label of the indicator cannot be removed with styling. Therefore,
        hide it and clip it to a square of (width x width) each time width is updated.
         */
        indicator.widthProperty().addListener((observable, oldValue, newValue) -> {
            /*
            The indeterminate spinner is wider than the determinate spinner.
            We must make sure they are the same width for the clipping to result in a square of the same size always.
             */
            if (!indicator.isIndeterminate()) {
                indicator.setPrefWidth(newValue.doubleValue());
            }
            if (newValue.doubleValue() > 0) {
                Rectangle clip = new Rectangle(newValue.doubleValue(), newValue.doubleValue());
                indicator.setClip(clip);
            }
        });

        indicator.setOnMouseClicked(event -> {
            TaskProgressView<Task<?>> taskProgressView = new TaskProgressView<>();
            EasyBind.bindContent(taskProgressView.getTasks(), stateManager.getBackgroundTasks());
            taskProgressView.setRetainTasks(true);
            taskProgressView.setGraphicFactory(BackgroundTask::getIcon);

            if (progressViewPopOver == null) {
                progressViewPopOver = new PopOver(taskProgressView);
                progressViewPopOver.setTitle(Localization.lang("Background Tasks"));
                progressViewPopOver.setArrowLocation(PopOver.ArrowLocation.RIGHT_TOP);
                progressViewPopOver.setContentNode(taskProgressView);
                progressViewPopOver.show(indicator);
            } else if (progressViewPopOver.isShowing()) {
                progressViewPopOver.hide();
            } else {
                progressViewPopOver.setContentNode(taskProgressView);
                progressViewPopOver.show(indicator);
            }
        });

        return new Group(indicator);
    }

    public void addParserResult(ParserResult parserResult, boolean focusPanel) {
        if (parserResult.toOpenTab()) {
            // Add the entries to the open tab.
            LibraryTab libraryTab = getCurrentLibraryTab();
            if (libraryTab == null) {
                // There is no open tab to add to, so we create a new tab:
                addTab(parserResult.getDatabaseContext(), focusPanel);
            } else {
                addImportedEntries(libraryTab, parserResult);
            }
        } else {
            // only add tab if DB is not already open
            Optional<LibraryTab> libraryTab = getLibraryTabs().stream()
                                                              .filter(p -> p.getBibDatabaseContext()
                                                                            .getDatabasePath()
                                                                            .equals(parserResult.getPath()))
                                                              .findFirst();

            if (libraryTab.isPresent()) {
                tabbedPane.getSelectionModel().select(libraryTab.get());
            } else {
                addTab(parserResult.getDatabaseContext(), focusPanel);
            }
        }
    }

    /**
     * This method causes all open LibraryTabs to set up their tables anew. When called from PreferencesDialogViewModel,
     * this updates to the new settings.
     * We need to notify all tabs about the changes to avoid problems when changing the column set.
     */
    public void setupAllTables() {
        tabbedPane.getTabs().forEach(tab -> {
            LibraryTab libraryTab = (LibraryTab) tab;
            if (libraryTab.getDatabase() != null) {
                DefaultTaskExecutor.runInJavaFXThread(libraryTab::setupMainPanel);
            }
        });
    }

    private ContextMenu createTabContextMenu(KeyBindingRepository keyBindingRepository) {
        ContextMenu contextMenu = new ContextMenu();
        ActionFactory factory = new ActionFactory(keyBindingRepository);

        contextMenu.getItems().addAll(
                factory.createMenuItem(StandardActions.OPEN_DATABASE_FOLDER, new OpenDatabaseFolder()),
                factory.createMenuItem(StandardActions.OPEN_CONSOLE, new OpenConsoleAction(stateManager)),
                new SeparatorMenuItem(),
                factory.createMenuItem(StandardActions.CLOSE_LIBRARY, new CloseDatabaseAction()),
                factory.createMenuItem(StandardActions.CLOSE_OTHER_LIBRARIES, new CloseOthersDatabaseAction()),
                factory.createMenuItem(StandardActions.CLOSE_ALL_LIBRARIES, new CloseAllDatabaseAction())
        );

        return contextMenu;
    }

    public void addTab(LibraryTab libraryTab, boolean raisePanel) {
        tabbedPane.getTabs().add(libraryTab);

        libraryTab.setOnCloseRequest(event -> {
            closeTab(libraryTab);
            libraryTab.getDataLoadingTask().cancel();
            event.consume();
        });

        libraryTab.setContextMenu(createTabContextMenu(Globals.getKeyPrefs()));

        if (raisePanel) {
            tabbedPane.getSelectionModel().select(libraryTab);
        }

        libraryTab.getUndoManager().registerListener(new UndoRedoEventManager());

        BibDatabaseContext context = libraryTab.getBibDatabaseContext();

        if (readyForAutosave(context)) {
            AutosaveManager autosaver = AutosaveManager.start(context);
            autosaver.registerListener(new AutosaveUiManager(libraryTab));
        }

        BackupManager.start(context, Globals.entryTypesManager, prefs);

        trackOpenNewDatabase(libraryTab);
    }

    private void trackOpenNewDatabase(LibraryTab libraryTab) {
        Globals.getTelemetryClient().ifPresent(client -> client.trackEvent(
                "OpenNewDatabase",
                Map.of(),
                Map.of("NumberOfEntries", (double) libraryTab.getBibDatabaseContext().getDatabase().getEntryCount())));
    }

    public LibraryTab addTab(BibDatabaseContext databaseContext, boolean raisePanel) {
        Objects.requireNonNull(databaseContext);

        LibraryTab libraryTab = new LibraryTab(this, prefs, databaseContext, ExternalFileTypes.getInstance());
        addTab(libraryTab, raisePanel);
        return libraryTab;
    }

    private boolean readyForAutosave(BibDatabaseContext context) {
        return ((context.getLocation() == DatabaseLocation.SHARED) ||
                ((context.getLocation() == DatabaseLocation.LOCAL) && Globals.prefs.shouldAutosave()))
                &&
                context.getDatabasePath().isPresent();
    }

    /**
     * Opens the import inspection dialog to let the user decide which of the given entries to import.
     *
     * @param panel        The BasePanel to add to.
     * @param parserResult The entries to add.
     */
    private void addImportedEntries(final LibraryTab panel, final ParserResult parserResult) {
        BackgroundTask<ParserResult> task = BackgroundTask.wrap(() -> parserResult);
        ImportCleanup cleanup = new ImportCleanup(panel.getBibDatabaseContext().getMode());
        cleanup.doPostCleanup(parserResult.getDatabase().getEntries());
        ImportEntriesDialog dialog = new ImportEntriesDialog(panel.getBibDatabaseContext(), task);
        dialog.setTitle(Localization.lang("Import"));
        dialogService.showCustomDialogAndWait(dialog);
    }

    public FileHistoryMenu getFileHistory() {
        return fileHistory;
    }

    /**
     * Ask if the user really wants to close the given database
     *
     * @return true if the user choose to close the database
     */
    private boolean confirmClose(LibraryTab libraryTab) {
        String filename = libraryTab.getBibDatabaseContext()
                                    .getDatabasePath()
                                    .map(Path::toAbsolutePath)
                                    .map(Path::toString)
                                    .orElse(Localization.lang("untitled"));

        ButtonType saveChanges = new ButtonType(Localization.lang("Save changes"), ButtonBar.ButtonData.YES);
        ButtonType discardChanges = new ButtonType(Localization.lang("Discard changes"), ButtonBar.ButtonData.NO);
        ButtonType cancel = new ButtonType(Localization.lang("Return to JabRef"), ButtonBar.ButtonData.CANCEL_CLOSE);

        Optional<ButtonType> response = dialogService.showCustomButtonDialogAndWait(Alert.AlertType.CONFIRMATION,
                Localization.lang("Save before closing"),
                Localization.lang("Library '%0' has changed.", filename),
                saveChanges, discardChanges, cancel);

        if (response.isPresent() && response.get().equals(saveChanges)) {
            // The user wants to save.
            try {
                SaveDatabaseAction saveAction = new SaveDatabaseAction(libraryTab, prefs, Globals.entryTypesManager);
                if (saveAction.save()) {
                    return true;
                }
                // The action was either canceled or unsuccessful.
                dialogService.notify(Localization.lang("Unable to save library"));
            } catch (Throwable ex) {
                LOGGER.error("A problem occurred when trying to save the file", ex);
                dialogService.showErrorDialogAndWait(Localization.lang("Save library"), Localization.lang("Could not save file."), ex);
            }
            // Save was cancelled or an error occurred.
            return false;
        }
        return response.isEmpty() || !response.get().equals(cancel);
    }

    private void closeTab(LibraryTab libraryTab) {
        // empty tab without database
        if (libraryTab == null) {
            return;
        }

        final BibDatabaseContext context = libraryTab.getBibDatabaseContext();

        if (libraryTab.isModified() && (context.getLocation() == DatabaseLocation.LOCAL)) {
            if (confirmClose(libraryTab)) {
                removeTab(libraryTab);
            } else {
                return;
            }
        } else if (context.getLocation() == DatabaseLocation.SHARED) {
            context.convertToLocalDatabase();
            context.getDBMSSynchronizer().closeSharedDatabase();
            context.clearDBMSSynchronizer();
            removeTab(libraryTab);
        } else {
            removeTab(libraryTab);
        }
        AutosaveManager.shutdown(context);
        BackupManager.shutdown(context);
    }

    private void removeTab(LibraryTab libraryTab) {
        DefaultTaskExecutor.runInJavaFXThread(() -> {
            libraryTab.cleanUp();
            tabbedPane.getTabs().remove(libraryTab);
        });
    }

    public void closeCurrentTab() {
        removeTab(getCurrentLibraryTab());
    }

    public OpenDatabaseAction getOpenDatabaseAction() {
        return new OpenDatabaseAction(this, prefs, dialogService);
    }

    public SidePaneManager getSidePaneManager() {
        return sidePaneManager;
    }

    public PushToApplicationsManager getPushToApplicationsManager() {
        return pushToApplicationsManager;
    }

    public GlobalSearchBar getGlobalSearchBar() {
        return globalSearchBar;
    }

    public CountingUndoManager getUndoManager() {
        return undoManager;
    }

    public DialogService getDialogService() {
        return dialogService;
    }

    /**
     * The action concerned with closing the window.
     */
    private class CloseAction extends SimpleCommand {

        @Override
        public void execute() {
            quit();
        }
    }

    private class CloseDatabaseAction extends SimpleCommand {

        @Override
        public void execute() {
            closeTab(getCurrentLibraryTab());
        }
    }

    private class CloseOthersDatabaseAction extends SimpleCommand {

        public CloseOthersDatabaseAction() {
            this.executable.bind(ActionHelper.isOpenMultiDatabase(tabbedPane));
        }

        @Override
        public void execute() {
            LibraryTab currentLibraryTab = getCurrentLibraryTab();
            for (Tab tab : tabbedPane.getTabs()) {
                LibraryTab libraryTab = (LibraryTab) tab;
                if (libraryTab != currentLibraryTab) {
                    closeTab(libraryTab);
                }
            }
        }
    }

    private class CloseAllDatabaseAction extends SimpleCommand {

        @Override
        public void execute() {
            for (Tab tab : tabbedPane.getTabs()) {
                closeTab((LibraryTab) tab);
            }
        }
    }

    private class OpenDatabaseFolder extends SimpleCommand {

        @Override
        public void execute() {
            stateManager.getActiveDatabase().flatMap(BibDatabaseContext::getDatabasePath).ifPresent(path -> {
                try {
                    JabRefDesktop.openFolderAndSelectFile(path);
                } catch (IOException e) {
                    LOGGER.info("Could not open folder", e);
                }
            });
        }
    }

    private class UndoRedoEventManager {

        @Subscribe
        public void listen(UndoRedoEvent event) {
            updateTexts(event);
            JabRefFrame.this.getCurrentLibraryTab().updateEntryEditorIfShowing();
        }

        @Subscribe
        public void listen(AddUndoableActionEvent event) {
            updateTexts(event);
        }

        private void updateTexts(UndoChangeEvent event) {
            /* TODO
            SwingUtilities.invokeLater(() -> {
                undo.putValue(Action.SHORT_DESCRIPTION, event.getUndoDescription());
                undo.setEnabled(event.isCanUndo());
                redo.putValue(Action.SHORT_DESCRIPTION, event.getRedoDescription());
                redo.setEnabled(event.isCanRedo());
            });
            */
        }
    }
}<|MERGE_RESOLUTION|>--- conflicted
+++ resolved
@@ -816,26 +816,16 @@
 
                 new SeparatorMenuItem(),
 
-<<<<<<< HEAD
-                factory.createMenuItem(StandardActions.SEND_AS_EMAIL, new SendAsEMailAction(dialogService, prefs, stateManager)),
-                pushToApplicationMenuItem,
-                // Disabled until PR #7126 can be merged
-                // new SeparatorMenuItem(),
-                // factory.createMenuItem(StandardActions.START_SYSTEMATIC_LITERATURE_REVIEW,
-                //        new StartLiteratureReviewAction(this, Globals.getFileUpdateMonitor(), prefs.getWorkingDir(),
-                //                taskExecutor, prefs, prefs.getImportFormatPreferences(), prefs.getSavePreferences()))
-
-                new SeparatorMenuItem(),
-
-                factory.createMenuItem(StandardActions.REBUILD_FULLTEXT_SEARCH_INDEX, new RebuildFulltextSearchIndexAction(stateManager, this::getCurrentLibraryTab, dialogService, prefs.getFilePreferences()))
-
-=======
                 factory.createMenuItem(StandardActions.SEND_AS_EMAIL, new SendAsEMailAction(dialogService, this.prefs, stateManager)),
-                pushToApplicationMenuItem,
+                pushToApplicationMenuItem,       
                 new SeparatorMenuItem(),
                 factory.createMenuItem(StandardActions.START_NEW_STUDY, new StartNewStudyAction(this, Globals.getFileUpdateMonitor(), Globals.TASK_EXECUTOR, prefs)),
                 factory.createMenuItem(StandardActions.SEARCH_FOR_EXISTING_STUDY, new ExistingStudySearchAction(this, Globals.getFileUpdateMonitor(), Globals.TASK_EXECUTOR, prefs))
->>>>>>> 2fe7f31a
+       
+                new SeparatorMenuItem(),
+
+                factory.createMenuItem(StandardActions.REBUILD_FULLTEXT_SEARCH_INDEX, new RebuildFulltextSearchIndexAction(stateManager, this::getCurrentLibraryTab, dialogService, prefs.getFilePreferences()))
+
         );
 
         SidePaneComponent webSearch = sidePaneManager.getComponent(SidePaneType.WEB_SEARCH);
