package org.jabref.gui;

import java.io.IOException;
import java.nio.file.Path;
import java.sql.SQLException;
import java.util.ArrayList;
import java.util.Collections;
import java.util.List;
import java.util.Objects;
import java.util.Optional;
import java.util.TimerTask;
import java.util.function.Supplier;
import java.util.stream.Collectors;

import javafx.application.Platform;
import javafx.beans.InvalidationListener;
import javafx.beans.Observable;
import javafx.beans.binding.Bindings;
import javafx.beans.binding.StringBinding;
import javafx.collections.transformation.FilteredList;
import javafx.event.Event;
import javafx.scene.Node;
import javafx.scene.control.ButtonType;
import javafx.scene.control.ContextMenu;
import javafx.scene.control.SeparatorMenuItem;
import javafx.scene.control.SplitPane;
import javafx.scene.control.Tab;
import javafx.scene.control.TabPane;
import javafx.scene.control.skin.TabPaneSkin;
import javafx.scene.input.DragEvent;
import javafx.scene.input.Dragboard;
import javafx.scene.input.KeyEvent;
import javafx.scene.input.TransferMode;
import javafx.scene.layout.BorderPane;
import javafx.scene.layout.VBox;
import javafx.stage.Stage;

import org.jabref.gui.actions.ActionFactory;
import org.jabref.gui.actions.ActionHelper;
import org.jabref.gui.actions.SimpleCommand;
import org.jabref.gui.actions.StandardActions;
import org.jabref.gui.desktop.JabRefDesktop;
import org.jabref.gui.importer.ImportEntriesDialog;
import org.jabref.gui.importer.NewEntryAction;
import org.jabref.gui.importer.ParserResultWarningDialog;
import org.jabref.gui.importer.actions.OpenDatabaseAction;
import org.jabref.gui.keyboard.KeyBinding;
import org.jabref.gui.keyboard.KeyBindingRepository;
import org.jabref.gui.libraryproperties.LibraryPropertiesAction;
import org.jabref.gui.menus.FileHistoryMenu;
import org.jabref.gui.push.PushToApplicationCommand;
import org.jabref.gui.search.GlobalSearchBar;
import org.jabref.gui.sidepane.SidePane;
import org.jabref.gui.sidepane.SidePaneType;
import org.jabref.gui.undo.CountingUndoManager;
import org.jabref.gui.util.BackgroundTask;
import org.jabref.gui.util.DefaultTaskExecutor;
import org.jabref.gui.util.TaskExecutor;
<<<<<<< HEAD
import org.jabref.logic.UiCommand;
import org.jabref.logic.help.HelpFile;
import org.jabref.logic.importer.ImportCleanup;
import org.jabref.logic.importer.ParserResult;
import org.jabref.logic.l10n.Localization;
import org.jabref.logic.shared.DatabaseLocation;
=======
import org.jabref.logic.importer.ImportCleanup;
import org.jabref.logic.importer.ParserResult;
import org.jabref.logic.l10n.Localization;
>>>>>>> 3e7e58a0
import org.jabref.logic.shared.DatabaseNotSupportedException;
import org.jabref.logic.shared.exception.InvalidDBMSConnectionPropertiesException;
import org.jabref.logic.shared.exception.NotASharedDatabaseException;
import org.jabref.logic.undo.AddUndoableActionEvent;
import org.jabref.logic.undo.UndoChangeEvent;
import org.jabref.logic.undo.UndoRedoEvent;
import org.jabref.logic.util.OS;
import org.jabref.model.database.BibDatabaseContext;
import org.jabref.model.entry.BibEntry;
import org.jabref.model.entry.BibEntryTypesManager;
import org.jabref.model.entry.types.StandardEntryType;
import org.jabref.model.groups.GroupTreeNode;
import org.jabref.model.util.FileUpdateMonitor;
import org.jabref.preferences.PreferencesService;
import org.jabref.preferences.TelemetryPreferences;

import com.google.common.eventbus.Subscribe;
import com.tobiasdiez.easybind.EasyBind;
import com.tobiasdiez.easybind.EasyObservableList;
import com.tobiasdiez.easybind.Subscription;
import org.fxmisc.richtext.CodeArea;
import org.slf4j.Logger;
import org.slf4j.LoggerFactory;

/**
 * Represents the inner frame of the JabRef window
 */
public class JabRefFrame extends BorderPane implements LibraryTabContainer {

    public static final String FRAME_TITLE = "JabRef";

    private static final Logger LOGGER = LoggerFactory.getLogger(JabRefFrame.class);

    private final SplitPane splitPane = new SplitPane();
    private final PreferencesService prefs;
    private final GlobalSearchBar globalSearchBar;

    private final FileHistoryMenu fileHistory;

    @SuppressWarnings({"FieldCanBeLocal"}) private EasyObservableList<BibDatabaseContext> openDatabaseList;

    private final Stage mainStage;
    private final StateManager stateManager;
    private final CountingUndoManager undoManager;
    private final DialogService dialogService;
    private final FileUpdateMonitor fileUpdateMonitor;
    private final BibEntryTypesManager entryTypesManager;
    private final PushToApplicationCommand pushToApplicationCommand;
    private SidePane sidePane;
    private TabPane tabbedPane;

    private Subscription dividerSubscription;

    private final TaskExecutor taskExecutor;

    public JabRefFrame(Stage mainStage,
                       DialogService dialogService,
                       FileUpdateMonitor fileUpdateMonitor,
                       PreferencesService preferencesService) {
        this.mainStage = mainStage;
        this.dialogService = dialogService;
        this.fileUpdateMonitor = fileUpdateMonitor;
        this.prefs = preferencesService;

        this.stateManager = Globals.stateManager;
        this.undoManager = Globals.undoManager;
        this.entryTypesManager = Globals.entryTypesManager;
        this.taskExecutor = Globals.TASK_EXECUTOR;

        this.globalSearchBar = new GlobalSearchBar(this, stateManager, prefs, undoManager, dialogService);
        this.pushToApplicationCommand = new PushToApplicationCommand(stateManager, dialogService, prefs, taskExecutor);
        this.fileHistory = new FileHistoryMenu(prefs.getGuiPreferences().getFileHistory(), dialogService, getOpenDatabaseAction());

        this.setOnKeyTyped(key -> {
            if (this.fileHistory.isShowing()) {
                if (this.fileHistory.openFileByKey(key)) {
                    this.fileHistory.getParentMenu().hide();
                }
            }
        });

        init();
    }

    private void initDragAndDrop() {
        Tab dndIndicator = new Tab(Localization.lang("Open files..."), null);
        dndIndicator.getStyleClass().add("drop");

        EasyBind.subscribe(tabbedPane.skinProperty(), skin -> {
            if (!(skin instanceof TabPaneSkin)) {
                return;
            }
            // Add drag and drop listeners to JabRefFrame
            this.getScene().setOnDragOver(event -> onSceneDragOver(event, dndIndicator));
            this.getScene().setOnDragEntered(event -> {
                // It is necessary to setOnDragOver for newly opened tabs
                // drag'n'drop on tabs covered dnd on tabbedPane, so dnd on tabs should contain all dnds on tabbedPane
                for (Node destinationTabNode : tabbedPane.lookupAll(".tab")) {
                    destinationTabNode.setOnDragOver(tabDragEvent -> onTabDragOver(event, tabDragEvent, dndIndicator));
                    destinationTabNode.setOnDragExited(event1 -> tabbedPane.getTabs().remove(dndIndicator));
                    destinationTabNode.setOnDragDropped(tabDragEvent -> onTabDragDropped(destinationTabNode, tabDragEvent, dndIndicator));
                }
                event.consume();
            });
            this.getScene().setOnDragExited(event -> tabbedPane.getTabs().remove(dndIndicator));
            this.getScene().setOnDragDropped(event -> onSceneDragDropped(event, dndIndicator));
        });
    }

    private void onTabDragDropped(Node destinationTabNode, DragEvent tabDragEvent, Tab dndIndicator) {
        Dragboard dragboard = tabDragEvent.getDragboard();

        if (DragAndDropHelper.hasBibFiles(dragboard)) {
            tabbedPane.getTabs().remove(dndIndicator);
            List<Path> bibFiles = DragAndDropHelper.getBibFiles(dragboard);
            OpenDatabaseAction openDatabaseAction = this.getOpenDatabaseAction();
            openDatabaseAction.openFiles(bibFiles);
            tabDragEvent.setDropCompleted(true);
            tabDragEvent.consume();
        } else {
            for (Tab libraryTab : tabbedPane.getTabs()) {
                if (libraryTab.getId().equals(destinationTabNode.getId()) &&
                        !tabbedPane.getSelectionModel().getSelectedItem().equals(libraryTab)) {
                    LibraryTab destinationLibraryTab = (LibraryTab) libraryTab;
                    if (DragAndDropHelper.hasGroups(dragboard)) {
                        List<String> groupPathToSources = DragAndDropHelper.getGroups(dragboard);

                        copyRootNode(destinationLibraryTab);

                        GroupTreeNode destinationLibraryGroupRoot = destinationLibraryTab
                                .getBibDatabaseContext()
                                .getMetaData()
                                .getGroups().get();

                        for (String pathToSource : groupPathToSources) {
                            GroupTreeNode groupTreeNodeToCopy = getCurrentLibraryTab()
                                    .getBibDatabaseContext()
                                    .getMetaData()
                                    .getGroups()
                                    .get()
                                    .getChildByPath(pathToSource)
                                    .get();
                            copyGroupTreeNode((LibraryTab) libraryTab, destinationLibraryGroupRoot, groupTreeNodeToCopy);
                        }
                        return;
                    }
                    destinationLibraryTab.dropEntry(stateManager.getLocalDragboard().getBibEntries());
                }
            }
            tabDragEvent.consume();
        }
    }

    private void onTabDragOver(DragEvent event, DragEvent tabDragEvent, Tab dndIndicator) {
        if (DragAndDropHelper.hasBibFiles(tabDragEvent.getDragboard()) || DragAndDropHelper.hasGroups(tabDragEvent.getDragboard())) {
            tabDragEvent.acceptTransferModes(TransferMode.ANY);
            if (!tabbedPane.getTabs().contains(dndIndicator)) {
                tabbedPane.getTabs().add(dndIndicator);
            }
            event.consume();
        } else {
            tabbedPane.getTabs().remove(dndIndicator);
        }

        if (tabDragEvent.getDragboard().hasContent(DragAndDropDataFormats.ENTRIES)) {
            tabDragEvent.acceptTransferModes(TransferMode.COPY);
            tabDragEvent.consume();
        }
    }

    private void onSceneDragOver(DragEvent event, Tab dndIndicator) {
        if (DragAndDropHelper.hasBibFiles(event.getDragboard())) {
            event.acceptTransferModes(TransferMode.ANY);
            if (!tabbedPane.getTabs().contains(dndIndicator)) {
                tabbedPane.getTabs().add(dndIndicator);
            }
            event.consume();
        } else {
            tabbedPane.getTabs().remove(dndIndicator);
        }
        // Accept drag entries from MainTable
        if (event.getDragboard().hasContent(DragAndDropDataFormats.ENTRIES)) {
            event.acceptTransferModes(TransferMode.COPY);
            event.consume();
        }
    }

    private void onSceneDragDropped(DragEvent event, Tab dndIndicator) {
        tabbedPane.getTabs().remove(dndIndicator);
        List<Path> bibFiles = DragAndDropHelper.getBibFiles(event.getDragboard());
        OpenDatabaseAction openDatabaseAction = this.getOpenDatabaseAction();
        openDatabaseAction.openFiles(bibFiles);
        event.setDropCompleted(true);
        event.consume();
    }

    private void initKeyBindings() {
        addEventFilter(KeyEvent.KEY_PRESSED, event -> {
            Optional<KeyBinding> keyBinding = Globals.getKeyPrefs().mapToKeyBinding(event);
            if (keyBinding.isPresent()) {
                switch (keyBinding.get()) {
                    case FOCUS_ENTRY_TABLE:
                        getCurrentLibraryTab().getMainTable().requestFocus();
                        event.consume();
                        break;
                    case FOCUS_GROUP_LIST:
                        sidePane.getSidePaneComponent(SidePaneType.GROUPS).requestFocus();
                        event.consume();
                    break;
                    case NEXT_LIBRARY:
                        tabbedPane.getSelectionModel().selectNext();
                        event.consume();
                        break;
                    case PREVIOUS_LIBRARY:
                        tabbedPane.getSelectionModel().selectPrevious();
                        event.consume();
                        break;
                    case SEARCH:
                        globalSearchBar.focus();
                        break;
                    case NEW_ARTICLE:
                        new NewEntryAction(this::getCurrentLibraryTab, StandardEntryType.Article, dialogService, prefs, stateManager).execute();
                        break;
                    case NEW_BOOK:
                        new NewEntryAction(this::getCurrentLibraryTab, StandardEntryType.Book, dialogService, prefs, stateManager).execute();
                        break;
                    case NEW_INBOOK:
                        new NewEntryAction(this::getCurrentLibraryTab, StandardEntryType.InBook, dialogService, prefs, stateManager).execute();
                        break;
                    case NEW_MASTERSTHESIS:
                        new NewEntryAction(this::getCurrentLibraryTab, StandardEntryType.MastersThesis, dialogService, prefs, stateManager).execute();
                        break;
                    case NEW_PHDTHESIS:
                        new NewEntryAction(this::getCurrentLibraryTab, StandardEntryType.PhdThesis, dialogService, prefs, stateManager).execute();
                        break;
                    case NEW_PROCEEDINGS:
                        new NewEntryAction(this::getCurrentLibraryTab, StandardEntryType.Proceedings, dialogService, prefs, stateManager).execute();
                        break;
                    case NEW_TECHREPORT:
                        new NewEntryAction(this::getCurrentLibraryTab, StandardEntryType.TechReport, dialogService, prefs, stateManager).execute();
                        break;
                    case NEW_UNPUBLISHED:
                        new NewEntryAction(this::getCurrentLibraryTab, StandardEntryType.Unpublished, dialogService, prefs, stateManager).execute();
                        break;
                    case NEW_INPROCEEDINGS:
                        new NewEntryAction(this::getCurrentLibraryTab, StandardEntryType.InProceedings, dialogService, prefs, stateManager).execute();
                        break;
                    case PASTE:
                        if (OS.OS_X) { // Workaround for a jdk issue that executes paste twice when using cmd+v in a TextField
                            // Extra workaround for CodeArea, which does not inherit from TextInputControl
                            if (!(stateManager.getFocusOwner().isPresent() && (stateManager.getFocusOwner().get() instanceof CodeArea))) {
                                event.consume();
                                break;
                            }
                            break;
                        }
                        break;
                    default:
                }
            }
        });
    }

    private void initShowTrackingNotification() {
        if (prefs.getTelemetryPreferences().shouldAskToCollectTelemetry()) {
            JabRefExecutorService.INSTANCE.submit(new TimerTask() {
                @Override
                public void run() {
                    DefaultTaskExecutor.runInJavaFXThread(JabRefFrame.this::showTrackingNotification);
                }
            }, 60000); // run in one minute
        }
    }

    private void showTrackingNotification() {
        TelemetryPreferences telemetryPreferences = prefs.getTelemetryPreferences();
        boolean shouldCollect = telemetryPreferences.shouldCollectTelemetry();

        if (!telemetryPreferences.shouldCollectTelemetry()) {
            shouldCollect = dialogService.showConfirmationDialogAndWait(
                    Localization.lang("Telemetry: Help make JabRef better"),
                    Localization.lang("To improve the user experience, we would like to collect anonymous statistics on the features you use. We will only record what features you access and how often you do it. We will neither collect any personal data nor the content of bibliographic items. If you choose to allow data collection, you can later disable it via File -> Preferences -> General."),
                    Localization.lang("Share anonymous statistics"),
                    Localization.lang("Don't share"));
        }

        telemetryPreferences.setCollectTelemetry(shouldCollect);
        telemetryPreferences.setAskToCollectTelemetry(false);
    }

    private void storeLastOpenedFiles(List<Path> filenames, Path focusedDatabase) {
        if (prefs.getWorkspacePreferences().shouldOpenLastEdited()) {
            // Here we store the names of all current files. If there is no current file, we remove any
            // previously stored filename.
            if (filenames.isEmpty()) {
                prefs.getGuiPreferences().getLastFilesOpened().clear();
            } else {
                prefs.getGuiPreferences().setLastFilesOpened(filenames);
                prefs.getGuiPreferences().setLastFocusedFile(focusedDatabase);
            }
        }
    }

    /**
     * Quit JabRef
     *
     * @return true if the user chose to quit; false otherwise
     */
    public boolean close() {
        // Ask if the user really wants to close, if there are still background tasks running
        // The background tasks may make changes themselves that need saving.
        if (stateManager.getAnyTasksThatWillNotBeRecoveredRunning().getValue()) {
            Optional<ButtonType> shouldClose = dialogService.showBackgroundProgressDialogAndWait(
                    Localization.lang("Please wait..."),
                    Localization.lang("Waiting for background tasks to finish. Quit anyway?"),
                    stateManager);
            if (!(shouldClose.isPresent() && (shouldClose.get() == ButtonType.YES))) {
                return false;
            }
        }

        // Read the opened and focused databases before closing them
        List<Path> openedLibraries = getLibraryTabs().stream()
                                                     .map(LibraryTab::getBibDatabaseContext)
                                                     .map(BibDatabaseContext::getDatabasePath)
                                                     .flatMap(Optional::stream)
                                                     .toList();
        Path focusedLibraries = Optional.ofNullable(getCurrentLibraryTab())
                                        .map(LibraryTab::getBibDatabaseContext)
                                        .flatMap(BibDatabaseContext::getDatabasePath)
                                        .orElse(null);

        // Then ask if the user really wants to close, if the library has not been saved since last save.
        if (!closeTabs()) {
            return false;
        }

        storeLastOpenedFiles(openedLibraries, focusedLibraries); // store only if successfully having closed the libraries

        WaitForSaveFinishedDialog waitForSaveFinishedDialog = new WaitForSaveFinishedDialog(dialogService);
        waitForSaveFinishedDialog.showAndWait(getLibraryTabs());

        return true;
    }

    /**
     * outprints the Data from the Screen (only in debug mode)
     *
     * @param mainStage JabRefs stage
     */
    private void debugLogWindowState(Stage mainStage) {
        if (LOGGER.isDebugEnabled()) {
            String debugLogString = "SCREEN DATA:" +
                    "mainStage.WINDOW_MAXIMISED: " + mainStage.isMaximized() + "\n" +
                    "mainStage.POS_X: " + mainStage.getX() + "\n" +
                    "mainStage.POS_Y: " + mainStage.getY() + "\n" +
                    "mainStage.SIZE_X: " + mainStage.getWidth() + "\n" +
                    "mainStages.SIZE_Y: " + mainStage.getHeight() + "\n";
            LOGGER.debug(debugLogString);
        }
    }

    private void initLayout() {
        setId("frame");

        MainToolBar mainToolBar = new MainToolBar(
                this,
                pushToApplicationCommand,
                globalSearchBar,
                dialogService,
                stateManager,
                prefs,
                fileUpdateMonitor,
                taskExecutor,
                entryTypesManager,
                undoManager);

        MainMenu mainMenu = new MainMenu(
                this,
                sidePane,
                pushToApplicationCommand,
                prefs,
                stateManager,
                fileUpdateMonitor,
                taskExecutor,
                dialogService,
                Globals.journalAbbreviationRepository,
                Globals.predatoryJournalRepository,
                entryTypesManager,
                undoManager,
                Globals.getClipboardManager());

        VBox head = new VBox(mainMenu, mainToolBar);
        head.setSpacing(0d);
        setTop(head);

        splitPane.getItems().addAll(tabbedPane);
        SplitPane.setResizableWithParent(sidePane, false);

        sidePane.getChildren().addListener((InvalidationListener) c -> updateSidePane());
        updateSidePane();

        // We need to wait with setting the divider since it gets reset a few times during the initial set-up
        mainStage.showingProperty().addListener(new InvalidationListener() {
            @Override
            public void invalidated(Observable observable) {
                if (mainStage.isShowing()) {
                    Platform.runLater(() -> {
                        setDividerPosition();
                        observable.removeListener(this);
                    });
                }
            }
        });

        setCenter(splitPane);
    }

    private void updateSidePane() {
        if (sidePane.getChildren().isEmpty()) {
            if (dividerSubscription != null) {
                dividerSubscription.unsubscribe();
            }
            splitPane.getItems().remove(sidePane);
        } else {
            if (!splitPane.getItems().contains(sidePane)) {
                splitPane.getItems().addFirst(sidePane);
                setDividerPosition();
            }
        }
    }

    private void setDividerPosition() {
        if (mainStage.isShowing() && !sidePane.getChildren().isEmpty()) {
            splitPane.setDividerPositions(prefs.getGuiPreferences().getSidePaneWidth() / splitPane.getWidth());
            dividerSubscription = EasyBind.subscribe(sidePane.widthProperty(), width -> prefs.getGuiPreferences().setSidePaneWidth(width.doubleValue()));
        }
    }

    /**
     * Returns a list of all LibraryTabs in this frame.
     */
    public List<LibraryTab> getLibraryTabs() {
        return tabbedPane.getTabs().stream()
                         .filter(LibraryTab.class::isInstance)
                         .map(LibraryTab.class::cast)
                         .collect(Collectors.toList());
    }

    @Deprecated
    public void showLibraryTabAt(int i) {
        tabbedPane.getSelectionModel().select(i);
    }

    public void showLibraryTab(LibraryTab libraryTab) {
        tabbedPane.getSelectionModel().select(libraryTab);
    }

    public void init() {
        sidePane = new SidePane(
                this,
                prefs,
                Globals.journalAbbreviationRepository,
                taskExecutor,
                dialogService,
                stateManager,
                fileUpdateMonitor,
                entryTypesManager,
                undoManager);
        tabbedPane = new TabPane();
        tabbedPane.setTabDragPolicy(TabPane.TabDragPolicy.REORDER);

        initLayout();
        initKeyBindings();
        initDragAndDrop();

        // Bind global state
        FilteredList<Tab> filteredTabs = new FilteredList<>(tabbedPane.getTabs());
        filteredTabs.setPredicate(LibraryTab.class::isInstance);

        // This variable cannot be inlined, since otherwise the list created by EasyBind is being garbage collected
        openDatabaseList = EasyBind.map(filteredTabs, tab -> ((LibraryTab) tab).getBibDatabaseContext());
        EasyBind.bindContent(stateManager.getOpenDatabases(), openDatabaseList);

        // the binding for stateManager.activeDatabaseProperty() is at org.jabref.gui.LibraryTab.onDatabaseLoadingSucceed

        // Subscribe to the search
        EasyBind.subscribe(stateManager.activeSearchQueryProperty(),
                query -> {
                    if (prefs.getSearchPreferences().shouldKeepSearchString()) {
                        for (LibraryTab tab : getLibraryTabs()) {
                            tab.setCurrentSearchQuery(query);
                        }
                    } else {
                        if (getCurrentLibraryTab() != null) {
                            getCurrentLibraryTab().setCurrentSearchQuery(query);
                        }
                    }
                });

        // Wait for the scene to be created, otherwise focusOwnerProperty is not provided
        Platform.runLater(() -> stateManager.focusOwnerProperty().bind(
                EasyBind.map(mainStage.getScene().focusOwnerProperty(), Optional::ofNullable)));

        EasyBind.subscribe(tabbedPane.getSelectionModel().selectedItemProperty(), selectedTab -> {
            if (selectedTab instanceof LibraryTab libraryTab) {
                stateManager.setActiveDatabase(libraryTab.getBibDatabaseContext());
            } else if (selectedTab == null) {
                // All databases are closed
                stateManager.setActiveDatabase(null);
            }
        });

        /*
         * The following state listener makes sure focus is registered with the
         * correct database when the user switches tabs. Without this,
         * cut/paste/copy operations would sometimes occur in the wrong tab.
         */
        EasyBind.subscribe(tabbedPane.getSelectionModel().selectedItemProperty(), tab -> {
            if (!(tab instanceof LibraryTab libraryTab)) {
                stateManager.setSelectedEntries(Collections.emptyList());
                mainStage.titleProperty().unbind();
                mainStage.setTitle(FRAME_TITLE);
                return;
            }

            // Poor-mans binding to global state
            stateManager.setSelectedEntries(libraryTab.getSelectedEntries());

            // Update active search query when switching between databases
            if (prefs.getSearchPreferences().shouldKeepSearchString() && libraryTab.getCurrentSearchQuery().isEmpty() && stateManager.activeSearchQueryProperty().get().isPresent()) {
                // apply search query also when opening a new library and keep search string is activated
                libraryTab.setCurrentSearchQuery(stateManager.activeSearchQueryProperty().get());
            } else {
                stateManager.activeSearchQueryProperty().set(libraryTab.getCurrentSearchQuery());
            }

            // Update search autocompleter with information for the correct database:
            globalSearchBar.setAutoCompleter(libraryTab.getAutoCompleter());

            libraryTab.getUndoManager().postUndoRedoEvent();
            libraryTab.getMainTable().requestFocus();

            // Set window title - copy tab title
            StringBinding windowTitle = Bindings.createStringBinding(
                    () -> libraryTab.textProperty().getValue() + " \u2013 " + FRAME_TITLE,
                    libraryTab.textProperty());
            mainStage.titleProperty().bind(windowTitle);
        });
        initShowTrackingNotification();
    }

    /**
     * Returns the currently viewed BasePanel.
     */
    public LibraryTab getCurrentLibraryTab() {
        if ((tabbedPane == null) || (tabbedPane.getSelectionModel().getSelectedItem() == null)) {
            return null;
        }
        return (LibraryTab) tabbedPane.getSelectionModel().getSelectedItem();
    }

    private ContextMenu createTabContextMenuFor(LibraryTab tab, KeyBindingRepository keyBindingRepository) {
        ContextMenu contextMenu = new ContextMenu();
        ActionFactory factory = new ActionFactory(keyBindingRepository);

        contextMenu.getItems().addAll(
                factory.createMenuItem(StandardActions.LIBRARY_PROPERTIES, new LibraryPropertiesAction(tab::getBibDatabaseContext, stateManager)),
                factory.createMenuItem(StandardActions.OPEN_DATABASE_FOLDER, new OpenDatabaseFolder(tab::getBibDatabaseContext)),
                factory.createMenuItem(StandardActions.OPEN_CONSOLE, new OpenConsoleAction(tab::getBibDatabaseContext, stateManager, prefs, dialogService)),
                new SeparatorMenuItem(),
                factory.createMenuItem(StandardActions.CLOSE_LIBRARY, new CloseDatabaseAction(this, tab)),
                factory.createMenuItem(StandardActions.CLOSE_OTHER_LIBRARIES, new CloseOthersDatabaseAction(tab)),
                factory.createMenuItem(StandardActions.CLOSE_ALL_LIBRARIES, new CloseAllDatabaseAction()));

        return contextMenu;
    }

    public void addTab(LibraryTab libraryTab, boolean raisePanel) {
        tabbedPane.getTabs().add(libraryTab);
        if (raisePanel) {
            tabbedPane.getSelectionModel().select(libraryTab);
            tabbedPane.requestFocus();
        }

        libraryTab.setContextMenu(createTabContextMenuFor(libraryTab, Globals.getKeyPrefs()));

        libraryTab.getUndoManager().registerListener(new UndoRedoEventManager());
    }

    /**
     * Opens a new tab with existing data.
     * Asynchronous loading is done at {@link LibraryTab#createLibraryTab}.
     */
    public void addTab(BibDatabaseContext databaseContext, boolean raisePanel) {
        Objects.requireNonNull(databaseContext);

        LibraryTab libraryTab = LibraryTab.createLibraryTab(
                databaseContext,
                this,
                dialogService,
                prefs,
                stateManager,
                fileUpdateMonitor,
                entryTypesManager,
                undoManager,
                taskExecutor);

        addTab(libraryTab, raisePanel);
    }

    /**
     * Might be called when a user asks JabRef at the command line
     * i) to import a file or
     * ii) to open a .bib file
     */
    public void addTab(ParserResult parserResult, boolean raisePanel) {
        if (parserResult.toOpenTab()) {
            // Add the entries to the open tab.
            LibraryTab libraryTab = getCurrentLibraryTab();
            if (libraryTab == null) {
                // There is no open tab to add to, so we create a new tab:
                addTab(parserResult.getDatabaseContext(), raisePanel);
            } else {
                addImportedEntries(libraryTab, parserResult);
            }
        } else {
            // only add tab if library is not already open
            Optional<LibraryTab> libraryTab = getLibraryTabs().stream()
                                                              .filter(p -> p.getBibDatabaseContext()
                                                                            .getDatabasePath()
                                                                            .equals(parserResult.getPath()))
                                                              .findFirst();

            if (libraryTab.isPresent()) {
                tabbedPane.getSelectionModel().select(libraryTab.get());
            } else {
                addTab(parserResult.getDatabaseContext(), raisePanel);
            }
        }
    }

    /**
     * Opens the import inspection dialog to let the user decide which of the given entries to import.
     *
     * @param panel        The BasePanel to add to.
     * @param parserResult The entries to add.
     */
    private void addImportedEntries(final LibraryTab panel, final ParserResult parserResult) {
        BackgroundTask<ParserResult> task = BackgroundTask.wrap(() -> parserResult);
        ImportCleanup cleanup = ImportCleanup.targeting(panel.getBibDatabaseContext().getMode());
        cleanup.doPostCleanup(parserResult.getDatabase().getEntries());
        ImportEntriesDialog dialog = new ImportEntriesDialog(panel.getBibDatabaseContext(), task);
        dialog.setTitle(Localization.lang("Import"));
        dialogService.showCustomDialogAndWait(dialog);
    }

    public boolean closeTab(LibraryTab libraryTab) {
        if (libraryTab.requestClose()) {
            tabbedPane.getTabs().remove(libraryTab);
            Event.fireEvent(libraryTab, new Event(this, libraryTab, Tab.CLOSED_EVENT));
            return true;
        }
        return false;
    }

    private boolean closeTabs() {
        // Ask before closing any tab, if any tab has changes
        for (LibraryTab libraryTab : getLibraryTabs()) {
            if (!libraryTab.requestClose()) {
                return false;
            }
        }

        // Close after checking for changes and saving all databases
        for (LibraryTab libraryTab : getLibraryTabs()) {
            tabbedPane.getTabs().remove(libraryTab);
            Event.fireEvent(libraryTab, new Event(this, libraryTab, Tab.CLOSED_EVENT));
        }
        return true;
    }

    public boolean closeCurrentTab() {
        return closeTab(getCurrentLibraryTab());
    }

    public OpenDatabaseAction getOpenDatabaseAction() {
        return new OpenDatabaseAction(
                this,
                prefs,
                dialogService,
                stateManager,
                fileUpdateMonitor,
                entryTypesManager,
                undoManager,
                taskExecutor);
    }

    private void copyGroupTreeNode(LibraryTab destinationLibraryTab, GroupTreeNode parent, GroupTreeNode groupTreeNodeToCopy) {
        List<BibEntry> allEntries = getCurrentLibraryTab()
                .getBibDatabaseContext()
                .getEntries();
        // add groupTreeNodeToCopy to the parent-- in the first run that will the source/main GroupTreeNode
        GroupTreeNode copiedNode = parent.addSubgroup(groupTreeNodeToCopy.copyNode().getGroup());
        // add all entries of a groupTreeNode to the new library.
        destinationLibraryTab.dropEntry(groupTreeNodeToCopy.getEntriesInGroup(allEntries));
        // List of all children of groupTreeNodeToCopy
        List<GroupTreeNode> children = groupTreeNodeToCopy.getChildren();

        if (!children.isEmpty()) {
            // use recursion to add all subgroups of the original groupTreeNodeToCopy
            for (GroupTreeNode child : children) {
                copyGroupTreeNode(destinationLibraryTab, copiedNode, child);
            }
        }
    }

    private void copyRootNode(LibraryTab destinationLibraryTab) {
        if (destinationLibraryTab.getBibDatabaseContext().getMetaData().getGroups().isPresent()) {
            return;
        }
        // a root (all entries) GroupTreeNode
        GroupTreeNode currentLibraryGroupRoot = getCurrentLibraryTab().getBibDatabaseContext()
                                                                      .getMetaData()
                                                                      .getGroups()
                                                                      .get()
                                                                      .copyNode();

        // add currentLibraryGroupRoot to the Library if it does not have a root.
        destinationLibraryTab.getBibDatabaseContext()
                             .getMetaData()
                             .setGroups(currentLibraryGroupRoot);
    }

    /**
     * Refreshes the ui after preferences changes
     */
    public void refresh() {
        globalSearchBar.updateHintVisibility();
        getLibraryTabs().forEach(LibraryTab::setupMainPanel);
        getLibraryTabs().forEach(tab -> tab.getMainTable().getTableModel().resetFieldFormatter());
    }

    void openDatabases(List<ParserResult> parserResults, boolean isBlank) {
        final List<ParserResult> failed = new ArrayList<>();
        final List<ParserResult> toOpenTab = new ArrayList<>();

        // If the option is enabled, open the last edited libraries, if any.
        if (!isBlank && prefs.getWorkspacePreferences().shouldOpenLastEdited()) {
            openLastEditedDatabases();
        }

        // From here on, the libraries provided by command line arguments are treated

        // Remove invalid databases
        List<ParserResult> invalidDatabases = parserResults.stream()
                                                           .filter(ParserResult::isInvalid)
                                                           .toList();
        failed.addAll(invalidDatabases);
        parserResults.removeAll(invalidDatabases);

        // passed file (we take the first one) should be focused
        Path focusedFile = parserResults.stream()
                                        .findFirst()
                                        .flatMap(ParserResult::getPath)
                                        .orElse(prefs.getGuiPreferences()
                                                     .getLastFocusedFile())
                                        .toAbsolutePath();

        // Add all bibDatabases databases to the frame:
        boolean first = false;
        for (ParserResult parserResult : parserResults) {
            // Define focused tab
            if (parserResult.getPath().filter(path -> path.toAbsolutePath().equals(focusedFile)).isPresent()) {
                first = true;
            }

            if (parserResult.getDatabase().isShared()) {
                try {
                    OpenDatabaseAction.openSharedDatabase(
                            parserResult,
                            this,
                            dialogService,
                            prefs,
                            Globals.stateManager,
                            Globals.entryTypesManager,
                            fileUpdateMonitor,
                            undoManager,
                            Globals.TASK_EXECUTOR);
                } catch (
                        SQLException |
                        DatabaseNotSupportedException |
                        InvalidDBMSConnectionPropertiesException |
                        NotASharedDatabaseException e) {

                    LOGGER.error("Connection error", e);
                    dialogService.showErrorDialogAndWait(
                            Localization.lang("Connection error"),
                            Localization.lang("A local copy will be opened."),
                            e);
                    toOpenTab.add(parserResult);
                }
            } else if (parserResult.toOpenTab()) {
                // things to be appended to an opened tab should be done after opening all tabs
                // add them to the list
                toOpenTab.add(parserResult);
            } else {
                addTab(parserResult, first);
                first = false;
            }
        }

        // finally add things to the currently opened tab
        for (ParserResult parserResult : toOpenTab) {
            addTab(parserResult, first);
            first = false;
        }

        for (ParserResult pr : failed) {
            String message = Localization.lang("Error opening file '%0'",
                    pr.getPath().map(Path::toString).orElse("(File name unknown)")) + "\n" +
                    pr.getErrorMessage();

            dialogService.showErrorDialogAndWait(Localization.lang("Error opening file"), message);
        }

        // Display warnings, if any
        for (int tabNumber = 0; tabNumber < parserResults.size(); tabNumber++) {
            // ToDo: Method needs to be rewritten, because the index of the parser result and of the libraryTab may not
            //  be identical, if there are also other tabs opened, that are not libraryTabs. Currently there are none,
            //  therefore for now this ok.
            ParserResult pr = parserResults.get(tabNumber);
            if (pr.hasWarnings()) {
                ParserResultWarningDialog.showParserResultWarningDialog(pr, dialogService);
                showLibraryTabAt(tabNumber);
            }
        }

        // After adding the databases, go through each and see if
        // any post open actions need to be done. For instance, checking
        // if we found new entry types that can be imported, or checking
        // if the database contents should be modified due to new features
        // in this version of JabRef.
        parserResults.forEach(pr -> OpenDatabaseAction.performPostOpenActions(pr, dialogService));

        LOGGER.debug("Finished adding panels");
    }

    private void openLastEditedDatabases() {
        List<Path> lastFiles = prefs.getGuiPreferences().getLastFilesOpened();
        if (lastFiles.isEmpty()) {
            return;
        }

        getOpenDatabaseAction().openFiles(lastFiles);
    }

    public FileHistoryMenu getFileHistory() {
        return fileHistory;
    }

    public Stage getMainStage() {
        return mainStage;
    }

    public void handleUiCommands(List<UiCommand> uiCommands) {
        for (UiCommand uiCommand : uiCommands) {
            switch (uiCommand) {
                case UiCommand.OpenDatabaseFromPath command ->
                        getOpenDatabaseAction().openFile(command.path());
                case UiCommand.JumpToEntryKey jumpToEntryKey -> {
                    Optional<LibraryTab> libraryTab = getLibraryTabs().stream()
                                                                      .filter(tab -> tab.getDatabase()
                                                                                        .equals(jumpToEntryKey.parserResult()
                                                                                                              .getDatabase()))
                                                                      .findFirst();
                    libraryTab.ifPresent(tab -> {
                        tab.clearAndSelect(jumpToEntryKey.bibEntry());
                        showLibraryTab(tab);
                    });
                }
                case UiCommand.OpenDatabases command ->
                        openDatabases(command.parserResults());
            }
        }
    }

    private void openDatabases(List<ParserResult> parserResults) {
        final List<ParserResult> toOpenTab = new ArrayList<>();

        // Remove invalid databases
        List<ParserResult> invalidDatabases = parserResults.stream()
                                                           .filter(ParserResult::isInvalid)
                                                           .toList();
        final List<ParserResult> failed = new ArrayList<>(invalidDatabases);
        parserResults.removeAll(invalidDatabases);

        // passed file (we take the first one) should be focused
        Path focusedFile = parserResults.stream()
                                        .findFirst()
                                        .flatMap(ParserResult::getPath)
                                        .orElse(prefs.getGuiPreferences()
                                                     .getLastFocusedFile())
                                        .toAbsolutePath();

        // Add all bibDatabases databases to the frame:
        boolean first = false;
        for (ParserResult pr : parserResults) {
            // Define focused tab
            if (pr.getPath().filter(path -> path.toAbsolutePath().equals(focusedFile)).isPresent()) {
                first = true;
            }

            if (pr.getDatabase().isShared()) {
                try {
                    OpenDatabaseAction.openSharedDatabase(
                            pr,
                            this,
                            dialogService,
                            prefs,
                            stateManager,
                            entryTypesManager,
                            fileUpdateMonitor,
                            undoManager,
                            Globals.TASK_EXECUTOR);
                } catch (
                        SQLException |
                        DatabaseNotSupportedException |
                        InvalidDBMSConnectionPropertiesException |
                        NotASharedDatabaseException e) {

                    LOGGER.error("Connection error", e);
                    dialogService.showErrorDialogAndWait(
                            Localization.lang("Connection error"),
                            Localization.lang("A local copy will be opened."),
                            e);
                    toOpenTab.add(pr);
                }
            } else if (pr.toOpenTab()) {
                // things to be appended to an opened tab should be done after opening all tabs
                // add them to the list
                toOpenTab.add(pr);
            } else {
                addTab(pr, first);
                first = false;
            }
        }

        // finally add things to the currently opened tab
        for (ParserResult parserResult : toOpenTab) {
            addTab(parserResult, first);
            first = false;
        }

        for (ParserResult pr : failed) {
            String message = Localization.lang("Error opening file '%0'",
                    pr.getPath().map(Path::toString).orElse("(File name unknown)")) + "\n" +
                    pr.getErrorMessage();

            dialogService.showErrorDialogAndWait(Localization.lang("Error opening file"), message);
        }

        // Display warnings, if any
        int tabNumber = 0;
        for (ParserResult pr : parserResults) {
            ParserResultWarningDialog.showParserResultWarningDialog(pr, this, tabNumber++);
        }

        // After adding the databases, go through each and see if
        // any post open actions need to be done. For instance, checking
        // if we found new entry types that can be imported, or checking
        // if the database contents should be modified due to new features
        // in this version of JabRef.
        // Note that we have to check whether i does not go over getBasePanelCount().
        // This is because importToOpen might have been used, which adds to
        // loadedDatabases, but not to getBasePanelCount()

        for (int i = 0; (i < parserResults.size()) && (i < getBasePanelCount()); i++) {
            ParserResult pr = parserResults.get(i);
            LibraryTab libraryTab = getLibraryTabAt(i);

            OpenDatabaseAction.performPostOpenActions(libraryTab, pr);
        }

        LOGGER.debug("Finished adding panels");
    }

    /**
     * The action concerned with closing the window.
     */
    static protected class CloseAction extends SimpleCommand {

        private final JabRefFrame frame;

        public CloseAction(JabRefFrame frame) {
            this.frame = frame;
        }

        @Override
        public void execute() {
            if (frame.close()) {
                frame.mainStage.close();
            }
        }
    }

    static protected class CloseDatabaseAction extends SimpleCommand {

        private final LibraryTabContainer tabContainer;
        private final LibraryTab libraryTab;

        public CloseDatabaseAction(LibraryTabContainer tabContainer, LibraryTab libraryTab) {
            this.tabContainer = tabContainer;
            this.libraryTab = libraryTab;
        }

        /**
         * Using this constructor will result in executing the command on the currently open library tab
         */
        public CloseDatabaseAction(LibraryTabContainer tabContainer) {
            this(tabContainer, null);
        }

        @Override
        public void execute() {
            Platform.runLater(() -> {
                if (libraryTab == null) {
                    tabContainer.closeCurrentTab();
                } else {
                    tabContainer.closeTab(libraryTab);
                }
            });
        }
    }

    private class CloseOthersDatabaseAction extends SimpleCommand {

        private final LibraryTab libraryTab;

        public CloseOthersDatabaseAction(LibraryTab libraryTab) {
            this.libraryTab = libraryTab;
            this.executable.bind(ActionHelper.isOpenMultiDatabase(tabbedPane));
        }

        @Override
        public void execute() {
            LibraryTab toKeepLibraryTab = Optional.of(libraryTab).get();
            for (Tab tab : tabbedPane.getTabs()) {
                LibraryTab libraryTab = (LibraryTab) tab;
                if (libraryTab != toKeepLibraryTab) {
                    Platform.runLater(() -> closeTab(libraryTab));
                }
            }
        }
    }

    private class CloseAllDatabaseAction extends SimpleCommand {

        @Override
        public void execute() {
            for (Tab tab : tabbedPane.getTabs()) {
                Platform.runLater(() -> closeTab((LibraryTab) tab));
            }
        }
    }

    private class OpenDatabaseFolder extends SimpleCommand {

        private final Supplier<BibDatabaseContext> databaseContext;

        public OpenDatabaseFolder(Supplier<BibDatabaseContext> databaseContext) {
            this.databaseContext = databaseContext;
        }

        @Override
        public void execute() {
            Optional.of(databaseContext.get()).flatMap(BibDatabaseContext::getDatabasePath).ifPresent(path -> {
                try {
                    JabRefDesktop.openFolderAndSelectFile(path, prefs.getExternalApplicationsPreferences(), dialogService);
                } catch (IOException e) {
                    LOGGER.info("Could not open folder", e);
                }
            });
        }
    }

    private class UndoRedoEventManager {

        @Subscribe
        public void listen(UndoRedoEvent event) {
            updateTexts(event);
            JabRefFrame.this.getCurrentLibraryTab().updateEntryEditorIfShowing();
        }

        @Subscribe
        public void listen(AddUndoableActionEvent event) {
            updateTexts(event);
        }

        private void updateTexts(UndoChangeEvent event) {
            /* TODO
            SwingUtilities.invokeLater(() -> {
                undo.putValue(Action.SHORT_DESCRIPTION, event.getUndoDescription());
                undo.setEnabled(event.isCanUndo());
                redo.putValue(Action.SHORT_DESCRIPTION, event.getRedoDescription());
                redo.setEnabled(event.isCanRedo());
            });
            */
        }
    }
}<|MERGE_RESOLUTION|>--- conflicted
+++ resolved
@@ -56,18 +56,10 @@
 import org.jabref.gui.util.BackgroundTask;
 import org.jabref.gui.util.DefaultTaskExecutor;
 import org.jabref.gui.util.TaskExecutor;
-<<<<<<< HEAD
 import org.jabref.logic.UiCommand;
-import org.jabref.logic.help.HelpFile;
 import org.jabref.logic.importer.ImportCleanup;
 import org.jabref.logic.importer.ParserResult;
 import org.jabref.logic.l10n.Localization;
-import org.jabref.logic.shared.DatabaseLocation;
-=======
-import org.jabref.logic.importer.ImportCleanup;
-import org.jabref.logic.importer.ParserResult;
-import org.jabref.logic.l10n.Localization;
->>>>>>> 3e7e58a0
 import org.jabref.logic.shared.DatabaseNotSupportedException;
 import org.jabref.logic.shared.exception.InvalidDBMSConnectionPropertiesException;
 import org.jabref.logic.shared.exception.NotASharedDatabaseException;
@@ -955,106 +947,6 @@
         }
     }
 
-    private void openDatabases(List<ParserResult> parserResults) {
-        final List<ParserResult> toOpenTab = new ArrayList<>();
-
-        // Remove invalid databases
-        List<ParserResult> invalidDatabases = parserResults.stream()
-                                                           .filter(ParserResult::isInvalid)
-                                                           .toList();
-        final List<ParserResult> failed = new ArrayList<>(invalidDatabases);
-        parserResults.removeAll(invalidDatabases);
-
-        // passed file (we take the first one) should be focused
-        Path focusedFile = parserResults.stream()
-                                        .findFirst()
-                                        .flatMap(ParserResult::getPath)
-                                        .orElse(prefs.getGuiPreferences()
-                                                     .getLastFocusedFile())
-                                        .toAbsolutePath();
-
-        // Add all bibDatabases databases to the frame:
-        boolean first = false;
-        for (ParserResult pr : parserResults) {
-            // Define focused tab
-            if (pr.getPath().filter(path -> path.toAbsolutePath().equals(focusedFile)).isPresent()) {
-                first = true;
-            }
-
-            if (pr.getDatabase().isShared()) {
-                try {
-                    OpenDatabaseAction.openSharedDatabase(
-                            pr,
-                            this,
-                            dialogService,
-                            prefs,
-                            stateManager,
-                            entryTypesManager,
-                            fileUpdateMonitor,
-                            undoManager,
-                            Globals.TASK_EXECUTOR);
-                } catch (
-                        SQLException |
-                        DatabaseNotSupportedException |
-                        InvalidDBMSConnectionPropertiesException |
-                        NotASharedDatabaseException e) {
-
-                    LOGGER.error("Connection error", e);
-                    dialogService.showErrorDialogAndWait(
-                            Localization.lang("Connection error"),
-                            Localization.lang("A local copy will be opened."),
-                            e);
-                    toOpenTab.add(pr);
-                }
-            } else if (pr.toOpenTab()) {
-                // things to be appended to an opened tab should be done after opening all tabs
-                // add them to the list
-                toOpenTab.add(pr);
-            } else {
-                addTab(pr, first);
-                first = false;
-            }
-        }
-
-        // finally add things to the currently opened tab
-        for (ParserResult parserResult : toOpenTab) {
-            addTab(parserResult, first);
-            first = false;
-        }
-
-        for (ParserResult pr : failed) {
-            String message = Localization.lang("Error opening file '%0'",
-                    pr.getPath().map(Path::toString).orElse("(File name unknown)")) + "\n" +
-                    pr.getErrorMessage();
-
-            dialogService.showErrorDialogAndWait(Localization.lang("Error opening file"), message);
-        }
-
-        // Display warnings, if any
-        int tabNumber = 0;
-        for (ParserResult pr : parserResults) {
-            ParserResultWarningDialog.showParserResultWarningDialog(pr, this, tabNumber++);
-        }
-
-        // After adding the databases, go through each and see if
-        // any post open actions need to be done. For instance, checking
-        // if we found new entry types that can be imported, or checking
-        // if the database contents should be modified due to new features
-        // in this version of JabRef.
-        // Note that we have to check whether i does not go over getBasePanelCount().
-        // This is because importToOpen might have been used, which adds to
-        // loadedDatabases, but not to getBasePanelCount()
-
-        for (int i = 0; (i < parserResults.size()) && (i < getBasePanelCount()); i++) {
-            ParserResult pr = parserResults.get(i);
-            LibraryTab libraryTab = getLibraryTabAt(i);
-
-            OpenDatabaseAction.performPostOpenActions(libraryTab, pr);
-        }
-
-        LOGGER.debug("Finished adding panels");
-    }
-
     /**
      * The action concerned with closing the window.
      */
