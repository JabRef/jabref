package org.jabref.gui;

import java.awt.Component;
import java.awt.Window;
import java.awt.event.ActionEvent;
import java.io.File;
import java.io.IOException;
import java.nio.file.Path;
import java.nio.file.Paths;
import java.util.ArrayList;
import java.util.HashMap;
import java.util.LinkedList;
import java.util.List;
import java.util.Map;
import java.util.Objects;
import java.util.Optional;
import java.util.TimerTask;
import java.util.stream.Collectors;

import javax.swing.Action;
import javax.swing.JComponent;
import javax.swing.JOptionPane;
import javax.swing.JPanel;
import javax.swing.SwingUtilities;

import javafx.application.Platform;
import javafx.beans.value.ChangeListener;
import javafx.beans.value.ObservableValue;
import javafx.collections.ListChangeListener;
import javafx.scene.Node;
import javafx.scene.control.Alert;
import javafx.scene.control.Button;
import javafx.scene.control.ButtonBar;
import javafx.scene.control.ButtonType;
import javafx.scene.control.Label;
import javafx.scene.control.Menu;
import javafx.scene.control.MenuBar;
import javafx.scene.control.ProgressBar;
import javafx.scene.control.SeparatorMenuItem;
import javafx.scene.control.SplitPane;
import javafx.scene.control.Tab;
import javafx.scene.control.TabPane;
import javafx.scene.control.ToolBar;
import javafx.scene.control.Tooltip;
import javafx.scene.input.DataFormat;
import javafx.scene.input.KeyEvent;
import javafx.scene.input.TransferMode;
import javafx.scene.layout.BorderPane;
import javafx.scene.layout.HBox;
import javafx.scene.layout.Pane;
import javafx.scene.layout.Priority;
import javafx.stage.Stage;

import org.jabref.Globals;
import org.jabref.JabRefExecutorService;
import org.jabref.gui.actions.ActionFactory;
import org.jabref.gui.actions.Actions;
import org.jabref.gui.actions.AutoLinkFilesAction;
import org.jabref.gui.actions.BibtexKeyPatternAction;
import org.jabref.gui.actions.ConnectToSharedDatabaseCommand;
import org.jabref.gui.actions.CopyFilesAction;
import org.jabref.gui.actions.CustomizeEntryAction;
import org.jabref.gui.actions.CustomizeKeyBindingAction;
import org.jabref.gui.actions.DatabasePropertiesAction;
import org.jabref.gui.actions.EditExternalFileTypesAction;
import org.jabref.gui.actions.ErrorConsoleAction;
import org.jabref.gui.actions.FindUnlinkedFilesAction;
import org.jabref.gui.actions.IntegrityCheckAction;
import org.jabref.gui.actions.LookupIdentifierAction;
import org.jabref.gui.actions.ManageCustomExportsAction;
import org.jabref.gui.actions.ManageCustomImportsAction;
import org.jabref.gui.actions.ManageJournalsAction;
import org.jabref.gui.actions.ManageKeywordsAction;
import org.jabref.gui.actions.ManageProtectedTermsAction;
import org.jabref.gui.actions.MassSetFieldAction;
import org.jabref.gui.actions.MergeEntriesAction;
import org.jabref.gui.actions.NewDatabaseAction;
import org.jabref.gui.actions.NewEntryAction;
import org.jabref.gui.actions.NewEntryFromPlainTextAction;
import org.jabref.gui.actions.NewSubLibraryAction;
import org.jabref.gui.actions.OldDatabaseCommandWrapper;
import org.jabref.gui.actions.OpenBrowserAction;
import org.jabref.gui.actions.SearchForUpdateAction;
import org.jabref.gui.actions.SetupGeneralFieldsAction;
import org.jabref.gui.actions.ShowDocumentViewerAction;
import org.jabref.gui.actions.ShowPreferencesAction;
import org.jabref.gui.actions.SimpleCommand;
import org.jabref.gui.actions.StandardActions;
import org.jabref.gui.dialogs.AutosaveUIManager;
import org.jabref.gui.exporter.ExportCommand;
import org.jabref.gui.exporter.SaveAllAction;
import org.jabref.gui.exporter.SaveDatabaseAction;
import org.jabref.gui.externalfiletype.ExternalFileTypes;
import org.jabref.gui.help.AboutAction;
import org.jabref.gui.help.HelpAction;
import org.jabref.gui.importer.ImportCommand;
import org.jabref.gui.importer.ImportInspectionDialog;
import org.jabref.gui.importer.actions.OpenDatabaseAction;
import org.jabref.gui.keyboard.KeyBinding;
import org.jabref.gui.menus.FileHistoryMenu;
import org.jabref.gui.push.PushToApplicationButton;
import org.jabref.gui.push.PushToApplications;
import org.jabref.gui.search.GlobalSearchBar;
import org.jabref.gui.specialfields.SpecialFieldMenuItemFactory;
import org.jabref.gui.undo.CountingUndoManager;
import org.jabref.gui.util.DefaultTaskExecutor;
import org.jabref.logic.autosaveandbackup.AutosaveManager;
import org.jabref.logic.autosaveandbackup.BackupManager;
import org.jabref.logic.importer.IdFetcher;
import org.jabref.logic.importer.OpenDatabase;
import org.jabref.logic.importer.OutputPrinter;
import org.jabref.logic.importer.ParserResult;
import org.jabref.logic.importer.WebFetchers;
import org.jabref.logic.l10n.Localization;
import org.jabref.logic.search.SearchQuery;
import org.jabref.logic.undo.AddUndoableActionEvent;
import org.jabref.logic.undo.UndoChangeEvent;
import org.jabref.logic.undo.UndoRedoEvent;
import org.jabref.logic.util.OS;
import org.jabref.logic.util.io.FileUtil;
import org.jabref.model.database.BibDatabaseContext;
import org.jabref.model.database.BibDatabaseMode;
import org.jabref.model.database.shared.DatabaseLocation;
import org.jabref.model.entry.BibEntry;
import org.jabref.model.entry.BiblatexEntryTypes;
import org.jabref.model.entry.BibtexEntryTypes;
import org.jabref.model.entry.FieldName;
import org.jabref.model.entry.specialfields.SpecialField;
import org.jabref.preferences.JabRefPreferences;
import org.jabref.preferences.LastFocusedTabPreferences;
import org.jabref.preferences.SearchPreferences;

import com.google.common.eventbus.Subscribe;
import org.eclipse.fx.ui.controls.tabpane.DndTabPane;
import org.eclipse.fx.ui.controls.tabpane.DndTabPaneFactory;
import org.fxmisc.easybind.EasyBind;
import org.slf4j.Logger;
import org.slf4j.LoggerFactory;
import osx.macadapter.MacAdapter;

/**
 * The main window of the application.
 */
public class JabRefFrame extends BorderPane implements OutputPrinter {

    // Frame titles.
    public static final String FRAME_TITLE = "JabRef";

    private static final Logger LOGGER = LoggerFactory.getLogger(JabRefFrame.class);

    private final SplitPane splitPane = new SplitPane();
    private final JabRefPreferences prefs = Globals.prefs;
    private final GlobalSearchBar globalSearchBar = new GlobalSearchBar(this);
<<<<<<< HEAD
    private final JLabel statusLine = new JLabel("", SwingConstants.LEFT);
    private final JLabel statusLabel = new JLabel(
                                                  Localization.lang("Status")
                                                  + ':',
                                                  SwingConstants.LEFT);
    private final JProgressBar progressBar = new JProgressBar();
=======
    private final Label statusLine = new Label("");
    private final Label statusLabel = new Label(Localization.lang("Status") + ':');
    private final ProgressBar progressBar = new ProgressBar();
>>>>>>> f47b7406
    private final FileHistoryMenu fileHistory = new FileHistoryMenu(prefs, this);

    // Lists containing different subsets of actions for different purposes
    private final List<Object> specialFieldButtons = new LinkedList<>();
    private final List<Object> openDatabaseOnlyActions = new LinkedList<>();
    private final List<Object> severalDatabasesOnlyActions = new LinkedList<>();
    private final List<Object> openAndSavedDatabasesOnlyActions = new LinkedList<>();
    private final List<Object> sharedDatabaseOnlyActions = new LinkedList<>();
    private final List<Object> noSharedDatabaseActions = new LinkedList<>();
    private final List<Object> oneEntryOnlyActions = new LinkedList<>();
    private final List<Object> oneEntryWithFileOnlyActions = new LinkedList<>();
    private final List<Object> oneEntryWithURLorDOIOnlyActions = new LinkedList<>();
    private final List<Object> twoEntriesOnlyActions = new LinkedList<>();
    private final List<Object> atLeastOneEntryActions = new LinkedList<>();
    private final Stage mainStage;
    // The sidepane manager takes care of populating the sidepane.
    private SidePaneManager sidePaneManager;
    private TabPane tabbedPane;
    private PushToApplications pushApplications;
    private final CountingUndoManager undoManager = new CountingUndoManager();
    private final DialogService dialogService;
    private SidePane sidePane;

    public JabRefFrame(Stage mainStage) {
        this.mainStage = mainStage;
        this.dialogService = new FXDialogService(mainStage);
        init();
    }

    /**
     * Takes a list of Object and calls the method setEnabled on them, depending on whether it is an Action or a
     * Component.
     *
     * @param list List that should contain Actions and Components.
     */
    private static void setEnabled(List<Object> list, boolean enabled) {
        for (Object actionOrComponent : list) {
            if (actionOrComponent instanceof Action) {
                ((Action) actionOrComponent).setEnabled(enabled);
            }
            if (actionOrComponent instanceof Component) {
                ((Component) actionOrComponent).setEnabled(enabled);
                if (actionOrComponent instanceof JPanel) {
                    JPanel root = (JPanel) actionOrComponent;
                    for (int index = 0; index < root.getComponentCount(); index++) {
                        root.getComponent(index).setEnabled(enabled);
                    }
                }
            }
        }
    }

    private void init() {
        sidePaneManager = new SidePaneManager(Globals.prefs, this);
        sidePane = sidePaneManager.getPane();

        Pane containerPane = DndTabPaneFactory.createDefaultDnDPane(DndTabPaneFactory.FeedbackType.MARKER, null);
        tabbedPane = (DndTabPane) containerPane.getChildren().get(0);

        initLayout();

        initActions();

        initKeyBindings();

        tabbedPane.setOnDragOver(event -> {
            if (event.getDragboard().hasFiles()) {
                event.acceptTransferModes(TransferMode.COPY, TransferMode.MOVE, TransferMode.LINK);
            }
        });

        tabbedPane.setOnDragDropped(event -> {
            System.out.println("drag drop in tabbed pane");
            boolean success = false;

            if (event.getDragboard().hasContent(DataFormat.FILES) ) {
                List<Path> files = event.getDragboard().getFiles().stream().map(File::toPath).collect(Collectors.toList());
                success = true;

                for (Path file : files) {
                    ParserResult pr = OpenDatabase.loadDatabase(file.toString(), Globals.prefs.getImportFormatPreferences(), Globals.getFileUpdateMonitor());
                    addParserResult(pr, true);
                }
            }

            event.setDropCompleted(success);
            event.consume();

        });

        //setBounds(GraphicsEnvironment.getLocalGraphicsEnvironment().getMaximumWindowBounds());
        //WindowLocation pw = new WindowLocation(this, JabRefPreferences.POS_X, JabRefPreferences.POS_Y, JabRefPreferences.SIZE_X,
        //        JabRefPreferences.SIZE_Y);
        //pw.displayWindowAtStoredLocation();

        /*
         * The following state listener makes sure focus is registered with the
         * correct database when the user switches tabs. Without this,
         * cut/paste/copy operations would some times occur in the wrong tab.
         */
        EasyBind.subscribe(tabbedPane.getSelectionModel().selectedItemProperty(), e -> {
            if (e == null) {
                Globals.stateManager.activeDatabaseProperty().setValue(Optional.empty());
                return;
            }

            BasePanel currentBasePanel = getCurrentBasePanel();
            if (currentBasePanel == null) {
                return;
            }

            // Poor-mans binding to global state
            // We need to invoke this in the JavaFX thread as all the listeners sit there
            Platform.runLater(() -> Globals.stateManager.activeDatabaseProperty().setValue(Optional.of(currentBasePanel.getBibDatabaseContext())));
            if (new SearchPreferences(Globals.prefs).isGlobalSearch()) {
                globalSearchBar.performSearch();
            } else {
                String content = "";
                Optional<SearchQuery> currentSearchQuery = currentBasePanel.getCurrentSearchQuery();
                if (currentSearchQuery.isPresent()) {
                    content = currentSearchQuery.get().getQuery();
                }
                globalSearchBar.setSearchTerm(content);
            }

            currentBasePanel.getPreviewPanel().updateLayout(Globals.prefs.getPreviewPreferences());

            // groupSidePane.getToggleCommand().setSelected(sidePaneManager.isComponentVisible(GroupSidePane.class));
            //previewToggle.setSelected(Globals.prefs.getPreviewPreferences().isPreviewPanelEnabled());
            //generalFetcher.getToggleCommand().setSelected(sidePaneManager.isComponentVisible(GeneralFetcher.class));
            //openOfficePanel.getToggleCommand().setSelected(sidePaneManager.isComponentVisible(OpenOfficeSidePanel.class));
            // TODO: Can't notify focus listener since it is expecting a swing component
            //Globals.getFocusListener().setFocused(currentBasePanel.getMainTable());
            setWindowTitle();
            // Update search autocompleter with information for the correct database:
            currentBasePanel.updateSearchManager();

            currentBasePanel.getUndoManager().postUndoRedoEvent();
            currentBasePanel.getMainTable().requestFocus();
        });

        //Note: The registration of Apple event is at the end of initialization, because
        //if the events happen too early (ie when the window is not initialized yet), the
        //opened (double-clicked) documents are not displayed.
        if (OS.OS_X) {
            try {
                new MacAdapter().registerMacEvents(this);
            } catch (Exception e) {
                LOGGER.error("Could not interface with Mac OS X methods.", e);
            }
        }

        initShowTrackingNotification();

    }

    private void initKeyBindings() {
        addEventFilter(KeyEvent.KEY_PRESSED, event -> {
            Optional<KeyBinding> keyBinding = Globals.getKeyPrefs().mapToKeyBinding(event);
            if (keyBinding.isPresent()) {
                switch (keyBinding.get()) {
                    case FOCUS_ENTRY_TABLE:
                        getCurrentBasePanel().getMainTable().requestFocus();
                        event.consume();
                        break;
                    case NEXT_LIBRARY:
                        tabbedPane.getSelectionModel().selectNext();
                        event.consume();
                        break;
                    case PREVIOUS_LIBRARY:
                        tabbedPane.getSelectionModel().selectPrevious();
                        event.consume();
                        break;
                    case INCREASE_TABLE_FONT_SIZE:
                        increaseTableFontSize();
                        event.consume();
                        break;
                    case DECREASE_TABLE_FONT_SIZE:
                        decreaseTableFontSize();
                        event.consume();
                        break;
                    case DEFAULT_TABLE_FONT_SIZE:
                        setDefaultTableFontSize();
                        event.consume();
                        break;
                    default:
                }
            }
        });
    }

    private void initShowTrackingNotification() {
        if (!Globals.prefs.shouldAskToCollectTelemetry()) {
            JabRefExecutorService.INSTANCE.submit(new TimerTask() {

                @Override
                public void run() {
                    SwingUtilities.invokeLater(() -> {
                        DefaultTaskExecutor.runInJavaFXThread(JabRefFrame.this::showTrackingNotification);
                    });
                }
            }, 60000); // run in one minute
        }
    }

    private Void showTrackingNotification() {
        if (!Globals.prefs.shouldCollectTelemetry()) {
            boolean shouldCollect = dialogService.showConfirmationDialogAndWait(
                                                                                Localization.lang("Telemetry: Help make JabRef better"),
                                                                                Localization.lang("To improve the user experience, we would like to collect anonymous statistics on the features you use. We will only record what features you access and how often you do it. We will neither collect any personal data nor the content of bibliographic items. If you choose to allow data collection, you can later disable it via Options -> Preferences -> General."),
                                                                                Localization.lang("Share anonymous statistics"),
                                                                                Localization.lang("Don't share"));
            Globals.prefs.setShouldCollectTelemetry(shouldCollect);
        }

        Globals.prefs.askedToCollectTelemetry();

        return null;
    }

    public void refreshTitleAndTabs() {
        DefaultTaskExecutor.runInJavaFXThread(() -> {

            setWindowTitle();
            updateAllTabTitles();
        });
    }

    /**
     * Sets the title of the main window.
     */
    public void setWindowTitle() {
        BasePanel panel = getCurrentBasePanel();

        // no database open
        if (panel == null) {
            //setTitle(FRAME_TITLE);
            return;
        }

        String mode = panel.getBibDatabaseContext().getMode().getFormattedName();
        String modeInfo = String.format(" (%s)", Localization.lang("%0 mode", mode));
        boolean isAutosaveEnabled = Globals.prefs.getBoolean(JabRefPreferences.LOCAL_AUTO_SAVE);

        if (panel.getBibDatabaseContext().getLocation() == DatabaseLocation.LOCAL) {
            String changeFlag = panel.isModified() && !isAutosaveEnabled ? "*" : "";
            String databaseFile = panel.getBibDatabaseContext()
                                       .getDatabaseFile()
                                       .map(File::getPath)
                                       .orElse(GUIGlobals.UNTITLED_TITLE);
            //setTitle(FRAME_TITLE + " - " + databaseFile + changeFlag + modeInfo);
        } else if (panel.getBibDatabaseContext().getLocation() == DatabaseLocation.SHARED) {
            //setTitle(FRAME_TITLE + " - " + panel.getBibDatabaseContext().getDBMSSynchronizer().getDBName() + " ["
            //        + Localization.lang("shared") + "]" + modeInfo);
        }
    }

    /**
     * The MacAdapter calls this method when a "BIB" file has been double-clicked from the Finder.
     */
    public void openAction(String filePath) {
        Path file = Paths.get(filePath);
        // all the logic is done in openIt. Even raising an existing panel
        getOpenDatabaseAction().openFile(file, true);
    }

    /**
     * The MacAdapter calls this method when "About" is selected from the application menu.
     */
    public void about() {
        HelpAction.getCommand().execute();
    }

    public JabRefPreferences prefs() {
        return prefs;
    }

    /**
     * Tears down all things started by JabRef
     * <p>
     * FIXME: Currently some threads remain and therefore hinder JabRef to be closed properly
     *
     * @param filenames the filenames of all currently opened files - used for storing them if prefs openLastEdited is set to true
     */
    private void tearDownJabRef(List<String> filenames) {
        //prefs.putBoolean(JabRefPreferences.WINDOW_MAXIMISED, getExtendedState() == Frame.MAXIMIZED_BOTH);

        if (prefs.getBoolean(JabRefPreferences.OPEN_LAST_EDITED)) {
            // Here we store the names of all current files. If
            // there is no current file, we remove any
            // previously stored filename.
            if (filenames.isEmpty()) {
                prefs.remove(JabRefPreferences.LAST_EDITED);
            } else {
                prefs.putStringList(JabRefPreferences.LAST_EDITED, filenames);
                File focusedDatabase = getCurrentBasePanel().getBibDatabaseContext().getDatabaseFile().orElse(null);
                new LastFocusedTabPreferences(prefs).setLastFocusedTab(focusedDatabase);
            }

        }

        fileHistory.storeHistory();
        prefs.customExports.store(Globals.prefs);
        prefs.customImports.store();

        prefs.flush();

        // dispose all windows, even if they are not displayed anymore
        for (Window window : Window.getWindows()) {
            window.dispose();
        }
    }

    /**
     * General info dialog.  The MacAdapter calls this method when "Quit"
     * is selected from the application menu, Cmd-Q is pressed, or "Quit" is selected from the Dock.
     * The function returns a boolean indicating if quitting is ok or not.
     * <p>
     * Non-OSX JabRef calls this when choosing "Quit" from the menu
     * <p>
     * SIDE EFFECT: tears down JabRef
     *
     * @return true if the user chose to quit; false otherwise
     */
    public boolean quit() {
        // First ask if the user really wants to close, if the library has not been saved since last save.
        List<String> filenames = new ArrayList<>();
        for (int i = 0; i < tabbedPane.getTabs().size(); i++) {
            BasePanel panel = getBasePanelAt(i);
            BibDatabaseContext context = panel.getBibDatabaseContext();

            if (panel.isModified() && (context.getLocation() == DatabaseLocation.LOCAL)) {
                tabbedPane.getSelectionModel().select(i);
                if (!confirmClose(panel)) {
                    return false;
                }
            } else if (context.getLocation() == DatabaseLocation.SHARED) {
                context.convertToLocalDatabase();
                context.getDBMSSynchronizer().closeSharedDatabase();
                context.clearDBMSSynchronizer();
            }
            AutosaveManager.shutdown(context);
            BackupManager.shutdown(context);
            context.getDatabaseFile().map(File::getAbsolutePath).ifPresent(filenames::add);
        }

        // Wait for save operations to finish
        for (int i = 0; i < tabbedPane.getTabs().size(); i++) {
            if (getBasePanelAt(i).isSaving()) {
                // There is a database still being saved, so we need to wait.
                WaitForSaveOperation w = new WaitForSaveOperation(this);
                w.show(); // This method won't return until canceled or the save operation is done.
                if (w.canceled()) {
                    return false; // The user clicked cancel.
                }
            }
        }

        // Good bye!
        tearDownJabRef(filenames);
        Platform.exit();
        return true;
    }

    private void initLayout() {
        setProgressBarVisible(false);

        pushApplications = new PushToApplications(this.getDialogService());

        BorderPane head = new BorderPane();
        head.setTop(createMenu());
        head.setCenter(createToolbar());
        setTop(head);

        SplitPane.setResizableWithParent(sidePane, Boolean.FALSE);
        splitPane.getItems().addAll(sidePane, tabbedPane);

        // We need to wait with setting the divider since it gets reset a few times during the initial set-up
        mainStage.showingProperty().addListener(new ChangeListener<Boolean>() {

            @Override
            public void changed(ObservableValue<? extends Boolean> observable, Boolean oldValue, Boolean showing) {
                if (showing) {
                    setDividerPosition();

                    EasyBind.subscribe(sidePane.visibleProperty(), visible -> {
                        if (visible) {
                            if (!splitPane.getItems().contains(sidePane)) {
                                splitPane.getItems().add(0, sidePane);
                                setDividerPosition();
                            }
                        } else {
                            splitPane.getItems().remove(sidePane);
                        }
                    });

                    mainStage.showingProperty().removeListener(this);
                    observable.removeListener(this);
                }
            }
        });

        setCenter(splitPane);

        /*
        GridBagLayout gbl = new GridBagLayout();
        GridBagConstraints con = new GridBagConstraints();
        con.fill = GridBagConstraints.BOTH;
        con.anchor = GridBagConstraints.WEST;
        JPanel status = new JPanel();
        status.setLayout(gbl);
        con.weighty = 0;
        con.weightx = 0;
        con.gridwidth = 1;
        con.insets = new Insets(0, 2, 0, 0);
        gbl.setConstraints(statusLabel, con);
        status.add(statusLabel);
        con.weightx = 1;
        con.insets = new Insets(0, 4, 0, 0);
        con.gridwidth = 1;
        gbl.setConstraints(statusLine, con);
        status.add(statusLine);
        con.weightx = 0;
        con.gridwidth = GridBagConstraints.REMAINDER;
        con.insets = new Insets(2, 4, 2, 2);
        gbl.setConstraints(progressBar, con);
        status.add(progressBar);
        statusLabel.setForeground(GUIGlobals.ENTRY_EDITOR_LABEL_COLOR.darker());
        */
    }

    private void setDividerPosition() {
        splitPane.setDividerPositions(prefs.getDouble(JabRefPreferences.SIDE_PANE_WIDTH));
        if (!splitPane.getDividers().isEmpty()) {
            EasyBind.subscribe(splitPane.getDividers().get(0).positionProperty(),
                               position -> prefs.putDouble(JabRefPreferences.SIDE_PANE_WIDTH, position.doubleValue()));
        }
    }

    private Node createToolbar() {
        Pane leftSpacer = new Pane();
        HBox.setHgrow(leftSpacer, Priority.SOMETIMES);
        Pane rightSpacer = new Pane();
        HBox.setHgrow(rightSpacer, Priority.SOMETIMES);

        ActionFactory factory = new ActionFactory(Globals.getKeyPrefs());

        Button newLibrary;
        if (Globals.prefs.getBoolean(JabRefPreferences.BIBLATEX_DEFAULT_MODE)) {
            newLibrary = factory.createIconButton(StandardActions.NEW_LIBRARY_BIBLATEX, new NewDatabaseAction(this, BibDatabaseMode.BIBLATEX));
        } else {
            newLibrary = factory.createIconButton(StandardActions.NEW_LIBRARY_BIBTEX, new NewDatabaseAction(this, BibDatabaseMode.BIBTEX));
        }

        HBox leftSide = new HBox(
                                 newLibrary,
                                 factory.createIconButton(StandardActions.OPEN_LIBRARY, new OpenDatabaseAction(this)),
                                 factory.createIconButton(StandardActions.SAVE_LIBRARY, new OldDatabaseCommandWrapper(Actions.SAVE, this, Globals.stateManager)),
                                 leftSpacer);
        leftSide.setMinWidth(100);
        leftSide.prefWidthProperty().bind(sidePane.widthProperty());
        leftSide.maxWidthProperty().bind(sidePane.widthProperty());

        PushToApplicationButton pushToExternal = new PushToApplicationButton(this, pushApplications.getApplications());
        HBox rightSide = new HBox(
                                  factory.createIconButton(StandardActions.NEW_ENTRY, new NewEntryAction(this, BiblatexEntryTypes.ARTICLE)),
                                  factory.createIconButton(StandardActions.DELETE_ENTRY, new OldDatabaseCommandWrapper(Actions.DELETE, this, Globals.stateManager)),

                                  factory.createIconButton(StandardActions.UNDO, new OldDatabaseCommandWrapper(Actions.UNDO, this, Globals.stateManager)),
                                  factory.createIconButton(StandardActions.REDO, new OldDatabaseCommandWrapper(Actions.REDO, this, Globals.stateManager)),
                                  factory.createIconButton(StandardActions.CUT, new OldDatabaseCommandWrapper(Actions.CUT, this, Globals.stateManager)),
                                  factory.createIconButton(StandardActions.COPY, new OldDatabaseCommandWrapper(Actions.COPY, this, Globals.stateManager)),
                                  factory.createIconButton(StandardActions.PASTE, new OldDatabaseCommandWrapper(Actions.PASTE, this, Globals.stateManager)),

                                  factory.createIconButton(StandardActions.CLEANUP_ENTRIES, new OldDatabaseCommandWrapper(Actions.CLEANUP, this, Globals.stateManager)),
                                  factory.createIconButton(pushToExternal.getMenuAction(), pushToExternal),

                                  factory.createIconButton(StandardActions.FORK_ME, new OpenBrowserAction("https://github.com/JabRef/jabref")),
                                  factory.createIconButton(StandardActions.OPEN_FACEBOOK, new OpenBrowserAction("https://www.facebook.com/JabRef/")),
                                  factory.createIconButton(StandardActions.OPEN_TWITTER, new OpenBrowserAction("https://twitter.com/jabref_org")));

        HBox.setHgrow(globalSearchBar, Priority.ALWAYS);

        ToolBar toolBar = new ToolBar(
                                      leftSide,

                                      globalSearchBar,

                                      rightSpacer,
                                      rightSide);
        toolBar.getStyleClass().add("mainToolbar");

        return toolBar;
    }

    /**
     * Returns the indexed BasePanel.
     *
     * @param i Index of base
     */
    public BasePanel getBasePanelAt(int i) {
        return (BasePanel) tabbedPane.getTabs().get(i).getContent();
    }

    /**
     * Returns a list of BasePanel.
     *
     */
    public List<BasePanel> getBasePanelList() {
        List<BasePanel> returnList = new ArrayList<>();
        for (int i = 0; i < getBasePanelCount(); i++) {
            returnList.add(getBasePanelAt(i));
        }
        return returnList;
    }

    public void showBasePanelAt(int i) {
        tabbedPane.getSelectionModel().select(i);
    }

    public void showBasePanel(BasePanel bp) {
        tabbedPane.getSelectionModel().select(getTab(bp));
    }

    /**
     * Returns the currently viewed BasePanel.
     */
    public BasePanel getCurrentBasePanel() {
        if ((tabbedPane == null) || (tabbedPane.getSelectionModel().getSelectedItem() == null)) {
            return null;
        }
        return (BasePanel) tabbedPane.getSelectionModel().getSelectedItem().getContent();
    }

    /**
     * @return the BasePanel count.
     */
    public int getBasePanelCount() {
        return tabbedPane.getTabs().size();
    }

    private Tab getTab(BasePanel comp) {
        for (Tab tab : tabbedPane.getTabs()) {
            if (tab.getContent() == comp) {
                return tab;
            }
        }
        return null;
    }

    /**
     * @deprecated do not operate on tabs but on BibDatabaseContexts
     */
    @Deprecated
    public TabPane getTabbedPane() {
        return tabbedPane;
    }

    public void setTabTitle(BasePanel comp, String title, String toolTip) {
        DefaultTaskExecutor.runInJavaFXThread(() -> {
            Tab tab = getTab(comp);
            tab.setText(title);
            tab.setTooltip(new Tooltip(toolTip));
        });
    }

    private MenuBar createMenu() {
        ActionFactory factory = new ActionFactory(Globals.getKeyPrefs());
        Menu file = new Menu(Localization.lang("File"));
        Menu edit = new Menu(Localization.lang("Edit"));
        Menu library = new Menu(Localization.lang("Library"));
        Menu quality = new Menu(Localization.lang("Quality"));
        Menu view = new Menu(Localization.lang("View"));
        Menu tools = new Menu(Localization.lang("Tools"));
        Menu options = new Menu(Localization.lang("Options"));
        Menu help = new Menu(Localization.lang("Help"));

        file.getItems().addAll(
                               factory.createMenuItem(StandardActions.NEW_LIBRARY_BIBTEX, new NewDatabaseAction(this, BibDatabaseMode.BIBTEX)),
                               factory.createMenuItem(StandardActions.NEW_LIBRARY_BIBLATEX, new NewDatabaseAction(this, BibDatabaseMode.BIBLATEX)),
                               factory.createMenuItem(StandardActions.OPEN_LIBRARY, getOpenDatabaseAction()),
                               factory.createMenuItem(StandardActions.SAVE_LIBRARY, new OldDatabaseCommandWrapper(Actions.SAVE, this, Globals.stateManager)),
                               factory.createMenuItem(StandardActions.SAVE_LIBRARY_AS, new OldDatabaseCommandWrapper(Actions.SAVE_AS, this, Globals.stateManager)),
                               factory.createMenuItem(StandardActions.SAVE_ALL, new SaveAllAction(this)),

                               factory.createSubMenu(StandardActions.IMPORT_EXPORT,
                                                     factory.createMenuItem(StandardActions.MERGE_DATABASE, new OldDatabaseCommandWrapper(Actions.MERGE_DATABASE, this, Globals.stateManager)), // TODO: merge with import
                                                     factory.createMenuItem(StandardActions.IMPORT_INTO_CURRENT_LIBRARY, new ImportCommand(this, false)),
                                                     factory.createMenuItem(StandardActions.IMPORT_INTO_NEW_LIBRARY, new ImportCommand(this, true)),
                                                     factory.createMenuItem(StandardActions.EXPORT_ALL, new ExportCommand(this, false, Globals.prefs)),
                                                     factory.createMenuItem(StandardActions.EXPORT_SELECTED, new ExportCommand(this, true, Globals.prefs)),
                                                     factory.createMenuItem(StandardActions.SAVE_SELECTED_AS_PLAIN_BIBTEX, new OldDatabaseCommandWrapper(Actions.SAVE_SELECTED_AS_PLAIN, this, Globals.stateManager))),

                               new SeparatorMenuItem(),

                               factory.createMenuItem(StandardActions.CONNECT_TO_SHARED_DB, new ConnectToSharedDatabaseCommand(this)),
                               factory.createMenuItem(StandardActions.PULL_CHANGES_FROM_SHARED_DB, new OldDatabaseCommandWrapper(Actions.PULL_CHANGES_FROM_SHARED_DATABASE, this, Globals.stateManager)),

                               new SeparatorMenuItem(),

                               fileHistory,

                               new SeparatorMenuItem(),

                               factory.createMenuItem(StandardActions.CLOSE_LIBRARY, new CloseDatabaseAction()),
                               factory.createMenuItem(StandardActions.QUIT, new CloseAction())

        );

        edit.getItems().addAll(
                               factory.createMenuItem(StandardActions.UNDO, new OldDatabaseCommandWrapper(Actions.UNDO, this, Globals.stateManager)),
                               factory.createMenuItem(StandardActions.REDO, new OldDatabaseCommandWrapper(Actions.REDO, this, Globals.stateManager)),

                               new SeparatorMenuItem(),

                               factory.createMenuItem(StandardActions.CUT, new EditAction(Actions.CUT)),

                               factory.createMenuItem(StandardActions.COPY, new EditAction(Actions.COPY)),
                               factory.createSubMenu(StandardActions.COPY_MORE,
                                                     factory.createMenuItem(StandardActions.COPY_TITLE, new OldDatabaseCommandWrapper(Actions.COPY_TITLE, this, Globals.stateManager)),
                                                     factory.createMenuItem(StandardActions.COPY_KEY, new OldDatabaseCommandWrapper(Actions.COPY_KEY, this, Globals.stateManager)),
                                                     factory.createMenuItem(StandardActions.COPY_CITE_KEY, new OldDatabaseCommandWrapper(Actions.COPY_CITE_KEY, this, Globals.stateManager)),
                                                     factory.createMenuItem(StandardActions.COPY_KEY_AND_TITLE, new OldDatabaseCommandWrapper(Actions.COPY_KEY_AND_TITLE, this, Globals.stateManager)),
                                                     factory.createMenuItem(StandardActions.COPY_KEY_AND_LINK, new OldDatabaseCommandWrapper(Actions.COPY_KEY_AND_LINK, this, Globals.stateManager)),
                                                     factory.createMenuItem(StandardActions.COPY_CITATION_PREVIEW, new OldDatabaseCommandWrapper(Actions.COPY_CITATION_HTML, this, Globals.stateManager)),
                                                     factory.createMenuItem(StandardActions.EXPORT_SELECTED_TO_CLIPBOARD, new OldDatabaseCommandWrapper(Actions.EXPORT_TO_CLIPBOARD, this, Globals.stateManager))),

                               factory.createMenuItem(StandardActions.PASTE, new EditAction(Actions.PASTE)),

                               new SeparatorMenuItem(),

                               factory.createMenuItem(StandardActions.SEND_AS_EMAIL, new OldDatabaseCommandWrapper(Actions.SEND_AS_EMAIL, this, Globals.stateManager)),

                               new SeparatorMenuItem()

        );

        if (Globals.prefs.getBoolean(JabRefPreferences.SPECIALFIELDSENABLED)) {
            boolean menuItemAdded = false;
            if (Globals.prefs.getBoolean(JabRefPreferences.SHOWCOLUMN_RANKING)) {
                edit.getItems().add(SpecialFieldMenuItemFactory.createSpecialFieldMenuForActiveDatabase(SpecialField.RANKING, factory, undoManager));
                menuItemAdded = true;
            }

            if (Globals.prefs.getBoolean(JabRefPreferences.SHOWCOLUMN_RELEVANCE)) {
                edit.getItems().add(SpecialFieldMenuItemFactory.getSpecialFieldSingleItemForActiveDatabase(SpecialField.RELEVANCE, factory));
                menuItemAdded = true;
            }

            if (Globals.prefs.getBoolean(JabRefPreferences.SHOWCOLUMN_QUALITY)) {
                edit.getItems().add(SpecialFieldMenuItemFactory.getSpecialFieldSingleItemForActiveDatabase(SpecialField.QUALITY, factory));
                menuItemAdded = true;
            }

            if (Globals.prefs.getBoolean(JabRefPreferences.SHOWCOLUMN_PRINTED)) {
                edit.getItems().add(SpecialFieldMenuItemFactory.getSpecialFieldSingleItemForActiveDatabase(SpecialField.PRINTED, factory));
                menuItemAdded = true;
            }

            if (Globals.prefs.getBoolean(JabRefPreferences.SHOWCOLUMN_PRIORITY)) {
                edit.getItems().add(SpecialFieldMenuItemFactory.createSpecialFieldMenuForActiveDatabase(SpecialField.PRIORITY, factory, undoManager));
                menuItemAdded = true;
            }

            if (Globals.prefs.getBoolean(JabRefPreferences.SHOWCOLUMN_READ)) {
                edit.getItems().add(SpecialFieldMenuItemFactory.createSpecialFieldMenuForActiveDatabase(SpecialField.READ_STATUS, factory, undoManager));
                menuItemAdded = true;
            }

            if (menuItemAdded) {
                edit.getItems().add(new SeparatorMenuItem());
            }
        }

        edit.getItems().addAll(
                               factory.createMenuItem(StandardActions.MANAGE_KEYWORDS, new ManageKeywordsAction(this)),
                               factory.createMenuItem(StandardActions.REPLACE_ALL, new OldDatabaseCommandWrapper(Actions.REPLACE_ALL, this, Globals.stateManager)),
                               factory.createMenuItem(StandardActions.MASS_SET_FIELDS, new MassSetFieldAction(this))

        );

        library.getItems().addAll(
                                  factory.createMenuItem(StandardActions.NEW_ARTICLE, new NewEntryAction(this, BibtexEntryTypes.ARTICLE)),
                                  factory.createMenuItem(StandardActions.NEW_ENTRY, new NewEntryAction(this)),
                                  factory.createMenuItem(StandardActions.NEW_ENTRY_FROM_PLAINTEX, new NewEntryFromPlainTextAction(this, Globals.prefs.getUpdateFieldPreferences())),

                                  new SeparatorMenuItem(),

                                  factory.createMenuItem(StandardActions.DELETE_ENTRY, new OldDatabaseCommandWrapper(Actions.DELETE, this, Globals.stateManager)),

                                  new SeparatorMenuItem(),

                                  factory.createMenuItem(StandardActions.LIBRARY_PROPERTIES, new DatabasePropertiesAction(this)),
                                  factory.createMenuItem(StandardActions.EDIT_PREAMBLE, new PreambleEditor(this)),
                                  factory.createMenuItem(StandardActions.EDIT_STRINGS, new OldDatabaseCommandWrapper(Actions.EDIT_STRINGS, this, Globals.stateManager))

        );

        Menu lookupIdentifiers = factory.createSubMenu(StandardActions.LOOKUP_DOC_IDENTIFIER);
        for (IdFetcher<?> fetcher : WebFetchers.getIdFetchers(Globals.prefs.getImportFormatPreferences())) {
            LookupIdentifierAction<?> identifierAction = new LookupIdentifierAction<>(this, fetcher);
            lookupIdentifiers.getItems().add(factory.createMenuItem(identifierAction.getAction(), identifierAction));
        }

        quality.getItems().addAll(
                                  factory.createMenuItem(StandardActions.FIND_DUPLICATES, new DuplicateSearch(this)),
                                  factory.createMenuItem(StandardActions.MERGE_ENTRIES, new MergeEntriesAction(this)),

                                  new SeparatorMenuItem(),

                                  factory.createMenuItem(StandardActions.RESOLVE_DUPLICATE_KEYS, new OldDatabaseCommandWrapper(Actions.RESOLVE_DUPLICATE_KEYS, this, Globals.stateManager)),
                                  factory.createMenuItem(StandardActions.CHECK_INTEGRITY, new IntegrityCheckAction(this)),
                                  factory.createMenuItem(StandardActions.CLEANUP_ENTRIES, new OldDatabaseCommandWrapper(Actions.CLEANUP, this, Globals.stateManager)),
                                  factory.createMenuItem(StandardActions.GENERATE_CITE_KEY, new OldDatabaseCommandWrapper(Actions.MAKE_KEY, this, Globals.stateManager)),

                                  new SeparatorMenuItem(),

                                  factory.createMenuItem(StandardActions.SET_FILE_LINKS, new AutoLinkFilesAction()),
                                  factory.createMenuItem(StandardActions.FIND_UNLINKED_FILES, new FindUnlinkedFilesAction(this)),
                                  lookupIdentifiers,
                                  factory.createMenuItem(StandardActions.DOWNLOAD_FULL_TEXT, new OldDatabaseCommandWrapper(Actions.DOWNLOAD_FULL_TEXT, this, Globals.stateManager))

        );

        SidePaneComponent webSearch = sidePaneManager.getComponent(SidePaneType.WEB_SEARCH);
        SidePaneComponent groups = sidePaneManager.getComponent(SidePaneType.GROUPS);
        SidePaneComponent openOffice = sidePaneManager.getComponent(SidePaneType.OPEN_OFFICE);

        view.getItems().addAll(
                               factory.createMenuItem(webSearch.getToggleAction(), webSearch.getToggleCommand()),
                               factory.createMenuItem(groups.getToggleAction(), groups.getToggleCommand()),
                               factory.createMenuItem(StandardActions.TOGGLE_PREVIEW, new OldDatabaseCommandWrapper(Actions.TOGGLE_PREVIEW, this, Globals.stateManager)),
                               factory.createMenuItem(StandardActions.EDIT_ENTRY, new OldDatabaseCommandWrapper(Actions.EDIT, this, Globals.stateManager)),
                               factory.createMenuItem(StandardActions.SHOW_PDV_VIEWER, new ShowDocumentViewerAction()),

                               new SeparatorMenuItem(),

                               factory.createMenuItem(StandardActions.SELECT_ALL, new OldDatabaseCommandWrapper(Actions.SELECT_ALL, this, Globals.stateManager)),

                               new SeparatorMenuItem(),

                               factory.createMenuItem(StandardActions.NEXT_PREVIEW_STYLE, new OldDatabaseCommandWrapper(Actions.NEXT_PREVIEW_STYLE, this, Globals.stateManager)),
                               factory.createMenuItem(StandardActions.PREVIOUS_PREVIEW_STYLE, new OldDatabaseCommandWrapper(Actions.PREVIOUS_PREVIEW_STYLE, this, Globals.stateManager))

        );

        PushToApplicationButton pushToExternal = new PushToApplicationButton(this, pushApplications.getApplications());
        tools.getItems().addAll(
                                factory.createMenuItem(StandardActions.NEW_SUB_LIBRARY_FROM_AUX, new NewSubLibraryAction(this)),
                                factory.createMenuItem(StandardActions.WRITE_XMP, new OldDatabaseCommandWrapper(Actions.WRITE_XMP, this, Globals.stateManager)),

                                new SeparatorMenuItem(),

                                factory.createMenuItem(openOffice.getToggleAction(), openOffice.getToggleCommand()),
                                factory.createMenuItem(pushToExternal.getMenuAction(), pushToExternal),

                                new SeparatorMenuItem(),

                                factory.createMenuItem(StandardActions.OPEN_FOLDER, new OldDatabaseCommandWrapper(Actions.OPEN_FOLDER, this, Globals.stateManager)),
                                factory.createMenuItem(StandardActions.OPEN_FILE, new OldDatabaseCommandWrapper(Actions.OPEN_EXTERNAL_FILE, this, Globals.stateManager)),
                                factory.createMenuItem(StandardActions.OPEN_URL, new OldDatabaseCommandWrapper(Actions.OPEN_URL, this, Globals.stateManager)),
                                factory.createMenuItem(StandardActions.OPEN_CONSOLE, new OldDatabaseCommandWrapper(Actions.OPEN_CONSOLE, this, Globals.stateManager)),
                                factory.createMenuItem(StandardActions.COPY_LINKED_FILES, new CopyFilesAction(this)),

                                new SeparatorMenuItem(),

                                factory.createMenuItem(StandardActions.ABBREVIATE_ISO, new OldDatabaseCommandWrapper(Actions.ABBREVIATE_ISO, this, Globals.stateManager)),
                                factory.createMenuItem(StandardActions.ABBREVIATE_MEDLINE, new OldDatabaseCommandWrapper(Actions.ABBREVIATE_MEDLINE, this, Globals.stateManager)),
                                factory.createMenuItem(StandardActions.UNABBREVIATE, new OldDatabaseCommandWrapper(Actions.UNABBREVIATE, this, Globals.stateManager))

        );

        options.getItems().addAll(
                                  factory.createMenuItem(StandardActions.SHOW_PREFS, new ShowPreferencesAction(this)),

                                  new SeparatorMenuItem(),

                                  factory.createMenuItem(StandardActions.SETUP_GENERAL_FIELDS, new SetupGeneralFieldsAction(this)),
                                  factory.createMenuItem(StandardActions.MANAGE_CUSTOM_IMPORTS, new ManageCustomImportsAction(this)),
                                  factory.createMenuItem(StandardActions.MANAGE_CUSTOM_EXPORTS, new ManageCustomExportsAction(this)),
                                  factory.createMenuItem(StandardActions.MANAGE_EXTERNAL_FILETYPES, new EditExternalFileTypesAction()),
                                  factory.createMenuItem(StandardActions.MANAGE_JOURNALS, new ManageJournalsAction()),
                                  factory.createMenuItem(StandardActions.CUSTOMIZE_KEYBINDING, new CustomizeKeyBindingAction()),
                                  factory.createMenuItem(StandardActions.MANAGE_PROTECTED_TERMS, new ManageProtectedTermsAction(this, Globals.protectedTermsLoader)),

                                  new SeparatorMenuItem(),

                                  factory.createMenuItem(StandardActions.MANAGE_CONTENT_SELECTORS, new OldDatabaseCommandWrapper(Actions.MANAGE_SELECTORS, this, Globals.stateManager)),
                                  factory.createMenuItem(StandardActions.CUSTOMIZE_ENTRY_TYPES, new CustomizeEntryAction(this)),
                                  factory.createMenuItem(StandardActions.MANAGE_CITE_KEY_PATTERNS, new BibtexKeyPatternAction(this))

        );

        help.getItems().addAll(
                               factory.createMenuItem(StandardActions.HELP, HelpAction.getCommand()),
                               factory.createMenuItem(StandardActions.OPEN_FORUM, new OpenBrowserAction("http://discourse.jabref.org/")),

                               new SeparatorMenuItem(),

                               factory.createMenuItem(StandardActions.ERROR_CONSOLE, new ErrorConsoleAction()),

                               new SeparatorMenuItem(),

                               factory.createMenuItem(StandardActions.SEARCH_FOR_UPDATES, new SearchForUpdateAction()),
                               factory.createSubMenu(StandardActions.WEB_MENU,
                                                     factory.createMenuItem(StandardActions.OPEN_WEBPAGE, new OpenBrowserAction("https://jabref.org/")),
                                                     factory.createMenuItem(StandardActions.OPEN_BLOG, new OpenBrowserAction("https://blog.jabref.org/")),
                                                     factory.createMenuItem(StandardActions.OPEN_FACEBOOK, new OpenBrowserAction("https://www.facebook.com/JabRef/")),
                                                     factory.createMenuItem(StandardActions.OPEN_TWITTER, new OpenBrowserAction("https://twitter.com/jabref_org")),

                                                     new SeparatorMenuItem(),

                                                     factory.createMenuItem(StandardActions.FORK_ME, new OpenBrowserAction("https://github.com/JabRef/jabref")),
                                                     factory.createMenuItem(StandardActions.OPEN_DEV_VERSION_LINK, new OpenBrowserAction("https://builds.jabref.org/master/")),
                                                     factory.createMenuItem(StandardActions.OPEN_CHANGELOG, new OpenBrowserAction("https://github.com/JabRef/jabref/blob/master/CHANGELOG.md")),

                                                     new SeparatorMenuItem(),

                                                     factory.createMenuItem(StandardActions.DONATE, new OpenBrowserAction("https://donations.jabref.org"))

                               ),
                               factory.createMenuItem(StandardActions.ABOUT, new AboutAction())

        );

        MenuBar menu = new MenuBar();
        menu.getStyleClass().add("mainMenu");
        menu.getMenus().addAll(
                               file,
                               edit,
                               library,
                               quality,
                               tools,
                               view,
                               options,
                               help);
        menu.setUseSystemMenuBar(true);
        return menu;
    }

    public void addParserResult(ParserResult pr, boolean focusPanel) {
        if (pr.toOpenTab()) {
            // Add the entries to the open tab.
            BasePanel panel = getCurrentBasePanel();
            if (panel == null) {
                // There is no open tab to add to, so we create a new tab:
                addTab(pr.getDatabaseContext(), focusPanel);
            } else {
                List<BibEntry> entries = new ArrayList<>(pr.getDatabase().getEntries());
                addImportedEntries(panel, entries);
            }
        } else {
            // only add tab if DB is not already open
            Optional<BasePanel> panel = getBasePanelList().stream()
                                                          .filter(p -> p.getBibDatabaseContext().getDatabasePath().equals(pr.getFile()))
                                                          .findFirst();

            if (panel.isPresent()) {
                tabbedPane.getSelectionModel().select(getTab(panel.get()));
            } else {
                addTab(pr.getDatabaseContext(), focusPanel);
            }
        }
    }

    /**
     * displays the String on the Status Line visible on the bottom of the JabRef mainframe
     */
    public void output(final String s) {
            statusLine.setText(s);
    }

    private void initActions() {
        /*
        openDatabaseOnlyActions.clear();
        openDatabaseOnlyActions.addAll(Arrays.asList(manageSelectors, mergeDatabaseAction, newSubDatabaseAction, save, copyPreview,
                saveAs, saveSelectedAs, saveSelectedAsPlain, undo, redo, cut, deleteEntry, copy, paste, mark, markSpecific, unmark,
                unmarkAll, rankSubMenu, editEntry, selectAll, copyKey, copyCiteKey, copyKeyAndTitle, copyKeyAndLink, editPreamble, editStrings,
                groupSidePane.getToggleCommand(), makeKeyAction, normalSearch, generalFetcher.getToggleCommand(), mergeEntries, cleanupEntries, exportToClipboard, replaceAll,
                sendAsEmail, downloadFullText, lookupIdentifiers, writeXmpAction, openOfficePanel.getToggleCommand(), findUnlinkedFiles, addToGroup, removeFromGroup,
                moveToGroup, autoLinkFile, resolveDuplicateKeys, openUrl, openFolder, openFile, togglePreview,
                dupliCheck, autoSetFile, newEntryAction, newSpec, customizeAction, plainTextImport, getMassSetField(), getManageKeywords(),
                pushExternalButton.getMenuAction(), closeDatabaseAction, getNextPreviewStyleAction(), getPreviousPreviewStyleAction(), checkIntegrity,
                databaseProperties, abbreviateIso, abbreviateMedline,
                unabbreviate, exportAll, exportSelected, importCurrent, saveAll, focusTable, increaseFontSize, decreseFontSize, defaultFontSize,
                toggleRelevance, toggleQualityAssured, togglePrinted, pushExternalButton.getComponent()));
        openDatabaseOnlyActions.addAll(newSpecificEntryAction);
        openDatabaseOnlyActions.addAll(specialFieldButtons);
        severalDatabasesOnlyActions.clear();
        severalDatabasesOnlyActions.addAll(Arrays
                .asList(nextTab, prevTab, sortTabs));
        openAndSavedDatabasesOnlyActions.addAll(Collections.singletonList(openConsole));
        sharedDatabaseOnlyActions.addAll(Collections.singletonList(pullChangesFromSharedDatabase));
        noSharedDatabaseActions.addAll(Arrays.asList(save, saveAll));
        oneEntryOnlyActions.clear();
        oneEntryOnlyActions.addAll(Arrays.asList(editEntry));
        oneEntryWithFileOnlyActions.clear();
        oneEntryWithFileOnlyActions.addAll(Arrays.asList(openFolder, openFile));
        oneEntryWithURLorDOIOnlyActions.clear();
        oneEntryWithURLorDOIOnlyActions.addAll(Arrays.asList(openUrl));
        twoEntriesOnlyActions.clear();
        twoEntriesOnlyActions.addAll(Arrays.asList(mergeEntries));
        atLeastOneEntryActions.clear();
        atLeastOneEntryActions.addAll(Arrays.asList(downloadFullText, lookupIdentifiers, exportLinkedFiles));
        tabbedPane.getTabs().addListener(this::updateEnabledState);
        */
    }

    /**
     * Enable or Disable all actions based on the number of open tabs.
     * <p>
     * The action that are affected are set in initActions.
     */
    public void updateEnabledState(ListChangeListener.Change<? extends Tab> change) {
        int tabCount = tabbedPane.getTabs().size();
        if (!change.next()) {
            return;
        }
        if (change.wasAdded() || change.wasRemoved()) {
            setEnabled(openDatabaseOnlyActions, tabCount > 0);
            setEnabled(severalDatabasesOnlyActions, tabCount > 1);
        }
        if (tabCount == 0) {
            setEnabled(openAndSavedDatabasesOnlyActions, false);
            setEnabled(sharedDatabaseOnlyActions, false);
            setEnabled(oneEntryOnlyActions, false);
        }

        if (tabCount > 0) {
            BasePanel current = getCurrentBasePanel();
            boolean saved = current.getBibDatabaseContext().getDatabasePath().isPresent();
            setEnabled(openAndSavedDatabasesOnlyActions, saved);

            boolean isShared = current.getBibDatabaseContext().getLocation() == DatabaseLocation.SHARED;
            setEnabled(sharedDatabaseOnlyActions, isShared);
            setEnabled(noSharedDatabaseActions, !isShared);

            boolean oneEntrySelected = current.getSelectedEntries().size() == 1;
            setEnabled(oneEntryOnlyActions, oneEntrySelected);
            setEnabled(oneEntryWithFileOnlyActions, isExistFile(current.getSelectedEntries()));
            setEnabled(oneEntryWithURLorDOIOnlyActions, isExistURLorDOI(current.getSelectedEntries()));

            boolean twoEntriesSelected = current.getSelectedEntries().size() == 2;
            setEnabled(twoEntriesOnlyActions, twoEntriesSelected);

            boolean atLeastOneEntrySelected = !current.getSelectedEntries().isEmpty();
            setEnabled(atLeastOneEntryActions, atLeastOneEntrySelected);
        }
    }

    /**
     * This method causes all open BasePanels to set up their tables
     * anew. When called from PrefsDialog3, this updates to the new
     * settings.
     */
    public void setupAllTables() {
        // This action can be invoked without an open database, so
        // we have to check if we have one before trying to invoke
        // methods to execute changes in the preferences.

        // We want to notify all tabs about the changes to
        // avoid problems when changing the column set.
        for (int i = 0; i < tabbedPane.getTabs().size(); i++) {
            BasePanel bf = getBasePanelAt(i);

            // Update tables:
            if (bf.getDatabase() != null) {
                DefaultTaskExecutor.runInJavaFXThread(bf::setupMainPanel);
            }
        }
    }

    private List<String> collectDatabaseFilePaths() {
        List<String> dbPaths = new ArrayList<>(getBasePanelCount());

        for (BasePanel basePanel : getBasePanelList()) {
            try {
                // db file exists
                if (basePanel.getBibDatabaseContext().getDatabaseFile().isPresent()) {
                    dbPaths.add(basePanel.getBibDatabaseContext().getDatabaseFile().get().getCanonicalPath());
                } else {
                    dbPaths.add("");
                }
            } catch (IOException ex) {
                LOGGER.error("Invalid database file path: " + ex.getMessage());
            }
        }
        return dbPaths;
    }

    private List<String> getUniquePathParts() {
        List<String> dbPaths = collectDatabaseFilePaths();

        return FileUtil.uniquePathSubstrings(dbPaths);
    }

    public void updateAllTabTitles() {
        List<String> paths = getUniquePathParts();
        for (int i = 0; i < getBasePanelCount(); i++) {
            String uniqPath = paths.get(i);
            Optional<File> file = getBasePanelAt(i).getBibDatabaseContext().getDatabaseFile();

            if (file.isPresent()) {
                if (!uniqPath.equals(file.get().getName()) && uniqPath.contains(File.separator)) {
                    // remove filename
                    uniqPath = uniqPath.substring(0, uniqPath.lastIndexOf(File.separator));
                    tabbedPane.getTabs().get(i).setText(getBasePanelAt(i).getTabTitle() + " \u2014 " + uniqPath);
                } else {
                    // set original filename (again)
                    tabbedPane.getTabs().get(i).setText(getBasePanelAt(i).getTabTitle());
                }
            } else {
                tabbedPane.getTabs().get(i).setText(getBasePanelAt(i).getTabTitle());
            }
            tabbedPane.getTabs().get(i).setTooltip(new Tooltip(file.map(File::getAbsolutePath).orElse(null)));
        }
    }

    public void addTab(BasePanel basePanel, boolean raisePanel) {
        DefaultTaskExecutor.runInJavaFXThread(() -> {
            // add tab
            Tab newTab = new Tab(basePanel.getTabTitle(), basePanel);
            tabbedPane.getTabs().add(newTab);

            // update all tab titles
            updateAllTabTitles();

            if (raisePanel) {
                tabbedPane.getSelectionModel().select(newTab);
            }

            // Register undo/redo listener
            basePanel.getUndoManager().registerListener(new UndoRedoEventManager());

            BibDatabaseContext context = basePanel.getBibDatabaseContext();

            if (readyForAutosave(context)) {
                AutosaveManager autosaver = AutosaveManager.start(context);
                autosaver.registerListener(new AutosaveUIManager(basePanel));
            }

            BackupManager.start(context);

            // Track opening
            trackOpenNewDatabase(basePanel);
        });
    }

    private void trackOpenNewDatabase(BasePanel basePanel) {
        Map<String, String> properties = new HashMap<>();
        Map<String, Double> measurements = new HashMap<>();
        measurements.put("NumberOfEntries", (double) basePanel.getBibDatabaseContext().getDatabase().getEntryCount());

        Globals.getTelemetryClient().ifPresent(client -> client.trackEvent("OpenNewDatabase", properties, measurements));
    }

    public BasePanel addTab(BibDatabaseContext databaseContext, boolean raisePanel) {
        Objects.requireNonNull(databaseContext);

        BasePanel bp = new BasePanel(this, BasePanelPreferences.from(Globals.prefs), databaseContext, ExternalFileTypes.getInstance());
        addTab(bp, raisePanel);
        return bp;
    }

    private boolean readyForAutosave(BibDatabaseContext context) {
        return ((context.getLocation() == DatabaseLocation.SHARED) ||
                ((context.getLocation() == DatabaseLocation.LOCAL) && Globals.prefs.getBoolean(JabRefPreferences.LOCAL_AUTO_SAVE)))
               &&
               context.getDatabaseFile().isPresent();
    }

    /**
     * This method does the job of adding imported entries into the active
     * database, or into a new one. It shows the ImportInspectionDialog if
     * preferences indicate it should be used. Otherwise it imports directly.
     *  @param panel     The BasePanel to add to.
     * @param entries   The entries to add.
     */
    private void addImportedEntries(final BasePanel panel, final List<BibEntry> entries) {
        SwingUtilities.invokeLater(() -> {
            ImportInspectionDialog diag = new ImportInspectionDialog(JabRefFrame.this, panel,
                                                                     Localization.lang("Import"), false);
            diag.addEntries(entries);
            diag.entryListComplete();
            diag.setVisible(true);
            diag.toFront();
        });
    }

    public FileHistoryMenu getFileHistory() {
        return fileHistory;
    }

    /**
     * Set the visibility of the progress bar in the right end of the
     * status line at the bottom of the frame.
     */
    public void setProgressBarVisible(final boolean visible) {
        progressBar.setVisible(visible);
    }

    /**
     * Sets the indeterminate status of the progress bar.
     * <p>
     * If not called on the event dispatch thread, this method uses
     * SwingUtilities.invokeLater() to do the actual operation on the EDT.
     */
    public void setProgressBarIndeterminate(final boolean value) {
        // TODO: Reimplement
        /*
        if (SwingUtilities.isEventDispatchThread()) {
            progressBar.setIndeterminate(value);
        } else {
            SwingUtilities.invokeLater(() -> progressBar.setIndeterminate(value));
        }
        */
    }

    /**
     * Return a boolean, if the selected entry have file
     * @param selectEntryList A selected entries list of the current base pane
     * @return true, if the selected entry contains file.
     * false, if multiple entries are selected or the selected entry doesn't contains file
     */
    private boolean isExistFile(List<BibEntry> selectEntryList) {
        if (selectEntryList.size() == 1) {
            BibEntry selectedEntry = selectEntryList.get(0);
            return selectedEntry.getField(FieldName.FILE).isPresent();
        }
        return false;
    }

    /**
     * Return a boolean, if the selected entry have url or doi
     * @param selectEntryList A selected entries list of the current base pane
     * @return true, if the selected entry contains url or doi.
     * false, if multiple entries are selected or the selected entry doesn't contains url or doi
     */
    private boolean isExistURLorDOI(List<BibEntry> selectEntryList) {
        if (selectEntryList.size() == 1) {
            BibEntry selectedEntry = selectEntryList.get(0);
            return (selectedEntry.getField(FieldName.URL).isPresent() || selectedEntry.getField(FieldName.DOI).isPresent());
        }
        return false;
    }

    @Override
    public void showMessage(String message, String title, int msgType) {
        JOptionPane.showMessageDialog(null, message, title, msgType);
    }

    @Override
    public void setStatus(String s) {
        output(s);
    }

    @Override
    public void showMessage(String message) {
        JOptionPane.showMessageDialog(null, message);
    }

    /**
     * Ask if the user really wants to close the given database
     *
     * @return true if the user choose to close the database
     */
    private boolean confirmClose(BasePanel panel) {
        String filename = panel.getBibDatabaseContext()
                               .getDatabasePath()
                               .map(Path::toAbsolutePath)
                               .map(Path::toString)
                               .orElse(GUIGlobals.UNTITLED_TITLE);

        ButtonType saveChanges = new ButtonType(Localization.lang("Save changes"), ButtonBar.ButtonData.YES);
        ButtonType discardChanges = new ButtonType(Localization.lang("Discard changes"), ButtonBar.ButtonData.NO);
        ButtonType cancel = new ButtonType(Localization.lang("Return to JabRef"), ButtonBar.ButtonData.CANCEL_CLOSE);

        Optional<ButtonType> response = dialogService.showCustomButtonDialogAndWait(Alert.AlertType.CONFIRMATION,
                                                                                    Localization.lang("Save before closing"),
                                                                                    Localization.lang("Library '%0' has changed.", filename),
                                                                                    saveChanges, discardChanges, cancel);

        if (response.isPresent() && response.get().equals(saveChanges)) {
            // The user wants to save.
            try {
                SaveDatabaseAction saveAction = new SaveDatabaseAction(panel);
                saveAction.runCommand();
                if (saveAction.isCanceled() || !saveAction.isSuccess()) {
                    // The action was either canceled or unsuccessful.
                    output(Localization.lang("Unable to save library"));
                    return false;
                }
            } catch (Throwable ex) {
                return false;
            }
        } else {
            return !response.isPresent() || !response.get().equals(cancel);
        }
        return false;
    }

    private void closeTab(BasePanel panel) {
        // empty tab without database
        if (panel == null) {
            return;
        }

        BibDatabaseContext context = panel.getBibDatabaseContext();

        if (panel.isModified() && (context.getLocation() == DatabaseLocation.LOCAL)) {
            if (confirmClose(panel)) {
                removeTab(panel);
            }
        } else if (context.getLocation() == DatabaseLocation.SHARED) {
            context.convertToLocalDatabase();
            context.getDBMSSynchronizer().closeSharedDatabase();
            context.clearDBMSSynchronizer();
            removeTab(panel);
        } else {
            removeTab(panel);
        }
        AutosaveManager.shutdown(context);
        BackupManager.shutdown(context);
    }

    private void removeTab(BasePanel panel) {
        DefaultTaskExecutor.runInJavaFXThread(() -> {
            panel.cleanUp();
            tabbedPane.getTabs().remove(getTab(panel));
            setWindowTitle();
            output(Localization.lang("Closed library") + '.');
            // update tab titles
            updateAllTabTitles();
        });
    }

    public void closeCurrentTab() {
        removeTab(getCurrentBasePanel());
    }

    public OpenDatabaseAction getOpenDatabaseAction() {
        return new OpenDatabaseAction(this);
    }

    public String getStatusLineText() {
        return statusLine.getText();
    }

    public SidePaneManager getSidePaneManager() {
        return sidePaneManager;
    }

    public PushToApplications getPushApplications() {
        return pushApplications;
    }

    public GlobalSearchBar getGlobalSearchBar() {
        return globalSearchBar;
    }

    public CountingUndoManager getUndoManager() {
        return undoManager;
    }

    public DialogService getDialogService() {
        return dialogService;
    }

    /**
     * The action concerned with closing the window.
     */
    private class CloseAction extends SimpleCommand {

        @Override
        public void execute() {
            quit();
        }
    }

    /**
     * Class for handling general actions; cut, copy and paste. The focused component is
     * kept track of by Globals.focusListener, and we call the action stored under the
     * relevant name in its action map.
     */
    private class EditAction extends SimpleCommand {

        private final Actions command;

        public EditAction(Actions command) {
            this.command = command;
        }

        @Override
        public void execute() {
            LOGGER.debug(Globals.getFocusListener().getFocused().toString());
            JComponent source = Globals.getFocusListener().getFocused();
            Action action = source.getActionMap().get(command);
            if (action != null) {
                action.actionPerformed(new ActionEvent(source, 0, command.name()));
            }
        }
    }

    private void setDefaultTableFontSize() {
        GUIGlobals.setFont(Globals.prefs.getIntDefault(JabRefPreferences.FONT_SIZE));
        for (BasePanel basePanel : getBasePanelList()) {
            basePanel.updateTableFont();
        }
        setStatus(Localization.lang("Table font size is %0", String.valueOf(GUIGlobals.currentFont.getSize())));
    }

    private void increaseTableFontSize() {
        GUIGlobals.setFont(GUIGlobals.currentFont.getSize() + 1);
        for (BasePanel basePanel : getBasePanelList()) {
            basePanel.updateTableFont();
        }
        setStatus(Localization.lang("Table font size is %0", String.valueOf(GUIGlobals.currentFont.getSize())));
    }

    private void decreaseTableFontSize() {
        int currentSize = GUIGlobals.currentFont.getSize();
        if (currentSize < 2) {
            return;
        }
        GUIGlobals.setFont(currentSize - 1);
        for (BasePanel basePanel : getBasePanelList()) {
            basePanel.updateTableFont();
        }
        setStatus(Localization.lang("Table font size is %0", String.valueOf(GUIGlobals.currentFont.getSize())));
    }

    private class CloseDatabaseAction extends SimpleCommand {

        @Override
        public void execute() {
            closeTab(getCurrentBasePanel());
        }
    }

    private class UndoRedoEventManager {

        @Subscribe
        public void listen(UndoRedoEvent event) {
            updateTexts(event);
            JabRefFrame.this.getCurrentBasePanel().updateEntryEditorIfShowing();
        }

        @Subscribe
        public void listen(AddUndoableActionEvent event) {
            updateTexts(event);
        }

        private void updateTexts(UndoChangeEvent event) {
            /* TODO
            SwingUtilities.invokeLater(() -> {
                undo.putValue(Action.SHORT_DESCRIPTION, event.getUndoDescription());
                undo.setEnabled(event.isCanUndo());
                redo.putValue(Action.SHORT_DESCRIPTION, event.getRedoDescription());
                redo.setEnabled(event.isCanRedo());
            });
            */
        }
    }
}<|MERGE_RESOLUTION|>--- conflicted
+++ resolved
@@ -151,18 +151,9 @@
     private final SplitPane splitPane = new SplitPane();
     private final JabRefPreferences prefs = Globals.prefs;
     private final GlobalSearchBar globalSearchBar = new GlobalSearchBar(this);
-<<<<<<< HEAD
-    private final JLabel statusLine = new JLabel("", SwingConstants.LEFT);
-    private final JLabel statusLabel = new JLabel(
-                                                  Localization.lang("Status")
-                                                  + ':',
-                                                  SwingConstants.LEFT);
-    private final JProgressBar progressBar = new JProgressBar();
-=======
     private final Label statusLine = new Label("");
     private final Label statusLabel = new Label(Localization.lang("Status") + ':');
     private final ProgressBar progressBar = new ProgressBar();
->>>>>>> f47b7406
     private final FileHistoryMenu fileHistory = new FileHistoryMenu(prefs, this);
 
     // Lists containing different subsets of actions for different purposes
