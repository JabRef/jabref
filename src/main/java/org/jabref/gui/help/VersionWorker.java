--- conflicted
+++ resolved
@@ -8,15 +8,10 @@
 
 import org.jabref.gui.DialogService;
 import org.jabref.gui.frame.ExternalApplicationsPreferences;
-<<<<<<< HEAD
 import org.jabref.gui.preferences.GuiPreferences;
 import org.jabref.logic.InternalPreferences;
 import org.jabref.logic.l10n.Localization;
-=======
-import org.jabref.logic.InternalPreferences;
-import org.jabref.logic.l10n.Localization;
 import org.jabref.logic.preferences.CliPreferences;
->>>>>>> 1ff7a93d
 import org.jabref.logic.util.BackgroundTask;
 import org.jabref.logic.util.TaskExecutor;
 import org.jabref.logic.util.Version;
@@ -49,11 +44,7 @@
     public VersionWorker(Version installedVersion,
                          DialogService dialogService,
                          TaskExecutor taskExecutor,
-<<<<<<< HEAD
                          GuiPreferences preferences) {
-=======
-                         CliPreferences preferences) {
->>>>>>> 1ff7a93d
         this.installedVersion = Objects.requireNonNull(installedVersion);
         this.dialogService = Objects.requireNonNull(dialogService);
         this.taskExecutor = Objects.requireNonNull(taskExecutor);
