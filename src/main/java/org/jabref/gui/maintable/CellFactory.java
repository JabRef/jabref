--- conflicted
+++ resolved
@@ -22,11 +22,7 @@
 
     private final Map<Field, JabRefIcon> TABLE_ICONS = new HashMap<>();
 
-<<<<<<< HEAD
     public CellFactory(GuiPreferences preferences, UndoManager undoManager) {
-=======
-    public CellFactory(CliPreferences preferences, UndoManager undoManager) {
->>>>>>> 1ff7a93d
         JabRefIcon icon;
         icon = IconTheme.JabRefIcons.PDF_FILE;
         // icon.setToo(Localization.lang("Open") + " PDF");
