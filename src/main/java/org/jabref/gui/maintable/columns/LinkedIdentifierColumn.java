--- conflicted
+++ resolved
@@ -35,21 +35,13 @@
     private final BibDatabaseContext database;
     private final CellFactory cellFactory;
     private final DialogService dialogService;
-<<<<<<< HEAD
     private final GuiPreferences preferences;
-=======
-    private final CliPreferences preferences;
->>>>>>> 1ff7a93d
 
     public LinkedIdentifierColumn(MainTableColumnModel model,
                                   CellFactory cellFactory,
                                   BibDatabaseContext database,
                                   DialogService dialogService,
-<<<<<<< HEAD
                                   GuiPreferences preferences,
-=======
-                                  CliPreferences preferences,
->>>>>>> 1ff7a93d
                                   StateManager stateManager) {
         super(model);
         this.database = database;
