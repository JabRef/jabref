--- conflicted
+++ resolved
@@ -11,11 +11,7 @@
 import javafx.scene.input.MouseButton;
 
 import org.jabref.gui.DialogService;
-<<<<<<< HEAD
-import org.jabref.gui.Globals;
 import org.jabref.gui.StateManager;
-=======
->>>>>>> a1e22838
 import org.jabref.gui.externalfiletype.ExternalFileType;
 import org.jabref.gui.externalfiletype.ExternalFileTypes;
 import org.jabref.gui.fieldeditors.LinkedFileViewModel;
@@ -40,11 +36,8 @@
     private final DialogService dialogService;
     private final BibDatabaseContext database;
     private final PreferencesService preferencesService;
-<<<<<<< HEAD
     private final StateManager stateManager;
-=======
     private final TaskExecutor taskExecutor;
->>>>>>> a1e22838
 
     /**
      * Creates a joined column for all the linked files.
@@ -53,20 +46,14 @@
                       BibDatabaseContext database,
                       DialogService dialogService,
                       PreferencesService preferencesService,
-<<<<<<< HEAD
-                      StateManager stateManager) {
-=======
+                      StateManager stateManager,
                       TaskExecutor taskExecutor) {
->>>>>>> a1e22838
         super(model);
         this.database = Objects.requireNonNull(database);
         this.dialogService = dialogService;
         this.preferencesService = preferencesService;
-<<<<<<< HEAD
         this.stateManager = stateManager;
-=======
         this.taskExecutor = taskExecutor;
->>>>>>> a1e22838
 
         setCommonSettings();
 
@@ -100,22 +87,15 @@
                       BibDatabaseContext database,
                       DialogService dialogService,
                       PreferencesService preferencesService,
-<<<<<<< HEAD
                       StateManager stateManager,
-                      String fileType) {
-=======
                       String fileType,
                       TaskExecutor taskExecutor) {
->>>>>>> a1e22838
         super(model);
         this.database = Objects.requireNonNull(database);
         this.dialogService = dialogService;
         this.preferencesService = preferencesService;
-<<<<<<< HEAD
         this.stateManager = stateManager;
-=======
         this.taskExecutor = taskExecutor;
->>>>>>> a1e22838
 
         setCommonSettings();
 
