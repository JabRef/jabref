package org.jabref.gui.maintable;

import java.util.List;
import java.util.Map;

import javafx.scene.control.TableColumn.SortType;

public class ColumnPreferences {

    public static final double DEFAULT_FIELD_LENGTH = 100;
    private final boolean showFileColumn;
    private final boolean showUrlColumn;
    private final boolean preferDoiOverUrl;
<<<<<<< HEAD
    private final boolean showEprintColumn;
    private final List<String> normalColumns;
    private final List<SpecialField> specialFieldColumns;
    private final boolean autoSyncSpecialFieldsToKeyWords;
    private final boolean serializeSpecialFields;
    private final List<String> extraFileColumns;
    private final Map<String, Double> columnWidths;
    private final Map<String, SortType> columnSortType;

    public ColumnPreferences(boolean showFileColumn, boolean showUrlColumn, boolean preferDoiOverUrl, boolean showEprintColumn, List<String> normalColumns, List<SpecialField> specialFieldColumns, boolean autoSyncSpecialFieldsToKeyWords, boolean serializeSpecialFields, List<String> extraFileColumns, Map<String, Double> columnWidths, Map<String, SortType> columnSortType) {
        this.showFileColumn = showFileColumn;
        this.showUrlColumn = showUrlColumn;
        this.preferDoiOverUrl = preferDoiOverUrl;
        this.showEprintColumn = showEprintColumn;
        this.normalColumns = normalColumns;
        this.specialFieldColumns = specialFieldColumns;
        this.autoSyncSpecialFieldsToKeyWords = autoSyncSpecialFieldsToKeyWords;
        this.serializeSpecialFields = serializeSpecialFields;
        this.extraFileColumns = extraFileColumns;
=======
    private final boolean showEPrintColumn;
    private final List<String> columnNames;
    private final boolean specialFieldsEnabled;
    private final boolean autoSyncSpecialFieldsToKeyWords;
    private final boolean serializeSpecialFields;
    private final boolean extraFileColumnsEnabled;
    private final Map<String, Double> columnWidths;
    private final Map<String, SortType> columnSortType;

    public ColumnPreferences(boolean showFileColumn, boolean showUrlColumn, boolean preferDoiOverUrl, boolean showEPrintColumn, List<String> columnNames, boolean specialFieldsEnabled, boolean autoSyncSpecialFieldsToKeyWords, boolean serializeSpecialFields, boolean extraFileColumnsEnabled, Map<String, Double> columnWidths, Map<String, SortType> columnSortType) {
        this.showFileColumn = showFileColumn;
        this.showUrlColumn = showUrlColumn;
        this.preferDoiOverUrl = preferDoiOverUrl;
        this.showEPrintColumn = showEPrintColumn;
        this.columnNames = columnNames;
        this.specialFieldsEnabled = specialFieldsEnabled;
        this.autoSyncSpecialFieldsToKeyWords = autoSyncSpecialFieldsToKeyWords;
        this.serializeSpecialFields = serializeSpecialFields;
        this.extraFileColumnsEnabled = extraFileColumnsEnabled;
>>>>>>> 043858ab
        this.columnWidths = columnWidths;
        this.columnSortType = columnSortType;
    }

    public boolean showFileColumn() {
        return showFileColumn;
    }

    public boolean showUrlColumn() {
        return showUrlColumn;
    }

    public boolean preferDoiOverUrl() {
        return preferDoiOverUrl;
    }

    public boolean showEprintColumn() {
        return showEPrintColumn;
    }

    public boolean getSpecialFieldsEnabled() { return specialFieldsEnabled; }

    public boolean getAutoSyncSpecialFieldsToKeyWords() {
        return autoSyncSpecialFieldsToKeyWords;
    }

    public boolean getSerializeSpecialFields() {
        return serializeSpecialFields;
    }

    public boolean getExtraFileColumnsEnabled() { return extraFileColumnsEnabled; }

    public List<String> getColumnNames() {
        return columnNames;
    }

<<<<<<< HEAD
    public boolean getAutoSyncSpecialFieldsToKeyWords() {
        return autoSyncSpecialFieldsToKeyWords;
    }

    public boolean getSerializeSpecialFields() {
        return serializeSpecialFields;
    }

    public List<String> getNormalColumns() {
        return normalColumns;
=======
    public Map<String, Double> getColumnWidths() {
        return columnWidths;
>>>>>>> 043858ab
    }

    public Map<String, Double> getColumnWidths() {
        return columnWidths;
    }

    public double getPrefColumnWidth(String columnName) {
        return columnWidths.getOrDefault(columnName, DEFAULT_FIELD_LENGTH);
    }

    public Map<String, SortType> getSortTypesForColumns() {
        return columnSortType;
    }
}<|MERGE_RESOLUTION|>--- conflicted
+++ resolved
@@ -11,27 +11,6 @@
     private final boolean showFileColumn;
     private final boolean showUrlColumn;
     private final boolean preferDoiOverUrl;
-<<<<<<< HEAD
-    private final boolean showEprintColumn;
-    private final List<String> normalColumns;
-    private final List<SpecialField> specialFieldColumns;
-    private final boolean autoSyncSpecialFieldsToKeyWords;
-    private final boolean serializeSpecialFields;
-    private final List<String> extraFileColumns;
-    private final Map<String, Double> columnWidths;
-    private final Map<String, SortType> columnSortType;
-
-    public ColumnPreferences(boolean showFileColumn, boolean showUrlColumn, boolean preferDoiOverUrl, boolean showEprintColumn, List<String> normalColumns, List<SpecialField> specialFieldColumns, boolean autoSyncSpecialFieldsToKeyWords, boolean serializeSpecialFields, List<String> extraFileColumns, Map<String, Double> columnWidths, Map<String, SortType> columnSortType) {
-        this.showFileColumn = showFileColumn;
-        this.showUrlColumn = showUrlColumn;
-        this.preferDoiOverUrl = preferDoiOverUrl;
-        this.showEprintColumn = showEprintColumn;
-        this.normalColumns = normalColumns;
-        this.specialFieldColumns = specialFieldColumns;
-        this.autoSyncSpecialFieldsToKeyWords = autoSyncSpecialFieldsToKeyWords;
-        this.serializeSpecialFields = serializeSpecialFields;
-        this.extraFileColumns = extraFileColumns;
-=======
     private final boolean showEPrintColumn;
     private final List<String> columnNames;
     private final boolean specialFieldsEnabled;
@@ -51,7 +30,6 @@
         this.autoSyncSpecialFieldsToKeyWords = autoSyncSpecialFieldsToKeyWords;
         this.serializeSpecialFields = serializeSpecialFields;
         this.extraFileColumnsEnabled = extraFileColumnsEnabled;
->>>>>>> 043858ab
         this.columnWidths = columnWidths;
         this.columnSortType = columnSortType;
     }
@@ -88,23 +66,6 @@
         return columnNames;
     }
 
-<<<<<<< HEAD
-    public boolean getAutoSyncSpecialFieldsToKeyWords() {
-        return autoSyncSpecialFieldsToKeyWords;
-    }
-
-    public boolean getSerializeSpecialFields() {
-        return serializeSpecialFields;
-    }
-
-    public List<String> getNormalColumns() {
-        return normalColumns;
-=======
-    public Map<String, Double> getColumnWidths() {
-        return columnWidths;
->>>>>>> 043858ab
-    }
-
     public Map<String, Double> getColumnWidths() {
         return columnWidths;
     }
