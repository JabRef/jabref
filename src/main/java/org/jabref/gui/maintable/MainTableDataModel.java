--- conflicted
+++ resolved
@@ -3,12 +3,9 @@
 import java.util.List;
 import java.util.Optional;
 
-<<<<<<< HEAD
-=======
 import javafx.beans.binding.Bindings;
 import javafx.beans.property.IntegerProperty;
 import javafx.beans.property.ListProperty;
->>>>>>> db9f83cf
 import javafx.beans.property.ObjectProperty;
 import javafx.beans.property.SimpleObjectProperty;
 import javafx.collections.ListChangeListener;
@@ -18,12 +15,6 @@
 
 import org.jabref.gui.groups.GroupViewMode;
 import org.jabref.gui.groups.GroupsPreferences;
-<<<<<<< HEAD
-import org.jabref.gui.util.BackgroundTask;
-import org.jabref.gui.util.BindingsHelper;
-import org.jabref.gui.util.TaskExecutor;
-import org.jabref.logic.search.LuceneManager;
-=======
 import org.jabref.gui.search.MatchCategory;
 import org.jabref.gui.search.SearchDisplayMode;
 import org.jabref.gui.util.BackgroundTask;
@@ -32,14 +23,9 @@
 import org.jabref.gui.util.OptionalObjectProperty;
 import org.jabref.gui.util.TaskExecutor;
 import org.jabref.logic.search.SearchQuery;
->>>>>>> db9f83cf
 import org.jabref.model.database.BibDatabaseContext;
 import org.jabref.model.entry.BibEntry;
 import org.jabref.model.groups.GroupTreeNode;
-import org.jabref.model.groups.SearchGroup;
-import org.jabref.model.search.SearchFlags;
-import org.jabref.model.search.SearchQuery;
-import org.jabref.model.search.SearchResults;
 import org.jabref.model.search.matchers.MatcherSet;
 import org.jabref.model.search.matchers.MatcherSets;
 import org.jabref.preferences.PreferencesService;
@@ -57,17 +43,6 @@
     private final SearchPreferences searchPreferences;
     private final NameDisplayPreferences nameDisplayPreferences;
     private final BibDatabaseContext bibDatabaseContext;
-<<<<<<< HEAD
-    private final StateManager stateManager;
-    private final LuceneManager luceneManager;
-    private final TaskExecutor taskExecutor;
-    private final Subscription groupSubscription;
-    private final Subscription querySubscription;
-    private final Subscription viewModeSubscription;
-    private BackgroundTask<SearchResults> searchTask;
-
-    public MainTableDataModel(BibDatabaseContext context, PreferencesService preferencesService, StateManager stateManager, TaskExecutor taskExecutor, LuceneManager luceneManager) {
-=======
     private final TaskExecutor taskExecutor;
     private final Subscription searchQuerySubscription;
     private final Subscription searchDisplayModeSubscription;
@@ -81,29 +56,11 @@
                               ListProperty<GroupTreeNode> selectedGroupsProperty,
                               OptionalObjectProperty<SearchQuery> searchQueryProperty,
                               IntegerProperty resultSizeProperty) {
->>>>>>> db9f83cf
         this.groupsPreferences = preferencesService.getGroupsPreferences();
         this.searchPreferences = preferencesService.getSearchPreferences();
         this.nameDisplayPreferences = preferencesService.getNameDisplayPreferences();
         this.taskExecutor = taskExecutor;
         this.bibDatabaseContext = context;
-<<<<<<< HEAD
-        this.stateManager = stateManager;
-        this.luceneManager = luceneManager;
-        this.taskExecutor = taskExecutor;
-        resetFieldFormatter();
-
-        ObservableList<BibEntry> allEntries = BindingsHelper.forUI(context.getDatabase().getEntries());
-        ObservableList<BibEntryTableViewModel> entriesViewModel = EasyBind.mapBacked(allEntries, entry ->
-                new BibEntryTableViewModel(entry, bibDatabaseContext, fieldValueFormatter));
-
-        entriesFiltered = new FilteredList<>(entriesViewModel);
-
-        querySubscription = EasyBind.listen(stateManager.activeSearchQueryProperty(), obs -> applySearchQuery(stateManager.activeSearchQueryProperty().get()));
-        groupSubscription = EasyBind.listen(stateManager.activeGroupProperty(), obs -> applySearchQuery(stateManager.activeSearchQueryProperty().get()));
-        viewModeSubscription = EasyBind.listen(groupsPreferences.groupViewModeProperty(), obs -> applySearchQuery(stateManager.activeSearchQueryProperty().get()));
-
-=======
         this.groupsMatcher = createGroupMatcher(selectedGroupsProperty.get(), groupsPreferences);
 
         resetFieldFormatter();
@@ -131,78 +88,10 @@
         groupViewModeSubscription = EasyBind.listen(preferencesService.getGroupsPreferences().groupViewModeProperty(), observable -> updateGroupMatches(selectedGroupsProperty.get()));
 
         resultSizeProperty.bind(Bindings.size(entriesFiltered.filtered(entry -> entry.matchCategory().isEqualTo(MatchCategory.MATCHING_SEARCH_AND_GROUPS).get())));
->>>>>>> db9f83cf
         // We need to wrap the list since otherwise sorting in the table does not work
         entriesFilteredAndSorted = new SortedList<>(entriesFiltered);
     }
 
-<<<<<<< HEAD
-    public void removeBindings() {
-        querySubscription.unsubscribe();
-        groupSubscription.unsubscribe();
-        viewModeSubscription.unsubscribe();
-    }
-
-    private void applySearchQuery(Optional<SearchQuery> query) {
-        if (searchTask != null) {
-            searchTask.cancel();
-        }
-
-        searchTask = BackgroundTask.wrap(() -> {
-            if (query.isEmpty()) {
-                return new SearchResults();
-            }
-            return luceneManager.search(query.get());
-        }).onSuccess(result -> {
-            stateManager.getSearchResults().put(bibDatabaseContext.getUid(), result);
-            updateSearchGroups(stateManager, bibDatabaseContext, luceneManager);
-            entriesFiltered.setPredicate(
-                    entry -> {
-                        entry.hasFullTextResultsProperty().set(result.hasFulltextResults(entry.getEntry()));
-                        entry.searchScoreProperty().set(result.getSearchScoreForEntry(entry.getEntry()));
-                        return isMatched(stateManager.activeGroupProperty().get(), query, entry);
-                    });
-            searchTask = null;
-        });
-        searchTask.executeWith(taskExecutor);
-    }
-
-    public static void updateSearchGroups(StateManager stateManager, BibDatabaseContext bibDatabaseContext, LuceneManager luceneManager) {
-        stateManager.getSelectedGroups(bibDatabaseContext)
-                    .stream()
-                    .map(GroupTreeNode::getGroup)
-                    .filter(SearchGroup.class::isInstance)
-                    .map(SearchGroup.class::cast)
-                    .forEach(group -> group.setMatches(luceneManager.search(group.getQuery()).getAllSearchResults().keySet()));
-    }
-
-    private boolean isMatched(ObservableList<GroupTreeNode> groups, Optional<SearchQuery> query, BibEntryTableViewModel entry) {
-        return isMatchedBySearch(query, entry) && isMatchedByGroup(groups, entry);
-    }
-
-    private boolean isMatchedBySearch(Optional<SearchQuery> query, BibEntryTableViewModel entry) {
-        if (entry.searchScoreProperty().get() > 0) {
-            entry.matchedBySearchProperty().set(true);
-            return true;
-        } else {
-            entry.matchedBySearchProperty().set(false);
-            return query.isEmpty() || !query.get().getSearchFlags().contains(SearchFlags.FILTERING_SEARCH);
-        }
-    }
-
-    private boolean isMatchedByGroup(ObservableList<GroupTreeNode> groups, BibEntryTableViewModel entry) {
-        if (createGroupMatcher(groups, groupsPreferences)
-                .map(matcher -> groupsPreferences.getGroupViewMode().contains(GroupViewMode.INVERT) ^ matcher.isMatch(entry.getEntry())).orElse(true)) {
-            entry.matchedByGroupProperty().set(true);
-            return true;
-        } else {
-            entry.matchedByGroupProperty().set(false);
-            return !groupsPreferences.groupViewModeProperty().contains(GroupViewMode.FILTER);
-        }
-    }
-
-    public static Optional<MatcherSet> createGroupMatcher(List<GroupTreeNode> selectedGroups, GroupsPreferences groupsPreferences) {
-=======
     private void updateSearchMatches(Optional<SearchQuery> query) {
         BackgroundTask.wrap(() -> {
             boolean isFloatingMode = searchPreferences.getSearchDisplayMode() == SearchDisplayMode.FLOAT;
@@ -254,7 +143,6 @@
     }
 
     private static Optional<MatcherSet> createGroupMatcher(List<GroupTreeNode> selectedGroups, GroupsPreferences groupsPreferences) {
->>>>>>> db9f83cf
         if ((selectedGroups == null) || selectedGroups.isEmpty()) {
             // No selected group, show all entries
             return Optional.empty();
