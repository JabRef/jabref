--- conflicted
+++ resolved
@@ -4,10 +4,8 @@
 import java.util.List;
 import java.util.Map;
 import java.util.Optional;
-import java.util.function.Predicate;
 
 import javafx.beans.binding.Bindings;
-import javafx.beans.binding.ObjectBinding;
 import javafx.beans.property.IntegerProperty;
 import javafx.beans.property.ObjectProperty;
 import javafx.beans.property.SimpleIntegerProperty;
@@ -45,6 +43,7 @@
         this.preferencesService = preferencesService;
         this.groupsPreferences = preferencesService.getGroupsPreferences();
         this.bibDatabaseContext = context;
+        this.stateManager = stateManager;
         this.fieldValueFormatter = new SimpleObjectProperty<>(
                 new MainTableFieldValueFormatter(preferencesService, bibDatabaseContext));
 
@@ -53,21 +52,13 @@
                 new BibEntryTableViewModel(entry, bibDatabaseContext, fieldValueFormatter, stateManager));
 
         entriesFiltered = new FilteredList<>(entriesViewModel);
-<<<<<<< HEAD
-        ObjectBinding<Predicate<BibEntryTableViewModel>> filter = Bindings.createObjectBinding(
-                () -> entry -> isMatchedByGroup(stateManager.activeGroupProperty(), entry), stateManager.activeGroupProperty());
-        entriesFiltered.predicateProperty().bind(filter);
-
-        stateManager.activeSearchQueryProperty().addListener((observable, oldValue, newValue) -> doSearch(newValue));
-        this.stateManager = stateManager;
-=======
         entriesFiltered.predicateProperty().bind(
                 EasyBind.combine(stateManager.activeGroupProperty(),
                         stateManager.activeSearchQueryProperty(),
                         groupsPreferences.groupViewModeProperty(),
-                        (groups, query, groupViewMode) -> entry -> isMatched(groups, query, entry))
+                        (groups, query, groupViewMode) -> entry -> isMatchedByGroup(groups, entry))
         );
->>>>>>> 3cf15d1f
+        stateManager.activeSearchQueryProperty().addListener((observable, oldValue, newValue) -> doSearch(newValue));
 
         IntegerProperty resultSize = new SimpleIntegerProperty();
         resultSize.bind(Bindings.size(entriesFiltered));
