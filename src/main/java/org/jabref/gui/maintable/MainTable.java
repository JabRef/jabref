package org.jabref.gui.maintable;

import java.io.File;
import java.io.IOException;
import java.nio.file.Path;
import java.util.List;
import java.util.Objects;
import java.util.Optional;
import java.util.stream.Collectors;

import javax.swing.undo.UndoManager;

import javafx.collections.ListChangeListener;
import javafx.css.PseudoClass;
import javafx.scene.control.SelectionMode;
import javafx.scene.control.TableColumn;
import javafx.scene.control.TableRow;
import javafx.scene.control.TableView;
import javafx.scene.input.ClipboardContent;
import javafx.scene.input.DragEvent;
import javafx.scene.input.Dragboard;
import javafx.scene.input.KeyCode;
import javafx.scene.input.KeyEvent;
import javafx.scene.input.MouseDragEvent;
import javafx.scene.input.MouseEvent;
import javafx.scene.input.TransferMode;

import org.jabref.architecture.AllowedToUseClassGetResource;
import org.jabref.gui.ClipBoardManager;
import org.jabref.gui.DialogService;
import org.jabref.gui.DragAndDropDataFormats;
import org.jabref.gui.LibraryTab;
import org.jabref.gui.LibraryTabContainer;
import org.jabref.gui.StateManager;
import org.jabref.gui.actions.StandardActions;
import org.jabref.gui.edit.EditAction;
import org.jabref.gui.externalfiles.ExternalFilesEntryLinker;
import org.jabref.gui.externalfiles.ImportHandler;
import org.jabref.gui.keyboard.KeyBinding;
import org.jabref.gui.keyboard.KeyBindingRepository;
import org.jabref.gui.maintable.columns.LibraryColumn;
import org.jabref.gui.maintable.columns.MainTableColumn;
import org.jabref.gui.preferences.GuiPreferences;
import org.jabref.gui.preview.ClipboardContentGenerator;
import org.jabref.gui.search.MatchCategory;
import org.jabref.gui.util.ControlHelper;
import org.jabref.gui.util.CustomLocalDragboard;
import org.jabref.gui.util.DragDrop;
import org.jabref.gui.util.UiTaskExecutor;
import org.jabref.gui.util.ViewModelTableRowFactory;
import org.jabref.logic.FilePreferences;
import org.jabref.logic.citationstyle.CitationStyleOutputFormat;
import org.jabref.logic.journals.JournalAbbreviationRepository;
import org.jabref.logic.util.TaskExecutor;
import org.jabref.model.database.BibDatabaseContext;
import org.jabref.model.database.event.EntriesAddedEvent;
import org.jabref.model.entry.BibEntry;
import org.jabref.model.entry.BibEntryTypesManager;

import com.airhacks.afterburner.injection.Injector;
import com.google.common.eventbus.Subscribe;
import org.slf4j.Logger;
import org.slf4j.LoggerFactory;

@AllowedToUseClassGetResource("JavaFX internally handles the passed URLs properly.")
public class MainTable extends TableView<BibEntryTableViewModel> {

    private static final Logger LOGGER = LoggerFactory.getLogger(MainTable.class);
    private static final PseudoClass MATCHING_SEARCH_AND_GROUPS = PseudoClass.getPseudoClass("matching-search-and-groups");
    private static final PseudoClass MATCHING_SEARCH_NOT_GROUPS = PseudoClass.getPseudoClass("matching-search-not-groups");
    private static final PseudoClass MATCHING_GROUPS_NOT_SEARCH = PseudoClass.getPseudoClass("matching-groups-not-search");
    private static final PseudoClass NOT_MATCHING_SEARCH_AND_GROUPS = PseudoClass.getPseudoClass("not-matching-search-and-groups");

    private final LibraryTab libraryTab;
    private final StateManager stateManager;
    private final BibDatabaseContext database;
    private final MainTableDataModel model;
    private final CustomLocalDragboard localDragboard;
    private final TaskExecutor taskExecutor;
    private final UndoManager undoManager;
    private final FilePreferences filePreferences;
    private final ImportHandler importHandler;
    private final ClipboardContentGenerator clipboardContentGenerator;

    private long lastKeyPressTime;
    private String columnSearchTerm;
    private boolean citationMergeMode = false;

    public MainTable(MainTableDataModel model,
                     LibraryTab libraryTab,
                     LibraryTabContainer tabContainer,
                     BibDatabaseContext database,
                     GuiPreferences preferences,
                     DialogService dialogService,
                     StateManager stateManager,
                     KeyBindingRepository keyBindingRepository,
                     ClipBoardManager clipBoardManager,
                     BibEntryTypesManager entryTypesManager,
                     TaskExecutor taskExecutor,
                     ImportHandler importHandler) {
        super();

        this.libraryTab = libraryTab;
        this.stateManager = stateManager;
        this.database = Objects.requireNonNull(database);
        this.model = model;
        this.taskExecutor = taskExecutor;
        this.undoManager = libraryTab.getUndoManager();
        this.filePreferences = preferences.getFilePreferences();
        this.importHandler = importHandler;
        this.clipboardContentGenerator = new ClipboardContentGenerator(preferences.getPreviewPreferences(), preferences.getLayoutFormatterPreferences(), Injector.instantiateModelOrService(JournalAbbreviationRepository.class));

        MainTablePreferences mainTablePreferences = preferences.getMainTablePreferences();

        localDragboard = stateManager.getLocalDragboard();

        this.setOnDragOver(this::handleOnDragOverTableView);
        this.setOnDragDropped(this::handleOnDragDroppedTableView);

        this.getStyleClass().add("main-table");

        MainTableColumnFactory mainTableColumnFactory = new MainTableColumnFactory(
                database,
                preferences,
                preferences.getMainTableColumnPreferences(),
                undoManager,
                dialogService,
                stateManager,
                taskExecutor);

        this.getColumns().addAll(mainTableColumnFactory.createColumns());
        this.getColumns().removeIf(LibraryColumn.class::isInstance);

        new ViewModelTableRowFactory<BibEntryTableViewModel>()
                .withOnMouseClickedEvent((entry, event) -> {
                    if (event.getClickCount() == 2) {
                        libraryTab.showAndEdit(entry.getEntry());
                    }
                })
                .withContextMenu(entry -> RightClickMenu.create(entry,
                        keyBindingRepository,
                        libraryTab,
                        dialogService,
                        stateManager,
                        preferences,
                        undoManager,
                        clipBoardManager,
                        taskExecutor,
                        Injector.instantiateModelOrService(JournalAbbreviationRepository.class),
                        entryTypesManager))
                .withPseudoClass(MATCHING_SEARCH_AND_GROUPS, entry -> entry.matchCategory().isEqualTo(MatchCategory.MATCHING_SEARCH_AND_GROUPS))
                .withPseudoClass(MATCHING_SEARCH_NOT_GROUPS, entry -> entry.matchCategory().isEqualTo(MatchCategory.MATCHING_SEARCH_NOT_GROUPS))
                .withPseudoClass(MATCHING_GROUPS_NOT_SEARCH, entry -> entry.matchCategory().isEqualTo(MatchCategory.MATCHING_GROUPS_NOT_SEARCH))
                .withPseudoClass(NOT_MATCHING_SEARCH_AND_GROUPS, entry -> entry.matchCategory().isEqualTo(MatchCategory.NOT_MATCHING_SEARCH_AND_GROUPS))
                .setOnDragDetected(this::handleOnDragDetected)
                .setOnDragDropped(this::handleOnDragDropped)
                .setOnDragOver(this::handleOnDragOver)
                .setOnDragExited(this::handleOnDragExited)
                .setOnMouseDragEntered(this::handleOnDragEntered)
                .install(this);

        this.getSortOrder().clear();

        // force match category column to be the first sort order, (match_category column is always the first column)
        this.getSortOrder().addFirst(getColumns().getFirst());
        this.getSortOrder().addListener((ListChangeListener<TableColumn<BibEntryTableViewModel, ?>>) change -> {
                if (!this.getSortOrder().getFirst().equals(getColumns().getFirst())) {
                    this.getSortOrder().addFirst(getColumns().getFirst());
                }
            });

        mainTablePreferences.getColumnPreferences().getColumnSortOrder().forEach(columnModel ->
                this.getColumns().stream()
                    .map(column -> (MainTableColumn<?>) column)
                    .filter(column -> column.getModel().equals(columnModel))
                    .findFirst()
                    .ifPresent(column -> {
                        LOGGER.trace("Adding sort order for col {} ", column);
                        this.getSortOrder().add(column);
                    }));

        if (mainTablePreferences.getResizeColumnsToFit()) {
            this.setColumnResizePolicy(new SmartConstrainedResizePolicy());
        }

        this.getSelectionModel().setSelectionMode(SelectionMode.MULTIPLE);

        this.setItems(model.getEntriesFilteredAndSorted());

        // Enable sorting
        model.getEntriesFilteredAndSorted().comparatorProperty().bind(this.comparatorProperty());

        // Store visual state
        new PersistenceVisualStateTable(this, mainTablePreferences.getColumnPreferences()).addListeners();

        setupKeyBindings(keyBindingRepository);

        this.setOnKeyTyped(key -> {
            if (this.getSortOrder().size() <= 1) {
                return;
            }
            // skip match category column
            this.jumpToSearchKey(getSortOrder().get(1), key);
        });

        database.getDatabase().registerListener(this);

        // Enable the header right-click menu.
        new MainTableHeaderContextMenu(this, mainTableColumnFactory, tabContainer, dialogService).show(true);
    }

    /**
     * This is called, if a user starts typing some characters into the keyboard with focus on main table. The {@link MainTable} will scroll to the cell with the same starting column value and typed string
     * If the user presses any other special key as well, e.g. alt or shift we don't jump
     *
     * @param sortedColumn The sorted column in {@link MainTable}
     * @param keyEvent     The pressed character
     */
    private void jumpToSearchKey(TableColumn<BibEntryTableViewModel, ?> sortedColumn, KeyEvent keyEvent) {
        if (keyEvent.isAltDown() || keyEvent.isControlDown() || keyEvent.isMetaDown() || keyEvent.isShiftDown()) {
            return;
        }
        if ((keyEvent.getCharacter() == null) || (sortedColumn == null)) {
            return;
        }

        if ((System.currentTimeMillis() - lastKeyPressTime) < 700) {
            columnSearchTerm += keyEvent.getCharacter().toLowerCase();
        } else {
            columnSearchTerm = keyEvent.getCharacter().toLowerCase();
        }

        lastKeyPressTime = System.currentTimeMillis();

        this.getItems().stream()
            .filter(item -> Optional.ofNullable(sortedColumn.getCellObservableValue(item).getValue())
                                    .map(Object::toString)
                                    .orElse("")
                                    .toLowerCase()
                                    .startsWith(columnSearchTerm))
            .findFirst()
            .ifPresent(item -> {
                getSelectionModel().clearSelection();
                getSelectionModel().select(item);
                scrollTo(item);
            });
    }

    @Subscribe
    public void listen(EntriesAddedEvent event) {
        UiTaskExecutor.runInJavaFXThread(() -> clearAndSelect(event.getFirstEntry()));
    }

    public void clearAndSelect(BibEntry bibEntry) {
        // check if entries merged from citation relations tab
        if (citationMergeMode) {
            // keep original entry selected and reset citation merge mode
            this.citationMergeMode = false;
        } else {
            // select new entry
            getSelectionModel().clearSelection();
            findEntry(bibEntry).ifPresent(entry -> {
                getSelectionModel().select(entry);
                scrollTo(entry);
            });
        }
    }

    private void scrollToNextMatchCategory() {
        BibEntryTableViewModel selectedEntry = getSelectionModel().getSelectedItem();
        if (selectedEntry == null) {
            return;
        }

        MatchCategory currentMatchCategory = selectedEntry.matchCategory().get();
        for (int i = getSelectionModel().getSelectedIndex(); i < getItems().size(); i++) {
            if (getItems().get(i).matchCategory().get() != currentMatchCategory) {
                getSelectionModel().clearSelection();
                getSelectionModel().select(i);
                scrollTo(i);
                return;
            }
        }
    }

    private void scrollToPreviousMatchCategory() {
        BibEntryTableViewModel selectedEntry = getSelectionModel().getSelectedItem();
        if (selectedEntry == null) {
            return;
        }

        MatchCategory currentMatchCategory = selectedEntry.matchCategory().get();
        for (int i = getSelectionModel().getSelectedIndex(); i >= 0; i--) {
            if (getItems().get(i).matchCategory().get() != currentMatchCategory) {
                MatchCategory targetMatchCategory = getItems().get(i).matchCategory().get();
                // found the previous category, scroll to the first entry of that category
                while ((i >= 0) && getItems().get(i).matchCategory().get() == targetMatchCategory) {
                    i--;
                }
                getSelectionModel().clearSelection();
                getSelectionModel().select(i + 1);
                scrollTo(i + 1);
                return;
            }
        }
    }

    private void setupKeyBindings(KeyBindingRepository keyBindings) {
        EditAction pasteAction = new EditAction(StandardActions.PASTE, () -> libraryTab, stateManager, undoManager);
        EditAction copyAction = new EditAction(StandardActions.COPY, () -> libraryTab, stateManager, undoManager);
        EditAction cutAction = new EditAction(StandardActions.CUT, () -> libraryTab, stateManager, undoManager);
        EditAction deleteAction = new EditAction(StandardActions.DELETE_ENTRY, () -> libraryTab, stateManager, undoManager);

        this.addEventFilter(KeyEvent.KEY_PRESSED, event -> {
            if (event.getCode() == KeyCode.ENTER) {
                getSelectedEntries().stream()
                                    .findFirst()
                                    .ifPresent(libraryTab::showAndEdit);
                event.consume();
                return;
            }

            Optional<KeyBinding> keyBinding = keyBindings.mapToKeyBinding(event);
            if (keyBinding.isPresent()) {
                switch (keyBinding.get()) {
                    case SELECT_FIRST_ENTRY:
                        clearAndSelectFirst();
                        event.consume();
                        break;
                    case SELECT_LAST_ENTRY:
                        clearAndSelectLast();
                        event.consume();
                        break;
                    case PASTE:
                        pasteAction.execute();
                        event.consume();
                        break;
                    case COPY:
                        copyAction.execute();
                        event.consume();
                        break;
                    case CUT:
                        cutAction.execute();
                        event.consume();
                        break;
                    case DELETE_ENTRY:
                        deleteAction.execute();
                        event.consume();
                        break;
                    case SCROLL_TO_NEXT_MATCH_CATEGORY:
                        scrollToNextMatchCategory();
                        event.consume();
                        break;
                    case SCROLL_TO_PREVIOUS_MATCH_CATEGORY:
                         scrollToPreviousMatchCategory();
                        event.consume();
                        break;
                    default:
                        // Pass other keys to parent
                }
            }
        });
    }

    public void clearAndSelectFirst() {
        getSelectionModel().clearSelection();
        getSelectionModel().selectFirst();
        scrollTo(0);
    }

    private void clearAndSelectLast() {
        getSelectionModel().clearSelection();
        getSelectionModel().selectLast();
        scrollTo(getItems().size() - 1);
    }

    private void handleOnDragOver(TableRow<BibEntryTableViewModel> row, BibEntryTableViewModel item, DragEvent event) {
        if (event.getDragboard().hasFiles()) {
            event.acceptTransferModes(TransferMode.ANY);
            ControlHelper.setDroppingPseudoClasses(row, event);
        }
        event.consume();
    }

    private void handleOnDragOverTableView(DragEvent event) {
        if (event.getDragboard().hasFiles()) {
            event.acceptTransferModes(TransferMode.ANY);
        }
        event.consume();
    }

    private void handleOnDragEntered(TableRow<BibEntryTableViewModel> row, BibEntryTableViewModel entry, MouseDragEvent event) {
        // Support the following gesture to select entries: click on one row -> hold mouse button -> move over other rows
        // We need to select all items between the starting row and the row where the user currently hovers the mouse over
        // It is not enough to just select the currently hovered row since then sometimes rows are not marked selected if the user moves to fast
        @SuppressWarnings("unchecked")
        TableRow<BibEntryTableViewModel> sourceRow = (TableRow<BibEntryTableViewModel>) event.getGestureSource();
        getSelectionModel().selectRange(sourceRow.getIndex(), row.getIndex());
    }

    private void handleOnDragExited(TableRow<BibEntryTableViewModel> row, BibEntryTableViewModel entry, DragEvent dragEvent) {
        ControlHelper.removeDroppingPseudoClasses(row);
    }

    private void handleOnDragDetected(TableRow<BibEntryTableViewModel> row, BibEntryTableViewModel entry, MouseEvent event) {
        // Start drag'n'drop
        row.startFullDrag();

        List<BibEntry> entries = getSelectionModel().getSelectedItems().stream().map(BibEntryTableViewModel::getEntry).collect(Collectors.toList());

        ClipboardContent content;
        try {
            content = clipboardContentGenerator.generate(entries, CitationStyleOutputFormat.HTML, database);
        } catch (IOException e) {
            LOGGER.warn("Could not generate clipboard content. Falling back to empty clipboard", e);
            content = new ClipboardContent();
        }
        // Required to be able to drop the entries inside JabRef
        content.put(DragAndDropDataFormats.ENTRIES, "");

        // Drag'n'drop to other tabs use COPY TransferMode, drop to group sidepane use MOVE
        Dragboard dragboard = startDragAndDrop(TransferMode.COPY_OR_MOVE);
        dragboard.setContent(content);

        if (!entries.isEmpty()) {
            localDragboard.putBibEntries(entries);
        }

        event.consume();
    }

    private void handleOnDragDropped(TableRow<BibEntryTableViewModel> row, BibEntryTableViewModel target, DragEvent event) {
        boolean success = false;

        if (event.getDragboard().hasFiles()) {
            List<Path> files = event.getDragboard().getFiles().stream().map(File::toPath).collect(Collectors.toList());

<<<<<<< HEAD
            // Different actions depending on where the user releases the drop in the target row
            // - Bottom + top -> import entries
            // - Center -> modify entry: link files to entry
=======
>>>>>>> 8a086fff
            // Depending on the pressed modifier, move/copy/link files to drop target
            // Modifiers do not work on macOS: https://bugs.openjdk.org/browse/JDK-8264172
            TransferMode transferMode = event.getTransferMode();

            switch (ControlHelper.getDroppingMouseLocation(row, event)) {
<<<<<<< HEAD
                case TOP, BOTTOM -> importHandler.importFilesInBackground(files, database, filePreferences, event.getTransferMode()).executeWith(taskExecutor);
                case CENTER -> {
                    BibEntry entry = target.getEntry();
                    switch (event.getTransferMode()) {
                        case LINK -> {
                            LOGGER.debug("Mode LINK"); // alt win
                            importHandler.getLinker().addFilesToEntry(entry, files);
                        }
                        case MOVE -> {
                            LOGGER.debug("Mode MOVE"); // shift on win or no modifier
                            importHandler.getLinker().moveFilesToFileDirRenameAndAddToEntry(entry, files, libraryTab.getLuceneManager());
                        }
                        case COPY -> {
                            LOGGER.debug("Mode COPY"); // ctrl on win
                            importHandler.getLinker().copyFilesToFileDirAndAddToEntry(entry, files, libraryTab.getLuceneManager());
                        }
                    }
=======
                // Different actions depending on where the user releases the drop in the target row
                // - Bottom + top -> import entries
                case TOP, BOTTOM -> importHandler.importFilesInBackground(files, database, filePreferences, transferMode).executeWith(taskExecutor);
                // - Center -> modify entry: link files to entry
                case CENTER -> {
                    BibEntry entry = target.getEntry();
                    ExternalFilesEntryLinker fileLinker = importHandler.getFileLinker();
                    DragDrop.handleDropOfFiles(files, transferMode, fileLinker, entry);
>>>>>>> 8a086fff
                }
            }

            success = true;
        }

        event.setDropCompleted(success);
        event.consume();
    }

    private void handleOnDragDroppedTableView(DragEvent event) {
        boolean success = false;

        if (event.getDragboard().hasFiles()) {
            List<Path> files = event.getDragboard().getFiles().stream().map(File::toPath).toList();
            importHandler
                    .importFilesInBackground(files, this.database, filePreferences, event.getTransferMode())
                    .executeWith(taskExecutor);
            success = true;
        }

        event.setDropCompleted(success);
        event.consume();
    }

    public void addSelectionListener(ListChangeListener<? super BibEntryTableViewModel> listener) {
        getSelectionModel().getSelectedItems().addListener(listener);
    }

    public MainTableDataModel getTableModel() {
        return model;
    }

    public List<BibEntry> getSelectedEntries() {
        return getSelectionModel()
                .getSelectedItems()
                .stream()
                .map(BibEntryTableViewModel::getEntry)
                .collect(Collectors.toList());
    }

    private Optional<BibEntryTableViewModel> findEntry(BibEntry entry) {
        return model.getEntriesFilteredAndSorted()
                    .stream()
                    .filter(viewModel -> viewModel.getEntry().equals(entry))
                    .findFirst();
    }

    public void setCitationMergeMode(boolean citationMerge) {
        this.citationMergeMode = citationMerge;
    }
}<|MERGE_RESOLUTION|>--- conflicted
+++ resolved
@@ -435,36 +435,11 @@
         if (event.getDragboard().hasFiles()) {
             List<Path> files = event.getDragboard().getFiles().stream().map(File::toPath).collect(Collectors.toList());
 
-<<<<<<< HEAD
-            // Different actions depending on where the user releases the drop in the target row
-            // - Bottom + top -> import entries
-            // - Center -> modify entry: link files to entry
-=======
->>>>>>> 8a086fff
             // Depending on the pressed modifier, move/copy/link files to drop target
             // Modifiers do not work on macOS: https://bugs.openjdk.org/browse/JDK-8264172
             TransferMode transferMode = event.getTransferMode();
 
             switch (ControlHelper.getDroppingMouseLocation(row, event)) {
-<<<<<<< HEAD
-                case TOP, BOTTOM -> importHandler.importFilesInBackground(files, database, filePreferences, event.getTransferMode()).executeWith(taskExecutor);
-                case CENTER -> {
-                    BibEntry entry = target.getEntry();
-                    switch (event.getTransferMode()) {
-                        case LINK -> {
-                            LOGGER.debug("Mode LINK"); // alt win
-                            importHandler.getLinker().addFilesToEntry(entry, files);
-                        }
-                        case MOVE -> {
-                            LOGGER.debug("Mode MOVE"); // shift on win or no modifier
-                            importHandler.getLinker().moveFilesToFileDirRenameAndAddToEntry(entry, files, libraryTab.getLuceneManager());
-                        }
-                        case COPY -> {
-                            LOGGER.debug("Mode COPY"); // ctrl on win
-                            importHandler.getLinker().copyFilesToFileDirAndAddToEntry(entry, files, libraryTab.getLuceneManager());
-                        }
-                    }
-=======
                 // Different actions depending on where the user releases the drop in the target row
                 // - Bottom + top -> import entries
                 case TOP, BOTTOM -> importHandler.importFilesInBackground(files, database, filePreferences, transferMode).executeWith(taskExecutor);
@@ -473,7 +448,6 @@
                     BibEntry entry = target.getEntry();
                     ExternalFilesEntryLinker fileLinker = importHandler.getFileLinker();
                     DragDrop.handleDropOfFiles(files, transferMode, fileLinker, entry);
->>>>>>> 8a086fff
                 }
             }
 
