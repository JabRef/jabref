--- conflicted
+++ resolved
@@ -63,12 +63,9 @@
 import org.jabref.model.database.BibDatabaseContext;
 import org.jabref.model.entry.BibEntry;
 import org.jabref.model.entry.BibEntryTypesManager;
-<<<<<<< HEAD
 import org.jabref.model.entry.field.StandardField;
+import org.jabref.model.entry.identifier.DOI;
 import org.jabref.model.entry.types.StandardEntryType;
-=======
-import org.jabref.model.entry.identifier.DOI;
->>>>>>> 96728255
 
 import com.airhacks.afterburner.injection.Injector;
 import org.slf4j.Logger;
@@ -608,7 +605,7 @@
     }
 
     private void importPdfsButton() {
-        System.out.println("Import PDF flow");
+        System.out.println("Flow for pdfs");
     }
 }
 
