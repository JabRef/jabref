package org.jabref.gui.maintable;

import java.io.File;
import java.io.IOException;
import java.nio.file.Path;
import java.util.ArrayList;
import java.util.List;
import java.util.Objects;
import java.util.Optional;
import java.util.stream.Collectors;

import javax.swing.undo.UndoManager;

import javafx.collections.ListChangeListener;
import javafx.scene.control.SelectionMode;
import javafx.scene.control.TableColumn;
import javafx.scene.control.TableRow;
import javafx.scene.control.TableView;
import javafx.scene.input.ClipboardContent;
import javafx.scene.input.DragEvent;
import javafx.scene.input.Dragboard;
import javafx.scene.input.KeyCode;
import javafx.scene.input.KeyEvent;
import javafx.scene.input.MouseDragEvent;
import javafx.scene.input.MouseEvent;
import javafx.scene.input.TransferMode;

import org.jabref.gui.ClipBoardManager;
import org.jabref.gui.DialogService;
import org.jabref.gui.DragAndDropDataFormats;
import org.jabref.gui.Globals;
import org.jabref.gui.LibraryTab;
import org.jabref.gui.StateManager;
import org.jabref.gui.actions.StandardActions;
import org.jabref.gui.edit.EditAction;
import org.jabref.gui.externalfiles.ImportHandler;
import org.jabref.gui.externalfiletype.ExternalFileTypes;
import org.jabref.gui.keyboard.KeyBinding;
import org.jabref.gui.keyboard.KeyBindingRepository;
import org.jabref.gui.maintable.columns.LibraryColumn;
import org.jabref.gui.maintable.columns.MainTableColumn;
import org.jabref.gui.util.ControlHelper;
import org.jabref.gui.util.CustomLocalDragboard;
import org.jabref.gui.util.DefaultTaskExecutor;
import org.jabref.gui.util.ViewModelTableRowFactory;
import org.jabref.logic.importer.FetcherClientException;
import org.jabref.logic.importer.FetcherException;
import org.jabref.logic.importer.FetcherServerException;
import org.jabref.logic.importer.ImportFormatReader;
import org.jabref.logic.l10n.Localization;
import org.jabref.model.database.BibDatabaseContext;
import org.jabref.model.database.event.EntriesAddedEvent;
import org.jabref.model.entry.BibEntry;
import org.jabref.preferences.PreferencesService;

import com.google.common.eventbus.Subscribe;
import org.slf4j.Logger;
import org.slf4j.LoggerFactory;

public class MainTable extends TableView<BibEntryTableViewModel> {

    private static final Logger LOGGER = LoggerFactory.getLogger(MainTable.class);

    private final LibraryTab libraryTab;
    private final DialogService dialogService;
    private final StateManager stateManager;
    private final BibDatabaseContext database;
    private final MainTableDataModel model;
    private final ClipBoardManager clipBoardManager;
    private final ImportFormatReader importFormatReader;

    private final ImportHandler importHandler;
    private final CustomLocalDragboard localDragboard;

    private long lastKeyPressTime;
    private String columnSearchTerm;

    public MainTable(MainTableDataModel model,
                     LibraryTab libraryTab,
                     BibDatabaseContext database,
                     PreferencesService preferencesService,
                     DialogService dialogService,
                     StateManager stateManager,
                     ExternalFileTypes externalFileTypes,
                     KeyBindingRepository keyBindingRepository,
                     ClipBoardManager clipBoardManager,
                     ImportFormatReader importFormatReader) {
        super();

        this.libraryTab = libraryTab;
        this.dialogService = dialogService;
        this.stateManager = stateManager;
        this.database = Objects.requireNonNull(database);
        this.model = model;
        this.clipBoardManager = clipBoardManager;
        this.importFormatReader = importFormatReader;
        UndoManager undoManager = libraryTab.getUndoManager();
        MainTablePreferences mainTablePreferences = preferencesService.getMainTablePreferences();

        importHandler = new ImportHandler(
                database, externalFileTypes,
                preferencesService,
                Globals.getFileUpdateMonitor(),
                undoManager,
                stateManager,
                dialogService,
                importFormatReader);

        localDragboard = stateManager.getLocalDragboard();

        this.setOnDragOver(this::handleOnDragOverTableView);
        this.setOnDragDropped(this::handleOnDragDroppedTableView);

        this.getColumns().addAll(
                new MainTableColumnFactory(
                        database,
                        preferencesService,
                        preferencesService.getColumnPreferences(),
                        externalFileTypes,
                        libraryTab.getUndoManager(),
                        dialogService,
                        stateManager).createColumns());

        this.getColumns().removeIf(col -> col instanceof LibraryColumn);

        new ViewModelTableRowFactory<BibEntryTableViewModel>()
                .withOnMouseClickedEvent((entry, event) -> {
                    if (event.getClickCount() == 2) {
                        libraryTab.showAndEdit(entry.getEntry());
                    }
                })
                .withContextMenu(entry -> RightClickMenu.create(entry,
                        keyBindingRepository,
                        libraryTab,
                        dialogService,
                        stateManager,
                        preferencesService,
                        undoManager,
                        Globals.getClipboardManager(),
                        Globals.TASK_EXECUTOR,
                        Globals.entryTypesManager))
                .setOnDragDetected(this::handleOnDragDetected)
                .setOnDragDropped(this::handleOnDragDropped)
                .setOnDragOver(this::handleOnDragOver)
                .setOnDragExited(this::handleOnDragExited)
                .setOnMouseDragEntered(this::handleOnDragEntered)
                .install(this);

        this.getSortOrder().clear();

        /* KEEP for debugging purposes
        for (var colModel : mainTablePreferences.getColumnPreferences().getColumnSortOrder()) {
            for (var col : this.getColumns()) {
                var tablecColModel = ((MainTableColumn<?>) col).getModel();
                if (tablecColModel.equals(colModel)) {
                    LOGGER.debug("Adding sort order for col {} ", col);
                    this.getSortOrder().add(col);
                    break;
                }
            }
        }
        */

        mainTablePreferences.getColumnPreferences().getColumnSortOrder().forEach(columnModel ->
                this.getColumns().stream()
                    .map(column -> (MainTableColumn<?>) column)
                    .filter(column -> column.getModel().equals(columnModel))
                    .findFirst()
                    .ifPresent(column -> this.getSortOrder().add(column)));

        if (mainTablePreferences.getResizeColumnsToFit()) {
            this.setColumnResizePolicy(new SmartConstrainedResizePolicy());
        }

        this.getSelectionModel().setSelectionMode(SelectionMode.MULTIPLE);

        this.setItems(model.getEntriesFilteredAndSorted());

        // Enable sorting
        model.getEntriesFilteredAndSorted().comparatorProperty().bind(this.comparatorProperty());

        this.getStylesheets().add(MainTable.class.getResource("MainTable.css").toExternalForm());

        // Store visual state
        new PersistenceVisualStateTable(this, preferencesService);

        setupKeyBindings(keyBindingRepository);

        this.setOnKeyTyped(key -> {
            if (this.getSortOrder().isEmpty()) {
                return;
            }
            this.jumpToSearchKey(getSortOrder().get(0), key);
        });

        database.getDatabase().registerListener(this);
    }

    /**
     * This is called, if a user starts typing some characters into the keyboard with focus on main table. The {@link MainTable} will scroll to the cell with the same starting column value and typed string
     *
     * @param sortedColumn The sorted column in {@link MainTable}
     * @param keyEvent     The pressed character
     */

    private void jumpToSearchKey(TableColumn<BibEntryTableViewModel, ?> sortedColumn, KeyEvent keyEvent) {
        if ((keyEvent.getCharacter() == null) || (sortedColumn == null)) {
            return;
        }

        if ((System.currentTimeMillis() - lastKeyPressTime) < 700) {
            columnSearchTerm += keyEvent.getCharacter().toLowerCase();
        } else {
            columnSearchTerm = keyEvent.getCharacter().toLowerCase();
        }

        lastKeyPressTime = System.currentTimeMillis();

        this.getItems().stream()
            .filter(item -> Optional.ofNullable(sortedColumn.getCellObservableValue(item).getValue())
                                    .map(Object::toString)
                                    .orElse("")
                                    .toLowerCase()
                                    .startsWith(columnSearchTerm))
            .findFirst()
            .ifPresent(item -> {
                this.scrollTo(item);
                this.clearAndSelect(item.getEntry());
            });
    }

    @Subscribe
    public void listen(EntriesAddedEvent event) {
        DefaultTaskExecutor.runInJavaFXThread(() -> clearAndSelect(event.getFirstEntry()));
    }

    public void clearAndSelect(BibEntry bibEntry) {
        getSelectionModel().clearSelection();
        findEntry(bibEntry).ifPresent(entry -> {
            getSelectionModel().select(entry);
            scrollTo(entry);
        });
    }

    public void copy() {
        List<BibEntry> selectedEntries = getSelectedEntries();

        if (!selectedEntries.isEmpty()) {
            try {
                Globals.getClipboardManager().setContent(selectedEntries);
                dialogService.notify(libraryTab.formatOutputMessage(Localization.lang("Copied"), selectedEntries.size()));
            } catch (IOException e) {
                LOGGER.error("Error while copying selected entries to clipboard", e);
            }
        }
    }

    public void cut() {
        copy();
        libraryTab.delete(true);
    }

    private void setupKeyBindings(KeyBindingRepository keyBindings) {
        this.addEventFilter(KeyEvent.KEY_PRESSED, event -> {
            if (event.getCode() == KeyCode.ENTER) {
                getSelectedEntries().stream()
                                    .findFirst()
                                    .ifPresent(libraryTab::showAndEdit);
                event.consume();
                return;
            }

            Optional<KeyBinding> keyBinding = keyBindings.mapToKeyBinding(event);
            if (keyBinding.isPresent()) {
                switch (keyBinding.get()) {
                    case SELECT_FIRST_ENTRY:
                        clearAndSelectFirst();
                        event.consume();
                        break;
                    case SELECT_LAST_ENTRY:
                        clearAndSelectLast();
                        event.consume();
                        break;
                    case PASTE:
                        new EditAction(StandardActions.PASTE, libraryTab.frame(), stateManager).execute();
                        event.consume();
                        break;
                    case COPY:
                        new EditAction(StandardActions.COPY, libraryTab.frame(), stateManager).execute();
                        event.consume();
                        break;
                    case CUT:
                        new EditAction(StandardActions.CUT, libraryTab.frame(), stateManager).execute();
                        event.consume();
                        break;
                    case DELETE_ENTRY:
                        new EditAction(StandardActions.DELETE_ENTRY, libraryTab.frame(), stateManager).execute();
                        event.consume();
                        break;
                    default:
                        // Pass other keys to parent
                }
            }
        });
    }

    public void clearAndSelectFirst() {
        getSelectionModel().clearSelection();
        getSelectionModel().selectFirst();
        scrollTo(0);
    }

    private void clearAndSelectLast() {
        getSelectionModel().clearSelection();
        getSelectionModel().selectLast();
        scrollTo(getItems().size() - 1);
    }

    public void paste() {
        List<BibEntry> entriesToAdd = new ArrayList<>();
            entriesToAdd = this.clipBoardManager.getBibTeXEntriesFromClipbaord()
            .map(importHandler::handleBibTeXData)
            .orElseGet(this::handleNonBibteXStringData);

        for (BibEntry entry : entriesToAdd) {
            importHandler.importEntryWithDuplicateCheck(database, entry);
        }
        if (!entriesToAdd.isEmpty()) {
            this.requestFocus();
        }
    }

<<<<<<< HEAD
    private List<BibEntry> handleNonBibteXStringData() {
        String data = this.clipBoardManager.getContents();
        List<BibEntry> entries = new ArrayList<>();
        try {
            entries = this.importHandler.handleStringData(data);
        } catch (FetcherException exception) {
            if (exception instanceof FetcherClientException) {
                dialogService.showInformationDialogAndWait(Localization.lang("Look up identifier"), Localization.lang("No data was found for the identifier"));
            } else if (exception instanceof FetcherServerException) {
                dialogService.showInformationDialogAndWait(Localization.lang("Look up identifier"), Localization.lang("Server not available"));
            } else {
                dialogService.showErrorDialogAndWait(exception);
            }
        }
        return entries;
=======
    public void dropEntry(List<BibEntry> entriesToAdd) {
        for (BibEntry entry : entriesToAdd) {
            importHandler.importEntryWithDuplicateCheck(database, (BibEntry) entry.clone());
        }
>>>>>>> be4a7c55
    }

    private void handleOnDragOver(TableRow<BibEntryTableViewModel> row, BibEntryTableViewModel item, DragEvent event) {
        if (event.getDragboard().hasFiles()) {
            event.acceptTransferModes(TransferMode.ANY);
            ControlHelper.setDroppingPseudoClasses(row, event);
        }
        event.consume();
    }

    private void handleOnDragOverTableView(DragEvent event) {
        if (event.getDragboard().hasFiles()) {
            event.acceptTransferModes(TransferMode.ANY);
        }
        event.consume();
    }

    private void handleOnDragEntered(TableRow<BibEntryTableViewModel> row, BibEntryTableViewModel entry, MouseDragEvent event) {
        // Support the following gesture to select entries: click on one row -> hold mouse button -> move over other rows
        // We need to select all items between the starting row and the row where the user currently hovers the mouse over
        // It is not enough to just select the currently hovered row since then sometimes rows are not marked selected if the user moves to fast
        @SuppressWarnings("unchecked")
        TableRow<BibEntryTableViewModel> sourceRow = (TableRow<BibEntryTableViewModel>) event.getGestureSource();
        getSelectionModel().selectRange(sourceRow.getIndex(), row.getIndex());
    }

    private void handleOnDragExited(TableRow<BibEntryTableViewModel> row, BibEntryTableViewModel entry, DragEvent dragEvent) {
        ControlHelper.removeDroppingPseudoClasses(row);
    }

    private void handleOnDragDetected(TableRow<BibEntryTableViewModel> row, BibEntryTableViewModel entry, MouseEvent event) {
        // Start drag'n'drop
        row.startFullDrag();

        List<BibEntry> entries = getSelectionModel().getSelectedItems().stream().map(BibEntryTableViewModel::getEntry).collect(Collectors.toList());

        // The following is necesary to initiate the drag and drop in javafx, although we don't need the contents
        // It doesn't work without
        // Drag'n'drop to other tabs use COPY TransferMode, drop to group sidepane use MOVE
        ClipboardContent content = new ClipboardContent();
        Dragboard dragboard = startDragAndDrop(TransferMode.COPY_OR_MOVE);
        content.put(DragAndDropDataFormats.ENTRIES, "");
        dragboard.setContent(content);

        if (!entries.isEmpty()) {
            localDragboard.putBibEntries(entries);
        }

        event.consume();
    }

    private void handleOnDragDropped(TableRow<BibEntryTableViewModel> row, BibEntryTableViewModel target, DragEvent event) {
        boolean success = false;

        if (event.getDragboard().hasFiles()) {
            List<Path> files = event.getDragboard().getFiles().stream().map(File::toPath).collect(Collectors.toList());

            // Different actions depending on where the user releases the drop in the target row
            // Bottom + top -> import entries
            // Center -> link files to entry
            // Depending on the pressed modifier, move/copy/link files to drop target
            switch (ControlHelper.getDroppingMouseLocation(row, event)) {
                case TOP, BOTTOM -> importHandler.importFilesInBackground(files).executeWith(Globals.TASK_EXECUTOR);
                case CENTER -> {
                    BibEntry entry = target.getEntry();
                    switch (event.getTransferMode()) {
                        case LINK -> {
                            LOGGER.debug("Mode LINK"); // shift on win or no modifier
                            importHandler.getLinker().addFilesToEntry(entry, files);
                        }
                        case MOVE -> {
                            LOGGER.debug("Mode MOVE"); // alt on win
                            importHandler.getLinker().moveFilesToFileDirAndAddToEntry(entry, files, libraryTab.getIndexingTaskManager());
                        }
                        case COPY -> {
                            LOGGER.debug("Mode Copy"); // ctrl on win
                            importHandler.getLinker().copyFilesToFileDirAndAddToEntry(entry, files, libraryTab.getIndexingTaskManager());
                        }
                    }
                }
            }

            success = true;
        }

        event.setDropCompleted(success);
        event.consume();
    }

    private void handleOnDragDroppedTableView(DragEvent event) {
        boolean success = false;

        if (event.getDragboard().hasFiles()) {
            List<Path> files = event.getDragboard().getFiles().stream().map(File::toPath).collect(Collectors.toList());
            importHandler.importFilesInBackground(files).executeWith(Globals.TASK_EXECUTOR);

            success = true;
        }

        event.setDropCompleted(success);
        event.consume();
    }

    public void addSelectionListener(ListChangeListener<? super BibEntryTableViewModel> listener) {
        getSelectionModel().getSelectedItems().addListener(listener);
    }

    public MainTableDataModel getTableModel() {
        return model;
    }

    public BibEntry getEntryAt(int row) {
        return model.getEntriesFilteredAndSorted().get(row).getEntry();
    }

    public List<BibEntry> getSelectedEntries() {
        return getSelectionModel()
                .getSelectedItems()
                .stream()
                .map(BibEntryTableViewModel::getEntry)
                .collect(Collectors.toList());
    }

    private Optional<BibEntryTableViewModel> findEntry(BibEntry entry) {
        return model.getEntriesFilteredAndSorted()
                    .stream()
                    .filter(viewModel -> viewModel.getEntry().equals(entry))
                    .findFirst();
    }
}<|MERGE_RESOLUTION|>--- conflicted
+++ resolved
@@ -330,7 +330,6 @@
         }
     }
 
-<<<<<<< HEAD
     private List<BibEntry> handleNonBibteXStringData() {
         String data = this.clipBoardManager.getContents();
         List<BibEntry> entries = new ArrayList<>();
@@ -346,12 +345,11 @@
             }
         }
         return entries;
-=======
+
     public void dropEntry(List<BibEntry> entriesToAdd) {
         for (BibEntry entry : entriesToAdd) {
             importHandler.importEntryWithDuplicateCheck(database, (BibEntry) entry.clone());
         }
->>>>>>> be4a7c55
     }
 
     private void handleOnDragOver(TableRow<BibEntryTableViewModel> row, BibEntryTableViewModel item, DragEvent event) {
