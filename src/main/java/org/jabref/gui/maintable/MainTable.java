--- conflicted
+++ resolved
@@ -78,14 +78,9 @@
                      PreferencesService preferencesService,
                      DialogService dialogService,
                      StateManager stateManager,
-<<<<<<< HEAD
-                     KeyBindingRepository keyBindingRepository) {
-=======
-                     ExternalFileTypes externalFileTypes,
                      KeyBindingRepository keyBindingRepository,
                      ClipBoardManager clipBoardManager,
                      ImportFormatReader importFormatReader) {
->>>>>>> f06e564d
         super();
 
         this.libraryTab = libraryTab;
