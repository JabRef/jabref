package org.jabref.gui.maintable;

import java.io.File;
import java.io.IOException;
import java.nio.file.Path;
import java.util.List;
import java.util.Objects;
import java.util.Optional;
import java.util.stream.Collectors;

import javax.swing.undo.UndoManager;

import javafx.collections.ListChangeListener;
import javafx.collections.SetChangeListener;
import javafx.css.PseudoClass;
import javafx.scene.control.SelectionMode;
import javafx.scene.control.TableColumn;
import javafx.scene.control.TableRow;
import javafx.scene.control.TableView;
import javafx.scene.input.ClipboardContent;
import javafx.scene.input.DragEvent;
import javafx.scene.input.Dragboard;
import javafx.scene.input.KeyCode;
import javafx.scene.input.KeyEvent;
import javafx.scene.input.MouseDragEvent;
import javafx.scene.input.MouseEvent;
import javafx.scene.input.TransferMode;

import org.jabref.gui.ClipBoardManager;
import org.jabref.gui.DialogService;
import org.jabref.gui.DragAndDropDataFormats;
import org.jabref.gui.Globals;
import org.jabref.gui.LibraryTab;
import org.jabref.gui.StateManager;
import org.jabref.gui.actions.StandardActions;
import org.jabref.gui.edit.EditAction;
import org.jabref.gui.externalfiles.ImportHandler;
import org.jabref.gui.groups.GroupViewMode;
import org.jabref.gui.keyboard.KeyBinding;
import org.jabref.gui.keyboard.KeyBindingRepository;
import org.jabref.gui.maintable.columns.LibraryColumn;
import org.jabref.gui.maintable.columns.MainTableColumn;
import org.jabref.gui.util.ControlHelper;
import org.jabref.gui.util.CustomLocalDragboard;
import org.jabref.gui.util.DefaultTaskExecutor;
import org.jabref.gui.util.TaskExecutor;
import org.jabref.gui.util.ViewModelTableRowFactory;
import org.jabref.logic.importer.FetcherClientException;
import org.jabref.logic.importer.FetcherException;
import org.jabref.logic.importer.FetcherServerException;
import org.jabref.logic.l10n.Localization;
import org.jabref.model.database.BibDatabaseContext;
import org.jabref.model.database.event.EntriesAddedEvent;
import org.jabref.model.entry.BibEntry;
<<<<<<< HEAD
import org.jabref.model.search.rules.SearchRules.SearchFlags;
=======
import org.jabref.model.entry.BibEntryTypesManager;
import org.jabref.model.util.FileUpdateMonitor;
>>>>>>> a1e22838
import org.jabref.preferences.PreferencesService;

import com.google.common.eventbus.Subscribe;
import com.tobiasdiez.easybind.EasyBind;
import com.tobiasdiez.easybind.EasyBinding;
import org.slf4j.Logger;
import org.slf4j.LoggerFactory;

public class MainTable extends TableView<BibEntryTableViewModel> {

    private static final Logger LOGGER = LoggerFactory.getLogger(MainTable.class);

    private final LibraryTab libraryTab;
    private final DialogService dialogService;
    private final StateManager stateManager;
    private final PreferencesService preferencesService;
    private final BibDatabaseContext database;
    private final MainTableDataModel model;

    private final ImportHandler importHandler;
    private final CustomLocalDragboard localDragboard;
    private final ClipBoardManager clipBoardManager;
    private final BibEntryTypesManager entryTypesManager;
    private final TaskExecutor taskExecutor;
    private long lastKeyPressTime;
    private String columnSearchTerm;

    public MainTable(MainTableDataModel model,
                     LibraryTab libraryTab,
                     BibDatabaseContext database,
                     PreferencesService preferencesService,
                     DialogService dialogService,
                     StateManager stateManager,
                     KeyBindingRepository keyBindingRepository,
                     ClipBoardManager clipBoardManager,
                     BibEntryTypesManager entryTypesManager,
                     TaskExecutor taskExecutor,
                     FileUpdateMonitor fileUpdateMonitor) {
        super();

        this.libraryTab = libraryTab;
        this.dialogService = dialogService;
        this.stateManager = stateManager;
        this.preferencesService = preferencesService;
        this.database = Objects.requireNonNull(database);
        this.model = model;
        this.clipBoardManager = clipBoardManager;
        this.entryTypesManager = entryTypesManager;
        this.taskExecutor = taskExecutor;
        UndoManager undoManager = libraryTab.getUndoManager();
        MainTablePreferences mainTablePreferences = preferencesService.getMainTablePreferences();

        importHandler = new ImportHandler(
                database,
                preferencesService,
                fileUpdateMonitor,
                undoManager,
                stateManager,
                dialogService,
                taskExecutor);

        localDragboard = stateManager.getLocalDragboard();

        this.setOnDragOver(this::handleOnDragOverTableView);
        this.setOnDragDropped(this::handleOnDragDroppedTableView);

        this.getColumns().addAll(
                new MainTableColumnFactory(
                        database,
                        preferencesService,
                        preferencesService.getMainTableColumnPreferences(),
                        libraryTab.getUndoManager(),
                        dialogService,
                        stateManager,
                        taskExecutor).createColumns());

        this.getColumns().removeIf(LibraryColumn.class::isInstance);

        new ViewModelTableRowFactory<BibEntryTableViewModel>()
                .withOnMouseClickedEvent((entry, event) -> {
                    if (event.getClickCount() == 2) {
                        libraryTab.showAndEdit(entry.getEntry());
                    }
                })
                .withContextMenu(entry -> RightClickMenu.create(entry,
                        keyBindingRepository,
                        libraryTab,
                        dialogService,
                        stateManager,
                        preferencesService,
                        undoManager,
<<<<<<< HEAD
                        Globals.getClipboardManager(),
                        Globals.TASK_EXECUTOR,
                        Globals.entryTypesManager))
                .withPseudoClass(PseudoClass.getPseudoClass("entry-not-matching-search"), entry -> stateManager.activeSearchQueryProperty().isPresent().and(entry.searchScoreProperty().isEqualTo(0)))
                .withPseudoClass(PseudoClass.getPseudoClass("entry-not-matching-groups"), entry -> {
                    EasyBinding<Boolean> matchesGroup = EasyBind.combine(
                            stateManager.activeGroupProperty(),
                            preferencesService.getGroupsPreferences().groupViewModeProperty(),
                            (groups, viewMode) -> {
                                if (viewMode.contains(GroupViewMode.FILTER)) {
                                    return Boolean.valueOf(false);
                                }
                                MainTableDataModel.updateSearchGroups(stateManager, database);
                                return Boolean.valueOf(preferencesService.getGroupsPreferences().getGroupViewMode().contains(GroupViewMode.INVERT) ^ !MainTableDataModel.createGroupMatcher(stateManager.activeGroupProperty(), preferencesService.getGroupsPreferences()).map(matcher -> matcher.isMatch(entry.getEntry())).orElse(true));
                            });
                    return matchesGroup;
                })
=======
                        clipBoardManager,
                        taskExecutor,
                        Globals.journalAbbreviationRepository,
                        entryTypesManager))
>>>>>>> a1e22838
                .setOnDragDetected(this::handleOnDragDetected)
                .setOnDragDropped(this::handleOnDragDropped)
                .setOnDragOver(this::handleOnDragOver)
                .setOnDragExited(this::handleOnDragExited)
                .setOnMouseDragEntered(this::handleOnDragEntered)
                .install(this);

        this.getSortOrder().clear();

<<<<<<< HEAD
        /* KEEP for debugging purposes
        for (var colModel : mainTablePreferences.getColumnPreferences().getColumnSortOrder()) {
            for (var col : this.getColumns()) {
                var tablecColModel = ((MainTableColumn<?>) col).getModel();
                if (tablecColModel.equals(colModel)) {
                    LOGGER.debug("Adding sort order for col {} ", col);
                    this.getSortOrder().add(col);
                    break;
                }
            }
        }
        */

        // always sort by score first. If no search is ongoing, it will be equal for all columns.
        ListChangeListener<? super TableColumn<BibEntryTableViewModel, ?>> scoreSortOderPrioritizer = new ListChangeListener<TableColumn<BibEntryTableViewModel, ?>>() {
            @Override
            public void onChanged(Change<? extends TableColumn<BibEntryTableViewModel, ?>> c) {
                getSortOrder().removeListener(this);
                updateSortOrder();
                getSortOrder().addListener(this);
            }
        };

        preferencesService.getSearchPreferences().getObservableSearchFlags().addListener(new SetChangeListener<SearchFlags>() {
            @Override
            public void onChanged(Change<? extends SearchFlags> change) {
                getSortOrder().removeListener(scoreSortOderPrioritizer);
                updateSortOrder();
                getSortOrder().addListener(scoreSortOderPrioritizer);
            }
        });

=======
>>>>>>> a1e22838
        mainTablePreferences.getColumnPreferences().getColumnSortOrder().forEach(columnModel ->
                this.getColumns().stream()
                    .map(column -> (MainTableColumn<?>) column)
                    .filter(column -> column.getModel().equals(columnModel))
                    .filter(column -> !column.getModel().getType().equals(MainTableColumnModel.Type.SCORE))
                    .findFirst()
<<<<<<< HEAD
                    .ifPresent(column -> this.getSortOrder().add(column)));
        this.getSortOrder().addListener(scoreSortOderPrioritizer);

        // Is this always called after the search is done?
        stateManager.activeSearchQueryProperty().addListener((observable, oldValue, newValue) -> sort());
=======
                    .ifPresent(column -> {
                        LOGGER.debug("Adding sort order for col {} ", column);
                        this.getSortOrder().add(column);
                    }));
>>>>>>> a1e22838

        if (mainTablePreferences.getResizeColumnsToFit()) {
            this.setColumnResizePolicy(new SmartConstrainedResizePolicy());
        }

        this.getSelectionModel().setSelectionMode(SelectionMode.MULTIPLE);

        this.setItems(model.getEntriesFilteredAndSorted());

        // Enable sorting
        model.getEntriesFilteredAndSorted().comparatorProperty().bind(this.comparatorProperty());

        this.getStylesheets().add(MainTable.class.getResource("MainTable.css").toExternalForm());

        // Store visual state
        new PersistenceVisualStateTable(this, mainTablePreferences.getColumnPreferences()).addListeners();

        setupKeyBindings(keyBindingRepository);

        this.setOnKeyTyped(key -> {
            if (this.getSortOrder().isEmpty()) {
                return;
            }
            this.jumpToSearchKey(getSortOrder().get(0), key);
        });

        database.getDatabase().registerListener(this);

        MainTableColumnFactory rightClickMenuFactory = new MainTableColumnFactory(
                database,
                preferencesService,
                preferencesService.getMainTableColumnPreferences(),
                libraryTab.getUndoManager(),
                dialogService,
                stateManager,
                taskExecutor);

        // Enable the header right-click menu.
        new MainTableHeaderContextMenu(this, rightClickMenuFactory).show(true);
    }

    private void updateSortOrder() {
        getSortOrder().removeAll(getColumns().get(0));
        if (preferencesService.getSearchPreferences().isSortByScore()) {
            getSortOrder().add(0, getColumns().get(0));
        }
    }

    /**
     * This is called, if a user starts typing some characters into the keyboard with focus on main table. The {@link MainTable} will scroll to the cell with the same starting column value and typed string
     *
     * @param sortedColumn The sorted column in {@link MainTable}
     * @param keyEvent     The pressed character
     */
    private void jumpToSearchKey(TableColumn<BibEntryTableViewModel, ?> sortedColumn, KeyEvent keyEvent) {
        if ((keyEvent.getCharacter() == null) || (sortedColumn == null)) {
            return;
        }

        if ((System.currentTimeMillis() - lastKeyPressTime) < 700) {
            columnSearchTerm += keyEvent.getCharacter().toLowerCase();
        } else {
            columnSearchTerm = keyEvent.getCharacter().toLowerCase();
        }

        lastKeyPressTime = System.currentTimeMillis();

        this.getItems().stream()
            .filter(item -> Optional.ofNullable(sortedColumn.getCellObservableValue(item).getValue())
                                    .map(Object::toString)
                                    .orElse("")
                                    .toLowerCase()
                                    .startsWith(columnSearchTerm))
            .findFirst()
            .ifPresent(item -> {
                this.scrollTo(item);
                this.clearAndSelect(item.getEntry());
            });
    }

    @Subscribe
    public void listen(EntriesAddedEvent event) {
        DefaultTaskExecutor.runInJavaFXThread(() -> clearAndSelect(event.getFirstEntry()));
    }

    public void clearAndSelect(BibEntry bibEntry) {
        getSelectionModel().clearSelection();
        findEntry(bibEntry).ifPresent(entry -> {
            getSelectionModel().select(entry);
            scrollTo(entry);
        });
    }

    public void copy() {
        List<BibEntry> selectedEntries = getSelectedEntries();

        if (!selectedEntries.isEmpty()) {
            try {
                clipBoardManager.setContent(selectedEntries, entryTypesManager);
                dialogService.notify(libraryTab.formatOutputMessage(Localization.lang("Copied"), selectedEntries.size()));
            } catch (IOException e) {
                LOGGER.error("Error while copying selected entries to clipboard", e);
            }
        }
    }

    public void cut() {
        copy();
        libraryTab.delete(true);
    }

    private void setupKeyBindings(KeyBindingRepository keyBindings) {
        EditAction pasteAction = new EditAction(StandardActions.PASTE, libraryTab.frame(), stateManager);
        EditAction copyAction = new EditAction(StandardActions.COPY, libraryTab.frame(), stateManager);
        EditAction cutAction = new EditAction(StandardActions.CUT, libraryTab.frame(), stateManager);
        EditAction deleteAction = new EditAction(StandardActions.DELETE_ENTRY, libraryTab.frame(), stateManager);

        this.addEventFilter(KeyEvent.KEY_PRESSED, event -> {
            if (event.getCode() == KeyCode.ENTER) {
                getSelectedEntries().stream()
                                    .findFirst()
                                    .ifPresent(libraryTab::showAndEdit);
                event.consume();
                return;
            }

            Optional<KeyBinding> keyBinding = keyBindings.mapToKeyBinding(event);
            if (keyBinding.isPresent()) {
                switch (keyBinding.get()) {
                    case SELECT_FIRST_ENTRY:
                        clearAndSelectFirst();
                        event.consume();
                        break;
                    case SELECT_LAST_ENTRY:
                        clearAndSelectLast();
                        event.consume();
                        break;
                    case PASTE:
                        pasteAction.execute();
                        event.consume();
                        break;
                    case COPY:
                        copyAction.execute();
                        event.consume();
                        break;
                    case CUT:
                        cutAction.execute();
                        event.consume();
                        break;
                    case DELETE_ENTRY:
                        deleteAction.execute();
                        event.consume();
                        break;
                    default:
                        // Pass other keys to parent
                }
            }
        });
    }

    public void clearAndSelectFirst() {
        getSelectionModel().clearSelection();
        getSelectionModel().selectFirst();
        scrollTo(0);
    }

    private void clearAndSelectLast() {
        getSelectionModel().clearSelection();
        getSelectionModel().selectLast();
        scrollTo(getItems().size() - 1);
    }

    public void paste() {
        List<BibEntry> entriesToAdd;
        String content = ClipBoardManager.getContents();
        entriesToAdd = importHandler.handleBibTeXData(content);
        if (entriesToAdd.isEmpty()) {
            entriesToAdd = handleNonBibTeXStringData(content);
        }
        if (entriesToAdd.isEmpty()) {
            return;
        }
        for (BibEntry entry : entriesToAdd) {
            importHandler.importEntryWithDuplicateCheck(database, entry);
        }
    }

    private List<BibEntry> handleNonBibTeXStringData(String data) {
        try {
            return this.importHandler.handleStringData(data);
        } catch (FetcherException exception) {
            if (exception instanceof FetcherClientException) {
                dialogService.showInformationDialogAndWait(Localization.lang("Look up identifier"), Localization.lang("No data was found for the identifier"));
            } else if (exception instanceof FetcherServerException) {
                dialogService.showInformationDialogAndWait(Localization.lang("Look up identifier"), Localization.lang("Server not available"));
            } else {
                dialogService.showErrorDialogAndWait(exception);
            }
            return List.of();
        }
    }

    public void dropEntry(List<BibEntry> entriesToAdd) {
        for (BibEntry entry : entriesToAdd) {
            importHandler.importEntryWithDuplicateCheck(database, (BibEntry) entry.clone());
        }
    }

    private void handleOnDragOver(TableRow<BibEntryTableViewModel> row, BibEntryTableViewModel item, DragEvent event) {
        if (event.getDragboard().hasFiles()) {
            event.acceptTransferModes(TransferMode.ANY);
            ControlHelper.setDroppingPseudoClasses(row, event);
        }
        event.consume();
    }

    private void handleOnDragOverTableView(DragEvent event) {
        if (event.getDragboard().hasFiles()) {
            event.acceptTransferModes(TransferMode.ANY);
        }
        event.consume();
    }

    private void handleOnDragEntered(TableRow<BibEntryTableViewModel> row, BibEntryTableViewModel entry, MouseDragEvent event) {
        // Support the following gesture to select entries: click on one row -> hold mouse button -> move over other rows
        // We need to select all items between the starting row and the row where the user currently hovers the mouse over
        // It is not enough to just select the currently hovered row since then sometimes rows are not marked selected if the user moves to fast
        @SuppressWarnings("unchecked")
        TableRow<BibEntryTableViewModel> sourceRow = (TableRow<BibEntryTableViewModel>) event.getGestureSource();
        getSelectionModel().selectRange(sourceRow.getIndex(), row.getIndex());
    }

    private void handleOnDragExited(TableRow<BibEntryTableViewModel> row, BibEntryTableViewModel entry, DragEvent dragEvent) {
        ControlHelper.removeDroppingPseudoClasses(row);
    }

    private void handleOnDragDetected(TableRow<BibEntryTableViewModel> row, BibEntryTableViewModel entry, MouseEvent event) {
        // Start drag'n'drop
        row.startFullDrag();

        List<BibEntry> entries = getSelectionModel().getSelectedItems().stream().map(BibEntryTableViewModel::getEntry).collect(Collectors.toList());

        // The following is necessary to initiate the drag and drop in JavaFX,
        // although we don't need the contents, it does not work without
        // Drag'n'drop to other tabs use COPY TransferMode, drop to group sidepane use MOVE
        ClipboardContent content = new ClipboardContent();
        Dragboard dragboard = startDragAndDrop(TransferMode.COPY_OR_MOVE);
        content.put(DragAndDropDataFormats.ENTRIES, "");
        dragboard.setContent(content);

        if (!entries.isEmpty()) {
            localDragboard.putBibEntries(entries);
        }

        event.consume();
    }

    private void handleOnDragDropped(TableRow<BibEntryTableViewModel> row, BibEntryTableViewModel target, DragEvent event) {
        boolean success = false;

        if (event.getDragboard().hasFiles()) {
            List<Path> files = event.getDragboard().getFiles().stream().map(File::toPath).collect(Collectors.toList());

            // Different actions depending on where the user releases the drop in the target row
            // Bottom + top -> import entries
            // Center -> link files to entry
            // Depending on the pressed modifier, move/copy/link files to drop target
            switch (ControlHelper.getDroppingMouseLocation(row, event)) {
                case TOP, BOTTOM -> importHandler.importFilesInBackground(files).executeWith(taskExecutor);
                case CENTER -> {
                    BibEntry entry = target.getEntry();
                    switch (event.getTransferMode()) {
                        case LINK -> {
                            LOGGER.debug("Mode LINK"); // shift on win or no modifier
                            importHandler.getLinker().addFilesToEntry(entry, files);
                        }
                        case MOVE -> {
                            LOGGER.debug("Mode MOVE"); // alt on win
                            importHandler.getLinker().moveFilesToFileDirRenameAndAddToEntry(entry, files, libraryTab.getIndexingTaskManager());
                        }
                        case COPY -> {
                            LOGGER.debug("Mode Copy"); // ctrl on win
                            importHandler.getLinker().copyFilesToFileDirAndAddToEntry(entry, files, libraryTab.getIndexingTaskManager());
                        }
                    }
                }
            }

            success = true;
        }

        event.setDropCompleted(success);
        event.consume();
    }

    private void handleOnDragDroppedTableView(DragEvent event) {
        boolean success = false;

        if (event.getDragboard().hasFiles()) {
            List<Path> files = event.getDragboard().getFiles().stream().map(File::toPath).collect(Collectors.toList());
            importHandler.importFilesInBackground(files).executeWith(taskExecutor);

            success = true;
        }

        event.setDropCompleted(success);
        event.consume();
    }

    public void addSelectionListener(ListChangeListener<? super BibEntryTableViewModel> listener) {
        getSelectionModel().getSelectedItems().addListener(listener);
    }

    public MainTableDataModel getTableModel() {
        return model;
    }

    public BibEntry getEntryAt(int row) {
        return model.getEntriesFilteredAndSorted().get(row).getEntry();
    }

    public List<BibEntry> getSelectedEntries() {
        return getSelectionModel()
                .getSelectedItems()
                .stream()
                .map(BibEntryTableViewModel::getEntry)
                .collect(Collectors.toList());
    }

    private Optional<BibEntryTableViewModel> findEntry(BibEntry entry) {
        return model.getEntriesFilteredAndSorted()
                    .stream()
                    .filter(viewModel -> viewModel.getEntry().equals(entry))
                    .findFirst();
    }

    public static List<MainTableColumnModel> toColumnModels(List<TableColumn<BibEntryTableViewModel, ?>> columns) {
        return columns.stream()
                      .filter(col -> col instanceof MainTableColumn<?>)
                      .map(column -> ((MainTableColumn<?>) column).getModel())
                      .collect(Collectors.toList());
    }
}<|MERGE_RESOLUTION|>--- conflicted
+++ resolved
@@ -52,12 +52,9 @@
 import org.jabref.model.database.BibDatabaseContext;
 import org.jabref.model.database.event.EntriesAddedEvent;
 import org.jabref.model.entry.BibEntry;
-<<<<<<< HEAD
-import org.jabref.model.search.rules.SearchRules.SearchFlags;
-=======
 import org.jabref.model.entry.BibEntryTypesManager;
 import org.jabref.model.util.FileUpdateMonitor;
->>>>>>> a1e22838
+import org.jabref.model.search.rules.SearchRules.SearchFlags;
 import org.jabref.preferences.PreferencesService;
 
 import com.google.common.eventbus.Subscribe;
@@ -149,10 +146,10 @@
                         stateManager,
                         preferencesService,
                         undoManager,
-<<<<<<< HEAD
-                        Globals.getClipboardManager(),
-                        Globals.TASK_EXECUTOR,
-                        Globals.entryTypesManager))
+                        clipBoardManager,
+                        taskExecutor,
+                        Globals.journalAbbreviationRepository,
+                        entryTypesManager))
                 .withPseudoClass(PseudoClass.getPseudoClass("entry-not-matching-search"), entry -> stateManager.activeSearchQueryProperty().isPresent().and(entry.searchScoreProperty().isEqualTo(0)))
                 .withPseudoClass(PseudoClass.getPseudoClass("entry-not-matching-groups"), entry -> {
                     EasyBinding<Boolean> matchesGroup = EasyBind.combine(
@@ -167,12 +164,6 @@
                             });
                     return matchesGroup;
                 })
-=======
-                        clipBoardManager,
-                        taskExecutor,
-                        Globals.journalAbbreviationRepository,
-                        entryTypesManager))
->>>>>>> a1e22838
                 .setOnDragDetected(this::handleOnDragDetected)
                 .setOnDragDropped(this::handleOnDragDropped)
                 .setOnDragOver(this::handleOnDragOver)
@@ -181,20 +172,6 @@
                 .install(this);
 
         this.getSortOrder().clear();
-
-<<<<<<< HEAD
-        /* KEEP for debugging purposes
-        for (var colModel : mainTablePreferences.getColumnPreferences().getColumnSortOrder()) {
-            for (var col : this.getColumns()) {
-                var tablecColModel = ((MainTableColumn<?>) col).getModel();
-                if (tablecColModel.equals(colModel)) {
-                    LOGGER.debug("Adding sort order for col {} ", col);
-                    this.getSortOrder().add(col);
-                    break;
-                }
-            }
-        }
-        */
 
         // always sort by score first. If no search is ongoing, it will be equal for all columns.
         ListChangeListener<? super TableColumn<BibEntryTableViewModel, ?>> scoreSortOderPrioritizer = new ListChangeListener<TableColumn<BibEntryTableViewModel, ?>>() {
@@ -215,26 +192,20 @@
             }
         });
 
-=======
->>>>>>> a1e22838
         mainTablePreferences.getColumnPreferences().getColumnSortOrder().forEach(columnModel ->
                 this.getColumns().stream()
                     .map(column -> (MainTableColumn<?>) column)
                     .filter(column -> column.getModel().equals(columnModel))
                     .filter(column -> !column.getModel().getType().equals(MainTableColumnModel.Type.SCORE))
                     .findFirst()
-<<<<<<< HEAD
-                    .ifPresent(column -> this.getSortOrder().add(column)));
-        this.getSortOrder().addListener(scoreSortOderPrioritizer);
-
-        // Is this always called after the search is done?
-        stateManager.activeSearchQueryProperty().addListener((observable, oldValue, newValue) -> sort());
-=======
                     .ifPresent(column -> {
                         LOGGER.debug("Adding sort order for col {} ", column);
                         this.getSortOrder().add(column);
                     }));
->>>>>>> a1e22838
+        this.getSortOrder().addListener(scoreSortOderPrioritizer);
+
+        // Is this always called after the search is done?
+        stateManager.activeSearchQueryProperty().addListener((observable, oldValue, newValue) -> sort());
 
         if (mainTablePreferences.getResizeColumnsToFit()) {
             this.setColumnResizePolicy(new SmartConstrainedResizePolicy());
