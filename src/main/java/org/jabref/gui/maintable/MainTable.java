--- conflicted
+++ resolved
@@ -137,12 +137,7 @@
             }
         }
         */
-<<<<<<< HEAD
         columnPreferences.getColumnSortOrder().forEach(columnModel ->
-=======
-
-        mainTablePreferences.getColumnPreferences().getColumnSortOrder().forEach(columnModel ->
->>>>>>> 93ad4999
                 this.getColumns().stream()
                     .map(column -> (MainTableColumn<?>) column)
                     .filter(column -> column.getModel().equals(columnModel))
