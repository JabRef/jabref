--- conflicted
+++ resolved
@@ -1,10 +1,7 @@
 package org.jabref.gui.maintable;
 
-<<<<<<< HEAD
 import java.awt.Color;
 import java.io.File;
-=======
->>>>>>> 4994d7f5
 import java.io.IOException;
 import java.nio.file.Path;
 import java.util.List;
@@ -75,7 +72,6 @@
 
         this.getColumns().addAll(new MainTableColumnFactory(database, preferences.getColumnPreferences(), externalFileTypes, panel.getUndoManager(), frame.getDialogService()).createColumns());
         new ViewModelTableRowFactory<BibEntryTableViewModel>()
-<<<<<<< HEAD
                                                               .withOnMouseClickedEvent((entry, event) -> {
                                                                   if (event.getClickCount() == 2) {
                                                                       panel.showAndEdit(entry.getEntry());
@@ -87,17 +83,6 @@
                                                               .setOnDragOver(this::handleOnDragOver)
                                                               .setOnMouseDragEntered(this::handleOnDragEntered)
                                                               .install(this);
-=======
-                .withOnMouseClickedEvent((entry, event) -> {
-                    if (event.getClickCount() == 2) {
-                        panel.showAndEdit(entry.getEntry());
-                    }
-                })
-                .withContextMenu(entry -> RightClickMenu.create(entry, keyBindingRepository, panel, Globals.getKeyPrefs()))
-                .setOnDragDetected(this::handleOnDragDetected)
-                .setOnMouseDragEntered(this::handleOnDragEntered)
-                .install(this);
->>>>>>> 4994d7f5
         if (preferences.resizeColumnsToFit()) {
             this.setColumnResizePolicy(new SmartConstrainedResizePolicy());
         }
@@ -416,85 +401,17 @@
         */
     }
 
-<<<<<<< HEAD
-    public Optional<BibEntryTableViewModel> findEntry(BibEntry entry) {
-        return model.getEntriesFilteredAndSorted()
-                    .stream()
-                    .filter(viewModel -> viewModel.getEntry().equals(entry))
-                    .findFirst();
-    }
-
-    private boolean matches(int row, Matcher<BibEntry> m) {
-        return getBibEntry(row).map(m::matches).orElse(false);
-    }
-
-    private boolean isComplete(int row) {
-        Optional<BibEntry> bibEntry = getBibEntry(row);
-
-        if (bibEntry.isPresent()) {
-            TypedBibEntry typedEntry = new TypedBibEntry(bibEntry.get(), panel.getBibDatabaseContext());
-            return typedEntry.hasAllRequiredFields();
-        }
-        return true;
-    }
-
-    private Optional<BibEntry> getBibEntry(int row) {
-        try {
-            return Optional.of(model.getEntriesFilteredAndSorted().get(row).getEntry());
-        } catch (IndexOutOfBoundsException e) {
-            return Optional.empty();
-        }
-    }
-
-=======
     private Optional<BibEntryTableViewModel> findEntry(BibEntry entry) {
         return model.getEntriesFiltered().stream()
                 .filter(viewModel -> viewModel.getEntry().equals(entry))
                 .findFirst();
     }
 
->>>>>>> 4994d7f5
     /**
      * Repaints the table with the most recent font configuration
      */
     public void updateFont() {
         // TODO: Font & padding customization
-<<<<<<< HEAD
-        setFont(GUIGlobals.currentFont);
-        int maxOfIconsAndFontSize = Math.max(GUIGlobals.currentFont.getSize(), Globals.prefs.getInt(JabRefPreferences.ICON_SIZE_SMALL));
-        setRowHeight(Globals.prefs.getInt(JabRefPreferences.TABLE_ROW_PADDING) + maxOfIconsAndFontSize);
-        // Update Table header with new settings
-        this.getTableHeader().setDefaultRenderer(new MainTableHeaderRenderer(this.getTableHeader().getDefaultRenderer()));
-        this.getTableHeader().resizeAndRepaint();
-        */
-    }
-
-    public static void updateRenderers() {
-
-        MainTable.defRenderer = new GeneralRenderer(Globals.prefs.getColor(JabRefPreferences.TABLE_BACKGROUND),
-                                                    Globals.prefs.getColor(JabRefPreferences.TABLE_TEXT));
-        Color sel = MainTable.defRenderer.getTableCellRendererComponent(new JTable(), "", true, false, 0, 0).getBackground();
-        MainTable.reqRenderer = new GeneralRenderer(Globals.prefs.getColor(JabRefPreferences.TABLE_REQ_FIELD_BACKGROUND), Globals.prefs.getColor(JabRefPreferences.TABLE_TEXT));
-        MainTable.optRenderer = new GeneralRenderer(Globals.prefs.getColor(JabRefPreferences.TABLE_OPT_FIELD_BACKGROUND), Globals.prefs.getColor(JabRefPreferences.TABLE_TEXT));
-        MainTable.resolvedRenderer = new GeneralRenderer(
-                                                         Globals.prefs.getColor(JabRefPreferences.TABLE_RESOLVED_FIELD_BACKGROUND),
-                                                         Globals.prefs.getColor(JabRefPreferences.TABLE_TEXT));
-        MainTable.incRenderer = new IncompleteRenderer();
-        MainTable.compRenderer = new CompleteRenderer(Globals.prefs.getColor(JabRefPreferences.TABLE_BACKGROUND));
-        MainTable.grayedOutNumberRenderer = new CompleteRenderer(Globals.prefs.getColor(JabRefPreferences.GRAYED_OUT_BACKGROUND));
-        MainTable.veryGrayedOutNumberRenderer = new CompleteRenderer(Globals.prefs.getColor(JabRefPreferences.VERY_GRAYED_OUT_BACKGROUND));
-        MainTable.grayedOutRenderer = new GeneralRenderer(Globals.prefs.getColor(JabRefPreferences.GRAYED_OUT_BACKGROUND),
-                                                          Globals.prefs.getColor(JabRefPreferences.GRAYED_OUT_TEXT), MainTable.mixColors(Globals.prefs.getColor(JabRefPreferences.GRAYED_OUT_BACKGROUND),
-                                                                                                                                         sel));
-        MainTable.veryGrayedOutRenderer = new GeneralRenderer(Globals.prefs.getColor(JabRefPreferences.VERY_GRAYED_OUT_BACKGROUND),
-                                                              Globals.prefs.getColor(JabRefPreferences.VERY_GRAYED_OUT_TEXT), MainTable.mixColors(Globals.prefs.getColor(JabRefPreferences.VERY_GRAYED_OUT_BACKGROUND),
-                                                                                                                                                  sel));
-    }
-
-    private static Color mixColors(Color one, Color two) {
-        return new Color((one.getRed() + two.getRed()) / 2, (one.getGreen() + two.getGreen()) / 2, (one.getBlue() + two.getBlue()) / 2);
-=======
         // setFont(GUIGlobals.currentFont);
->>>>>>> 4994d7f5
     }
 }