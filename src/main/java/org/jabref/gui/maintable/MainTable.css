.table-view {
    -fx-border-width: 0;
    -fx-padding: 0;
    -fx-border-insets: 0;
    -fx-background-color: -jr-foreground;
}

.table-view .column-header-background {
<<<<<<< HEAD
    -fx-background-color: -jr-foreground;
=======
    -fx-background-color: -fx-light-background;
    -fx-border-width: 0 0 1 0;
    -fx-border-color: darkgrey;
}

.table-view .column-header-background:hover {
    -fx-background-color: darkgray;
>>>>>>> f711c1e5
}

.table-view .column-header,
.table-view .filler {
<<<<<<< HEAD
    -fx-background-color: -jr-foreground;
    -fx-font-weight: bold;
    -fx-size: 3em;
    -fx-border-width: 0 1 1 0;
    -fx-border-color: -jr-separator;
=======
    -fx-background-color: transparent, -fx-light-background;
    -fx-background-insets: 0, 0 0.02em 0 0.02em;
    -fx-font-weight: bold;
    -fx-size: 3em;
>>>>>>> f711c1e5
}

.table-view .column-header > .label {
    -fx-padding: 0 1em 0 1em;
    -fx-alignment: center-left;
    -fx-text-fill: -jr-base;
}

.table-view .column-header .glyph-icon {
    -fx-alignment: baseline-center;
    -fx-text-fill: -jr-base;
    -fx-fill: -jr-base;
}

.table-cell {
    -fx-padding: 0.5em 1em 0.5em 1em;
    -fx-cell-size: 4.0em;
}

.table-row-cell:odd {
    -fx-background: derive(-jr-foreground, -2%);
}

.column-icon {
    -fx-alignment: baseline-center;
    -fx-padding: 0;
}

.column-header.column-icon > .label {
    -fx-padding: 0;
    -fx-alignment: baseline-center;
}

.empty-special-field {
    visibility: hidden;
}

.table-row-cell:hover .empty-special-field {
    visibility: visible;
    -fx-fill: -jr-grayed-text;
}

.rating > .container {
    -fx-spacing: 2;
}

.rating > .container > .button {
    -fx-pref-width: 10;
    -fx-pref-height: 10;
    -fx-background-size: cover;
    -fx-padding: 0;
}

.rating > .container > .button.strong {

}

.rating > .container > .button:hover {
    -fx-effect: dropshadow(three-pass-box, rgba(0, 0, 0, 0.6), 8, 0.0, 0, 0);
}<|MERGE_RESOLUTION|>--- conflicted
+++ resolved
@@ -6,33 +6,23 @@
 }
 
 .table-view .column-header-background {
-<<<<<<< HEAD
     -fx-background-color: -jr-foreground;
-=======
-    -fx-background-color: -fx-light-background;
     -fx-border-width: 0 0 1 0;
     -fx-border-color: darkgrey;
 }
 
 .table-view .column-header-background:hover {
     -fx-background-color: darkgray;
->>>>>>> f711c1e5
 }
 
 .table-view .column-header,
 .table-view .filler {
-<<<<<<< HEAD
-    -fx-background-color: -jr-foreground;
+    -fx-background-color: transparent, -jr-foreground;
+    -fx-background-insets: 0, 0 0.02em 0 0.02em;
     -fx-font-weight: bold;
     -fx-size: 3em;
     -fx-border-width: 0 1 1 0;
     -fx-border-color: -jr-separator;
-=======
-    -fx-background-color: transparent, -fx-light-background;
-    -fx-background-insets: 0, 0 0.02em 0 0.02em;
-    -fx-font-weight: bold;
-    -fx-size: 3em;
->>>>>>> f711c1e5
 }
 
 .table-view .column-header > .label {
