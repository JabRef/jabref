--- conflicted
+++ resolved
@@ -29,11 +29,7 @@
         });
 
         mainTable.setOnMouseClicked(event -> {
-<<<<<<< HEAD
             if (event.getButton() != MouseButton.SECONDARY && !event.isControlDown()) {
-=======
-            if(event.getButton() != MouseButton.SECONDARY && !event.isControlDown())
->>>>>>> 25e4fe48
                 this.hide();
         });
     }
