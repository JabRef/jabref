package org.jabref.gui.maintable;

import javafx.scene.control.Label;
import javafx.scene.control.Tooltip;
import javafx.scene.layout.VBox;
import javafx.util.Duration;

import org.jabref.gui.DialogService;
import org.jabref.gui.preferences.GuiPreferences;
import org.jabref.gui.preview.PreviewViewer;
import org.jabref.gui.theme.ThemeManager;
import org.jabref.logic.util.TaskExecutor;
import org.jabref.model.database.BibDatabaseContext;
import org.jabref.model.entry.BibEntry;

public class MainTableTooltip extends Tooltip {

    private final PreviewViewer preview;
    private final GuiPreferences preferences;
    private final VBox tooltipContent = new VBox();
    private final Label fieldValueLabel = new Label();

<<<<<<< HEAD
    public MainTableTooltip(DialogService dialogService, PreferencesService preferences, ThemeManager themeManager, TaskExecutor taskExecutor) {
=======
    public MainTableTooltip(BibDatabaseContext databaseContext, DialogService dialogService, GuiPreferences preferences, ThemeManager themeManager, TaskExecutor taskExecutor) {
>>>>>>> 47059776
        this.preferences = preferences;
        this.preview = new PreviewViewer(dialogService, preferences, themeManager, taskExecutor);
        this.setShowDelay(Duration.seconds(1));
        this.tooltipContent.getChildren().addAll(fieldValueLabel, preview);
    }

    public Tooltip createTooltip(BibDatabaseContext databaseContext, BibEntry entry, String fieldValue) {
        fieldValueLabel.setText(fieldValue + "\n");
        if (preferences.getPreviewPreferences().shouldShowPreviewEntryTableTooltip()) {
            preview.setLayout(preferences.getPreviewPreferences().getSelectedPreviewLayout());
            preview.setDatabaseContext(databaseContext);
            preview.setEntry(entry);
            this.setGraphic(tooltipContent);
        } else {
            this.setGraphic(fieldValueLabel);
        }
        return this;
    }
}<|MERGE_RESOLUTION|>--- conflicted
+++ resolved
@@ -20,11 +20,7 @@
     private final VBox tooltipContent = new VBox();
     private final Label fieldValueLabel = new Label();
 
-<<<<<<< HEAD
-    public MainTableTooltip(DialogService dialogService, PreferencesService preferences, ThemeManager themeManager, TaskExecutor taskExecutor) {
-=======
-    public MainTableTooltip(BibDatabaseContext databaseContext, DialogService dialogService, GuiPreferences preferences, ThemeManager themeManager, TaskExecutor taskExecutor) {
->>>>>>> 47059776
+    public MainTableTooltip(DialogService dialogService, GuiPreferences preferences, ThemeManager themeManager, TaskExecutor taskExecutor) {
         this.preferences = preferences;
         this.preview = new PreviewViewer(dialogService, preferences, themeManager, taskExecutor);
         this.setShowDelay(Duration.seconds(1));
