--- conflicted
+++ resolved
@@ -9,10 +9,7 @@
 import org.jabref.gui.preferences.GuiPreferences;
 import org.jabref.gui.preview.PreviewViewer;
 import org.jabref.gui.theme.ThemeManager;
-<<<<<<< HEAD
-=======
 import org.jabref.logic.preferences.CliPreferences;
->>>>>>> 1ff7a93d
 import org.jabref.logic.util.TaskExecutor;
 import org.jabref.model.database.BibDatabaseContext;
 import org.jabref.model.entry.BibEntry;
@@ -20,19 +17,11 @@
 public class MainTableTooltip extends Tooltip {
 
     private final PreviewViewer preview;
-<<<<<<< HEAD
     private final GuiPreferences preferences;
     private final VBox tooltipContent = new VBox();
     private final Label fieldValueLabel = new Label();
 
     public MainTableTooltip(BibDatabaseContext databaseContext, DialogService dialogService, GuiPreferences preferences, ThemeManager themeManager, TaskExecutor taskExecutor) {
-=======
-    private final CliPreferences preferences;
-    private final VBox tooltipContent = new VBox();
-    private final Label fieldValueLabel = new Label();
-
-    public MainTableTooltip(BibDatabaseContext databaseContext, DialogService dialogService, CliPreferences preferences, ThemeManager themeManager, TaskExecutor taskExecutor) {
->>>>>>> 1ff7a93d
         this.preferences = preferences;
         this.preview = new PreviewViewer(databaseContext, dialogService, preferences, themeManager, taskExecutor);
         this.setShowDelay(Duration.seconds(1));
