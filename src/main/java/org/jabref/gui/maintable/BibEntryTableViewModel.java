--- conflicted
+++ resolved
@@ -20,7 +20,6 @@
 import org.jabref.gui.specialfields.SpecialFieldValueViewModel;
 import org.jabref.gui.util.uithreadaware.UiThreadBinding;
 import org.jabref.logic.importer.util.FileFieldParser;
-import org.jabref.model.database.BibDatabase;
 import org.jabref.model.database.BibDatabaseContext;
 import org.jabref.model.entry.BibEntry;
 import org.jabref.model.entry.LinkedFile;
@@ -44,16 +43,11 @@
     private final EasyBinding<List<LinkedFile>> linkedFiles;
     private final EasyBinding<Map<Field, String>> linkedIdentifiers;
     private final Binding<List<AbstractGroup>> matchedGroups;
-<<<<<<< HEAD
-    private final BibDatabase bibDatabase;
-=======
     private final BibDatabaseContext bibDatabaseContext;
->>>>>>> 5bc359fa
 
     public BibEntryTableViewModel(BibEntry entry, BibDatabaseContext bibDatabaseContext, ObservableValue<MainTableFieldValueFormatter> fieldValueFormatter) {
         this.entry = entry;
         this.fieldValueFormatter = fieldValueFormatter;
-        this.bibDatabase = bibDatabaseContext.getDatabase();
 
         this.linkedFiles = getField(StandardField.FILE).mapOpt(FileFieldParser::parse).orElseOpt(Collections.emptyList());
         this.linkedIdentifiers = createLinkedIdentifiersBinding(entry);
@@ -137,7 +131,7 @@
         }
 
         ArrayList<Observable> observables = new ArrayList<>(List.of(entry.getObservables()));
-        Optional<BibEntry> referenced = bibDatabase.getReferencedEntry(entry);
+        Optional<BibEntry> referenced = bibDatabaseContext.getDatabase().getReferencedEntry(entry);
         referenced.ifPresent(bibEntry -> observables.addAll(List.of(bibEntry.getObservables())));
         observables.add(fieldValueFormatter);
 
