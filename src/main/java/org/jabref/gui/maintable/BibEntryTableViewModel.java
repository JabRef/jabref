--- conflicted
+++ resolved
@@ -20,7 +20,6 @@
 import org.jabref.gui.specialfields.SpecialFieldValueViewModel;
 import org.jabref.gui.util.uithreadaware.UiThreadBinding;
 import org.jabref.logic.importer.util.FileFieldParser;
-import org.jabref.model.database.BibDatabase;
 import org.jabref.model.database.BibDatabaseContext;
 import org.jabref.model.entry.BibEntry;
 import org.jabref.model.entry.LinkedFile;
@@ -44,14 +43,12 @@
     private final EasyBinding<List<LinkedFile>> linkedFiles;
     private final EasyBinding<Map<Field, String>> linkedIdentifiers;
     private final Binding<List<AbstractGroup>> matchedGroups;
-    private final BibDatabase bibDatabase;
     private final BibDatabaseContext bibDatabaseContext;
 
-  
+
     public BibEntryTableViewModel(BibEntry entry, BibDatabaseContext bibDatabaseContext, ObservableValue<MainTableFieldValueFormatter> fieldValueFormatter) {
         this.entry = entry;
         this.fieldValueFormatter = fieldValueFormatter;
-        this.bibDatabase = bibDatabaseContext.getDatabase();
 
         this.linkedFiles = getField(StandardField.FILE).mapOpt(FileFieldParser::parse).orElseOpt(Collections.emptyList());
         this.linkedIdentifiers = createLinkedIdentifiersBinding(entry);
@@ -135,11 +132,7 @@
         }
 
         ArrayList<Observable> observables = new ArrayList<>(List.of(entry.getObservables()));
-<<<<<<< HEAD
         Optional<BibEntry> referenced = bibDatabaseContext.getDatabase().getReferencedEntry(entry);
-=======
-        Optional<BibEntry> referenced = bibDatabase.getReferencedEntry(entry);
->>>>>>> d14b099f
         referenced.ifPresent(bibEntry -> observables.addAll(List.of(bibEntry.getObservables())));
         observables.add(fieldValueFormatter);
 
