--- conflicted
+++ resolved
@@ -14,17 +14,10 @@
 import javafx.beans.binding.Binding;
 import javafx.beans.binding.Bindings;
 import javafx.beans.property.BooleanProperty;
-<<<<<<< HEAD
-import javafx.beans.property.FloatProperty;
-import javafx.beans.property.ReadOnlyStringWrapper;
-import javafx.beans.property.SimpleBooleanProperty;
-import javafx.beans.property.SimpleFloatProperty;
-=======
 import javafx.beans.property.ObjectProperty;
 import javafx.beans.property.ReadOnlyStringWrapper;
 import javafx.beans.property.SimpleBooleanProperty;
 import javafx.beans.property.SimpleObjectProperty;
->>>>>>> db9f83cf
 import javafx.beans.property.StringProperty;
 import javafx.beans.value.ObservableValue;
 
@@ -55,18 +48,11 @@
     private final EasyBinding<Map<Field, String>> linkedIdentifiers;
     private final Binding<List<AbstractGroup>> matchedGroups;
     private final BibDatabaseContext bibDatabaseContext;
-<<<<<<< HEAD
-    private final FloatProperty searchScore = new SimpleFloatProperty(0);
-    private final BooleanProperty isMatchedBySearch = new SimpleBooleanProperty(false);
-    private final BooleanProperty isMatchedByGroup = new SimpleBooleanProperty(false);
-    private final BooleanProperty hasFullTextResults = new SimpleBooleanProperty(false);
-=======
     private final BooleanProperty isMatchedBySearch = new SimpleBooleanProperty(true);
     private final BooleanProperty isVisibleBySearch = new SimpleBooleanProperty(true);
     private final BooleanProperty isMatchedByGroup = new SimpleBooleanProperty(true);
     private final BooleanProperty isVisibleByGroup = new SimpleBooleanProperty(true);
     private final ObjectProperty<MatchCategory> matchCategory = new SimpleObjectProperty<>(MatchCategory.MATCHING_SEARCH_AND_GROUPS);
->>>>>>> db9f83cf
 
     public BibEntryTableViewModel(BibEntry entry, BibDatabaseContext bibDatabaseContext, ObservableValue<MainTableFieldValueFormatter> fieldValueFormatter) {
         this.entry = entry;
@@ -173,34 +159,6 @@
         return bibDatabaseContext;
     }
 
-<<<<<<< HEAD
-    public FloatProperty searchScoreProperty() {
-        return searchScore;
-    }
-
-    public BooleanProperty hasFullTextResultsProperty() {
-        return hasFullTextResults;
-    }
-
-    public BooleanProperty matchedBySearchProperty() {
-        return isMatchedBySearch;
-    }
-
-    public BooleanProperty matchedByGroupProperty() {
-        return isMatchedByGroup;
-    }
-
-    public int getSearchRank() {
-        if (matchedBySearchProperty().and(matchedByGroupProperty()).get()) {
-            return 1;
-        } else if (matchedBySearchProperty().and(matchedByGroupProperty().not()).get()) {
-            return 2;
-        } else if (matchedByGroupProperty().and(matchedBySearchProperty().not()).get()) {
-            return 3;
-        } else {
-            return 4;
-        }
-=======
     public BooleanProperty isMatchedBySearch() {
         return isMatchedBySearch;
     }
@@ -237,6 +195,5 @@
         }
 
         matchCategory.set(category);
->>>>>>> db9f83cf
     }
 }