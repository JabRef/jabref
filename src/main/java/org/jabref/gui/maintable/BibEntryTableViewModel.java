--- conflicted
+++ resolved
@@ -44,12 +44,10 @@
     private final EasyBinding<List<LinkedFile>> linkedFiles;
     private final EasyBinding<Map<Field, String>> linkedIdentifiers;
     private final Binding<List<AbstractGroup>> matchedGroups;
-<<<<<<< HEAD
     private final BibDatabase bibDatabase;
-=======
     private final BibDatabaseContext bibDatabaseContext;
->>>>>>> 6b9b84ec
 
+  
     public BibEntryTableViewModel(BibEntry entry, BibDatabaseContext bibDatabaseContext, ObservableValue<MainTableFieldValueFormatter> fieldValueFormatter) {
         this.entry = entry;
         this.fieldValueFormatter = fieldValueFormatter;
