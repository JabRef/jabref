package org.jabref.gui.maintable;

import java.nio.file.Path;
import java.util.ArrayList;
import java.util.Collections;
import java.util.HashMap;
import java.util.List;
import java.util.Map;
import java.util.Optional;
import java.util.function.Predicate;
import java.util.stream.Collectors;

import javafx.beans.Observable;
import javafx.beans.binding.Binding;
import javafx.beans.binding.Bindings;
import javafx.beans.property.FloatProperty;
import javafx.beans.property.ReadOnlyStringWrapper;
import javafx.beans.property.SimpleFloatProperty;
import javafx.beans.property.StringProperty;
import javafx.beans.value.ObservableValue;
import javafx.collections.MapChangeListener;

import org.jabref.gui.StateManager;
import org.jabref.gui.specialfields.SpecialFieldValueViewModel;
import org.jabref.gui.util.uithreadaware.UiThreadBinding;
import org.jabref.logic.importer.util.FileFieldParser;
import org.jabref.model.database.BibDatabaseContext;
import org.jabref.model.entry.BibEntry;
import org.jabref.model.entry.LinkedFile;
import org.jabref.model.entry.field.Field;
import org.jabref.model.entry.field.OrFields;
import org.jabref.model.entry.field.SpecialField;
import org.jabref.model.entry.field.StandardField;
import org.jabref.model.groups.AbstractGroup;
import org.jabref.model.groups.GroupTreeNode;
import org.jabref.model.pdf.search.LuceneSearchResults;

import com.tobiasdiez.easybind.EasyBind;
import com.tobiasdiez.easybind.EasyBinding;
import com.tobiasdiez.easybind.optional.OptionalBinding;

public class BibEntryTableViewModel {

    private final BibEntry entry;
    private final ObservableValue<MainTableFieldValueFormatter> fieldValueFormatter;
    private final Map<OrFields, ObservableValue<String>> fieldValues = new HashMap<>();
    private final Map<SpecialField, OptionalBinding<SpecialFieldValueViewModel>> specialFieldValues = new HashMap<>();
    private final EasyBinding<List<LinkedFile>> linkedFiles;
    private final EasyBinding<Map<Field, String>> linkedIdentifiers;
    private final Binding<List<AbstractGroup>> matchedGroups;
    private final BibDatabaseContext bibDatabaseContext;
    private final StateManager stateManager;

    private final FloatProperty searchScore = new SimpleFloatProperty(0);

    public BibEntryTableViewModel(BibEntry entry, BibDatabaseContext bibDatabaseContext, ObservableValue<MainTableFieldValueFormatter> fieldValueFormatter, StateManager stateManager) {
        this.entry = entry;
        this.fieldValueFormatter = fieldValueFormatter;

        this.linkedFiles = getField(StandardField.FILE).mapOpt(FileFieldParser::parse).orElseOpt(Collections.emptyList());
        this.linkedIdentifiers = createLinkedIdentifiersBinding(entry);
        this.matchedGroups = createMatchedGroupsBinding(bibDatabaseContext, entry);
        this.bibDatabaseContext = bibDatabaseContext;
        this.stateManager = stateManager;

        updateSearchScore();
        stateManager.getSearchResults().addListener((MapChangeListener<BibDatabaseContext, Map<BibEntry, LuceneSearchResults>>) change -> {
            updateSearchScore();
        });
    }

    private static EasyBinding<Map<Field, String>> createLinkedIdentifiersBinding(BibEntry entry) {
        return EasyBind.combine(
                entry.getFieldBinding(StandardField.URL),
                entry.getFieldBinding(StandardField.DOI),
                entry.getFieldBinding(StandardField.URI),
                entry.getFieldBinding(StandardField.EPRINT),
                entry.getFieldBinding(StandardField.ISBN),
                (url, doi, uri, eprint, isbn) -> {
                    Map<Field, String> identifiers = new HashMap<>();
                    url.ifPresent(value -> identifiers.put(StandardField.URL, value));
                    doi.ifPresent(value -> identifiers.put(StandardField.DOI, value));
                    uri.ifPresent(value -> identifiers.put(StandardField.URI, value));
                    eprint.ifPresent(value -> identifiers.put(StandardField.EPRINT, value));
                    isbn.ifPresent(value -> identifiers.put(StandardField.ISBN, value));
                    return identifiers;
                });
    }

    public BibEntry getEntry() {
        return entry;
    }

    private static Binding<List<AbstractGroup>> createMatchedGroupsBinding(BibDatabaseContext database, BibEntry entry) {
        return new UiThreadBinding<>(EasyBind.combine(entry.getFieldBinding(StandardField.GROUPS), database.getMetaData().groupsBinding(),
                (a, b) ->
                        database.getMetaData().getGroups().map(groupTreeNode ->
                                groupTreeNode.getMatchingGroups(entry).stream()
                                             .map(GroupTreeNode::getGroup)
                                             .filter(Predicate.not(Predicate.isEqual(groupTreeNode.getGroup())))
                                             .collect(Collectors.toList()))
                                .orElse(Collections.emptyList())));
    }

    public OptionalBinding<String> getField(Field field) {
        return entry.getFieldBinding(field);
    }

    public ObservableValue<List<LinkedFile>> getLinkedFiles() {
        return linkedFiles;
    }

    public ObservableValue<Map<Field, String>> getLinkedIdentifiers() {
        return linkedIdentifiers;
    }

    public ObservableValue<List<AbstractGroup>> getMatchedGroups() {
        return matchedGroups;
    }

    public ObservableValue<Optional<SpecialFieldValueViewModel>> getSpecialField(SpecialField field) {
        OptionalBinding<SpecialFieldValueViewModel> value = specialFieldValues.get(field);
        // Fetch possibly updated value from BibEntry entry
        Optional<String> currentValue = this.entry.getField(field);
        if (value != null) {
            if (currentValue.isEmpty() && value.getValue().isEmpty()) {
                var zeroValue = getField(field).flatMapOpt(fieldValue -> field.parseValue("CLEAR_RANK").map(SpecialFieldValueViewModel::new));
                specialFieldValues.put(field, zeroValue);
                return zeroValue;
            } else if (value.getValue().isEmpty() || !value.getValue().get().getValue().getFieldValue().equals(currentValue)) {
                // specialFieldValues value and BibEntry value differ => Set specialFieldValues value to BibEntry value
                value = getField(field).flatMapOpt(fieldValue -> field.parseValue(fieldValue).map(SpecialFieldValueViewModel::new));
                specialFieldValues.put(field, value);
                return value;
            }
        } else {
            value = getField(field).flatMapOpt(fieldValue -> field.parseValue(fieldValue).map(SpecialFieldValueViewModel::new));
            specialFieldValues.put(field, value);
        }
        return value;
    }

    public ObservableValue<String> getFields(OrFields fields) {
        ObservableValue<String> value = fieldValues.get(fields);
        if (value != null) {
            return value;
        }

        ArrayList<Observable> observables = new ArrayList<>(List.of(entry.getObservables()));
        observables.add(fieldValueFormatter);

        value = Bindings.createStringBinding(() ->
                        fieldValueFormatter.getValue().formatFieldsValues(fields, entry),
                observables.toArray(Observable[]::new));
        fieldValues.put(fields, value);
        return value;
    }

    public StringProperty bibDatabasePathProperty() {
        return new ReadOnlyStringWrapper(bibDatabaseContext.getDatabasePath().map(Path::toString).orElse(""));
    }

<<<<<<< HEAD
    public float getSearchScore() {
        return searchScore.get();
    }

    public FloatProperty searchScoreProperty() {
        return searchScore;
    }

    public void updateSearchScore() {
        if (stateManager.getSearchResults().containsKey(bibDatabaseContext) && stateManager.getSearchResults().get(bibDatabaseContext).containsKey(entry)) {
            searchScore.set(stateManager.getSearchResults().get(bibDatabaseContext).get(entry).getSearchScore());
        } else {
            searchScore.set(0);
        }
=======
    public BibDatabaseContext getBibDatabaseContext() {
        return bibDatabaseContext;
>>>>>>> fcd6b9b5
    }
}<|MERGE_RESOLUTION|>--- conflicted
+++ resolved
@@ -160,7 +160,10 @@
         return new ReadOnlyStringWrapper(bibDatabaseContext.getDatabasePath().map(Path::toString).orElse(""));
     }
 
-<<<<<<< HEAD
+    public BibDatabaseContext getBibDatabaseContext() {
+        return bibDatabaseContext;
+    }
+
     public float getSearchScore() {
         return searchScore.get();
     }
@@ -175,9 +178,5 @@
         } else {
             searchScore.set(0);
         }
-=======
-    public BibDatabaseContext getBibDatabaseContext() {
-        return bibDatabaseContext;
->>>>>>> fcd6b9b5
     }
 }