--- conflicted
+++ resolved
@@ -56,13 +56,8 @@
                 new SeparatorMenuItem(),
 
                 SpecialFieldMenuItemFactory.createSpecialFieldMenu(SpecialField.RANKING, factory, libraryTab.frame(), dialogService, preferencesService, undoManager, stateManager),
-<<<<<<< HEAD
+                SpecialFieldMenuItemFactory.createSpecialFieldMenu(SpecialField.QUALITY, factory, libraryTab.frame(), dialogService, preferencesService, undoManager, stateManager),
                 SpecialFieldMenuItemFactory.getSpecialFieldSingleItem(SpecialField.RELEVANCE, factory, libraryTab.frame(), dialogService, preferencesService, undoManager, stateManager),
-                SpecialFieldMenuItemFactory.createSpecialFieldMenu(SpecialField.QUALITY, factory, libraryTab.frame(), dialogService, preferencesService, undoManager, stateManager),
-=======
-//                SpecialFieldMenuItemFactory.getSpecialFieldSingleItem(SpecialField.RELEVANCE, factory, libraryTab.frame(), dialogService, preferencesService, undoManager, stateManager),
-//                SpecialFieldMenuItemFactory.getSpecialFieldSingleItem(SpecialField.QUALITY, factory, libraryTab.frame(), dialogService, preferencesService, undoManager, stateManager),
->>>>>>> 9c4da0b1
                 SpecialFieldMenuItemFactory.getSpecialFieldSingleItem(SpecialField.PRINTED, factory, libraryTab.frame(), dialogService, preferencesService, undoManager, stateManager),
                 SpecialFieldMenuItemFactory.createSpecialFieldMenu(SpecialField.PRIORITY, factory, libraryTab.frame(), dialogService, preferencesService, undoManager, stateManager),
                 SpecialFieldMenuItemFactory.createSpecialFieldMenu(SpecialField.READ_STATUS, factory, libraryTab.frame(), dialogService, preferencesService, undoManager, stateManager),
