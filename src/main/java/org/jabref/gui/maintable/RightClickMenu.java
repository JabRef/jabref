--- conflicted
+++ resolved
@@ -60,16 +60,9 @@
 
         contextMenu.getItems().add(new SeparatorMenuItem());
 
-<<<<<<< HEAD
-        contextMenu.getItems().add(factory.createMenuItem(StandardActions.OPEN_FOLDER, getOpenFolderCommand(panel)));
-        contextMenu.getItems().add(factory.createMenuItem(StandardActions.OPEN_EXTERNAL_FILE, getOpenExternalFileCommand(panel)));
-        contextMenu.getItems().add(factory.createMenuItem(StandardActions.OPEN_URL, getOpenUrlCommand(panel)));
-        contextMenu.getItems().add(factory.createMenuItem(StandardActions.OPEN_SHORTSCIENCE, new OpenShortScienceAction(dialogService, stateManager)));
-=======
         contextMenu.getItems().add(factory.createMenuItem(StandardActions.OPEN_FOLDER, new OpenFolderAction(dialogService, stateManager, preferencesService)));
         contextMenu.getItems().add(factory.createMenuItem(StandardActions.OPEN_EXTERNAL_FILE, new OpenExternalFileAction(dialogService, stateManager, preferencesService)));
         contextMenu.getItems().add(factory.createMenuItem(StandardActions.OPEN_URL, new OpenUrlAction(dialogService, stateManager)));
->>>>>>> 16409e32
 
         contextMenu.getItems().add(new SeparatorMenuItem());
 
@@ -82,47 +75,7 @@
         return contextMenu;
     }
 
-<<<<<<< HEAD
-    private static OldCommandWrapper mergeEntries(BasePanel panel) {
-        OldCommandWrapper command = new OldCommandWrapper(Actions.MERGE_ENTRIES, panel);
-        command.setExecutable(panel.getMainTable().getSelectedEntries().size() == 2);
-        return command;
-    }
-
-    private static OldCommandWrapper getFetchEntryData(BasePanel panel) {
-        OldCommandWrapper command = new OldCommandWrapper(Actions.MERGE_WITH_FETCHED_ENTRY, panel);
-        command.setExecutable(isAnyFieldSetForSelectedEntry(FetchAndMergeEntry.SUPPORTED_FIELDS, panel));
-        return command;
-    }
-
-    private static OldCommandWrapper getOpenUrlCommand(BasePanel panel) {
-        OldCommandWrapper command = new OldCommandWrapper(Actions.OPEN_URL, panel);
-        command.setExecutable(isFieldSetForSelectedEntry(StandardField.URL, panel) || isFieldSetForSelectedEntry(StandardField.DOI, panel));
-        return command;
-    }
-
-    private static OldCommandWrapper getOpenShortScienceCommand(BasePanel panel) {
-        OldCommandWrapper command = new OldCommandWrapper(Actions.OPEN_SHORTSCIENCE, panel);
-        command.setExecutable(isFieldSetForSelectedEntry(StandardField.TITLE, panel));
-        return command;
-    }
-
-    private static OldCommandWrapper getOpenExternalFileCommand(BasePanel panel) {
-        OldCommandWrapper command = new OldCommandWrapper(Actions.OPEN_EXTERNAL_FILE, panel);
-        command.setExecutable(isFieldSetForSelectedEntry(StandardField.FILE, panel));
-        return command;
-    }
-
-    private static OldCommandWrapper getOpenFolderCommand(BasePanel panel) {
-        OldCommandWrapper command = new OldCommandWrapper(Actions.OPEN_FOLDER, panel);
-        command.setExecutable(isFieldSetForSelectedEntry(StandardField.FILE, panel));
-        return command;
-    }
-
-    private static Menu createCopySubMenu(BasePanel panel, ActionFactory factory, DialogService dialogService) {
-=======
     private static Menu createCopySubMenu(BasePanel panel, ActionFactory factory, DialogService dialogService, StateManager stateManager, PreferencesService preferencesService) {
->>>>>>> 16409e32
         Menu copySpecialMenu = factory.createMenu(StandardActions.COPY_MORE);
         copySpecialMenu.getItems().add(factory.createMenuItem(StandardActions.COPY_TITLE, new CopyMoreAction(StandardActions.COPY_TITLE, dialogService, stateManager, Globals.clipboardManager, preferencesService)));
         copySpecialMenu.getItems().add(factory.createMenuItem(StandardActions.COPY_KEY, new CopyMoreAction(StandardActions.COPY_KEY, dialogService, stateManager, Globals.clipboardManager, preferencesService)));
