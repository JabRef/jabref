--- conflicted
+++ resolved
@@ -80,11 +80,7 @@
         this.undoManager = undoManager;
         this.stateManager = stateManager;
         ThemeManager themeManager = Injector.instantiateModelOrService(ThemeManager.class);
-<<<<<<< HEAD
-        this.tooltip = new MainTableTooltip(dialogService, preferencesService, themeManager, taskExecutor);
-=======
-        this.tooltip = new MainTableTooltip(database, dialogService, preferences, themeManager, taskExecutor);
->>>>>>> 47059776
+        this.tooltip = new MainTableTooltip(dialogService, preferences, themeManager, taskExecutor);
     }
 
     public TableColumn<BibEntryTableViewModel, ?> createColumn(MainTableColumnModel column) {
