package org.jabref.gui.maintable;

import org.jabref.model.entry.AuthorList;
import org.jabref.preferences.PreferencesService;

public class MainTableNameFormatter {

    private final PreferencesService preferencesService;

    MainTableNameFormatter(PreferencesService preferences) {
        this.preferencesService = preferences;
    }

    /**
     * Format a name field for the table, according to user preferences and with latex expressions translated if
     * possible.
     *
     * @param nameToFormat The contents of the name field.
     * @return The formatted name field.
     */
    public String formatNameLatexFree(final String nameToFormat) {
        if (nameToFormat == null) {
            return null;
        }
        AuthorList authors = AuthorList.parse(nameToFormat);

<<<<<<< HEAD
        if (namesAsIs) {
            return authors.getAsUnformattedLatexFree();
        } else if (namesNatbib) {
            return authors.getAsNatbibLatexFree();
        } else if (namesLastOnly) {
            return authors.getAsLastNamesLatexFree(false);
        } else if (namesFf) {
            return authors.getAsFirstLastNamesLatexFree(abbrAuthorNames, false);
        } else {
            return authors.getAsLastFirstNamesLatexFree(abbrAuthorNames, false);
=======
        MainTableNameFormatPreferences nameFormatPreferences = preferencesService.getMainTableNameFormatPreferences();
        MainTableNameFormatPreferences.DisplayStyle displayStyle = nameFormatPreferences.getDisplayStyle();
        MainTableNameFormatPreferences.AbbreviationStyle abbreviationStyle = nameFormatPreferences.getAbbreviationStyle();

        AuthorList authors = AuthorList.parse(nameToFormat);

        if (((displayStyle == MainTableNameFormatPreferences.DisplayStyle.FIRSTNAME_LASTNAME)
                || (displayStyle == MainTableNameFormatPreferences.DisplayStyle.LASTNAME_FIRSTNAME))
                && abbreviationStyle == MainTableNameFormatPreferences.AbbreviationStyle.LASTNAME_ONLY) {
            return authors.getAsLastNamesLatexFree(false);
        }

        switch (nameFormatPreferences.getDisplayStyle()) {
            case AS_IS:
                return nameToFormat;
            case NATBIB:
                return authors.getAsNatbibLatexFree();
            case FIRSTNAME_LASTNAME:
                return authors.getAsFirstLastNamesLatexFree(
                        abbreviationStyle == MainTableNameFormatPreferences.AbbreviationStyle.FULL,
                        false);
            default:
            case LASTNAME_FIRSTNAME:
                return authors.getAsLastFirstNamesLatexFree(
                        abbreviationStyle == MainTableNameFormatPreferences.AbbreviationStyle.FULL,
                        false);
>>>>>>> 53e8c365
        }
    }
}<|MERGE_RESOLUTION|>--- conflicted
+++ resolved
@@ -22,20 +22,7 @@
         if (nameToFormat == null) {
             return null;
         }
-        AuthorList authors = AuthorList.parse(nameToFormat);
 
-<<<<<<< HEAD
-        if (namesAsIs) {
-            return authors.getAsUnformattedLatexFree();
-        } else if (namesNatbib) {
-            return authors.getAsNatbibLatexFree();
-        } else if (namesLastOnly) {
-            return authors.getAsLastNamesLatexFree(false);
-        } else if (namesFf) {
-            return authors.getAsFirstLastNamesLatexFree(abbrAuthorNames, false);
-        } else {
-            return authors.getAsLastFirstNamesLatexFree(abbrAuthorNames, false);
-=======
         MainTableNameFormatPreferences nameFormatPreferences = preferencesService.getMainTableNameFormatPreferences();
         MainTableNameFormatPreferences.DisplayStyle displayStyle = nameFormatPreferences.getDisplayStyle();
         MainTableNameFormatPreferences.AbbreviationStyle abbreviationStyle = nameFormatPreferences.getAbbreviationStyle();
@@ -50,7 +37,7 @@
 
         switch (nameFormatPreferences.getDisplayStyle()) {
             case AS_IS:
-                return nameToFormat;
+                return authors.getAsUnformattedLatexFree();
             case NATBIB:
                 return authors.getAsNatbibLatexFree();
             case FIRSTNAME_LASTNAME:
@@ -62,7 +49,6 @@
                 return authors.getAsLastFirstNamesLatexFree(
                         abbreviationStyle == MainTableNameFormatPreferences.AbbreviationStyle.FULL,
                         false);
->>>>>>> 53e8c365
         }
     }
 }