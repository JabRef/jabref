--- conflicted
+++ resolved
@@ -17,14 +17,9 @@
  * JabRef's main class to process command line options and to start the UI
  */
 public class MainApplication extends Application {
-<<<<<<< HEAD
-    private static List<UiCommand> uiCommands;
-=======
     private static final Logger LOGGER = LoggerFactory.getLogger(MainApplication.class);
 
-    private static List<ParserResult> parserResults;
-    private static boolean isBlank;
->>>>>>> 82f17497
+    private static List<UiCommand> uiCommands;
     private static JabRefPreferences preferences;
     private static FileUpdateMonitor fileUpdateMonitor;
 
