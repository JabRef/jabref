--- conflicted
+++ resolved
@@ -234,13 +234,7 @@
     private void updatePreviewLayout(String layoutFile, LayoutFormatterPreferences layoutFormatterPreferences) {
         StringReader sr = new StringReader(layoutFile.replace("__NEWLINE__", "\n"));
         try {
-<<<<<<< HEAD
-            layout = Optional.of(
-                                 new LayoutHelper(sr, layoutFormatterPreferences)
-                                                                                 .getLayoutFromText());
-=======
             layout = Optional.of(new LayoutHelper(sr, layoutFormatterPreferences).getLayoutFromText());
->>>>>>> 2b751103
         } catch (IOException e) {
             layout = Optional.empty();
             LOGGER.debug("no layout could be set", e);
@@ -285,22 +279,22 @@
         if (layout.isPresent()) {
             StringBuilder sb = new StringBuilder();
             bibEntry.ifPresent(entry -> sb.append(layout.get()
-                                                        .doLayout(entry, databaseContext.map(BibDatabaseContext::getDatabase).orElse(null))));
+                    .doLayout(entry, databaseContext.map(BibDatabaseContext::getDatabase).orElse(null))));
             setPreviewLabel(sb.toString());
         } else if (basePanel.isPresent() && bibEntry.isPresent()) {
             Future<?> citationStyleWorker = BackgroundTask
-                                                          .wrap(() -> basePanel.get().getCitationStyleCache().getCitationFor(bibEntry.get()))
-                                                          .onRunning(() -> {
-                                                              CitationStyle citationStyle = basePanel.get().getCitationStyleCache().getCitationStyle();
-                                                              setPreviewLabel("<i>" + Localization.lang("Processing %0", Localization.lang("Citation Style")) +
-                                                                              ": " + citationStyle.getTitle() + " ..." + "</i>");
-                                                          })
-                                                          .onSuccess(this::setPreviewLabel)
-                                                          .onFailure(exception -> {
-                                                              LOGGER.error("Error while generating citation style", exception);
-                                                              setPreviewLabel(Localization.lang("Error while generating citation style"));
-                                                          })
-                                                          .executeWith(Globals.TASK_EXECUTOR);
+                    .wrap(() -> basePanel.get().getCitationStyleCache().getCitationFor(bibEntry.get()))
+                    .onRunning(() -> {
+                        CitationStyle citationStyle = basePanel.get().getCitationStyleCache().getCitationStyle();
+                        setPreviewLabel("<i>" + Localization.lang("Processing %0", Localization.lang("Citation Style")) +
+                                ": " + citationStyle.getTitle() + " ..." + "</i>");
+                    })
+                    .onSuccess(this::setPreviewLabel)
+                    .onFailure(exception -> {
+                        LOGGER.error("Error while generating citation style", exception);
+                        setPreviewLabel(Localization.lang("Error while generating citation style"));
+                    })
+                    .executeWith(Globals.TASK_EXECUTOR);
             this.citationStyleFuture = Optional.of(citationStyleWorker);
         }
     }
@@ -341,8 +335,8 @@
             job.endJob();
             return null;
         })
-                      .onFailure(exception -> dialogService.showErrorDialogAndWait(Localization.lang("Could not print preview"), exception))
-                      .executeWith(Globals.TASK_EXECUTOR);
+                .onFailure(exception -> dialogService.showErrorDialogAndWait(Localization.lang("Could not print preview"), exception))
+                .executeWith(Globals.TASK_EXECUTOR);
     }
 
     public void close() {
