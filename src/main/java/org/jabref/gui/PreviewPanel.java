package org.jabref.gui;

import java.io.File;
import java.io.IOException;
import java.io.StringReader;
import java.nio.file.Path;
import java.util.List;
import java.util.Objects;
import java.util.Optional;
import java.util.concurrent.Future;
import java.util.regex.Pattern;
import java.util.stream.Collectors;

import javafx.print.PrinterJob;
import javafx.scene.control.ContextMenu;
import javafx.scene.control.MenuItem;
import javafx.scene.control.ScrollPane;
import javafx.scene.control.SeparatorMenuItem;
import javafx.scene.input.ClipboardContent;
import javafx.scene.input.DataFormat;
import javafx.scene.input.Dragboard;
import javafx.scene.input.KeyEvent;
import javafx.scene.input.TransferMode;
import javafx.scene.web.WebView;

import org.jabref.Globals;
import org.jabref.gui.externalfiles.ExternalFilesEntryLinker;
import org.jabref.gui.externalfiletype.ExternalFileTypes;
import org.jabref.gui.icon.IconTheme;
import org.jabref.gui.keyboard.KeyBinding;
import org.jabref.gui.keyboard.KeyBindingRepository;
import org.jabref.gui.util.BackgroundTask;
import org.jabref.gui.util.DefaultTaskExecutor;
import org.jabref.logic.citationstyle.CitationStyle;
import org.jabref.logic.exporter.ExporterFactory;
import org.jabref.logic.l10n.Localization;
import org.jabref.logic.layout.Layout;
import org.jabref.logic.layout.LayoutFormatterPreferences;
import org.jabref.logic.layout.LayoutHelper;
import org.jabref.logic.search.SearchQueryHighlightListener;
import org.jabref.model.database.BibDatabaseContext;
import org.jabref.model.entry.BibEntry;
import org.jabref.model.entry.event.FieldChangedEvent;
import org.jabref.preferences.PreviewPreferences;

import com.google.common.eventbus.Subscribe;
import org.slf4j.Logger;
import org.slf4j.LoggerFactory;
import org.w3c.dom.Document;
import org.w3c.dom.Element;
import org.w3c.dom.NodeList;

/**
 * Displays an BibEntry using the given layout format.
 */
public class PreviewPanel extends ScrollPane implements SearchQueryHighlightListener, EntryContainer {

    private static final Logger LOGGER = LoggerFactory.getLogger(PreviewPanel.class);

    private final ClipBoardManager clipBoardManager;
    private final DialogService dialogService;
    private final KeyBindingRepository keyBindingRepository;

    private String previewStyle;
    private CitationStyle citationStyle;
    private final String defaultPreviewStyle = "Preview";
    private Optional<BasePanel> basePanel = Optional.empty();

    private boolean fixedLayout;
    private Optional<Layout> layout = Optional.empty();
    /**
     * The entry currently shown
     */
    private Optional<BibEntry> bibEntry = Optional.empty();

    /**
     * If a database is set, the preview will attempt to resolve strings in the previewed entry using that database.
     */
    private BibDatabaseContext databaseContext;
    private final WebView previewView;
    private Optional<Future<?>> citationStyleFuture = Optional.empty();

    private final ExternalFilesEntryLinker fileLinker;

    /**
     * @param panel           (may be null) Only set this if the preview is associated to the main window.
     * @param databaseContext Used for resolving pdf directories for links. Must not be null.
     */
    public PreviewPanel(BasePanel panel, BibDatabaseContext databaseContext, KeyBindingRepository keyBindingRepository, PreviewPreferences preferences, DialogService dialogService, ExternalFileTypes externalFileTypes) {
        this.databaseContext = Objects.requireNonNull(databaseContext);
        this.basePanel = Optional.ofNullable(panel);
        this.dialogService = dialogService;
        this.clipBoardManager = Globals.clipboardManager;
        this.keyBindingRepository = keyBindingRepository;

<<<<<<< HEAD
        fileLinker = new ExternalFilesEntryLinker(externalFileTypes, Globals.prefs.getFilePreferences(), databaseContext);
=======
        fileHandler = new NewDroppedFileHandler(dialogService, databaseContext, externalFileTypes,
                                                Globals.prefs.getFilePreferences(),
                                                Globals.prefs.getImportFormatPreferences(),
                                                Globals.prefs.getUpdateFieldPreferences(),
                                                Globals.getFileUpdateMonitor());
>>>>>>> a0c2e04e

        // Set up scroll pane for preview pane
        setFitToHeight(true);
        setFitToWidth(true);
        previewView = new WebView();
        setContent(previewView);
        previewView.setContextMenuEnabled(false);
        setContextMenu(createPopupMenu());

        if (this.basePanel.isPresent()) {
            // Handler for drag content of preview to different window
            // only created for main window (not for windows like the search results dialog)
            setOnDragDetected(event -> {
                startFullDrag();

                Dragboard dragboard = startDragAndDrop(TransferMode.COPY);
                ClipboardContent content = new ClipboardContent();
                content.putHtml((String) previewView.getEngine().executeScript("window.getSelection().toString()"));
                dragboard.setContent(content);

                event.consume();
            });
        }
        this.previewView.setOnDragOver(event -> {
            if (event.getDragboard().hasFiles()) {
                event.acceptTransferModes(TransferMode.COPY, TransferMode.MOVE, TransferMode.LINK);
            }
            event.consume();
        });

        this.previewView.setOnDragDropped(event -> {
            BibEntry entry = this.getEntry();
            boolean success = false;
            if (event.getDragboard().hasContent(DataFormat.FILES)) {
                List<Path> files = event.getDragboard().getFiles().stream().map(File::toPath).collect(Collectors.toList());

                if (event.getTransferMode() == TransferMode.MOVE) {
                    LOGGER.debug("Mode MOVE"); //shift on win or no modifier
                    fileLinker.moveFilesToFileDirAndAddToEntry(entry, files);
                }
                if (event.getTransferMode() == TransferMode.LINK) {
                    LOGGER.debug("Node LINK"); //alt on win
                    fileLinker.addFilesToEntry(entry, files);
                }
                if (event.getTransferMode() == TransferMode.COPY) {
                    LOGGER.debug("Mode Copy"); //ctrl on win, no modifier on Xubuntu
                    fileLinker.copyFilesToFileDirAndAddToEntry(entry, files);
                }
                success = true;
            }

            event.setDropCompleted(success);
            event.consume();

        });

        createKeyBindings();
        updateLayout(preferences, true);
    }

    private void createKeyBindings() {
        addEventFilter(KeyEvent.KEY_PRESSED, event -> {
            Optional<KeyBinding> keyBinding = keyBindingRepository.mapToKeyBinding(event);
            if (keyBinding.isPresent()) {
                switch (keyBinding.get()) {
                    case COPY_PREVIEW:
                        copyPreviewToClipBoard();
                        event.consume();
                        break;
                    case CLOSE:
                        close();
                        event.consume();
                        break;
                    default:
                }
            }
        });
    }

    private ContextMenu createPopupMenu() {
        MenuItem copyPreview = new MenuItem(Localization.lang("Copy preview"), IconTheme.JabRefIcons.COPY.getGraphicNode());
        copyPreview.setAccelerator(keyBindingRepository.getKeyCombination(KeyBinding.COPY_PREVIEW));
        copyPreview.setOnAction(event -> copyPreviewToClipBoard());
        MenuItem printEntryPreview = new MenuItem(Localization.lang("Print entry preview"), IconTheme.JabRefIcons.PRINTED.getGraphicNode());
        printEntryPreview.setOnAction(event -> print());
        MenuItem previousPreviewLayout = new MenuItem(Localization.lang("Previous preview layout"));
        previousPreviewLayout.setAccelerator(keyBindingRepository.getKeyCombination(KeyBinding.PREVIOUS_PREVIEW_LAYOUT));
        previousPreviewLayout.setOnAction(event -> basePanel.ifPresent(BasePanel::previousPreviewStyle));
        MenuItem nextPreviewLayout = new MenuItem(Localization.lang("Next preview layout"));
        nextPreviewLayout.setAccelerator(keyBindingRepository.getKeyCombination(KeyBinding.NEXT_PREVIEW_LAYOUT));
        nextPreviewLayout.setOnAction(event -> basePanel.ifPresent(BasePanel::nextPreviewStyle));

        ContextMenu menu = new ContextMenu();
        menu.getItems().add(copyPreview);
        menu.getItems().add(printEntryPreview);
        menu.getItems().add(new SeparatorMenuItem());
        menu.getItems().add(nextPreviewLayout);
        menu.getItems().add(previousPreviewLayout);
        return menu;
    }

    public void setDatabaseContext(BibDatabaseContext databaseContext) {
        this.databaseContext = databaseContext;
    }

    public Optional<BasePanel> getBasePanel() {
        return this.basePanel;
    }

    public void setBasePanel(BasePanel basePanel) {
        this.basePanel = Optional.ofNullable(basePanel);
    }

    public void updateLayout(PreviewPreferences previewPreferences) {
        updateLayout(previewPreferences, false);
    }

    private void updateLayout(PreviewPreferences previewPreferences, boolean init) {
        if (fixedLayout) {
            LOGGER.debug("cannot change the layout because the layout is fixed");
            return;
        }

        String style = previewPreferences.getCurrentPreviewStyle();
        if (previewStyle == null) {
            previewStyle = style;
            CitationStyle.createCitationStyleFromFile(style).ifPresent(cs -> citationStyle = cs);
        }
        if (basePanel.isPresent() && !previewStyle.equals(style)) {
            if (CitationStyle.isCitationStyleFile(style)) {
                layout = Optional.empty();
                CitationStyle.createCitationStyleFromFile(style)
                             .ifPresent(cs -> {
                                 citationStyle = cs;
                                 if (!init) {
                                     basePanel.get().output(Localization.lang("Preview style changed to: %0", citationStyle.getTitle()));
                                 }
                             });
                previewStyle = style;
            }
        } else {
            previewStyle = defaultPreviewStyle;
            updatePreviewLayout(previewPreferences.getPreviewStyle(), previewPreferences.getLayoutFormatterPreferences());
            if (!init) {
                basePanel.get().output(Localization.lang("Preview style changed to: %0", Localization.lang("Preview")));
            }
        }

        update();
    }

    private void updatePreviewLayout(String layoutFile, LayoutFormatterPreferences layoutFormatterPreferences) {
        StringReader sr = new StringReader(layoutFile.replace("__NEWLINE__", "\n"));
        try {
            layout = Optional.of(new LayoutHelper(sr, layoutFormatterPreferences).getLayoutFromText());
        } catch (IOException e) {
            layout = Optional.empty();
            LOGGER.debug("no layout could be set", e);
        }
    }

    public void setLayout(Layout layout) {
        this.layout = Optional.ofNullable(layout);
        update();
    }

    public void setEntry(BibEntry newEntry) {
        bibEntry.filter(e -> e != newEntry).ifPresent(e -> e.unregisterListener(this));
        bibEntry = Optional.ofNullable(newEntry);
        newEntry.registerListener(this);

        update();
    }

    /**
     * Listener for ChangedFieldEvent.
     */
    @SuppressWarnings("unused")
    @Subscribe
    public void listen(FieldChangedEvent fieldChangedEvent) {
        update();
    }

    @Override
    public BibEntry getEntry() {
        return this.bibEntry.orElse(null);
    }

    public void update() {
        ExporterFactory.entryNumber = 1; // Set entry number in case that is included in the preview layout.

        if (citationStyleFuture.isPresent()) {
            citationStyleFuture.get().cancel(true);
            citationStyleFuture = Optional.empty();
        }

        if (layout.isPresent()) {
            StringBuilder sb = new StringBuilder();
            bibEntry.ifPresent(entry -> sb.append(layout.get()
                                                        .doLayout(entry, databaseContext.getDatabase())));
            setPreviewLabel(sb.toString());
        } else if (basePanel.isPresent() && bibEntry.isPresent()) {
            if ((citationStyle != null) && !previewStyle.equals(defaultPreviewStyle)) {
                basePanel.get().getCitationStyleCache().setCitationStyle(citationStyle);
            }
            Future<?> citationStyleWorker = BackgroundTask
                                                          .wrap(() -> basePanel.get().getCitationStyleCache().getCitationFor(bibEntry.get()))
                                                          .onRunning(() -> {
                                                              CitationStyle citationStyle = basePanel.get().getCitationStyleCache().getCitationStyle();
                                                              setPreviewLabel("<i>" + Localization.lang("Processing %0", Localization.lang("Citation Style")) +
                                                                              ": " + citationStyle.getTitle() + " ..." + "</i>");
                                                          })
                                                          .onSuccess(this::setPreviewLabel)
                                                          .onFailure(exception -> {
                                                              LOGGER.error("Error while generating citation style", exception);
                                                              setPreviewLabel(Localization.lang("Error while generating citation style"));
                                                          })
                                                          .executeWith(Globals.TASK_EXECUTOR);
            this.citationStyleFuture = Optional.of(citationStyleWorker);
        }
    }

    private void setPreviewLabel(String text) {
        DefaultTaskExecutor.runInJavaFXThread(() -> {
            previewView.getEngine().loadContent(text);
            this.setHvalue(0);
        });
    }

    @Override
    public void highlightPattern(Optional<Pattern> newPattern) {
        // TODO: Implement that search phrases are highlighted
        update();
    }

    /**
     * this fixes the Layout, the user cannot change it anymore. Useful for testing the styles in the settings
     *
     * @param layout should be either a {@link String} (for the old PreviewStyle) or a {@link CitationStyle}.
     */
    public void setFixedLayout(String layout) {
        this.fixedLayout = true;
        updatePreviewLayout(layout, Globals.prefs.getLayoutFormatterPreferences(Globals.journalAbbreviationLoader));
    }

    public void print() {
        PrinterJob job = PrinterJob.createPrinterJob();
        boolean proceed = dialogService.showPrintDialog(job);
        if (!proceed) {
            return;
        }

        BackgroundTask.wrap(() -> {
            job.getJobSettings().setJobName(bibEntry.flatMap(BibEntry::getCiteKeyOptional).orElse("NO ENTRY"));
            previewView.getEngine().print(job);
            job.endJob();
            return null;
        })
                      .onFailure(exception -> dialogService.showErrorDialogAndWait(Localization.lang("Could not print preview"), exception))
                      .executeWith(Globals.TASK_EXECUTOR);
    }

    public void close() {
        basePanel.ifPresent(BasePanel::closeBottomPane);
    }

    private void copyPreviewToClipBoard() {
        StringBuilder previewStringContent = new StringBuilder();
        Document document = previewView.getEngine().getDocument();

        NodeList nodeList = document.getElementsByTagName("html");

        //Nodelist does not implement iterable
        for (int i = 0; i < nodeList.getLength(); i++) {
            Element element = (Element) nodeList.item(i);
            previewStringContent.append(element.getTextContent());
        }

        ClipboardContent content = new ClipboardContent();
        content.putString(previewStringContent.toString());
        content.putHtml((String) previewView.getEngine().executeScript("document.documentElement.outerHTML"));

        clipBoardManager.setContent(content);
    }
}<|MERGE_RESOLUTION|>--- conflicted
+++ resolved
@@ -61,9 +61,9 @@
     private final DialogService dialogService;
     private final KeyBindingRepository keyBindingRepository;
 
+    private final String defaultPreviewStyle = "Preview";
     private String previewStyle;
     private CitationStyle citationStyle;
-    private final String defaultPreviewStyle = "Preview";
     private Optional<BasePanel> basePanel = Optional.empty();
 
     private boolean fixedLayout;
@@ -93,15 +93,7 @@
         this.clipBoardManager = Globals.clipboardManager;
         this.keyBindingRepository = keyBindingRepository;
 
-<<<<<<< HEAD
         fileLinker = new ExternalFilesEntryLinker(externalFileTypes, Globals.prefs.getFilePreferences(), databaseContext);
-=======
-        fileHandler = new NewDroppedFileHandler(dialogService, databaseContext, externalFileTypes,
-                                                Globals.prefs.getFilePreferences(),
-                                                Globals.prefs.getImportFormatPreferences(),
-                                                Globals.prefs.getUpdateFieldPreferences(),
-                                                Globals.getFileUpdateMonitor());
->>>>>>> a0c2e04e
 
         // Set up scroll pane for preview pane
         setFitToHeight(true);
