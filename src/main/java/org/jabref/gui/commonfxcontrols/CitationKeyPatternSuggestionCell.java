--- conflicted
+++ resolved
@@ -65,7 +65,6 @@
     }
 
     static class CitationKeyPatternSuggestionTextField extends TextField {
-<<<<<<< HEAD
         // Maximum number of entries that can be displayed in the popup menu.
         private static final int MAX_ENTRIES = 7;
 
@@ -77,11 +76,10 @@
         private final StringBuilder selectedPatterns = new StringBuilder();
 
         @Inject private DialogService dialogService;
-=======
+
         private final List<String> citationKeyPatterns;
         private final ContextMenu suggestionsList;
         private int heightOfMenuItem;
->>>>>>> ddecc4c7
 
         public CitationKeyPatternSuggestionTextField(List<String> citationKeyPatterns) {
             Injector.registerExistingAndInject(this);
