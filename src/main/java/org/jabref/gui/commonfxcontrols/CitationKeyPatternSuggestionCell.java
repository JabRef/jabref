--- conflicted
+++ resolved
@@ -152,14 +152,6 @@
                     CitationKeyPattern.getAllPatterns().stream()
                                       .collect(Collectors.groupingBy(CitationKeyPattern::getCategory));
 
-<<<<<<< HEAD
-            Map<CitationKeyPattern.Category, String> categoryNames = new LinkedHashMap<>();
-            categoryNames.put(CitationKeyPattern.Category.AUTHOR_RELATED, Localization.lang("Author related"));
-            categoryNames.put(CitationKeyPattern.Category.EDITOR_RELATED, Localization.lang("Editor related"));
-            categoryNames.put(CitationKeyPattern.Category.TITLE_RELATED, Localization.lang("Title related"));
-            categoryNames.put(CitationKeyPattern.Category.OTHER_FIELDS, Localization.lang("Other fields"));
-            categoryNames.put(CitationKeyPattern.Category.BIBENTRY_FIELDS, Localization.lang("BibEntry fields"));
-=======
             Map<CitationKeyPattern.Category, String> categoryNames = Map.of(
                     CitationKeyPattern.Category.AUTHOR_RELATED, Localization.lang("Author related"),
                     CitationKeyPattern.Category.EDITOR_RELATED, Localization.lang("Editor related"),
@@ -167,7 +159,6 @@
                     CitationKeyPattern.Category.OTHER_FIELDS, Localization.lang("Other fields"),
                     CitationKeyPattern.Category.BIBENTRY_FIELDS, Localization.lang("Entry fields")
             );
->>>>>>> d311a09f
 
             for (Map.Entry<CitationKeyPattern.Category, String> entry : categoryNames.entrySet()) {
                 CitationKeyPattern.Category category = entry.getKey();
