--- conflicted
+++ resolved
@@ -29,10 +29,7 @@
 import org.jabref.gui.util.UiTaskExecutor;
 import org.jabref.logic.database.DuplicateCheck;
 import org.jabref.logic.l10n.Localization;
-<<<<<<< HEAD
-=======
 import org.jabref.logic.preferences.CliPreferences;
->>>>>>> 1ff7a93d
 import org.jabref.logic.util.BackgroundTask;
 import org.jabref.logic.util.HeadlessExecutorService;
 import org.jabref.logic.util.TaskExecutor;
@@ -57,22 +54,14 @@
     private final DialogService dialogService;
     private final StateManager stateManager;
 
-<<<<<<< HEAD
     private final GuiPreferences preferences;
-=======
-    private final CliPreferences prefs;
->>>>>>> 1ff7a93d
     private final BibEntryTypesManager entryTypesManager;
     private final TaskExecutor taskExecutor;
 
     public DuplicateSearch(Supplier<LibraryTab> tabSupplier,
                            DialogService dialogService,
                            StateManager stateManager,
-<<<<<<< HEAD
                            GuiPreferences preferences,
-=======
-                           CliPreferences prefs,
->>>>>>> 1ff7a93d
                            BibEntryTypesManager entryTypesManager,
                            TaskExecutor taskExecutor) {
         this.tabSupplier = tabSupplier;
