--- conflicted
+++ resolved
@@ -182,21 +182,16 @@
                     result.getMetaData().getGroups().ifPresent(newGroups::moveTo);
                 });
 
-<<<<<<< HEAD
                 for (ContentSelector selector : parserResult.getMetaData().getContentSelectorList()) {
                     result.getMetaData().addContentSelector(selector);
                 }
-=======
-                // set timestamp and owner
-                UpdateField.setAutomaticFields(entries, Globals.prefs.getOwnerPreferences(), Globals.prefs.getTimestampPreferences()); // set timestamp and owner
->>>>>>> c2bd8988
 
             }
             // TODO: collect errors into ParserResult, because they are currently ignored (see caller of this method)
         }
 
         // set timestamp and owner
-        UpdateField.setAutomaticFields(resultDatabase.getEntries(), Globals.prefs.getUpdateFieldPreferences()); // set timestamp and owner
+        UpdateField.setAutomaticFields(resultDatabase.getEntries(), Globals.prefs.getOwnerPreferences(), Globals.prefs.getTimestampPreferences()); // set timestamp and owner
 
         return result;
     }
