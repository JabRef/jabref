--- conflicted
+++ resolved
@@ -1,6 +1,7 @@
 package org.jabref.gui.importer.actions;
 
-import java.nio.file.Path;
+import java.io.File;
+import java.io.IOException;
 import java.util.ArrayList;
 import java.util.List;
 
@@ -9,16 +10,13 @@
 import org.jabref.Globals;
 import org.jabref.JabRefExecutorService;
 import org.jabref.gui.BasePanel;
-import org.jabref.gui.DialogService;
-import org.jabref.gui.FXDialogService;
+import org.jabref.gui.FileDialog;
 import org.jabref.gui.JabRefFrame;
 import org.jabref.gui.MergeDialog;
 import org.jabref.gui.actions.BaseAction;
 import org.jabref.gui.undo.NamedCompound;
 import org.jabref.gui.undo.UndoableInsertEntry;
 import org.jabref.gui.undo.UndoableInsertString;
-import org.jabref.gui.util.DefaultTaskExecutor;
-import org.jabref.gui.util.FileDialogConfiguration;
 import org.jabref.logic.importer.OpenDatabase;
 import org.jabref.logic.importer.ParserResult;
 import org.jabref.logic.l10n.Localization;
@@ -39,13 +37,12 @@
 import org.apache.commons.logging.LogFactory;
 
 public class AppendDatabaseAction implements BaseAction {
-
     private static final Log LOGGER = LogFactory.getLog(AppendDatabaseAction.class);
 
     private final JabRefFrame frame;
     private final BasePanel panel;
 
-    private List<Path> filesToOpen = new ArrayList<>();
+    private final List<File> filesToOpen = new ArrayList<>();
 
     public AppendDatabaseAction(JabRefFrame frame, BasePanel panel) {
         this.frame = frame;
@@ -60,21 +57,15 @@
         md.setLocationRelativeTo(panel);
         md.setVisible(true);
         if (md.isOkPressed()) {
-
-            FileDialogConfiguration fileDialogConfiguration = new FileDialogConfiguration.Builder()
-                    .withDefaultExtension(FileExtensions.BIBTEX_DB)
-                    .addExtensionFilter(FileExtensions.BIBTEX_DB)
-                    .withInitialDirectory(Globals.prefs.get(JabRefPreferences.WORKING_DIRECTORY))
-                    .build();
-
-            DialogService ds = new FXDialogService();
-            List<Path> chosen = DefaultTaskExecutor
-                    .runInJavaFXThread(() -> ds.showFileOpenDialogAndGetMultipleFiles(fileDialogConfiguration));
-
+            FileDialog dialog = new FileDialog(frame).withExtension(FileExtensions.BIBTEX_DB);
+            dialog.setDefaultExtension(FileExtensions.BIBTEX_DB);
+            List<String> chosen = dialog.showDialogAndGetMultipleFiles();
             if (chosen.isEmpty()) {
                 return;
             }
-            filesToOpen = chosen;
+            for (String aChosen : chosen) {
+                filesToOpen.add(new File(aChosen));
+            }
 
             // Run the actual open in a thread to prevent the program
             // locking until the file is loaded.
@@ -90,17 +81,16 @@
         if (filesToOpen.isEmpty()) {
             return;
         }
-        for (Path file : filesToOpen) {
+        for (File file : filesToOpen) {
             try {
-                Globals.prefs.put(JabRefPreferences.WORKING_DIRECTORY, file.getParent().toString());
+                Globals.prefs.put(JabRefPreferences.WORKING_DIRECTORY, file.getParent());
                 // Should this be done _after_ we know it was successfully opened?
-                ParserResult pr = OpenDatabase.loadDatabase(file.toAbsolutePath().toString(),
+                ParserResult pr = OpenDatabase.loadDatabase(file,
                         Globals.prefs.getImportFormatPreferences());
                 AppendDatabaseAction.mergeFromBibtex(frame, panel, pr, importEntries, importStrings, importGroups,
                         importSelectorWords);
-                panel.output(
-                        Localization.lang("Imported from library") + " '" + file.toAbsolutePath().toString() + "'");
-            } catch (KeyCollisionException ex) {
+                panel.output(Localization.lang("Imported from library") + " '" + file.getPath() + "'");
+            } catch (IOException | KeyCollisionException ex) {
                 LOGGER.warn("Could not open database", ex);
                 JOptionPane.showMessageDialog(panel, ex.getMessage(), Localization.lang("Open library"),
                         JOptionPane.ERROR_MESSAGE);
@@ -167,11 +157,7 @@
 
         if (importSelectorWords) {
 
-<<<<<<< HEAD
-            for (ContentSelector selector : meta.getContentSelectorList()) {
-=======
             for (ContentSelector selector: meta.getContentSelectorList()) {
->>>>>>> 059f805e
                 panel.getBibDatabaseContext().getMetaData().addContentSelector(selector);
             }
         }
