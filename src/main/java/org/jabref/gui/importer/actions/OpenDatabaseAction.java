package org.jabref.gui.importer.actions;

import java.io.IOException;
import java.nio.file.Files;
import java.nio.file.Path;
import java.sql.SQLException;
import java.util.ArrayList;
import java.util.Iterator;
import java.util.List;
import java.util.Objects;
import java.util.Optional;

import javax.swing.undo.UndoManager;

import org.jabref.gui.ClipBoardManager;
import org.jabref.gui.DialogService;
import org.jabref.gui.LibraryTab;
import org.jabref.gui.LibraryTabContainer;
import org.jabref.gui.StateManager;
import org.jabref.gui.actions.SimpleCommand;
import org.jabref.gui.autosaveandbackup.BackupManager;
import org.jabref.gui.dialogs.BackupUIManager;
import org.jabref.gui.shared.SharedDatabaseUIManager;
import org.jabref.gui.undo.CountingUndoManager;
import org.jabref.gui.util.BackgroundTask;
import org.jabref.gui.util.FileDialogConfiguration;
import org.jabref.gui.util.TaskExecutor;
import org.jabref.gui.util.UiTaskExecutor;
import org.jabref.logic.ai.AiService;
import org.jabref.logic.importer.OpenDatabase;
import org.jabref.logic.importer.ParserResult;
import org.jabref.logic.l10n.Localization;
import org.jabref.logic.shared.DatabaseNotSupportedException;
import org.jabref.logic.shared.exception.InvalidDBMSConnectionPropertiesException;
import org.jabref.logic.shared.exception.NotASharedDatabaseException;
import org.jabref.logic.util.StandardFileType;
import org.jabref.logic.util.io.FileHistory;
import org.jabref.model.entry.BibEntryTypesManager;
import org.jabref.model.util.FileUpdateMonitor;
import org.jabref.preferences.PreferencesService;

import org.slf4j.Logger;
import org.slf4j.LoggerFactory;

// The action concerned with opening an existing database.
public class OpenDatabaseAction extends SimpleCommand {

    private static final Logger LOGGER = LoggerFactory.getLogger(OpenDatabaseAction.class);

    // List of actions that may need to be called after opening the file. Such as
    // upgrade actions etc. that may depend on the JabRef version that wrote the file:
    private static final List<GUIPostOpenAction> POST_OPEN_ACTIONS = List.of(
            // Migrations:
            // Warning for migrating the Review into the Comment field
            new MergeReviewIntoCommentAction(),
            // Check for new custom entry types loaded from the BIB file:
<<<<<<< HEAD
            new CheckForNewEntryTypesAction(),
            // Migrate search groups from Search.g4 to Lucene syntax
            new SearchGroupsMigrationAction(),
            // AI chat history links BibEntry with citation key. When citation key is changed, chat history should be transferred from old citation key to new citation key
            new ListenForCitationKeyChangeForAiAction());
=======
            new CheckForNewEntryTypesAction());
>>>>>>> 7f7726e7

    private final LibraryTabContainer tabContainer;
    private final PreferencesService preferencesService;
    private final AiService aiService;
    private final StateManager stateManager;
    private final FileUpdateMonitor fileUpdateMonitor;
    private final DialogService dialogService;
    private final BibEntryTypesManager entryTypesManager;
    private final CountingUndoManager undoManager;
    private final ClipBoardManager clipboardManager;
    private final TaskExecutor taskExecutor;

    public OpenDatabaseAction(LibraryTabContainer tabContainer,
                              PreferencesService preferencesService,
                              AiService aiService,
                              DialogService dialogService,
                              StateManager stateManager,
                              FileUpdateMonitor fileUpdateMonitor,
                              BibEntryTypesManager entryTypesManager,
                              CountingUndoManager undoManager,
                              ClipBoardManager clipBoardManager,
                              TaskExecutor taskExecutor) {
        this.tabContainer = tabContainer;
        this.preferencesService = preferencesService;
        this.aiService = aiService;
        this.dialogService = dialogService;
        this.stateManager = stateManager;
        this.fileUpdateMonitor = fileUpdateMonitor;
        this.entryTypesManager = entryTypesManager;
        this.undoManager = undoManager;
        this.clipboardManager = clipBoardManager;
        this.taskExecutor = taskExecutor;
    }

    public static void performPostOpenActions(ParserResult result, DialogService dialogService, PreferencesService preferencesService) {
        for (GUIPostOpenAction action : OpenDatabaseAction.POST_OPEN_ACTIONS) {
            if (action.isActionNecessary(result, preferencesService)) {
                action.performAction(result, dialogService, preferencesService);
            }
        }
    }

    @Override
    public void execute() {
        FileDialogConfiguration fileDialogConfiguration = new FileDialogConfiguration.Builder()
                .addExtensionFilter(StandardFileType.BIBTEX_DB)
                .withDefaultExtension(StandardFileType.BIBTEX_DB)
                .withInitialDirectory(getInitialDirectory())
                .build();

        List<Path> filesToOpen = dialogService.showFileOpenDialogAndGetMultipleFiles(fileDialogConfiguration);
        openFiles(filesToOpen);
    }

    /**
     * @return Path of current panel database directory or the working directory
     */
    private Path getInitialDirectory() {
        if (tabContainer.getLibraryTabs().isEmpty()) {
            return preferencesService.getFilePreferences().getWorkingDirectory();
        } else {
            Optional<Path> databasePath = tabContainer.getCurrentLibraryTab().getBibDatabaseContext().getDatabasePath();
            return databasePath.map(Path::getParent).orElse(preferencesService.getFilePreferences().getWorkingDirectory());
        }
    }

    /**
     * Opens the given file. If null or 404, nothing happens.
     * In case the file is already opened, that panel is raised.
     *
     * @param file the file, may be null or not existing
     */
    public void openFile(Path file) {
        openFiles(new ArrayList<>(List.of(file)));
    }

    /**
     * Opens the given files. If one of it is null or 404, nothing happens.
     * In case the file is already opened, that panel is raised.
     *
     * @param filesToOpen the filesToOpen, may be null or not existing
     */
    public void openFiles(List<Path> filesToOpen) {
        LibraryTab toRaise = null;
        int initialCount = filesToOpen.size();
        int removed = 0;

        // Check if any of the files are already open:
        for (Iterator<Path> iterator = filesToOpen.iterator(); iterator.hasNext(); ) {
            Path file = iterator.next();
            for (LibraryTab libraryTab : tabContainer.getLibraryTabs()) {
                if ((libraryTab.getBibDatabaseContext().getDatabasePath().isPresent())
                        && libraryTab.getBibDatabaseContext().getDatabasePath().get().equals(file)) {
                    iterator.remove();
                    removed++;
                    // See if we removed the final one. If so, we must perhaps
                    // raise the LibraryTab in question:
                    if (removed == initialCount) {
                        toRaise = libraryTab;
                    }
                    // no more LibraryTabs to check, we found a matching one
                    break;
                }
            }
        }

        // Run the actual open in a thread to prevent the program
        // locking until the file is loaded.
        if (!filesToOpen.isEmpty()) {
            FileHistory fileHistory = preferencesService.getGuiPreferences().getFileHistory();
            filesToOpen.forEach(theFile -> {
                // This method will execute the concrete file opening and loading in a background thread
                openTheFile(theFile);
                fileHistory.newFile(theFile);
            });
        } else if (toRaise != null && tabContainer.getCurrentLibraryTab() == null) {
            // If no files are remaining to open, this could mean that a file was
            // already open. If so, we may have to raise the correct tab:
            // If there is already a library focused, do not show this library
            tabContainer.showLibraryTab(toRaise);
        }
    }

    /**
     * This is the real file opening. Should be called via {@link #openFile(Path)}
     *
     * Similar method: {@link org.jabref.gui.frame.JabRefFrame#addTab(org.jabref.model.database.BibDatabaseContext, boolean)}.
     *
     * @param file the file, may be NOT null, but may not be existing
     */
    private void openTheFile(Path file) {
        Objects.requireNonNull(file);
        if (!Files.exists(file)) {
            return;
        }

        BackgroundTask<ParserResult> backgroundTask = BackgroundTask.wrap(() -> loadDatabase(file));
        // The backgroundTask is executed within the method createLibraryTab
        LibraryTab newTab = LibraryTab.createLibraryTab(
                backgroundTask,
                file,
                dialogService,
                preferencesService,
                aiService,
                stateManager,
                tabContainer,
                fileUpdateMonitor,
                entryTypesManager,
                undoManager,
                clipboardManager,
                taskExecutor);
        tabContainer.addTab(newTab, true);
    }

    private ParserResult loadDatabase(Path file) throws Exception {
        Path fileToLoad = file.toAbsolutePath();

        dialogService.notify(Localization.lang("Opening") + ": '" + file + "'");

        preferencesService.getFilePreferences().setWorkingDirectory(fileToLoad.getParent());
        Path backupDir = preferencesService.getFilePreferences().getBackupDirectory();

        ParserResult parserResult = null;
        if (BackupManager.backupFileDiffers(fileToLoad, backupDir)) {
            // In case the backup differs, ask the user what to do.
            // In case the user opted for restoring a backup, the content of the backup is contained in parserResult.
            parserResult = BackupUIManager.showRestoreBackupDialog(dialogService, fileToLoad, preferencesService, fileUpdateMonitor, undoManager, stateManager)
                                          .orElse(null);
        }

        try {
            if (parserResult == null) {
                // No backup was restored, do the "normal" loading
                parserResult = OpenDatabase.loadDatabase(fileToLoad,
                        preferencesService.getImportFormatPreferences(),
                        fileUpdateMonitor);
            }

            if (parserResult.hasWarnings()) {
                String content = Localization.lang("Please check your library file for wrong syntax.")
                        + "\n\n" + parserResult.getErrorMessage();
                UiTaskExecutor.runInJavaFXThread(() ->
                        dialogService.showWarningDialogAndWait(Localization.lang("Open library error"), content));
            }
        } catch (IOException e) {
            parserResult = ParserResult.fromError(e);
            LOGGER.error("Error opening file '{}'", fileToLoad, e);
        }

        if (parserResult.getDatabase().isShared()) {
                         openSharedDatabase(
                                 parserResult,
                                 tabContainer,
                                 dialogService,
                                 preferencesService,
                                 aiService,
                                 stateManager,
                                 entryTypesManager,
                                 fileUpdateMonitor,
                                 undoManager,
                                 clipboardManager,
                                 taskExecutor);
        }
        return parserResult;
    }

    public static void openSharedDatabase(ParserResult parserResult,
                                          LibraryTabContainer tabContainer,
                                          DialogService dialogService,
                                          PreferencesService preferencesService,
                                          AiService aiService,
                                          StateManager stateManager,
                                          BibEntryTypesManager entryTypesManager,
                                          FileUpdateMonitor fileUpdateMonitor,
                                          UndoManager undoManager,
                                          ClipBoardManager clipBoardManager,
                                          TaskExecutor taskExecutor)
            throws SQLException, DatabaseNotSupportedException, InvalidDBMSConnectionPropertiesException, NotASharedDatabaseException {
        try {
            new SharedDatabaseUIManager(
                    tabContainer,
                    dialogService,
                    preferencesService,
                    aiService,
                    stateManager,
                    entryTypesManager,
                    fileUpdateMonitor,
                    undoManager,
                    clipBoardManager,
                    taskExecutor)
                    .openSharedDatabaseFromParserResult(parserResult);
        } catch (SQLException | DatabaseNotSupportedException | InvalidDBMSConnectionPropertiesException |
                 NotASharedDatabaseException e) {
            parserResult.getDatabaseContext().clearDatabasePath(); // do not open the original file
            parserResult.getDatabase().clearSharedDatabaseID();

            throw e;
        }
    }
}<|MERGE_RESOLUTION|>--- conflicted
+++ resolved
@@ -54,15 +54,9 @@
             // Warning for migrating the Review into the Comment field
             new MergeReviewIntoCommentAction(),
             // Check for new custom entry types loaded from the BIB file:
-<<<<<<< HEAD
             new CheckForNewEntryTypesAction(),
             // Migrate search groups from Search.g4 to Lucene syntax
-            new SearchGroupsMigrationAction(),
-            // AI chat history links BibEntry with citation key. When citation key is changed, chat history should be transferred from old citation key to new citation key
-            new ListenForCitationKeyChangeForAiAction());
-=======
-            new CheckForNewEntryTypesAction());
->>>>>>> 7f7726e7
+            new SearchGroupsMigrationAction());
 
     private final LibraryTabContainer tabContainer;
     private final PreferencesService preferencesService;
