package org.jabref.gui.importer.actions;

import java.io.IOException;
import java.nio.file.Files;
import java.nio.file.Path;
import java.sql.SQLException;
import java.util.ArrayList;
import java.util.Iterator;
import java.util.List;
import java.util.Map;
import java.util.Objects;
import java.util.Optional;

import javax.swing.undo.UndoManager;

import org.jabref.gui.DialogService;
import org.jabref.gui.LibraryTab;
import org.jabref.gui.LibraryTabContainer;
import org.jabref.gui.StateManager;
import org.jabref.gui.Telemetry;
import org.jabref.gui.actions.SimpleCommand;
import org.jabref.gui.autosaveandbackup.BackupManager;
import org.jabref.gui.dialogs.BackupUIManager;
import org.jabref.gui.shared.SharedDatabaseUIManager;
import org.jabref.gui.undo.CountingUndoManager;
import org.jabref.gui.util.BackgroundTask;
import org.jabref.gui.util.DefaultTaskExecutor;
import org.jabref.gui.util.FileDialogConfiguration;
import org.jabref.gui.util.TaskExecutor;
import org.jabref.logic.importer.OpenDatabase;
import org.jabref.logic.importer.ParserResult;
import org.jabref.logic.l10n.Localization;
import org.jabref.logic.shared.DatabaseNotSupportedException;
import org.jabref.logic.shared.exception.InvalidDBMSConnectionPropertiesException;
import org.jabref.logic.shared.exception.NotASharedDatabaseException;
import org.jabref.logic.util.StandardFileType;
import org.jabref.logic.util.io.FileHistory;
import org.jabref.model.entry.BibEntryTypesManager;
import org.jabref.model.util.FileUpdateMonitor;
import org.jabref.preferences.PreferencesService;

import org.slf4j.Logger;
import org.slf4j.LoggerFactory;

// The action concerned with opening an existing database.
public class OpenDatabaseAction extends SimpleCommand {

    private static final Logger LOGGER = LoggerFactory.getLogger(OpenDatabaseAction.class);

    // List of actions that may need to be called after opening the file. Such as
    // upgrade actions etc. that may depend on the JabRef version that wrote the file:
    private static final List<GUIPostOpenAction> POST_OPEN_ACTIONS = List.of(
            // Migrations:
            // Warning for migrating the Review into the Comment field
            new MergeReviewIntoCommentAction(),
            // Check for new custom entry types loaded from the BIB file:
            new CheckForNewEntryTypesAction());

    private final LibraryTabContainer tabContainer;
    private final PreferencesService preferencesService;
    private final StateManager stateManager;
    private final FileUpdateMonitor fileUpdateMonitor;
    private final DialogService dialogService;
    private final BibEntryTypesManager entryTypesManager;
    private final CountingUndoManager undoManager;
    private final TaskExecutor taskExecutor;

    public OpenDatabaseAction(LibraryTabContainer tabContainer,
                              PreferencesService preferencesService,
                              DialogService dialogService,
                              StateManager stateManager,
                              FileUpdateMonitor fileUpdateMonitor,
                              BibEntryTypesManager entryTypesManager,
                              CountingUndoManager undoManager,
                              TaskExecutor taskExecutor) {
        this.tabContainer = tabContainer;
        this.preferencesService = preferencesService;
        this.dialogService = dialogService;
        this.stateManager = stateManager;
        this.fileUpdateMonitor = fileUpdateMonitor;
        this.entryTypesManager = entryTypesManager;
        this.undoManager = undoManager;
        this.taskExecutor = taskExecutor;
    }

    /**
     * Go through the list of post open actions, and perform those that need to be performed.
     *
     * @param result     The result of the BIB file parse operation.
     */
    public static void performPostOpenActions(ParserResult result, DialogService dialogService) {
        for (GUIPostOpenAction action : OpenDatabaseAction.POST_OPEN_ACTIONS) {
            if (action.isActionNecessary(result)) {
                action.performAction(result, dialogService);
            }
        }
    }

    @Override
    public void execute() {
        FileDialogConfiguration fileDialogConfiguration = new FileDialogConfiguration.Builder()
                .addExtensionFilter(StandardFileType.BIBTEX_DB)
                .withDefaultExtension(StandardFileType.BIBTEX_DB)
                .withInitialDirectory(getInitialDirectory())
                .build();

        List<Path> filesToOpen = dialogService.showFileOpenDialogAndGetMultipleFiles(fileDialogConfiguration);
        openFiles(filesToOpen);
    }

    /**
     * @return Path of current panel database directory or the working directory
     */
    private Path getInitialDirectory() {
        if (tabContainer.getLibraryTabs().isEmpty()) {
            return preferencesService.getFilePreferences().getWorkingDirectory();
        } else {
            Optional<Path> databasePath = tabContainer.getCurrentLibraryTab().getBibDatabaseContext().getDatabasePath();
            return databasePath.map(Path::getParent).orElse(preferencesService.getFilePreferences().getWorkingDirectory());
        }
    }

    /**
     * Opens the given file. If null or 404, nothing happens.
     * In case the file is already opened, that panel is raised.
     *
     * @param file the file, may be null or not existing
     */
    public void openFile(Path file) {
        openFiles(new ArrayList<>(List.of(file)));
    }

    /**
     * Opens the given files. If one of it is null or 404, nothing happens.
     * In case the file is already opened, that panel is raised.
     *
     * @param filesToOpen the filesToOpen, may be null or not existing
     */
    public void openFiles(List<Path> filesToOpen) {
        LibraryTab toRaise = null;
        int initialCount = filesToOpen.size();
        int removed = 0;

        // Check if any of the files are already open:
        for (Iterator<Path> iterator = filesToOpen.iterator(); iterator.hasNext(); ) {
            Path file = iterator.next();
            for (LibraryTab libraryTab : tabContainer.getLibraryTabs()) {
                if ((libraryTab.getBibDatabaseContext().getDatabasePath().isPresent())
                        && libraryTab.getBibDatabaseContext().getDatabasePath().get().equals(file)) {
                    iterator.remove();
                    removed++;
                    // See if we removed the final one. If so, we must perhaps
                    // raise the LibraryTab in question:
                    if (removed == initialCount) {
                        toRaise = libraryTab;
                    }
                    // no more LibraryTabs to check, we found a matching one
                    break;
                }
            }
        }

        // Run the actual open in a thread to prevent the program
        // locking until the file is loaded.
        if (!filesToOpen.isEmpty()) {
            FileHistory fileHistory = preferencesService.getGuiPreferences().getFileHistory();
            filesToOpen.forEach(theFile -> {
                // This method will execute the concrete file opening and loading in a background thread
                openTheFile(theFile);
                fileHistory.newFile(theFile);
            });
        } else if (toRaise != null && frame.getCurrentLibraryTab() == null) {
            // If no files are remaining to open, this could mean that a file was
            // already open. If so, we may have to raise the correct tab:
<<<<<<< HEAD
            // If there is already a library focused, do not show this library
            frame.showLibraryTab(toRaise);
=======
            tabContainer.showLibraryTab(toRaise);
>>>>>>> 3e7e58a0
        }
    }

    /**
     * This is the real file opening. Should be called via {@link #openFile(Path)}
     *
     * @param file the file, may be NOT null, but may not be existing
     */
    private void openTheFile(Path file) {
        Objects.requireNonNull(file);
        if (!Files.exists(file)) {
            return;
        }

        BackgroundTask<ParserResult> backgroundTask = BackgroundTask.wrap(() -> loadDatabase(file));
        // The backgroundTask is executed within the method createLibraryTab
        LibraryTab newTab = LibraryTab.createLibraryTab(
                backgroundTask,
                file,
                dialogService,
                preferencesService,
                stateManager,
                tabContainer,
                fileUpdateMonitor,
                entryTypesManager,
                undoManager,
                taskExecutor);
        backgroundTask.onFinished(() -> trackOpenNewDatabase(newTab));
    }

    private ParserResult loadDatabase(Path file) throws Exception {
        Path fileToLoad = file.toAbsolutePath();

        dialogService.notify(Localization.lang("Opening") + ": '" + file + "'");

        preferencesService.getFilePreferences().setWorkingDirectory(fileToLoad.getParent());
        Path backupDir = preferencesService.getFilePreferences().getBackupDirectory();

        ParserResult parserResult = null;
        if (BackupManager.backupFileDiffers(fileToLoad, backupDir)) {
            // In case the backup differs, ask the user what to do.
            // In case the user opted for restoring a backup, the content of the backup is contained in parserResult.
            parserResult = BackupUIManager.showRestoreBackupDialog(dialogService, fileToLoad, preferencesService, fileUpdateMonitor)
                                          .orElse(null);
        }

        try {
            if (parserResult == null) {
                // No backup was restored, do the "normal" loading
                parserResult = OpenDatabase.loadDatabase(fileToLoad,
                        preferencesService.getImportFormatPreferences(),
                        fileUpdateMonitor);
            }

            if (parserResult.hasWarnings()) {
                String content = Localization.lang("Please check your library file for wrong syntax.")
                        + "\n\n" + parserResult.getErrorMessage();
                DefaultTaskExecutor.runInJavaFXThread(() ->
                        dialogService.showWarningDialogAndWait(Localization.lang("Open library error"), content));
            }
        } catch (IOException e) {
            parserResult = ParserResult.fromError(e);
            LOGGER.error("Error opening file '{}'", fileToLoad, e);
        }

        if (parserResult.getDatabase().isShared()) {
                         openSharedDatabase(
                                 parserResult,
                                 tabContainer,
                                 dialogService,
                                 preferencesService,
                                 stateManager,
                                 entryTypesManager,
                                 fileUpdateMonitor,
                                 undoManager,
                                 taskExecutor);
        }
        return parserResult;
    }

    private void trackOpenNewDatabase(LibraryTab libraryTab) {
        Telemetry.getTelemetryClient().ifPresent(client -> client.trackEvent(
                "OpenNewDatabase",
                Map.of(),
                Map.of("NumberOfEntries", (double) libraryTab.getBibDatabaseContext().getDatabase().getEntryCount())));
    }

    public static void openSharedDatabase(ParserResult parserResult,
                                          LibraryTabContainer tabContainer,
                                          DialogService dialogService,
                                          PreferencesService preferencesService,
                                          StateManager stateManager,
                                          BibEntryTypesManager entryTypesManager,
                                          FileUpdateMonitor fileUpdateMonitor,
                                          UndoManager undoManager,
                                          TaskExecutor taskExecutor)
            throws SQLException, DatabaseNotSupportedException, InvalidDBMSConnectionPropertiesException, NotASharedDatabaseException {
        try {
            new SharedDatabaseUIManager(
                    tabContainer,
                    dialogService,
                    preferencesService,
                    stateManager,
                    entryTypesManager,
                    fileUpdateMonitor,
                    undoManager,
                    taskExecutor)
                    .openSharedDatabaseFromParserResult(parserResult);
        } catch (SQLException | DatabaseNotSupportedException | InvalidDBMSConnectionPropertiesException |
                 NotASharedDatabaseException e) {
            parserResult.getDatabaseContext().clearDatabasePath(); // do not open the original file
            parserResult.getDatabase().clearSharedDatabaseID();

            throw e;
        }
    }
}<|MERGE_RESOLUTION|>--- conflicted
+++ resolved
@@ -169,15 +169,11 @@
                 openTheFile(theFile);
                 fileHistory.newFile(theFile);
             });
-        } else if (toRaise != null && frame.getCurrentLibraryTab() == null) {
+        } else if (toRaise != null && tabContainer.getCurrentLibraryTab() == null) {
             // If no files are remaining to open, this could mean that a file was
             // already open. If so, we may have to raise the correct tab:
-<<<<<<< HEAD
             // If there is already a library focused, do not show this library
-            frame.showLibraryTab(toRaise);
-=======
             tabContainer.showLibraryTab(toRaise);
->>>>>>> 3e7e58a0
         }
     }
 
