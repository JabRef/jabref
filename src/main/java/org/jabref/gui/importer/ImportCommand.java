package org.jabref.gui.importer;

import java.io.IOException;
import java.nio.file.Files;
import java.nio.file.Path;
import java.util.ArrayList;
import java.util.Collections;
import java.util.List;
import java.util.Optional;
import java.util.SortedSet;

import javafx.stage.FileChooser;

import org.jabref.gui.DialogService;
<<<<<<< HEAD
import org.jabref.gui.JabRefFrame;
=======
import org.jabref.gui.LibraryTab;
import org.jabref.gui.LibraryTabContainer;
>>>>>>> b7990ea3
import org.jabref.gui.StateManager;
import org.jabref.gui.actions.SimpleCommand;
import org.jabref.gui.library.LibraryTab;
import org.jabref.gui.util.BackgroundTask;
import org.jabref.gui.util.DefaultTaskExecutor;
import org.jabref.gui.util.FileDialogConfiguration;
import org.jabref.gui.util.FileFilterConverter;
import org.jabref.gui.util.TaskExecutor;
import org.jabref.logic.database.DatabaseMerger;
import org.jabref.logic.importer.ImportException;
import org.jabref.logic.importer.ImportFormatReader;
import org.jabref.logic.importer.Importer;
import org.jabref.logic.importer.ParserResult;
import org.jabref.logic.importer.fileformat.PdfGrobidImporter;
import org.jabref.logic.importer.fileformat.PdfMergeMetadataImporter;
import org.jabref.logic.l10n.Localization;
import org.jabref.logic.util.UpdateField;
import org.jabref.logic.util.io.FileUtil;
import org.jabref.model.database.BibDatabase;
import org.jabref.model.util.FileUpdateMonitor;
import org.jabref.preferences.PreferencesService;

import org.slf4j.Logger;
import org.slf4j.LoggerFactory;

import static org.jabref.gui.actions.ActionHelper.needsDatabase;

/**
 * Perform an import action
 */
public class ImportCommand extends SimpleCommand {
    private static final Logger LOGGER = LoggerFactory.getLogger(ImportCommand.class);

    public enum ImportMethod { AS_NEW, TO_EXISTING }

    private final LibraryTabContainer tabContainer;
    private final ImportMethod importMethod;

    private final DialogService dialogService;
    private final PreferencesService preferencesService;
    private final FileUpdateMonitor fileUpdateMonitor;
    private final TaskExecutor taskExecutor;

    public ImportCommand(LibraryTabContainer tabContainer,
                         ImportMethod importMethod,
                         PreferencesService preferencesService,
                         StateManager stateManager,
                         FileUpdateMonitor fileUpdateMonitor,
                         TaskExecutor taskExecutor,
                         DialogService dialogService) {
        this.tabContainer = tabContainer;
        this.importMethod = importMethod;
        this.preferencesService = preferencesService;
        this.fileUpdateMonitor = fileUpdateMonitor;
        this.taskExecutor = taskExecutor;
        this.dialogService = dialogService;

        if (importMethod == ImportMethod.TO_EXISTING) {
            this.executable.bind(needsDatabase(stateManager));
        }
    }

    @Override
    public void execute() {
        ImportFormatReader importFormatReader = new ImportFormatReader(
                preferencesService.getImporterPreferences(),
                preferencesService.getImportFormatPreferences(),
                fileUpdateMonitor);
        SortedSet<Importer> importers = importFormatReader.getImportFormats();

        FileDialogConfiguration fileDialogConfiguration = new FileDialogConfiguration.Builder()
                .addExtensionFilter(FileFilterConverter.ANY_FILE)
                .addExtensionFilter(FileFilterConverter.forAllImporters(importers))
                .addExtensionFilter(FileFilterConverter.importerToExtensionFilter(importers))
                .withInitialDirectory(preferencesService.getImporterPreferences().getImportWorkingDirectory())
                .build();
        dialogService.showFileOpenDialog(fileDialogConfiguration)
                     .ifPresent(path -> importSingleFile(path, importers, fileDialogConfiguration.getSelectedExtensionFilter()));
    }

    private void importSingleFile(Path file, SortedSet<Importer> importers, FileChooser.ExtensionFilter selectedExtensionFilter) {
        if (!Files.exists(file)) {
            dialogService.showErrorDialogAndWait(Localization.lang("Import"),
                    Localization.lang("File not found") + ": '" + file.getFileName() + "'.");

            return;
        }

        Optional<Importer> format = FileFilterConverter.getImporter(selectedExtensionFilter, importers);
        BackgroundTask<ParserResult> task = BackgroundTask.wrap(
                () -> doImport(Collections.singletonList(file), format.orElse(null)));

        if (importMethod == ImportMethod.AS_NEW) {
            task.onSuccess(parserResult -> {
                    tabContainer.addTab(parserResult.getDatabaseContext(), true);
                    dialogService.notify(Localization.lang("Imported entries") + ": " + parserResult.getDatabase().getEntries().size());
                })
                .onFailure(ex -> {
                    LOGGER.error("Error importing", ex);
                    dialogService.notify(Localization.lang("Error importing. See the error log for details."));
                })
                .executeWith(taskExecutor);
        } else {
            final LibraryTab libraryTab = tabContainer.getCurrentLibraryTab();

            ImportEntriesDialog dialog = new ImportEntriesDialog(libraryTab.getBibDatabaseContext(), task);
            dialog.setTitle(Localization.lang("Import"));
            dialogService.showCustomDialogAndWait(dialog);
        }

        // Set last working dir for import
        preferencesService.getImporterPreferences().setImportWorkingDirectory(file.getParent());
    }

    /**
     * @throws IOException of a specified importer
     */
    private ParserResult doImport(List<Path> files, Importer importFormat) throws IOException {
        Optional<Importer> importer = Optional.ofNullable(importFormat);
        // We import all files and collect their results
        List<ImportFormatReader.UnknownFormatImport> imports = new ArrayList<>();
        ImportFormatReader importFormatReader = new ImportFormatReader(
                preferencesService.getImporterPreferences(),
                preferencesService.getImportFormatPreferences(),
                fileUpdateMonitor);
        for (Path filename : files) {
            try {
                if (importer.isEmpty()) {
                    // Unknown format
                    DefaultTaskExecutor.runAndWaitInJavaFXThread(() -> {
                        if (FileUtil.isPDFFile(filename) && GrobidOptInDialogHelper.showAndWaitIfUserIsUndecided(dialogService, preferencesService.getGrobidPreferences())) {
                            importFormatReader.reset();
                        }
                        dialogService.notify(Localization.lang("Importing file %0 as unknown format", filename.getFileName().toString()));
                    });
                    // This import method never throws an IOException
                    imports.add(importFormatReader.importUnknownFormat(filename, fileUpdateMonitor));
                } else {
                    DefaultTaskExecutor.runAndWaitInJavaFXThread(() -> {
                        if (((importer.get() instanceof PdfGrobidImporter)
                                || (importer.get() instanceof PdfMergeMetadataImporter))
                                && GrobidOptInDialogHelper.showAndWaitIfUserIsUndecided(dialogService, preferencesService.getGrobidPreferences())) {
                            importFormatReader.reset();
                        }
                        dialogService.notify(Localization.lang("Importing in %0 format", importer.get().getName()) + "...");
                    });
                    // Specific importer
                    ParserResult pr = importer.get().importDatabase(filename);
                    imports.add(new ImportFormatReader.UnknownFormatImport(importer.get().getName(), pr));
                }
            } catch (ImportException ex) {
                DefaultTaskExecutor.runAndWaitInJavaFXThread(
                        () -> dialogService.showWarningDialogAndWait(
                                Localization.lang("Import error"),
                                Localization.lang("Please check your library file for wrong syntax.")
                                + "\n\n"
                                + ex.getLocalizedMessage()));
            }
        }

        if (imports.isEmpty()) {
            DefaultTaskExecutor.runAndWaitInJavaFXThread(
                    () -> dialogService.showWarningDialogAndWait(
                            Localization.lang("Import error"),
                            Localization.lang("No entries found. Please make sure you are using the correct import filter.")));

            return new ParserResult();
        }

        return mergeImportResults(imports);
    }

    /**
     * TODO: Move this to logic package. Blocked by undo functionality.
     */
    public ParserResult mergeImportResults(List<ImportFormatReader.UnknownFormatImport> imports) {
        BibDatabase resultDatabase = new BibDatabase();
        ParserResult result = new ParserResult(resultDatabase);

        for (ImportFormatReader.UnknownFormatImport importResult : imports) {
            if (importResult == null) {
                continue;
            }
            ParserResult parserResult = importResult.parserResult();
            resultDatabase.insertEntries(parserResult.getDatabase().getEntries());

            if (ImportFormatReader.BIBTEX_FORMAT.equals(importResult.format())) {
                // additional treatment of BibTeX
                new DatabaseMerger(preferencesService.getBibEntryPreferences().getKeywordSeparator()).mergeMetaData(
                        result.getMetaData(),
                        parserResult.getMetaData(),
                        importResult.parserResult().getPath().map(path -> path.getFileName().toString()).orElse("unknown"),
                        parserResult.getDatabase().getEntries());
            }
            // TODO: collect errors into ParserResult, because they are currently ignored (see caller of this method)
        }

        // set timestamp and owner
        UpdateField.setAutomaticFields(resultDatabase.getEntries(), preferencesService.getOwnerPreferences(), preferencesService.getTimestampPreferences()); // set timestamp and owner

        return result;
    }
}<|MERGE_RESOLUTION|>--- conflicted
+++ resolved
@@ -12,15 +12,9 @@
 import javafx.stage.FileChooser;
 
 import org.jabref.gui.DialogService;
-<<<<<<< HEAD
-import org.jabref.gui.JabRefFrame;
-=======
-import org.jabref.gui.LibraryTab;
 import org.jabref.gui.LibraryTabContainer;
->>>>>>> b7990ea3
 import org.jabref.gui.StateManager;
 import org.jabref.gui.actions.SimpleCommand;
-import org.jabref.gui.library.LibraryTab;
 import org.jabref.gui.util.BackgroundTask;
 import org.jabref.gui.util.DefaultTaskExecutor;
 import org.jabref.gui.util.FileDialogConfiguration;
@@ -121,9 +115,7 @@
                 })
                 .executeWith(taskExecutor);
         } else {
-            final LibraryTab libraryTab = tabContainer.getCurrentLibraryTab();
-
-            ImportEntriesDialog dialog = new ImportEntriesDialog(libraryTab.getBibDatabaseContext(), task);
+            ImportEntriesDialog dialog = new ImportEntriesDialog(tabContainer.getCurrentLibraryTab().getBibDatabaseContext(), task);
             dialog.setTitle(Localization.lang("Import"));
             dialogService.showCustomDialogAndWait(dialog);
         }
