package org.jabref.gui.importer;

import java.io.File;
import java.util.Collections;
import java.util.Locale;
import java.util.Optional;

import org.jabref.JabRefGUI;
import org.jabref.gui.IconTheme;
import org.jabref.gui.externalfiletype.ExternalFileType;
import org.jabref.gui.externalfiletype.ExternalFileTypes;
import org.jabref.model.entry.BibEntry;
import org.jabref.pdfimport.PdfImporter;
import org.jabref.pdfimport.PdfImporter.ImportPdfFilesResult;

/**
 * Uses XMPUtils to get one BibEntry for a PDF-File.
 * Also imports the non-XMP Data (PDDocument-Information) using XMPUtil.getBibtexEntryFromDocumentInformation.
 * If data from more than one entry is read by XMPUtil then this entys are merged into one.
 * @author Dan
 * @version 12.11.2008 | 22:12:48
 *
 */
public class EntryFromPDFCreator extends EntryFromFileCreator {

    public EntryFromPDFCreator(ExternalFileTypes externalFileTypes) {
        super(EntryFromPDFCreator.getPDFExternalFileType(externalFileTypes));
    }

    private static ExternalFileType getPDFExternalFileType(ExternalFileTypes externalFileTypes) {
        Optional<ExternalFileType> pdfFileType = externalFileTypes.getExternalFileTypeByExt("pdf");
        if (!pdfFileType.isPresent()) {
            return new ExternalFileType("PDF", "pdf", "application/pdf", "evince", "pdfSmall", IconTheme.JabRefIcon.PDF_FILE.getSmallIcon());
        }
        return pdfFileType.get();
    }

    /**
     * Accepts all Files having as suffix ".PDF" (in ignore case mode).
     */
    @Override
    public boolean accept(File f) {
        return (f != null) && f.getName().toUpperCase(Locale.ROOT).endsWith(".PDF");
    }

    @Override
    protected Optional<BibEntry> createBibtexEntry(File pdfFile) {

        if (!accept(pdfFile)) {
            return Optional.empty();
        }

        PdfImporter pi = new PdfImporter(JabRefGUI.getMainFrame(), JabRefGUI.getMainFrame().getCurrentBasePanel(), JabRefGUI.getMainFrame().getCurrentBasePanel().getMainTable(), -1);
        ImportPdfFilesResult res = pi.importPdfFiles(Collections.singletonList(pdfFile.toString()));
        if (res.getEntries().size() == 1) {
            return Optional.of(res.getEntries().get(0));
        } else {
            return Optional.empty();
        }

<<<<<<< HEAD
=======
        /*addEntryDataFromPDDocumentInformation(pdfFile, entry);
        addEntryDataFromXMP(pdfFile, entry);

        if (entry.getField(FieldName.TITLE) == null) {
        	entry.setField(FieldName.TITLE, pdfFile.getName());
        }

        return entry;*/
    }

    /** Adds entry data read from the PDDocument information of the file.
     * @param pdfFile
     * @param entry
     */
    private void addEntryDataFromPDDocumentInformation(File pdfFile, BibEntry entry) {
        try (PDDocument document = PDDocument.load(pdfFile.getAbsoluteFile())) {
            PDDocumentInformation pdfDocInfo = document
                    .getDocumentInformation();

            if (pdfDocInfo != null) {
                Optional<BibEntry> entryDI = XMPUtil
                        .getBibtexEntryFromDocumentInformation(document
                                .getDocumentInformation());
                if (entryDI.isPresent()) {
                    addEntryDataToEntry(entry, entryDI.get());
                    Calendar creationDate = pdfDocInfo.getCreationDate();
                    if (creationDate != null) {
                        // default time stamp follows ISO-8601. Reason: https://xkcd.com/1179/
                        String date = LocalDate.of(Calendar.YEAR, Calendar.MONTH + 1, Calendar.DAY_OF_MONTH)
                                .format(DateTimeFormatter.ISO_LOCAL_DATE);
                        appendToField(entry, Globals.prefs.getTimestampPreferences().getTimestampField(), date);
                    }

                    if (pdfDocInfo.getCustomMetadataValue("bibtex/bibtexkey") != null) {
                        entry.setId(pdfDocInfo
                                .getCustomMetadataValue("bibtex/bibtexkey"));
                    }
                }
            }
        } catch (IOException e) {
            // no canceling here, just no data added.
        }
    }

    /**
     * Adds all data Found in all the entries of this XMP file to the given
     * entry. This was implemented without having much knowledge of the XMP
     * format.
     *
     * @param aFile
     * @param entry
     */
    private void addEntryDataFromXMP(File aFile, BibEntry entry) {
        try {
            List<BibEntry> entrys = XMPUtil.readXMP(aFile.getAbsoluteFile(), Globals.prefs.getXMPPreferences());
            addEntrysToEntry(entry, entrys);
        } catch (IOException e) {
            // no canceling here, just no data added.
        }
>>>>>>> 18d40f4e
    }

    @Override
    public String getFormatName() {
        return "PDF";
    }

}<|MERGE_RESOLUTION|>--- conflicted
+++ resolved
@@ -58,68 +58,6 @@
             return Optional.empty();
         }
 
-<<<<<<< HEAD
-=======
-        /*addEntryDataFromPDDocumentInformation(pdfFile, entry);
-        addEntryDataFromXMP(pdfFile, entry);
-
-        if (entry.getField(FieldName.TITLE) == null) {
-        	entry.setField(FieldName.TITLE, pdfFile.getName());
-        }
-
-        return entry;*/
-    }
-
-    /** Adds entry data read from the PDDocument information of the file.
-     * @param pdfFile
-     * @param entry
-     */
-    private void addEntryDataFromPDDocumentInformation(File pdfFile, BibEntry entry) {
-        try (PDDocument document = PDDocument.load(pdfFile.getAbsoluteFile())) {
-            PDDocumentInformation pdfDocInfo = document
-                    .getDocumentInformation();
-
-            if (pdfDocInfo != null) {
-                Optional<BibEntry> entryDI = XMPUtil
-                        .getBibtexEntryFromDocumentInformation(document
-                                .getDocumentInformation());
-                if (entryDI.isPresent()) {
-                    addEntryDataToEntry(entry, entryDI.get());
-                    Calendar creationDate = pdfDocInfo.getCreationDate();
-                    if (creationDate != null) {
-                        // default time stamp follows ISO-8601. Reason: https://xkcd.com/1179/
-                        String date = LocalDate.of(Calendar.YEAR, Calendar.MONTH + 1, Calendar.DAY_OF_MONTH)
-                                .format(DateTimeFormatter.ISO_LOCAL_DATE);
-                        appendToField(entry, Globals.prefs.getTimestampPreferences().getTimestampField(), date);
-                    }
-
-                    if (pdfDocInfo.getCustomMetadataValue("bibtex/bibtexkey") != null) {
-                        entry.setId(pdfDocInfo
-                                .getCustomMetadataValue("bibtex/bibtexkey"));
-                    }
-                }
-            }
-        } catch (IOException e) {
-            // no canceling here, just no data added.
-        }
-    }
-
-    /**
-     * Adds all data Found in all the entries of this XMP file to the given
-     * entry. This was implemented without having much knowledge of the XMP
-     * format.
-     *
-     * @param aFile
-     * @param entry
-     */
-    private void addEntryDataFromXMP(File aFile, BibEntry entry) {
-        try {
-            List<BibEntry> entrys = XMPUtil.readXMP(aFile.getAbsoluteFile(), Globals.prefs.getXMPPreferences());
-            addEntrysToEntry(entry, entrys);
-        } catch (IOException e) {
-            // no canceling here, just no data added.
-        }
->>>>>>> 18d40f4e
     }
 
     @Override
