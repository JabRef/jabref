package org.jabref.gui.importer.fetcher;

import java.util.Collections;
import java.util.LinkedList;
import java.util.List;

import org.jabref.Globals;
import org.jabref.logic.importer.WebFetchers;
import org.jabref.logic.journals.JournalAbbreviationLoader;

public class EntryFetchers {

    private final List<EntryFetcher> entryFetchers = new LinkedList<>();

    public EntryFetchers(JournalAbbreviationLoader abbreviationLoader) {
<<<<<<< HEAD
        entryFetchers.add(new IEEEXploreFetcher(abbreviationLoader));
=======
        entryFetchers.add(new CiteSeerXFetcher());
>>>>>>> dd9b2291

        WebFetchers.getSearchBasedFetchers(Globals.prefs.getImportFormatPreferences()).stream()
                .map(SearchBasedEntryFetcher::new)
                .forEach(entryFetchers::add);
    }

    public List<EntryFetcher> getEntryFetchers() {
        return Collections.unmodifiableList(this.entryFetchers);
    }
}<|MERGE_RESOLUTION|>--- conflicted
+++ resolved
@@ -12,12 +12,12 @@
 
     private final List<EntryFetcher> entryFetchers = new LinkedList<>();
 
-    public EntryFetchers(JournalAbbreviationLoader abbreviationLoader) {
-<<<<<<< HEAD
-        entryFetchers.add(new IEEEXploreFetcher(abbreviationLoader));
-=======
-        entryFetchers.add(new CiteSeerXFetcher());
->>>>>>> dd9b2291
+   public EntryFetchers(JournalAbbreviationLoader abbreviationLoader) {
+
+
+
+
+
 
         WebFetchers.getSearchBasedFetchers(Globals.prefs.getImportFormatPreferences()).stream()
                 .map(SearchBasedEntryFetcher::new)
