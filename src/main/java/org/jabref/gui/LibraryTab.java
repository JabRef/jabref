package org.jabref.gui;

import java.nio.file.Path;
import java.util.Collections;
import java.util.List;
import java.util.Objects;
import java.util.Optional;
import java.util.Random;
import java.util.stream.Collectors;

import javax.swing.undo.UndoManager;

import javafx.animation.PauseTransition;
import javafx.application.Platform;
import javafx.beans.property.BooleanProperty;
import javafx.beans.property.SimpleBooleanProperty;
import javafx.beans.value.ObservableBooleanValue;
import javafx.collections.ListChangeListener;
import javafx.event.Event;
import javafx.geometry.Orientation;
import javafx.scene.Node;
import javafx.scene.control.Alert;
import javafx.scene.control.ButtonBar;
import javafx.scene.control.ButtonType;
import javafx.scene.control.ProgressIndicator;
import javafx.scene.control.SplitPane;
import javafx.scene.control.Tab;
import javafx.scene.control.TabPane;
import javafx.scene.control.Tooltip;
import javafx.scene.layout.BorderPane;
import javafx.util.Duration;

import org.jabref.gui.actions.StandardActions;
import org.jabref.gui.autocompleter.AutoCompletePreferences;
import org.jabref.gui.autocompleter.PersonNameSuggestionProvider;
import org.jabref.gui.autocompleter.SuggestionProvider;
import org.jabref.gui.autocompleter.SuggestionProviders;
import org.jabref.gui.autosaveandbackup.AutosaveManager;
import org.jabref.gui.autosaveandbackup.BackupManager;
import org.jabref.gui.collab.DatabaseChangeMonitor;
import org.jabref.gui.dialogs.AutosaveUiManager;
import org.jabref.gui.entryeditor.EntryEditor;
import org.jabref.gui.exporter.SaveDatabaseAction;
import org.jabref.gui.fieldeditors.LinkedFileViewModel;
import org.jabref.gui.importer.actions.OpenDatabaseAction;
import org.jabref.gui.linkedfile.DeleteFileAction;
import org.jabref.gui.maintable.BibEntryTableViewModel;
import org.jabref.gui.maintable.MainTable;
import org.jabref.gui.maintable.MainTableDataModel;
import org.jabref.gui.undo.CountingUndoManager;
import org.jabref.gui.undo.NamedCompound;
import org.jabref.gui.undo.UndoableFieldChange;
import org.jabref.gui.undo.UndoableInsertEntries;
import org.jabref.gui.undo.UndoableRemoveEntries;
import org.jabref.gui.util.BackgroundTask;
import org.jabref.gui.util.TaskExecutor;
import org.jabref.gui.util.UiTaskExecutor;
import org.jabref.logic.citationstyle.CitationStyleCache;
import org.jabref.logic.importer.ParserResult;
<<<<<<< HEAD
=======
import org.jabref.logic.importer.util.FileFieldParser;
import org.jabref.logic.journals.JournalAbbreviationRepository;
>>>>>>> 0e7c1ff5
import org.jabref.logic.l10n.Localization;
import org.jabref.logic.pdf.FileAnnotationCache;
import org.jabref.logic.search.SearchQuery;
import org.jabref.logic.search.indexing.LuceneManager;
import org.jabref.logic.shared.DatabaseLocation;
import org.jabref.logic.util.UpdateField;
import org.jabref.logic.util.io.FileUtil;
import org.jabref.model.FieldChange;
import org.jabref.model.database.BibDatabase;
import org.jabref.model.database.BibDatabaseContext;
import org.jabref.model.database.event.BibDatabaseContextChangedEvent;
import org.jabref.model.database.event.EntriesAddedEvent;
import org.jabref.model.database.event.EntriesRemovedEvent;
import org.jabref.model.entry.Author;
import org.jabref.model.entry.BibEntry;
import org.jabref.model.entry.BibEntryTypesManager;
import org.jabref.model.entry.LinkedFile;
import org.jabref.model.entry.event.EntriesEventSource;
import org.jabref.model.entry.event.FieldChangedEvent;
import org.jabref.model.entry.field.Field;
import org.jabref.model.entry.field.FieldFactory;
import org.jabref.model.entry.field.StandardField;
import org.jabref.model.util.DirectoryMonitor;
import org.jabref.model.util.DirectoryMonitorManager;
import org.jabref.model.util.FileUpdateMonitor;
import org.jabref.preferences.PreferencesService;

import com.airhacks.afterburner.injection.Injector;
import com.google.common.eventbus.Subscribe;
import com.tobiasdiez.easybind.EasyBind;
import com.tobiasdiez.easybind.Subscription;
import org.controlsfx.control.NotificationPane;
import org.controlsfx.control.action.Action;
import org.slf4j.Logger;
import org.slf4j.LoggerFactory;

/**
 * Represents the ui area where the notifier pane, the library table and the entry editor are shown.
 */
public class LibraryTab extends Tab {
    /**
     * Defines the different modes that the tab can operate in
     */
    private enum PanelMode { MAIN_TABLE, MAIN_TABLE_AND_ENTRY_EDITOR }

    private static final Logger LOGGER = LoggerFactory.getLogger(LibraryTab.class);
    private final LibraryTabContainer tabContainer;
    private final CountingUndoManager undoManager;
    private final DialogService dialogService;
    private final PreferencesService preferencesService;
    private final FileUpdateMonitor fileUpdateMonitor;
    private final StateManager stateManager;
    private final BibEntryTypesManager entryTypesManager;
    private final BooleanProperty changedProperty = new SimpleBooleanProperty(false);
    private final BooleanProperty nonUndoableChangeProperty = new SimpleBooleanProperty(false);

    private BibDatabaseContext bibDatabaseContext;
    private MainTableDataModel tableModel;
    private CitationStyleCache citationStyleCache;
    private FileAnnotationCache annotationCache;
    private EntryEditor entryEditor;
    private MainTable mainTable;
    private PanelMode mode = PanelMode.MAIN_TABLE;
    private SplitPane splitPane;
    private DatabaseNotification databaseNotificationPane;

    // Indicates whether the tab is loading data using a dataloading task
    // The constructors take care to the right true/false assignment during start.
    private final SimpleBooleanProperty loading = new SimpleBooleanProperty(false);

    // initially, the dialog is loading, not saving
    private boolean saving = false;

    private PersonNameSuggestionProvider searchAutoCompleter;

    // Used to track whether the base has changed since last save.
    private BibEntry showing;

    private SuggestionProviders suggestionProviders;

    @SuppressWarnings({"FieldCanBeLocal"})
    private Subscription dividerPositionSubscription;

    // the query the user searches when this BasePanel is active
    private Optional<SearchQuery> currentSearchQuery = Optional.empty();

    private Optional<DatabaseChangeMonitor> changeMonitor = Optional.empty();

    private BackgroundTask<ParserResult> dataLoadingTask;
<<<<<<< HEAD
    private LuceneManager luceneManager;
=======

    private final ClipBoardManager clipBoardManager;
    private final IndexingTaskManager indexingTaskManager;
>>>>>>> 0e7c1ff5
    private final TaskExecutor taskExecutor;
    private final DirectoryMonitorManager directoryMonitorManager;

    private LibraryTab(BibDatabaseContext bibDatabaseContext,
<<<<<<< HEAD
                       LibraryTabContainer tabContainer,
                       DialogService dialogService,
                       PreferencesService preferencesService,
                       StateManager stateManager,
                       FileUpdateMonitor fileUpdateMonitor,
                       BibEntryTypesManager entryTypesManager,
                       CountingUndoManager undoManager,
                       TaskExecutor taskExecutor) {
=======
                      LibraryTabContainer tabContainer,
                      DialogService dialogService,
                      PreferencesService preferencesService,
                      StateManager stateManager,
                      FileUpdateMonitor fileUpdateMonitor,
                      BibEntryTypesManager entryTypesManager,
                      CountingUndoManager undoManager,
                      ClipBoardManager clipBoardManager,
                      TaskExecutor taskExecutor) {
>>>>>>> 0e7c1ff5
        this.tabContainer = Objects.requireNonNull(tabContainer);
        this.bibDatabaseContext = Objects.requireNonNull(bibDatabaseContext);
        this.undoManager = undoManager;
        this.dialogService = dialogService;
        this.preferencesService = Objects.requireNonNull(preferencesService);
        this.stateManager = Objects.requireNonNull(stateManager);
        this.fileUpdateMonitor = fileUpdateMonitor;
        this.entryTypesManager = entryTypesManager;
<<<<<<< HEAD
=======
        this.clipBoardManager = clipBoardManager;
        this.indexingTaskManager = new IndexingTaskManager(taskExecutor);
>>>>>>> 0e7c1ff5
        this.taskExecutor = taskExecutor;
        this.directoryMonitorManager = new DirectoryMonitorManager(Injector.instantiateModelOrService(DirectoryMonitor.class));

        bibDatabaseContext.getDatabase().registerListener(this);
        bibDatabaseContext.getMetaData().registerListener(this);

        this.tableModel = new MainTableDataModel(getBibDatabaseContext(), preferencesService, stateManager);

        citationStyleCache = new CitationStyleCache(bibDatabaseContext);
        annotationCache = new FileAnnotationCache(bibDatabaseContext, preferencesService.getFilePreferences());

        setupMainPanel();
        setupAutoCompletion();

        this.getDatabase().registerListener(new IndexUpdateListener());
        this.getDatabase().registerListener(new EntriesRemovedListener());

        // ensure that at each addition of a new entry, the entry is added to the groups interface
        this.bibDatabaseContext.getDatabase().registerListener(new GroupTreeListener());
        // ensure that all entry changes mark the panel as changed
        this.bibDatabaseContext.getDatabase().registerListener(this);

        this.getDatabase().registerListener(new UpdateTimestampListener(preferencesService));

        this.entryEditor = new EntryEditor(this);

        // set LibraryTab ID for drag'n'drop
        // ID content doesn't matter, we only need different tabs to have different ID
        this.setId(Long.valueOf(new Random().nextLong()).toString());

        Platform.runLater(() -> {
            EasyBind.subscribe(changedProperty, this::updateTabTitle);
            stateManager.getOpenDatabases().addListener((ListChangeListener<BibDatabaseContext>) c ->
                    updateTabTitle(changedProperty.getValue()));
        });

        setOnCloseRequest(this::onCloseRequest);
        setOnClosed(this::onClosed);
    }

    private static void addChangedInformation(StringBuilder text, String fileName) {
        text.append("\n");
        text.append(Localization.lang("Library '%0' has changed.", fileName));
    }

    private static void addModeInfo(StringBuilder text, BibDatabaseContext bibDatabaseContext) {
        String mode = bibDatabaseContext.getMode().getFormattedName();
        String modeInfo = "\n%s".formatted(Localization.lang("%0 mode", mode));
        text.append(modeInfo);
    }

    private static void addSharedDbInformation(StringBuilder text, BibDatabaseContext bibDatabaseContext) {
        text.append(bibDatabaseContext.getDBMSSynchronizer().getDBName());
        text.append(" [");
        text.append(Localization.lang("shared"));
        text.append("]");
    }

    private void setDataLoadingTask(BackgroundTask<ParserResult> dataLoadingTask) {
        this.loading.set(true);
        this.dataLoadingTask = dataLoadingTask;
    }

    /**
     * The layout to display in the tab when it is loading
     */
    private Node createLoadingAnimationLayout() {
        ProgressIndicator progressIndicator = new ProgressIndicator(ProgressIndicator.INDETERMINATE_PROGRESS);
        BorderPane pane = new BorderPane();
        pane.setCenter(progressIndicator);
        return pane;
    }

    private void onDatabaseLoadingStarted() {
        Node loadingLayout = createLoadingAnimationLayout();
        getMainTable().placeholderProperty().setValue(loadingLayout);
    }

    private void onDatabaseLoadingSucceed(ParserResult result) {
        BibDatabaseContext context = result.getDatabaseContext();
        OpenDatabaseAction.performPostOpenActions(result, dialogService, preferencesService);

        setDatabaseContext(context);
        setLuceneManager();
        LOGGER.trace("loading.set(false);");
        loading.set(false);
        dataLoadingTask = null;
    }

    public void setLuceneManager() {
        if (luceneManager != null) {
            luceneManager.close();
        }
        if (bibDatabaseContext == null) {
            LOGGER.warn("BibDatabaseContext is null, cannot create LuceneIndexer");
        }
        luceneManager = new LuceneManager(bibDatabaseContext, taskExecutor, preferencesService);
        luceneManager.updateOnStart();
    }

    private void onDatabaseLoadingFailed(Exception ex) {
        loading.set(false);

        String title = Localization.lang("Connection error");
        String content = "%s\n\n%s".formatted(ex.getMessage(), Localization.lang("A local copy will be opened."));

        dialogService.showErrorDialogAndWait(title, content, ex);
    }

    private void setDatabaseContext(BibDatabaseContext bibDatabaseContext) {
        TabPane tabPane = this.getTabPane();
        if (tabPane == null) {
            LOGGER.debug("User interrupted loading. Not showing any library.");
            return;
        }
        if (tabPane.getSelectionModel().selectedItemProperty().get().equals(this)) {
            LOGGER.debug("This case should not happen.");
            stateManager.setActiveDatabase(bibDatabaseContext);
            stateManager.activeTabProperty().set(Optional.of(this));
        }

        // Remove existing dummy BibDatabaseContext and add correct BibDatabaseContext from ParserResult to trigger changes in the openDatabases list in the stateManager
        Optional<BibDatabaseContext> foundExistingBibDatabase = stateManager.getOpenDatabases().stream().filter(databaseContext -> databaseContext.equals(this.bibDatabaseContext)).findFirst();
        foundExistingBibDatabase.ifPresent(databaseContext -> stateManager.getOpenDatabases().remove(databaseContext));

        this.bibDatabaseContext = Objects.requireNonNull(bibDatabaseContext);

        stateManager.getOpenDatabases().add(bibDatabaseContext);

        bibDatabaseContext.getDatabase().registerListener(this);
        bibDatabaseContext.getMetaData().registerListener(this);

        if (this.tableModel != null) {
            this.tableModel.removeBindings();
        }
        this.tableModel = new MainTableDataModel(getBibDatabaseContext(), preferencesService, stateManager);
        citationStyleCache = new CitationStyleCache(bibDatabaseContext);
        annotationCache = new FileAnnotationCache(bibDatabaseContext, preferencesService.getFilePreferences());

        setupMainPanel();
        setupAutoCompletion();

        this.getDatabase().registerListener(new IndexUpdateListener());
        this.getDatabase().registerListener(new EntriesRemovedListener());

        // ensure that at each addition of a new entry, the entry is added to the groups interface
        this.bibDatabaseContext.getDatabase().registerListener(new GroupTreeListener());
        // ensure that all entry changes mark the panel as changed
        this.bibDatabaseContext.getDatabase().registerListener(this);

        this.getDatabase().registerListener(new UpdateTimestampListener(preferencesService));

        this.entryEditor = new EntryEditor(this);

        Platform.runLater(() -> {
            EasyBind.subscribe(changedProperty, this::updateTabTitle);
            stateManager.getOpenDatabases().addListener((ListChangeListener<BibDatabaseContext>) c ->
                    updateTabTitle(changedProperty.getValue()));
        });

        installAutosaveManagerAndBackupManager();
    }

    public void installAutosaveManagerAndBackupManager() {
        if (isDatabaseReadyForAutoSave(bibDatabaseContext)) {
            AutosaveManager autosaveManager = AutosaveManager.start(bibDatabaseContext);
            autosaveManager.registerListener(new AutosaveUiManager(this, dialogService, preferencesService, entryTypesManager));
        }
        if (isDatabaseReadyForBackup(bibDatabaseContext) && preferencesService.getFilePreferences().shouldCreateBackup()) {
            BackupManager.start(this, bibDatabaseContext, Injector.instantiateModelOrService(BibEntryTypesManager.class), preferencesService);
        }
    }

    private boolean isDatabaseReadyForAutoSave(BibDatabaseContext context) {
        return ((context.getLocation() == DatabaseLocation.SHARED)
                || ((context.getLocation() == DatabaseLocation.LOCAL)
                && preferencesService.getLibraryPreferences().shouldAutoSave()))
                && context.getDatabasePath().isPresent();
    }

    private boolean isDatabaseReadyForBackup(BibDatabaseContext context) {
        return (context.getLocation() == DatabaseLocation.LOCAL) && context.getDatabasePath().isPresent();
    }

    /**
     * Sets the title of the tab modification-asterisk filename – path-fragment
     * <p>
     * The modification-asterisk (*) is shown if the file was modified since last save (path-fragment is only shown if filename is not (globally) unique)
     * <p>
     * Example: *jabref-authors.bib – testbib
     */
    public void updateTabTitle(boolean isChanged) {
        boolean isAutosaveEnabled = preferencesService.getLibraryPreferences().shouldAutoSave();

        DatabaseLocation databaseLocation = bibDatabaseContext.getLocation();
        Optional<Path> file = bibDatabaseContext.getDatabasePath();

        StringBuilder tabTitle = new StringBuilder();
        StringBuilder toolTipText = new StringBuilder();

        if (file.isPresent()) {
            // Modification asterisk
            if (isChanged && !isAutosaveEnabled) {
                tabTitle.append('*');
            }

            // Filename
            Path databasePath = file.get();
            String fileName = databasePath.getFileName().toString();
            tabTitle.append(fileName);
            toolTipText.append(databasePath.toAbsolutePath());

            if (databaseLocation == DatabaseLocation.SHARED) {
                tabTitle.append(" \u2013 ");
                addSharedDbInformation(tabTitle, bibDatabaseContext);
                toolTipText.append(' ');
                addSharedDbInformation(toolTipText, bibDatabaseContext);
            }

            // Database mode
            addModeInfo(toolTipText, bibDatabaseContext);

            // Changed information (tooltip)
            if (isChanged && !isAutosaveEnabled) {
                addChangedInformation(toolTipText, fileName);
            }

            // Unique path fragment
            Optional<String> uniquePathPart = FileUtil.getUniquePathDirectory(stateManager.collectAllDatabasePaths(), databasePath);
            uniquePathPart.ifPresent(part -> tabTitle.append(" \u2013 ").append(part));
        } else {
            if (databaseLocation == DatabaseLocation.LOCAL) {
                tabTitle.append(Localization.lang("untitled"));
                if (bibDatabaseContext.getDatabase().hasEntries()) {
                    // if the database is not empty and no file is assigned,
                    // the database came from an import and has to be treated somehow
                    // -> mark as changed
                    tabTitle.append('*');
                }
            } else {
                addSharedDbInformation(tabTitle, bibDatabaseContext);
                addSharedDbInformation(toolTipText, bibDatabaseContext);
            }
            addModeInfo(toolTipText, bibDatabaseContext);
            if ((databaseLocation == DatabaseLocation.LOCAL) && bibDatabaseContext.getDatabase().hasEntries()) {
                addChangedInformation(toolTipText, Localization.lang("untitled"));
            }
        }

        UiTaskExecutor.runInJavaFXThread(() -> {
            textProperty().setValue(tabTitle.toString());
            setTooltip(new Tooltip(toolTipText.toString()));
        });
    }

    @Subscribe
    public void listen(BibDatabaseContextChangedEvent event) {
        this.changedProperty.setValue(true);
    }

    /**
     * Returns a collection of suggestion providers, which are populated from the current library.
     */
    public SuggestionProviders getSuggestionProviders() {
        return suggestionProviders;
    }

    /**
     * Removes the selected entries and files linked to selected entries from the database
     *
     * @param mode If DELETE_ENTRY the user will get asked if he really wants to delete the entries, and it will be localized as "deleted". If true the action will be localized as "cut"
     */
    public void delete(StandardActions mode) {
        delete(mode, mainTable.getSelectedEntries());
    }

    /**
     * Removes the selected entries and files linked to selected entries from the database
     *
     * @param mode If DELETE_ENTRY the user will get asked if he really wants to delete the entries, and it will be localized as "deleted". If true the action will be localized as "cut"
     */
    private void delete(StandardActions mode, List<BibEntry> entries) {
        if (entries.isEmpty()) {
            return;
        }
        if (mode == StandardActions.DELETE_ENTRY && !showDeleteConfirmationDialog(entries.size())) {
            return;
        }

        // Delete selected entries
        getUndoManager().addEdit(new UndoableRemoveEntries(bibDatabaseContext.getDatabase(), entries, mode == StandardActions.CUT));
        bibDatabaseContext.getDatabase().removeEntries(entries);

        if (mode != StandardActions.CUT) {
            List<LinkedFile> linkedFileList = entries.stream()
                                                     .flatMap(entry -> entry.getFiles().stream())
                                                     .distinct()
                                                     .toList();

            if (!linkedFileList.isEmpty()) {
                List<LinkedFileViewModel> viewModels = linkedFileList.stream()
                                                                     .map(linkedFile -> linkedFile.toModel(null, bibDatabaseContext, null, null, preferencesService))
                                                                     .collect(Collectors.toList());

                new DeleteFileAction(dialogService, preferencesService.getFilePreferences(), bibDatabaseContext, viewModels).execute();
            }
        }

        ensureNotShowingBottomPanel(entries);

        this.changedProperty.setValue(true);
        switch (mode) {
            case StandardActions.CUT -> dialogService.notify(Localization.lang("Cut %0 entry(ies)", entries.size()));
            case StandardActions.DELETE_ENTRY -> dialogService.notify(Localization.lang("Deleted %0 entry(ies)", entries.size()));
        }

        // prevent the main table from loosing focus
        mainTable.requestFocus();
    }

    public void delete(BibEntry entry) {
        delete(StandardActions.DELETE_ENTRY, Collections.singletonList(entry));
    }

    public void registerUndoableChanges(List<FieldChange> changes) {
        NamedCompound ce = new NamedCompound(Localization.lang("Save actions"));
        for (FieldChange change : changes) {
            ce.addEdit(new UndoableFieldChange(change));
        }
        ce.end();
        if (ce.hasEdits()) {
            getUndoManager().addEdit(ce);
        }
    }

    public void insertEntry(final BibEntry bibEntry) {
        if (bibEntry != null) {
            insertEntries(Collections.singletonList(bibEntry));
        }
    }

    public void insertEntries(final List<BibEntry> entries) {
        if (!entries.isEmpty()) {
            bibDatabaseContext.getDatabase().insertEntries(entries);

            // Set owner and timestamp
            UpdateField.setAutomaticFields(entries,
                    preferencesService.getOwnerPreferences(),
                    preferencesService.getTimestampPreferences());
            // Create an UndoableInsertEntries object.
            getUndoManager().addEdit(new UndoableInsertEntries(bibDatabaseContext.getDatabase(), entries));

            this.changedProperty.setValue(true); // The database just changed.
            if (preferencesService.getEntryEditorPreferences().shouldOpenOnNewEntry()) {
                showAndEdit(entries.getFirst());
            }
            clearAndSelect(entries.getFirst());
        }
    }

    public void editEntryAndFocusField(BibEntry entry, Field field) {
        showAndEdit(entry);
        Platform.runLater(() -> {
            // Focus field and entry in main table (async to give entry editor time to load)
            entryEditor.setFocusToField(field);
            clearAndSelect(entry);
        });
    }

    private void createMainTable() {
        mainTable = new MainTable(tableModel,
                this,
                tabContainer,
                bibDatabaseContext,
                preferencesService,
                dialogService,
                stateManager,
                preferencesService.getKeyBindingRepository(),
                clipBoardManager,
                entryTypesManager,
                taskExecutor,
                fileUpdateMonitor);
        // Add the listener that binds selection to state manager (TODO: should be replaced by proper JavaFX binding as soon as table is implemented in JavaFX)
        // content binding between StateManager#getselectedEntries and mainTable#getSelectedEntries does not work here as it does not trigger the ActionHelper#needsEntriesSelected checker for the menubar
        mainTable.addSelectionListener(event -> {
            List<BibEntry> entries = event.getList().stream().map(BibEntryTableViewModel::getEntry).toList();
            stateManager.setSelectedEntries(entries);
            if (!entries.isEmpty()) {
                // Update entry editor and preview according to selected entries
                entryEditor.setCurrentlyEditedEntry(entries.getFirst());
            }
        });
    }

    public void setupMainPanel() {
        splitPane = new SplitPane();
        splitPane.setOrientation(Orientation.VERTICAL);

        createMainTable();

        splitPane.getItems().add(mainTable);
        databaseNotificationPane = new DatabaseNotification(splitPane);
        setContent(databaseNotificationPane);

        // Saves the divider position as soon as it changes
        // We need to keep a reference to the subscription, otherwise the binding gets garbage collected
        dividerPositionSubscription = EasyBind.valueAt(splitPane.getDividers(), 0)
                                              .mapObservable(SplitPane.Divider::positionProperty)
                                              .subscribeToValues(this::saveDividerLocation);

        // Add changePane in case a file is present - otherwise just add the splitPane to the panel
        Optional<Path> file = bibDatabaseContext.getDatabasePath();
        if (file.isPresent()) {
            resetChangeMonitor();
        } else {
            if (bibDatabaseContext.getDatabase().hasEntries()) {
                // if the database is not empty and no file is assigned,
                // the database came from an import and has to be treated somehow
                // -> mark as changed
                this.changedProperty.setValue(true);
            }
        }
    }

    /**
     * Set up autocompletion for this database
     */
    private void setupAutoCompletion() {
        AutoCompletePreferences autoCompletePreferences = preferencesService.getAutoCompletePreferences();
        if (autoCompletePreferences.shouldAutoComplete()) {
            suggestionProviders = new SuggestionProviders(
                    getDatabase(),
                    Injector.instantiateModelOrService(JournalAbbreviationRepository.class),
                    autoCompletePreferences);
        } else {
            // Create empty suggestion providers if auto-completion is deactivated
            suggestionProviders = new SuggestionProviders();
        }
        searchAutoCompleter = new PersonNameSuggestionProvider(FieldFactory.getPersonNameFields(), getDatabase());
    }

    public SuggestionProvider<Author> getAutoCompleter() {
        return searchAutoCompleter;
    }

    public EntryEditor getEntryEditor() {
        return entryEditor;
    }

    /**
     * Sets the entry editor as the bottom component in the split pane. If an entry editor already was shown, makes sure that the divider doesn't move. Updates the mode to SHOWING_EDITOR. Then shows the given entry.
     *
     * @param entry The entry to edit.
     */
    public void showAndEdit(BibEntry entry) {
        if (!splitPane.getItems().contains(entryEditor)) {
            splitPane.getItems().addLast(entryEditor);
            mode = PanelMode.MAIN_TABLE_AND_ENTRY_EDITOR;
            splitPane.setDividerPositions(preferencesService.getEntryEditorPreferences().getDividerPosition());
        }

        // We use != instead of equals because of performance reasons
        if (entry != showing) {
            entryEditor.setCurrentlyEditedEntry(entry);
            showing = entry;
        }
        entryEditor.requestFocus();
    }

    /**
     * Removes the bottom component.
     */
    public void closeBottomPane() {
        mode = PanelMode.MAIN_TABLE;
        splitPane.getItems().remove(entryEditor);
    }

    /**
     * This method selects the given entry, and scrolls it into view in the table. If an entryEditor is shown, it is given focus afterwards.
     */
    public void clearAndSelect(final BibEntry bibEntry) {
        mainTable.clearAndSelect(bibEntry);
    }

    public void selectPreviousEntry() {
        mainTable.getSelectionModel().clearAndSelect(mainTable.getSelectionModel().getSelectedIndex() - 1);
    }

    public void selectNextEntry() {
        mainTable.getSelectionModel().clearAndSelect(mainTable.getSelectionModel().getSelectedIndex() + 1);
    }

    /**
     * This method is called from an EntryEditor when it should be closed. We relay to the selection listener, which takes care of the rest.
     */
    public void entryEditorClosing() {
        closeBottomPane();
        mainTable.requestFocus();
    }

    /**
     * Closes the entry editor if it is showing any of the given entries.
     */
    private void ensureNotShowingBottomPanel(List<BibEntry> entriesToCheck) {
        // This method is not able to close the bottom pane currently

        if ((mode == PanelMode.MAIN_TABLE_AND_ENTRY_EDITOR) && (entriesToCheck.contains(entryEditor.getCurrentlyEditedEntry()))) {
            closeBottomPane();
        }
    }

    public void updateEntryEditorIfShowing() {
        if (mode == PanelMode.MAIN_TABLE_AND_ENTRY_EDITOR) {
            BibEntry currentEntry = entryEditor.getCurrentlyEditedEntry();
            showAndEdit(currentEntry);
        }
    }

    /**
     * Put an asterisk behind the filename to indicate the database has changed.
     */

    public synchronized void markChangedOrUnChanged() {
        if (undoManager.hasChanged()) {
            this.changedProperty.setValue(true);
        } else if (changedProperty.getValue() && !nonUndoableChangeProperty.getValue()) {
            this.changedProperty.setValue(false);
        }
    }

    public BibDatabase getDatabase() {
        return bibDatabaseContext.getDatabase();
    }

    /**
     * Initializes a pop-up dialog box to confirm whether the user wants to delete the selected entry
     * Keep track of user preference:
     * if the user prefers not to ask before deleting, delete the selected entry without displaying the dialog box
     *
     * @param numberOfEntries number of entries user is selecting
     * @return true if user confirm to delete entry
     */
    private boolean showDeleteConfirmationDialog(int numberOfEntries) {
        if (preferencesService.getWorkspacePreferences().shouldConfirmDelete()) {
            String title = Localization.lang("Delete entry");
            String message = Localization.lang("Really delete the selected entry?");
            String okButton = Localization.lang("Delete entry");
            String cancelButton = Localization.lang("Keep entry");
            if (numberOfEntries > 1) {
                title = Localization.lang("Delete multiple entries");
                message = Localization.lang("Really delete the %0 selected entries?", Integer.toString(numberOfEntries));
                okButton = Localization.lang("Delete entries");
                cancelButton = Localization.lang("Keep entries");
            }

            return dialogService.showConfirmationDialogWithOptOutAndWait(
                    title,
                    message,
                    okButton,
                    cancelButton,
                    Localization.lang("Do not ask again"),
                    optOut -> preferencesService.getWorkspacePreferences().setConfirmDelete(!optOut));
        } else {
            return true;
        }
    }

    /**
     * Depending on whether a preview or an entry editor is showing, save the current divider location in the correct preference setting.
     */
    private void saveDividerLocation(Number position) {
        if (mode == PanelMode.MAIN_TABLE_AND_ENTRY_EDITOR) {
            preferencesService.getEntryEditorPreferences().setDividerPosition(position.doubleValue());
        }
    }

    public boolean requestClose() {
        if (isModified() && (bibDatabaseContext.getLocation() == DatabaseLocation.LOCAL)) {
            return confirmClose();
        } else if (bibDatabaseContext.getLocation() == DatabaseLocation.SHARED) {
            bibDatabaseContext.convertToLocalDatabase();
            bibDatabaseContext.getDBMSSynchronizer().closeSharedDatabase();
            bibDatabaseContext.clearDBMSSynchronizer();
        }

        return true;
    }

    /**
     * Ask if the user really wants to close the given database.
     * Offers to save or discard the changes -- or return to the library
     *
     * @return <code>true</code> if the user choose to close the database
     */
    private boolean confirmClose() {
        // Database could not have been changed, since it is still loading
        if (dataLoadingTask != null) {
            dataLoadingTask.cancel();
            loading.setValue(false);
            return true;
        }

        String filename = getBibDatabaseContext()
                .getDatabasePath()
                .map(Path::toAbsolutePath)
                .map(Path::toString)
                .orElse(Localization.lang("untitled"));

        ButtonType saveChanges = new ButtonType(Localization.lang("Save changes"), ButtonBar.ButtonData.YES);
        ButtonType discardChanges = new ButtonType(Localization.lang("Discard changes"), ButtonBar.ButtonData.NO);
        ButtonType returnToLibrary = new ButtonType(Localization.lang("Return to library"), ButtonBar.ButtonData.CANCEL_CLOSE);

        Optional<ButtonType> response = dialogService.showCustomButtonDialogAndWait(Alert.AlertType.CONFIRMATION,
                Localization.lang("Save before closing"),
                Localization.lang("Library '%0' has changed.", filename),
                saveChanges, discardChanges, returnToLibrary);

        if (response.isEmpty()) {
            return true;
        }

        ButtonType buttonType = response.get();

        if (buttonType.equals(returnToLibrary)) {
            return false;
        }

        if (buttonType.equals(saveChanges)) {
            try {
                SaveDatabaseAction saveAction = new SaveDatabaseAction(this, dialogService, preferencesService, Injector.instantiateModelOrService(BibEntryTypesManager.class));
                if (saveAction.save()) {
                    return true;
                }
                // The action was either canceled or unsuccessful.
                dialogService.notify(Localization.lang("Unable to save library"));
            } catch (Throwable ex) {
                LOGGER.error("A problem occurred when trying to save the file", ex);
                dialogService.showErrorDialogAndWait(Localization.lang("Save library"), Localization.lang("Could not save file."), ex);
            }
            // Save was cancelled or an error occurred.
            return false;
        }

        if (buttonType.equals(discardChanges)) {
            BackupManager.discardBackup(bibDatabaseContext, preferencesService.getFilePreferences().getBackupDirectory());
            return true;
        }

        return false;
    }

    private void onCloseRequest(Event event) {
        if (!requestClose()) {
            event.consume();
        }
    }

    /**
     * Perform necessary cleanup when this Library is closed.
     */
    private void onClosed(Event event) {
        if (dataLoadingTask != null) {
            dataLoadingTask.cancel();
        }
        try {
            changeMonitor.ifPresent(DatabaseChangeMonitor::unregister);
        } catch (RuntimeException e) {
            LOGGER.error("Problem when closing change monitor", e);
        }
        try {
            directoryMonitorManager.unregister();
        } catch (RuntimeException e) {
            LOGGER.error("Problem when closing directory monitor", e);
        }
        try {
            luceneManager.close();
        } catch (RuntimeException e) {
            LOGGER.error("Problem when closing lucene indexer", e);
        }
        try {
            AutosaveManager.shutdown(bibDatabaseContext);
        } catch (RuntimeException e) {
            LOGGER.error("Problem when shutting down autosave manager", e);
        }
        try {
            BackupManager.shutdown(bibDatabaseContext,
                    preferencesService.getFilePreferences().getBackupDirectory(),
                    preferencesService.getFilePreferences().shouldCreateBackup());
        } catch (RuntimeException e) {
            LOGGER.error("Problem when shutting down backup manager", e);
        }
        // clean up the groups map
        stateManager.clearSelectedGroups(bibDatabaseContext);
    }

    /**
     * Get an array containing the currently selected entries. The array is stable and not changed if the selection changes
     *
     * @return A list containing the selected entries. Is never null.
     */
    public List<BibEntry> getSelectedEntries() {
        return mainTable.getSelectedEntries();
    }

    public BibDatabaseContext getBibDatabaseContext() {
        return this.bibDatabaseContext;
    }

    public DirectoryMonitorManager getDirectoryMonitorManager() {
        return directoryMonitorManager;
    }

    public boolean isSaving() {
        return saving;
    }

    public void setSaving(boolean saving) {
        this.saving = saving;
    }

    public ObservableBooleanValue getLoading() {
        return loading;
    }

    public CountingUndoManager getUndoManager() {
        return undoManager;
    }

    public MainTable getMainTable() {
        return mainTable;
    }

    public Optional<SearchQuery> getCurrentSearchQuery() {
        return currentSearchQuery;
    }

    /**
     * Set the query the user currently searches while this basepanel is active
     */
    public void setCurrentSearchQuery(Optional<SearchQuery> currentSearchQuery) {
        this.currentSearchQuery = currentSearchQuery;
    }

    public CitationStyleCache getCitationStyleCache() {
        return citationStyleCache;
    }

    public FileAnnotationCache getAnnotationCache() {
        return annotationCache;
    }

    public void resetChangeMonitor() {
        changeMonitor.ifPresent(DatabaseChangeMonitor::unregister);
        changeMonitor = Optional.of(new DatabaseChangeMonitor(bibDatabaseContext,
                fileUpdateMonitor,
                taskExecutor,
                dialogService,
                preferencesService,
                databaseNotificationPane,
                undoManager,
                stateManager));
    }

    public void copy() {
        mainTable.copy();
    }

    public void paste() {
        mainTable.paste();
    }

    public void dropEntry(List<BibEntry> entriesToAdd) {
        mainTable.dropEntry(entriesToAdd);
    }

    public void cut() {
        mainTable.cut();
    }

    public boolean isModified() {
        return changedProperty.getValue();
    }

    public void markBaseChanged() {
        this.changedProperty.setValue(true);
    }

    public void markNonUndoableBaseChanged() {
        this.nonUndoableChangeProperty.setValue(true);
        this.changedProperty.setValue(true);
    }

    public void resetChangedProperties() {
        this.nonUndoableChangeProperty.setValue(false);
        this.changedProperty.setValue(false);
    }

    /**
     * Creates a new library tab. Contents are loaded by the {@code dataLoadingTask}. Most of the other parameters are required by {@code resetChangeMonitor()}.
     *
     * @param dataLoadingTask The task to execute to load the data asynchronously.
     * @param file the path to the file (loaded by the dataLoadingTask)
     */
    public static LibraryTab createLibraryTab(BackgroundTask<ParserResult> dataLoadingTask,
                                              Path file,
                                              DialogService dialogService,
                                              PreferencesService preferencesService,
                                              StateManager stateManager,
                                              LibraryTabContainer tabContainer,
                                              FileUpdateMonitor fileUpdateMonitor,
                                              BibEntryTypesManager entryTypesManager,
                                              CountingUndoManager undoManager,
                                              ClipBoardManager clipBoardManager,
                                              TaskExecutor taskExecutor) {
        BibDatabaseContext context = new BibDatabaseContext();
        context.setDatabasePath(file);

        LibraryTab newTab = new LibraryTab(
                context,
                tabContainer,
                dialogService,
                preferencesService,
                stateManager,
                fileUpdateMonitor,
                entryTypesManager,
                undoManager,
                clipBoardManager,
                taskExecutor);

        newTab.setDataLoadingTask(dataLoadingTask);
        dataLoadingTask.onRunning(newTab::onDatabaseLoadingStarted)
                       .onSuccess(newTab::onDatabaseLoadingSucceed)
                       .onFailure(newTab::onDatabaseLoadingFailed)
                       .executeWith(taskExecutor);

        return newTab;
    }

    public static LibraryTab createLibraryTab(BibDatabaseContext databaseContext,
                                              LibraryTabContainer tabContainer,
                                              DialogService dialogService,
                                              PreferencesService preferencesService,
                                              StateManager stateManager,
                                              FileUpdateMonitor fileUpdateMonitor,
                                              BibEntryTypesManager entryTypesManager,
                                              UndoManager undoManager,
                                              ClipBoardManager clipBoardManager,
                                              TaskExecutor taskExecutor) {
        Objects.requireNonNull(databaseContext);

        LibraryTab libraryTab = new LibraryTab(
                databaseContext,
                tabContainer,
                dialogService,
                preferencesService,
                stateManager,
                fileUpdateMonitor,
                entryTypesManager,
                (CountingUndoManager) undoManager,
                clipBoardManager,
                taskExecutor);

        libraryTab.setLuceneManager();
        return libraryTab;
    }

    private class GroupTreeListener {

        @Subscribe
        public void listen(EntriesAddedEvent addedEntriesEvent) {
            // if the event is an undo, don't add it to the current group
            if (addedEntriesEvent.getEntriesEventSource() == EntriesEventSource.UNDO) {
                return;
            }

            // Automatically add new entries to the selected group (or set of groups)
            if (preferencesService.getGroupsPreferences().shouldAutoAssignGroup()) {
                stateManager.getSelectedGroups(bibDatabaseContext).forEach(
                        selectedGroup -> selectedGroup.addEntriesToGroup(addedEntriesEvent.getBibEntries()));
            }
        }
    }

    private class EntriesRemovedListener {

        @Subscribe
        public void listen(EntriesRemovedEvent entriesRemovedEvent) {
            ensureNotShowingBottomPanel(entriesRemovedEvent.getBibEntries());
        }
    }

    private class IndexUpdateListener {

        @Subscribe
        public void listen(EntriesAddedEvent addedEntryEvent) {
            luceneManager.addToIndex(addedEntryEvent.getBibEntries());
        }

        @Subscribe
        public void listen(EntriesRemovedEvent removedEntriesEvent) {
            luceneManager.removeFromIndex(removedEntriesEvent.getBibEntries());
        }

        @Subscribe
        public void listen(FieldChangedEvent fieldChangedEvent) {
            luceneManager.updateEntry(fieldChangedEvent.getBibEntry(), fieldChangedEvent.getOldValue(), fieldChangedEvent.getNewValue(), fieldChangedEvent.getField().equals(StandardField.FILE));
        }
    }

    public LuceneManager getLuceneManager() {
        return luceneManager;
    }

    public static class DatabaseNotification extends NotificationPane {
        public DatabaseNotification(Node content) {
            super(content);
        }

        public void notify(Node graphic, String text, List<Action> actions, Duration duration) {
            this.setGraphic(graphic);
            this.setText(text);
            this.getActions().setAll(actions);
            this.show();
            if ((duration != null) && !duration.equals(Duration.ZERO)) {
                PauseTransition delay = new PauseTransition(duration);
                delay.setOnFinished(e -> this.hide());
                delay.play();
            }
        }
    }

    public DatabaseNotification getNotificationPane() {
        return databaseNotificationPane;
    }

    @Override
    public String toString() {
        return "LibraryTab{" +
                "bibDatabaseContext=" + bibDatabaseContext +
                ", showing=" + showing +
                '}';
    }
}<|MERGE_RESOLUTION|>--- conflicted
+++ resolved
@@ -57,11 +57,7 @@
 import org.jabref.gui.util.UiTaskExecutor;
 import org.jabref.logic.citationstyle.CitationStyleCache;
 import org.jabref.logic.importer.ParserResult;
-<<<<<<< HEAD
-=======
-import org.jabref.logic.importer.util.FileFieldParser;
 import org.jabref.logic.journals.JournalAbbreviationRepository;
->>>>>>> 0e7c1ff5
 import org.jabref.logic.l10n.Localization;
 import org.jabref.logic.pdf.FileAnnotationCache;
 import org.jabref.logic.search.SearchQuery;
@@ -151,18 +147,13 @@
     private Optional<DatabaseChangeMonitor> changeMonitor = Optional.empty();
 
     private BackgroundTask<ParserResult> dataLoadingTask;
-<<<<<<< HEAD
     private LuceneManager luceneManager;
-=======
 
     private final ClipBoardManager clipBoardManager;
-    private final IndexingTaskManager indexingTaskManager;
->>>>>>> 0e7c1ff5
     private final TaskExecutor taskExecutor;
     private final DirectoryMonitorManager directoryMonitorManager;
 
     private LibraryTab(BibDatabaseContext bibDatabaseContext,
-<<<<<<< HEAD
                        LibraryTabContainer tabContainer,
                        DialogService dialogService,
                        PreferencesService preferencesService,
@@ -170,18 +161,8 @@
                        FileUpdateMonitor fileUpdateMonitor,
                        BibEntryTypesManager entryTypesManager,
                        CountingUndoManager undoManager,
-                       TaskExecutor taskExecutor) {
-=======
-                      LibraryTabContainer tabContainer,
-                      DialogService dialogService,
-                      PreferencesService preferencesService,
-                      StateManager stateManager,
-                      FileUpdateMonitor fileUpdateMonitor,
-                      BibEntryTypesManager entryTypesManager,
-                      CountingUndoManager undoManager,
-                      ClipBoardManager clipBoardManager,
+                       ClipBoardManager clipBoardManager,
                       TaskExecutor taskExecutor) {
->>>>>>> 0e7c1ff5
         this.tabContainer = Objects.requireNonNull(tabContainer);
         this.bibDatabaseContext = Objects.requireNonNull(bibDatabaseContext);
         this.undoManager = undoManager;
@@ -190,11 +171,7 @@
         this.stateManager = Objects.requireNonNull(stateManager);
         this.fileUpdateMonitor = fileUpdateMonitor;
         this.entryTypesManager = entryTypesManager;
-<<<<<<< HEAD
-=======
         this.clipBoardManager = clipBoardManager;
-        this.indexingTaskManager = new IndexingTaskManager(taskExecutor);
->>>>>>> 0e7c1ff5
         this.taskExecutor = taskExecutor;
         this.directoryMonitorManager = new DirectoryMonitorManager(Injector.instantiateModelOrService(DirectoryMonitor.class));
 
