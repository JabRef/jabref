--- conflicted
+++ resolved
@@ -87,11 +87,8 @@
 import org.jabref.model.entry.field.Field;
 import org.jabref.model.entry.field.FieldFactory;
 import org.jabref.model.entry.field.StandardField;
-<<<<<<< HEAD
+import org.jabref.model.groups.GroupTreeNode;
 import org.jabref.model.search.SearchQuery;
-=======
-import org.jabref.model.groups.GroupTreeNode;
->>>>>>> db9f83cf
 import org.jabref.model.util.DirectoryMonitor;
 import org.jabref.model.util.DirectoryMonitorManager;
 import org.jabref.model.util.FileUpdateMonitor;
@@ -175,12 +172,8 @@
                        BibEntryTypesManager entryTypesManager,
                        CountingUndoManager undoManager,
                        ClipBoardManager clipBoardManager,
-<<<<<<< HEAD
                        TaskExecutor taskExecutor,
                        boolean isDummyContext) {
-=======
-                       TaskExecutor taskExecutor) {
->>>>>>> db9f83cf
         this.tabContainer = Objects.requireNonNull(tabContainer);
         this.bibDatabaseContext = Objects.requireNonNull(bibDatabaseContext);
         this.undoManager = undoManager;
@@ -196,16 +189,12 @@
         bibDatabaseContext.getDatabase().registerListener(this);
         bibDatabaseContext.getMetaData().registerListener(this);
 
-<<<<<<< HEAD
         if (!isDummyContext) {
             setLuceneManager();
         }
 
-        this.tableModel = new MainTableDataModel(bibDatabaseContext, preferencesService, stateManager, taskExecutor, luceneManager);
-=======
         this.selectedGroupsProperty = new SimpleListProperty<>(stateManager.getSelectedGroups(bibDatabaseContext));
         this.tableModel = new MainTableDataModel(getBibDatabaseContext(), preferencesService, taskExecutor, selectedGroupsProperty(), searchQueryProperty(), resultSizeProperty());
->>>>>>> db9f83cf
 
         citationStyleCache = new CitationStyleCache(bibDatabaseContext);
         annotationCache = new FileAnnotationCache(bibDatabaseContext, preferencesService.getFilePreferences());
@@ -341,16 +330,11 @@
         bibDatabaseContext.getDatabase().registerListener(this);
         bibDatabaseContext.getMetaData().registerListener(this);
 
-<<<<<<< HEAD
         setLuceneManager();
-        this.tableModel.removeBindings();
-        this.tableModel = new MainTableDataModel(bibDatabaseContext, preferencesService, stateManager, taskExecutor, luceneManager);
-=======
         this.tableModel.unbind();
         this.selectedGroupsProperty = new SimpleListProperty<>(stateManager.getSelectedGroups(bibDatabaseContext));
         this.tableModel = new MainTableDataModel(getBibDatabaseContext(), preferencesService, taskExecutor, selectedGroupsProperty(), searchQueryProperty(), resultSizeProperty());
 
->>>>>>> db9f83cf
         citationStyleCache = new CitationStyleCache(bibDatabaseContext);
         annotationCache = new FileAnnotationCache(bibDatabaseContext, preferencesService.getFilePreferences());
 
@@ -885,8 +869,7 @@
             LOGGER.error("Problem when closing directory monitor", e);
         }
         try {
-            tableModel.removeBindings();
-            closeLuceneManger();
+            luceneManager.close();
         } catch (RuntimeException e) {
             LOGGER.error("Problem when closing lucene indexer", e);
         }
