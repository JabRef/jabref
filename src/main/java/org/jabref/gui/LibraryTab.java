--- conflicted
+++ resolved
@@ -172,28 +172,16 @@
     private final DirectoryMonitorManager directoryMonitorManager;
 
     private LibraryTab(BibDatabaseContext bibDatabaseContext,
-<<<<<<< HEAD
-                      LibraryTabContainer tabContainer,
-                      DialogService dialogService,
-                      PreferencesService preferencesService,
-                      AiService aiService,
-                      StateManager stateManager,
-                      FileUpdateMonitor fileUpdateMonitor,
-                      BibEntryTypesManager entryTypesManager,
-                      CountingUndoManager undoManager,
-                      ClipBoardManager clipBoardManager,
-                      TaskExecutor taskExecutor) {
-=======
                        LibraryTabContainer tabContainer,
                        DialogService dialogService,
                        PreferencesService preferencesService,
+                       AiService aiService,
                        StateManager stateManager,
                        FileUpdateMonitor fileUpdateMonitor,
                        BibEntryTypesManager entryTypesManager,
                        CountingUndoManager undoManager,
                        ClipBoardManager clipBoardManager,
                        TaskExecutor taskExecutor) {
->>>>>>> db9f83cf
         this.tabContainer = Objects.requireNonNull(tabContainer);
         this.bibDatabaseContext = Objects.requireNonNull(bibDatabaseContext);
         this.undoManager = undoManager;
