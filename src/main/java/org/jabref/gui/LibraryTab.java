--- conflicted
+++ resolved
@@ -240,24 +240,14 @@
     public void feedData(BibDatabaseContext bibDatabaseContextFromParserResult) {
         cleanUp();
 
-<<<<<<< HEAD
-        this.bibDatabaseContext = Objects.requireNonNull(bibDatabaseContext);
-
         if (this.getTabPane().getSelectionModel().selectedItemProperty().equals(this)) {
-            // When you open an existing library, a library tab with a loading animation is added immediately.
+            // If you open an existing library, a library tab with a loading animation is added immediately.
             // At that point, the library tab is given a temporary bibDatabaseContext with no entries.
             // This line is necessary because, while there is already a binding that updates the active database when a new tab is added,
             // it doesn't handle the case when a library is loaded asynchronously.
             // See org.jabref.gui.LibraryTab.createLibraryTab for the asynchronous loading.
-            stateManager.setActiveDatabase(bibDatabaseContext);
-        }
-=======
-        // When you open an existing library, a library tab with a loading animation is added immediately.
-        // At that point, the library tab is given a temporary bibDatabaseContext with no entries.
-        // This line is necessary because, while there is already a binding that updates the active database when a new tab is added,
-        // it doesn't handle the case when a library is loaded asynchronously.
-        stateManager.setActiveDatabase(bibDatabaseContextFromParserResult);
->>>>>>> 513d3aa0
+            stateManager.setActiveDatabase(bibDatabaseContextFromParserResult);
+        }
 
         // Remove existing dummy BibDatabaseContext and add correct BibDatabaseContext from ParserResult to trigger changes in the openDatabases list in the stateManager
         Optional<BibDatabaseContext> foundExistingBibDatabase = stateManager.getOpenDatabases().stream().filter(databaseContext -> databaseContext.equals(this.bibDatabaseContext)).findFirst();
