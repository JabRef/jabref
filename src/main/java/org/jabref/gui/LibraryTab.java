package org.jabref.gui;

import java.io.IOException;
import java.nio.file.Path;
import java.util.Collections;
import java.util.List;
import java.util.Objects;
import java.util.Optional;
import java.util.Random;
import java.util.function.Supplier;
import java.util.stream.Collectors;

import javax.swing.undo.UndoManager;

import javafx.animation.PauseTransition;
import javafx.application.Platform;
import javafx.beans.property.BooleanProperty;
import javafx.beans.property.IntegerProperty;
import javafx.beans.property.ListProperty;
import javafx.beans.property.SimpleBooleanProperty;
import javafx.beans.property.SimpleIntegerProperty;
import javafx.beans.property.SimpleListProperty;
import javafx.beans.value.ObservableBooleanValue;
import javafx.collections.ListChangeListener;
import javafx.event.Event;
import javafx.geometry.Orientation;
import javafx.scene.Node;
import javafx.scene.control.Alert;
import javafx.scene.control.ButtonBar;
import javafx.scene.control.ButtonType;
import javafx.scene.control.ProgressIndicator;
import javafx.scene.control.SplitPane;
import javafx.scene.control.Tab;
import javafx.scene.control.TabPane;
import javafx.scene.control.Tooltip;
import javafx.scene.layout.BorderPane;
import javafx.util.Duration;

import org.jabref.gui.actions.StandardActions;
import org.jabref.gui.autocompleter.AutoCompletePreferences;
import org.jabref.gui.autocompleter.PersonNameSuggestionProvider;
import org.jabref.gui.autocompleter.SuggestionProvider;
import org.jabref.gui.autocompleter.SuggestionProviders;
import org.jabref.gui.autosaveandbackup.AutosaveManager;
import org.jabref.gui.autosaveandbackup.BackupManager;
import org.jabref.gui.collab.DatabaseChangeMonitor;
import org.jabref.gui.dialogs.AutosaveUiManager;
import org.jabref.gui.entryeditor.EntryEditor;
import org.jabref.gui.exporter.SaveDatabaseAction;
import org.jabref.gui.externalfiles.ImportHandler;
import org.jabref.gui.fieldeditors.LinkedFileViewModel;
import org.jabref.gui.importer.actions.OpenDatabaseAction;
import org.jabref.gui.linkedfile.DeleteFileAction;
import org.jabref.gui.maintable.BibEntryTableViewModel;
import org.jabref.gui.maintable.MainTable;
import org.jabref.gui.maintable.MainTableDataModel;
import org.jabref.gui.preferences.GuiPreferences;
import org.jabref.gui.undo.CountingUndoManager;
import org.jabref.gui.undo.NamedCompound;
import org.jabref.gui.undo.RedoAction;
import org.jabref.gui.undo.UndoAction;
import org.jabref.gui.undo.UndoableFieldChange;
import org.jabref.gui.undo.UndoableInsertEntries;
import org.jabref.gui.undo.UndoableRemoveEntries;
import org.jabref.gui.util.OptionalObjectProperty;
import org.jabref.gui.util.UiTaskExecutor;
import org.jabref.logic.ai.AiService;
import org.jabref.logic.citationstyle.CitationStyleCache;
import org.jabref.logic.importer.FetcherClientException;
import org.jabref.logic.importer.FetcherException;
import org.jabref.logic.importer.FetcherServerException;
import org.jabref.logic.importer.ParserResult;
import org.jabref.logic.journals.JournalAbbreviationRepository;
import org.jabref.logic.l10n.Localization;
import org.jabref.logic.pdf.FileAnnotationCache;
import org.jabref.logic.search.IndexManager;
import org.jabref.logic.shared.DatabaseLocation;
import org.jabref.logic.util.BackgroundTask;
import org.jabref.logic.util.TaskExecutor;
import org.jabref.logic.util.io.FileUtil;
import org.jabref.model.FieldChange;
import org.jabref.model.database.BibDatabase;
import org.jabref.model.database.BibDatabaseContext;
import org.jabref.model.database.event.BibDatabaseContextChangedEvent;
import org.jabref.model.database.event.EntriesAddedEvent;
import org.jabref.model.database.event.EntriesRemovedEvent;
import org.jabref.model.entry.Author;
import org.jabref.model.entry.BibEntry;
import org.jabref.model.entry.BibEntryTypesManager;
import org.jabref.model.entry.BibtexString;
import org.jabref.model.entry.LinkedFile;
import org.jabref.model.entry.event.EntriesEventSource;
import org.jabref.model.entry.event.FieldChangedEvent;
import org.jabref.model.entry.field.Field;
import org.jabref.model.entry.field.FieldFactory;
import org.jabref.model.groups.GroupTreeNode;
import org.jabref.model.search.query.SearchQuery;
import org.jabref.model.util.DirectoryMonitor;
import org.jabref.model.util.DirectoryMonitorManager;
import org.jabref.model.util.FileUpdateMonitor;

import com.airhacks.afterburner.injection.Injector;
import com.google.common.eventbus.Subscribe;
import com.tobiasdiez.easybind.EasyBind;
import com.tobiasdiez.easybind.Subscription;
import org.controlsfx.control.NotificationPane;
import org.controlsfx.control.action.Action;
import org.slf4j.Logger;
import org.slf4j.LoggerFactory;

/**
 * Represents the ui area where the notifier pane, the library table and the entry editor are shown.
 */
public class LibraryTab extends Tab {
    /**
     * Defines the different modes that the tab can operate in
     */
    private enum PanelMode { MAIN_TABLE, MAIN_TABLE_AND_ENTRY_EDITOR }

    private static final Logger LOGGER = LoggerFactory.getLogger(LibraryTab.class);
    private final LibraryTabContainer tabContainer;
    private final CountingUndoManager undoManager;
    private final DialogService dialogService;
    private final GuiPreferences preferences;
    private final FileUpdateMonitor fileUpdateMonitor;
    private final StateManager stateManager;
    private final BibEntryTypesManager entryTypesManager;
    private final BooleanProperty changedProperty = new SimpleBooleanProperty(false);
    private final BooleanProperty nonUndoableChangeProperty = new SimpleBooleanProperty(false);

    private BibDatabaseContext bibDatabaseContext;
    private MainTableDataModel tableModel;
    private FileAnnotationCache annotationCache;
    private EntryEditor entryEditor;
    private MainTable mainTable;
    private PanelMode mode = PanelMode.MAIN_TABLE;
    private SplitPane splitPane;
    private DatabaseNotification databaseNotificationPane;

    // Indicates whether the tab is loading data using a dataloading task
    // The constructors take care to the right true/false assignment during start.
    private final SimpleBooleanProperty loading = new SimpleBooleanProperty(false);

    // initially, the dialog is loading, not saving
    private boolean saving = false;

    private PersonNameSuggestionProvider searchAutoCompleter;

    // Used to track whether the base has changed since last save.
    private BibEntry showing;

    private SuggestionProviders suggestionProviders;

    @SuppressWarnings({"FieldCanBeLocal"})
    private Subscription dividerPositionSubscription;

    private ListProperty<GroupTreeNode> selectedGroupsProperty;
    private final OptionalObjectProperty<SearchQuery> searchQueryProperty = OptionalObjectProperty.empty();
    private final IntegerProperty resultSize = new SimpleIntegerProperty(0);

    private Optional<DatabaseChangeMonitor> changeMonitor = Optional.empty();

    private BackgroundTask<ParserResult> dataLoadingTask;

    private final ClipBoardManager clipBoardManager;
    private final TaskExecutor taskExecutor;
    private final DirectoryMonitorManager directoryMonitorManager;

    private ImportHandler importHandler;
    private IndexManager indexManager;

    private final AiService aiService;

    /**
     * @param isDummyContext Indicates whether the database context is a dummy. A dummy context is used to display a progress indicator while parsing the database.
     *                       If the context is a dummy, the Lucene index should not be created, as both the dummy context and the actual context share the same index path {@link BibDatabaseContext#getFulltextIndexPath()}.
     *                       If the index is created for the dummy context, the actual context will not be able to open the index until it is closed by the dummy context.
     *                       Closing the index takes time and will slow down opening the library.
     */
    private LibraryTab(BibDatabaseContext bibDatabaseContext,
                       LibraryTabContainer tabContainer,
                       DialogService dialogService,
                       AiService aiService,
                       GuiPreferences preferences,
                       StateManager stateManager,
                       FileUpdateMonitor fileUpdateMonitor,
                       BibEntryTypesManager entryTypesManager,
                       CountingUndoManager undoManager,
                       ClipBoardManager clipBoardManager,
                       TaskExecutor taskExecutor,
                       boolean isDummyContext) {
        this.tabContainer = Objects.requireNonNull(tabContainer);
        this.bibDatabaseContext = Objects.requireNonNull(bibDatabaseContext);
        this.undoManager = undoManager;
        this.dialogService = dialogService;
        this.preferences = Objects.requireNonNull(preferences);
        this.stateManager = Objects.requireNonNull(stateManager);
        this.fileUpdateMonitor = fileUpdateMonitor;
        this.entryTypesManager = entryTypesManager;
        this.clipBoardManager = clipBoardManager;
        this.taskExecutor = taskExecutor;
        this.directoryMonitorManager = new DirectoryMonitorManager(Injector.instantiateModelOrService(DirectoryMonitor.class));
        this.aiService = aiService;

        initializeComponentsAndListeners(isDummyContext);

        // set LibraryTab ID for drag'n'drop
        // ID content doesn't matter, we only need different tabs to have different ID
        this.setId(Long.valueOf(new Random().nextLong()).toString());

        setOnCloseRequest(this::onCloseRequest);
        setOnClosed(this::onClosed);
    }

    private void initializeComponentsAndListeners(boolean isDummyContext) {
        if (!isDummyContext) {
            createIndexManager();
        }

        if (tableModel != null) {
            tableModel.unbind();
        }

        bibDatabaseContext.getDatabase().registerListener(this);
        bibDatabaseContext.getMetaData().registerListener(this);

        this.selectedGroupsProperty = new SimpleListProperty<>(stateManager.getSelectedGroups(bibDatabaseContext));
        this.tableModel = new MainTableDataModel(getBibDatabaseContext(), preferences, taskExecutor, getIndexManager(), selectedGroupsProperty(), searchQueryProperty(), resultSizeProperty());

        new CitationStyleCache(bibDatabaseContext);
        annotationCache = new FileAnnotationCache(bibDatabaseContext, preferences.getFilePreferences());
        importHandler = new ImportHandler(
                bibDatabaseContext,
                preferences,
                fileUpdateMonitor,
                undoManager,
                stateManager,
                dialogService,
                taskExecutor);

        setupMainPanel();
        setupAutoCompletion();

        this.getDatabase().registerListener(new IndexUpdateListener());
        this.getDatabase().registerListener(new EntriesRemovedListener());

        // ensure that at each addition of a new entry, the entry is added to the groups interface
        this.bibDatabaseContext.getDatabase().registerListener(new GroupTreeListener());
        // ensure that all entry changes mark the panel as changed
        this.bibDatabaseContext.getDatabase().registerListener(this);

        this.getDatabase().registerListener(new UpdateTimestampListener(preferences));

        this.entryEditor = createEntryEditor();

        aiService.setupDatabase(bibDatabaseContext);

        Platform.runLater(() -> {
            EasyBind.subscribe(changedProperty, this::updateTabTitle);
            stateManager.getOpenDatabases().addListener((ListChangeListener<BibDatabaseContext>) c ->
                    updateTabTitle(changedProperty.getValue()));
        });
    }

    private EntryEditor createEntryEditor() {
        Supplier<LibraryTab> tabSupplier = () -> this;
        return new EntryEditor(this,
                // Actions are recreated here since this avoids passing more parameters and the amount of additional memory consumption is neglegtable.
                new UndoAction(tabSupplier, undoManager, dialogService, stateManager),
                new RedoAction(tabSupplier, undoManager, dialogService, stateManager));
    }

    private static void addChangedInformation(StringBuilder text, String fileName) {
        text.append("\n");
        text.append(Localization.lang("Library '%0' has changed.", fileName));
    }

    private static void addModeInfo(StringBuilder text, BibDatabaseContext bibDatabaseContext) {
        String mode = bibDatabaseContext.getMode().getFormattedName();
        String modeInfo = "\n%s".formatted(Localization.lang("%0 mode", mode));
        text.append(modeInfo);
    }

    private static void addSharedDbInformation(StringBuilder text, BibDatabaseContext bibDatabaseContext) {
        text.append(bibDatabaseContext.getDBMSSynchronizer().getDBName());
        text.append(" [");
        text.append(Localization.lang("shared"));
        text.append("]");
    }

    private void setDataLoadingTask(BackgroundTask<ParserResult> dataLoadingTask) {
        this.loading.set(true);
        this.dataLoadingTask = dataLoadingTask;
    }

    /**
     * The layout to display in the tab when it is loading
     */
    private Node createLoadingAnimationLayout() {
        ProgressIndicator progressIndicator = new ProgressIndicator(ProgressIndicator.INDETERMINATE_PROGRESS);
        BorderPane pane = new BorderPane();
        pane.setCenter(progressIndicator);
        return pane;
    }

    private void onDatabaseLoadingStarted() {
        Node loadingLayout = createLoadingAnimationLayout();
        getMainTable().placeholderProperty().setValue(loadingLayout);
    }

    private void onDatabaseLoadingSucceed(ParserResult result) {
        OpenDatabaseAction.performPostOpenActions(result, dialogService, preferences);
        if (result.getChangedOnMigration()) {
            this.markBaseChanged();
        }

        setDatabaseContext(result.getDatabaseContext());

        LOGGER.trace("loading.set(false);");
        loading.set(false);
        dataLoadingTask = null;
    }

    public void createIndexManager() {
        indexManager = new IndexManager(bibDatabaseContext, taskExecutor, preferences);
        stateManager.setIndexManager(bibDatabaseContext, indexManager);
    }

    public IndexManager getIndexManager() {
        return indexManager;
    }

    public void closeIndexManger() {
        indexManager.close();
    }

    private void onDatabaseLoadingFailed(Exception ex) {
        loading.set(false);

        String title = Localization.lang("Connection error");
        String content = "%s\n\n%s".formatted(ex.getMessage(), Localization.lang("A local copy will be opened."));

        dialogService.showErrorDialogAndWait(title, content, ex);
    }

    private void setDatabaseContext(BibDatabaseContext bibDatabaseContext) {
        TabPane tabPane = this.getTabPane();
        if (tabPane == null) {
            LOGGER.debug("User interrupted loading. Not showing any library.");
            return;
        }
        if (tabPane.getSelectionModel().selectedItemProperty().get().equals(this)) {
            LOGGER.debug("This case should not happen.");
            stateManager.setActiveDatabase(bibDatabaseContext);
            stateManager.activeTabProperty().set(Optional.of(this));
        }

        // Remove existing dummy BibDatabaseContext and add correct BibDatabaseContext from ParserResult to trigger changes in the openDatabases list in the stateManager
        Optional<BibDatabaseContext> foundExistingBibDatabase = stateManager.getOpenDatabases().stream().filter(databaseContext -> databaseContext.equals(this.bibDatabaseContext)).findFirst();
        foundExistingBibDatabase.ifPresent(databaseContext -> stateManager.getOpenDatabases().remove(databaseContext));

        this.bibDatabaseContext = Objects.requireNonNull(bibDatabaseContext);

        stateManager.getOpenDatabases().add(bibDatabaseContext);

        initializeComponentsAndListeners(false);
        installAutosaveManagerAndBackupManager();
    }

    public void installAutosaveManagerAndBackupManager() {
        if (isDatabaseReadyForAutoSave(bibDatabaseContext)) {
            AutosaveManager autosaveManager = AutosaveManager.start(bibDatabaseContext);
            autosaveManager.registerListener(new AutosaveUiManager(this, dialogService, preferences, entryTypesManager));
        }
        if (isDatabaseReadyForBackup(bibDatabaseContext) && preferences.getFilePreferences().shouldCreateBackup()) {
            BackupManager.start(this, bibDatabaseContext, Injector.instantiateModelOrService(BibEntryTypesManager.class), preferences);
        }
    }

    private boolean isDatabaseReadyForAutoSave(BibDatabaseContext context) {
        return ((context.getLocation() == DatabaseLocation.SHARED)
                || ((context.getLocation() == DatabaseLocation.LOCAL)
                && preferences.getLibraryPreferences().shouldAutoSave()))
                && context.getDatabasePath().isPresent();
    }

    private boolean isDatabaseReadyForBackup(BibDatabaseContext context) {
        return (context.getLocation() == DatabaseLocation.LOCAL) && context.getDatabasePath().isPresent();
    }

    /**
     * Sets the title of the tab modification-asterisk filename – path-fragment
     * <p>
     * The modification-asterisk (*) is shown if the file was modified since last save (path-fragment is only shown if filename is not (globally) unique)
     * <p>
     * Example: *jabref-authors.bib – testbib
     */
    public void updateTabTitle(boolean isChanged) {
        boolean isAutosaveEnabled = preferences.getLibraryPreferences().shouldAutoSave();

        DatabaseLocation databaseLocation = bibDatabaseContext.getLocation();
        Optional<Path> file = bibDatabaseContext.getDatabasePath();

        StringBuilder tabTitle = new StringBuilder();
        StringBuilder toolTipText = new StringBuilder();

        if (file.isPresent()) {
            // Modification asterisk
            if (isChanged && !isAutosaveEnabled) {
                tabTitle.append('*');
            }

            // Filename
            Path databasePath = file.get();
            String fileName = databasePath.getFileName().toString();
            tabTitle.append(fileName);
            toolTipText.append(databasePath.toAbsolutePath());

            if (databaseLocation == DatabaseLocation.SHARED) {
                tabTitle.append(" \u2013 ");
                addSharedDbInformation(tabTitle, bibDatabaseContext);
                toolTipText.append(' ');
                addSharedDbInformation(toolTipText, bibDatabaseContext);
            }

            // Database mode
            addModeInfo(toolTipText, bibDatabaseContext);

            // Changed information (tooltip)
            if (isChanged && !isAutosaveEnabled) {
                addChangedInformation(toolTipText, fileName);
            }

            // Unique path fragment
            Optional<String> uniquePathPart = FileUtil.getUniquePathDirectory(stateManager.collectAllDatabasePaths(), databasePath);
            uniquePathPart.ifPresent(part -> tabTitle.append(" \u2013 ").append(part));
        } else {
            if (databaseLocation == DatabaseLocation.LOCAL) {
                tabTitle.append('*');
                tabTitle.append(Localization.lang("untitled"));
            } else {
                addSharedDbInformation(tabTitle, bibDatabaseContext);
                addSharedDbInformation(toolTipText, bibDatabaseContext);
            }
            addModeInfo(toolTipText, bibDatabaseContext);
            if ((databaseLocation == DatabaseLocation.LOCAL) && bibDatabaseContext.getDatabase().hasEntries()) {
                addChangedInformation(toolTipText, Localization.lang("untitled"));
            }
        }

        UiTaskExecutor.runInJavaFXThread(() -> {
            textProperty().setValue(tabTitle.toString());
            setTooltip(new Tooltip(toolTipText.toString()));
        });
    }

    @Subscribe
    public void listen(BibDatabaseContextChangedEvent event) {
        this.changedProperty.setValue(true);
    }

    /**
     * Returns a collection of suggestion providers, which are populated from the current library.
     */
    public SuggestionProviders getSuggestionProviders() {
        return suggestionProviders;
    }

    public void registerUndoableChanges(List<FieldChange> changes) {
        NamedCompound ce = new NamedCompound(Localization.lang("Save actions"));
        for (FieldChange change : changes) {
            ce.addEdit(new UndoableFieldChange(change));
        }
        ce.end();
        if (ce.hasEdits()) {
            getUndoManager().addEdit(ce);
        }
    }

    public void editEntryAndFocusField(BibEntry entry, Field field) {
        showAndEdit(entry);
        Platform.runLater(() -> {
            // Focus field and entry in main table (async to give entry editor time to load)
            entryEditor.setFocusToField(field);
        });
    }

    private void createMainTable() {
        mainTable = new MainTable(tableModel,
                this,
                tabContainer,
                bibDatabaseContext,
                preferences,
                dialogService,
                stateManager,
                preferences.getKeyBindingRepository(),
                clipBoardManager,
                entryTypesManager,
                taskExecutor,
                importHandler);
        // Add the listener that binds selection to state manager (TODO: should be replaced by proper JavaFX binding as soon as table is implemented in JavaFX)
        // content binding between StateManager#getselectedEntries and mainTable#getSelectedEntries does not work here as it does not trigger the ActionHelper#needsEntriesSelected checker for the menubar
        mainTable.addSelectionListener(event -> {
            List<BibEntry> entries = event.getList().stream().map(BibEntryTableViewModel::getEntry).toList();
            stateManager.setSelectedEntries(entries);
            if (!entries.isEmpty()) {
                // Update entry editor and preview according to selected entries
                entryEditor.setCurrentlyEditedEntry(entries.getFirst());
            }
        });
    }

    public void setupMainPanel() {
        splitPane = new SplitPane();
        splitPane.setOrientation(Orientation.VERTICAL);

        createMainTable();

        splitPane.getItems().add(mainTable);
        databaseNotificationPane = new DatabaseNotification(splitPane);
        setContent(databaseNotificationPane);

        // Saves the divider position as soon as it changes
        // We need to keep a reference to the subscription, otherwise the binding gets garbage collected
        dividerPositionSubscription = EasyBind.valueAt(splitPane.getDividers(), 0)
                                              .mapObservable(SplitPane.Divider::positionProperty)
                                              .subscribeToValues(this::saveDividerLocation);

        // Add changePane in case a file is present - otherwise just add the splitPane to the panel
        Optional<Path> file = bibDatabaseContext.getDatabasePath();
        if (file.isPresent()) {
            resetChangeMonitor();
        } else {
            if (bibDatabaseContext.getDatabase().hasEntries()) {
                // if the database is not empty and no file is assigned,
                // the database came from an import and has to be treated somehow
                // -> mark as changed
                this.changedProperty.setValue(true);
            }
        }
    }

    /**
     * Set up autocompletion for this database
     */
    private void setupAutoCompletion() {
        AutoCompletePreferences autoCompletePreferences = preferences.getAutoCompletePreferences();
        if (autoCompletePreferences.shouldAutoComplete()) {
            suggestionProviders = new SuggestionProviders(
                    getDatabase(),
                    Injector.instantiateModelOrService(JournalAbbreviationRepository.class),
                    autoCompletePreferences);
        } else {
            // Create empty suggestion providers if auto-completion is deactivated
            suggestionProviders = new SuggestionProviders();
        }
        searchAutoCompleter = new PersonNameSuggestionProvider(FieldFactory.getPersonNameFields(), getDatabase());
    }

    public SuggestionProvider<Author> getAutoCompleter() {
        return searchAutoCompleter;
    }

    public EntryEditor getEntryEditor() {
        return entryEditor;
    }

    /**
     * Sets the entry editor as the bottom component in the split pane. If an entry editor already was shown, makes sure that the divider doesn't move. Updates the mode to {@link PanelMode#MAIN_TABLE_AND_ENTRY_EDITOR}.
     * Then shows the given entry.
     *
     * Additionally, selects the entry in the main table - so that the selected entry in the main table always corresponds to the edited entry.
     *
     * @param entry The entry to edit.
     */
    public void showAndEdit(BibEntry entry) {
        this.clearAndSelect(entry);
        if (!splitPane.getItems().contains(entryEditor)) {
            splitPane.getItems().addLast(entryEditor);
            mode = PanelMode.MAIN_TABLE_AND_ENTRY_EDITOR;
            splitPane.setDividerPositions(preferences.getEntryEditorPreferences().getDividerPosition());
        }

        // We use != instead of equals because of performance reasons
        if (entry != showing) {
            entryEditor.setCurrentlyEditedEntry(entry);
            showing = entry;
        }
        entryEditor.requestFocus();
    }

    /**
     * Removes the bottom component.
     */
    public void closeBottomPane() {
        mode = PanelMode.MAIN_TABLE;
        splitPane.getItems().remove(entryEditor);
    }

    /**
     * This method selects the given entry, and scrolls it into view in the table. If an entryEditor is shown, it is given focus afterwards.
     */
    public void clearAndSelect(final BibEntry bibEntry) {
        mainTable.clearAndSelect(bibEntry);
    }

    public void selectPreviousEntry() {
        mainTable.getSelectionModel().clearAndSelect(mainTable.getSelectionModel().getSelectedIndex() - 1);
    }

    public void selectNextEntry() {
        mainTable.getSelectionModel().clearAndSelect(mainTable.getSelectionModel().getSelectedIndex() + 1);
    }

    /**
     * This method is called from an EntryEditor when it should be closed. We relay to the selection listener, which takes care of the rest.
     */
    public void entryEditorClosing() {
        closeBottomPane();
        mainTable.requestFocus();
    }

    /**
     * Closes the entry editor if it is showing any of the given entries.
     */
    private void ensureNotShowingBottomPanel(List<BibEntry> entriesToCheck) {
        // This method is not able to close the bottom pane currently

        if ((mode == PanelMode.MAIN_TABLE_AND_ENTRY_EDITOR) && (entriesToCheck.contains(entryEditor.getCurrentlyEditedEntry()))) {
            closeBottomPane();
        }
    }

    public void updateEntryEditorIfShowing() {
        if (mode == PanelMode.MAIN_TABLE_AND_ENTRY_EDITOR) {
            BibEntry currentEntry = entryEditor.getCurrentlyEditedEntry();
            showAndEdit(currentEntry);
        }
    }

    /**
     * Put an asterisk behind the filename to indicate the database has changed.
     */
    public synchronized void markChangedOrUnChanged() {
        if (undoManager.hasChanged()) {
            this.changedProperty.setValue(true);
        } else if (changedProperty.getValue() && !nonUndoableChangeProperty.getValue()) {
            this.changedProperty.setValue(false);
        }
    }

    public BibDatabase getDatabase() {
        return bibDatabaseContext.getDatabase();
    }

    /**
     * Initializes a pop-up dialog box to confirm whether the user wants to delete the selected entry
     * Keep track of user preference:
     * if the user prefers not to ask before deleting, delete the selected entry without displaying the dialog box
     *
     * @param numberOfEntries number of entries user is selecting
     * @return true if user confirm to delete entry
     */
    private boolean showDeleteConfirmationDialog(int numberOfEntries) {
        if (preferences.getWorkspacePreferences().shouldConfirmDelete()) {
            String title = Localization.lang("Delete entry");
            String message = Localization.lang("Really delete the selected entry?");
            String okButton = Localization.lang("Delete entry");
            String cancelButton = Localization.lang("Keep entry");
            if (numberOfEntries > 1) {
                title = Localization.lang("Delete multiple entries");
                message = Localization.lang("Really delete the %0 selected entries?", Integer.toString(numberOfEntries));
                okButton = Localization.lang("Delete entries");
                cancelButton = Localization.lang("Keep entries");
            }

            return dialogService.showConfirmationDialogWithOptOutAndWait(
                    title,
                    message,
                    okButton,
                    cancelButton,
                    Localization.lang("Do not ask again"),
                    optOut -> preferences.getWorkspacePreferences().setConfirmDelete(!optOut));
        } else {
            return true;
        }
    }

    /**
     * Depending on whether a preview or an entry editor is showing, save the current divider location in the correct preference setting.
     */
    private void saveDividerLocation(Number position) {
        if (mode == PanelMode.MAIN_TABLE_AND_ENTRY_EDITOR) {
            preferences.getEntryEditorPreferences().setDividerPosition(position.doubleValue());
        }
    }

    public boolean requestClose() {
        if (bibDatabaseContext.getLocation() == DatabaseLocation.LOCAL) {
            if (isModified()) {
                return confirmClose();
            }
        }
        return true;
    }

    /**
     * Ask if the user really wants to close the given database.
     * Offers to save or discard the changes -- or return to the library
     *
     * @return <code>true</code> if the user choose to close the database
     */
    private boolean confirmClose() {
        // Database could not have been changed, since it is still loading
        if (dataLoadingTask != null) {
            dataLoadingTask.cancel();
            loading.setValue(false);
            return true;
        }

        String filename = getBibDatabaseContext()
                .getDatabasePath()
                .map(Path::toAbsolutePath)
                .map(Path::toString)
                .orElse(Localization.lang("untitled"));

        ButtonType saveChanges = new ButtonType(Localization.lang("Save changes"), ButtonBar.ButtonData.YES);
        ButtonType discardChanges = new ButtonType(Localization.lang("Discard changes"), ButtonBar.ButtonData.NO);
        ButtonType returnToLibrary = new ButtonType(Localization.lang("Return to library"), ButtonBar.ButtonData.CANCEL_CLOSE);

        Optional<ButtonType> response = dialogService.showCustomButtonDialogAndWait(Alert.AlertType.CONFIRMATION,
                Localization.lang("Save before closing"),
                Localization.lang("Library '%0' has changed.", filename),
                saveChanges, discardChanges, returnToLibrary);

        if (response.isEmpty()) {
            return true;
        }

        ButtonType buttonType = response.get();

        if (buttonType.equals(returnToLibrary)) {
            return false;
        }

        if (buttonType.equals(saveChanges)) {
            try {
                SaveDatabaseAction saveAction = new SaveDatabaseAction(this, dialogService, preferences, Injector.instantiateModelOrService(BibEntryTypesManager.class));
                if (saveAction.save()) {
                    return true;
                }
                // The action was either canceled or unsuccessful.
                dialogService.notify(Localization.lang("Unable to save library"));
            } catch (Throwable ex) {
                LOGGER.error("A problem occurred when trying to save the file", ex);
                dialogService.showErrorDialogAndWait(Localization.lang("Save library"), Localization.lang("Could not save file."), ex);
            }
            // Save was cancelled or an error occurred.
            return false;
        }

        if (buttonType.equals(discardChanges)) {
            BackupManager.discardBackup(bibDatabaseContext, preferences.getFilePreferences().getBackupDirectory());
            return true;
        }

        return false;
    }

    private void onCloseRequest(Event event) {
        if (!requestClose()) {
            event.consume();
        }
    }

    /**
     * Perform necessary cleanup when this Library is closed.
     */
    private void onClosed(Event event) {
        if (dataLoadingTask != null) {
            dataLoadingTask.cancel();
        }
        if (bibDatabaseContext.getLocation() == DatabaseLocation.SHARED) {
            bibDatabaseContext.convertToLocalDatabase();
            bibDatabaseContext.getDBMSSynchronizer().closeSharedDatabase();
            bibDatabaseContext.clearDBMSSynchronizer();
        }
        try {
            changeMonitor.ifPresent(DatabaseChangeMonitor::unregister);
        } catch (RuntimeException e) {
            LOGGER.error("Problem when closing change monitor", e);
        }
        try {
            directoryMonitorManager.unregister();
        } catch (RuntimeException e) {
            LOGGER.error("Problem when closing directory monitor", e);
        }
        try {
            if (indexManager != null) {
                indexManager.close();
            }
        } catch (RuntimeException e) {
            LOGGER.error("Problem when closing index manager", e);
        }
        try {
            AutosaveManager.shutdown(bibDatabaseContext);
        } catch (RuntimeException e) {
            LOGGER.error("Problem when shutting down autosave manager", e);
        }
        try {
            BackupManager.shutdown(bibDatabaseContext,
                    preferences.getFilePreferences().getBackupDirectory(),
                    preferences.getFilePreferences().shouldCreateBackup());
        } catch (RuntimeException e) {
            LOGGER.error("Problem when shutting down backup manager", e);
        }

        if (tableModel != null) {
            tableModel.unbind();
        }
        // clean up the groups map
        stateManager.clearSelectedGroups(bibDatabaseContext);
    }

    /**
     * Get an array containing the currently selected entries. The array is stable and not changed if the selection changes
     *
     * @return A list containing the selected entries. Is never null.
     */
    public List<BibEntry> getSelectedEntries() {
        return mainTable.getSelectedEntries();
    }

    public BibDatabaseContext getBibDatabaseContext() {
        return this.bibDatabaseContext;
    }

    public DirectoryMonitorManager getDirectoryMonitorManager() {
        return directoryMonitorManager;
    }

    public boolean isSaving() {
        return saving;
    }

    public void setSaving(boolean saving) {
        this.saving = saving;
    }

    public ObservableBooleanValue getLoading() {
        return loading;
    }

    public CountingUndoManager getUndoManager() {
        return undoManager;
    }

    public MainTable getMainTable() {
        return mainTable;
    }

    public ListProperty<GroupTreeNode> selectedGroupsProperty() {
        return selectedGroupsProperty;
    }

    public OptionalObjectProperty<SearchQuery> searchQueryProperty() {
        return searchQueryProperty;
    }

    public IntegerProperty resultSizeProperty() {
        return resultSize;
    }

    public FileAnnotationCache getAnnotationCache() {
        return annotationCache;
    }

    public void resetChangeMonitor() {
        changeMonitor.ifPresent(DatabaseChangeMonitor::unregister);
        changeMonitor = Optional.of(new DatabaseChangeMonitor(bibDatabaseContext,
                fileUpdateMonitor,
                taskExecutor,
                dialogService,
                preferences,
                databaseNotificationPane,
                undoManager,
                stateManager));
    }

    public void insertEntry(final BibEntry bibEntry) {
        insertEntries(List.of(bibEntry));
    }

    public void insertEntries(final List<BibEntry> entries) {
        if (entries.isEmpty()) {
            return;
        }

        importHandler.importCleanedEntries(entries);
        getUndoManager().addEdit(new UndoableInsertEntries(bibDatabaseContext.getDatabase(), entries));
        markBaseChanged();
        if (preferences.getEntryEditorPreferences().shouldOpenOnNewEntry()) {
            showAndEdit(entries.getFirst());
<<<<<<< HEAD
=======
        } else {
            clearAndSelect(entries.getFirst());
>>>>>>> 109c2b1a
        }
        clearAndSelect(entries.getFirst());
    }

    public void copyEntry() {
        int entriesCopied = doCopyEntry(getSelectedEntries());
        if (entriesCopied >= 0) {
            dialogService.notify(Localization.lang("Copied %0 entry(ies)", entriesCopied));
        } else {
            dialogService.notify(Localization.lang("Copy failed", entriesCopied));
        }
    }

    private int doCopyEntry(List<BibEntry> selectedEntries) {
        if (!selectedEntries.isEmpty()) {
            List<BibtexString> stringConstants = bibDatabaseContext.getDatabase().getUsedStrings(selectedEntries);
            try {
                if (stringConstants.isEmpty()) {
                    clipBoardManager.setContent(selectedEntries, entryTypesManager);
                } else {
                    clipBoardManager.setContent(selectedEntries, entryTypesManager, stringConstants);
                }
                return selectedEntries.size();
            } catch (IOException e) {
                LOGGER.error("Error while copying selected entries to clipboard.", e);
                return -1;
            }
        }

        return 0;
    }

    public void pasteEntry() {
        List<BibEntry> entriesToAdd;
        String content = ClipBoardManager.getContents();
        entriesToAdd = importHandler.handleBibTeXData(content);
        if (entriesToAdd.isEmpty()) {
            entriesToAdd = handleNonBibTeXStringData(content);
        }
        if (entriesToAdd.isEmpty()) {
            return;
        }

        importHandler.importEntriesWithDuplicateCheck(bibDatabaseContext, entriesToAdd);
    }

    private List<BibEntry> handleNonBibTeXStringData(String data) {
        try {
            return this.importHandler.handleStringData(data);
        } catch (
                FetcherException exception) {
            if (exception instanceof FetcherClientException) {
                dialogService.showInformationDialogAndWait(Localization.lang("Look up identifier"), Localization.lang("No data was found for the identifier"));
            } else if (exception instanceof FetcherServerException) {
                dialogService.showInformationDialogAndWait(Localization.lang("Look up identifier"), Localization.lang("Server not available"));
            } else {
                dialogService.showErrorDialogAndWait(exception);
            }
            return List.of();
        }
    }

    public void dropEntry(List<BibEntry> entriesToAdd) {
        importHandler.importEntriesWithDuplicateCheck(bibDatabaseContext, entriesToAdd);
    }

    public void cutEntry() {
        int entriesCopied = doCopyEntry(getSelectedEntries());
        int entriesDeleted = doDeleteEntry(StandardActions.CUT, mainTable.getSelectedEntries());

        if (entriesCopied == entriesDeleted) {
            dialogService.notify(Localization.lang("Cut %0 entry(ies)", entriesCopied));
        } else {
            dialogService.notify(Localization.lang("Cut failed", entriesCopied));
            undoManager.undo();
            clipBoardManager.setContent("");
        }
    }

    /**
     * Removes the selected entries and files linked to selected entries from the database
     */
    public void deleteEntry() {
        int entriesDeleted = doDeleteEntry(StandardActions.DELETE_ENTRY, mainTable.getSelectedEntries());
        dialogService.notify(Localization.lang("Deleted %0 entry(ies)", entriesDeleted));
    }

    public void deleteEntry(BibEntry entry) {
        doDeleteEntry(StandardActions.DELETE_ENTRY, Collections.singletonList(entry));
    }

    /**
     * Removes the selected entries and files linked to selected entries from the database
     *
     * @param mode If DELETE_ENTRY the user will get asked if he really wants to delete the entries, and it will be localized as "deleted". If true the action will be localized as "cut"
     */
    private int doDeleteEntry(StandardActions mode, List<BibEntry> entries) {
        if (entries.isEmpty()) {
            return 0;
        }
        if (mode == StandardActions.DELETE_ENTRY && !showDeleteConfirmationDialog(entries.size())) {
            return -1;
        }

        // Delete selected entries
        getUndoManager().addEdit(new UndoableRemoveEntries(bibDatabaseContext.getDatabase(), entries, mode == StandardActions.CUT));
        bibDatabaseContext.getDatabase().removeEntries(entries);

        if (mode != StandardActions.CUT) {
            List<LinkedFile> linkedFileList = entries.stream()
                                                     .flatMap(entry -> entry.getFiles().stream())
                                                     .distinct()
                                                     .toList();

            if (!linkedFileList.isEmpty()) {
                List<LinkedFileViewModel> viewModels = linkedFileList.stream()
                                                                     .map(linkedFile -> LinkedFileViewModel.fromLinkedFile(linkedFile, null, bibDatabaseContext, null, null, preferences))
                                                                     .collect(Collectors.toList());

                new DeleteFileAction(dialogService, preferences.getFilePreferences(), bibDatabaseContext, viewModels).execute();
            }
        }

        ensureNotShowingBottomPanel(entries);
        markBaseChanged();

        // prevent the main table from loosing focus
        mainTable.requestFocus();

        return entries.size();
    }

    public boolean isModified() {
        return changedProperty.getValue();
    }

    public void markBaseChanged() {
        this.changedProperty.setValue(true);
    }

    public void markNonUndoableBaseChanged() {
        this.nonUndoableChangeProperty.setValue(true);
        this.changedProperty.setValue(true);
    }

    public void resetChangedProperties() {
        this.nonUndoableChangeProperty.setValue(false);
        this.changedProperty.setValue(false);
    }

    /**
     * Creates a new library tab. Contents are loaded by the {@code dataLoadingTask}. Most of the other parameters are required by {@code resetChangeMonitor()}.
     *
     * @param dataLoadingTask The task to execute to load the data asynchronously.
     * @param file the path to the file (loaded by the dataLoadingTask)
     */
    public static LibraryTab createLibraryTab(BackgroundTask<ParserResult> dataLoadingTask,
                                              Path file,
                                              DialogService dialogService,
                                              AiService aiService,
                                              GuiPreferences preferences,
                                              StateManager stateManager,
                                              LibraryTabContainer tabContainer,
                                              FileUpdateMonitor fileUpdateMonitor,
                                              BibEntryTypesManager entryTypesManager,
                                              CountingUndoManager undoManager,
                                              ClipBoardManager clipBoardManager,
                                              TaskExecutor taskExecutor) {
        BibDatabaseContext context = new BibDatabaseContext();
        context.setDatabasePath(file);

        LibraryTab newTab = new LibraryTab(
                context,
                tabContainer,
                dialogService,
                aiService,
                preferences,
                stateManager,
                fileUpdateMonitor,
                entryTypesManager,
                undoManager,
                clipBoardManager,
                taskExecutor,
                true);

        newTab.setDataLoadingTask(dataLoadingTask);
        dataLoadingTask.onRunning(newTab::onDatabaseLoadingStarted)
                       .onSuccess(newTab::onDatabaseLoadingSucceed)
                       .onFailure(newTab::onDatabaseLoadingFailed)
                       .executeWith(taskExecutor);

        return newTab;
    }

    public static LibraryTab createLibraryTab(BibDatabaseContext databaseContext,
                                              LibraryTabContainer tabContainer,
                                              DialogService dialogService,
                                              AiService aiService,
                                              GuiPreferences preferences,
                                              StateManager stateManager,
                                              FileUpdateMonitor fileUpdateMonitor,
                                              BibEntryTypesManager entryTypesManager,
                                              UndoManager undoManager,
                                              ClipBoardManager clipBoardManager,
                                              TaskExecutor taskExecutor) {
        Objects.requireNonNull(databaseContext);

        return new LibraryTab(
                databaseContext,
                tabContainer,
                dialogService,
                aiService,
                preferences,
                stateManager,
                fileUpdateMonitor,
                entryTypesManager,
                (CountingUndoManager) undoManager,
                clipBoardManager,
                taskExecutor,
                false);
    }

    private class GroupTreeListener {

        @Subscribe
        public void listen(EntriesAddedEvent addedEntriesEvent) {
            // if the event is an undo, don't add it to the current group
            if (addedEntriesEvent.getEntriesEventSource() == EntriesEventSource.UNDO) {
                return;
            }

            // Automatically add new entries to the selected group (or set of groups)
            if (preferences.getGroupsPreferences().shouldAutoAssignGroup()) {
                stateManager.getSelectedGroups(bibDatabaseContext).forEach(
                        selectedGroup -> selectedGroup.addEntriesToGroup(addedEntriesEvent.getBibEntries()));
            }
        }
    }

    private class EntriesRemovedListener {

        @Subscribe
        public void listen(EntriesRemovedEvent entriesRemovedEvent) {
            ensureNotShowingBottomPanel(entriesRemovedEvent.getBibEntries());
        }
    }

    private class IndexUpdateListener {

        @Subscribe
        public void listen(EntriesAddedEvent addedEntryEvent) {
            indexManager.addToIndex(addedEntryEvent.getBibEntries());
        }

        @Subscribe
        public void listen(EntriesRemovedEvent removedEntriesEvent) {
            indexManager.removeFromIndex(removedEntriesEvent.getBibEntries());
        }

        @Subscribe
        public void listen(FieldChangedEvent fieldChangedEvent) {
            indexManager.updateEntry(fieldChangedEvent);
        }
    }

    public static class DatabaseNotification extends NotificationPane {
        public DatabaseNotification(Node content) {
            super(content);
        }

        public void notify(Node graphic, String text, List<Action> actions, Duration duration) {
            this.setGraphic(graphic);
            this.setText(text);
            this.getActions().setAll(actions);
            this.show();
            if ((duration != null) && !duration.equals(Duration.ZERO)) {
                PauseTransition delay = new PauseTransition(duration);
                delay.setOnFinished(e -> this.hide());
                delay.play();
            }
        }
    }

    public DatabaseNotification getNotificationPane() {
        return databaseNotificationPane;
    }

    @Override
    public String toString() {
        return "LibraryTab{" +
                "bibDatabaseContext=" + bibDatabaseContext +
                ", showing=" + showing +
                '}';
    }

    public LibraryTabContainer getLibraryTabContainer() {
        return tabContainer;
    }
}<|MERGE_RESOLUTION|>--- conflicted
+++ resolved
@@ -901,13 +901,9 @@
         markBaseChanged();
         if (preferences.getEntryEditorPreferences().shouldOpenOnNewEntry()) {
             showAndEdit(entries.getFirst());
-<<<<<<< HEAD
-=======
         } else {
             clearAndSelect(entries.getFirst());
->>>>>>> 109c2b1a
-        }
-        clearAndSelect(entries.getFirst());
+        }
     }
 
     public void copyEntry() {
