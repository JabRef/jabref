--- conflicted
+++ resolved
@@ -40,12 +40,8 @@
 
     private final DialogService dialogService;
     private final PreferencesService preferences;
-<<<<<<< HEAD
     private final ThemeManager themeManager;
-    private final AppearancePreferences initialAppearancePreferences;
-=======
     private final AppearancePreferences appearancePreferences;
->>>>>>> 39064b6b
 
     private final Validator fontSizeValidator;
     private final Validator customPathToThemeValidator;
@@ -55,12 +51,8 @@
     public AppearanceTabViewModel(DialogService dialogService, PreferencesService preferences, ThemeManager themeManager) {
         this.dialogService = dialogService;
         this.preferences = preferences;
-<<<<<<< HEAD
         this.themeManager = themeManager;
-        this.initialAppearancePreferences = preferences.getAppearancePreferences();
-=======
         this.appearancePreferences = preferences.getAppearancePreferences();
->>>>>>> 39064b6b
 
         fontSizeValidator = new FunctionBasedValidator<>(
                 fontSizeProperty,
@@ -90,13 +82,8 @@
         fontOverrideProperty.setValue(appearancePreferences.shouldOverrideDefaultFontSize());
         fontSizeProperty.setValue(String.valueOf(appearancePreferences.getMainFontSize()));
 
-<<<<<<< HEAD
-        Theme currentTheme = initialAppearancePreferences.getTheme();
+        Theme currentTheme = appearancePreferences.getTheme();
         if (currentTheme.getType() == Theme.Type.DEFAULT) {
-=======
-        Theme currentTheme = appearancePreferences.getTheme();
-        if (currentTheme.getType() == Theme.Type.LIGHT) {
->>>>>>> 39064b6b
             themeLightProperty.setValue(true);
             themeDarkProperty.setValue(false);
             themeCustomProperty.setValue(false);
@@ -118,7 +105,6 @@
             restartWarnings.add(Localization.lang("Override font settings"));
         }
 
-<<<<<<< HEAD
         Theme newTheme = Theme.light(); // default;
         if (themeDarkProperty.getValue()) {
             newTheme = Theme.dark();
@@ -126,39 +112,11 @@
             newTheme = Theme.custom(customPathToThemeProperty.getValue());
         }
 
-        AppearancePreferences newAppearancePreferences = new AppearancePreferences(
-                fontOverrideProperty.getValue(),
-                Integer.parseInt(fontSizeProperty.getValue()),
-                newTheme);
-=======
-        int newFontSize = Integer.parseInt(fontSizeProperty.getValue());
-        if (appearancePreferences.getMainFontSize() != newFontSize) {
-            restartWarnings.add(Localization.lang("Override font size"));
-        }
-
-        Theme newTheme = appearancePreferences.getTheme();
-        if (themeLightProperty.getValue() && appearancePreferences.getTheme().getType() != Theme.Type.LIGHT) {
-            restartWarnings.add(Localization.lang("Theme changed to light theme."));
-            newTheme = new Theme("", preferences);
-        } else if (themeDarkProperty.getValue() && appearancePreferences.getTheme().getType() != Theme.Type.DARK) {
-            restartWarnings.add(Localization.lang("Theme changed to dark theme."));
-            newTheme = new Theme(EMBEDDED_DARK_THEME_CSS, preferences);
-        } else if (themeCustomProperty.getValue() &&
-                (!appearancePreferences.getTheme().getCssPathString()
-                                       .equalsIgnoreCase(customPathToThemeProperty.getValue())
-                        || appearancePreferences.getTheme().getType() != Theme.Type.CUSTOM)) {
-            restartWarnings.add(Localization.lang("Theme changed to a custom theme:") + " "
-                    + customPathToThemeProperty().getValue());
-            newTheme = new Theme(customPathToThemeProperty.getValue(), preferences);
-        }
-
         appearancePreferences.setShouldOverrideDefaultFontSize(fontOverrideProperty.getValue());
         appearancePreferences.setMainFontSize(newFontSize);
         appearancePreferences.setTheme(newTheme);
->>>>>>> 39064b6b
 
-        preferences.storeAppearancePreference(newAppearancePreferences);
-        themeManager.updateTheme();
+        preferences.updateTheme();
     }
 
     public ValidationStatus fontSizeValidationStatus() {
