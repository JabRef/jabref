package org.jabref.gui.preferences;

import java.util.List;
import java.util.Locale;
import java.util.prefs.BackingStoreException;

import javafx.collections.FXCollections;
import javafx.collections.ObservableList;
import javafx.fxml.FXML;
import javafx.geometry.Pos;
import javafx.scene.control.Button;
import javafx.scene.control.ButtonBar.ButtonData;
import javafx.scene.control.ButtonType;
import javafx.scene.control.ListView;
import javafx.scene.control.ScrollPane;
import javafx.scene.control.TextField;
import javafx.scene.control.Tooltip;
import javafx.scene.layout.BorderPane;
import javafx.scene.layout.Priority;
import javafx.scene.layout.VBox;

import org.jabref.Globals;
import org.jabref.JabRefException;
import org.jabref.gui.DialogService;
import org.jabref.gui.GUIGlobals;
import org.jabref.gui.JabRefFrame;
import org.jabref.gui.externalfiletype.ExternalFileTypes;
import org.jabref.gui.util.BaseDialog;
import org.jabref.gui.util.ControlHelper;
import org.jabref.gui.util.FileDialogConfiguration;
import org.jabref.gui.util.TaskExecutor;
import org.jabref.gui.util.ViewModelListCellFactory;
import org.jabref.logic.exporter.ExporterFactory;
import org.jabref.logic.exporter.SavePreferences;
import org.jabref.logic.exporter.TemplateExporter;
import org.jabref.logic.l10n.Localization;
import org.jabref.logic.layout.LayoutFormatterPreferences;
import org.jabref.logic.util.StandardFileType;
import org.jabref.logic.xmp.XmpPreferences;
import org.jabref.preferences.JabRefPreferences;
import org.jabref.preferences.JabRefPreferencesFilter;

import com.airhacks.afterburner.views.ViewLoader;
import org.fxmisc.easybind.EasyBind;
import org.slf4j.Logger;
import org.slf4j.LoggerFactory;

/**
 * Preferences dialog. Contains a TabbedPane, and tabs will be defined in separate classes. Tabs MUST implement the
 * PrefsTab interface, since this dialog will call the storeSettings() method of all tabs when the user presses ok.
 *
 * With this design, it should be very easy to add new tabs later.
 */
public class PreferencesDialog extends BaseDialog<Void> {

    private static final Logger LOGGER = LoggerFactory.getLogger(PreferencesDialog.class);

    private final BorderPane container;

    private final DialogService dialogService;
    private final JabRefFrame frame;
    private final JabRefPreferences prefs;
    private final ObservableList<PrefsTab> preferenceTabs;

    public PreferencesDialog(JabRefFrame parent, TaskExecutor taskExecutor) {
        setTitle(Localization.lang("JabRef preferences"));
        getDialogPane().getScene().getStylesheets().add(this.getClass().getResource("PreferencesDialog.css").toExternalForm());

        ViewLoader.view(this)
                  .load()
                  .setAsDialogPane(this);

        ButtonType save = new ButtonType(Localization.lang("Save"), ButtonData.OK_DONE);
        getDialogPane().getButtonTypes().addAll(save, ButtonType.CANCEL);
        ControlHelper.setAction(save, getDialogPane(), event -> {
            storeAllSettings();
            close();
        });

        prefs = Globals.prefs;
        frame = parent;
        dialogService = frame.getDialogService();

        preferenceTabs = FXCollections.observableArrayList();
        preferenceTabs.add(new GeneralTab(dialogService, prefs));
        preferenceTabs.add(new FileTab(dialogService, prefs));
        preferenceTabs.add(new TablePrefsTab(prefs));
        preferenceTabs.add(new TableColumnsTab(prefs, frame));
        preferenceTabs.add(new PreviewPrefsTab(dialogService, ExternalFileTypes.getInstance(), taskExecutor));
        preferenceTabs.add(new ExternalTab(frame, this, prefs));
        preferenceTabs.add(new GroupsPrefsTab(prefs));
        preferenceTabs.add(new EntryEditorPrefsTab(prefs));
        preferenceTabs.add(new BibtexKeyPatternPrefTab(prefs, frame.getCurrentBasePanel()));
        preferenceTabs.add(new ImportSettingsTab(prefs));
        preferenceTabs.add(new ExportSortingPrefsTab(prefs));
        preferenceTabs.add(new NameFormatterTab(prefs));
        preferenceTabs.add(new XmpPrefsTab(prefs));
        preferenceTabs.add(new NetworkTab(dialogService, prefs));
        preferenceTabs.add(new AdvancedTab(dialogService, prefs));
        preferenceTabs.add(new AppearancePrefsTab(dialogService, prefs));

        container = new BorderPane();
        getDialogPane().setContent(container);

        construct();
    }

    @FXML
    private void initalize() {
        //FIXME: Model whole dialog as fxml
    }

    private void construct() {
        VBox vBox = new VBox();
        vBox.setPrefWidth(160);

        ListView<PrefsTab> tabsList = new ListView<>();
        tabsList.setId("sideMenu");
        tabsList.itemsProperty().setValue(preferenceTabs);
        EasyBind.subscribe(tabsList.getSelectionModel().selectedItemProperty(), tab -> {
            if (tab != null) {
                ScrollPane preferencePaneContainer = new ScrollPane(tab.getBuilder());
                preferencePaneContainer.getStyleClass().add("preferencePaneContainer");
                container.setCenter(preferencePaneContainer);
            }
        });
        tabsList.getSelectionModel().selectFirst();
        new ViewModelListCellFactory<PrefsTab>()
                                                .withText(PrefsTab::getTabName)
                                                .install(tabsList);

        TextField searchBox = new TextField();
        searchBox.setPromptText(Localization.lang("Search"));

        PreferencesSearchHandler searchHandler = new PreferencesSearchHandler(preferenceTabs);
        tabsList.itemsProperty().bindBidirectional(searchHandler.filteredPreferenceTabsProperty());
        searchBox.textProperty().addListener((observable, previousText, newText) -> {
            searchHandler.filterTabs(newText.toLowerCase(Locale.ROOT));
        });

        VBox buttonContainer = new VBox();
        buttonContainer.setAlignment(Pos.BOTTOM_LEFT);
        buttonContainer.setSpacing(3.0);
        Button importPreferences = new Button(Localization.lang("Import preferences"));
        importPreferences.setTooltip(new Tooltip(Localization.lang("Import preferences from file")));
        importPreferences.setOnAction(e -> importPreferences());
        importPreferences.setMaxWidth(Double.MAX_VALUE);
        Button exportPreferences = new Button(Localization.lang("Export preferences"));
        exportPreferences.setTooltip(new Tooltip(Localization.lang("Export preferences to file")));
        exportPreferences.setOnAction(e -> exportPreferences());
        exportPreferences.setMaxWidth(Double.MAX_VALUE);
        Button showPreferences = new Button(Localization.lang("Show preferences"));
        showPreferences.setOnAction(e -> new PreferencesFilterDialog(new JabRefPreferencesFilter(prefs)).showAndWait());
        showPreferences.setMaxWidth(Double.MAX_VALUE);
        Button resetPreferences = new Button(Localization.lang("Reset preferences"));
        resetPreferences.setOnAction(e -> resetPreferences());
        resetPreferences.setMaxWidth(Double.MAX_VALUE);
        buttonContainer.getChildren().addAll(
                                             importPreferences,
                                             exportPreferences,
                                             showPreferences,
                                             resetPreferences);

        VBox spacer = new VBox();
        spacer.setPrefHeight(10.0);
        VBox.setVgrow(tabsList, Priority.ALWAYS);
        VBox.setVgrow(spacer, Priority.SOMETIMES);
        vBox.getChildren().addAll(
                searchBox,
                tabsList,
                spacer,
                buttonContainer
        );

        container.setLeft(vBox);

        setValues();

    }

    private void resetPreferences() {
        boolean resetPreferencesConfirmed = dialogService.showConfirmationDialogAndWait(
                                                                                        Localization.lang("Reset preferences"),
                                                                                        Localization.lang("Are you sure you want to reset all settings to default values?"),
                                                                                        Localization.lang("Reset preferences"),
                                                                                        Localization.lang("Cancel"));
        if (resetPreferencesConfirmed) {
            try {
                prefs.clear();

                dialogService.showWarningDialogAndWait(Localization.lang("Reset preferences"),
                                                       Localization.lang("You must restart JabRef for this to come into effect."));
            } catch (BackingStoreException ex) {
                LOGGER.error("Error while resetting preferences", ex);
                dialogService.showErrorDialogAndWait(Localization.lang("Reset preferences"), ex);
            }
            updateAfterPreferenceChanges();
        }
    }

    private void importPreferences() {
        FileDialogConfiguration fileDialogConfiguration = new FileDialogConfiguration.Builder()
                                                                                               .addExtensionFilter(StandardFileType.XML)
                                                                                               .withDefaultExtension(StandardFileType.XML)
                                                                                               .withInitialDirectory(prefs.setLastPreferencesExportPath()).build();

        dialogService.showFileOpenDialog(fileDialogConfiguration).ifPresent(file -> {
            try {
                prefs.importPreferences(file);
                updateAfterPreferenceChanges();

                dialogService.showWarningDialogAndWait(Localization.lang("Import preferences"),
                                                       Localization.lang("You must restart JabRef for this to come into effect."));
            } catch (JabRefException ex) {
                LOGGER.error("Error while importing preferences", ex);
                dialogService.showErrorDialogAndWait(Localization.lang("Import preferences"), ex);
            }
        });
    }

    private void updateAfterPreferenceChanges() {
        setValues();
        List<TemplateExporter> customExporters = prefs.getCustomExportFormats(Globals.journalAbbreviationLoader);
        LayoutFormatterPreferences layoutPreferences = prefs.getLayoutFormatterPreferences(Globals.journalAbbreviationLoader);
        SavePreferences savePreferences = prefs.loadForExportFromPreferences();
        XmpPreferences xmpPreferences = prefs.getXMPPreferences();
        Globals.exportFactory = ExporterFactory.create(customExporters, layoutPreferences, savePreferences, xmpPreferences);
        prefs.updateEntryEditorTabList();
    }

    private void storeAllSettings() {
        // First check that all tabs are ready to close:
        for (PrefsTab tab : preferenceTabs) {
            if (!tab.validateSettings()) {
                return; // If not, break off.
            }
        }
        // Then store settings and close:
        for (PrefsTab tab : preferenceTabs) {
            tab.storeSettings();
        }
        prefs.flush();

        GUIGlobals.updateEntryEditorColors();
        frame.setupAllTables();
<<<<<<< HEAD
        frame.getDialogService().notify(Localization.lang("Preferences recorded."));
=======
        dialogService.notify(Localization.lang("Preferences recorded."));
>>>>>>> 133fbaa3
    }

    public void setValues() {
        // Update all field values in the tabs:
        for (PrefsTab prefsTab : preferenceTabs) {
            prefsTab.setValues();
        }
    }

    private void exportPreferences() {
        FileDialogConfiguration fileDialogConfiguration = new FileDialogConfiguration.Builder()
                                                                                               .addExtensionFilter(StandardFileType.XML)
                                                                                               .withDefaultExtension(StandardFileType.XML)
                                                                                               .withInitialDirectory(prefs.setLastPreferencesExportPath())
                                                                                               .build();

        dialogService.showFileSaveDialog(fileDialogConfiguration)
                     .ifPresent(exportFile -> {
                         try {
                             storeAllSettings();
                             prefs.exportPreferences(exportFile);
                             prefs.setLastPreferencesExportPath(exportFile);
                         } catch (JabRefException ex) {
                             LOGGER.warn(ex.getMessage(), ex);
                             dialogService.showErrorDialogAndWait(Localization.lang("Export preferences"), ex);
                         }
                     });
    }
}<|MERGE_RESOLUTION|>--- conflicted
+++ resolved
@@ -243,11 +243,7 @@
 
         GUIGlobals.updateEntryEditorColors();
         frame.setupAllTables();
-<<<<<<< HEAD
-        frame.getDialogService().notify(Localization.lang("Preferences recorded."));
-=======
         dialogService.notify(Localization.lang("Preferences recorded."));
->>>>>>> 133fbaa3
     }
 
     public void setValues() {
