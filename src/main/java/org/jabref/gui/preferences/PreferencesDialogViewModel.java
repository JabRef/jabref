--- conflicted
+++ resolved
@@ -64,22 +64,6 @@
         this.frame = frame;
 
         preferenceTabs = FXCollections.observableArrayList(
-<<<<<<< HEAD
-                new GeneralTabView(preferences),
-                new FileTabView(preferences),
-                new TableTabView(preferences),
-                new PreviewTabView(preferences),
-                new ExternalTabView(preferences, frame.getPushToApplicationsManager()),
-                new GroupsTabView(preferences),
-                new EntryEditorTabView(preferences),
-                new FetcherTab(preferences),
-                new CitationKeyPatternTabView(preferences),
-                new LinkedFilesTabView(preferences),
-                new NameFormatterTabView(preferences),
-                new XmpPrivacyTabView(preferences),
-                new NetworkTabView(preferences),
-                new AppearanceTabView(preferences)
-=======
                 new GeneralTab(),
                 new KeyBindingsTab(),
                 new FileTab(),
@@ -90,6 +74,7 @@
                 new JournalAbbreviationsTab(),
                 new GroupsTab(),
                 new EntryEditorTab(),
+                new FetcherTab(preferences),
                 new CustomEditorFieldsTab(),
                 new CitationKeyPatternTab(),
                 new LinkedFilesTab(),
@@ -99,7 +84,6 @@
                 new XmpPrivacyTab(),
                 new NetworkTab(),
                 new AppearanceTab()
->>>>>>> 66a771c1
         );
     }
 
