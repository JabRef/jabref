package org.jabref.gui.preferences;

import java.util.ArrayList;
import java.util.List;
import java.util.prefs.BackingStoreException;

import javafx.beans.property.ReadOnlyListWrapper;
import javafx.collections.FXCollections;
import javafx.collections.ObservableList;

import org.jabref.Globals;
import org.jabref.JabRefException;
import org.jabref.gui.AbstractViewModel;
import org.jabref.gui.DialogService;
import org.jabref.gui.JabRefFrame;
import org.jabref.gui.push.PushToApplicationsManager;
import org.jabref.gui.util.FileDialogConfiguration;
import org.jabref.logic.exporter.ExporterFactory;
import org.jabref.logic.exporter.SavePreferences;
import org.jabref.logic.exporter.TemplateExporter;
import org.jabref.logic.l10n.Localization;
import org.jabref.logic.layout.LayoutFormatterPreferences;
import org.jabref.logic.util.StandardFileType;
import org.jabref.logic.xmp.XmpPreferences;
import org.jabref.preferences.ExternalApplicationsPreferences;
import org.jabref.preferences.JabRefPreferences;
import org.jabref.preferences.JabRefPreferencesFilter;

import org.slf4j.Logger;
import org.slf4j.LoggerFactory;

public class PreferencesDialogViewModel extends AbstractViewModel {

    private static final Logger LOGGER = LoggerFactory.getLogger(PreferencesDialogViewModel.class);

    private final DialogService dialogService;
    private final JabRefPreferences preferences;
    private final ObservableList<PreferencesTab> preferenceTabs;
    private final JabRefFrame frame;

    public PreferencesDialogViewModel(DialogService dialogService, JabRefFrame frame) {
        this.dialogService = dialogService;
        this.preferences = Globals.prefs;
        this.frame = frame;

        preferenceTabs = FXCollections.observableArrayList(
                new GeneralTabView(preferences),
                new FileTabView(preferences),
                new TableTabView(preferences),
                new PreviewTabView(preferences),
                new ExternalTabView(preferences, frame.getPushToApplicationsManager()),
                new GroupsTabView(preferences),
                new EntryEditorTabView(preferences),
                new CitationKeyPatternTabView(preferences),
                new ImportTabView(preferences),
                new ExportSortingTabView(preferences),
                new NameFormatterTabView(preferences),
                new XmpPrivacyTabView(preferences),
                new NetworkTabView(preferences),
                new AppearanceTabView(preferences)
        );
    }

    public ObservableList<PreferencesTab> getPreferenceTabs() {
        return new ReadOnlyListWrapper<>(preferenceTabs);
    }

    public void importPreferences() {
        FileDialogConfiguration fileDialogConfiguration = new FileDialogConfiguration.Builder()
                .addExtensionFilter(StandardFileType.XML)
                .withDefaultExtension(StandardFileType.XML)
                .withInitialDirectory(preferences.setLastPreferencesExportPath()).build();

        dialogService.showFileOpenDialog(fileDialogConfiguration).ifPresent(file -> {
            try {
                preferences.importPreferences(file);
                updateAfterPreferenceChanges();

                dialogService.showWarningDialogAndWait(Localization.lang("Import preferences"),
                        Localization.lang("You must restart JabRef for this to come into effect."));
            } catch (JabRefException ex) {
                LOGGER.error("Error while importing preferences", ex);
                dialogService.showErrorDialogAndWait(Localization.lang("Import preferences"), ex);
            }
        });
    }

    public void exportPreferences() {
        FileDialogConfiguration fileDialogConfiguration = new FileDialogConfiguration.Builder()
                .addExtensionFilter(StandardFileType.XML)
                .withDefaultExtension(StandardFileType.XML)
                .withInitialDirectory(preferences.setLastPreferencesExportPath())
                .build();

        dialogService.showFileSaveDialog(fileDialogConfiguration)
                     .ifPresent(exportFile -> {
                         try {
                             storeAllSettings();
                             preferences.exportPreferences(exportFile);
                             preferences.setLastPreferencesExportPath(exportFile);
                         } catch (JabRefException ex) {
                             LOGGER.warn(ex.getMessage(), ex);
                             dialogService.showErrorDialogAndWait(Localization.lang("Export preferences"), ex);
                         }
                     });
    }

    public void showPreferences() {
        new PreferencesFilterDialog(new JabRefPreferencesFilter(preferences)).showAndWait();
    }

    public void resetPreferences() {
        boolean resetPreferencesConfirmed = dialogService.showConfirmationDialogAndWait(
                Localization.lang("Reset preferences"),
                Localization.lang("Are you sure you want to reset all settings to default values?"),
                Localization.lang("Reset preferences"),
                Localization.lang("Cancel"));
        if (resetPreferencesConfirmed) {
            try {
                preferences.clear();

                dialogService.showWarningDialogAndWait(Localization.lang("Reset preferences"),
                        Localization.lang("You must restart JabRef for this to come into effect."));
            } catch (BackingStoreException ex) {
                LOGGER.error("Error while resetting preferences", ex);
                dialogService.showErrorDialogAndWait(Localization.lang("Reset preferences"), ex);
            }

            updateAfterPreferenceChanges();
        }
    }

    /**
     * Reloads the JabRefPreferences into the UI
     */
    private void updateAfterPreferenceChanges() {
        // Reload internal preferences cache
        preferences.updateEntryEditorTabList();
        preferences.updateGlobalBibtexKeyPattern();
        preferences.updateMainTableColumns();

        setValues();

        List<TemplateExporter> customExporters = preferences.getCustomExportFormats(Globals.journalAbbreviationRepository);
        LayoutFormatterPreferences layoutPreferences = preferences.getLayoutFormatterPreferences(Globals.journalAbbreviationRepository);
        SavePreferences savePreferences = preferences.loadForExportFromPreferences();
        XmpPreferences xmpPreferences = preferences.getXMPPreferences();
        Globals.exportFactory = ExporterFactory.create(customExporters, layoutPreferences, savePreferences, xmpPreferences);
<<<<<<< HEAD
        preferences.updateEntryEditorTabList();
        preferences.updateGlobalCitationKeyPattern();
=======

        ExternalApplicationsPreferences externalApplicationsPreferences = preferences.getExternalApplicationsPreferences();
        PushToApplicationsManager manager = frame.getPushToApplicationsManager();
        manager.updateApplicationAction(manager.getApplicationByName(externalApplicationsPreferences.getPushToApplicationName()));

        frame.getBasePanelList().forEach(panel -> panel.getMainTable().getTableModel().refresh());
>>>>>>> 41678ce9
    }

    /**
     * Checks if all tabs are valid
     * ToDo: After conversion of all tabs use mvvmfx-validator
     * ToDo: should be observable for binding of OK-button in View
     */

    public boolean validSettings() {
        for (PreferencesTab tab : preferenceTabs) {
            if (!tab.validateSettings()) {
                return false;
            }
        }
        return true;
    }

    public void storeAllSettings() {
        List<String> restartWarnings = new ArrayList<>();

        // Run validation checks
        if (!validSettings()) {
            return;
        }

        // Store settings
        for (PreferencesTab tab : preferenceTabs) {
            tab.storeSettings();
            restartWarnings.addAll(tab.getRestartWarnings());
        }
        preferences.flush();

        if (!restartWarnings.isEmpty()) {
            dialogService.showWarningDialogAndWait(Localization.lang("Restart required"),
                    String.join(",\n", restartWarnings)
                            + "\n\n"
                            + Localization.lang("You must restart JabRef for this to come into effect."));
        }

        frame.setupAllTables();
        frame.getGlobalSearchBar().updateHintVisibility();
        dialogService.notify(Localization.lang("Preferences recorded."));

        updateAfterPreferenceChanges();
    }

    /**
     * Inserts the JabRefPreferences-values into the the Properties of the ViewModel
     */
    public void setValues() {
        for (PreferencesTab preferencesTab : preferenceTabs) {
            preferencesTab.setValues();
        }
    }
}<|MERGE_RESOLUTION|>--- conflicted
+++ resolved
@@ -136,7 +136,7 @@
     private void updateAfterPreferenceChanges() {
         // Reload internal preferences cache
         preferences.updateEntryEditorTabList();
-        preferences.updateGlobalBibtexKeyPattern();
+        preferences.updateGlobalCitationKeyPattern();
         preferences.updateMainTableColumns();
 
         setValues();
@@ -146,17 +146,12 @@
         SavePreferences savePreferences = preferences.loadForExportFromPreferences();
         XmpPreferences xmpPreferences = preferences.getXMPPreferences();
         Globals.exportFactory = ExporterFactory.create(customExporters, layoutPreferences, savePreferences, xmpPreferences);
-<<<<<<< HEAD
-        preferences.updateEntryEditorTabList();
-        preferences.updateGlobalCitationKeyPattern();
-=======
 
         ExternalApplicationsPreferences externalApplicationsPreferences = preferences.getExternalApplicationsPreferences();
         PushToApplicationsManager manager = frame.getPushToApplicationsManager();
         manager.updateApplicationAction(manager.getApplicationByName(externalApplicationsPreferences.getPushToApplicationName()));
 
         frame.getBasePanelList().forEach(panel -> panel.getMainTable().getTableModel().refresh());
->>>>>>> 41678ce9
     }
 
     /**
