package org.jabref.gui.preferences;

import java.util.ArrayList;
import java.util.List;
import java.util.prefs.BackingStoreException;

import javafx.beans.property.ReadOnlyListWrapper;
import javafx.collections.FXCollections;
import javafx.collections.ObservableList;

import org.jabref.gui.AbstractViewModel;
import org.jabref.gui.DialogService;
import org.jabref.gui.Globals;
import org.jabref.gui.JabRefFrame;
import org.jabref.gui.preferences.appearance.AppearanceTab;
import org.jabref.gui.preferences.citationkeypattern.CitationKeyPatternTab;
import org.jabref.gui.preferences.customization.CustomizationTab;
import org.jabref.gui.preferences.entryeditor.EntryEditorTab;
import org.jabref.gui.preferences.entryeditortabs.CustomEditorFieldsTab;
import org.jabref.gui.preferences.exporter.ExportCustomizationTab;
import org.jabref.gui.preferences.external.ExternalTab;
import org.jabref.gui.preferences.fetcher.FetcherTab;
import org.jabref.gui.preferences.file.FileTab;
import org.jabref.gui.preferences.general.GeneralTab;
import org.jabref.gui.preferences.groups.GroupsTab;
import org.jabref.gui.preferences.importer.ImportCustomizationTab;
import org.jabref.gui.preferences.journals.JournalAbbreviationsTab;
import org.jabref.gui.preferences.keybindings.KeyBindingsTab;
import org.jabref.gui.preferences.linkedfiles.LinkedFilesTab;
import org.jabref.gui.preferences.nameformatter.NameFormatterTab;
import org.jabref.gui.preferences.network.NetworkTab;
import org.jabref.gui.preferences.preview.PreviewTab;
import org.jabref.gui.preferences.protectedterms.ProtectedTermsTab;
import org.jabref.gui.preferences.table.TableTab;
import org.jabref.gui.preferences.xmp.XmpPrivacyTab;
import org.jabref.gui.push.PushToApplicationsManager;
import org.jabref.gui.push.PushToEmacs;
import org.jabref.gui.util.FileDialogConfiguration;
import org.jabref.logic.JabRefException;
import org.jabref.logic.exporter.ExporterFactory;
import org.jabref.logic.exporter.SavePreferences;
import org.jabref.logic.exporter.TemplateExporter;
import org.jabref.logic.l10n.Localization;
import org.jabref.logic.layout.LayoutFormatterPreferences;
import org.jabref.logic.util.StandardFileType;
import org.jabref.logic.xmp.XmpPreferences;
import org.jabref.preferences.ExternalApplicationsPreferences;
import org.jabref.preferences.PreferencesFilter;
import org.jabref.preferences.PreferencesService;

import org.slf4j.Logger;
import org.slf4j.LoggerFactory;

public class PreferencesDialogViewModel extends AbstractViewModel {

    private static final Logger LOGGER = LoggerFactory.getLogger(PreferencesDialogViewModel.class);

    private final DialogService dialogService;
    private final PreferencesService preferences;
    private final ObservableList<PreferencesTab> preferenceTabs;
    private final JabRefFrame frame;

    public PreferencesDialogViewModel(DialogService dialogService, PreferencesService preferences, JabRefFrame frame) {
        this.dialogService = dialogService;
        this.preferences = preferences;
        this.frame = frame;

        preferenceTabs = FXCollections.observableArrayList(
                new GeneralTab(),
                new KeyBindingsTab(),
                new FileTab(),
                new TableTab(),
                new PreviewTab(),
                new ProtectedTermsTab(),
                new ExternalTab(frame.getPushToApplicationsManager()),
                new JournalAbbreviationsTab(),
                new GroupsTab(),
                new EntryEditorTab(),
<<<<<<< HEAD
                new FetcherTab(),
=======
                new CustomizationTab(),
>>>>>>> 2c7715cf
                new CustomEditorFieldsTab(),
                new CitationKeyPatternTab(),
                new LinkedFilesTab(),
                new NameFormatterTab(),
                new ImportCustomizationTab(),
                new ExportCustomizationTab(),
                new XmpPrivacyTab(),
                new NetworkTab(),
                new AppearanceTab()
        );
    }

    public ObservableList<PreferencesTab> getPreferenceTabs() {
        return new ReadOnlyListWrapper<>(preferenceTabs);
    }

    public void importPreferences() {
        FileDialogConfiguration fileDialogConfiguration = new FileDialogConfiguration.Builder()
                .addExtensionFilter(StandardFileType.XML)
                .withDefaultExtension(StandardFileType.XML)
                .withInitialDirectory(preferences.getLastPreferencesExportPath()).build();

        dialogService.showFileOpenDialog(fileDialogConfiguration)
                     .ifPresent(file -> {
                         try {
                             preferences.importPreferences(file);
                             updateAfterPreferenceChanges();

                             dialogService.showWarningDialogAndWait(Localization.lang("Import preferences"),
                                     Localization.lang("You must restart JabRef for this to come into effect."));
                         } catch (JabRefException ex) {
                             LOGGER.error("Error while importing preferences", ex);
                             dialogService.showErrorDialogAndWait(Localization.lang("Import preferences"), ex);
                         }
                     });
    }

    public void exportPreferences() {
        FileDialogConfiguration fileDialogConfiguration = new FileDialogConfiguration.Builder()
                .addExtensionFilter(StandardFileType.XML)
                .withDefaultExtension(StandardFileType.XML)
                .withInitialDirectory(preferences.getLastPreferencesExportPath())
                .build();

        dialogService.showFileSaveDialog(fileDialogConfiguration)
                     .ifPresent(exportFile -> {
                         try {
                             storeAllSettings();
                             preferences.exportPreferences(exportFile);
                             preferences.storeLastPreferencesExportPath(exportFile);
                         } catch (JabRefException ex) {
                             LOGGER.warn(ex.getMessage(), ex);
                             dialogService.showErrorDialogAndWait(Localization.lang("Export preferences"), ex);
                         }
                     });
    }

    public void showPreferences() {
        dialogService.showCustomDialogAndWait(new PreferencesFilterDialog(new PreferencesFilter(preferences)));
    }

    public void resetPreferences() {
        boolean resetPreferencesConfirmed = dialogService.showConfirmationDialogAndWait(
                Localization.lang("Reset preferences"),
                Localization.lang("Are you sure you want to reset all settings to default values?"),
                Localization.lang("Reset preferences"),
                Localization.lang("Cancel"));
        if (resetPreferencesConfirmed) {
            try {
                preferences.clear();

                dialogService.showWarningDialogAndWait(Localization.lang("Reset preferences"),
                        Localization.lang("You must restart JabRef for this to come into effect."));
            } catch (BackingStoreException ex) {
                LOGGER.error("Error while resetting preferences", ex);
                dialogService.showErrorDialogAndWait(Localization.lang("Reset preferences"), ex);
            }

            updateAfterPreferenceChanges();
        }
    }

    /**
     * Reloads the preferences into the UI
     */
    private void updateAfterPreferenceChanges() {
        // Reload internal preferences cache
        preferences.updateEntryEditorTabList();
        preferences.updateGlobalCitationKeyPattern();
        preferences.updateMainTableColumns();

        setValues();

        List<TemplateExporter> customExporters = preferences.getCustomExportFormats(Globals.journalAbbreviationRepository);
        LayoutFormatterPreferences layoutPreferences = preferences.getLayoutFormatterPreferences(Globals.journalAbbreviationRepository);
        SavePreferences savePreferences = preferences.getSavePreferencesForExport();
        XmpPreferences xmpPreferences = preferences.getXmpPreferences();
        Globals.exportFactory = ExporterFactory.create(customExporters, layoutPreferences, savePreferences, xmpPreferences);

        ExternalApplicationsPreferences externalApplicationsPreferences = preferences.getExternalApplicationsPreferences();
        PushToApplicationsManager manager = frame.getPushToApplicationsManager();
        manager.updateApplicationAction(manager.getApplicationByName(externalApplicationsPreferences.getPushToApplicationName())
                                               .orElse(new PushToEmacs(dialogService, preferences)));

        frame.getLibraryTabs().forEach(panel -> panel.getMainTable().getTableModel().refresh());
    }

    /**
     * Checks if all tabs are valid
     */
    public boolean validSettings() {
        for (PreferencesTab tab : preferenceTabs) {
            if (!tab.validateSettings()) {
                return false;
            }
        }
        return true;
    }

    public void storeAllSettings() {
        List<String> restartWarnings = new ArrayList<>();

        // Run validation checks
        if (!validSettings()) {
            return;
        }

        // Store settings
        for (PreferencesTab tab : preferenceTabs) {
            tab.storeSettings();
            restartWarnings.addAll(tab.getRestartWarnings());
        }
        preferences.flush();

        if (!restartWarnings.isEmpty()) {
            dialogService.showWarningDialogAndWait(Localization.lang("Restart required"),
                    String.join(",\n", restartWarnings)
                            + "\n\n"
                            + Localization.lang("You must restart JabRef for this to come into effect."));
        }

        frame.setupAllTables();
        frame.getGlobalSearchBar().updateHintVisibility();
        dialogService.notify(Localization.lang("Preferences recorded."));

        updateAfterPreferenceChanges();
    }

    /**
     * Inserts the preference values into the the Properties of the ViewModel
     */
    public void setValues() {
        for (PreferencesTab preferencesTab : preferenceTabs) {
            preferencesTab.setValues();
        }
    }
}<|MERGE_RESOLUTION|>--- conflicted
+++ resolved
@@ -76,11 +76,8 @@
                 new JournalAbbreviationsTab(),
                 new GroupsTab(),
                 new EntryEditorTab(),
-<<<<<<< HEAD
                 new FetcherTab(),
-=======
                 new CustomizationTab(),
->>>>>>> 2c7715cf
                 new CustomEditorFieldsTab(),
                 new CitationKeyPatternTab(),
                 new LinkedFilesTab(),
