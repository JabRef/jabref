--- conflicted
+++ resolved
@@ -222,20 +222,18 @@
         return this.moveToTrashProperty;
     }
 
-<<<<<<< HEAD
     public ListProperty<PatternsPanelItemModel> patternListProperty() {
         return patternListProperty;
     }
 
     public ObjectProperty<PatternsPanelItemModel> defaultNamePatternProperty() {
         return defaultNamePatternProperty;
-=======
+
     public BooleanProperty openFileExplorerInFilesDirectoryProperty() {
         return openFileExplorerInFilesDirectory;
     }
 
     public BooleanProperty openFileExplorerInLastDirectoryProperty() {
         return openFileExplorerInLastDirectory;
->>>>>>> f50e3e3a
     }
 }
