--- conflicted
+++ resolved
@@ -177,12 +177,8 @@
         sortUpButton.disableProperty().bind(viewModel.chosenSelectionModelProperty().getValue().selectedItemProperty().isNull());
         sortDownButton.disableProperty().bind(viewModel.chosenSelectionModelProperty().getValue().selectedItemProperty().isNull());
 
-<<<<<<< HEAD
-        PreviewViewer previewViewer = new PreviewViewer(dialogService, preferencesService, themeManager, taskExecutor);
+        PreviewViewer previewViewer = new PreviewViewer(dialogService, preferences, themeManager, taskExecutor);
         previewViewer.setDatabaseContext(new BibDatabaseContext());
-=======
-        PreviewViewer previewViewer = new PreviewViewer(new BibDatabaseContext(), dialogService, preferences, themeManager, taskExecutor);
->>>>>>> 47059776
         previewViewer.setEntry(TestEntry.getTestEntry());
         EasyBind.subscribe(viewModel.selectedLayoutProperty(), previewViewer::setLayout);
         previewViewer.visibleProperty().bind(viewModel.chosenSelectionModelProperty().getValue().selectedItemProperty().isNotNull()
