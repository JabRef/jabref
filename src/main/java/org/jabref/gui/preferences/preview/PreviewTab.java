--- conflicted
+++ resolved
@@ -30,11 +30,8 @@
 import org.jabref.gui.preferences.AbstractPreferenceTabView;
 import org.jabref.gui.preferences.PreferencesTab;
 import org.jabref.gui.preview.PreviewViewer;
-<<<<<<< HEAD
+import org.jabref.gui.theme.ThemeManager;
 import org.jabref.gui.util.BindingsHelper;
-=======
-import org.jabref.gui.theme.ThemeManager;
->>>>>>> 222d214e
 import org.jabref.gui.util.IconValidationDecorator;
 import org.jabref.gui.util.ViewModelListCellFactory;
 import org.jabref.logic.l10n.Localization;
@@ -158,7 +155,6 @@
         sortUpButton.disableProperty().bind(viewModel.chosenSelectionModelProperty().getValue().selectedItemProperty().isNull());
         sortDownButton.disableProperty().bind(viewModel.chosenSelectionModelProperty().getValue().selectedItemProperty().isNull());
 
-<<<<<<< HEAD
         PreviewViewer previewViewer = new PreviewViewer(new BibDatabaseContext(), dialogService, stateManager);
         previewViewer.setEntry(TestEntry.getTestEntry());
         EasyBind.subscribe(viewModel.selectedLayoutProperty(), previewViewer::setLayout);
@@ -166,14 +162,6 @@
                                                       .or(viewModel.availableSelectionModelProperty().getValue().selectedItemProperty().isNotNull()));
         previewViewer.setTheme(preferencesService.getTheme());
         previewTab.setContent(previewViewer);
-=======
-        previewTab.setContent(new PreviewViewer(new BibDatabaseContext(), dialogService, stateManager, themeManager));
-        ((PreviewViewer) previewTab.getContent()).setEntry(TestEntry.getTestEntry());
-
-        EasyBind.subscribe(viewModel.layoutProperty(), value -> ((PreviewViewer) previewTab.getContent()).setLayout(value));
-        previewTab.getContent().visibleProperty().bind(viewModel.chosenSelectionModelProperty().getValue().selectedItemProperty().isNotNull()
-                                                       .or(viewModel.availableSelectionModelProperty().getValue().selectedItemProperty().isNotNull()));
->>>>>>> 222d214e
 
         editArea.clear();
         editArea.setParagraphGraphicFactory(LineNumberFactory.get(editArea));
