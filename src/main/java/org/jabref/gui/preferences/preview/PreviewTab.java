package org.jabref.gui.preferences.preview;

import java.util.ArrayList;
import java.util.List;

import javax.inject.Inject;

import javafx.application.Platform;
import javafx.beans.property.ListProperty;
import javafx.fxml.FXML;
import javafx.scene.control.Button;
import javafx.scene.control.CheckBox;
import javafx.scene.control.ContextMenu;
import javafx.scene.control.Label;
import javafx.scene.control.ListView;
import javafx.scene.control.SelectionMode;
import javafx.scene.control.Tab;
import javafx.scene.input.DragEvent;
import javafx.scene.input.Dragboard;
import javafx.scene.input.KeyEvent;
import javafx.scene.input.MouseEvent;
import javafx.scene.input.TransferMode;

import org.jabref.gui.Globals;
import org.jabref.gui.StateManager;
import org.jabref.gui.actions.ActionFactory;
import org.jabref.gui.actions.SimpleCommand;
import org.jabref.gui.actions.StandardActions;
import org.jabref.gui.icon.IconTheme;
import org.jabref.gui.preferences.AbstractPreferenceTabView;
import org.jabref.gui.preferences.PreferencesTab;
import org.jabref.gui.preview.PreviewViewer;
import org.jabref.gui.theme.ThemeManager;
import org.jabref.gui.util.IconValidationDecorator;
import org.jabref.gui.util.ViewModelListCellFactory;
import org.jabref.logic.l10n.Localization;
import org.jabref.logic.preview.PreviewLayout;
import org.jabref.logic.util.TestEntry;
import org.jabref.model.database.BibDatabaseContext;

import com.airhacks.afterburner.views.ViewLoader;
import com.tobiasdiez.easybind.EasyBind;
import de.saxsys.mvvmfx.utils.validation.visualization.ControlsFxVisualizer;
import org.controlsfx.control.textfield.CustomTextField;
import org.fxmisc.richtext.CodeArea;
import org.fxmisc.richtext.LineNumberFactory;

public class PreviewTab extends AbstractPreferenceTabView<PreviewTabViewModel> implements PreferencesTab {

    @FXML private CheckBox showAsTabCheckBox;
    @FXML private ListView<PreviewLayout> availableListView;
    @FXML private ListView<PreviewLayout> chosenListView;
    @FXML private Button toRightButton;
    @FXML private Button toLeftButton;
    @FXML private Button sortUpButton;
    @FXML private Button sortDownButton;
    @FXML private Label readOnlyLabel;
    @FXML private Button resetDefaultButton;
    @FXML private Tab previewTab;
    @FXML private CodeArea editArea;
    @FXML private CustomTextField searchBox;

    @Inject private StateManager stateManager;
    @Inject private ThemeManager themeManager;

    private final ContextMenu contextMenu = new ContextMenu();

    private long lastKeyPressTime;
    private String listSearchTerm;

    private final ControlsFxVisualizer validationVisualizer = new ControlsFxVisualizer();

    public PreviewTab() {
        ViewLoader.view(this)
                  .root(this)
                  .load();
    }

    private class EditAction extends SimpleCommand {

        private final StandardActions command;

        public EditAction(StandardActions command) {
            this.command = command;
        }

        @Override
        public void execute() {
            if (editArea != null) {
                switch (command) {
                    case COPY -> editArea.copy();
                    case CUT -> editArea.cut();
                    case PASTE -> editArea.paste();
                    case SELECT_ALL -> editArea.selectAll();
                }
                editArea.requestFocus();
            }
        }
    }

    @Override
    public String getTabName() {
        return Localization.lang("Entry preview");
    }

    public void initialize() {
        searchBox.setPromptText(Localization.lang("Search") + "...");
        searchBox.setLeft(IconTheme.JabRefIcons.SEARCH.getGraphicNode());

        this.viewModel = new PreviewTabViewModel(dialogService, preferencesService, taskExecutor, stateManager);

        lastKeyPressTime = System.currentTimeMillis();

        ActionFactory factory = new ActionFactory(Globals.getKeyPrefs());
        contextMenu.getItems().addAll(
                factory.createMenuItem(StandardActions.CUT, new EditAction(StandardActions.CUT)),
                factory.createMenuItem(StandardActions.COPY, new EditAction(StandardActions.COPY)),
                factory.createMenuItem(StandardActions.PASTE, new EditAction(StandardActions.PASTE)),
                factory.createMenuItem(StandardActions.SELECT_ALL, new EditAction(StandardActions.SELECT_ALL))
        );
        contextMenu.getItems().forEach(item -> item.setGraphic(null));
        contextMenu.getStyleClass().add("context-menu");

        showAsTabCheckBox.selectedProperty().bindBidirectional(viewModel.showAsExtraTabProperty());

        availableListView.setItems(viewModel.getFilteredPreviews());
        viewModel.availableSelectionModelProperty().setValue(availableListView.getSelectionModel());
        new ViewModelListCellFactory<PreviewLayout>()
                .withText(PreviewLayout::getDisplayName)
                .install(availableListView);
        availableListView.setOnDragOver(this::dragOver);
        availableListView.setOnDragDetected(this::dragDetectedInAvailable);
        availableListView.setOnDragDropped(event -> dragDropped(viewModel.availableListProperty(), event));
        availableListView.setOnKeyTyped(event -> jumpToSearchKey(availableListView, event));
        availableListView.getSelectionModel().setSelectionMode(SelectionMode.MULTIPLE);
        availableListView.selectionModelProperty().getValue().selectedItemProperty().addListener((observable, oldValue, newValue) -> viewModel.setPreviewLayout(newValue));

        chosenListView.itemsProperty().bindBidirectional(viewModel.chosenListProperty());
        viewModel.chosenSelectionModelProperty().setValue(chosenListView.getSelectionModel());
        new ViewModelListCellFactory<PreviewLayout>()
                .withText(PreviewLayout::getDisplayName)
                .setOnDragDropped(this::dragDroppedInChosenCell)
                .install(chosenListView);
        chosenListView.setOnDragOver(this::dragOver);
        chosenListView.setOnDragDetected(this::dragDetectedInChosen);
        chosenListView.setOnDragDropped(event -> dragDropped(viewModel.chosenListProperty(), event));
        chosenListView.setOnKeyTyped(event -> jumpToSearchKey(chosenListView, event));
        chosenListView.getSelectionModel().setSelectionMode(SelectionMode.MULTIPLE);
        chosenListView.selectionModelProperty().getValue().selectedItemProperty().addListener((observable, oldValue, newValue) -> viewModel.setPreviewLayout(newValue));

        toRightButton.disableProperty().bind(viewModel.availableSelectionModelProperty().getValue().selectedItemProperty().isNull());

        toLeftButton.disableProperty().bind(viewModel.chosenSelectionModelProperty().getValue().selectedItemProperty().isNull());
        sortUpButton.disableProperty().bind(viewModel.chosenSelectionModelProperty().getValue().selectedItemProperty().isNull());
        sortDownButton.disableProperty().bind(viewModel.chosenSelectionModelProperty().getValue().selectedItemProperty().isNull());

        previewTab.setContent(new PreviewViewer(new BibDatabaseContext(), dialogService, stateManager, themeManager));
        ((PreviewViewer) previewTab.getContent()).setEntry(TestEntry.getTestEntry());

        EasyBind.subscribe(viewModel.layoutProperty(), value -> ((PreviewViewer) previewTab.getContent()).setLayout(value));
<<<<<<< HEAD
        previewTab.getContent().visibleProperty().bind(viewModel.chosenSelectionModelProperty().getValue().selectedItemProperty().isNotNull());
=======
        previewTab.getContent().visibleProperty().bind(viewModel.chosenSelectionModelProperty().getValue().selectedItemProperty().isNotNull()
                                                       .or(viewModel.availableSelectionModelProperty().getValue().selectedItemProperty().isNotNull()));
        ((PreviewViewer) previewTab.getContent()).setTheme(preferencesService.getTheme());
>>>>>>> 1eed985b

        editArea.clear();
        editArea.setParagraphGraphicFactory(LineNumberFactory.get(editArea));
        editArea.setContextMenu(contextMenu);
        editArea.visibleProperty().bind(viewModel.chosenSelectionModelProperty().getValue().selectedItemProperty().isNotNull()
                                        .or(viewModel.availableSelectionModelProperty().getValue().selectedItemProperty().isNotNull()));
        viewModel.sourceTextProperty().addListener((observable, oldValue, newValue) -> {
            editArea.replaceText(newValue);
        });
        editArea.textProperty().addListener((observable, oldValue, newValue) -> {
            viewModel.sourceTextProperty().setValue(newValue);
            editArea.setStyleSpans(0, viewModel.computeHighlighting(newValue));
        });
        editArea.focusedProperty().addListener((observable, oldValue, newValue) -> {
            if (!newValue) {
                viewModel.refreshPreview();
            }
        });

        searchBox.textProperty().addListener((observable, previousText, searchTerm) -> {
            viewModel.setFilterPredicate(searchTerm);
        });

        readOnlyLabel.visibleProperty().bind(viewModel.selectedIsEditableProperty().not());
        resetDefaultButton.disableProperty().bind(viewModel.selectedIsEditableProperty().not());
        contextMenu.getItems().get(0).disableProperty().bind(viewModel.selectedIsEditableProperty().not());
        contextMenu.getItems().get(2).disableProperty().bind(viewModel.selectedIsEditableProperty().not());
        editArea.editableProperty().bind(viewModel.selectedIsEditableProperty());

        validationVisualizer.setDecoration(new IconValidationDecorator());
        Platform.runLater(() -> validationVisualizer.initVisualization(viewModel.chosenListValidationStatus(), chosenListView));
    }

    /**
     * This is called, if a user starts typing some characters into the keyboard with focus on one ListView. The
     * ListView will scroll to the next cell with the name of the PreviewLayout fitting those characters.
     *
     * @param list       The ListView currently focused
     * @param keypressed The pressed character
     */

    private void jumpToSearchKey(ListView<PreviewLayout> list, KeyEvent keypressed) {
        if (keypressed.getCharacter() == null) {
            return;
        }

        if ((System.currentTimeMillis() - lastKeyPressTime) < 1000) {
            listSearchTerm += keypressed.getCharacter().toLowerCase();
        } else {
            listSearchTerm = keypressed.getCharacter().toLowerCase();
        }

        lastKeyPressTime = System.currentTimeMillis();

        list.getItems().stream().filter(item -> item.getDisplayName().toLowerCase().startsWith(listSearchTerm))
            .findFirst().ifPresent(list::scrollTo);
    }

    private void dragOver(DragEvent event) {
        viewModel.dragOver(event);
    }

    private void dragDetectedInAvailable(MouseEvent event) {
        List<PreviewLayout> selectedLayouts = new ArrayList<>(viewModel.availableSelectionModelProperty().getValue().getSelectedItems());
        if (!selectedLayouts.isEmpty()) {
            Dragboard dragboard = startDragAndDrop(TransferMode.MOVE);
            viewModel.dragDetected(viewModel.availableListProperty(), viewModel.availableSelectionModelProperty(), selectedLayouts, dragboard);
        }
        event.consume();
    }

    private void dragDetectedInChosen(MouseEvent event) {
        List<PreviewLayout> selectedLayouts = new ArrayList<>(viewModel.chosenSelectionModelProperty().getValue().getSelectedItems());
        if (!selectedLayouts.isEmpty()) {
            Dragboard dragboard = startDragAndDrop(TransferMode.MOVE);
            viewModel.dragDetected(viewModel.chosenListProperty(), viewModel.chosenSelectionModelProperty(), selectedLayouts, dragboard);
        }
        event.consume();
    }

    private void dragDropped(ListProperty<PreviewLayout> targetList, DragEvent event) {
        boolean success = viewModel.dragDropped(targetList, event.getDragboard());
        event.setDropCompleted(success);
        event.consume();
    }

    private void dragDroppedInChosenCell(PreviewLayout targetLayout, DragEvent event) {
        boolean success = viewModel.dragDroppedInChosenCell(targetLayout, event.getDragboard());
        event.setDropCompleted(success);
        event.consume();
    }

    public void toRightButtonAction() {
        viewModel.addToChosen();
    }

    public void toLeftButtonAction() {
        viewModel.removeFromChosen();
    }

    public void sortUpButtonAction() {
        viewModel.selectedInChosenUp();
    }

    public void sortDownButtonAction() {
        viewModel.selectedInChosenDown();
    }

    public void resetDefaultButtonAction() {
        viewModel.resetDefaultLayout();
    }
}<|MERGE_RESOLUTION|>--- conflicted
+++ resolved
@@ -158,13 +158,8 @@
         ((PreviewViewer) previewTab.getContent()).setEntry(TestEntry.getTestEntry());
 
         EasyBind.subscribe(viewModel.layoutProperty(), value -> ((PreviewViewer) previewTab.getContent()).setLayout(value));
-<<<<<<< HEAD
-        previewTab.getContent().visibleProperty().bind(viewModel.chosenSelectionModelProperty().getValue().selectedItemProperty().isNotNull());
-=======
         previewTab.getContent().visibleProperty().bind(viewModel.chosenSelectionModelProperty().getValue().selectedItemProperty().isNotNull()
                                                        .or(viewModel.availableSelectionModelProperty().getValue().selectedItemProperty().isNotNull()));
-        ((PreviewViewer) previewTab.getContent()).setTheme(preferencesService.getTheme());
->>>>>>> 1eed985b
 
         editArea.clear();
         editArea.setParagraphGraphicFactory(LineNumberFactory.get(editArea));
