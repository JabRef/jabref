package org.jabref.gui.preferences.importexport;

import javafx.fxml.FXML;
import javafx.scene.control.Button;
import javafx.scene.control.CheckBox;
import javafx.scene.control.ComboBox;
import javafx.scene.control.TextField;

import org.jabref.gui.commonfxcontrols.SaveOrderConfigPanel;
import org.jabref.gui.preferences.AbstractPreferenceTabView;
import org.jabref.gui.preferences.PreferencesTab;
import org.jabref.gui.util.ViewModelListCellFactory;
import org.jabref.logic.l10n.Localization;
import org.jabref.logic.preferences.CustomApiKeyPreferences;

import com.airhacks.afterburner.views.ViewLoader;

public class ImportExportTab extends AbstractPreferenceTabView<ImportExportTabViewModel> implements PreferencesTab {

    @FXML private CheckBox generateNewKeyOnImport;
    @FXML private ComboBox<CustomApiKeyPreferences> customApiKeyNameComboBox;
    @FXML private TextField useCustomApiKeyText;
    @FXML private CheckBox useCustomApiKeyCheckBox;
    @FXML private Button checkCustomApiKeyButton;

    @FXML private CheckBox useCustomDOI;
    @FXML private TextField useCustomDOIName;

    @FXML private SaveOrderConfigPanel exportOrderPanel;

    public ImportExportTab() {
        ViewLoader.view(this)
                  .root(this)
                  .load();
    }

    @Override
    public String getTabName() {
        return Localization.lang("Import and Export");
    }

    public void initialize() {
        this.viewModel = new ImportExportTabViewModel(preferencesService, dialogService);

        useCustomDOI.selectedProperty().bindBidirectional(viewModel.useCustomDOIProperty());
        useCustomDOIName.textProperty().bindBidirectional(viewModel.useCustomDOINameProperty());
        useCustomDOIName.disableProperty().bind(useCustomDOI.selectedProperty().not());

        generateNewKeyOnImport.selectedProperty().bindBidirectional(viewModel.generateKeyOnImportProperty());

<<<<<<< HEAD
        viewModel.customApiKeyText().bind(useCustomApiKeyText.textProperty());
        viewModel.useCustomApiKeyProperty().bind(useCustomApiKeyCheckBox.selectedProperty());
        useCustomApiKeyText.disableProperty().bind(useCustomApiKeyCheckBox.selectedProperty().not());
        checkCustomApiKeyButton.disableProperty().bind(useCustomApiKeyCheckBox.selectedProperty().not());

        new ViewModelListCellFactory<CustomApiKeyPreferences>()
                .withText(CustomApiKeyPreferences::getName)
                .install(customApiKeyNameComboBox);

        customApiKeyNameComboBox.itemsProperty().bind(viewModel.customApiKeyPrefsProperty());
        customApiKeyNameComboBox.valueProperty().bindBidirectional(viewModel.selectedCustomApiKeyPreferencesProperty());
        customApiKeyNameComboBox.getSelectionModel().selectedItemProperty().addListener((observable, oldValue, newValue) -> {
            if (oldValue != null) {
                oldValue.shouldUseCustomKey(useCustomApiKeyCheckBox.isSelected());
                oldValue.setCustomApiKey(useCustomApiKeyText.getText().trim());
            }
            if (newValue != null) {
                useCustomApiKeyCheckBox.setSelected(newValue.shouldUseCustom());
                useCustomApiKeyText.setText(newValue.getCustomApiKey());
            }
        });

    }

    @FXML
    void checkCustomApiKey() {
        viewModel.checkCustomApiKey();
=======
        exportOrderPanel.saveInOriginalProperty().bindBidirectional(viewModel.saveInOriginalProperty());
        exportOrderPanel.saveInTableOrderProperty().bindBidirectional(viewModel.saveInTableOrderProperty());
        exportOrderPanel.saveInSpecifiedOrderProperty().bindBidirectional(viewModel.saveInSpecifiedOrderProperty());
        exportOrderPanel.sortableFieldsProperty().bind(viewModel.sortableFieldsProperty());
        exportOrderPanel.sortCriteriaProperty().bindBidirectional(viewModel.sortCriteriaProperty());
        exportOrderPanel.setCriteriaLimit(3);
>>>>>>> 3a44c695
    }

}<|MERGE_RESOLUTION|>--- conflicted
+++ resolved
@@ -18,15 +18,13 @@
 public class ImportExportTab extends AbstractPreferenceTabView<ImportExportTabViewModel> implements PreferencesTab {
 
     @FXML private CheckBox generateNewKeyOnImport;
+    @FXML private CheckBox useCustomDOI;
+    @FXML private TextField useCustomDOIName;
+    @FXML private SaveOrderConfigPanel exportOrderPanel;
     @FXML private ComboBox<CustomApiKeyPreferences> customApiKeyNameComboBox;
     @FXML private TextField useCustomApiKeyText;
     @FXML private CheckBox useCustomApiKeyCheckBox;
     @FXML private Button checkCustomApiKeyButton;
-
-    @FXML private CheckBox useCustomDOI;
-    @FXML private TextField useCustomDOIName;
-
-    @FXML private SaveOrderConfigPanel exportOrderPanel;
 
     public ImportExportTab() {
         ViewLoader.view(this)
@@ -48,7 +46,13 @@
 
         generateNewKeyOnImport.selectedProperty().bindBidirectional(viewModel.generateKeyOnImportProperty());
 
-<<<<<<< HEAD
+        exportOrderPanel.saveInOriginalProperty().bindBidirectional(viewModel.saveInOriginalProperty());
+        exportOrderPanel.saveInTableOrderProperty().bindBidirectional(viewModel.saveInTableOrderProperty());
+        exportOrderPanel.saveInSpecifiedOrderProperty().bindBidirectional(viewModel.saveInSpecifiedOrderProperty());
+        exportOrderPanel.sortableFieldsProperty().bind(viewModel.sortableFieldsProperty());
+        exportOrderPanel.sortCriteriaProperty().bindBidirectional(viewModel.sortCriteriaProperty());
+        exportOrderPanel.setCriteriaLimit(3);
+
         viewModel.customApiKeyText().bind(useCustomApiKeyText.textProperty());
         viewModel.useCustomApiKeyProperty().bind(useCustomApiKeyCheckBox.selectedProperty());
         useCustomApiKeyText.disableProperty().bind(useCustomApiKeyCheckBox.selectedProperty().not());
@@ -70,20 +74,11 @@
                 useCustomApiKeyText.setText(newValue.getCustomApiKey());
             }
         });
-
     }
 
     @FXML
     void checkCustomApiKey() {
         viewModel.checkCustomApiKey();
-=======
-        exportOrderPanel.saveInOriginalProperty().bindBidirectional(viewModel.saveInOriginalProperty());
-        exportOrderPanel.saveInTableOrderProperty().bindBidirectional(viewModel.saveInTableOrderProperty());
-        exportOrderPanel.saveInSpecifiedOrderProperty().bindBidirectional(viewModel.saveInSpecifiedOrderProperty());
-        exportOrderPanel.sortableFieldsProperty().bind(viewModel.sortableFieldsProperty());
-        exportOrderPanel.sortCriteriaProperty().bindBidirectional(viewModel.sortCriteriaProperty());
-        exportOrderPanel.setCriteriaLimit(3);
->>>>>>> 3a44c695
     }
 
 }