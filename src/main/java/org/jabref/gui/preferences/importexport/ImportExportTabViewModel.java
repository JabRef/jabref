package org.jabref.gui.preferences.importexport;

<<<<<<< HEAD
import java.io.IOException;
import java.net.HttpURLConnection;
import java.util.ArrayList;
import java.util.Map;
import java.util.TreeMap;

import javax.net.ssl.HostnameVerifier;
import javax.net.ssl.HttpsURLConnection;
import javax.net.ssl.SSLSocketFactory;

import javafx.beans.property.BooleanProperty;
import javafx.beans.property.ListProperty;
import javafx.beans.property.ObjectProperty;
import javafx.beans.property.SimpleBooleanProperty;
import javafx.beans.property.SimpleListProperty;
import javafx.beans.property.SimpleObjectProperty;
=======
import java.util.ArrayList;
import java.util.Comparator;
import java.util.List;
import java.util.stream.Collectors;

import javafx.beans.property.BooleanProperty;
import javafx.beans.property.ListProperty;
import javafx.beans.property.SimpleBooleanProperty;
import javafx.beans.property.SimpleListProperty;
>>>>>>> 3a44c695
import javafx.beans.property.SimpleStringProperty;
import javafx.beans.property.StringProperty;
import javafx.collections.FXCollections;

<<<<<<< HEAD
import org.jabref.gui.DialogService;
=======
import org.jabref.gui.commonfxcontrols.SortCriterionViewModel;
>>>>>>> 3a44c695
import org.jabref.gui.preferences.PreferenceTabViewModel;
import org.jabref.logic.importer.importsettings.ImportSettingsPreferences;
import org.jabref.logic.l10n.Localization;
import org.jabref.logic.net.URLDownload;
import org.jabref.logic.preferences.CustomApiKeyPreferences;
import org.jabref.logic.preferences.DOIPreferences;
import org.jabref.model.entry.field.Field;
import org.jabref.model.entry.field.FieldFactory;
import org.jabref.model.metadata.SaveOrderConfig;
import org.jabref.preferences.PreferencesService;

public class ImportExportTabViewModel implements PreferenceTabViewModel {

    private final BooleanProperty generateKeyOnImportProperty = new SimpleBooleanProperty();

    private final static Map<String, String> API_KEY_NAME_URL = new TreeMap<>();
    private final BooleanProperty useCustomDOIProperty = new SimpleBooleanProperty();
    private final StringProperty useCustomDOINameProperty = new SimpleStringProperty("");

<<<<<<< HEAD
    private final ListProperty<CustomApiKeyPreferences> customApiKeyPreferencesListProperty = new SimpleListProperty<>();
    private final ObjectProperty<CustomApiKeyPreferences> selectedCustomApiKeyPreferencesProperty = new SimpleObjectProperty<>();
    private final BooleanProperty useCustomApiKeyProperty = new SimpleBooleanProperty();
    private final StringProperty customApiKeyTextProperty = new SimpleStringProperty();

    private final DialogService dialogService;
    private final PreferencesService preferencesService;
=======
    // SaveOrderConfigPanel
    private final BooleanProperty exportInOriginalProperty = new SimpleBooleanProperty();
    private final BooleanProperty exportInTableOrderProperty = new SimpleBooleanProperty();
    private final BooleanProperty exportInSpecifiedOrderProperty = new SimpleBooleanProperty();
    private final ListProperty<Field> sortableFieldsProperty = new SimpleListProperty<>(FXCollections.observableArrayList());
    private final ListProperty<SortCriterionViewModel> sortCriteriaProperty = new SimpleListProperty<>(FXCollections.observableArrayList(new ArrayList<>()));
>>>>>>> 3a44c695

    private final PreferencesService preferencesService;
    private final DOIPreferences initialDOIPreferences;
    private final ImportSettingsPreferences initialImportSettingsPreferences;
    private final SaveOrderConfig initialExportOrder;

    public ImportExportTabViewModel(PreferencesService preferencesService, DialogService dialogService) {
        this.dialogService = dialogService;
        this.preferencesService = preferencesService;
        this.initialImportSettingsPreferences = preferencesService.getImportSettingsPreferences();
        this.initialDOIPreferences = preferencesService.getDOIPreferences();
        this.initialExportOrder = preferencesService.getExportSaveOrder();
    }

    public static void registerApiKeyCustom(String key, String testUrlWithoutApiKey) {
        API_KEY_NAME_URL.put(key, testUrlWithoutApiKey);
    }

    public ArrayList<String> getCustomApiKeyFetchers() {
        return new ArrayList<>(API_KEY_NAME_URL.keySet());
    }

    @Override
    public void setValues() {
        generateKeyOnImportProperty.setValue(initialImportSettingsPreferences.generateNewKeyOnImport());
        useCustomDOIProperty.setValue(initialDOIPreferences.isUseCustom());
        useCustomDOINameProperty.setValue(initialDOIPreferences.getDefaultBaseURI());

<<<<<<< HEAD
        // API keys
        ArrayList<CustomApiKeyPreferences> customApiKeyPreferencesList = new ArrayList<>();
        for (String name : API_KEY_NAME_URL.keySet()) {
            customApiKeyPreferencesList.add(preferencesService.getCustomApiKeyPreferences(name));
        }
        customApiKeyPreferencesListProperty.setValue(FXCollections.observableArrayList(customApiKeyPreferencesList));
        selectedCustomApiKeyPreferencesProperty.setValue(customApiKeyPreferencesList.get(0));
=======
        switch (initialExportOrder.getOrderType()) {
            case SPECIFIED -> exportInSpecifiedOrderProperty.setValue(true);
            case ORIGINAL -> exportInOriginalProperty.setValue(true);
            case TABLE -> exportInTableOrderProperty.setValue(true);
        }

        List<Field> fieldNames = new ArrayList<>(FieldFactory.getCommonFields());
        fieldNames.sort(Comparator.comparing(Field::getDisplayName));

        sortableFieldsProperty.addAll(fieldNames);
        sortCriteriaProperty.addAll(initialExportOrder.getSortCriteria().stream()
                                                      .map(SortCriterionViewModel::new)
                                                      .collect(Collectors.toList()));
>>>>>>> 3a44c695
    }

    @Override
    public void storeSettings() {
        preferencesService.storeImportSettingsPreferences(new ImportSettingsPreferences(
                generateKeyOnImportProperty.getValue()));

        preferencesService.storeDOIPreferences(new DOIPreferences(
                useCustomDOIProperty.getValue(),
                useCustomDOINameProperty.getValue().trim()));

<<<<<<< HEAD
        // API keys
        selectedCustomApiKeyPreferencesProperty.get().shouldUseCustomKey(useCustomApiKeyProperty.get());
        selectedCustomApiKeyPreferencesProperty.get().setCustomApiKey(customApiKeyTextProperty.get());
        for (CustomApiKeyPreferences apiKeyPreferences : customApiKeyPreferencesListProperty.get()) {
            if (apiKeyPreferences.getCustomApiKey().isEmpty()) {
                preferencesService.clearCustomApiKeyPreferences(apiKeyPreferences.getName());
            } else {
                preferencesService.storeCustomApiKeyPreferences(apiKeyPreferences);
            }
        }
=======
        SaveOrderConfig newSaveOrderConfig = new SaveOrderConfig(
                SaveOrderConfig.OrderType.fromBooleans(exportInSpecifiedOrderProperty.getValue(), exportInTableOrderProperty.getValue()),
                sortCriteriaProperty.stream().map(SortCriterionViewModel::getCriterion).toList());
        preferencesService.storeExportSaveOrder(newSaveOrderConfig);

>>>>>>> 3a44c695
    }

    public BooleanProperty generateKeyOnImportProperty() {
        return generateKeyOnImportProperty;
    }

    public BooleanProperty useCustomDOIProperty() {
        return this.useCustomDOIProperty;
    }

    public StringProperty useCustomDOINameProperty() {
        return this.useCustomDOINameProperty;
    }

<<<<<<< HEAD
    public ListProperty<CustomApiKeyPreferences> customApiKeyPrefsProperty() {
        return this.customApiKeyPreferencesListProperty;
    }

    public ObjectProperty<CustomApiKeyPreferences> selectedCustomApiKeyPreferencesProperty() {
        return this.selectedCustomApiKeyPreferencesProperty;
    }

    public BooleanProperty useCustomApiKeyProperty() {
        return this.useCustomApiKeyProperty;
    }

    public StringProperty customApiKeyText() {
        return this.customApiKeyTextProperty;
    }

    public void checkCustomApiKey() {
        final String apiKeyName = selectedCustomApiKeyPreferencesProperty.get().getName();
        final String testUrlWithoutApiKey = API_KEY_NAME_URL.get(apiKeyName);
        final String apiKey = customApiKeyTextProperty.get();

        boolean valid;
        if (!apiKey.isEmpty()) {
            URLDownload urlDownload;
            try {
                SSLSocketFactory defaultSslSocketFactory = HttpsURLConnection.getDefaultSSLSocketFactory();
                HostnameVerifier defaultHostnameVerifier = HttpsURLConnection.getDefaultHostnameVerifier();
                URLDownload.bypassSSLVerification();

                urlDownload = new URLDownload(testUrlWithoutApiKey + apiKey);
                // The HEAD request cannot be used because its response is not 200 (maybe 404 or 596...).
                int statusCode = ((HttpURLConnection) urlDownload.getSource().openConnection()).getResponseCode();
                valid = statusCode >= 200 && statusCode < 300;

                URLDownload.setSSLVerification(defaultSslSocketFactory, defaultHostnameVerifier);
            } catch (IOException | kong.unirest.UnirestException e) {
                valid = false;
            }
        } else {
            valid = false;
        }

        if (valid) {
            dialogService.showInformationDialogAndWait(Localization.lang("Check %0 API Key Setting", apiKeyName), Localization.lang("Connection successful!"));
        } else {
            dialogService.showErrorDialogAndWait(Localization.lang("Check %0 API Key Setting", apiKeyName), Localization.lang("Connection failed!"));
        }
    }

=======
    // SaveOrderConfigPanel

    public BooleanProperty saveInOriginalProperty() {
        return exportInOriginalProperty;
    }

    public BooleanProperty saveInTableOrderProperty() {
        return exportInTableOrderProperty;
    }

    public BooleanProperty saveInSpecifiedOrderProperty() {
        return exportInSpecifiedOrderProperty;
    }

    public ListProperty<Field> sortableFieldsProperty() {
        return sortableFieldsProperty;
    }

    public ListProperty<SortCriterionViewModel> sortCriteriaProperty() {
        return sortCriteriaProperty;
    }
>>>>>>> 3a44c695
}<|MERGE_RESOLUTION|>--- conflicted
+++ resolved
@@ -1,6 +1,10 @@
 package org.jabref.gui.preferences.importexport;
 
-<<<<<<< HEAD
+import java.util.ArrayList;
+import java.util.Comparator;
+import java.util.List;
+import java.util.stream.Collectors;
+
 import java.io.IOException;
 import java.net.HttpURLConnection;
 import java.util.ArrayList;
@@ -13,30 +17,18 @@
 
 import javafx.beans.property.BooleanProperty;
 import javafx.beans.property.ListProperty;
+import javafx.beans.property.ListProperty;
 import javafx.beans.property.ObjectProperty;
 import javafx.beans.property.SimpleBooleanProperty;
 import javafx.beans.property.SimpleListProperty;
+import javafx.beans.property.SimpleListProperty;
 import javafx.beans.property.SimpleObjectProperty;
-=======
-import java.util.ArrayList;
-import java.util.Comparator;
-import java.util.List;
-import java.util.stream.Collectors;
-
-import javafx.beans.property.BooleanProperty;
-import javafx.beans.property.ListProperty;
-import javafx.beans.property.SimpleBooleanProperty;
-import javafx.beans.property.SimpleListProperty;
->>>>>>> 3a44c695
 import javafx.beans.property.SimpleStringProperty;
 import javafx.beans.property.StringProperty;
 import javafx.collections.FXCollections;
 
-<<<<<<< HEAD
+import org.jabref.gui.commonfxcontrols.SortCriterionViewModel;
 import org.jabref.gui.DialogService;
-=======
-import org.jabref.gui.commonfxcontrols.SortCriterionViewModel;
->>>>>>> 3a44c695
 import org.jabref.gui.preferences.PreferenceTabViewModel;
 import org.jabref.logic.importer.importsettings.ImportSettingsPreferences;
 import org.jabref.logic.l10n.Localization;
@@ -56,23 +48,19 @@
     private final BooleanProperty useCustomDOIProperty = new SimpleBooleanProperty();
     private final StringProperty useCustomDOINameProperty = new SimpleStringProperty("");
 
-<<<<<<< HEAD
-    private final ListProperty<CustomApiKeyPreferences> customApiKeyPreferencesListProperty = new SimpleListProperty<>();
-    private final ObjectProperty<CustomApiKeyPreferences> selectedCustomApiKeyPreferencesProperty = new SimpleObjectProperty<>();
-    private final BooleanProperty useCustomApiKeyProperty = new SimpleBooleanProperty();
-    private final StringProperty customApiKeyTextProperty = new SimpleStringProperty();
-
-    private final DialogService dialogService;
-    private final PreferencesService preferencesService;
-=======
     // SaveOrderConfigPanel
     private final BooleanProperty exportInOriginalProperty = new SimpleBooleanProperty();
     private final BooleanProperty exportInTableOrderProperty = new SimpleBooleanProperty();
     private final BooleanProperty exportInSpecifiedOrderProperty = new SimpleBooleanProperty();
     private final ListProperty<Field> sortableFieldsProperty = new SimpleListProperty<>(FXCollections.observableArrayList());
     private final ListProperty<SortCriterionViewModel> sortCriteriaProperty = new SimpleListProperty<>(FXCollections.observableArrayList(new ArrayList<>()));
->>>>>>> 3a44c695
-
+
+    private final ListProperty<CustomApiKeyPreferences> customApiKeyPreferencesListProperty = new SimpleListProperty<>();
+    private final ObjectProperty<CustomApiKeyPreferences> selectedCustomApiKeyPreferencesProperty = new SimpleObjectProperty<>();
+    private final BooleanProperty useCustomApiKeyProperty = new SimpleBooleanProperty();
+    private final StringProperty customApiKeyTextProperty = new SimpleStringProperty();
+
+    private final DialogService dialogService;
     private final PreferencesService preferencesService;
     private final DOIPreferences initialDOIPreferences;
     private final ImportSettingsPreferences initialImportSettingsPreferences;
@@ -100,7 +88,20 @@
         useCustomDOIProperty.setValue(initialDOIPreferences.isUseCustom());
         useCustomDOINameProperty.setValue(initialDOIPreferences.getDefaultBaseURI());
 
-<<<<<<< HEAD
+        switch (initialExportOrder.getOrderType()) {
+            case SPECIFIED -> exportInSpecifiedOrderProperty.setValue(true);
+            case ORIGINAL -> exportInOriginalProperty.setValue(true);
+            case TABLE -> exportInTableOrderProperty.setValue(true);
+        }
+
+        List<Field> fieldNames = new ArrayList<>(FieldFactory.getCommonFields());
+        fieldNames.sort(Comparator.comparing(Field::getDisplayName));
+
+        sortableFieldsProperty.addAll(fieldNames);
+        sortCriteriaProperty.addAll(initialExportOrder.getSortCriteria().stream()
+                                                      .map(SortCriterionViewModel::new)
+                                                      .collect(Collectors.toList()));
+
         // API keys
         ArrayList<CustomApiKeyPreferences> customApiKeyPreferencesList = new ArrayList<>();
         for (String name : API_KEY_NAME_URL.keySet()) {
@@ -108,21 +109,6 @@
         }
         customApiKeyPreferencesListProperty.setValue(FXCollections.observableArrayList(customApiKeyPreferencesList));
         selectedCustomApiKeyPreferencesProperty.setValue(customApiKeyPreferencesList.get(0));
-=======
-        switch (initialExportOrder.getOrderType()) {
-            case SPECIFIED -> exportInSpecifiedOrderProperty.setValue(true);
-            case ORIGINAL -> exportInOriginalProperty.setValue(true);
-            case TABLE -> exportInTableOrderProperty.setValue(true);
-        }
-
-        List<Field> fieldNames = new ArrayList<>(FieldFactory.getCommonFields());
-        fieldNames.sort(Comparator.comparing(Field::getDisplayName));
-
-        sortableFieldsProperty.addAll(fieldNames);
-        sortCriteriaProperty.addAll(initialExportOrder.getSortCriteria().stream()
-                                                      .map(SortCriterionViewModel::new)
-                                                      .collect(Collectors.toList()));
->>>>>>> 3a44c695
     }
 
     @Override
@@ -134,7 +120,11 @@
                 useCustomDOIProperty.getValue(),
                 useCustomDOINameProperty.getValue().trim()));
 
-<<<<<<< HEAD
+        SaveOrderConfig newSaveOrderConfig = new SaveOrderConfig(
+                SaveOrderConfig.OrderType.fromBooleans(exportInSpecifiedOrderProperty.getValue(), exportInTableOrderProperty.getValue()),
+                sortCriteriaProperty.stream().map(SortCriterionViewModel::getCriterion).toList());
+        preferencesService.storeExportSaveOrder(newSaveOrderConfig);
+
         // API keys
         selectedCustomApiKeyPreferencesProperty.get().shouldUseCustomKey(useCustomApiKeyProperty.get());
         selectedCustomApiKeyPreferencesProperty.get().setCustomApiKey(customApiKeyTextProperty.get());
@@ -145,13 +135,6 @@
                 preferencesService.storeCustomApiKeyPreferences(apiKeyPreferences);
             }
         }
-=======
-        SaveOrderConfig newSaveOrderConfig = new SaveOrderConfig(
-                SaveOrderConfig.OrderType.fromBooleans(exportInSpecifiedOrderProperty.getValue(), exportInTableOrderProperty.getValue()),
-                sortCriteriaProperty.stream().map(SortCriterionViewModel::getCriterion).toList());
-        preferencesService.storeExportSaveOrder(newSaveOrderConfig);
-
->>>>>>> 3a44c695
     }
 
     public BooleanProperty generateKeyOnImportProperty() {
@@ -166,7 +149,28 @@
         return this.useCustomDOINameProperty;
     }
 
-<<<<<<< HEAD
+    // SaveOrderConfigPanel
+
+    public BooleanProperty saveInOriginalProperty() {
+        return exportInOriginalProperty;
+    }
+
+    public BooleanProperty saveInTableOrderProperty() {
+        return exportInTableOrderProperty;
+    }
+
+    public BooleanProperty saveInSpecifiedOrderProperty() {
+        return exportInSpecifiedOrderProperty;
+    }
+
+    public ListProperty<Field> sortableFieldsProperty() {
+        return sortableFieldsProperty;
+    }
+
+    public ListProperty<SortCriterionViewModel> sortCriteriaProperty() {
+        return sortCriteriaProperty;
+    }
+
     public ListProperty<CustomApiKeyPreferences> customApiKeyPrefsProperty() {
         return this.customApiKeyPreferencesListProperty;
     }
@@ -215,28 +219,4 @@
             dialogService.showErrorDialogAndWait(Localization.lang("Check %0 API Key Setting", apiKeyName), Localization.lang("Connection failed!"));
         }
     }
-
-=======
-    // SaveOrderConfigPanel
-
-    public BooleanProperty saveInOriginalProperty() {
-        return exportInOriginalProperty;
-    }
-
-    public BooleanProperty saveInTableOrderProperty() {
-        return exportInTableOrderProperty;
-    }
-
-    public BooleanProperty saveInSpecifiedOrderProperty() {
-        return exportInSpecifiedOrderProperty;
-    }
-
-    public ListProperty<Field> sortableFieldsProperty() {
-        return sortableFieldsProperty;
-    }
-
-    public ListProperty<SortCriterionViewModel> sortCriteriaProperty() {
-        return sortCriteriaProperty;
-    }
->>>>>>> 3a44c695
 }