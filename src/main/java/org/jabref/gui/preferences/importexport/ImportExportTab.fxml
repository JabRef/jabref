<?xml version="1.0" encoding="UTF-8"?>

<?import javafx.scene.control.Button?>
<?import javafx.scene.control.CheckBox?>
<?import javafx.scene.control.ComboBox?>
<?import javafx.scene.control.Label?>
<?import javafx.scene.control.TextField?>
<?import javafx.scene.layout.GridPane?>
<?import javafx.scene.layout.HBox?>
<?import javafx.scene.layout.VBox?>
<?import org.jabref.gui.commonfxcontrols.SaveOrderConfigPanel?>

<fx:root spacing="10.0" type="VBox"
         xmlns="http://javafx.com/javafx" xmlns:fx="http://javafx.com/fxml"
         fx:controller="org.jabref.gui.preferences.importexport.ImportExportTab">
    <Label styleClass="titleHeader" text="%Import and Export"/>

    <Label styleClass="sectionHeader" text="%General"/>
    <CheckBox fx:id="generateNewKeyOnImport" text="%Generate a new key for imported entries (overwriting their default)"/>

    <Label styleClass="sectionHeader" text="%Custom DOI URI"/>
    <HBox alignment="CENTER_LEFT" spacing="10.0">
        <CheckBox fx:id="useCustomDOI" text="%Use custom DOI base URI for article access"/>
        <TextField fx:id="useCustomDOIName" HBox.hgrow="ALWAYS"/>
    </HBox>

<<<<<<< HEAD
    <Label styleClass="sectionHeader" text="%Custom API key"/>
    <HBox alignment="CENTER_LEFT" spacing="10.0">
        <ComboBox fx:id="customApiKeyNameComboBox" prefWidth="200.0" GridPane.columnIndex="1"/>
        <TextField fx:id="useCustomApiKeyText" HBox.hgrow="ALWAYS"/>
        <CheckBox fx:id="useCustomApiKeyCheckBox" text="%Custom">
        </CheckBox>
    </HBox>
    <HBox alignment="CENTER_LEFT" >
        <Button fx:id="checkCustomApiKeyButton" text="%Check connection" onAction="#checkCustomApiKey"
                prefWidth="200.0" GridPane.columnIndex="1" GridPane.rowIndex="6"/>
    </HBox>
=======
    <Label styleClass="sectionHeader" text="%Export sort order"/>
    <SaveOrderConfigPanel fx:id="exportOrderPanel"/>
>>>>>>> 3a44c695
</fx:root><|MERGE_RESOLUTION|>--- conflicted
+++ resolved
@@ -24,7 +24,9 @@
         <TextField fx:id="useCustomDOIName" HBox.hgrow="ALWAYS"/>
     </HBox>
 
-<<<<<<< HEAD
+    <Label styleClass="sectionHeader" text="%Export sort order"/>
+    <SaveOrderConfigPanel fx:id="exportOrderPanel"/>
+
     <Label styleClass="sectionHeader" text="%Custom API key"/>
     <HBox alignment="CENTER_LEFT" spacing="10.0">
         <ComboBox fx:id="customApiKeyNameComboBox" prefWidth="200.0" GridPane.columnIndex="1"/>
@@ -36,8 +38,4 @@
         <Button fx:id="checkCustomApiKeyButton" text="%Check connection" onAction="#checkCustomApiKey"
                 prefWidth="200.0" GridPane.columnIndex="1" GridPane.rowIndex="6"/>
     </HBox>
-=======
-    <Label styleClass="sectionHeader" text="%Export sort order"/>
-    <SaveOrderConfigPanel fx:id="exportOrderPanel"/>
->>>>>>> 3a44c695
 </fx:root>