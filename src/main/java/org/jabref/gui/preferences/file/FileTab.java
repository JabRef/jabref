--- conflicted
+++ resolved
@@ -40,11 +40,7 @@
     }
 
     public void initialize() {
-<<<<<<< HEAD
-        this.viewModel = new FileTabViewModel(preferencesService.getImportExportPreferences(), preferencesService.getFilePreferences(), dialogService);
-=======
         this.viewModel = new FileTabViewModel(preferencesService.getImportExportPreferences(), preferencesService.getFieldPreferences());
->>>>>>> 2678d690
 
         noWrapFiles.textProperty().bindBidirectional(viewModel.noWrapFilesProperty());
 
