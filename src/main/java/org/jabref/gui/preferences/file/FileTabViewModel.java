--- conflicted
+++ resolved
@@ -31,19 +31,10 @@
     public void setValues() {
         openLastStartupProperty.setValue(preferences.shouldOpenLastFilesOnStartup());
 
-<<<<<<< HEAD
-        noWrapFilesProperty.setValue(initialImportExportPreferences.getNonWrappableFields());
-        resolveStringsAllProperty.setValue(initialImportExportPreferences.shouldResolveStringsForAllStrings()); // Flipped around
-        resolveStringsBibTexProperty.setValue(initialImportExportPreferences.shouldResolveStringsForStandardBibtexFields());
-        resolveStringsExceptProperty.setValue(initialImportExportPreferences.getNonResolvableFields());
-=======
         noWrapFilesProperty.setValue(importExportPreferences.getNonWrappableFields());
         resolveStringsAllProperty.setValue(importExportPreferences.shouldResolveStringsForAllStrings()); // Flipped around
         resolveStringsBibTexProperty.setValue(importExportPreferences.shouldResolveStringsForStandardBibtexFields());
         resolveStringsExceptProperty.setValue(importExportPreferences.getNonResolvableFields());
-        newLineSeparatorListProperty.setValue(FXCollections.observableArrayList(NewLineSeparator.values()));
-        selectedNewLineSeparatorProperty.setValue(importExportPreferences.getNewLineSeparator());
->>>>>>> 079a2d25
 
         alwaysReformatBibProperty.setValue(importExportPreferences.shouldAlwaysReformatOnSave());
 
@@ -54,25 +45,11 @@
     public void storeSettings() {
         preferences.storeOpenLastFilesOnStartup(openLastStartupProperty.getValue());
 
-<<<<<<< HEAD
-        ImportExportPreferences newImportExportPreferences = new ImportExportPreferences(
-                noWrapFilesProperty.getValue().trim(),
-                resolveStringsBibTexProperty.getValue(),
-                resolveStringsAllProperty.getValue(),
-                resolveStringsExceptProperty.getValue().trim(),
-                alwaysReformatBibProperty.getValue(),
-                initialImportExportPreferences.getImportWorkingDirectory(),
-                initialImportExportPreferences.getLastExportExtension(),
-                initialImportExportPreferences.getExportWorkingDirectory());
-        preferences.storeImportExportPreferences(newImportExportPreferences);
-=======
         importExportPreferences.setNonWrappableFields(noWrapFilesProperty.getValue().trim());
         importExportPreferences.setResolveStringsForStandardBibtexFields(resolveStringsBibTexProperty.getValue());
         importExportPreferences.setResolveStringsForAllStrings(resolveStringsAllProperty.getValue());
         importExportPreferences.setNonResolvableFields(resolveStringsExceptProperty.getValue().trim());
-        importExportPreferences.setNewLineSeparator(selectedNewLineSeparatorProperty.getValue());
         importExportPreferences.setAlwaysReformatOnSave(alwaysReformatBibProperty.getValue());
->>>>>>> 079a2d25
 
         preferences.storeShouldAutosave(autosaveLocalLibraries.getValue());
     }
