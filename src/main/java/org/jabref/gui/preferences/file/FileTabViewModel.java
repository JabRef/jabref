package org.jabref.gui.preferences.file;

import java.nio.file.Path;

import javafx.beans.property.BooleanProperty;
import javafx.beans.property.SimpleBooleanProperty;
import javafx.beans.property.SimpleStringProperty;
import javafx.beans.property.StringProperty;

import org.jabref.gui.DialogService;
import org.jabref.gui.preferences.PreferenceTabViewModel;
<<<<<<< HEAD
import org.jabref.gui.util.DirectoryDialogConfiguration;
import org.jabref.preferences.FilePreferences;
=======
import org.jabref.logic.bibtex.FieldPreferences;
import org.jabref.model.entry.field.FieldFactory;
>>>>>>> 2678d690
import org.jabref.preferences.ImportExportPreferences;

public class FileTabViewModel implements PreferenceTabViewModel {

    private final StringProperty noWrapFilesProperty = new SimpleStringProperty("");
    private final BooleanProperty doNotResolveStringsProperty = new SimpleBooleanProperty();
    private final BooleanProperty resolveStringsProperty = new SimpleBooleanProperty();
    private final StringProperty resolveStringsForFieldsProperty = new SimpleStringProperty("");
    private final BooleanProperty alwaysReformatBibProperty = new SimpleBooleanProperty();
    private final BooleanProperty autosaveLocalLibraries = new SimpleBooleanProperty();

    private final BooleanProperty createBackupProperty = new SimpleBooleanProperty();
    private final StringProperty backupDirectoryProperty = new SimpleStringProperty("");

    private final ImportExportPreferences importExportPreferences;
<<<<<<< HEAD
    private final FilePreferences filePreferences;
    private final DialogService dialogService;

    FileTabViewModel(ImportExportPreferences importExportPreferences, FilePreferences filePreferences, DialogService dialogService) {
        this.importExportPreferences = importExportPreferences;
        this.filePreferences = filePreferences;
        this.dialogService = dialogService;
=======
    private final FieldPreferences fieldPreferences;

    FileTabViewModel(ImportExportPreferences importExportPreferences, FieldPreferences fieldPreferences) {
        this.importExportPreferences = importExportPreferences;
        this.fieldPreferences = fieldPreferences;
>>>>>>> 2678d690
    }

    @Override
    public void setValues() {
        noWrapFilesProperty.setValue(FieldFactory.serializeFieldsList(fieldPreferences.getNonWrappableFields()));

        doNotResolveStringsProperty.setValue(!fieldPreferences.shouldResolveStrings());
        resolveStringsProperty.setValue(fieldPreferences.shouldResolveStrings());
        resolveStringsForFieldsProperty.setValue(FieldFactory.serializeFieldsList(fieldPreferences.getResolvableFields()));
        alwaysReformatBibProperty.setValue(importExportPreferences.shouldAlwaysReformatOnSave());
        autosaveLocalLibraries.setValue(importExportPreferences.shouldAutoSave());

        createBackupProperty.setValue(filePreferences.shouldCreateBackup());
        backupDirectoryProperty.setValue(filePreferences.getBackupDirectory().toString());
    }

    @Override
    public void storeSettings() {
        fieldPreferences.setResolveStrings(!doNotResolveStringsProperty.getValue());
        fieldPreferences.setNonWrappableFields(FieldFactory.parseFieldList(noWrapFilesProperty.getValue().trim()));
        fieldPreferences.setResolvableFields(FieldFactory.parseFieldList(resolveStringsForFieldsProperty.getValue().trim()));
        importExportPreferences.setAlwaysReformatOnSave(alwaysReformatBibProperty.getValue());
        importExportPreferences.setAutoSave(autosaveLocalLibraries.getValue());

        filePreferences.createBackupProperty().setValue(createBackupProperty.getValue());
        filePreferences.backupDirectoryProperty().setValue(Path.of(backupDirectoryProperty.getValue()));
    }

    // ImportExport

    public StringProperty noWrapFilesProperty() {
        return noWrapFilesProperty;
    }

    public BooleanProperty doNotResolveStringsProperty() {
        return doNotResolveStringsProperty;
    }

    public BooleanProperty resolveStringsProperty() {
        return resolveStringsProperty;
    }

    public StringProperty resolveStringsForFieldsProperty() {
        return resolveStringsForFieldsProperty;
    }

    public BooleanProperty alwaysReformatBibProperty() {
        return alwaysReformatBibProperty;
    }

    // Autosave
    public BooleanProperty autosaveLocalLibrariesProperty() {
        return autosaveLocalLibraries;
    }

    public BooleanProperty createBackupProperty() {
        return this.createBackupProperty;
    }

    public StringProperty backupDirectoryProperty() {
        return this.backupDirectoryProperty;
    }

    public void backupFileDirBrowse() {
        DirectoryDialogConfiguration dirDialogConfiguration =
            new DirectoryDialogConfiguration.Builder().withInitialDirectory(Path.of(backupDirectoryProperty().getValue())).build();
    dialogService.showDirectorySelectionDialog(dirDialogConfiguration)
                 .ifPresent(dir -> backupDirectoryProperty.setValue(dir.toString()));
    }
}<|MERGE_RESOLUTION|>--- conflicted
+++ resolved
@@ -9,13 +9,9 @@
 
 import org.jabref.gui.DialogService;
 import org.jabref.gui.preferences.PreferenceTabViewModel;
-<<<<<<< HEAD
 import org.jabref.gui.util.DirectoryDialogConfiguration;
-import org.jabref.preferences.FilePreferences;
-=======
 import org.jabref.logic.bibtex.FieldPreferences;
 import org.jabref.model.entry.field.FieldFactory;
->>>>>>> 2678d690
 import org.jabref.preferences.ImportExportPreferences;
 
 public class FileTabViewModel implements PreferenceTabViewModel {
@@ -27,25 +23,14 @@
     private final BooleanProperty alwaysReformatBibProperty = new SimpleBooleanProperty();
     private final BooleanProperty autosaveLocalLibraries = new SimpleBooleanProperty();
 
-    private final BooleanProperty createBackupProperty = new SimpleBooleanProperty();
-    private final StringProperty backupDirectoryProperty = new SimpleStringProperty("");
-
     private final ImportExportPreferences importExportPreferences;
-<<<<<<< HEAD
-    private final FilePreferences filePreferences;
+    private final FieldPreferences fieldPreferences;
     private final DialogService dialogService;
 
-    FileTabViewModel(ImportExportPreferences importExportPreferences, FilePreferences filePreferences, DialogService dialogService) {
+    FileTabViewModel(ImportExportPreferences importExportPreferences, FieldPreferences fieldPreferences) {
         this.importExportPreferences = importExportPreferences;
         this.filePreferences = filePreferences;
         this.dialogService = dialogService;
-=======
-    private final FieldPreferences fieldPreferences;
-
-    FileTabViewModel(ImportExportPreferences importExportPreferences, FieldPreferences fieldPreferences) {
-        this.importExportPreferences = importExportPreferences;
-        this.fieldPreferences = fieldPreferences;
->>>>>>> 2678d690
     }
 
     @Override
@@ -58,8 +43,8 @@
         alwaysReformatBibProperty.setValue(importExportPreferences.shouldAlwaysReformatOnSave());
         autosaveLocalLibraries.setValue(importExportPreferences.shouldAutoSave());
 
-        createBackupProperty.setValue(filePreferences.shouldCreateBackup());
-        backupDirectoryProperty.setValue(filePreferences.getBackupDirectory().toString());
+        createBackupProperty.setValue(fieldPreferences.shouldCreateBackup());
+        backupDirectoryProperty.setValue(fieldPreferences.getBackupDirectory().toString());
     }
 
     @Override
@@ -70,8 +55,8 @@
         importExportPreferences.setAlwaysReformatOnSave(alwaysReformatBibProperty.getValue());
         importExportPreferences.setAutoSave(autosaveLocalLibraries.getValue());
 
-        filePreferences.createBackupProperty().setValue(createBackupProperty.getValue());
-        filePreferences.backupDirectoryProperty().setValue(Path.of(backupDirectoryProperty.getValue()));
+        fieldPreferences.createBackupProperty().setValue(createBackupProperty.getValue());
+        fieldPreferences.backupDirectoryProperty().setValue(Path.of(backupDirectoryProperty.getValue()));
     }
 
     // ImportExport
