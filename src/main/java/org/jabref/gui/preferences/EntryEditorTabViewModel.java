--- conflicted
+++ resolved
@@ -12,6 +12,7 @@
 import org.jabref.gui.autocompleter.AutoCompleteFirstNameMode;
 import org.jabref.gui.autocompleter.AutoCompletePreferences;
 import org.jabref.gui.entryeditor.EntryEditorPreferences;
+import org.jabref.gui.keyboard.EmacsKeyPreferences;
 import org.jabref.logic.l10n.Localization;
 import org.jabref.model.entry.field.FieldFactory;
 import org.jabref.preferences.PreferencesService;
@@ -41,6 +42,7 @@
     private final DialogService dialogService;
     private final PreferencesService preferencesService;
     private final EntryEditorPreferences initialEntryEditorPreferences;
+    private final EmacsKeyPreferences initialEmacsKeyPreferences;
     private final AutoCompletePreferences initialAutoCompletePreferences;
 
     private final List<String> restartWarnings = new ArrayList<>();
@@ -49,12 +51,12 @@
         this.dialogService = dialogService;
         this.preferencesService = preferencesService;
         this.initialEntryEditorPreferences = preferencesService.getEntryEditorPreferences();
+        this.initialEmacsKeyPreferences = preferencesService.getEmacsKeyPreferences();
         this.initialAutoCompletePreferences = preferencesService.getAutoCompletePreferences();
     }
 
     @Override
     public void setValues() {
-<<<<<<< HEAD
         // ToDo: Include CustomizeGeneralFieldsDialog in PreferencesDialog
         // therefore yet unused: initialEntryEditorPreferences.getEntryEditorTabList();
 
@@ -65,27 +67,16 @@
         enableLatexCitationsTabProperty.setValue(initialEntryEditorPreferences.shouldShowLatexCitationsTab());
         enableValidationProperty.setValue(initialEntryEditorPreferences.isEnableValidation());
 
+        enableEmacsKeyBindingsProperty.setValue(initialEmacsKeyPreferences.useEmacsKeyBindings());
+        enableEmacsRebindCAProperty.setValue(initialEmacsKeyPreferences.shouldRebindCA());
+        enableEmacsRebindCFProperty.setValue(initialEmacsKeyPreferences.shouldRebindCF());
+        enableEmacsRebindCNProperty.setValue(initialEmacsKeyPreferences.shouldRebindCN());
+        enableEmacsRebindAUProperty.setValue(initialEmacsKeyPreferences.shouldRebindAU());
+
         enableAutoCompleteProperty.setValue(initialAutoCompletePreferences.shouldAutoComplete());
         autoCompleteFieldsProperty.setValue(initialAutoCompletePreferences.getCompleteNamesAsString());
 
         if (initialAutoCompletePreferences.getNameFormat() == AutoCompletePreferences.NameFormat.FIRST_LAST) {
-=======
-        openOnNewEntryProperty.setValue(preferences.getBoolean(JabRefPreferences.AUTO_OPEN_FORM));
-        defaultSourceProperty.setValue(preferences.getBoolean(JabRefPreferences.DEFAULT_SHOW_SOURCE));
-        enableRelatedArticlesTabProperty.setValue(preferences.getBoolean(JabRefPreferences.SHOW_RECOMMENDATIONS));
-        acceptRecommendationsProperty.setValue(preferences.getBoolean(JabRefPreferences.ACCEPT_RECOMMENDATIONS));
-        enableLatexCitationsTabProperty.setValue(preferences.getBoolean(JabRefPreferences.SHOW_LATEX_CITATIONS));
-        enableValidationProperty.setValue(preferences.getBoolean(JabRefPreferences.VALIDATE_IN_ENTRY_EDITOR));
-        enableEmacsKeyBindingsProperty.setValue(preferences.getBoolean(JabRefPreferences.EDITOR_EMACS_KEYBINDINGS));
-        enableEmacsRebindCAProperty.setValue(preferences.getBoolean(JabRefPreferences.EDITOR_EMACS_KEYBINDINGS_REBIND_CA));
-        enableEmacsRebindCFProperty.setValue(preferences.getBoolean(JabRefPreferences.EDITOR_EMACS_KEYBINDINGS_REBIND_CF));
-        enableEmacsRebindCNProperty.setValue(preferences.getBoolean(JabRefPreferences.EDITOR_EMACS_KEYBINDINGS_REBIND_CN));
-        enableEmacsRebindAUProperty.setValue(preferences.getBoolean(JabRefPreferences.EDITOR_EMACS_KEYBINDINGS_REBIND_AU));
-        enableAutoCompleteProperty.setValue(autoCompletePreferences.shouldAutoComplete());
-        autoCompleteFieldsProperty.setValue(autoCompletePreferences.getCompleteNamesAsString());
-
-        if (autoCompletePreferences.getOnlyCompleteFirstLast()) {
->>>>>>> 0c2f4b23
             autoCompleteFirstLastProperty.setValue(true);
         } else if (initialAutoCompletePreferences.getNameFormat() == AutoCompletePreferences.NameFormat.LAST_FIRST) {
             autoCompleteLastFirstProperty.setValue(true);
@@ -102,7 +93,6 @@
 
     @Override
     public void storeSettings() {
-<<<<<<< HEAD
         preferencesService.storeEntryEditorPreferences(new EntryEditorPreferences(
                 initialEntryEditorPreferences.getEntryEditorTabList(),
                 openOnNewEntryProperty.getValue(),
@@ -113,39 +103,19 @@
                 enableValidationProperty.getValue(),
                 initialEntryEditorPreferences.getDividerPosition()));
 
+        preferencesService.storeEmacsKeyPreferences(new EmacsKeyPreferences(
+                enableEmacsKeyBindingsProperty.getValue(),
+                enableEmacsRebindCAProperty.getValue(),
+                enableEmacsRebindCFProperty.getValue(),
+                enableEmacsRebindCNProperty.getValue(),
+                enableEmacsRebindAUProperty.getValue()));
+
         // default
         AutoCompletePreferences.NameFormat nameFormat = AutoCompletePreferences.NameFormat.BOTH;
         if (autoCompleteFirstLastProperty.getValue()) {
             nameFormat = AutoCompletePreferences.NameFormat.FIRST_LAST;
         } else if (autoCompleteLastFirstProperty.getValue()) {
             nameFormat = AutoCompletePreferences.NameFormat.LAST_FIRST;
-=======
-        preferences.putBoolean(JabRefPreferences.AUTO_OPEN_FORM, openOnNewEntryProperty.getValue());
-        preferences.putBoolean(JabRefPreferences.DEFAULT_SHOW_SOURCE, defaultSourceProperty.getValue());
-        preferences.putBoolean(JabRefPreferences.SHOW_RECOMMENDATIONS, enableRelatedArticlesTabProperty.getValue());
-        preferences.putBoolean(JabRefPreferences.ACCEPT_RECOMMENDATIONS, acceptRecommendationsProperty.getValue());
-        preferences.putBoolean(JabRefPreferences.SHOW_LATEX_CITATIONS, enableLatexCitationsTabProperty.getValue());
-        preferences.putBoolean(JabRefPreferences.VALIDATE_IN_ENTRY_EDITOR, enableValidationProperty.getValue());
-        preferences.putBoolean(JabRefPreferences.EDITOR_EMACS_KEYBINDINGS, enableEmacsKeyBindingsProperty.getValue());
-        preferences.putBoolean(JabRefPreferences.EDITOR_EMACS_KEYBINDINGS_REBIND_CA, enableEmacsRebindCAProperty.getValue());
-        preferences.putBoolean(JabRefPreferences.EDITOR_EMACS_KEYBINDINGS_REBIND_CF, enableEmacsRebindCFProperty.getValue());
-        preferences.putBoolean(JabRefPreferences.EDITOR_EMACS_KEYBINDINGS_REBIND_CN, enableEmacsRebindCNProperty.getValue());
-        preferences.putBoolean(JabRefPreferences.EDITOR_EMACS_KEYBINDINGS_REBIND_AU, enableEmacsRebindAUProperty.getValue());
-
-        autoCompletePreferences.setShouldAutoComplete(enableAutoCompleteProperty.getValue());
-        autoCompletePreferences.setCompleteNames(autoCompleteFieldsProperty.getValue());
-        if (autoCompleteBothProperty.getValue()) {
-            autoCompletePreferences.setOnlyCompleteFirstLast(false);
-            autoCompletePreferences.setOnlyCompleteLastFirst(false);
-        }
-        else if (autoCompleteFirstLastProperty.getValue()) {
-            autoCompletePreferences.setOnlyCompleteFirstLast(true);
-            autoCompletePreferences.setOnlyCompleteLastFirst(false);
-        }
-        else {
-            autoCompletePreferences.setOnlyCompleteFirstLast(false);
-            autoCompletePreferences.setOnlyCompleteLastFirst(true);
->>>>>>> 0c2f4b23
         }
 
         // default: AutoCompleteFirstNameMode.BOTH
@@ -234,22 +204,22 @@
         return firstNameModeFullProperty;
     }
 
-<<<<<<< HEAD
     public BooleanProperty firstNameModeBothProperty() {
         return firstNameModeBothProperty;
     }
-}
-=======
-    public BooleanProperty firstNameModeBothProperty() { return firstNameModeBothProperty; }
-
-    public BooleanProperty enableEmacsKeyBindingsProperty() { return enableEmacsKeyBindingsProperty; }
-
-    public BooleanProperty enableEmacsRebindCAProperty() { return enableEmacsRebindCAProperty; }
-
-    public BooleanProperty enableEmacsRebindCFProperty() { return enableEmacsRebindCFProperty; }
-
-    public BooleanProperty enableEmacsRebindCNProperty() { return enableEmacsRebindCNProperty; }
-
-    public BooleanProperty enableEmacsRebindAUProperty() { return enableEmacsRebindAUProperty; }
-}
->>>>>>> 0c2f4b23
+
+    public BooleanProperty enableEmacsKeyBindingsProperty() {
+        return enableEmacsKeyBindingsProperty; }
+
+    public BooleanProperty enableEmacsRebindCAProperty() {
+        return enableEmacsRebindCAProperty; }
+
+    public BooleanProperty enableEmacsRebindCFProperty() {
+        return enableEmacsRebindCFProperty; }
+
+    public BooleanProperty enableEmacsRebindCNProperty() {
+        return enableEmacsRebindCNProperty; }
+
+    public BooleanProperty enableEmacsRebindAUProperty() {
+        return enableEmacsRebindAUProperty; }
+}