package org.jabref.gui.preferences.network;

import java.net.MalformedURLException;
import java.nio.file.Path;
import java.util.Collections;
import java.util.List;
import java.util.Optional;
import java.util.concurrent.atomic.AtomicBoolean;

import javafx.beans.property.BooleanProperty;
import javafx.beans.property.ListProperty;
import javafx.beans.property.ReadOnlyBooleanProperty;
import javafx.beans.property.SimpleBooleanProperty;
import javafx.beans.property.SimpleListProperty;
import javafx.beans.property.SimpleStringProperty;
import javafx.beans.property.StringProperty;
import javafx.collections.FXCollections;
import javafx.collections.ListChangeListener;
import javafx.stage.FileChooser;

import org.jabref.gui.DialogService;
import org.jabref.gui.Globals;
import org.jabref.gui.preferences.PreferenceTabViewModel;
import org.jabref.gui.remote.CLIMessageHandler;
import org.jabref.gui.util.FileDialogConfiguration;
import org.jabref.logic.l10n.Localization;
import org.jabref.logic.net.ProxyPreferences;
import org.jabref.logic.net.ProxyRegisterer;
import org.jabref.logic.net.URLDownload;
import org.jabref.logic.net.ssl.SSLCertificate;
import org.jabref.logic.net.ssl.TrustStoreManager;
import org.jabref.logic.remote.RemotePreferences;
import org.jabref.logic.remote.RemoteUtil;
import org.jabref.logic.util.OS;
import org.jabref.logic.util.StandardFileType;
import org.jabref.model.strings.StringUtil;
import org.jabref.model.util.FileUpdateMonitor;
import org.jabref.preferences.InternalPreferences;
import org.jabref.preferences.PreferencesService;

import de.saxsys.mvvmfx.utils.validation.CompositeValidator;
import de.saxsys.mvvmfx.utils.validation.FunctionBasedValidator;
import de.saxsys.mvvmfx.utils.validation.ValidationMessage;
import de.saxsys.mvvmfx.utils.validation.ValidationStatus;
import de.saxsys.mvvmfx.utils.validation.Validator;
import kong.unirest.UnirestException;

public class NetworkTabViewModel implements PreferenceTabViewModel {
    private final BooleanProperty versionCheckProperty = new SimpleBooleanProperty();
    private final BooleanProperty remoteServerProperty = new SimpleBooleanProperty();
    private final StringProperty remotePortProperty = new SimpleStringProperty("");
    private final BooleanProperty proxyUseProperty = new SimpleBooleanProperty();
    private final StringProperty proxyHostnameProperty = new SimpleStringProperty("");
    private final StringProperty proxyPortProperty = new SimpleStringProperty("");
    private final BooleanProperty proxyUseAuthenticationProperty = new SimpleBooleanProperty();
    private final StringProperty proxyUsernameProperty = new SimpleStringProperty("");
    private final StringProperty proxyPasswordProperty = new SimpleStringProperty("");
    private final BooleanProperty proxyPersistPasswordProperty = new SimpleBooleanProperty();
    private final BooleanProperty passwordPersistAvailable = new SimpleBooleanProperty();
    private final ListProperty<CustomCertificateViewModel> customCertificateListProperty = new SimpleListProperty<>(FXCollections.observableArrayList());

    private final Validator remotePortValidator;
    private final Validator proxyHostnameValidator;
    private final Validator proxyPortValidator;
    private final Validator proxyUsernameValidator;
    private final Validator proxyPasswordValidator;

    private final DialogService dialogService;
    private final PreferencesService preferences;
    private final FileUpdateMonitor fileUpdateMonitor;

    private final RemotePreferences remotePreferences;
    private final ProxyPreferences proxyPreferences;
    private final ProxyPreferences backupProxyPreferences;
<<<<<<< HEAD
=======
    private final SSLPreferences sslPreferences;
    private final InternalPreferences internalPreferences;
>>>>>>> 3e1b7ab2

    private final TrustStoreManager trustStoreManager;

    private final AtomicBoolean sslCertificatesChanged = new AtomicBoolean(false);

    public NetworkTabViewModel(DialogService dialogService, PreferencesService preferences, FileUpdateMonitor fileUpdateMonitor) {
        this.dialogService = dialogService;
        this.preferences = preferences;
        this.fileUpdateMonitor = fileUpdateMonitor;
        this.remotePreferences = preferences.getRemotePreferences();
        this.proxyPreferences = preferences.getProxyPreferences();
<<<<<<< HEAD
=======
        this.sslPreferences = preferences.getSSLPreferences();
        this.internalPreferences = preferences.getInternalPreferences();
>>>>>>> 3e1b7ab2

        backupProxyPreferences = new ProxyPreferences(
                proxyPreferences.shouldUseProxy(),
                proxyPreferences.getHostname(),
                proxyPreferences.getPort(),
                proxyPreferences.shouldUseAuthentication(),
                proxyPreferences.getUsername(),
                proxyPreferences.getPassword(),
                proxyPreferences.shouldPersistPassword());

        remotePortValidator = new FunctionBasedValidator<>(
                remotePortProperty,
                input -> {
                    try {
                        int portNumber = Integer.parseInt(remotePortProperty().getValue());
                        return RemoteUtil.isUserPort(portNumber);
                    } catch (NumberFormatException ex) {
                        return false;
                    }
                },
                ValidationMessage.error(String.format("%s > %s %n %n %s",
                        Localization.lang("Network"),
                        Localization.lang("Remote operation"),
                        Localization.lang("You must enter an integer value in the interval 1025-65535"))));

        proxyHostnameValidator = new FunctionBasedValidator<>(
                proxyHostnameProperty,
                input -> !StringUtil.isNullOrEmpty(input),
                ValidationMessage.error(String.format("%s > %s %n %n %s",
                        Localization.lang("Network"),
                        Localization.lang("Proxy configuration"),
                        Localization.lang("Please specify a hostname"))));

        proxyPortValidator = new FunctionBasedValidator<>(
                proxyPortProperty,
                input -> getPortAsInt(input).isPresent(),
                ValidationMessage.error(String.format("%s > %s %n %n %s",
                        Localization.lang("Network"),
                        Localization.lang("Proxy configuration"),
                        Localization.lang("Please specify a port"))));

        proxyUsernameValidator = new FunctionBasedValidator<>(
                proxyUsernameProperty,
                input -> !StringUtil.isNullOrEmpty(input),
                ValidationMessage.error(String.format("%s > %s %n %n %s",
                        Localization.lang("Network"),
                        Localization.lang("Proxy configuration"),
                        Localization.lang("Please specify a username"))));

        proxyPasswordValidator = new FunctionBasedValidator<>(
                proxyPasswordProperty,
                input -> !input.isBlank(),
                ValidationMessage.error(String.format("%s > %s %n %n %s",
                        Localization.lang("Network"),
                        Localization.lang("Proxy configuration"),
                        Localization.lang("Please specify a password"))));

        this.trustStoreManager = new TrustStoreManager(Path.of(preferences.getSSLPreferences().getTruststorePath()));
    }

    @Override
    public void setValues() {
        versionCheckProperty.setValue(internalPreferences.isVersionCheckEnabled());
        remoteServerProperty.setValue(remotePreferences.useRemoteServer());
        remotePortProperty.setValue(String.valueOf(remotePreferences.getPort()));

        setProxyValues();
        setSSLValues();
    }

    private void setProxyValues() {
        proxyUseProperty.setValue(proxyPreferences.shouldUseProxy());
        proxyHostnameProperty.setValue(proxyPreferences.getHostname());
        proxyPortProperty.setValue(proxyPreferences.getPort());
        proxyUseAuthenticationProperty.setValue(proxyPreferences.shouldUseAuthentication());
        proxyUsernameProperty.setValue(proxyPreferences.getUsername());
        proxyPasswordProperty.setValue(proxyPreferences.getPassword());
        proxyPersistPasswordProperty.setValue(proxyPreferences.shouldPersistPassword());
        passwordPersistAvailable.setValue(OS.isKeyringAvailable());
    }

    private void setSSLValues() {
        customCertificateListProperty.clear();
        trustStoreManager.getCustomCertificates().forEach(cert -> customCertificateListProperty.add(CustomCertificateViewModel.fromSSLCertificate(cert)));
        customCertificateListProperty.addListener((ListChangeListener<CustomCertificateViewModel>) c -> {
            sslCertificatesChanged.set(true);
            while (c.next()) {
                if (c.wasAdded()) {
                    CustomCertificateViewModel certificate = c.getAddedSubList().get(0);
                    certificate.getPath().ifPresent(path -> trustStoreManager
                            .addCertificate(formatCustomAlias(certificate.getThumbprint()), Path.of(path)));
                } else if (c.wasRemoved()) {
                    CustomCertificateViewModel certificate = c.getRemoved().get(0);
                    trustStoreManager.deleteCertificate(formatCustomAlias(certificate.getThumbprint()));
                }
            }
        });
    }

    @Override
    public void storeSettings() {
        internalPreferences.setVersionCheckEnabled(versionCheckProperty.getValue());

        getPortAsInt(remotePortProperty.getValue()).ifPresent(newPort -> {
            if (remotePreferences.isDifferentPort(newPort)) {
                remotePreferences.setPort(newPort);
            }
        });

        if (remoteServerProperty.getValue()) {
            remotePreferences.setUseRemoteServer(true);
            Globals.REMOTE_LISTENER.openAndStart(new CLIMessageHandler(preferences, fileUpdateMonitor), remotePreferences.getPort());
        } else {
            remotePreferences.setUseRemoteServer(false);
            Globals.REMOTE_LISTENER.stop();
        }

        proxyPreferences.setUseProxy(proxyUseProperty.getValue());
        proxyPreferences.setHostname(proxyHostnameProperty.getValue().trim());
        proxyPreferences.setPort(proxyPortProperty.getValue().trim());
        proxyPreferences.setUseAuthentication(proxyUseAuthenticationProperty.getValue());
        proxyPreferences.setUsername(proxyUsernameProperty.getValue().trim());
        proxyPreferences.setPersistPassword(proxyPersistPasswordProperty.getValue()); // Set before the password to actually persist
        proxyPreferences.setPassword(proxyPasswordProperty.getValue());
        ProxyRegisterer.register(proxyPreferences);

        trustStoreManager.flush();
    }

    private Optional<Integer> getPortAsInt(String value) {
        try {
            return Optional.of(Integer.parseInt(value));
        } catch (NumberFormatException ex) {
            return Optional.empty();
        }
    }

    public ValidationStatus remotePortValidationStatus() {
        return remotePortValidator.getValidationStatus();
    }

    public ValidationStatus proxyHostnameValidationStatus() {
        return proxyHostnameValidator.getValidationStatus();
    }

    public ValidationStatus proxyPortValidationStatus() {
        return proxyPortValidator.getValidationStatus();
    }

    public ValidationStatus proxyUsernameValidationStatus() {
        return proxyUsernameValidator.getValidationStatus();
    }

    public ValidationStatus proxyPasswordValidationStatus() {
        return proxyPasswordValidator.getValidationStatus();
    }

    @Override
    public boolean validateSettings() {
        CompositeValidator validator = new CompositeValidator();

        if (remoteServerProperty.getValue()) {
            validator.addValidators(remotePortValidator);
        }

        if (proxyUseProperty.getValue()) {
            validator.addValidators(proxyHostnameValidator);
            validator.addValidators(proxyPortValidator);

            if (proxyUseAuthenticationProperty.getValue()) {
                validator.addValidators(proxyUsernameValidator);
                validator.addValidators(proxyPasswordValidator);
            }
        }

        ValidationStatus validationStatus = validator.getValidationStatus();
        if (!validationStatus.isValid()) {
            validationStatus.getHighestMessage().ifPresent(message ->
                    dialogService.showErrorDialogAndWait(message.getMessage()));
            return false;
        }
        return true;
    }

    /**
     * Check the connection by using the given url. Used for validating the http proxy. The checking result will be appear when request finished. The checking result could be either success or fail, if fail, the cause will be displayed.
     */
    public void checkConnection() {
        final String connectionSuccessText = Localization.lang("Connection successful!");
        final String connectionFailedText = Localization.lang("Connection failed!");
        final String dialogTitle = Localization.lang("Check Proxy Setting");

        final String testUrl = "http://jabref.org";

        ProxyRegisterer.register(new ProxyPreferences(
                proxyUseProperty.getValue(),
                proxyHostnameProperty.getValue().trim(),
                proxyPortProperty.getValue().trim(),
                proxyUseAuthenticationProperty.getValue(),
                proxyUsernameProperty.getValue().trim(),
                proxyPasswordProperty.getValue(),
                proxyPersistPasswordProperty.getValue()
        ));

        URLDownload urlDownload;
        try {
            urlDownload = new URLDownload(testUrl);
            if (urlDownload.canBeReached()) {
                dialogService.showInformationDialogAndWait(dialogTitle, connectionSuccessText);
            } else {
                dialogService.showErrorDialogAndWait(dialogTitle, connectionFailedText);
            }
        } catch (MalformedURLException e) {
            // Why would that happen? Because one of developers inserted a failing url in testUrl...
        } catch (UnirestException e) {
            dialogService.showErrorDialogAndWait(dialogTitle, connectionFailedText);
        }

        ProxyRegisterer.register(backupProxyPreferences);
    }

    @Override
    public List<String> getRestartWarnings() {
        if (sslCertificatesChanged.get()) {
            return List.of(Localization.lang("SSL configuration changed"));
        } else {
            return Collections.emptyList();
        }
    }

    public BooleanProperty versionCheckProperty() {
        return versionCheckProperty;
    }

    public BooleanProperty remoteServerProperty() {
        return remoteServerProperty;
    }

    public StringProperty remotePortProperty() {
        return remotePortProperty;
    }

    public BooleanProperty proxyUseProperty() {
        return proxyUseProperty;
    }

    public StringProperty proxyHostnameProperty() {
        return proxyHostnameProperty;
    }

    public StringProperty proxyPortProperty() {
        return proxyPortProperty;
    }

    public BooleanProperty proxyUseAuthenticationProperty() {
        return proxyUseAuthenticationProperty;
    }

    public StringProperty proxyUsernameProperty() {
        return proxyUsernameProperty;
    }

    public StringProperty proxyPasswordProperty() {
        return proxyPasswordProperty;
    }

    public BooleanProperty proxyPersistPasswordProperty() {
        return proxyPersistPasswordProperty;
    }

    public ReadOnlyBooleanProperty passwordPersistAvailable() {
        return passwordPersistAvailable;
    }

    public ListProperty<CustomCertificateViewModel> customCertificateListProperty() {
        return customCertificateListProperty;
    }

    public void addCertificateFile() {
        FileDialogConfiguration fileDialogConfiguration = new FileDialogConfiguration.Builder()
                .addExtensionFilter(new FileChooser.ExtensionFilter(Localization.lang("SSL certificate file"), "*.crt", "*.cer"))
                .withDefaultExtension(Localization.lang("SSL certificate file"), StandardFileType.CER)
                .withInitialDirectory(preferences.getFilePreferences().getWorkingDirectory())
                .build();

        dialogService.showFileOpenDialog(fileDialogConfiguration).ifPresent(certPath -> SSLCertificate.fromPath(certPath).ifPresent(sslCertificate -> {
            if (!trustStoreManager.certificateExists(formatCustomAlias(sslCertificate.getSHA256Thumbprint()))) {
                customCertificateListProperty.add(CustomCertificateViewModel.fromSSLCertificate(sslCertificate)
                                                                            .setPath(certPath.toAbsolutePath().toString()));
            } else {
                dialogService.showWarningDialogAndWait(Localization.lang("Duplicate Certificates"), Localization.lang("You already added this certificate"));
            }
        }));
    }

    private String formatCustomAlias(String thumbprint) {
        return String.format("%s[custom]", thumbprint);
    }
}<|MERGE_RESOLUTION|>--- conflicted
+++ resolved
@@ -72,11 +72,7 @@
     private final RemotePreferences remotePreferences;
     private final ProxyPreferences proxyPreferences;
     private final ProxyPreferences backupProxyPreferences;
-<<<<<<< HEAD
-=======
-    private final SSLPreferences sslPreferences;
     private final InternalPreferences internalPreferences;
->>>>>>> 3e1b7ab2
 
     private final TrustStoreManager trustStoreManager;
 
@@ -88,11 +84,7 @@
         this.fileUpdateMonitor = fileUpdateMonitor;
         this.remotePreferences = preferences.getRemotePreferences();
         this.proxyPreferences = preferences.getProxyPreferences();
-<<<<<<< HEAD
-=======
-        this.sslPreferences = preferences.getSSLPreferences();
         this.internalPreferences = preferences.getInternalPreferences();
->>>>>>> 3e1b7ab2
 
         backupProxyPreferences = new ProxyPreferences(
                 proxyPreferences.shouldUseProxy(),
