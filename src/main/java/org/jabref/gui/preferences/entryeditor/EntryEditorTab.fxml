<?xml version="1.0" encoding="UTF-8"?>

<?import javafx.geometry.Insets?>
<?import javafx.scene.control.Button?>
<?import javafx.scene.control.CheckBox?>
<?import javafx.scene.control.Label?>
<?import javafx.scene.control.TextArea?>
<?import javafx.scene.control.ToggleGroup?>
<?import javafx.scene.control.Tooltip?>
<?import javafx.scene.layout.HBox?>
<?import javafx.scene.layout.VBox?>
<?import org.jabref.gui.icon.JabRefIconView?>
<fx:root spacing="10.0" type="VBox"
         xmlns="http://javafx.com/javafx" xmlns:fx="http://javafx.com/fxml"
         fx:controller="org.jabref.gui.preferences.entryeditor.EntryEditorTab">
    <Label styleClass="titleHeader" text="%Entry editor"/>
    <fx:define>
        <ToggleGroup fx:id="nameFormat"/>
        <ToggleGroup fx:id="firstNames"/>
    </fx:define>

    <CheckBox fx:id="openOnNewEntry" text="%Open editor when a new entry is created"/>
    <CheckBox fx:id="defaultSource" text="%Show BibTeX source by default"/>
    <CheckBox
            fx:id="autoLinkFilesEnabled"
            text="%Automatically search and show unlinked files in the entry editor"/>

    <CheckBox fx:id="enableRelatedArticlesTab" text="%Show tab 'Related articles'"/>
    <CheckBox fx:id="acceptRecommendations" text="%Accept recommendations from Mr. DLib"
              disable="${!enableRelatedArticlesTab.selected}">
        <padding>
            <Insets left="20.0"/>
        </padding>
    </CheckBox>
<<<<<<< HEAD
    <CheckBox fx:id="enableAiSummaryTab" text="%Show 'AI Summary' tab"/>
    <CheckBox fx:id="enableAiChatTab" text="%Show 'AI Chat' tab"/>
    <CheckBox fx:id="enableLatexCitationsTab" text="%Show 'LaTeX Citations' tab"/>
=======
    <CheckBox fx:id="enableLatexCitationsTab" text="%Show tab 'LaTeX citations'"/>
>>>>>>> 6b391972
    <CheckBox fx:id="enableValidation" text="%Show validation messages"/>
    <CheckBox fx:id="allowIntegerEdition" text="%Allow integers in 'edition' field in BibTeX mode"/>
    <CheckBox fx:id="journalPopupEnabled" text="%Fetch journal information online to show"/>
    <CheckBox fx:id="enableSciteTab" text="%Show tab 'Citation information'"/>
    <CheckBox fx:id="showUserCommentsField" text="%Show user comments field"/>

    <Label styleClass="sectionHeader" text="%Custom editor tabs"/>
    <HBox>
        <Label text="%Create custom fields for each BibTeX entry"/>
        <HBox HBox.hgrow="ALWAYS"/>
        <Button fx:id="generalFieldsHelp"/>
        <Button prefHeight="20.0" prefWidth="20.0" styleClass="icon-button,narrow" onAction="#resetToDefaults">
            <graphic>
                <JabRefIconView glyph="REFRESH"/>
            </graphic>
            <tooltip>
                <Tooltip text="%Reset to default"/>
            </tooltip>
        </Button>
    </HBox>

    <TextArea fx:id="fieldsTextArea" minHeight="200.0"/>

    <Label text="%Format: Tab:field;field;... (e.g. General:url;pdf;note...)"/>
</fx:root><|MERGE_RESOLUTION|>--- conflicted
+++ resolved
@@ -32,13 +32,9 @@
             <Insets left="20.0"/>
         </padding>
     </CheckBox>
-<<<<<<< HEAD
     <CheckBox fx:id="enableAiSummaryTab" text="%Show 'AI Summary' tab"/>
     <CheckBox fx:id="enableAiChatTab" text="%Show 'AI Chat' tab"/>
-    <CheckBox fx:id="enableLatexCitationsTab" text="%Show 'LaTeX Citations' tab"/>
-=======
     <CheckBox fx:id="enableLatexCitationsTab" text="%Show tab 'LaTeX citations'"/>
->>>>>>> 6b391972
     <CheckBox fx:id="enableValidation" text="%Show validation messages"/>
     <CheckBox fx:id="allowIntegerEdition" text="%Allow integers in 'edition' field in BibTeX mode"/>
     <CheckBox fx:id="journalPopupEnabled" text="%Fetch journal information online to show"/>
