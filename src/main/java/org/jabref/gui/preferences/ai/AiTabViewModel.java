--- conflicted
+++ resolved
@@ -395,14 +395,9 @@
         String resetApiBaseUrl = selectedAiProvider.get().getApiUrl();
         currentApiBaseUrl.set(resetApiBaseUrl);
 
-<<<<<<< HEAD
-        int resetContextWindowSize = AiDefaultPreferences.CONTEXT_WINDOW_SIZES.getOrDefault(selectedAiProvider.get(), Map.of()).getOrDefault(currentChatModel.get(), 0);
-        contextWindowSize.set(resetContextWindowSize);
-=======
         instruction.set(AiDefaultPreferences.SYSTEM_MESSAGE);
 
         contextWindowSize.set(AiDefaultPreferences.getContextWindowSize(selectedAiProvider.get(), currentChatModel.get()));
->>>>>>> b9f39511
 
         temperature.set(LocalizedNumbers.doubleToString(AiDefaultPreferences.TEMPERATURE));
         documentSplitterChunkSize.set(AiDefaultPreferences.DOCUMENT_SPLITTER_CHUNK_SIZE);
