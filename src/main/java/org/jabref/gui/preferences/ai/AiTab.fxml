<?xml version="1.0" encoding="UTF-8"?>

<?import javafx.geometry.Insets?>
<?import javafx.scene.control.Button?>
<?import javafx.scene.control.CheckBox?>
<?import javafx.scene.control.ComboBox?>
<?import javafx.scene.control.Label?>
<?import javafx.scene.control.TextField?>
<?import javafx.scene.layout.ColumnConstraints?>
<?import javafx.scene.layout.GridPane?>
<?import javafx.scene.layout.HBox?>
<?import javafx.scene.layout.VBox?>
<?import javafx.scene.text.Font?>
<?import org.jabref.gui.icon.JabRefIconView?>
<?import com.dlsc.gemsfx.ResizableTextArea?>
<?import com.dlsc.unitfx.IntegerInputField?>
<?import org.controlsfx.control.SearchableComboBox?>
<?import org.controlsfx.control.textfield.CustomPasswordField?>
<fx:root
        spacing="10.0"
        type="VBox"
        xmlns="http://javafx.com/javafx/17.0.2-ea"
        xmlns:fx="http://javafx.com/fxml/1"
        fx:controller="org.jabref.gui.preferences.ai.AiTab">
    <children>
        <Label styleClass="titleHeader"
               text="%AI"/>

        <HBox alignment="BASELINE_CENTER">
            <Label styleClass="sectionHeader"
                   text="%General"
                   maxWidth="Infinity"
                   HBox.hgrow="ALWAYS"/>
            <Button fx:id="generalSettingsHelp"
                    prefWidth="20.0"/>
        </HBox>

<<<<<<< HEAD
        <CheckBox fx:id="autoGenerateEmbeddings"
                  mnemonicParsing="false"
                  text="%Automatically generate embeddings for new entries"
                  HBox.hgrow="ALWAYS"
                  maxWidth="Infinity"/>

        <CheckBox fx:id="autoGenerateSummaries"
                  mnemonicParsing="false"
                  text="%Automatically generate summaries for new entries"
                  HBox.hgrow="ALWAYS"
                  maxWidth="Infinity"/>

        <Label styleClass="sectionHeader"
               text="%Connection"/>
=======
        <CheckBox
                fx:id="enableAi"
                mnemonicParsing="false"
                text="%Enable AI functionality (summary generation and chatting) in JabRef"
                HBox.hgrow="ALWAYS"
                maxWidth="Infinity"/>
>>>>>>> 8a160763

        <HBox alignment="CENTER_LEFT"
              spacing="10.0">
            <children>
                <Label alignment="BASELINE_CENTER"
                       text="%AI provider"/>
                <ComboBox
                        fx:id="aiProviderComboBox"
                        maxWidth="1.7976931348623157E308"
                        HBox.hgrow="ALWAYS"/>
            </children>
        </HBox>

        <HBox alignment="CENTER_LEFT"
              spacing="10.0">
            <children>
                <Label alignment="BASELINE_CENTER"
                       text="%Chat model"/>
                <ComboBox
                        fx:id="chatModelComboBox"
                        editable="true"
                        maxWidth="1.7976931348623157E308"
                        HBox.hgrow="ALWAYS"/>
            </children>
            <padding>
                <Insets left="20.0"/>
            </padding>
        </HBox>

        <HBox alignment="CENTER_LEFT"
              spacing="10.0">
            <children>
                <Label alignment="BASELINE_CENTER"
                       text="%API key"/>
                <CustomPasswordField
                        fx:id="apiKeyTextField"
                        HBox.hgrow="ALWAYS"/>
            </children>
            <padding>
                <Insets left="20.0"/>
            </padding>
        </HBox>

        <HBox alignment="BASELINE_LEFT">
            <Label styleClass="sectionHeader"
                   text="%Expert settings"
                   maxWidth="Infinity"
                   HBox.hgrow="ALWAYS"/>
            <Button fx:id="expertSettingsHelp"
                    prefWidth="20.0"/>
        </HBox>

        <VBox>
            <children>
                <Label text="%These parameters affect how the AI will answer your questions."/>
                <Label text="%Leave these fields as is, if you are not sure of their purpose."/>
            </children>
        </VBox>

        <CheckBox
                fx:id="customizeExpertSettingsCheckbox"
                maxWidth="1.7976931348623157E308"
                mnemonicParsing="false"
                text="%Customize expert settings"/>

        <HBox alignment="CENTER_LEFT"
              spacing="10.0">
            <children>
                <Label alignment="BASELINE_CENTER"
                       text="%API base URL (used only for LLM)"/>
                <TextField
                        fx:id="apiBaseUrlTextField"
                        disable="true"
                        maxWidth="1.7976931348623157E308"
                        HBox.hgrow="ALWAYS"/>
            </children>
        </HBox>

        <HBox alignment="CENTER_LEFT"
              spacing="10.0">
            <children>
                <Label alignment="BASELINE_CENTER"
                       text="%Embedding model"/>
                <SearchableComboBox
                        fx:id="embeddingModelComboBox"
                        maxWidth="1.7976931348623157E308"
                        HBox.hgrow="ALWAYS"/>
            </children>
        </HBox>

        <Label text="%The size of the embedding model could be smaller than written in the list.">
            <font>
                <Font name="System Italic"
                      size="13.0"/>
            </font>
        </Label>

        <HBox alignment="CENTER_LEFT"
              spacing="10.0">
            <children>
                <Label maxWidth="1.7976931348623157E308"
                       text="%Instruction for AI (also known as prompt or system message)"
                       HBox.hgrow="ALWAYS"/>
            </children>
        </HBox>

        <ResizableTextArea
                fx:id="instructionTextArea"
                wrapText="true"/>

        <GridPane hgap="10" vgap="10">
            <columnConstraints>
                <ColumnConstraints hgrow="ALWAYS" percentWidth="50" />
                <ColumnConstraints hgrow="ALWAYS" percentWidth="50" />
            </columnConstraints>

            <VBox spacing="10" GridPane.columnIndex="0" GridPane.rowIndex="0">
                <Label HBox.hgrow="ALWAYS"
                       maxWidth="Infinity"
                       text="%Context window size"/>
                <IntegerInputField
                        fx:id="contextWindowSizeTextField"
                        HBox.hgrow="ALWAYS"/>
            </VBox>

            <VBox spacing="10" GridPane.columnIndex="1" GridPane.rowIndex="0">
                <Label HBox.hgrow="ALWAYS"
                       maxWidth="Infinity"
                       text="%Temperature"/>
                <TextField
                        fx:id="temperatureTextField"
                        HBox.hgrow="ALWAYS"/>
            </VBox>

            <VBox spacing="10" GridPane.columnIndex="0" GridPane.rowIndex="1">
                <Label HBox.hgrow="ALWAYS"
                       maxWidth="Infinity"
                       text="%RAG - maximum results count"/>
                <IntegerInputField
                        fx:id="ragMaxResultsCountTextField"
                        HBox.hgrow="ALWAYS"/>
            </VBox>

            <VBox spacing="10" GridPane.columnIndex="1" GridPane.rowIndex="1">
                <Label HBox.hgrow="ALWAYS"
                       maxWidth="Infinity"
                       text="%RAG - minimum score"/>
                <TextField
                        fx:id="ragMinScoreTextField"
                        HBox.hgrow="ALWAYS"/>
            </VBox>

            <VBox spacing="10" GridPane.columnIndex="0" GridPane.rowIndex="2">
            <Label HBox.hgrow="ALWAYS"
                   maxWidth="Infinity"
                   text="%Document splitter - chunk size"/>
                <IntegerInputField
                        fx:id="documentSplitterChunkSizeTextField"
                        HBox.hgrow="ALWAYS"/>
            </VBox>

            <VBox spacing="10" GridPane.columnIndex="1" GridPane.rowIndex="2">
                <Label HBox.hgrow="ALWAYS"
                       maxWidth="Infinity"
                       text="%Document splitter - overlap size"/>
                <IntegerInputField
                        fx:id="documentSplitterOverlapSizeTextField"
                        HBox.hgrow="ALWAYS"/>
            </VBox>

        </GridPane>

        <Button onAction="#onResetExpertSettingsButtonClick"
                text="%Reset expert settings to default">
            <graphic>
                <JabRefIconView
                        glyph="REFRESH"/>
            </graphic>
        </Button>
    </children>
</fx:root><|MERGE_RESOLUTION|>--- conflicted
+++ resolved
@@ -35,29 +35,27 @@
                     prefWidth="20.0"/>
         </HBox>
 
-<<<<<<< HEAD
-        <CheckBox fx:id="autoGenerateEmbeddings"
-                  mnemonicParsing="false"
-                  text="%Automatically generate embeddings for new entries"
-                  HBox.hgrow="ALWAYS"
-                  maxWidth="Infinity"/>
-
-        <CheckBox fx:id="autoGenerateSummaries"
-                  mnemonicParsing="false"
-                  text="%Automatically generate summaries for new entries"
-                  HBox.hgrow="ALWAYS"
-                  maxWidth="Infinity"/>
-
-        <Label styleClass="sectionHeader"
-               text="%Connection"/>
-=======
         <CheckBox
                 fx:id="enableAi"
                 mnemonicParsing="false"
                 text="%Enable AI functionality (summary generation and chatting) in JabRef"
                 HBox.hgrow="ALWAYS"
                 maxWidth="Infinity"/>
->>>>>>> 8a160763
+
+        <CheckBox fx:id="autoGenerateEmbeddings"
+                  mnemonicParsing="false"
+                  text="%Automatically generate embeddings for new entries"
+                  HBox.hgrow="ALWAYS"
+                  maxWidth="Infinity"/>
+
+        <CheckBox fx:id="autoGenerateSummaries"
+                  mnemonicParsing="false"
+                  text="%Automatically generate summaries for new entries"
+                  HBox.hgrow="ALWAYS"
+                  maxWidth="Infinity"/>
+
+        <Label styleClass="sectionHeader"
+               text="%Connection"/>
 
         <HBox alignment="CENTER_LEFT"
               spacing="10.0">
