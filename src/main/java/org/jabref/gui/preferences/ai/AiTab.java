package org.jabref.gui.preferences.ai;

import javafx.application.Platform;
import javafx.fxml.FXML;
import javafx.scene.control.Button;
import javafx.scene.control.CheckBox;
import javafx.scene.control.ComboBox;
import javafx.scene.control.TextArea;
import javafx.scene.control.TextField;

import org.jabref.gui.actions.ActionFactory;
import org.jabref.gui.actions.StandardActions;
import org.jabref.gui.desktop.JabRefDesktop;
import org.jabref.gui.help.HelpAction;
import org.jabref.gui.preferences.AbstractPreferenceTabView;
import org.jabref.gui.preferences.PreferencesTab;
import org.jabref.logic.help.HelpFile;
import org.jabref.logic.l10n.Localization;
<<<<<<< HEAD
import org.jabref.preferences.AiPreferences;
=======
import org.jabref.preferences.FilePreferences;
>>>>>>> 4a114df8

import com.airhacks.afterburner.views.ViewLoader;
import com.dlsc.unitfx.DoubleInputField;
import com.dlsc.unitfx.IntegerInputField;
<<<<<<< HEAD
import de.saxsys.mvvmfx.utils.validation.visualization.ControlsFxVisualizer;
=======
>>>>>>> 4a114df8

public class AiTab extends AbstractPreferenceTabView<AiTabViewModel> implements PreferencesTab {
    @FXML private CheckBox enableChat;
    @FXML private TextField openAiToken;
    @FXML private ComboBox<AiPreferences.AiModel> modelComboBox;

    @FXML private CheckBox customizeSettingsCheckbox;

    @FXML private TextArea systemMessageTextArea;
    @FXML private DoubleInputField temperatureTextField;
    @FXML private IntegerInputField messageWindowSizeTextField;
    @FXML private IntegerInputField documentSplitterChunkSizeTextField;
    @FXML private IntegerInputField documentSplitterOverlapSizeTextField;
    @FXML private IntegerInputField ragMaxResultsCountTextField;
    @FXML private DoubleInputField ragMinScoreTextField;

<<<<<<< HEAD
    private final ControlsFxVisualizer visualizer = new ControlsFxVisualizer();
=======
    @FXML private Button systemMessageHelp;
    @FXML private Button messageWindowSizeHelp;
    @FXML private Button documentSplitterChunkSizeHelp;
    @FXML private Button documentSplitterOverlapSizeHelp;
    @FXML private Button ragMaxResultsCountHelp;
    @FXML private Button ragMinScoreHelp;

    @FXML private Button resetExpertSettingsButton;
>>>>>>> 4a114df8

    public AiTab() {
        ViewLoader.view(this)
                  .root(this)
                  .load();
    }

    public void initialize() {
        this.viewModel = new AiTabViewModel(preferencesService);

        modelComboBox.getItems().addAll(AiPreferences.AiModel.values());

        enableChat.selectedProperty().bindBidirectional(viewModel.useAiProperty());
        openAiToken.textProperty().bindBidirectional(viewModel.openAiTokenProperty());
<<<<<<< HEAD
        modelComboBox.valueProperty().bindBidirectional(viewModel.modelProperty());
=======
        customizeSettingsCheckbox.selectedProperty().bindBidirectional(viewModel.customizeSettingsProperty());
>>>>>>> 4a114df8
        systemMessageTextArea.textProperty().bindBidirectional(viewModel.systemMessageProperty());
        temperatureTextField.valueProperty().bindBidirectional(viewModel.temperatureProperty().asObject());
        messageWindowSizeTextField.valueProperty().bindBidirectional(viewModel.messageWindowSizeProperty().asObject());
        documentSplitterChunkSizeTextField.valueProperty().bindBidirectional(viewModel.documentSplitterChunkSizeProperty().asObject());
        documentSplitterOverlapSizeTextField.valueProperty().bindBidirectional(viewModel.documentSplitterOverlapSizeProperty().asObject());
        ragMaxResultsCountTextField.valueProperty().bindBidirectional(viewModel.ragMaxResultsCountProperty().asObject());
        ragMinScoreTextField.valueProperty().bindBidirectional(viewModel.ragMinScoreProperty().asObject());

        openAiToken.setDisable(!enableChat.isSelected());
<<<<<<< HEAD
        modelComboBox.setDisable(!enableChat.isSelected());
=======

        customizeSettingsCheckbox.setDisable(!enableChat.isSelected());

>>>>>>> 4a114df8
        systemMessageTextArea.setDisable(!enableChat.isSelected());
        temperatureTextField.setDisable(!enableChat.isSelected());
        messageWindowSizeTextField.setDisable(!enableChat.isSelected());
        documentSplitterChunkSizeTextField.setDisable(!enableChat.isSelected());
        documentSplitterOverlapSizeTextField.setDisable(!enableChat.isSelected());
        ragMaxResultsCountTextField.setDisable(!enableChat.isSelected());
        ragMinScoreTextField.setDisable(!enableChat.isSelected());
        resetExpertSettingsButton.setDisable(!enableChat.isSelected());

        messageWindowSizeTextField.setDisable(!customizeSettingsCheckbox.isSelected());
        documentSplitterChunkSizeTextField.setDisable(!customizeSettingsCheckbox.isSelected());
        documentSplitterOverlapSizeTextField.setDisable(!customizeSettingsCheckbox.isSelected());
        ragMaxResultsCountTextField.setDisable(!customizeSettingsCheckbox.isSelected());
        ragMinScoreTextField.setDisable(!customizeSettingsCheckbox.isSelected());
        resetExpertSettingsButton.setDisable(!customizeSettingsCheckbox.isSelected());

        enableChat.selectedProperty().addListener((observable, oldValue, newValue) -> {
            openAiToken.setDisable(!newValue);
            modelComboBox.setDisable(!newValue);

            customizeSettingsCheckbox.setDisable(!newValue);

            systemMessageTextArea.setDisable(!newValue);
            temperatureTextField.setDisable(!newValue);
            messageWindowSizeTextField.setDisable(!newValue);
            documentSplitterChunkSizeTextField.setDisable(!newValue);
            documentSplitterOverlapSizeTextField.setDisable(!newValue);
            ragMaxResultsCountTextField.setDisable(!newValue);
            ragMinScoreTextField.setDisable(!newValue);
            resetExpertSettingsButton.setDisable(!newValue);
        });

<<<<<<< HEAD
        Platform.runLater(() -> {
            visualizer.initVisualization(viewModel.getOpenAiTokenValidatorStatus(), openAiToken);
            visualizer.initVisualization(viewModel.getSystemMessageValidatorStatus(), systemMessageTextArea);
            visualizer.initVisualization(viewModel.getTemperatureValidatorStatus(), temperatureTextField);
            visualizer.initVisualization(viewModel.getMessageWindowSizeValidatorStatus(), messageWindowSizeTextField);
            visualizer.initVisualization(viewModel.getDocumentSplitterChunkSizeValidatorStatus(), documentSplitterChunkSizeTextField);
            visualizer.initVisualization(viewModel.getDocumentSplitterOverlapSizeValidatorStatus(), documentSplitterOverlapSizeTextField);
            visualizer.initVisualization(viewModel.getRagMaxResultsCountValidatorStatus(), ragMaxResultsCountTextField);
            visualizer.initVisualization(viewModel.getRagMinScoreValidatorStatus(), ragMinScoreTextField);
        });
=======
        customizeSettingsCheckbox.selectedProperty().addListener(((observable, oldValue, newValue) -> {
            systemMessageTextArea.setDisable(!newValue);
            messageWindowSizeTextField.setDisable(!newValue);
            documentSplitterChunkSizeTextField.setDisable(!newValue);
            documentSplitterOverlapSizeTextField.setDisable(!newValue);
            ragMaxResultsCountTextField.setDisable(!newValue);
            ragMinScoreTextField.setDisable(!newValue);
            resetExpertSettingsButton.setDisable(!newValue);

            viewModel.resetExpertSettings();
        }));

        /*
        ActionFactory actionFactory = new ActionFactory(preferencesService.getKeyBindingRepository());
        actionFactory.configureIconButton(StandardActions.HELP, new HelpAction(HelpFile.AI_SYSTEM_MESSAGE, dialogService, preferencesService.getFilePreferences()), systemMessageHelp);
        actionFactory.configureIconButton(StandardActions.HELP, new HelpAction(HelpFile.AI_MESSAGE_WINDOW_SIZE, dialogService, preferencesService.getFilePreferences()), messageWindowSizeHelp);
        actionFactory.configureIconButton(StandardActions.HELP, new HelpAction(HelpFile.AI_DOCUMENT_SPLITTER_CHUNK_SIZE, dialogService, preferencesService.getFilePreferences()), documentSplitterChunkSizeHelp);
        actionFactory.configureIconButton(StandardActions.HELP, new HelpAction(HelpFile.AI_DOCUMENT_SPLITTER_OVERLAP_SIZE, dialogService, preferencesService.getFilePreferences()), documentSplitterOverlapSizeHelp);
        actionFactory.configureIconButton(StandardActions.HELP, new HelpAction(HelpFile.AI_RAG_MAX_RESULTS_COUNT, dialogService, preferencesService.getFilePreferences()), ragMaxResultsCountHelp);
        actionFactory.configureIconButton(StandardActions.HELP, new HelpAction(HelpFile.AI_RAG_MIN_SCORE, dialogService, preferencesService.getFilePreferences()), ragMinScoreHelp);
        */
>>>>>>> 4a114df8
    }

    @Override
    public String getTabName() {
        return Localization.lang("AI");
    }

    @FXML
    private void onResetExpertSettingsButtonClick() {
        viewModel.resetExpertSettings();
    }

    @FXML
    private void openHelpPage() {
        try {
            JabRefDesktop.openBrowser("https://pad.riseup.net/p/IyiLUl2fQ7v9C6HAyeOi", preferencesService.getFilePreferences());
        } catch (Exception e) {
            // ...
        }
    }
}<|MERGE_RESOLUTION|>--- conflicted
+++ resolved
@@ -16,26 +16,21 @@
 import org.jabref.gui.preferences.PreferencesTab;
 import org.jabref.logic.help.HelpFile;
 import org.jabref.logic.l10n.Localization;
-<<<<<<< HEAD
 import org.jabref.preferences.AiPreferences;
-=======
 import org.jabref.preferences.FilePreferences;
->>>>>>> 4a114df8
 
 import com.airhacks.afterburner.views.ViewLoader;
 import com.dlsc.unitfx.DoubleInputField;
 import com.dlsc.unitfx.IntegerInputField;
-<<<<<<< HEAD
 import de.saxsys.mvvmfx.utils.validation.visualization.ControlsFxVisualizer;
-=======
->>>>>>> 4a114df8
 
 public class AiTab extends AbstractPreferenceTabView<AiTabViewModel> implements PreferencesTab {
     @FXML private CheckBox enableChat;
     @FXML private TextField openAiToken;
-    @FXML private ComboBox<AiPreferences.AiModel> modelComboBox;
 
     @FXML private CheckBox customizeSettingsCheckbox;
+
+    @FXML private ComboBox<AiPreferences.AiModel> modelComboBox;
 
     @FXML private TextArea systemMessageTextArea;
     @FXML private DoubleInputField temperatureTextField;
@@ -45,9 +40,8 @@
     @FXML private IntegerInputField ragMaxResultsCountTextField;
     @FXML private DoubleInputField ragMinScoreTextField;
 
-<<<<<<< HEAD
     private final ControlsFxVisualizer visualizer = new ControlsFxVisualizer();
-=======
+
     @FXML private Button systemMessageHelp;
     @FXML private Button messageWindowSizeHelp;
     @FXML private Button documentSplitterChunkSizeHelp;
@@ -56,7 +50,6 @@
     @FXML private Button ragMinScoreHelp;
 
     @FXML private Button resetExpertSettingsButton;
->>>>>>> 4a114df8
 
     public AiTab() {
         ViewLoader.view(this)
@@ -71,11 +64,11 @@
 
         enableChat.selectedProperty().bindBidirectional(viewModel.useAiProperty());
         openAiToken.textProperty().bindBidirectional(viewModel.openAiTokenProperty());
-<<<<<<< HEAD
+
+        customizeSettingsCheckbox.selectedProperty().bindBidirectional(viewModel.customizeSettingsProperty());
+
         modelComboBox.valueProperty().bindBidirectional(viewModel.modelProperty());
-=======
-        customizeSettingsCheckbox.selectedProperty().bindBidirectional(viewModel.customizeSettingsProperty());
->>>>>>> 4a114df8
+
         systemMessageTextArea.textProperty().bindBidirectional(viewModel.systemMessageProperty());
         temperatureTextField.valueProperty().bindBidirectional(viewModel.temperatureProperty().asObject());
         messageWindowSizeTextField.valueProperty().bindBidirectional(viewModel.messageWindowSizeProperty().asObject());
@@ -85,13 +78,10 @@
         ragMinScoreTextField.valueProperty().bindBidirectional(viewModel.ragMinScoreProperty().asObject());
 
         openAiToken.setDisable(!enableChat.isSelected());
-<<<<<<< HEAD
-        modelComboBox.setDisable(!enableChat.isSelected());
-=======
 
         customizeSettingsCheckbox.setDisable(!enableChat.isSelected());
 
->>>>>>> 4a114df8
+        modelComboBox.setDisable(!enableChat.isSelected());
         systemMessageTextArea.setDisable(!enableChat.isSelected());
         temperatureTextField.setDisable(!enableChat.isSelected());
         messageWindowSizeTextField.setDisable(!enableChat.isSelected());
@@ -110,10 +100,20 @@
 
         enableChat.selectedProperty().addListener((observable, oldValue, newValue) -> {
             openAiToken.setDisable(!newValue);
-            modelComboBox.setDisable(!newValue);
 
             customizeSettingsCheckbox.setDisable(!newValue);
 
+            modelComboBox.setDisable(!newValue);
+            systemMessageTextArea.setDisable(!newValue);
+            messageWindowSizeTextField.setDisable(!newValue);
+            documentSplitterChunkSizeTextField.setDisable(!newValue);
+            documentSplitterOverlapSizeTextField.setDisable(!newValue);
+            ragMaxResultsCountTextField.setDisable(!newValue);
+            ragMinScoreTextField.setDisable(!newValue);
+            resetExpertSettingsButton.setDisable(!newValue);
+        });
+
+        customizeSettingsCheckbox.selectedProperty().addListener(((observable, oldValue, newValue) -> {
             systemMessageTextArea.setDisable(!newValue);
             temperatureTextField.setDisable(!newValue);
             messageWindowSizeTextField.setDisable(!newValue);
@@ -122,9 +122,10 @@
             ragMaxResultsCountTextField.setDisable(!newValue);
             ragMinScoreTextField.setDisable(!newValue);
             resetExpertSettingsButton.setDisable(!newValue);
-        });
 
-<<<<<<< HEAD
+            viewModel.resetExpertSettings();
+        }));
+
         Platform.runLater(() -> {
             visualizer.initVisualization(viewModel.getOpenAiTokenValidatorStatus(), openAiToken);
             visualizer.initVisualization(viewModel.getSystemMessageValidatorStatus(), systemMessageTextArea);
@@ -135,18 +136,6 @@
             visualizer.initVisualization(viewModel.getRagMaxResultsCountValidatorStatus(), ragMaxResultsCountTextField);
             visualizer.initVisualization(viewModel.getRagMinScoreValidatorStatus(), ragMinScoreTextField);
         });
-=======
-        customizeSettingsCheckbox.selectedProperty().addListener(((observable, oldValue, newValue) -> {
-            systemMessageTextArea.setDisable(!newValue);
-            messageWindowSizeTextField.setDisable(!newValue);
-            documentSplitterChunkSizeTextField.setDisable(!newValue);
-            documentSplitterOverlapSizeTextField.setDisable(!newValue);
-            ragMaxResultsCountTextField.setDisable(!newValue);
-            ragMinScoreTextField.setDisable(!newValue);
-            resetExpertSettingsButton.setDisable(!newValue);
-
-            viewModel.resetExpertSettings();
-        }));
 
         /*
         ActionFactory actionFactory = new ActionFactory(preferencesService.getKeyBindingRepository());
@@ -157,7 +146,6 @@
         actionFactory.configureIconButton(StandardActions.HELP, new HelpAction(HelpFile.AI_RAG_MAX_RESULTS_COUNT, dialogService, preferencesService.getFilePreferences()), ragMaxResultsCountHelp);
         actionFactory.configureIconButton(StandardActions.HELP, new HelpAction(HelpFile.AI_RAG_MIN_SCORE, dialogService, preferencesService.getFilePreferences()), ragMinScoreHelp);
         */
->>>>>>> 4a114df8
     }
 
     @Override
