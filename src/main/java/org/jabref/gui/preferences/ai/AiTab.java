--- conflicted
+++ resolved
@@ -204,13 +204,12 @@
         viewModel.resetExpertSettings();
     }
 
-<<<<<<< HEAD
     @FXML
     private void onResetTemplatesButtonClick() {
         viewModel.resetTemplates();
-=======
+    }
+
     public ReadOnlyBooleanProperty aiEnabledProperty() {
         return enableAi.selectedProperty();
->>>>>>> daf6736e
     }
 }