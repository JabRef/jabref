package org.jabref.gui.preferences.ai;

import javafx.application.Platform;
import javafx.fxml.FXML;
import javafx.scene.control.Button;
import javafx.scene.control.CheckBox;
import javafx.scene.control.ComboBox;
import javafx.scene.control.TextArea;

import org.controlsfx.control.textfield.CustomPasswordField;
import org.jabref.gui.actions.ActionFactory;
import org.jabref.gui.actions.StandardActions;
import org.jabref.gui.help.HelpAction;
import org.jabref.gui.preferences.AbstractPreferenceTabView;
import org.jabref.gui.preferences.PreferencesTab;
import org.jabref.gui.util.ViewModelListCellFactory;
import org.jabref.logic.help.HelpFile;
import org.jabref.logic.l10n.Localization;
import org.jabref.preferences.AiPreferences;

import com.airhacks.afterburner.views.ViewLoader;
import com.dlsc.unitfx.DoubleInputField;
import com.dlsc.unitfx.IntegerInputField;
import de.saxsys.mvvmfx.utils.validation.visualization.ControlsFxVisualizer;
import org.slf4j.Logger;

import java.util.List;import java.util.Map;

public class AiTab extends AbstractPreferenceTabView<AiTabViewModel> implements PreferencesTab {
    @FXML private CheckBox enableChat;
<<<<<<< HEAD

    @FXML private ComboBox<AiPreferences.AiProvider> aiProviderComboBox;
    @FXML private ComboBox<String> chatModelComboBox;
    @FXML private CustomPasswordField apiTokenTextField;

    @FXML private CheckBox customizeSettingsCheckbox;

    @FXML private ComboBox<AiPreferences.EmbeddingModel> embeddingModelComboBox;
    @FXML private TextArea systemMessageTextArea;
=======
    @FXML private TextField openAiTokenTextField;

    @FXML private CheckBox customizeSettingsCheckbox;

    @FXML private ComboBox<String> chatModelComboBox;
    @FXML private ComboBox<AiPreferences.EmbeddingModel> embeddingModelComboBox;
    @FXML private TextField apiBaseUrlTextField;

    @FXML private TextArea instructionTextArea;
>>>>>>> efed0cc3
    @FXML private DoubleInputField temperatureTextField;
    @FXML private IntegerInputField contextWindowSizeTextField;
    @FXML private IntegerInputField documentSplitterChunkSizeTextField;
    @FXML private IntegerInputField documentSplitterOverlapSizeTextField;
    @FXML private IntegerInputField ragMaxResultsCountTextField;
    @FXML private DoubleInputField ragMinScoreTextField;

<<<<<<< HEAD
    private final ControlsFxVisualizer visualizer = new ControlsFxVisualizer();

    @FXML private Button aiProviderHelp;
=======
>>>>>>> efed0cc3
    @FXML private Button chatModelHelp;
    @FXML private Button apiTokenHelp;
    @FXML private Button embeddingModelHelp;
    @FXML private Button apiBaseUrlHelp;
    @FXML private Button instructionHelp;
    @FXML private Button contextWindowSizeHelp;
    @FXML private Button documentSplitterChunkSizeHelp;
    @FXML private Button documentSplitterOverlapSizeHelp;
    @FXML private Button ragMaxResultsCountHelp;
    @FXML private Button ragMinScoreHelp;

    @FXML private Button resetExpertSettingsButton;

    private final ControlsFxVisualizer visualizer = new ControlsFxVisualizer();

    public AiTab() {
        ViewLoader.view(this)
                  .root(this)
                  .load();
    }

    public void initialize() {
        this.viewModel = new AiTabViewModel(preferencesService);

<<<<<<< HEAD
        enableChat.selectedProperty().bindBidirectional(viewModel.useAiProperty());

        new ViewModelListCellFactory<AiPreferences.AiProvider>()
            .withText(AiPreferences.AiProvider::toString)
            .install(aiProviderComboBox);
        aiProviderComboBox.setItems(viewModel.aiProvidersProperty());
        aiProviderComboBox.valueProperty().bindBidirectional(viewModel.selectedAiProviderProperty());

        new ViewModelListCellFactory<String>()
                .withText(text -> text)
                .install(chatModelComboBox);
        chatModelComboBox.setItems(viewModel.chatModelsProperty());
        chatModelComboBox.valueProperty().bindBidirectional(viewModel.selectedChatModelProperty());

        apiTokenTextField.textProperty().bindBidirectional(viewModel.apiTokenProperty());

        customizeSettingsCheckbox.selectedProperty().bindBidirectional(viewModel.customizeSettingsProperty());

        new ViewModelListCellFactory<AiPreferences.EmbeddingModel>()
            .withText(AiPreferences.EmbeddingModel::toString)
            .install(embeddingModelComboBox);
        embeddingModelComboBox.setItems(viewModel.embeddingModelsProperty());
        embeddingModelComboBox.valueProperty().bindBidirectional(viewModel.selectedEmbeddingModelProperty());
=======
        chatModelComboBox.getItems().addAll(AiPreferences.OPENAI_CHAT_MODELS);
        embeddingModelComboBox.getItems().addAll(AiPreferences.EmbeddingModel.values());

        enableChat.selectedProperty().bindBidirectional(viewModel.useAiProperty());
        openAiTokenTextField.textProperty().bindBidirectional(viewModel.openAiTokenProperty());

        customizeSettingsCheckbox.selectedProperty().bindBidirectional(viewModel.customizeSettingsProperty());

        chatModelComboBox.valueProperty().bindBidirectional(viewModel.chatModelProperty());
        embeddingModelComboBox.valueProperty().bindBidirectional(viewModel.embeddingModelProperty());
        apiBaseUrlTextField.textProperty().bindBidirectional(viewModel.apiBaseUrlProperty());
>>>>>>> efed0cc3

        instructionTextArea.textProperty().bindBidirectional(viewModel.instructionProperty());
        temperatureTextField.valueProperty().bindBidirectional(viewModel.temperatureProperty().asObject());
        contextWindowSizeTextField.valueProperty().bindBidirectional(viewModel.contextWindowSizeProperty().asObject());
        documentSplitterChunkSizeTextField.valueProperty().bindBidirectional(viewModel.documentSplitterChunkSizeProperty().asObject());
        documentSplitterOverlapSizeTextField.valueProperty().bindBidirectional(viewModel.documentSplitterOverlapSizeProperty().asObject());
        ragMaxResultsCountTextField.valueProperty().bindBidirectional(viewModel.ragMaxResultsCountProperty().asObject());
        ragMinScoreTextField.valueProperty().bindBidirectional(viewModel.ragMinScoreProperty().asObject());

        updateDisabledProperties();

        enableChat.selectedProperty().addListener(obs -> updateDisabledProperties());

        customizeSettingsCheckbox.selectedProperty().addListener(obs -> updateDisabledProperties());

        Platform.runLater(() -> {
<<<<<<< HEAD
            visualizer.initVisualization(viewModel.getApiTokenValidatorStatus(), apiTokenTextField);
            visualizer.initVisualization(viewModel.getSystemMessageValidatorStatus(), systemMessageTextArea);
            visualizer.initVisualization(viewModel.getTemperatureValidatorStatus(), temperatureTextField);
            visualizer.initVisualization(viewModel.getMessageWindowSizeValidatorStatus(), messageWindowSizeTextField);
            visualizer.initVisualization(viewModel.getDocumentSplitterChunkSizeValidatorStatus(), documentSplitterChunkSizeTextField);
            visualizer.initVisualization(viewModel.getDocumentSplitterOverlapSizeValidatorStatus(), documentSplitterOverlapSizeTextField);
            visualizer.initVisualization(viewModel.getRagMaxResultsCountValidatorStatus(), ragMaxResultsCountTextField);
            visualizer.initVisualization(viewModel.getRagMinScoreValidatorStatus(), ragMinScoreTextField);
=======
            visualizer.initVisualization(viewModel.getOpenAiTokenValidationStatus(), openAiTokenTextField);
            visualizer.initVisualization(viewModel.getChatModelValidationStatus(), chatModelComboBox);
            visualizer.initVisualization(viewModel.getApiBaseUrlValidationStatus(), apiBaseUrlTextField);
            visualizer.initVisualization(viewModel.getSystemMessageValidationStatus(), instructionTextArea);
            visualizer.initVisualization(viewModel.getTemperatureValidationStatus(), temperatureTextField);
            visualizer.initVisualization(viewModel.getMessageWindowSizeValidationStatus(), contextWindowSizeTextField);
            visualizer.initVisualization(viewModel.getDocumentSplitterChunkSizeValidationStatus(), documentSplitterChunkSizeTextField);
            visualizer.initVisualization(viewModel.getDocumentSplitterOverlapSizeValidationStatus(), documentSplitterOverlapSizeTextField);
            visualizer.initVisualization(viewModel.getRagMaxResultsCountValidationStatus(), ragMaxResultsCountTextField);
            visualizer.initVisualization(viewModel.getRagMinScoreValidationStatus(), ragMinScoreTextField);
>>>>>>> efed0cc3
        });

        ActionFactory actionFactory = new ActionFactory();
        actionFactory.configureIconButton(StandardActions.HELP, new HelpAction(HelpFile.AI_PROVIDER, dialogService, preferencesService.getFilePreferences()), aiProviderHelp);
        actionFactory.configureIconButton(StandardActions.HELP, new HelpAction(HelpFile.AI_CHAT_MODEL, dialogService, preferencesService.getFilePreferences()), chatModelHelp);
        actionFactory.configureIconButton(StandardActions.HELP, new HelpAction(HelpFile.AI_API_TOKEN, dialogService, preferencesService.getFilePreferences()), apiTokenHelp);
        actionFactory.configureIconButton(StandardActions.HELP, new HelpAction(HelpFile.AI_EMBEDDING_MODEL, dialogService, preferencesService.getFilePreferences()), embeddingModelHelp);
        actionFactory.configureIconButton(StandardActions.HELP, new HelpAction(HelpFile.AI_API_BASE_URL, dialogService, preferencesService.getFilePreferences()), apiBaseUrlHelp);
        actionFactory.configureIconButton(StandardActions.HELP, new HelpAction(HelpFile.AI_INSTRUCTION, dialogService, preferencesService.getFilePreferences()), instructionHelp);
        actionFactory.configureIconButton(StandardActions.HELP, new HelpAction(HelpFile.AI_CONTEXT_WINDOW_SIZE, dialogService, preferencesService.getFilePreferences()), contextWindowSizeHelp);
        actionFactory.configureIconButton(StandardActions.HELP, new HelpAction(HelpFile.AI_DOCUMENT_SPLITTER_CHUNK_SIZE, dialogService, preferencesService.getFilePreferences()), documentSplitterChunkSizeHelp);
        actionFactory.configureIconButton(StandardActions.HELP, new HelpAction(HelpFile.AI_DOCUMENT_SPLITTER_OVERLAP_SIZE, dialogService, preferencesService.getFilePreferences()), documentSplitterOverlapSizeHelp);
        actionFactory.configureIconButton(StandardActions.HELP, new HelpAction(HelpFile.AI_RAG_MAX_RESULTS_COUNT, dialogService, preferencesService.getFilePreferences()), ragMaxResultsCountHelp);
        actionFactory.configureIconButton(StandardActions.HELP, new HelpAction(HelpFile.AI_RAG_MIN_SCORE, dialogService, preferencesService.getFilePreferences()), ragMinScoreHelp);

        viewModel.selectedAiProviderProperty().addListener((observable, oldValue, newValue) -> {
            chatModelComboBox.setEditable(newValue == AiPreferences.AiProvider.HUGGING_FACE);
        });
    }

<<<<<<< HEAD
    private void updateDisabilities() {
        aiProviderComboBox.setDisable(!viewModel.getUseAi());
        chatModelComboBox.setDisable(!viewModel.getUseAi());
        apiTokenTextField.setDisable(!viewModel.getUseAi());

        customizeSettingsCheckbox.setDisable(!viewModel.getUseAi());

=======
    private void updateDisabledProperties() {
        openAiTokenTextField.setDisable(!viewModel.getUseAi());

        customizeSettingsCheckbox.setDisable(!viewModel.getUseAi());

        chatModelComboBox.setDisable(!viewModel.getUseAi() || !viewModel.getCustomizeSettings());
>>>>>>> efed0cc3
        embeddingModelComboBox.setDisable(!viewModel.getUseAi() || !viewModel.getCustomizeSettings());
        apiBaseUrlTextField.setDisable(!viewModel.getUseAi() || !viewModel.getCustomizeSettings());

        instructionTextArea.setDisable(!viewModel.getUseAi() || !viewModel.getCustomizeSettings());
        temperatureTextField.setDisable(!viewModel.getUseAi() || !viewModel.getCustomizeSettings());
        contextWindowSizeTextField.setDisable(!viewModel.getUseAi() || !viewModel.getCustomizeSettings());
        documentSplitterChunkSizeTextField.setDisable(!viewModel.getUseAi() || !viewModel.getCustomizeSettings());
        documentSplitterOverlapSizeTextField.setDisable(!viewModel.getUseAi() || !viewModel.getCustomizeSettings());
        ragMaxResultsCountTextField.setDisable(!viewModel.getUseAi() || !viewModel.getCustomizeSettings());
        ragMinScoreTextField.setDisable(!viewModel.getUseAi() || !viewModel.getCustomizeSettings());
        resetExpertSettingsButton.setDisable(!viewModel.getUseAi() || !viewModel.getCustomizeSettings());
    }

    @Override
    public String getTabName() {
        return Localization.lang("AI");
    }

    @FXML
    private void onResetExpertSettingsButtonClick() {
        viewModel.resetExpertSettings();
    }
}<|MERGE_RESOLUTION|>--- conflicted
+++ resolved
@@ -6,6 +6,7 @@
 import javafx.scene.control.CheckBox;
 import javafx.scene.control.ComboBox;
 import javafx.scene.control.TextArea;
+import javafx.scene.control.TextField;
 
 import org.controlsfx.control.textfield.CustomPasswordField;
 import org.jabref.gui.actions.ActionFactory;
@@ -28,7 +29,6 @@
 
 public class AiTab extends AbstractPreferenceTabView<AiTabViewModel> implements PreferencesTab {
     @FXML private CheckBox enableChat;
-<<<<<<< HEAD
 
     @FXML private ComboBox<AiPreferences.AiProvider> aiProviderComboBox;
     @FXML private ComboBox<String> chatModelComboBox;
@@ -37,18 +37,8 @@
     @FXML private CheckBox customizeSettingsCheckbox;
 
     @FXML private ComboBox<AiPreferences.EmbeddingModel> embeddingModelComboBox;
-    @FXML private TextArea systemMessageTextArea;
-=======
-    @FXML private TextField openAiTokenTextField;
-
-    @FXML private CheckBox customizeSettingsCheckbox;
-
-    @FXML private ComboBox<String> chatModelComboBox;
-    @FXML private ComboBox<AiPreferences.EmbeddingModel> embeddingModelComboBox;
     @FXML private TextField apiBaseUrlTextField;
-
     @FXML private TextArea instructionTextArea;
->>>>>>> efed0cc3
     @FXML private DoubleInputField temperatureTextField;
     @FXML private IntegerInputField contextWindowSizeTextField;
     @FXML private IntegerInputField documentSplitterChunkSizeTextField;
@@ -56,12 +46,7 @@
     @FXML private IntegerInputField ragMaxResultsCountTextField;
     @FXML private DoubleInputField ragMinScoreTextField;
 
-<<<<<<< HEAD
-    private final ControlsFxVisualizer visualizer = new ControlsFxVisualizer();
-
     @FXML private Button aiProviderHelp;
-=======
->>>>>>> efed0cc3
     @FXML private Button chatModelHelp;
     @FXML private Button apiTokenHelp;
     @FXML private Button embeddingModelHelp;
@@ -86,12 +71,11 @@
     public void initialize() {
         this.viewModel = new AiTabViewModel(preferencesService);
 
-<<<<<<< HEAD
         enableChat.selectedProperty().bindBidirectional(viewModel.useAiProperty());
 
         new ViewModelListCellFactory<AiPreferences.AiProvider>()
-            .withText(AiPreferences.AiProvider::toString)
-            .install(aiProviderComboBox);
+                .withText(AiPreferences.AiProvider::toString)
+                .install(aiProviderComboBox);
         aiProviderComboBox.setItems(viewModel.aiProvidersProperty());
         aiProviderComboBox.valueProperty().bindBidirectional(viewModel.selectedAiProviderProperty());
 
@@ -101,29 +85,17 @@
         chatModelComboBox.setItems(viewModel.chatModelsProperty());
         chatModelComboBox.valueProperty().bindBidirectional(viewModel.selectedChatModelProperty());
 
-        apiTokenTextField.textProperty().bindBidirectional(viewModel.apiTokenProperty());
+        new ViewModelListCellFactory<AiPreferences.EmbeddingModel>()
+                .withText(AiPreferences.EmbeddingModel::toString)
+                .install(embeddingModelComboBox);
+        embeddingModelComboBox.setItems(viewModel.embeddingModelsProperty());
+        embeddingModelComboBox.valueProperty().bindBidirectional(viewModel.selectedEmbeddingModelProperty());
+
+        apiTokenTextField.textProperty().bindBidirectional(viewModel.openAiTokenProperty());
 
         customizeSettingsCheckbox.selectedProperty().bindBidirectional(viewModel.customizeSettingsProperty());
 
-        new ViewModelListCellFactory<AiPreferences.EmbeddingModel>()
-            .withText(AiPreferences.EmbeddingModel::toString)
-            .install(embeddingModelComboBox);
-        embeddingModelComboBox.setItems(viewModel.embeddingModelsProperty());
-        embeddingModelComboBox.valueProperty().bindBidirectional(viewModel.selectedEmbeddingModelProperty());
-=======
-        chatModelComboBox.getItems().addAll(AiPreferences.OPENAI_CHAT_MODELS);
-        embeddingModelComboBox.getItems().addAll(AiPreferences.EmbeddingModel.values());
-
-        enableChat.selectedProperty().bindBidirectional(viewModel.useAiProperty());
-        openAiTokenTextField.textProperty().bindBidirectional(viewModel.openAiTokenProperty());
-
-        customizeSettingsCheckbox.selectedProperty().bindBidirectional(viewModel.customizeSettingsProperty());
-
-        chatModelComboBox.valueProperty().bindBidirectional(viewModel.chatModelProperty());
-        embeddingModelComboBox.valueProperty().bindBidirectional(viewModel.embeddingModelProperty());
         apiBaseUrlTextField.textProperty().bindBidirectional(viewModel.apiBaseUrlProperty());
->>>>>>> efed0cc3
-
         instructionTextArea.textProperty().bindBidirectional(viewModel.instructionProperty());
         temperatureTextField.valueProperty().bindBidirectional(viewModel.temperatureProperty().asObject());
         contextWindowSizeTextField.valueProperty().bindBidirectional(viewModel.contextWindowSizeProperty().asObject());
@@ -139,17 +111,7 @@
         customizeSettingsCheckbox.selectedProperty().addListener(obs -> updateDisabledProperties());
 
         Platform.runLater(() -> {
-<<<<<<< HEAD
             visualizer.initVisualization(viewModel.getApiTokenValidatorStatus(), apiTokenTextField);
-            visualizer.initVisualization(viewModel.getSystemMessageValidatorStatus(), systemMessageTextArea);
-            visualizer.initVisualization(viewModel.getTemperatureValidatorStatus(), temperatureTextField);
-            visualizer.initVisualization(viewModel.getMessageWindowSizeValidatorStatus(), messageWindowSizeTextField);
-            visualizer.initVisualization(viewModel.getDocumentSplitterChunkSizeValidatorStatus(), documentSplitterChunkSizeTextField);
-            visualizer.initVisualization(viewModel.getDocumentSplitterOverlapSizeValidatorStatus(), documentSplitterOverlapSizeTextField);
-            visualizer.initVisualization(viewModel.getRagMaxResultsCountValidatorStatus(), ragMaxResultsCountTextField);
-            visualizer.initVisualization(viewModel.getRagMinScoreValidatorStatus(), ragMinScoreTextField);
-=======
-            visualizer.initVisualization(viewModel.getOpenAiTokenValidationStatus(), openAiTokenTextField);
             visualizer.initVisualization(viewModel.getChatModelValidationStatus(), chatModelComboBox);
             visualizer.initVisualization(viewModel.getApiBaseUrlValidationStatus(), apiBaseUrlTextField);
             visualizer.initVisualization(viewModel.getSystemMessageValidationStatus(), instructionTextArea);
@@ -159,7 +121,6 @@
             visualizer.initVisualization(viewModel.getDocumentSplitterOverlapSizeValidationStatus(), documentSplitterOverlapSizeTextField);
             visualizer.initVisualization(viewModel.getRagMaxResultsCountValidationStatus(), ragMaxResultsCountTextField);
             visualizer.initVisualization(viewModel.getRagMinScoreValidationStatus(), ragMinScoreTextField);
->>>>>>> efed0cc3
         });
 
         ActionFactory actionFactory = new ActionFactory();
@@ -175,30 +136,21 @@
         actionFactory.configureIconButton(StandardActions.HELP, new HelpAction(HelpFile.AI_RAG_MAX_RESULTS_COUNT, dialogService, preferencesService.getFilePreferences()), ragMaxResultsCountHelp);
         actionFactory.configureIconButton(StandardActions.HELP, new HelpAction(HelpFile.AI_RAG_MIN_SCORE, dialogService, preferencesService.getFilePreferences()), ragMinScoreHelp);
 
+        // TODO: Move editable property to View Model.
         viewModel.selectedAiProviderProperty().addListener((observable, oldValue, newValue) -> {
             chatModelComboBox.setEditable(newValue == AiPreferences.AiProvider.HUGGING_FACE);
         });
     }
 
-<<<<<<< HEAD
-    private void updateDisabilities() {
+    private void updateDisabledProperties() {
         aiProviderComboBox.setDisable(!viewModel.getUseAi());
         chatModelComboBox.setDisable(!viewModel.getUseAi());
         apiTokenTextField.setDisable(!viewModel.getUseAi());
 
         customizeSettingsCheckbox.setDisable(!viewModel.getUseAi());
 
-=======
-    private void updateDisabledProperties() {
-        openAiTokenTextField.setDisable(!viewModel.getUseAi());
-
-        customizeSettingsCheckbox.setDisable(!viewModel.getUseAi());
-
-        chatModelComboBox.setDisable(!viewModel.getUseAi() || !viewModel.getCustomizeSettings());
->>>>>>> efed0cc3
         embeddingModelComboBox.setDisable(!viewModel.getUseAi() || !viewModel.getCustomizeSettings());
         apiBaseUrlTextField.setDisable(!viewModel.getUseAi() || !viewModel.getCustomizeSettings());
-
         instructionTextArea.setDisable(!viewModel.getUseAi() || !viewModel.getCustomizeSettings());
         temperatureTextField.setDisable(!viewModel.getUseAi() || !viewModel.getCustomizeSettings());
         contextWindowSizeTextField.setDisable(!viewModel.getUseAi() || !viewModel.getCustomizeSettings());
