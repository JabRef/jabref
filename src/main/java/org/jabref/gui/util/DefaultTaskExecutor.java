--- conflicted
+++ resolved
@@ -21,11 +21,8 @@
 
     private static final Log LOGGER = LogFactory.getLog(DefaultTaskExecutor.class);
 
-<<<<<<< HEAD
     private ExecutorService executor = Executors.newFixedThreadPool(5);
 
-=======
->>>>>>> 114d784b
     public static <V> V runInJavaFXThread(Callable<V> callable) {
         FutureTask<V> task = new FutureTask<>(callable);
         Platform.runLater(task);
@@ -37,13 +34,10 @@
         }
     }
 
-<<<<<<< HEAD
-=======
     public static void runInJavaFXThread(Runnable runnable) {
         Platform.runLater(runnable);
     }
 
->>>>>>> 114d784b
     @Override
     public <V> void execute(BackgroundTask<V> task) {
         executor.submit(getJavaFXTask(task));
@@ -84,8 +78,4 @@
             return new Exception(throwable);
         }
     }
-<<<<<<< HEAD
-
-=======
->>>>>>> 114d784b
 }