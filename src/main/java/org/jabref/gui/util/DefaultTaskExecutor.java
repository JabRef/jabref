package org.jabref.gui.util;

import java.util.Objects;
import java.util.WeakHashMap;
import java.util.concurrent.Callable;
import java.util.concurrent.CountDownLatch;
import java.util.concurrent.ExecutionException;
import java.util.concurrent.ExecutorService;
import java.util.concurrent.Executors;
import java.util.concurrent.Future;
import java.util.concurrent.FutureTask;
import java.util.concurrent.ScheduledExecutorService;
import java.util.concurrent.TimeUnit;
import java.util.function.Consumer;

import javafx.application.Platform;
import javafx.concurrent.Task;

import org.jabref.gui.StateManager;
import org.jabref.logic.util.DelayTaskThrottler;

import org.slf4j.Logger;
import org.slf4j.LoggerFactory;

/**
 * A very simple implementation of the {@link TaskExecutor} interface.
 * Every submitted task is invoked in a separate thread.
 */
public class DefaultTaskExecutor implements TaskExecutor {

    private static final Logger LOGGER = LoggerFactory.getLogger(DefaultTaskExecutor.class);

    private final ExecutorService executor = Executors.newFixedThreadPool(5);
    private final ScheduledExecutorService scheduledExecutor = Executors.newScheduledThreadPool(2);
    private final WeakHashMap<DelayTaskThrottler, Void> throttlers = new WeakHashMap<>();

    private final StateManager stateManager;

    public DefaultTaskExecutor(StateManager stateManager) {
        super();
        this.stateManager = stateManager;
    }

    /**
     *
     */
    public static <V> V runInJavaFXThread(Callable<V> callable) {
        if (Platform.isFxApplicationThread()) {
            try {
                return callable.call();
            } catch (Exception e) {
                LOGGER.error("Problem executing call", e);
                return null;
            }
        }

        FutureTask<V> task = new FutureTask<>(callable);

        Platform.runLater(task);

        try {
            return task.get();
        } catch (InterruptedException | ExecutionException e) {
            LOGGER.error("Problem running in fx thread", e);
            return null;
        }
    }

    /**
     * Runs the specified {@link Runnable} on the JavaFX application thread and waits for completion.
     *
     * @param action the {@link Runnable} to run
     * @throws NullPointerException if {@code action} is {@code null}
     */
    public static void runAndWaitInJavaFXThread(Runnable action) {
        Objects.requireNonNull(action);

        // Run synchronously on JavaFX thread
        if (Platform.isFxApplicationThread()) {
            action.run();
            return;
        }

        // Queue on JavaFX thread and wait for completion
        final CountDownLatch doneLatch = new CountDownLatch(1);
        Platform.runLater(() -> {
            try {
                action.run();
            } finally {
                doneLatch.countDown();
            }
        });

        try {
            doneLatch.await();
        } catch (InterruptedException e) {
            LOGGER.error("Problem running action on JavaFX thread", e);
        }
    }

    public static void runInJavaFXThread(Runnable runnable) {
        Platform.runLater(runnable);
    }

    @Override
    public <V> Future<V> execute(BackgroundTask<V> task) {
        Task<V> javafxTask = getJavaFXTask(task);
        if (task.showToUser()) {
            stateManager.addBackgroundTask(task, javafxTask);
        }
        return execute(javafxTask);
    }

    @Override
    public <V> Future<V> execute(Task<V> task) {
        executor.submit(task);
        return task;
    }

    @Override
    public <V> Future<?> schedule(BackgroundTask<V> task, long delay, TimeUnit unit) {
        return scheduledExecutor.schedule(getJavaFXTask(task), delay, unit);
    }

    /**
     * Shuts everything down. After termination, this method returns.
     */
    @Override
    public void shutdown() {
        stateManager.getBackgroundTasks().stream().filter(task -> !task.isDone()).forEach(Task::cancel);
        executor.shutdownNow();
        scheduledExecutor.shutdownNow();
        throttlers.forEach((throttler, aVoid) -> throttler.shutdown());
    }

    @Override
    public DelayTaskThrottler createThrottler(int delay) {
        DelayTaskThrottler throttler = new DelayTaskThrottler(delay);
        throttlers.put(throttler, null);
        return throttler;
    }

    private <V> Task<V> getJavaFXTask(BackgroundTask<V> task) {
<<<<<<< HEAD
        Task<V> javaTask = new Task<>() {

=======
        Task<V> javaTask = new Task<V>() {
>>>>>>> 72395033
            {
                this.updateMessage(task.messageProperty().get());
                this.updateTitle(task.titleProperty().get());
                BindingsHelper.subscribeFuture(task.progressProperty(), progress -> updateProgress(progress.getWorkDone(), progress.getMax()));
                BindingsHelper.subscribeFuture(task.messageProperty(), this::updateMessage);
                BindingsHelper.subscribeFuture(task.titleProperty(), this::updateTitle);
                BindingsHelper.subscribeFuture(task.isCanceledProperty(), cancelled -> {
                    if (cancelled) {
                        cancel();
                    }
                });
                setOnCancelled(event -> task.cancel());
            }

            @Override
            public V call() throws Exception {
                return task.call();
            }
        };
        Runnable onRunning = task.getOnRunning();
        if (onRunning != null) {
            javaTask.setOnRunning(event -> onRunning.run());
        }
        Consumer<V> onSuccess = task.getOnSuccess();
        if (onSuccess != null) {
            javaTask.setOnSucceeded(event -> onSuccess.accept(javaTask.getValue()));
        }
        Consumer<Exception> onException = task.getOnException();
        if (onException != null) {
            javaTask.setOnFailed(event -> onException.accept(convertToException(javaTask.getException())));
        }
        return javaTask;
    }

    private Exception convertToException(Throwable throwable) {
        if (throwable instanceof Exception) {
            return (Exception) throwable;
        } else {
            return new Exception(throwable);
        }
    }

    @Override
    public void runInFXThread(Runnable runnable) {
       DefaultTaskExecutor.runInJavaFXThread(runnable);
    }
}<|MERGE_RESOLUTION|>--- conflicted
+++ resolved
@@ -141,12 +141,7 @@
     }
 
     private <V> Task<V> getJavaFXTask(BackgroundTask<V> task) {
-<<<<<<< HEAD
-        Task<V> javaTask = new Task<>() {
-
-=======
         Task<V> javaTask = new Task<V>() {
->>>>>>> 72395033
             {
                 this.updateMessage(task.messageProperty().get());
                 this.updateTitle(task.titleProperty().get());
