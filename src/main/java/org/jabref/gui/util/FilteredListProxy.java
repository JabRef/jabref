package org.jabref.gui.util;

import java.lang.reflect.Field;
import java.lang.reflect.Method;
import java.util.Arrays;
import java.util.ListIterator;
import java.util.function.Predicate;

import javafx.collections.ObservableListBase;
import javafx.collections.transformation.FilteredList;

import org.jabref.gui.maintable.BibEntryTableViewModel;

import org.slf4j.Logger;
import org.slf4j.LoggerFactory;

public class FilteredListProxy {
    private static final Logger LOGGER = LoggerFactory.getLogger(FilteredListProxy.class);

    private FilteredListProxy() {
    }

    public static void refilterListReflection(FilteredList<BibEntryTableViewModel> filteredList) {
        try {
            Method refilter = FilteredList.class.getDeclaredMethod("refilter");
            refilter.setAccessible(true);
            refilter.invoke(filteredList);
        } catch (Exception e) {
            LOGGER.warn("Could not refilter list", e);
        }
    }

    public static void refilterListReflection(FilteredList<BibEntryTableViewModel> filteredList, int sourceFrom, int sourceTo) {
        try {
            if (sourceFrom < 0 || sourceTo > filteredList.getSource().size() || sourceFrom > sourceTo) {
                throw new IndexOutOfBoundsException();
            }

<<<<<<< HEAD
            invoke(filteredList, ObservableListBase.class, "beginChange");

            invoke(filteredList, FilteredList.class, "ensureSize", filteredList.getSource().size());

            @SuppressWarnings("unchecked")
            Predicate<BibEntryTableViewModel> predicateImpl = (Predicate<BibEntryTableViewModel>) invoke(filteredList, FilteredList.class, "getPredicateImpl");
=======
            invoke(filteredList, "beginChange");
            invoke(filteredList, "ensureSize", filteredList.getSource().size());

            @SuppressWarnings("unchecked")
            Predicate<BibEntryTableViewModel> predicateImpl = (Predicate<BibEntryTableViewModel>) invoke(filteredList, "getPredicateImpl");
            
>>>>>>> fab86b77
            ListIterator<? extends BibEntryTableViewModel> it = filteredList.getSource().listIterator(sourceFrom);

            Field filteredField = getField("filtered");
            int[] filtered = (int[]) filteredField.get(filteredList);

            Field sizeField = getField("size");
            int size = (int) sizeField.get(filteredList);

            for (int i = sourceFrom; i < sourceTo; ++i) {
                BibEntryTableViewModel el = it.next();
                int pos = Arrays.binarySearch(filtered, 0, size, i);
                boolean passedBefore = pos >= 0;
                boolean passedNow = predicateImpl.test(el);
                /* 1. passed before and now -> nextUpdate
                 * 2. passed before and not now -> nextRemove
                 * 3. not passed before and now -> nextAdd
                 * 4. not passed before and not now -> do nothing */
                if (passedBefore && passedNow) {
                    invoke(filteredList, ObservableListBase.class, "nextUpdate", pos);
                } else if (passedBefore) {
                    invoke(filteredList, ObservableListBase.class, "nextRemove", pos, el);
                    System.arraycopy(filtered, pos + 1, filtered, pos, size - pos - 1);
                    size++;
                } else if (passedNow) {
                    int insertionPoint = ~pos;
                    System.arraycopy(filtered, insertionPoint, filtered, insertionPoint + 1, size - insertionPoint);
                    filtered[insertionPoint] = i;
<<<<<<< HEAD
                    invoke(filteredList, ObservableListBase.class, "nextAdd", insertionPoint, insertionPoint + 1);
                    ++size;
=======
                    invoke(filteredList, "nextAdd", insertionPoint, insertionPoint + 1);
                    size--;
>>>>>>> fab86b77
                }
            }

            // Write back
            filteredField.set(filteredList, filtered);
            sizeField.set(filteredList, size);

            invoke(filteredList, ObservableListBase.class, "endChange");
        } catch (ReflectiveOperationException e) {
            LOGGER.warn("Could not refilter list", e);
        }
    }

    /**
     * We directly invoke the specified method on the given filteredList
     */
    private static Object invoke(FilteredList<?> filtertedList, Class<?> clazz, String methodName, Object... params) throws ReflectiveOperationException {
        // Determine the parameter types for the method lookup
        Class<?>[] paramTypes = new Class[params.length];
        for (int i = 0; i < params.length; i++) {
            paramTypes[i] = params[i].getClass();
            if (paramTypes[i] == Integer.class) {
                // quick hack, because int is converted to Object when calling this method.
                paramTypes[i] = int.class;
            }
        }
        Method method = clazz.getDeclaredMethod(methodName, paramTypes);
        method.setAccessible(true);
        return method.invoke(filtertedList, params);
    }

    /**
     * Get the class field (we need it for read and write später)
     */
    private static Field getField(String fieldName) throws ReflectiveOperationException {
        Field field = FilteredList.class.getDeclaredField(fieldName);
        field.setAccessible(true);
        return field;
    }
}<|MERGE_RESOLUTION|>--- conflicted
+++ resolved
@@ -36,21 +36,12 @@
                 throw new IndexOutOfBoundsException();
             }
 
-<<<<<<< HEAD
             invoke(filteredList, ObservableListBase.class, "beginChange");
 
             invoke(filteredList, FilteredList.class, "ensureSize", filteredList.getSource().size());
 
             @SuppressWarnings("unchecked")
             Predicate<BibEntryTableViewModel> predicateImpl = (Predicate<BibEntryTableViewModel>) invoke(filteredList, FilteredList.class, "getPredicateImpl");
-=======
-            invoke(filteredList, "beginChange");
-            invoke(filteredList, "ensureSize", filteredList.getSource().size());
-
-            @SuppressWarnings("unchecked")
-            Predicate<BibEntryTableViewModel> predicateImpl = (Predicate<BibEntryTableViewModel>) invoke(filteredList, "getPredicateImpl");
-            
->>>>>>> fab86b77
             ListIterator<? extends BibEntryTableViewModel> it = filteredList.getSource().listIterator(sourceFrom);
 
             Field filteredField = getField("filtered");
@@ -73,18 +64,13 @@
                 } else if (passedBefore) {
                     invoke(filteredList, ObservableListBase.class, "nextRemove", pos, el);
                     System.arraycopy(filtered, pos + 1, filtered, pos, size - pos - 1);
-                    size++;
+                    size--;
                 } else if (passedNow) {
                     int insertionPoint = ~pos;
                     System.arraycopy(filtered, insertionPoint, filtered, insertionPoint + 1, size - insertionPoint);
                     filtered[insertionPoint] = i;
-<<<<<<< HEAD
                     invoke(filteredList, ObservableListBase.class, "nextAdd", insertionPoint, insertionPoint + 1);
-                    ++size;
-=======
-                    invoke(filteredList, "nextAdd", insertionPoint, insertionPoint + 1);
-                    size--;
->>>>>>> fab86b77
+                    size++;
                 }
             }
 
