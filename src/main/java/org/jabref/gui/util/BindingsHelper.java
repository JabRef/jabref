--- conflicted
+++ resolved
@@ -181,7 +181,13 @@
         };
     }
 
-<<<<<<< HEAD
+    /**
+     * Returns a wrapper around the given list that posts changes on the JavaFX thread.
+     */
+    public static <T> ObservableList<T> forUI(ObservableList<T> list) {
+        return new UiThreadList<>(list);
+    }
+
     public static <T> ObservableValue<T> ifThenElse(ObservableValue<Boolean> condition, T value, T other) {
         return EasyBind.map(condition, conditionValue -> {
             if (conditionValue) {
@@ -190,13 +196,6 @@
                 return other;
             }
         });
-=======
-    /**
-     * Returns a wrapper around the given list that posts changes on the JavaFX thread.
-     */
-    public static <T> ObservableList<T> forUI(ObservableList<T> list) {
-        return new UiThreadList<>(list);
->>>>>>> 23e9e523
     }
 
     private static class BidirectionalBinding<A, B> {
