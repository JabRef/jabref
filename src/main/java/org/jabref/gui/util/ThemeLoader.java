package org.jabref.gui.util;

import java.io.IOException;
import java.net.MalformedURLException;
import java.net.URISyntaxException;
import java.net.URL;
import java.nio.file.Files;
import java.nio.file.Path;
import java.nio.file.Paths;
import java.util.Objects;
import java.util.Optional;

import javafx.scene.Scene;

import org.jabref.gui.JabRefFrame;
import org.jabref.model.strings.StringUtil;
import org.jabref.model.util.FileUpdateMonitor;
import org.jabref.preferences.JabRefPreferences;

import org.slf4j.Logger;
import org.slf4j.LoggerFactory;

/**
 * Installs the style file and provides live reloading.
 * <p>
 * The live reloading has to be turned on by setting the <code>-Djabref.theme.css</code> property.
 * There two possible modes:
 * (1) When only <code>-Djabref.theme.css</code> is specified, then the standard <code>Base.css</code> that is found will be watched
 * and on changes in that file, the style-sheet will be reloaded and changes are immediately visible.
 * (2) When a path to a css file is passed to <code>-Djabref.theme.css</code>, then the given style is loaded in addition to the base css file.
 * Changes in the specified css file lead to an immediate redraw of the interface.
 * <p>
 * When working from an IDE, this usually means that the <code>Base.css</code> is located in the build folder.
 * To use the css-file that is located in the sources directly, the full path can be given as value for the "VM option":
 * <code>-Djabref.theme.css="/path/to/src/Base.css"</code>
 */
public class ThemeLoader {

    public static final String MAIN_CSS = "Base.css";
    public static final String DARK_CSS = "Dark.css";

    private static final Logger LOGGER = LoggerFactory.getLogger(ThemeLoader.class);
    private final Optional<URL> additionalCssToLoad;
    private final FileUpdateMonitor fileUpdateMonitor;

    public ThemeLoader(FileUpdateMonitor fileUpdateMonitor, JabRefPreferences jabRefPreferences) {
        this.fileUpdateMonitor = Objects.requireNonNull(fileUpdateMonitor);

        String cssVmArgument = System.getProperty("jabref.theme.css");
        String cssPreferences = jabRefPreferences.get(JabRefPreferences.FX_THEME);
        if (StringUtil.isNotBlank(cssVmArgument)) {
            // First priority: VM argument
            LOGGER.info("Using css from VM option: " + cssVmArgument);
            URL cssVmUrl = null;
            try {
                cssVmUrl = Paths.get(cssVmArgument).toUri().toURL();
            } catch (MalformedURLException e) {
                LOGGER.warn("Cannot load css " + cssVmArgument, e);
            }
            additionalCssToLoad = Optional.ofNullable(cssVmUrl);
        } else if (StringUtil.isNotBlank(cssPreferences) && !MAIN_CSS.equalsIgnoreCase(cssPreferences)) {
            // Otherwise load css from preference
            URL cssResource = JabRefFrame.class.getResource(cssPreferences);
            if (cssResource != null) {
                LOGGER.debug("Using css " + cssResource);
                additionalCssToLoad = Optional.of(cssResource);
            } else {
                additionalCssToLoad = Optional.empty();
                LOGGER.warn("Cannot load css " + cssPreferences);
            }
        } else {
            additionalCssToLoad = Optional.empty();
        }
    }


    /**
<<<<<<< HEAD
     * Installs the base and all theme stylesheets in the given scene.
     * Changes in the css file lead to a redraw of the scene using the new css file.
=======
     * Installs the base css file as a stylesheet in the given scene. Changes in the css file lead to a redraw of the
     * scene using the new css file.
>>>>>>> 05047f32
     */
    public void installCss(Scene scene, JabRefPreferences preferences) {
        addAndWatchForChanges(scene, JabRefFrame.class.getResource(MAIN_CSS), 0);
        additionalCssToLoad.ifPresent(file -> addAndWatchForChanges(scene, file, 1));

        preferences.getFontSize().ifPresent(size -> scene.getRoot().setStyle("-fx-font-size: " + size + "pt;"));
    }

<<<<<<< HEAD
    private void addAndWatchForChanges(Scene scene, URL cssFile, int index) {
        scene.getStylesheets().add(index, cssFile.toExternalForm());
=======
    private void addAndWatchForChanges(Scene scene, String cssUrl, int index) {
        // avoid repeat add
        if (scene.getStylesheets().contains(cssUrl)) {
            return;
        }

        scene.getStylesheets().add(index, cssUrl);
>>>>>>> 05047f32

        try {
            // If the file is an ordinary file (i.e. not a resource part of a .jar bundle), we watch it for changes and turn on live reloading
            Path cssPath = Paths.get(cssFile.toURI());
            if (Files.isRegularFile(cssPath)) {
                LOGGER.info("Enabling live reloading of " + cssPath);
                fileUpdateMonitor.addListenerForFile(cssPath, () -> {
                    LOGGER.info("Reload css file " + cssFile);
                    DefaultTaskExecutor.runInJavaFXThread(() -> {
                        scene.getStylesheets().remove(cssFile.toExternalForm());
                        scene.getStylesheets().add(index, cssFile.toExternalForm());
                            }
                    );
                });
            }
        } catch (IOException | URISyntaxException e) {
            LOGGER.error("Could not watch css file for changes " + cssFile, e);
        }
    }
}<|MERGE_RESOLUTION|>--- conflicted
+++ resolved
@@ -75,13 +75,8 @@
 
 
     /**
-<<<<<<< HEAD
-     * Installs the base and all theme stylesheets in the given scene.
-     * Changes in the css file lead to a redraw of the scene using the new css file.
-=======
      * Installs the base css file as a stylesheet in the given scene. Changes in the css file lead to a redraw of the
      * scene using the new css file.
->>>>>>> 05047f32
      */
     public void installCss(Scene scene, JabRefPreferences preferences) {
         addAndWatchForChanges(scene, JabRefFrame.class.getResource(MAIN_CSS), 0);
@@ -90,18 +85,8 @@
         preferences.getFontSize().ifPresent(size -> scene.getRoot().setStyle("-fx-font-size: " + size + "pt;"));
     }
 
-<<<<<<< HEAD
     private void addAndWatchForChanges(Scene scene, URL cssFile, int index) {
         scene.getStylesheets().add(index, cssFile.toExternalForm());
-=======
-    private void addAndWatchForChanges(Scene scene, String cssUrl, int index) {
-        // avoid repeat add
-        if (scene.getStylesheets().contains(cssUrl)) {
-            return;
-        }
-
-        scene.getStylesheets().add(index, cssUrl);
->>>>>>> 05047f32
 
         try {
             // If the file is an ordinary file (i.e. not a resource part of a .jar bundle), we watch it for changes and turn on live reloading
