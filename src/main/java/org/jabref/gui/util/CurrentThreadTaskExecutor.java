package org.jabref.gui.util;

import java.util.concurrent.CompletableFuture;
import java.util.concurrent.ExecutionException;
import java.util.concurrent.Future;
import java.util.concurrent.TimeUnit;
import java.util.function.Consumer;

import javafx.concurrent.Task;

import org.slf4j.Logger;
import org.slf4j.LoggerFactory;

/**
 * Implementation of {@link TaskExecutor} that runs every task on the current thread, i.e. in a sequential order. This
 * class is not designed to be used in production but should make code involving asynchronous operations deterministic
 * and testable.
 */
public class CurrentThreadTaskExecutor implements TaskExecutor {

    private static final Logger LOGGER = LoggerFactory.getLogger(CurrentThreadTaskExecutor.class);

    /**
     * Executes the task on the current thread. The code is essentially taken from {@link
     * javafx.concurrent.Task.TaskCallable#call()}, but adapted to run sequentially.
     */
    @Override
    public <V> Future<V> execute(BackgroundTask<V> task) {
        Runnable onRunning = task.getOnRunning();
        if (onRunning != null) {
            onRunning.run();
        }
        try {
            final V result = task.call();
            Consumer<V> onSuccess = task.getOnSuccess();
            if (onSuccess != null) {
                onSuccess.accept(result);
            }
            return CompletableFuture.completedFuture(result);
        } catch (Exception exception) {
            Consumer<Exception> onException = task.getOnException();
            if (onException != null) {
                onException.accept(exception);
            } else {
                LOGGER.error("Unhandled exception", exception);
            }
<<<<<<< HEAD
            return new FailedFuture<V>(exception);
=======
            return new FailedFuture<>(exception);
>>>>>>> d281ece4
        }
    }

    @Override
    public <V> Future<V> execute(Task<V> task) {
        return task;
    }

    @Override
    public void shutdown() {
        // Nothing to do here
    }

    private class FailedFuture<T> implements Future<T> {
        private final Throwable exception;

        FailedFuture(Throwable exception) {
            this.exception = exception;
        }

        @Override
        public T get() throws ExecutionException {
            throw new ExecutionException(exception);
        }

        @Override
        public T get(long timeout, TimeUnit unit) throws ExecutionException {
            return get();
        }

        @Override
        public boolean cancel(boolean mayInterruptIfRunning) {
            return false;
        }

        @Override
        public boolean isCancelled() {
            return false;
        }

        @Override
        public boolean isDone() {
            return true;
        }
    }
}<|MERGE_RESOLUTION|>--- conflicted
+++ resolved
@@ -44,11 +44,7 @@
             } else {
                 LOGGER.error("Unhandled exception", exception);
             }
-<<<<<<< HEAD
-            return new FailedFuture<V>(exception);
-=======
             return new FailedFuture<>(exception);
->>>>>>> d281ece4
         }
     }
 
