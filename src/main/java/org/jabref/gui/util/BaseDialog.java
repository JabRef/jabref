package org.jabref.gui.util;

import java.util.Optional;

import javafx.scene.Node;
import javafx.scene.control.Button;
import javafx.scene.control.ButtonType;
import javafx.scene.control.Dialog;
import javafx.scene.image.Image;
import javafx.scene.input.KeyCode;
import javafx.stage.Stage;

import org.jabref.Globals;
import org.jabref.gui.icon.IconTheme;
import org.jabref.gui.keyboard.KeyBinding;
import org.jabref.gui.keyboard.KeyBindingRepository;

import com.tobiasdiez.easybind.EasyBind;

public class BaseDialog<T> extends Dialog<T> implements org.jabref.gui.Dialog<T> {

    protected BaseDialog() {
        getDialogPane().getScene().setOnKeyPressed(event -> {
            KeyBindingRepository keyBindingRepository = Globals.getKeyPrefs();
            if (keyBindingRepository.checkKeyCombinationEquality(KeyBinding.CLOSE, event)) {
                close();
            } else if (keyBindingRepository.checkKeyCombinationEquality(KeyBinding.DEFAULT_DIALOG_ACTION, event)) {
                getDefaultButton().ifPresent(Button::fire);
            }

            // all buttons in base dialogs react on enter
            if (event.getCode() == KeyCode.ENTER) {
                if (event.getTarget() instanceof Button) {
                    ((Button) event.getTarget()).fire();
                    event.consume();
                }
            }
        });

        setDialogIcon(IconTheme.getJabRefImageFX());
        setResizable(true);
<<<<<<< HEAD
        EasyBind.wrapNullable(dialogPaneProperty())
                .mapObservable(Node::sceneProperty)
                .subscribeToValues(scene -> Globals.getThemeLoader().installCss(scene, Globals.prefs));
=======
        Globals.prefs.getTheme().installCss(getDialogPane().getScene());
>>>>>>> 9e5b7f20
    }

    private Optional<Button> getDefaultButton() {
        return Optional.ofNullable((Button) getDialogPane().lookupButton(getDefaultButtonType()));
    }

    private ButtonType getDefaultButtonType() {
        return getDialogPane().getButtonTypes().stream()
                              .filter(buttonType -> buttonType.getButtonData().isDefaultButton())
                              .findFirst()
                              .orElse(ButtonType.OK);
    }

    private void setDialogIcon(Image image) {
        Stage dialogWindow = (Stage) getDialogPane().getScene().getWindow();
        dialogWindow.getIcons().add(image);
    }
}<|MERGE_RESOLUTION|>--- conflicted
+++ resolved
@@ -39,13 +39,10 @@
 
         setDialogIcon(IconTheme.getJabRefImageFX());
         setResizable(true);
-<<<<<<< HEAD
+
         EasyBind.wrapNullable(dialogPaneProperty())
                 .mapObservable(Node::sceneProperty)
-                .subscribeToValues(scene -> Globals.getThemeLoader().installCss(scene, Globals.prefs));
-=======
-        Globals.prefs.getTheme().installCss(getDialogPane().getScene());
->>>>>>> 9e5b7f20
+                .subscribeToValues(scene -> Globals.prefs.getTheme().installCss(scene));
     }
 
     private Optional<Button> getDefaultButton() {
