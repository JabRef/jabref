package org.jabref.gui.desktop;

import java.io.File;
import java.io.IOException;
import java.net.URI;
import java.nio.file.Files;
import java.nio.file.Path;
import java.util.List;
import java.util.Locale;
import java.util.Optional;
import java.util.regex.Pattern;

import org.jabref.Globals;
import org.jabref.JabRefGUI;
import org.jabref.gui.desktop.os.DefaultDesktop;
import org.jabref.gui.desktop.os.Linux;
import org.jabref.gui.desktop.os.NativeDesktop;
import org.jabref.gui.desktop.os.OSX;
import org.jabref.gui.desktop.os.Windows;
import org.jabref.gui.externalfiletype.ExternalFileType;
import org.jabref.gui.externalfiletype.ExternalFileTypes;
import org.jabref.logic.l10n.Localization;
import org.jabref.logic.util.OS;
import org.jabref.model.database.BibDatabaseContext;
import org.jabref.model.entry.FieldName;
import org.jabref.model.entry.identifier.DOI;
import org.jabref.model.entry.identifier.Eprint;
import org.jabref.model.util.FileHelper;
import org.jabref.preferences.JabRefPreferences;

import org.slf4j.Logger;
import org.slf4j.LoggerFactory;

/**
 * TODO: Replace by http://docs.oracle.com/javase/7/docs/api/java/awt/Desktop.html
 * http://stackoverflow.com/questions/18004150/desktop-api-is-not-supported-on-the-current-platform
 */
public class JabRefDesktop {

    private static final Logger LOGGER = LoggerFactory.getLogger(JabRefDesktop.class);

    private static final NativeDesktop NATIVE_DESKTOP = getNativeDesktop();
    private static final Pattern REMOTE_LINK_PATTERN = Pattern.compile("[a-z]+://.*");

    private JabRefDesktop() {
    }

    /**
     * Open a http/pdf/ps viewer for the given link string.
     */
    public static void openExternalViewer(BibDatabaseContext databaseContext, String initialLink,
                                          String initialFieldName)
        throws IOException {
        String link = initialLink;
        String fieldName = initialFieldName;
        if (FieldName.PS.equals(fieldName) || FieldName.PDF.equals(fieldName)) {
            // Find the default directory for this field type:
            List<String> dir = databaseContext.getFileDirectories(fieldName, Globals.prefs.getFilePreferences());

            Optional<Path> file = FileHelper.expandFilename(link, dir);

            // Check that the file exists:
            if (!file.isPresent() || !Files.exists(file.get())) {
                throw new IOException("File not found (" + fieldName + "): '" + link + "'.");
            }
            link = file.get().toAbsolutePath().toString();

            // Use the correct viewer even if pdf and ps are mixed up:
            String[] split = file.get().getFileName().toString().split("\\.");
            if (split.length >= 2) {
                if ("pdf".equalsIgnoreCase(split[split.length - 1])) {
                    fieldName = FieldName.PDF;
                } else if ("ps".equalsIgnoreCase(split[split.length - 1])
                           || ((split.length >= 3) && "ps".equalsIgnoreCase(split[split.length - 2]))) {
                    fieldName = FieldName.PS;
                }
            }
        } else if (FieldName.DOI.equals(fieldName)) {
            openDoi(link);
            return;
        } else if (FieldName.EPRINT.equals(fieldName)) {
            link = Eprint.build(link).map(Eprint::getURIAsASCIIString).orElse(link);
            // should be opened in browser
            fieldName = FieldName.URL;
        }

        if (FieldName.URL.equals(fieldName)) {
            openBrowser(link);
        } else if (FieldName.PS.equals(fieldName)) {
            try {
                NATIVE_DESKTOP.openFile(link, FieldName.PS);
            } catch (IOException e) {
                LOGGER.error("An error occurred on the command: " + link, e);
            }
        } else if (FieldName.PDF.equals(fieldName)) {
            try {
                NATIVE_DESKTOP.openFile(link, FieldName.PDF);
            } catch (IOException e) {
                LOGGER.error("An error occurred on the command: " + link, e);
            }
        } else {
            LOGGER.info("Message: currently only PDF, PS and HTML files can be opened by double clicking");
        }
    }

    private static void openDoi(String doi) throws IOException {
        String link = DOI.parse(doi).map(DOI::getURIAsASCIIString).orElse(doi);
        openBrowser(link);
    }

    /**
     * Open an external file, attempting to use the correct viewer for it.
     *
     * @param databaseContext
     *            The database this file belongs to.
     * @param link
     *            The filename.
     * @return false if the link couldn't be resolved, true otherwise.
     */
    public static boolean openExternalFileAnyFormat(final BibDatabaseContext databaseContext, String link,
                                                    final Optional<ExternalFileType> type)
        throws IOException {

        if (REMOTE_LINK_PATTERN.matcher(link.toLowerCase(Locale.ROOT)).matches()) {
            openExternalFilePlatformIndependent(type, link);
            return true;
        }

        Optional<Path> file = FileHelper.expandFilename(databaseContext, link, Globals.prefs.getFilePreferences());
        if (file.isPresent() && Files.exists(file.get())) {
            // Open the file:
            String filePath = file.get().toString();
            openExternalFilePlatformIndependent(type, filePath);
            return true;
        } else {
            // No file matched the name, try to open it directly using the given app
            openExternalFilePlatformIndependent(type, link);
            return true;
        }
    }

    public static boolean openExternalFileAnyFormat(Path file, final BibDatabaseContext databaseContext, final Optional<ExternalFileType> type) throws IOException {
        return openExternalFileAnyFormat(databaseContext, file.toString(), type);
    }

    private static void openExternalFilePlatformIndependent(Optional<ExternalFileType> fileType, String filePath)
        throws IOException {
        if (fileType.isPresent()) {
            String application = fileType.get().getOpenWithApplication();

            if (application.isEmpty()) {
                NATIVE_DESKTOP.openFile(filePath, fileType.get().getExtension());
            } else {
                NATIVE_DESKTOP.openFileWithApplication(filePath, application);
            }
        } else {
            //File type is not given and therefore no application specified
            //Let the OS handle the opening of the file
            NATIVE_DESKTOP.openFile(filePath, "");
        }
    }

    /**
     * Opens a file browser of the folder of the given file. If possible, the file is selected
     * @param fileLink the location of the file
     * @throws IOException
     */
    public static void openFolderAndSelectFile(Path fileLink) throws IOException {
        if (fileLink == null) {
            return;
        }
        boolean usingDefault = Globals.prefs.getBoolean(JabRefPreferences.USE_DEFAULT_FILE_BROWSER_APPLICATION);

        if (usingDefault) {
            NATIVE_DESKTOP.openFolderAndSelectFile(fileLink);
        } else {
            String absolutePath = fileLink.toAbsolutePath().getParent().toString();
            String command = Globals.prefs.get(JabRefPreferences.FILE_BROWSER_COMMAND);
            if (!command.isEmpty()) {
                command = command.replaceAll("\\s+", " "); // normalize white spaces

                // replace the placeholder if used
                command = command.replace("%DIR", absolutePath);
                String[] subcommands = command.split(" ");

                LOGGER.info("Executing command \"" + command + "\"...");

                try {
                    new ProcessBuilder(subcommands).start();
                } catch (IOException exception) {
                    LOGGER.error("Open File Browser", exception);
                    JabRefGUI.getMainFrame().getDialogService().notify(Localization.lang("Error occured while executing the command \"%0\".", command));
                }
            }
        }
    }

    /**
     * Opens the given URL using the system browser
     *
     * @param url the URL to open
     * @throws IOException
     */
    public static void openBrowser(String url) throws IOException {
        Optional<ExternalFileType> fileType = ExternalFileTypes.getInstance().getExternalFileTypeByExt("html");
        openExternalFilePlatformIndependent(fileType, url);
    }

    public static void openBrowser(URI url) throws IOException {
        openBrowser(url.toASCIIString());
    }

    /**
     * Opens the url with the users standard Browser.
     * If that fails a popup will be shown to instruct the user to open the link manually
     * and the link gets copied to the clipboard
     * @param url
     */
    public static void openBrowserShowPopup(String url) {
        try {
            openBrowser(url);
        } catch (IOException exception) {
            Globals.clipboardManager.setContent(url);
            LOGGER.error("Could not open browser", exception);
            String couldNotOpenBrowser = Localization.lang("Could not open browser.");
            String openManually = Localization.lang("Please open %0 manually.", url);
            String copiedToClipboard = Localization.lang("The link has been copied to the clipboard.");
            JabRefGUI.getMainFrame().getDialogService().notify(couldNotOpenBrowser);
            JabRefGUI.getMainFrame().getDialogService().showErrorDialogAndWait(couldNotOpenBrowser, couldNotOpenBrowser + "\n" + openManually + "\n" + copiedToClipboard);
        }
    }

    /**
     * Opens a new console starting on the given file location
     *
     * If no command is specified in {@link Globals},
     * the default system console will be executed.
     *
     * @param file Location the console should be opened at.
     */
    public static void openConsole(File file) throws IOException {
        if (file == null) {
            return;
        }

        String absolutePath = file.toPath().toAbsolutePath().getParent().toString();
        boolean usingDefault = Globals.prefs.getBoolean(JabRefPreferences.USE_DEFAULT_CONSOLE_APPLICATION);

        if (usingDefault) {
            NATIVE_DESKTOP.openConsole(absolutePath);
        } else {
            String command = Globals.prefs.get(JabRefPreferences.CONSOLE_COMMAND);
            command = command.trim();

            if (!command.isEmpty()) {
                command = command.replaceAll("\\s+", " "); // normalize white spaces
                command = command.replace("%DIR", absolutePath); // replace the placeholder if used

                String[] subcommands = command.split(" ");

<<<<<<< HEAD
                LOGGER.info("Executing command \"" + command + "\"...");
=======
                JabRefGUI.getMainFrame().getDialogService().notify(Localization.lang("Executing command \"%0\"...", commandLoggingText));
                LOGGER.info("Executing command \"" + commandLoggingText + "\"...");
>>>>>>> b7989072

                try {
                    new ProcessBuilder(subcommands).start();
                } catch (IOException exception) {
                    LOGGER.error("Open console", exception);
<<<<<<< HEAD
                    JabRefGUI.getMainFrame().getDialogService().notify(Localization.lang("Error occured while executing the command \"%0\".", command));
=======

                    JabRefGUI.getMainFrame().getDialogService().showErrorDialogAndWait(
                            Localization.lang("Open console") + " - " + Localization.lang("Error",
                            Localization.lang("Error occured while executing the command \"%0\".", commandLoggingText)));
>>>>>>> b7989072
                }
            }
        }
    }

    // TODO: Move to OS.java
    public static NativeDesktop getNativeDesktop() {
        if (OS.WINDOWS) {
            return new Windows();
        } else if (OS.OS_X) {
            return new OSX();
        } else if (OS.LINUX) {
            return new Linux();
        }
        return new DefaultDesktop();
    }
}<|MERGE_RESOLUTION|>--- conflicted
+++ resolved
@@ -258,25 +258,15 @@
 
                 String[] subcommands = command.split(" ");
 
-<<<<<<< HEAD
                 LOGGER.info("Executing command \"" + command + "\"...");
-=======
                 JabRefGUI.getMainFrame().getDialogService().notify(Localization.lang("Executing command \"%0\"...", commandLoggingText));
-                LOGGER.info("Executing command \"" + commandLoggingText + "\"...");
->>>>>>> b7989072
 
                 try {
                     new ProcessBuilder(subcommands).start();
                 } catch (IOException exception) {
                     LOGGER.error("Open console", exception);
-<<<<<<< HEAD
+
                     JabRefGUI.getMainFrame().getDialogService().notify(Localization.lang("Error occured while executing the command \"%0\".", command));
-=======
-
-                    JabRefGUI.getMainFrame().getDialogService().showErrorDialogAndWait(
-                            Localization.lang("Open console") + " - " + Localization.lang("Error",
-                            Localization.lang("Error occured while executing the command \"%0\".", commandLoggingText)));
->>>>>>> b7989072
                 }
             }
         }
