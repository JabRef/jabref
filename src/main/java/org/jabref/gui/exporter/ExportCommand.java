--- conflicted
+++ resolved
@@ -18,20 +18,14 @@
 import org.jabref.gui.actions.SimpleCommand;
 import org.jabref.gui.desktop.os.NativeDesktop;
 import org.jabref.gui.icon.IconTheme;
-<<<<<<< HEAD
 import org.jabref.gui.preferences.GuiPreferences;
-=======
->>>>>>> 1ff7a93d
 import org.jabref.gui.util.FileDialogConfiguration;
 import org.jabref.gui.util.FileFilterConverter;
 import org.jabref.logic.exporter.Exporter;
 import org.jabref.logic.exporter.ExporterFactory;
 import org.jabref.logic.journals.JournalAbbreviationRepository;
 import org.jabref.logic.l10n.Localization;
-<<<<<<< HEAD
-=======
 import org.jabref.logic.preferences.CliPreferences;
->>>>>>> 1ff7a93d
 import org.jabref.logic.util.BackgroundTask;
 import org.jabref.logic.util.TaskExecutor;
 import org.jabref.logic.util.io.FileUtil;
@@ -55,11 +49,7 @@
     private final ExportMethod exportMethod;
     private final Supplier<LibraryTab> tabSupplier;
     private final StateManager stateManager;
-<<<<<<< HEAD
     private final GuiPreferences preferences;
-=======
-    private final CliPreferences preferences;
->>>>>>> 1ff7a93d
     private final DialogService dialogService;
     private final BibEntryTypesManager entryTypesManager;
     private final JournalAbbreviationRepository abbreviationRepository;
@@ -69,11 +59,7 @@
                          Supplier<LibraryTab> tabSupplier,
                          StateManager stateManager,
                          DialogService dialogService,
-<<<<<<< HEAD
                          GuiPreferences preferences,
-=======
-                         CliPreferences preferences,
->>>>>>> 1ff7a93d
                          BibEntryTypesManager entryTypesManager,
                          JournalAbbreviationRepository abbreviationRepository,
                          TaskExecutor taskExecutor) {
