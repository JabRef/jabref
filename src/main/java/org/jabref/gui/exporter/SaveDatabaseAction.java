--- conflicted
+++ resolved
@@ -102,18 +102,14 @@
                 .map(so -> {
                     if (so.getOrderType().equals(SaveOrder.OrderType.TABLE)) {
                         // We need to "flatten out" SaveOrder.OrderType.TABLE as BibWriter does not have access to preferences
-<<<<<<< HEAD
-                        return new SelfContainedSaveOrder(SaveOrder.OrderType.SPECIFIED, preferences.getTableSaveOrder().getSortCriteria());
-=======
                         List<TableColumn<BibEntryTableViewModel, ?>> sortOrder = libraryTab.getMainTable().getSortOrder();
-                        new SaveOrder(
+                        new SelfContainedSaveOrder(
                                 SaveOrder.OrderType.SPECIFIED,
                                 sortOrder.stream()
                                          .filter(col -> col instanceof MainTableColumn<?>)
                                          .map(column -> ((MainTableColumn<?>) column).getModel())
                                          .map(MainTableColumnModel::getSortCriterion)
                                          .collect(Collectors.toList()));
->>>>>>> 4b67f1e9
                     } else {
                         return SelfContainedSaveOrder.of(so);
                     }
