package org.jabref.gui.libraryproperties.keypattern;

import javafx.fxml.FXML;
import javafx.scene.control.Button;

import org.jabref.gui.actions.ActionFactory;
import org.jabref.gui.actions.StandardActions;
import org.jabref.gui.commonfxcontrols.CitationKeyPatternsPanel;
import org.jabref.gui.help.HelpAction;
import org.jabref.gui.libraryproperties.AbstractPropertiesTabView;
import org.jabref.gui.libraryproperties.PropertiesTab;
import org.jabref.gui.preferences.GuiPreferences;
import org.jabref.logic.help.HelpFile;
import org.jabref.logic.l10n.Localization;
import org.jabref.logic.preferences.CliPreferences;
import org.jabref.model.database.BibDatabaseContext;
import org.jabref.model.entry.BibEntryTypesManager;

import com.airhacks.afterburner.views.ViewLoader;
import jakarta.inject.Inject;

public class KeyPatternPropertiesView extends AbstractPropertiesTabView<KeyPatternPropertiesViewModel> implements PropertiesTab {

    @FXML private Button keyPatternHelp;
    @FXML private CitationKeyPatternsPanel bibtexKeyPatternTable;

<<<<<<< HEAD
    @Inject private GuiPreferences preferences;
=======
    @Inject private CliPreferences preferences;
>>>>>>> 1ff7a93d
    @Inject private BibEntryTypesManager bibEntryTypesManager;

    public KeyPatternPropertiesView(BibDatabaseContext databaseContext) {
        this.databaseContext = databaseContext;

        ViewLoader.view(this)
                  .root(this)
                  .load();
    }

    @Override
    public String getTabName() {
        return Localization.lang("Citation key patterns");
    }

    public void initialize() {
        this.viewModel = new KeyPatternPropertiesViewModel(databaseContext, preferences);

        bibtexKeyPatternTable.patternListProperty().bindBidirectional(viewModel.patternListProperty());
        bibtexKeyPatternTable.defaultKeyPatternProperty().bindBidirectional(viewModel.defaultKeyPatternProperty());

        ActionFactory actionFactory = new ActionFactory();
        actionFactory.configureIconButton(StandardActions.HELP_KEY_PATTERNS, new HelpAction(HelpFile.CITATION_KEY_PATTERN, dialogService, preferences.getExternalApplicationsPreferences()), keyPatternHelp);
    }

    @Override
    public void setValues() {
        viewModel.setValues();
        bibtexKeyPatternTable.setValues(
                bibEntryTypesManager.getAllTypes(databaseContext.getMetaData().getMode()
                                                                .orElse(preferences.getLibraryPreferences()
                                                                                   .getDefaultBibDatabaseMode())),
                databaseContext.getMetaData().getCiteKeyPatterns(preferences.getCitationKeyPatternPreferences().getKeyPatterns()));
    }

    @FXML
    public void resetAllKeyPatterns() {
        bibtexKeyPatternTable.resetAll();
    }
}<|MERGE_RESOLUTION|>--- conflicted
+++ resolved
@@ -24,11 +24,7 @@
     @FXML private Button keyPatternHelp;
     @FXML private CitationKeyPatternsPanel bibtexKeyPatternTable;
 
-<<<<<<< HEAD
     @Inject private GuiPreferences preferences;
-=======
-    @Inject private CliPreferences preferences;
->>>>>>> 1ff7a93d
     @Inject private BibEntryTypesManager bibEntryTypesManager;
 
     public KeyPatternPropertiesView(BibDatabaseContext databaseContext) {
