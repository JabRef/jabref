--- conflicted
+++ resolved
@@ -25,11 +25,7 @@
     @FXML private TextField laTexFileDirectory;
 
     @Inject private PreferencesService preferencesService;
-<<<<<<< HEAD
-    @Inject private UndoManager undoManager;
     @Inject private RemoteService remoteService;
-=======
->>>>>>> 5b34fe8d
 
     public GeneralPropertiesView(BibDatabaseContext databaseContext) {
         this.databaseContext = databaseContext;
@@ -45,11 +41,7 @@
     }
 
     public void initialize() {
-<<<<<<< HEAD
-        this.viewModel = new GeneralPropertiesViewModel(databaseContext, dialogService, preferencesService, remoteService, undoManager);
-=======
-        this.viewModel = new GeneralPropertiesViewModel(databaseContext, dialogService, preferencesService);
->>>>>>> 5b34fe8d
+        this.viewModel = new GeneralPropertiesViewModel(databaseContext, dialogService, preferencesService, remoteService);
 
         new ViewModelListCellFactory<Charset>()
                 .withText(Charset::displayName)
