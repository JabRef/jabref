--- conflicted
+++ resolved
@@ -220,11 +220,7 @@
     private void setEntryTypeForReturnAndClose(Optional<BibEntryType> entryType) {
         type = entryType.map(BibEntryType::getType).orElse(null);
         viewModel.stopFetching();
-<<<<<<< HEAD
-        this.stateManager.activeSearchQueryProperty().set(Optional.empty());
-=======
         stateManager.activeSearchQuery(SearchType.NORMAL_SEARCH).set(Optional.empty());
->>>>>>> db9f83cf
         this.close();
     }
 
