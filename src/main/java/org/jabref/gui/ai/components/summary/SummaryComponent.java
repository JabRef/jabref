package org.jabref.gui.ai.components.summary;

import java.nio.file.Path;

import javafx.scene.Node;

import org.jabref.gui.DialogService;
import org.jabref.gui.ai.components.privacynotice.AiPrivacyNoticeGuardedComponent;
import org.jabref.gui.ai.components.util.errorstate.ErrorStateComponent;
import org.jabref.logic.ai.AiService;
import org.jabref.logic.ai.processingstatus.ProcessingInfo;
import org.jabref.logic.ai.summarization.Summary;
import org.jabref.logic.ai.util.CitationKeyCheck;
import org.jabref.logic.citationkeypattern.CitationKeyGenerator;
import org.jabref.logic.citationkeypattern.CitationKeyPatternPreferences;
import org.jabref.logic.l10n.Localization;
import org.jabref.logic.util.io.FileUtil;
import org.jabref.model.database.BibDatabaseContext;
import org.jabref.model.entry.BibEntry;
import org.jabref.model.entry.LinkedFile;
import org.jabref.preferences.FilePreferences;
import org.jabref.preferences.ai.AiPreferences;

import org.slf4j.Logger;
import org.slf4j.LoggerFactory;

public class SummaryComponent extends AiPrivacyNoticeGuardedComponent {
    private static final Logger LOGGER = LoggerFactory.getLogger(SummaryComponent.class);

    private final BibDatabaseContext bibDatabaseContext;
    private final BibEntry entry;
    private final CitationKeyGenerator citationKeyGenerator;
    private final AiService aiService;
    private final AiPreferences aiPreferences;

    public SummaryComponent(BibDatabaseContext bibDatabaseContext,
                            BibEntry entry,
                            AiService aiService,
                            AiPreferences aiPreferences,
                            FilePreferences filePreferences,
                            CitationKeyPatternPreferences citationKeyPatternPreferences,
                            DialogService dialogService
    ) {
        super(aiPreferences, filePreferences, dialogService);

        this.bibDatabaseContext = bibDatabaseContext;
        this.entry = entry;
        this.citationKeyGenerator = new CitationKeyGenerator(bibDatabaseContext, citationKeyPatternPreferences);
        this.aiService = aiService;
        this.aiPreferences = aiPreferences;

        aiService.getSummariesService().summarize(entry, bibDatabaseContext).stateProperty().addListener(o -> rebuildUi());

        rebuildUi();
    }

    @Override
    protected Node showPrivacyPolicyGuardedContent() {
        if (bibDatabaseContext.getDatabasePath().isEmpty()) {
            return showErrorNoDatabasePath();
        } else if (entry.getFiles().isEmpty()) {
            return showErrorNoFiles();
        } else if (entry.getFiles().stream().map(LinkedFile::getLink).map(Path::of).noneMatch(FileUtil::isPDFFile)) {
            return showErrorNotPdfs();
<<<<<<< HEAD
        } else if (!CitationKeyCheck.citationKeyIsValid(bibDatabaseContext, entry)) {
=======
        } else if (entry.getCitationKey().isEmpty() || !CitationKeyCheck.citationKeyIsPresentAndUnique(bibDatabaseContext, entry)) {
            // There is no need for additional check `entry.getCitationKey().isEmpty()` because method `citationKeyIsValid`,
            // will check this. But with this call the linter is happy for the next expression in else if.
>>>>>>> 4448b09a
            return tryToGenerateCitationKeyThenBind(entry);
        } else {
            return tryToShowSummary();
        }
    }

    private Node showErrorNoDatabasePath() {
        return new ErrorStateComponent(
                Localization.lang("Unable to chat"),
                Localization.lang("The path of the current library is not set, but it is required for summarization")
        );
    }

    private Node showErrorNotPdfs() {
        return new ErrorStateComponent(
                Localization.lang("Unable to chat"),
                Localization.lang("Only PDF files are supported.")
        );
    }

    private Node showErrorNoFiles() {
        return new ErrorStateComponent(
                Localization.lang("Unable to chat"),
                Localization.lang("Please attach at least one PDF file to enable chatting with PDF file(s).")
        );
    }

    private Node tryToGenerateCitationKeyThenBind(BibEntry entry) {
        if (citationKeyGenerator.generateAndSetKey(entry).isEmpty()) {
            return new ErrorStateComponent(
                    Localization.lang("Unable to chat"),
                    Localization.lang("Please provide a non-empty and unique citation key for this entry.")
            );
        } else {
            return showPrivacyPolicyGuardedContent();
        }
    }

    private Node tryToShowSummary() {
        ProcessingInfo<BibEntry, Summary> processingInfo = aiService.getSummariesService().summarize(entry, bibDatabaseContext);

        return switch (processingInfo.getState()) {
            case SUCCESS -> {
                assert processingInfo.getData().isPresent(); // When the state is SUCCESS, the data must be present.
                yield showSummary(processingInfo.getData().get());
            }
            case ERROR ->
                    showErrorWhileSummarizing(processingInfo);
            case PROCESSING,
                 STOPPED ->
                    showErrorNotSummarized();
        };
    }

    private Node showErrorWhileSummarizing(ProcessingInfo<BibEntry, Summary> processingInfo) {
        assert processingInfo.getException().isPresent(); // When the state is ERROR, the exception must be present.

        LOGGER.error("Got an error while generating a summary for entry {}", entry.getCitationKey().orElse("<no citation key>"), processingInfo.getException().get());

        return ErrorStateComponent.withTextAreaAndButton(
                Localization.lang("Unable to chat"),
                Localization.lang("Got error while processing the file:"),
                processingInfo.getException().get().getLocalizedMessage(),
                Localization.lang("Regenerate"),
                () -> aiService.getSummariesService().regenerateSummary(entry, bibDatabaseContext)
        );
    }

    private Node showErrorNotSummarized() {
        return ErrorStateComponent.withSpinner(
                Localization.lang("Processing..."),
                Localization.lang("The attached file(s) are currently being processed by %0. Once completed, you will be able to see the summary.", aiPreferences.getAiProvider().getLabel())
        );
    }

    private Node showSummary(Summary summary) {
        return new SummaryShowingComponent(summary, () -> {
            if (bibDatabaseContext.getDatabasePath().isEmpty()) {
                LOGGER.error("Bib database path is not set, but it was expected to be present. Unable to regenerate summary");
                return;
            }

            if (entry.getCitationKey().isEmpty()) {
                LOGGER.error("Citation key is not set, but it was expected to be present. Unable to regenerate summary");
                return;
            }

            aiService.getSummariesService().regenerateSummary(entry, bibDatabaseContext);
            // No need to rebuildUi(), because this class listens to the state of ProcessingInfo of the summary.
        });
    }
}<|MERGE_RESOLUTION|>--- conflicted
+++ resolved
@@ -62,13 +62,7 @@
             return showErrorNoFiles();
         } else if (entry.getFiles().stream().map(LinkedFile::getLink).map(Path::of).noneMatch(FileUtil::isPDFFile)) {
             return showErrorNotPdfs();
-<<<<<<< HEAD
-        } else if (!CitationKeyCheck.citationKeyIsValid(bibDatabaseContext, entry)) {
-=======
-        } else if (entry.getCitationKey().isEmpty() || !CitationKeyCheck.citationKeyIsPresentAndUnique(bibDatabaseContext, entry)) {
-            // There is no need for additional check `entry.getCitationKey().isEmpty()` because method `citationKeyIsValid`,
-            // will check this. But with this call the linter is happy for the next expression in else if.
->>>>>>> 4448b09a
+        } else if (!CitationKeyCheck.citationKeyIsPresentAndUnique(bibDatabaseContext, entry)) {
             return tryToGenerateCitationKeyThenBind(entry);
         } else {
             return tryToShowSummary();
