package org.jabref.gui.shared;

import java.sql.SQLException;
import java.util.Objects;
import java.util.Optional;

import javafx.scene.control.Alert.AlertType;
import javafx.scene.control.ButtonBar;
import javafx.scene.control.ButtonBar.ButtonData;
import javafx.scene.control.ButtonType;

import org.jabref.gui.DialogService;
import org.jabref.gui.Globals;
import org.jabref.gui.JabRefFrame;
import org.jabref.gui.LibraryTab;
import org.jabref.gui.entryeditor.EntryEditor;
import org.jabref.gui.exporter.SaveDatabaseAction;
import org.jabref.gui.mergeentries.EntriesMergeResult;
import org.jabref.gui.mergeentries.MergeEntriesDialog;
import org.jabref.gui.undo.UndoableRemoveEntries;
import org.jabref.gui.util.DefaultTaskExecutor;
import org.jabref.logic.importer.ParserResult;
import org.jabref.logic.l10n.Localization;
import org.jabref.logic.shared.DBMSConnection;
import org.jabref.logic.shared.DBMSConnectionProperties;
import org.jabref.logic.shared.DBMSSynchronizer;
import org.jabref.logic.shared.DatabaseNotSupportedException;
import org.jabref.logic.shared.DatabaseSynchronizer;
import org.jabref.logic.shared.event.ConnectionLostEvent;
import org.jabref.logic.shared.event.SharedEntriesNotPresentEvent;
import org.jabref.logic.shared.event.UpdateRefusedEvent;
import org.jabref.logic.shared.exception.InvalidDBMSConnectionPropertiesException;
import org.jabref.logic.shared.exception.NotASharedDatabaseException;
import org.jabref.logic.shared.prefs.SharedDatabasePreferences;
import org.jabref.model.database.BibDatabaseContext;
import org.jabref.model.entry.BibEntry;

import com.google.common.eventbus.Subscribe;

public class SharedDatabaseUIManager {

    private final JabRefFrame jabRefFrame;
    private DatabaseSynchronizer dbmsSynchronizer;
    private final DialogService dialogService;

    public SharedDatabaseUIManager(JabRefFrame jabRefFrame) {
        this.jabRefFrame = jabRefFrame;
        this.dialogService = jabRefFrame.getDialogService();
    }

    @Subscribe
    public void listen(ConnectionLostEvent connectionLostEvent) {
        ButtonType reconnect = new ButtonType(Localization.lang("Reconnect"), ButtonData.YES);
        ButtonType workOffline = new ButtonType(Localization.lang("Work offline"), ButtonData.NO);
        ButtonType closeLibrary = new ButtonType(Localization.lang("Close library"), ButtonData.CANCEL_CLOSE);

        Optional<ButtonType> answer = dialogService.showCustomButtonDialogAndWait(AlertType.WARNING,
                Localization.lang("Connection lost"),
                Localization.lang("The connection to the server has been terminated."),
                reconnect,
                workOffline,
                closeLibrary);

        if (answer.isPresent()) {
            if (answer.get().equals(reconnect)) {
                jabRefFrame.closeCurrentTab();
                dialogService.showCustomDialogAndWait(new SharedDatabaseLoginDialogView(jabRefFrame));
            } else if (answer.get().equals(workOffline)) {
                connectionLostEvent.getBibDatabaseContext().convertToLocalDatabase();
                jabRefFrame.getLibraryTabs().forEach(tab -> tab.updateTabTitle(tab.isModified()));
                jabRefFrame.getDialogService().notify(Localization.lang("Working offline."));
            }
        } else {
            jabRefFrame.closeCurrentTab();
        }
    }

    @Subscribe
    public void listen(UpdateRefusedEvent updateRefusedEvent) {
        jabRefFrame.getDialogService().notify(Localization.lang("Update refused."));

        BibEntry localBibEntry = updateRefusedEvent.getLocalBibEntry();
        BibEntry sharedBibEntry = updateRefusedEvent.getSharedBibEntry();

        StringBuilder message = new StringBuilder();
        message.append(Localization.lang("Update could not be performed due to existing change conflicts."));
        message.append("\r\n");
        message.append(Localization.lang("You are not working on the newest version of BibEntry."));
        message.append("\r\n");
        message.append(Localization.lang("Shared version: %0", String.valueOf(sharedBibEntry.getSharedBibEntryData().getVersion())));
        message.append("\r\n");
        message.append(Localization.lang("Local version: %0", String.valueOf(localBibEntry.getSharedBibEntryData().getVersion())));
        message.append("\r\n");
        message.append(Localization.lang("Press \"Merge entries\" to merge the changes and resolve this problem."));
        message.append("\r\n");
        message.append(Localization.lang("Canceling this operation will leave your changes unsynchronized."));

        ButtonType merge = new ButtonType(Localization.lang("Merge entries"), ButtonBar.ButtonData.YES);

        Optional<BibEntry> mergedEntryResp = DefaultTaskExecutor.runInJavaFXThread(() -> {
            Optional<ButtonType> response = dialogService.showCustomButtonDialogAndWait(AlertType.CONFIRMATION, Localization.lang("Update refused"), message.toString(), ButtonType.CANCEL, merge);

<<<<<<< HEAD
            if (response.isPresent() && response.get().equals(merge)) {
                MergeEntriesDialog dialog = new MergeEntriesDialog(localBibEntry, sharedBibEntry);
                Optional<BibEntry> mergedEntry = dialogService.showCustomDialogAndWait(dialog);
=======
        if (response.isPresent() && response.get().equals(merge)) {
            MergeEntriesDialog dialog = new MergeEntriesDialog(localBibEntry, sharedBibEntry);
            Optional<BibEntry> mergedEntry = dialogService.showCustomDialogAndWait(dialog).map(EntriesMergeResult::mergedEntry);
>>>>>>> 72395033

                return mergedEntry;
            }
            return Optional.empty();
        });
        mergedEntryResp.ifPresent(mergedBibEntry -> {
            mergedBibEntry.getSharedBibEntryData().setSharedID(sharedBibEntry.getSharedBibEntryData().getSharedID());
            mergedBibEntry.getSharedBibEntryData().setVersion(sharedBibEntry.getSharedBibEntryData().getVersion());
            dbmsSynchronizer.synchronizeSharedEntry(mergedBibEntry);
            dbmsSynchronizer.synchronizeLocalDatabase();
        });
    }

    @Subscribe
    public void listen(SharedEntriesNotPresentEvent event) {
        LibraryTab libraryTab = jabRefFrame.getCurrentLibraryTab();
        EntryEditor entryEditor = libraryTab.getEntryEditor();

        libraryTab.getUndoManager().addEdit(new UndoableRemoveEntries(libraryTab.getDatabase(), event.getBibEntries()));

        if (Objects.nonNull(entryEditor) && (event.getBibEntries().contains(entryEditor.getEntry()))) {
<<<<<<< HEAD
            DefaultTaskExecutor.runInJavaFXThread(() -> {
                dialogService.showInformationDialogAndWait(Localization.lang("Shared entry is no longer present"),
                                                           Localization.lang("The entry you currently work on has been deleted on the shared side.")
                                                                                                                   + "\n"
                                                                                                              + Localization.lang("You can restore the entry using the \"Undo\" operation."));
                libraryTab.closeBottomPane();
            });
=======
            dialogService.showInformationDialogAndWait(Localization.lang("Shared entry is no longer present"),
                    Localization.lang("The entry you currently work on has been deleted on the shared side.")
                            + "\n"
                            + Localization.lang("You can restore the entry using the \"Undo\" operation."));
            libraryTab.closeBottomPane();
>>>>>>> 72395033
        }
    }

    /**
     * Opens a new shared database tab with the given {@link DBMSConnectionProperties}.
     *
     * @param dbmsConnectionProperties Connection data
     * @return BasePanel which also used by {@link SaveDatabaseAction}
     */
    public LibraryTab openNewSharedDatabaseTab(DBMSConnectionProperties dbmsConnectionProperties)
            throws SQLException, DatabaseNotSupportedException, InvalidDBMSConnectionPropertiesException {

        BibDatabaseContext bibDatabaseContext = new BibDatabaseContext();
        bibDatabaseContext.setMode(Globals.prefs.getGeneralPreferences().getDefaultBibDatabaseMode());
        DBMSSynchronizer synchronizer = new DBMSSynchronizer(bibDatabaseContext, Globals.prefs.getKeywordDelimiter(), Globals.prefs.getGlobalCitationKeyPattern(), Globals.getFileUpdateMonitor(), Globals.TASK_EXECUTOR);
        bibDatabaseContext.convertToSharedDatabase(synchronizer);

        dbmsSynchronizer = bibDatabaseContext.getDBMSSynchronizer();
        dbmsSynchronizer.openSharedDatabase(new DBMSConnection(dbmsConnectionProperties));
        dbmsSynchronizer.registerListener(this);
        jabRefFrame.getDialogService().notify(Localization.lang("Connection to %0 server established.", dbmsConnectionProperties.getType().toString()));
        return jabRefFrame.addTab(bibDatabaseContext, true);
    }

    public void openSharedDatabaseFromParserResult(ParserResult parserResult)
            throws SQLException, DatabaseNotSupportedException, InvalidDBMSConnectionPropertiesException,
            NotASharedDatabaseException {

        Optional<String> sharedDatabaseIDOptional = parserResult.getDatabase().getSharedDatabaseID();

        if (sharedDatabaseIDOptional.isEmpty()) {
            throw new NotASharedDatabaseException();
        }

        String sharedDatabaseID = sharedDatabaseIDOptional.get();
        DBMSConnectionProperties dbmsConnectionProperties = new DBMSConnectionProperties(new SharedDatabasePreferences(sharedDatabaseID));

        BibDatabaseContext bibDatabaseContext = new BibDatabaseContext();
        bibDatabaseContext.setMode(Globals.prefs.getGeneralPreferences().getDefaultBibDatabaseMode());
        DBMSSynchronizer synchronizer = new DBMSSynchronizer(bibDatabaseContext, Globals.prefs.getKeywordDelimiter(), Globals.prefs.getGlobalCitationKeyPattern(), Globals.getFileUpdateMonitor(), Globals.TASK_EXECUTOR);
        bibDatabaseContext.convertToSharedDatabase(synchronizer);

        bibDatabaseContext.getDatabase().setSharedDatabaseID(sharedDatabaseID);
        bibDatabaseContext.setDatabasePath(parserResult.getDatabaseContext().getDatabasePath().orElse(null));

        dbmsSynchronizer = bibDatabaseContext.getDBMSSynchronizer();
        dbmsSynchronizer.openSharedDatabase(new DBMSConnection(dbmsConnectionProperties));
        dbmsSynchronizer.registerListener(this);
        parserResult.setDatabaseContext(bibDatabaseContext);
        jabRefFrame.getDialogService().notify(Localization.lang("Connection to %0 server established.", dbmsConnectionProperties.getType().toString()));
    }
}<|MERGE_RESOLUTION|>--- conflicted
+++ resolved
@@ -100,15 +100,9 @@
         Optional<BibEntry> mergedEntryResp = DefaultTaskExecutor.runInJavaFXThread(() -> {
             Optional<ButtonType> response = dialogService.showCustomButtonDialogAndWait(AlertType.CONFIRMATION, Localization.lang("Update refused"), message.toString(), ButtonType.CANCEL, merge);
 
-<<<<<<< HEAD
-            if (response.isPresent() && response.get().equals(merge)) {
-                MergeEntriesDialog dialog = new MergeEntriesDialog(localBibEntry, sharedBibEntry);
-                Optional<BibEntry> mergedEntry = dialogService.showCustomDialogAndWait(dialog);
-=======
         if (response.isPresent() && response.get().equals(merge)) {
             MergeEntriesDialog dialog = new MergeEntriesDialog(localBibEntry, sharedBibEntry);
             Optional<BibEntry> mergedEntry = dialogService.showCustomDialogAndWait(dialog).map(EntriesMergeResult::mergedEntry);
->>>>>>> 72395033
 
                 return mergedEntry;
             }
@@ -130,7 +124,6 @@
         libraryTab.getUndoManager().addEdit(new UndoableRemoveEntries(libraryTab.getDatabase(), event.getBibEntries()));
 
         if (Objects.nonNull(entryEditor) && (event.getBibEntries().contains(entryEditor.getEntry()))) {
-<<<<<<< HEAD
             DefaultTaskExecutor.runInJavaFXThread(() -> {
                 dialogService.showInformationDialogAndWait(Localization.lang("Shared entry is no longer present"),
                                                            Localization.lang("The entry you currently work on has been deleted on the shared side.")
@@ -138,13 +131,6 @@
                                                                                                               + Localization.lang("You can restore the entry using the \"Undo\" operation."));
                 libraryTab.closeBottomPane();
             });
-=======
-            dialogService.showInformationDialogAndWait(Localization.lang("Shared entry is no longer present"),
-                    Localization.lang("The entry you currently work on has been deleted on the shared side.")
-                            + "\n"
-                            + Localization.lang("You can restore the entry using the \"Undo\" operation."));
-            libraryTab.closeBottomPane();
->>>>>>> 72395033
         }
     }
 
