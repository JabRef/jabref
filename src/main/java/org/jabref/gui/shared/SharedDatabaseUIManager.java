package org.jabref.gui.shared;

import java.sql.SQLException;
import java.util.Objects;
import java.util.Optional;

import javafx.scene.control.Alert.AlertType;
import javafx.scene.control.ButtonBar;
import javafx.scene.control.ButtonBar.ButtonData;
import javafx.scene.control.ButtonType;

import org.jabref.gui.DialogService;
import org.jabref.gui.Globals;
import org.jabref.gui.JabRefFrame;
import org.jabref.gui.LibraryTab;
import org.jabref.gui.entryeditor.EntryEditor;
import org.jabref.gui.exporter.SaveDatabaseAction;
import org.jabref.gui.mergeentries.EntriesMergeResult;
import org.jabref.gui.mergeentries.MergeEntriesDialog;
import org.jabref.gui.mergeentries.MergeResult;
import org.jabref.gui.undo.UndoableRemoveEntries;
import org.jabref.logic.importer.ParserResult;
import org.jabref.logic.l10n.Localization;
import org.jabref.logic.shared.DBMSConnection;
import org.jabref.logic.shared.DBMSConnectionProperties;
import org.jabref.logic.shared.DBMSSynchronizer;
import org.jabref.logic.shared.DatabaseNotSupportedException;
import org.jabref.logic.shared.DatabaseSynchronizer;
import org.jabref.logic.shared.event.ConnectionLostEvent;
import org.jabref.logic.shared.event.SharedEntriesNotPresentEvent;
import org.jabref.logic.shared.event.UpdateRefusedEvent;
import org.jabref.logic.shared.exception.InvalidDBMSConnectionPropertiesException;
import org.jabref.logic.shared.exception.NotASharedDatabaseException;
import org.jabref.logic.shared.prefs.SharedDatabasePreferences;
import org.jabref.model.database.BibDatabaseContext;
import org.jabref.model.entry.BibEntry;

import com.google.common.eventbus.Subscribe;

public class SharedDatabaseUIManager {

    private final JabRefFrame jabRefFrame;
    private DatabaseSynchronizer dbmsSynchronizer;
    private final DialogService dialogService;

    public SharedDatabaseUIManager(JabRefFrame jabRefFrame) {
        this.jabRefFrame = jabRefFrame;
        this.dialogService = jabRefFrame.getDialogService();
    }

    @Subscribe
    public void listen(ConnectionLostEvent connectionLostEvent) {
        ButtonType reconnect = new ButtonType(Localization.lang("Reconnect"), ButtonData.YES);
        ButtonType workOffline = new ButtonType(Localization.lang("Work offline"), ButtonData.NO);
        ButtonType closeLibrary = new ButtonType(Localization.lang("Close library"), ButtonData.CANCEL_CLOSE);

        Optional<ButtonType> answer = dialogService.showCustomButtonDialogAndWait(AlertType.WARNING,
                Localization.lang("Connection lost"),
                Localization.lang("The connection to the server has been terminated."),
                reconnect,
                workOffline,
                closeLibrary);

        if (answer.isPresent()) {
            if (answer.get().equals(reconnect)) {
                jabRefFrame.closeCurrentTab();
                dialogService.showCustomDialogAndWait(new SharedDatabaseLoginDialogView(jabRefFrame));
            } else if (answer.get().equals(workOffline)) {
                connectionLostEvent.getBibDatabaseContext().convertToLocalDatabase();
                jabRefFrame.getLibraryTabs().forEach(tab -> tab.updateTabTitle(tab.isModified()));
                jabRefFrame.getDialogService().notify(Localization.lang("Working offline."));
            }
        } else {
            jabRefFrame.closeCurrentTab();
        }
    }

    @Subscribe
    public void listen(UpdateRefusedEvent updateRefusedEvent) {
        jabRefFrame.getDialogService().notify(Localization.lang("Update refused."));

        BibEntry localBibEntry = updateRefusedEvent.getLocalBibEntry();
        BibEntry sharedBibEntry = updateRefusedEvent.getSharedBibEntry();

        StringBuilder message = new StringBuilder();
        message.append(Localization.lang("Update could not be performed due to existing change conflicts."));
        message.append("\r\n");
        message.append(Localization.lang("You are not working on the newest version of BibEntry."));
        message.append("\r\n");
        message.append(Localization.lang("Shared version: %0", String.valueOf(sharedBibEntry.getSharedBibEntryData().getVersion())));
        message.append("\r\n");
        message.append(Localization.lang("Local version: %0", String.valueOf(localBibEntry.getSharedBibEntryData().getVersion())));
        message.append("\r\n");
        message.append(Localization.lang("Press \"Merge entries\" to merge the changes and resolve this problem."));
        message.append("\r\n");
        message.append(Localization.lang("Canceling this operation will leave your changes unsynchronized."));

        ButtonType merge = new ButtonType(Localization.lang("Merge entries"), ButtonBar.ButtonData.YES);

        Optional<ButtonType> response = dialogService.showCustomButtonDialogAndWait(AlertType.CONFIRMATION, Localization.lang("Update refused"), message.toString(), ButtonType.CANCEL, merge);

        if (response.isPresent() && response.get().equals(merge)) {
            MergeEntriesDialog dialog = new MergeEntriesDialog(localBibEntry, sharedBibEntry);
<<<<<<< HEAD
            Optional<BibEntry> mergedEntry = dialogService.showCustomDialogAndWait(dialog).map(EntriesMergeResult::mergedEntry);
=======
            Optional<BibEntry> mergedEntry = dialogService.showCustomDialogAndWait(dialog).map(MergeResult::mergedEntry);
>>>>>>> dcec4e24

            mergedEntry.ifPresent(mergedBibEntry -> {
                mergedBibEntry.getSharedBibEntryData().setSharedID(sharedBibEntry.getSharedBibEntryData().getSharedID());
                mergedBibEntry.getSharedBibEntryData().setVersion(sharedBibEntry.getSharedBibEntryData().getVersion());

                dbmsSynchronizer.synchronizeSharedEntry(mergedBibEntry);
                dbmsSynchronizer.synchronizeLocalDatabase();
            });
        }
    }

    @Subscribe
    public void listen(SharedEntriesNotPresentEvent event) {
        LibraryTab libraryTab = jabRefFrame.getCurrentLibraryTab();
        EntryEditor entryEditor = libraryTab.getEntryEditor();

        libraryTab.getUndoManager().addEdit(new UndoableRemoveEntries(libraryTab.getDatabase(), event.getBibEntries()));

        if (Objects.nonNull(entryEditor) && (event.getBibEntries().contains(entryEditor.getEntry()))) {
            dialogService.showInformationDialogAndWait(Localization.lang("Shared entry is no longer present"),
                    Localization.lang("The entry you currently work on has been deleted on the shared side.")
                            + "\n"
                            + Localization.lang("You can restore the entry using the \"Undo\" operation."));
            libraryTab.closeBottomPane();
        }
    }

    /**
     * Opens a new shared database tab with the given {@link DBMSConnectionProperties}.
     *
     * @param dbmsConnectionProperties Connection data
     * @return BasePanel which also used by {@link SaveDatabaseAction}
     */
    public LibraryTab openNewSharedDatabaseTab(DBMSConnectionProperties dbmsConnectionProperties)
            throws SQLException, DatabaseNotSupportedException, InvalidDBMSConnectionPropertiesException {

        BibDatabaseContext bibDatabaseContext = new BibDatabaseContext();
        bibDatabaseContext.setMode(Globals.prefs.getGeneralPreferences().getDefaultBibDatabaseMode());
        DBMSSynchronizer synchronizer = new DBMSSynchronizer(bibDatabaseContext, Globals.prefs.getKeywordDelimiter(), Globals.prefs.getGlobalCitationKeyPattern(), Globals.getFileUpdateMonitor());
        bibDatabaseContext.convertToSharedDatabase(synchronizer);

        dbmsSynchronizer = bibDatabaseContext.getDBMSSynchronizer();
        dbmsSynchronizer.openSharedDatabase(new DBMSConnection(dbmsConnectionProperties));
        dbmsSynchronizer.registerListener(this);
        jabRefFrame.getDialogService().notify(Localization.lang("Connection to %0 server established.", dbmsConnectionProperties.getType().toString()));
        return jabRefFrame.addTab(bibDatabaseContext, true);
    }

    public void openSharedDatabaseFromParserResult(ParserResult parserResult)
            throws SQLException, DatabaseNotSupportedException, InvalidDBMSConnectionPropertiesException,
            NotASharedDatabaseException {

        Optional<String> sharedDatabaseIDOptional = parserResult.getDatabase().getSharedDatabaseID();

        if (sharedDatabaseIDOptional.isEmpty()) {
            throw new NotASharedDatabaseException();
        }

        String sharedDatabaseID = sharedDatabaseIDOptional.get();
        DBMSConnectionProperties dbmsConnectionProperties = new DBMSConnectionProperties(new SharedDatabasePreferences(sharedDatabaseID));

        BibDatabaseContext bibDatabaseContext = new BibDatabaseContext();
        bibDatabaseContext.setMode(Globals.prefs.getGeneralPreferences().getDefaultBibDatabaseMode());
        DBMSSynchronizer synchronizer = new DBMSSynchronizer(bibDatabaseContext, Globals.prefs.getKeywordDelimiter(), Globals.prefs.getGlobalCitationKeyPattern(), Globals.getFileUpdateMonitor());
        bibDatabaseContext.convertToSharedDatabase(synchronizer);

        bibDatabaseContext.getDatabase().setSharedDatabaseID(sharedDatabaseID);
        bibDatabaseContext.setDatabasePath(parserResult.getDatabaseContext().getDatabasePath().orElse(null));

        dbmsSynchronizer = bibDatabaseContext.getDBMSSynchronizer();
        dbmsSynchronizer.openSharedDatabase(new DBMSConnection(dbmsConnectionProperties));
        dbmsSynchronizer.registerListener(this);
        parserResult.setDatabaseContext(bibDatabaseContext);
        jabRefFrame.getDialogService().notify(Localization.lang("Connection to %0 server established.", dbmsConnectionProperties.getType().toString()));
    }
}<|MERGE_RESOLUTION|>--- conflicted
+++ resolved
@@ -101,11 +101,7 @@
 
         if (response.isPresent() && response.get().equals(merge)) {
             MergeEntriesDialog dialog = new MergeEntriesDialog(localBibEntry, sharedBibEntry);
-<<<<<<< HEAD
             Optional<BibEntry> mergedEntry = dialogService.showCustomDialogAndWait(dialog).map(EntriesMergeResult::mergedEntry);
-=======
-            Optional<BibEntry> mergedEntry = dialogService.showCustomDialogAndWait(dialog).map(MergeResult::mergedEntry);
->>>>>>> dcec4e24
 
             mergedEntry.ifPresent(mergedBibEntry -> {
                 mergedBibEntry.getSharedBibEntryData().setSharedID(sharedBibEntry.getSharedBibEntryData().getSharedID());
