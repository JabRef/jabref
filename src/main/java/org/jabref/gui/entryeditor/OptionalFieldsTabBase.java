package org.jabref.gui.entryeditor;

import java.util.LinkedHashSet;
import java.util.Optional;
import java.util.SequencedSet;

import javax.swing.undo.UndoManager;

import javafx.scene.control.Tooltip;

import org.jabref.gui.DialogService;
import org.jabref.gui.autocompleter.SuggestionProviders;
import org.jabref.gui.icon.IconTheme;
<<<<<<< HEAD
import org.jabref.gui.preview.PreviewPanel;
import org.jabref.gui.undo.RedoAction;
import org.jabref.gui.undo.UndoAction;
import org.jabref.gui.util.TaskExecutor;
import org.jabref.logic.journals.JournalAbbreviationRepository;
import org.jabref.logic.l10n.Localization;
=======
import org.jabref.gui.preferences.GuiPreferences;
import org.jabref.gui.theme.ThemeManager;
import org.jabref.gui.undo.RedoAction;
import org.jabref.gui.undo.UndoAction;
import org.jabref.gui.util.OptionalObjectProperty;
import org.jabref.logic.journals.JournalAbbreviationRepository;
import org.jabref.logic.l10n.Localization;
import org.jabref.logic.util.TaskExecutor;
>>>>>>> 47059776
import org.jabref.model.database.BibDatabaseContext;
import org.jabref.model.database.BibDatabaseMode;
import org.jabref.model.entry.BibEntry;
import org.jabref.model.entry.BibEntryType;
import org.jabref.model.entry.BibEntryTypesManager;
import org.jabref.model.entry.field.Field;
<<<<<<< HEAD
import org.jabref.preferences.PreferencesService;
=======
import org.jabref.model.search.query.SearchQuery;
>>>>>>> 47059776

public class OptionalFieldsTabBase extends FieldsEditorTab {
    private final BibEntryTypesManager entryTypesManager;
    private final boolean isImportantOptionalFields;

    public OptionalFieldsTabBase(String title,
                                 boolean isImportantOptionalFields,
                                 BibDatabaseContext databaseContext,
                                 SuggestionProviders suggestionProviders,
                                 UndoManager undoManager,
                                 UndoAction undoAction,
                                 RedoAction redoAction,
                                 DialogService dialogService,
<<<<<<< HEAD
                                 PreferencesService preferences,
                                 BibEntryTypesManager entryTypesManager,
                                 TaskExecutor taskExecutor,
                                 JournalAbbreviationRepository journalAbbreviationRepository,
                                 PreviewPanel previewPanel) {
=======
                                 GuiPreferences preferences,
                                 ThemeManager themeManager,
                                 BibEntryTypesManager entryTypesManager,
                                 TaskExecutor taskExecutor,
                                 JournalAbbreviationRepository journalAbbreviationRepository,
                                 OptionalObjectProperty<SearchQuery> searchQueryProperty) {
>>>>>>> 47059776
        super(true,
                databaseContext,
                suggestionProviders,
                undoManager,
                undoAction,
                redoAction,
                dialogService,
                preferences,
                taskExecutor,
                journalAbbreviationRepository,
<<<<<<< HEAD
                previewPanel);
=======
                searchQueryProperty);
>>>>>>> 47059776
        this.entryTypesManager = entryTypesManager;
        this.isImportantOptionalFields = isImportantOptionalFields;
        setText(title);
        setTooltip(new Tooltip(Localization.lang("Show optional fields")));
        setGraphic(IconTheme.JabRefIcons.OPTIONAL.getGraphicNode());
    }

    @Override
    protected SequencedSet<Field> determineFieldsToShow(BibEntry entry) {
        BibDatabaseMode mode = databaseContext.getMode();
        Optional<BibEntryType> entryType = entryTypesManager.enrich(entry.getType(), mode);
        if (entryType.isPresent()) {
            if (isImportantOptionalFields) {
                return entryType.get().getImportantOptionalFields();
            } else {
                return entryType.get().getDetailOptionalNotDeprecatedFields(mode);
            }
        } else {
            // Entry type unknown -> treat all fields as required (thus no optional fields)
            return new LinkedHashSet<>();
        }
    }
}<|MERGE_RESOLUTION|>--- conflicted
+++ resolved
@@ -11,34 +11,19 @@
 import org.jabref.gui.DialogService;
 import org.jabref.gui.autocompleter.SuggestionProviders;
 import org.jabref.gui.icon.IconTheme;
-<<<<<<< HEAD
+import org.jabref.gui.preferences.GuiPreferences;
 import org.jabref.gui.preview.PreviewPanel;
 import org.jabref.gui.undo.RedoAction;
 import org.jabref.gui.undo.UndoAction;
-import org.jabref.gui.util.TaskExecutor;
-import org.jabref.logic.journals.JournalAbbreviationRepository;
-import org.jabref.logic.l10n.Localization;
-=======
-import org.jabref.gui.preferences.GuiPreferences;
-import org.jabref.gui.theme.ThemeManager;
-import org.jabref.gui.undo.RedoAction;
-import org.jabref.gui.undo.UndoAction;
-import org.jabref.gui.util.OptionalObjectProperty;
 import org.jabref.logic.journals.JournalAbbreviationRepository;
 import org.jabref.logic.l10n.Localization;
 import org.jabref.logic.util.TaskExecutor;
->>>>>>> 47059776
 import org.jabref.model.database.BibDatabaseContext;
 import org.jabref.model.database.BibDatabaseMode;
 import org.jabref.model.entry.BibEntry;
 import org.jabref.model.entry.BibEntryType;
 import org.jabref.model.entry.BibEntryTypesManager;
 import org.jabref.model.entry.field.Field;
-<<<<<<< HEAD
-import org.jabref.preferences.PreferencesService;
-=======
-import org.jabref.model.search.query.SearchQuery;
->>>>>>> 47059776
 
 public class OptionalFieldsTabBase extends FieldsEditorTab {
     private final BibEntryTypesManager entryTypesManager;
@@ -52,20 +37,11 @@
                                  UndoAction undoAction,
                                  RedoAction redoAction,
                                  DialogService dialogService,
-<<<<<<< HEAD
-                                 PreferencesService preferences,
+                                 GuiPreferences preferences,
                                  BibEntryTypesManager entryTypesManager,
                                  TaskExecutor taskExecutor,
                                  JournalAbbreviationRepository journalAbbreviationRepository,
                                  PreviewPanel previewPanel) {
-=======
-                                 GuiPreferences preferences,
-                                 ThemeManager themeManager,
-                                 BibEntryTypesManager entryTypesManager,
-                                 TaskExecutor taskExecutor,
-                                 JournalAbbreviationRepository journalAbbreviationRepository,
-                                 OptionalObjectProperty<SearchQuery> searchQueryProperty) {
->>>>>>> 47059776
         super(true,
                 databaseContext,
                 suggestionProviders,
@@ -76,11 +52,7 @@
                 preferences,
                 taskExecutor,
                 journalAbbreviationRepository,
-<<<<<<< HEAD
                 previewPanel);
-=======
-                searchQueryProperty);
->>>>>>> 47059776
         this.entryTypesManager = entryTypesManager;
         this.isImportantOptionalFields = isImportantOptionalFields;
         setText(title);
