--- conflicted
+++ resolved
@@ -37,16 +37,12 @@
                                  DialogService dialogService,
                                  PreferencesService preferences,
                                  StateManager stateManager,
-<<<<<<< HEAD
                                  ThemeManager themeManager,
-=======
                                  IndexingTaskManager indexingTaskManager,
->>>>>>> 8e922280
                                  BibEntryTypesManager entryTypesManager,
                                  ExternalFileTypes externalFileTypes,
                                  TaskExecutor taskExecutor,
                                  JournalAbbreviationRepository journalAbbreviationRepository) {
-<<<<<<< HEAD
         super(true,
                 databaseContext,
                 suggestionProviders,
@@ -57,10 +53,8 @@
                 themeManager,
                 externalFileTypes,
                 taskExecutor,
-                journalAbbreviationRepository);
-=======
-        super(true, databaseContext, suggestionProviders, undoManager, dialogService, preferences, stateManager, externalFileTypes, taskExecutor, journalAbbreviationRepository, indexingTaskManager);
->>>>>>> 8e922280
+                journalAbbreviationRepository,
+                indexingTaskManager);
         this.entryTypesManager = entryTypesManager;
         this.isPrimaryOptionalFields = isPrimaryOptionalFields;
         setText(title);
