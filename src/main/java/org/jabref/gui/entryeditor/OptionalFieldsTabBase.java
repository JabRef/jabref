package org.jabref.gui.entryeditor;

import java.util.LinkedHashSet;
import java.util.Optional;
import java.util.SequencedSet;

import javax.swing.undo.UndoManager;

import javafx.scene.control.Tooltip;

import org.jabref.gui.DialogService;
import org.jabref.gui.autocompleter.SuggestionProviders;
import org.jabref.gui.icon.IconTheme;
import org.jabref.gui.theme.ThemeManager;
import org.jabref.gui.undo.RedoAction;
import org.jabref.gui.undo.UndoAction;
import org.jabref.gui.util.OptionalObjectProperty;
import org.jabref.gui.util.TaskExecutor;
import org.jabref.logic.journals.JournalAbbreviationRepository;
import org.jabref.logic.l10n.Localization;
<<<<<<< HEAD
import org.jabref.logic.search.LuceneManager;
=======
import org.jabref.logic.pdf.search.IndexingTaskManager;
import org.jabref.logic.search.SearchQuery;
>>>>>>> 4ab11cac
import org.jabref.model.database.BibDatabaseContext;
import org.jabref.model.database.BibDatabaseMode;
import org.jabref.model.entry.BibEntry;
import org.jabref.model.entry.BibEntryType;
import org.jabref.model.entry.BibEntryTypesManager;
import org.jabref.model.entry.field.Field;
import org.jabref.preferences.PreferencesService;

public class OptionalFieldsTabBase extends FieldsEditorTab {
    private final BibEntryTypesManager entryTypesManager;
    private final boolean isImportantOptionalFields;

    public OptionalFieldsTabBase(String title,
                                 boolean isImportantOptionalFields,
                                 BibDatabaseContext databaseContext,
                                 SuggestionProviders suggestionProviders,
                                 UndoManager undoManager,
                                 UndoAction undoAction,
                                 RedoAction redoAction,
                                 DialogService dialogService,
                                 PreferencesService preferences,
                                 ThemeManager themeManager,
                                 BibEntryTypesManager entryTypesManager,
                                 TaskExecutor taskExecutor,
                                 JournalAbbreviationRepository journalAbbreviationRepository,
<<<<<<< HEAD
                                 LuceneManager luceneManager) {
=======
                                 OptionalObjectProperty<SearchQuery> searchQueryProperty) {
>>>>>>> 4ab11cac
        super(true,
                databaseContext,
                suggestionProviders,
                undoManager,
                undoAction,
                redoAction,
                dialogService,
                preferences,
                themeManager,
                taskExecutor,
                journalAbbreviationRepository,
<<<<<<< HEAD
                luceneManager
        );
=======
                indexingTaskManager,
                searchQueryProperty);
>>>>>>> 4ab11cac
        this.entryTypesManager = entryTypesManager;
        this.isImportantOptionalFields = isImportantOptionalFields;
        setText(title);
        setTooltip(new Tooltip(Localization.lang("Show optional fields")));
        setGraphic(IconTheme.JabRefIcons.OPTIONAL.getGraphicNode());
    }

    @Override
    protected SequencedSet<Field> determineFieldsToShow(BibEntry entry) {
        BibDatabaseMode mode = databaseContext.getMode();
        Optional<BibEntryType> entryType = entryTypesManager.enrich(entry.getType(), mode);
        if (entryType.isPresent()) {
            if (isImportantOptionalFields) {
                return entryType.get().getImportantOptionalFields();
            } else {
                return entryType.get().getDetailOptionalNotDeprecatedFields(mode);
            }
        } else {
            // Entry type unknown -> treat all fields as required (thus no optional fields)
            return new LinkedHashSet<>();
        }
    }
}<|MERGE_RESOLUTION|>--- conflicted
+++ resolved
@@ -18,18 +18,14 @@
 import org.jabref.gui.util.TaskExecutor;
 import org.jabref.logic.journals.JournalAbbreviationRepository;
 import org.jabref.logic.l10n.Localization;
-<<<<<<< HEAD
 import org.jabref.logic.search.LuceneManager;
-=======
-import org.jabref.logic.pdf.search.IndexingTaskManager;
-import org.jabref.logic.search.SearchQuery;
->>>>>>> 4ab11cac
 import org.jabref.model.database.BibDatabaseContext;
 import org.jabref.model.database.BibDatabaseMode;
 import org.jabref.model.entry.BibEntry;
 import org.jabref.model.entry.BibEntryType;
 import org.jabref.model.entry.BibEntryTypesManager;
 import org.jabref.model.entry.field.Field;
+import org.jabref.model.search.SearchQuery;
 import org.jabref.preferences.PreferencesService;
 
 public class OptionalFieldsTabBase extends FieldsEditorTab {
@@ -49,11 +45,8 @@
                                  BibEntryTypesManager entryTypesManager,
                                  TaskExecutor taskExecutor,
                                  JournalAbbreviationRepository journalAbbreviationRepository,
-<<<<<<< HEAD
-                                 LuceneManager luceneManager) {
-=======
+                                 LuceneManager luceneManager,
                                  OptionalObjectProperty<SearchQuery> searchQueryProperty) {
->>>>>>> 4ab11cac
         super(true,
                 databaseContext,
                 suggestionProviders,
@@ -65,13 +58,8 @@
                 themeManager,
                 taskExecutor,
                 journalAbbreviationRepository,
-<<<<<<< HEAD
-                luceneManager
-        );
-=======
-                indexingTaskManager,
+                luceneManager,
                 searchQueryProperty);
->>>>>>> 4ab11cac
         this.entryTypesManager = entryTypesManager;
         this.isImportantOptionalFields = isImportantOptionalFields;
         setText(title);
