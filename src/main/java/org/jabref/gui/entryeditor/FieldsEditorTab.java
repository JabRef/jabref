--- conflicted
+++ resolved
@@ -237,11 +237,7 @@
 
             SplitPane container = new SplitPane(scrollPane);
             if (!preferences.getPreviewPreferences().showPreviewAsExtraTab()) {
-<<<<<<< HEAD
-                previewPanel = new PreviewPanel(databaseContext, dialogService, externalFileTypes, preferences.getKeyBindingRepository(), preferences, stateManager, themeManager);
-=======
-                previewPanel = new PreviewPanel(databaseContext, dialogService, externalFileTypes, preferences.getKeyBindingRepository(), preferences, stateManager, indexingTaskManager);
->>>>>>> 8e922280
+                previewPanel = new PreviewPanel(databaseContext, dialogService, externalFileTypes, preferences.getKeyBindingRepository(), preferences, stateManager, themeManager, indexingTaskManager);
                 container.getItems().add(previewPanel);
             }
 
