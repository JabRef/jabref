--- conflicted
+++ resolved
@@ -39,46 +39,17 @@
  */
 abstract class FieldsEditorTab extends EntryEditorTab {
 
-<<<<<<< HEAD
     private final Map<String, FieldEditorFX> editors = new LinkedHashMap<>();
-    private final boolean compressed;
+    private final boolean isCompressed;
     private final SuggestionProviders suggestionProviders;
-=======
-    private final List<String> fields;
-    private final EntryEditor parent;
-    private final Map<String, FieldEditorFX> editors = new LinkedHashMap<>();
-    private final JabRefFrame frame;
-    private final BasePanel basePanel;
-    private final BibEntry entry;
-    private final boolean isCompressed;
-    private Region panel;
->>>>>>> f71c5a8c
+
     private FieldEditorFX activeField;
     private final BibDatabaseContext databaseContext;
 
-<<<<<<< HEAD
     public FieldsEditorTab(boolean compressed, BibDatabaseContext databaseContext, SuggestionProviders suggestionProviders) {
-        this.compressed = compressed;
+        this.isCompressed = compressed;
         this.databaseContext = databaseContext;
         this.suggestionProviders = suggestionProviders;
-=======
-
-    public FieldsEditorTab(JabRefFrame frame, BasePanel basePanel, List<String> fields, EntryEditor parent, boolean addKeyField, boolean compressed, BibEntry entry) {
-        this.entry = Objects.requireNonNull(entry);
-        this.fields = new ArrayList<>(Objects.requireNonNull(fields));
-        this.isCompressed = compressed;
-        // Add the edit field for Bibtex-key.
-        if (addKeyField) {
-            this.fields.add(BibEntry.KEY_FIELD);
-        }
-
-        this.parent = parent;
-        this.frame = frame;
-        this.basePanel = basePanel;
-
-        // The following line makes sure focus cycles inside tab instead of being lost to other parts of the frame:
-        //panel.setFocusCycleRoot(true);
->>>>>>> f71c5a8c
     }
 
     private static void addColumn(GridPane gridPane, int columnIndex, List<Label> nodes) {
@@ -244,13 +215,8 @@
     }
 
     @Override
-<<<<<<< HEAD
     protected void bindToEntry(BibEntry entry) {
-        Region panel = setupPanel(entry, compressed, suggestionProviders);
-=======
-    protected void initialize() {
-        panel = setupPanel(frame, basePanel, isCompressed);
->>>>>>> f71c5a8c
+        Region panel = setupPanel(entry, isCompressed, suggestionProviders);
         setContent(panel);
     }
 
