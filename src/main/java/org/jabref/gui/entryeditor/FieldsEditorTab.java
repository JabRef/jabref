package org.jabref.gui.entryeditor;

import java.util.ArrayList;
import java.util.Collection;
import java.util.LinkedHashMap;
import java.util.List;
import java.util.Map;
import java.util.Objects;
import java.util.SequencedSet;
import java.util.stream.Stream;

import javax.swing.undo.UndoManager;

import javafx.collections.ObservableList;
import javafx.geometry.VPos;
import javafx.scene.Node;
import javafx.scene.Parent;
import javafx.scene.control.Label;
import javafx.scene.control.ScrollPane;
import javafx.scene.control.SplitPane;
import javafx.scene.layout.ColumnConstraints;
import javafx.scene.layout.GridPane;
import javafx.scene.layout.Priority;
import javafx.scene.layout.Region;
import javafx.scene.layout.RowConstraints;

import org.jabref.gui.DialogService;
import org.jabref.gui.autocompleter.SuggestionProviders;
import org.jabref.gui.fieldeditors.FieldEditorFX;
import org.jabref.gui.fieldeditors.FieldEditors;
import org.jabref.gui.fieldeditors.FieldNameLabel;
import org.jabref.gui.preferences.GuiPreferences;
import org.jabref.gui.preview.PreviewPanel;
import org.jabref.gui.undo.RedoAction;
import org.jabref.gui.undo.UndoAction;
<<<<<<< HEAD
import org.jabref.gui.util.TaskExecutor;
import org.jabref.logic.journals.JournalAbbreviationRepository;
import org.jabref.model.database.BibDatabaseContext;
import org.jabref.model.entry.BibEntry;
import org.jabref.model.entry.field.Field;
import org.jabref.preferences.PreferencesService;
=======
import org.jabref.gui.util.OptionalObjectProperty;
import org.jabref.logic.journals.JournalAbbreviationRepository;
import org.jabref.logic.util.TaskExecutor;
import org.jabref.model.database.BibDatabaseContext;
import org.jabref.model.entry.BibEntry;
import org.jabref.model.entry.field.Field;
import org.jabref.model.search.query.SearchQuery;
>>>>>>> 47059776

import com.tobiasdiez.easybind.EasyBind;
import com.tobiasdiez.easybind.Subscription;

/**
 * A single tab displayed in the EntryEditor holding several FieldEditors.
 */
abstract class FieldsEditorTab extends EntryEditorTab implements OffersPreview {
    protected final BibDatabaseContext databaseContext;
    protected final Map<Field, FieldEditorFX> editors = new LinkedHashMap<>();
    protected GridPane gridPane;
    private final boolean isCompressed;
    private final SuggestionProviders suggestionProviders;
    private final UndoAction undoAction;
    private final RedoAction redoAction;
    private final DialogService dialogService;
<<<<<<< HEAD
    private final PreferencesService preferences;
=======
    private final GuiPreferences preferences;
    private final ThemeManager themeManager;
>>>>>>> 47059776
    private final TaskExecutor taskExecutor;
    private final JournalAbbreviationRepository journalAbbreviationRepository;
    private final PreviewPanel previewPanel;
    private final UndoManager undoManager;
<<<<<<< HEAD
=======
    private final OptionalObjectProperty<SearchQuery> searchQueryProperty;
>>>>>>> 47059776
    private Collection<Field> fields = new ArrayList<>();
    @SuppressWarnings("FieldCanBeLocal")
    private Subscription dividerPositionSubscription;

    public FieldsEditorTab(boolean compressed,
                           BibDatabaseContext databaseContext,
                           SuggestionProviders suggestionProviders,
                           UndoManager undoManager,
                           UndoAction undoAction,
                           RedoAction redoAction,
                           DialogService dialogService,
<<<<<<< HEAD
                           PreferencesService preferences,
                           TaskExecutor taskExecutor,
                           JournalAbbreviationRepository journalAbbreviationRepository,
                           PreviewPanel previewPanel) {
=======
                           GuiPreferences preferences,
                           ThemeManager themeManager,
                           TaskExecutor taskExecutor,
                           JournalAbbreviationRepository journalAbbreviationRepository,
                           OptionalObjectProperty<SearchQuery> searchQueryProperty) {
>>>>>>> 47059776
        this.isCompressed = compressed;
        this.databaseContext = Objects.requireNonNull(databaseContext);
        this.suggestionProviders = Objects.requireNonNull(suggestionProviders);
        this.undoManager = Objects.requireNonNull(undoManager);
        this.undoAction = undoAction;
        this.redoAction = redoAction;
        this.dialogService = Objects.requireNonNull(dialogService);
        this.preferences = Objects.requireNonNull(preferences);
        this.taskExecutor = Objects.requireNonNull(taskExecutor);
        this.journalAbbreviationRepository = Objects.requireNonNull(journalAbbreviationRepository);
<<<<<<< HEAD
        this.previewPanel = previewPanel;
=======
        this.searchQueryProperty = searchQueryProperty;
>>>>>>> 47059776
    }

    private static void addColumn(GridPane gridPane, int columnIndex, List<Label> nodes) {
        gridPane.addColumn(columnIndex, nodes.toArray(new Node[0]));
    }

    private static void addColumn(GridPane gridPane, int columnIndex, Stream<Parent> nodes) {
        gridPane.addColumn(columnIndex, nodes.toArray(Node[]::new));
    }

    protected void setupPanel(BibEntry entry, boolean compressed) {
        // The preferences might be not initialized in tests -> return immediately
        // TODO: Replace this ugly workaround by proper injection propagation
        if (preferences == null) {
            return;
        }

        editors.clear();
        gridPane.getChildren().clear();
        gridPane.getColumnConstraints().clear();
        gridPane.getRowConstraints().clear();

        fields = determineFieldsToShow(entry);

        List<Label> labels = fields
                .stream()
                .map(field -> createLabelAndEditor(entry, field))
                .toList();

        ColumnConstraints columnExpand = new ColumnConstraints();
        columnExpand.setHgrow(Priority.ALWAYS);

        ColumnConstraints columnDoNotContract = new ColumnConstraints();
        columnDoNotContract.setMinWidth(Region.USE_PREF_SIZE);
        if (compressed) {
            int rows = (int) Math.ceil((double) fields.size() / 2);

            addColumn(gridPane, 0, labels.subList(0, rows));
            addColumn(gridPane, 1, editors.values().stream().map(FieldEditorFX::getNode).limit(rows));
            addColumn(gridPane, 3, labels.subList(rows, labels.size()));
            addColumn(gridPane, 4, editors.values().stream().map(FieldEditorFX::getNode).skip(rows));

            columnExpand.setPercentWidth(40);
            gridPane.getColumnConstraints().addAll(columnDoNotContract, columnExpand, new ColumnConstraints(10),
                    columnDoNotContract, columnExpand);

            setCompressedRowLayout(gridPane, rows);
        } else {
            addColumn(gridPane, 0, labels);
            addColumn(gridPane, 1, editors.values().stream().map(FieldEditorFX::getNode));

            gridPane.getColumnConstraints().addAll(columnDoNotContract, columnExpand);

            setRegularRowLayout(gridPane);
        }
    }

    protected Label createLabelAndEditor(BibEntry entry, Field field) {
        FieldEditorFX fieldEditor = FieldEditors.getForField(
                field,
                taskExecutor,
                dialogService,
                journalAbbreviationRepository,
                preferences,
                databaseContext,
                entry.getType(),
                suggestionProviders,
                undoManager,
                undoAction,
                redoAction);
        fieldEditor.bindToEntry(entry);
        editors.put(field, fieldEditor);
        return new FieldNameLabel(field);
    }

    private void setRegularRowLayout(GridPane gridPane) {
        double totalWeight = fields.stream()
                                   .mapToDouble(field -> editors.get(field).getWeight())
                                   .sum();
        List<RowConstraints> constraints = fields
                .stream()
                .map(field -> {
                    RowConstraints rowExpand = new RowConstraints();
                    rowExpand.setVgrow(Priority.ALWAYS);
                    rowExpand.setValignment(VPos.TOP);
                    rowExpand.setPercentHeight(100 * editors.get(field).getWeight() / totalWeight);
                    return rowExpand;
                }).toList();
        gridPane.getRowConstraints().addAll(constraints);
    }

    protected static void setCompressedRowLayout(GridPane gridPane, int rows) {
        RowConstraints rowExpand = new RowConstraints();
        rowExpand.setVgrow(Priority.ALWAYS);
        rowExpand.setValignment(VPos.TOP);
        if (rows == 0) {
            rowExpand.setPercentHeight(100);
        } else {
            rowExpand.setPercentHeight(100 / (double) rows);
        }

        ObservableList<RowConstraints> rowConstraints = gridPane.getRowConstraints();
        rowConstraints.clear();
        for (int i = 0; i < rows; i++) {
            rowConstraints.add(rowExpand);
        }
    }

    public void requestFocus(Field fieldName) {
        if (editors.containsKey(fieldName)) {
            editors.get(fieldName).focus();
        }
    }

    @Override
    public boolean shouldShow(BibEntry entry) {
        return !determineFieldsToShow(entry).isEmpty();
    }

    @Override
    protected void bindToEntry(BibEntry entry) {
        initPanel();
        setupPanel(entry, isCompressed);
        previewPanel.setDatabase(databaseContext);
        previewPanel.setEntry(entry);
    }

    @Override
    public void nextPreviewStyle() {
        previewPanel.nextPreviewStyle();
    }

    @Override
    public void previousPreviewStyle() {
        previewPanel.previousPreviewStyle();
    }

    protected abstract SequencedSet<Field> determineFieldsToShow(BibEntry entry);

    public Collection<Field> getShownFields() {
        return fields;
    }

    private void initPanel() {
        if (gridPane == null) {
            gridPane = new GridPane();
            gridPane.getStyleClass().add("editorPane");

            // Wrap everything in a scroll-pane
            ScrollPane scrollPane = new ScrollPane();
            scrollPane.setHbarPolicy(ScrollPane.ScrollBarPolicy.NEVER);
            scrollPane.setVbarPolicy(ScrollPane.ScrollBarPolicy.AS_NEEDED);
            scrollPane.setContent(gridPane);
            scrollPane.setFitToWidth(true);
            scrollPane.setFitToHeight(true);

            SplitPane container = new SplitPane(scrollPane);
<<<<<<< HEAD
=======
            previewPanel = new PreviewPanel(
                    databaseContext,
                    dialogService,
                    preferences.getKeyBindingRepository(),
                    preferences,
                    themeManager,
                    taskExecutor,
                    searchQueryProperty);
>>>>>>> 47059776
            EasyBind.subscribe(preferences.getPreviewPreferences().showPreviewAsExtraTabProperty(), show -> {
                if (show) {
                    container.getItems().remove(previewPanel);
                } else {
                    container.getItems().add(1, previewPanel);
                    container.setDividerPositions(preferences.getEntryEditorPreferences().getPreviewWidthDividerPosition());
                }
            });

            // save position
            dividerPositionSubscription = EasyBind.valueAt(container.getDividers(), 0)
                                                  .mapObservable(SplitPane.Divider::positionProperty)
                                                  .subscribeToValues(this::savePreviewWidthDividerPosition);
            setContent(container);
        }
    }

    private void savePreviewWidthDividerPosition(Number position) {
        if (!preferences.getPreviewPreferences().shouldShowPreviewAsExtraTab()) {
            preferences.getEntryEditorPreferences().setPreviewWidthDividerPosition(position.doubleValue());
        }
    }
}
<|MERGE_RESOLUTION|>--- conflicted
+++ resolved
@@ -33,22 +33,11 @@
 import org.jabref.gui.preview.PreviewPanel;
 import org.jabref.gui.undo.RedoAction;
 import org.jabref.gui.undo.UndoAction;
-<<<<<<< HEAD
-import org.jabref.gui.util.TaskExecutor;
-import org.jabref.logic.journals.JournalAbbreviationRepository;
-import org.jabref.model.database.BibDatabaseContext;
-import org.jabref.model.entry.BibEntry;
-import org.jabref.model.entry.field.Field;
-import org.jabref.preferences.PreferencesService;
-=======
-import org.jabref.gui.util.OptionalObjectProperty;
 import org.jabref.logic.journals.JournalAbbreviationRepository;
 import org.jabref.logic.util.TaskExecutor;
 import org.jabref.model.database.BibDatabaseContext;
 import org.jabref.model.entry.BibEntry;
 import org.jabref.model.entry.field.Field;
-import org.jabref.model.search.query.SearchQuery;
->>>>>>> 47059776
 
 import com.tobiasdiez.easybind.EasyBind;
 import com.tobiasdiez.easybind.Subscription;
@@ -65,21 +54,14 @@
     private final UndoAction undoAction;
     private final RedoAction redoAction;
     private final DialogService dialogService;
-<<<<<<< HEAD
-    private final PreferencesService preferences;
-=======
     private final GuiPreferences preferences;
-    private final ThemeManager themeManager;
->>>>>>> 47059776
     private final TaskExecutor taskExecutor;
     private final JournalAbbreviationRepository journalAbbreviationRepository;
     private final PreviewPanel previewPanel;
     private final UndoManager undoManager;
-<<<<<<< HEAD
-=======
-    private final OptionalObjectProperty<SearchQuery> searchQueryProperty;
->>>>>>> 47059776
+
     private Collection<Field> fields = new ArrayList<>();
+
     @SuppressWarnings("FieldCanBeLocal")
     private Subscription dividerPositionSubscription;
 
@@ -90,18 +72,10 @@
                            UndoAction undoAction,
                            RedoAction redoAction,
                            DialogService dialogService,
-<<<<<<< HEAD
-                           PreferencesService preferences,
+                           GuiPreferences preferences,
                            TaskExecutor taskExecutor,
                            JournalAbbreviationRepository journalAbbreviationRepository,
                            PreviewPanel previewPanel) {
-=======
-                           GuiPreferences preferences,
-                           ThemeManager themeManager,
-                           TaskExecutor taskExecutor,
-                           JournalAbbreviationRepository journalAbbreviationRepository,
-                           OptionalObjectProperty<SearchQuery> searchQueryProperty) {
->>>>>>> 47059776
         this.isCompressed = compressed;
         this.databaseContext = Objects.requireNonNull(databaseContext);
         this.suggestionProviders = Objects.requireNonNull(suggestionProviders);
@@ -112,11 +86,7 @@
         this.preferences = Objects.requireNonNull(preferences);
         this.taskExecutor = Objects.requireNonNull(taskExecutor);
         this.journalAbbreviationRepository = Objects.requireNonNull(journalAbbreviationRepository);
-<<<<<<< HEAD
         this.previewPanel = previewPanel;
-=======
-        this.searchQueryProperty = searchQueryProperty;
->>>>>>> 47059776
     }
 
     private static void addColumn(GridPane gridPane, int columnIndex, List<Label> nodes) {
@@ -274,17 +244,6 @@
             scrollPane.setFitToHeight(true);
 
             SplitPane container = new SplitPane(scrollPane);
-<<<<<<< HEAD
-=======
-            previewPanel = new PreviewPanel(
-                    databaseContext,
-                    dialogService,
-                    preferences.getKeyBindingRepository(),
-                    preferences,
-                    themeManager,
-                    taskExecutor,
-                    searchQueryProperty);
->>>>>>> 47059776
             EasyBind.subscribe(preferences.getPreviewPreferences().showPreviewAsExtraTabProperty(), show -> {
                 if (show) {
                     container.getItems().remove(previewPanel);
