--- conflicted
+++ resolved
@@ -30,12 +30,7 @@
 import org.jabref.model.entry.InternalBibtexFields;
 import org.jabref.model.entry.event.EntryChangedEvent;
 
-<<<<<<< HEAD
-=======
 import com.google.common.eventbus.Subscribe;
-import org.apache.commons.logging.Log;
-import org.apache.commons.logging.LogFactory;
->>>>>>> 894799b2
 import org.fxmisc.easybind.EasyBind;
 import org.fxmisc.flowless.VirtualizedScrollPane;
 import org.fxmisc.richtext.CodeArea;
@@ -65,7 +60,7 @@
                 codeArea.appendText(ex.getMessage() + "\n\n" +
                         Localization.lang("Correct the entry, and reopen editor to display/edit source."));
                 codeArea.setEditable(false);
-                LOGGER.debug("Incorrect entry", ex);
+                Logger.debug(this, "Incorrect entry", ex);
             }
         }
     }
