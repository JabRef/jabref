--- conflicted
+++ resolved
@@ -21,13 +21,10 @@
 
 import org.jabref.Globals;
 import org.jabref.gui.DialogService;
-<<<<<<< HEAD
 import org.jabref.gui.actions.ActionFactory;
 import org.jabref.gui.actions.SimpleCommand;
 import org.jabref.gui.actions.StandardActions;
-=======
 import org.jabref.gui.StateManager;
->>>>>>> 9cc4e656
 import org.jabref.gui.icon.IconTheme;
 import org.jabref.gui.undo.CountingUndoManager;
 import org.jabref.gui.undo.NamedCompound;
@@ -70,7 +67,8 @@
     private final ImportFormatPreferences importFormatPreferences;
     private final FileUpdateMonitor fileMonitor;
     private final DialogService dialogService;
-<<<<<<< HEAD
+    private final StateManager stateManager;
+    private Optional<Pattern> searchHighlightPattern = Optional.empty();
     private CodeArea codeArea;
 
     private class EditAction extends SimpleCommand {
@@ -100,12 +98,6 @@
             }
         }
     }
-=======
-    private final StateManager stateManager;
->>>>>>> 9cc4e656
-
-    private Optional<Pattern> searchHighlightPattern = Optional.empty();
-    private CodeArea codeArea;
 
     public SourceTab(BibDatabaseContext bibDatabaseContext, CountingUndoManager undoManager, LatexFieldFormatterPreferences fieldFormatterPreferences, ImportFormatPreferences importFormatPreferences, FileUpdateMonitor fileMonitor, DialogService dialogService, StateManager stateManager) {
         this.mode = bibDatabaseContext.getMode();
@@ -117,8 +109,6 @@
         this.importFormatPreferences = importFormatPreferences;
         this.fileMonitor = fileMonitor;
         this.dialogService = dialogService;
-<<<<<<< HEAD
-=======
         this.stateManager = stateManager;
 
         stateManager.activeSearchQueryProperty().addListener((observable, oldValue, newValue) -> {
@@ -126,7 +116,6 @@
             highlightSearchPattern();
         });
 
->>>>>>> 9cc4e656
     }
 
     private void highlightSearchPattern() {
@@ -185,7 +174,7 @@
                 codeArea.insertText(codeArea.getCaretPosition(), committed);
             }
         });
-<<<<<<< HEAD
+        codeArea.setId("bibtexSourceCodeArea");
 
         ActionFactory factory = new ActionFactory(Globals.getKeyPrefs());
         ContextMenu contextMenu = new ContextMenu();
@@ -199,9 +188,6 @@
         contextMenu.getStyleClass().add("context-menu");
         codeArea.setContextMenu(contextMenu);
 
-=======
-        codeArea.setId("bibtexSourceCodeArea");
->>>>>>> 9cc4e656
         return codeArea;
     }
 
@@ -227,7 +213,7 @@
             }
         });
         this.setContent(codeArea);
-        this.codeArea = codeArea;
+
         // Store source for on focus out event in the source code (within its text area)
         // and update source code for every change of entry field values
         BindingsHelper.bindContentBidirectional(entry.getFieldsObservable(), codeArea.focusedProperty(), onFocus -> {
@@ -240,7 +226,6 @@
                 try {
                     codeArea.appendText(getSourceString(entry, mode, fieldFormatterPreferences));
                     highlightSearchPattern();
-
                 } catch (IOException ex) {
                     codeArea.setEditable(false);
                     codeArea.appendText(ex.getMessage() + "\n\n" +
@@ -330,5 +315,4 @@
             LOGGER.debug("Incorrect source", ex);
         }
     }
-
 }