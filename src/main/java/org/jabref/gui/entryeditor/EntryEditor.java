package org.jabref.gui.entryeditor;

import java.util.ArrayList;
import java.util.LinkedList;
import java.util.List;
import java.util.Map;
import java.util.Objects;
import java.util.Optional;
import java.util.stream.Collectors;

import javafx.fxml.FXML;
import javafx.geometry.Side;
import javafx.scene.control.Button;
import javafx.scene.control.ContextMenu;
import javafx.scene.control.Label;
import javafx.scene.control.MenuItem;
import javafx.scene.control.Tab;
import javafx.scene.control.TabPane;
import javafx.scene.input.KeyEvent;
import javafx.scene.layout.BorderPane;

import org.jabref.gui.BasePanel;
import org.jabref.gui.DialogService;
import org.jabref.gui.GUIGlobals;
import org.jabref.gui.actions.ActionFactory;
import org.jabref.gui.actions.GenerateBibtexKeySingleAction;
import org.jabref.gui.actions.StandardActions;
import org.jabref.gui.entryeditor.fileannotationtab.FileAnnotationTab;
import org.jabref.gui.help.HelpAction;
import org.jabref.gui.keyboard.KeyBinding;
import org.jabref.gui.menus.ChangeEntryTypeMenu;
import org.jabref.gui.mergeentries.EntryFetchAndMergeWorker;
import org.jabref.gui.undo.CountingUndoManager;
import org.jabref.gui.util.ColorUtil;
import org.jabref.gui.util.DefaultTaskExecutor;
import org.jabref.logic.TypedBibEntry;
import org.jabref.logic.help.HelpFile;
import org.jabref.logic.importer.EntryBasedFetcher;
import org.jabref.logic.importer.WebFetchers;
import org.jabref.logic.search.SearchQueryHighlightListener;
import org.jabref.model.database.BibDatabaseContext;
import org.jabref.model.entry.BibEntry;
import org.jabref.model.util.FileUpdateMonitor;

import com.airhacks.afterburner.views.ViewLoader;
import org.fxmisc.easybind.EasyBind;
import org.fxmisc.easybind.Subscription;

/**
 * GUI component that allows editing of the fields of a BibEntry (i.e. the
 * one that shows up, when you double click on an entry in the table)
 * <p>
 * It hosts the tabs (required, general, optional) and the buttons to the left.
 * <p>
 * EntryEditor also registers itself to the event bus, receiving
 * events whenever a field of the entry changes, enabling the text fields to
 * update themselves if the change is made from somewhere else.
 */
public class EntryEditor extends BorderPane {

    private final BibDatabaseContext databaseContext;
    private final CountingUndoManager undoManager;
    private final BasePanel panel;
    private final List<SearchQueryHighlightListener> searchListeners = new ArrayList<>();
    private Subscription typeSubscription;
    private final List<EntryEditorTab> tabs;
    private final FileUpdateMonitor fileMonitor;
    /**
     * A reference to the entry this editor works on.
     */
    private BibEntry entry;
    private SourceTab sourceTab;

    @FXML private TabPane tabbed;
    @FXML private Button typeChangeButton;
    @FXML private Button fetcherButton;
    @FXML private Label typeLabel;
    @FXML private Button generateCiteKeyButton;

    private final EntryEditorPreferences preferences;
    private final DialogService dialogService;

    public EntryEditor(BasePanel panel, EntryEditorPreferences preferences, FileUpdateMonitor fileMonitor, DialogService dialogService) {
        this.panel = panel;
        this.databaseContext = panel.getBibDatabaseContext();
        this.undoManager = panel.getUndoManager();
        this.preferences = Objects.requireNonNull(preferences);
        this.fileMonitor = fileMonitor;
        this.dialogService = dialogService;

        ViewLoader.view(this)
                  .root(this)
                  .load();

        if (GUIGlobals.currentFont != null) {
            setStyle(
                    "text-area-background: " + ColorUtil.toHex(GUIGlobals.validFieldBackgroundColor) + ";"
                            + "text-area-foreground: " + ColorUtil.toHex(GUIGlobals.editorTextColor) + ";"
                            + "text-area-highlight: " + ColorUtil.toHex(GUIGlobals.activeBackgroundColor) + ";");
        }

        EasyBind.subscribe(tabbed.getSelectionModel().selectedItemProperty(), tab -> {
            EntryEditorTab activeTab = (EntryEditorTab) tab;
            if (activeTab != null) {
                activeTab.notifyAboutFocus(entry);
            }
        });

        setupKeyBindings();

        tabs = createTabs();
    }

    /**
     * Set-up key bindings specific for the entry editor.
     */
    private void setupKeyBindings() {
        this.addEventHandler(KeyEvent.KEY_PRESSED, event -> {
            Optional<KeyBinding> keyBinding = preferences.getKeyBindings().mapToKeyBinding(event);
            if (keyBinding.isPresent()) {
                switch (keyBinding.get()) {
                    case ENTRY_EDITOR_NEXT_PANEL:
                    case ENTRY_EDITOR_NEXT_PANEL_2:
                        tabbed.getSelectionModel().selectNext();
                        event.consume();
                        break;
                    case ENTRY_EDITOR_PREVIOUS_PANEL:
                    case ENTRY_EDITOR_PREVIOUS_PANEL_2:
                        tabbed.getSelectionModel().selectPrevious();
                        event.consume();
                        break;
                    case ENTRY_EDITOR_NEXT_ENTRY:
                        panel.selectNextEntry();
                        event.consume();
                        break;
                    case ENTRY_EDITOR_PREVIOUS_ENTRY:
                        panel.selectPreviousEntry();
                        event.consume();
                        break;
                    case HELP:
                        HelpAction.openHelpPage(HelpFile.ENTRY_EDITOR);
                        event.consume();
                        break;
                    case CLOSE:
                        close();
                        event.consume();
                        break;
                    default:
                        // Pass other keys to parent
                }
            }
        });
    }

    @FXML
    public void close() {
        panel.entryEditorClosing(EntryEditor.this);
    }

    @FXML
    private void deleteEntry() {
        panel.delete(entry);
    }

    @FXML
    private void navigateToPreviousEntry() {
        panel.selectPreviousEntry();
    }

    @FXML
    private void navigateToNextEntry() {
        panel.selectNextEntry();
    }

    private List<EntryEditorTab> createTabs() {
        List<EntryEditorTab> tabs = new LinkedList<>();

        // Required fields
        tabs.add(new RequiredFieldsTab(panel.getBibDatabaseContext(), panel.getSuggestionProviders(), undoManager, dialogService));

        // Optional fields
        tabs.add(new OptionalFieldsTab(panel.getBibDatabaseContext(), panel.getSuggestionProviders(), undoManager, dialogService));
        tabs.add(new OptionalFields2Tab(panel.getBibDatabaseContext(), panel.getSuggestionProviders(), undoManager, dialogService));
        tabs.add(new DeprecatedFieldsTab(panel.getBibDatabaseContext(), panel.getSuggestionProviders(), undoManager, dialogService));

        // Other fields
        tabs.add(new OtherFieldsTab(panel.getBibDatabaseContext(), panel.getSuggestionProviders(), undoManager, preferences.getCustomTabFieldNames(), dialogService));

        // General fields from preferences
        for (Map.Entry<String, List<String>> tab : preferences.getEntryEditorTabList().entrySet()) {
            tabs.add(new UserDefinedFieldsTab(tab.getKey(), tab.getValue(), panel.getBibDatabaseContext(), panel.getSuggestionProviders(), undoManager, dialogService));
        }

        // Special tabs
        tabs.add(new MathSciNetTab());
        tabs.add(new FileAnnotationTab(panel.getAnnotationCache()));
        tabs.add(new RelatedArticlesTab(preferences));

        // Source tab
        sourceTab = new SourceTab(databaseContext, undoManager, preferences.getLatexFieldFormatterPreferences(), preferences.getImportFormatPreferences(), fileMonitor);
        tabs.add(sourceTab);
        return tabs;
    }

    private void recalculateVisibleTabs() {
        List<Tab> visibleTabs = tabs.stream().filter(tab -> tab.shouldShow(entry)).collect(Collectors.toList());

        // Start of ugly hack:
        // We need to find out, which tabs will be shown and which not and remove and re-add the appropriate tabs
        // to the editor. We don't want to simply remove all and re-add the complete list of visible tabs, because
        // the tabs give an ugly animation the looks like all tabs are shifting in from the right.
        // This hack is required since tabbed.getTabs().setAll(visibleTabs) changes the order of the tabs in the editor

        // First, remove tabs that we do not want to show
        List<EntryEditorTab> toBeRemoved = tabs.stream().filter(tab -> !tab.shouldShow(entry)).collect(Collectors.toList());
        tabbed.getTabs().removeAll(toBeRemoved);

        // Next add all the visible tabs (if not already present) at the right position
        for (int i = 0; i < visibleTabs.size(); i++) {
            Tab toBeAdded = visibleTabs.get(i);
            Tab shown = null;
            if (i < tabbed.getTabs().size()) {
                shown = tabbed.getTabs().get(i);
            }

            if (!toBeAdded.equals(shown)) {
                tabbed.getTabs().add(i, toBeAdded);
            }
        }
    }

    /**
     * @return the currently edited entry
     */
    public BibEntry getEntry() {
        return entry;
    }

    /**
     * Sets the entry to edit.
     */
    public void setEntry(BibEntry entry) {
        Objects.requireNonNull(entry);

        // Remove subscription for old entry if existing
        if (typeSubscription != null) {
            typeSubscription.unsubscribe();
        }

        this.entry = entry;

        recalculateVisibleTabs();
        if (preferences.showSourceTabByDefault()) {
            tabbed.getSelectionModel().select(sourceTab);
        }

        // Notify current tab about new entry
        getSelectedTab().notifyAboutFocus(entry);

        setupToolBar();

        // Subscribe to type changes for rebuilding the currently visible tab
        typeSubscription = EasyBind.subscribe(this.entry.typeProperty(), type -> {
<<<<<<< HEAD
            DefaultTaskExecutor.runInJavaFXThread(() -> {
                typeLabel.setText(new TypedBibEntry(entry, databaseContext.getMode()).getTypeForDisplay());
                recalculateVisibleTabs();
                EntryEditorTab selectedTab = (EntryEditorTab) tabbed.getSelectionModel().getSelectedItem();
                selectedTab.notifyAboutFocus(entry);
            });
=======
            typeLabel.setText(new TypedBibEntry(entry, bibDatabaseContext.getMode()).getTypeForDisplay());
            recalculateVisibleTabs();
            getSelectedTab().notifyAboutFocus(entry);
>>>>>>> 8777c16a
        });
    }

    private EntryEditorTab getSelectedTab() {
        return (EntryEditorTab) tabbed.getSelectionModel().getSelectedItem();
    }

    private void setupToolBar() {
        // Update type label
        TypedBibEntry typedEntry = new TypedBibEntry(entry, databaseContext.getMode());
        typeLabel.setText(typedEntry.getTypeForDisplay());

        // Add type change menu
        ContextMenu typeMenu = new ChangeEntryTypeMenu(preferences.getKeyBindings()).getChangeEntryTypePopupMenu(entry, databaseContext, undoManager);
        typeLabel.setOnMouseClicked(event -> typeMenu.show(typeLabel, Side.RIGHT, 0, 0));
        typeChangeButton.setOnMouseClicked(event -> typeMenu.show(typeChangeButton, Side.RIGHT, 0, 0));
        // Add menu for fetching bibliographic information
        ContextMenu fetcherMenu = new ContextMenu();
        for (EntryBasedFetcher fetcher : WebFetchers.getEntryBasedFetchers(preferences.getImportFormatPreferences())) {
            MenuItem fetcherMenuItem = new MenuItem(fetcher.getName());
            fetcherMenuItem.setOnAction(event -> new EntryFetchAndMergeWorker(panel, getEntry(), fetcher).execute());
            fetcherMenu.getItems().add(fetcherMenuItem);
        }
        fetcherButton.setOnMouseClicked(event -> fetcherMenu.show(fetcherButton, Side.RIGHT, 0, 0));

        // Configure cite key button
        new ActionFactory(preferences.getKeyBindings())
                .configureIconButton(
                        StandardActions.GENERATE_CITE_KEY,
                        new GenerateBibtexKeySingleAction(getEntry(), databaseContext, dialogService, preferences, undoManager),
                        generateCiteKeyButton);
    }

    void addSearchListener(SearchQueryHighlightListener listener) {
        // TODO: Highlight search text in entry editors
        searchListeners.add(listener);
        panel.frame().getGlobalSearchBar().getSearchQueryHighlightObservable().addSearchListener(listener);
    }

    public void setFocusToField(String fieldName) {
        DefaultTaskExecutor.runInJavaFXThread(() -> {
            for (Tab tab : tabbed.getTabs()) {
                if ((tab instanceof FieldsEditorTab) && ((FieldsEditorTab) tab).getShownFields().contains(fieldName)) {
                    FieldsEditorTab fieldsEditorTab = (FieldsEditorTab) tab;
                    tabbed.getSelectionModel().select(tab);
                    fieldsEditorTab.requestFocus(fieldName);
                }
            }
        });
    }
}<|MERGE_RESOLUTION|>--- conflicted
+++ resolved
@@ -261,18 +261,9 @@
 
         // Subscribe to type changes for rebuilding the currently visible tab
         typeSubscription = EasyBind.subscribe(this.entry.typeProperty(), type -> {
-<<<<<<< HEAD
-            DefaultTaskExecutor.runInJavaFXThread(() -> {
-                typeLabel.setText(new TypedBibEntry(entry, databaseContext.getMode()).getTypeForDisplay());
-                recalculateVisibleTabs();
-                EntryEditorTab selectedTab = (EntryEditorTab) tabbed.getSelectionModel().getSelectedItem();
-                selectedTab.notifyAboutFocus(entry);
-            });
-=======
-            typeLabel.setText(new TypedBibEntry(entry, bibDatabaseContext.getMode()).getTypeForDisplay());
+            typeLabel.setText(new TypedBibEntry(entry, databaseContext.getMode()).getTypeForDisplay());
             recalculateVisibleTabs();
             getSelectedTab().notifyAboutFocus(entry);
->>>>>>> 8777c16a
         });
     }
 
