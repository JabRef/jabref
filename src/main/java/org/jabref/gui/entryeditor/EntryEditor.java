--- conflicted
+++ resolved
@@ -168,11 +168,7 @@
         tabs.add(new RelatedArticlesTab(Globals.prefs));
 
         // Source tab
-<<<<<<< HEAD
-        sourceTab = new SourceTab(panel.getBibDatabaseContext(), panel.getUndoManager(), Globals.prefs.getLatexFieldFormatterPreferences(), Globals.prefs);
-=======
-        sourceTab = new SourceTab(bibDatabaseContext, undoManager, Globals.prefs.getLatexFieldFormatterPreferences());
->>>>>>> 504f7d8c
+        sourceTab = new SourceTab(bibDatabaseContext, undoManager, Globals.prefs.getLatexFieldFormatterPreferences(), Globals.prefs);
         tabs.add(sourceTab);
         return tabs;
     }
