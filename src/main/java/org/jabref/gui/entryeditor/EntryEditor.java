--- conflicted
+++ resolved
@@ -172,29 +172,11 @@
             boolean success = false;
 
             if (event.getDragboard().hasContent(DataFormat.FILES)) {
-<<<<<<< HEAD
                 TransferMode transferMode = event.getTransferMode();
                 List<Path> files = event.getDragboard().getFiles().stream().map(File::toPath).collect(Collectors.toList());
                 // Modifiers do not work on macOS: https://bugs.openjdk.org/browse/JDK-8264172
                 // Similar code as org.jabref.gui.externalfiles.ImportHandler.importFilesInBackground
                 DragDrop.handleDropOfFiles(files, transferMode, fileLinker, entry);
-=======
-                List<Path> draggedFiles = event.getDragboard().getFiles().stream().map(File::toPath).collect(Collectors.toList());
-                switch (event.getTransferMode()) {
-                    case COPY -> {
-                        LOGGER.debug("Mode COPY");
-                        fileLinker.copyFilesToFileDirAndAddToEntry(entry, draggedFiles, libraryTab.getIndexManager());
-                    }
-                    case MOVE -> {
-                        LOGGER.debug("Mode MOVE");
-                        fileLinker.moveFilesToFileDirRenameAndAddToEntry(entry, draggedFiles, libraryTab.getIndexManager());
-                    }
-                    case LINK -> {
-                        LOGGER.debug("Mode LINK");
-                        fileLinker.addFilesToEntry(entry, draggedFiles);
-                    }
-                }
->>>>>>> bd7219f1
                 success = true;
             }
 
