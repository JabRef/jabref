--- conflicted
+++ resolved
@@ -273,11 +273,7 @@
         // LaTeX citations tab
         entryEditorTabs.add(new LatexCitationsTab(databaseContext, preferencesService, taskExecutor, dialogService));
 
-<<<<<<< HEAD
-        entryEditorTabs.add(new FulltextSearchResultsTab(stateManager, themeManager, preferencesService.getFilePreferences()));
-=======
         entryEditorTabs.add(new FulltextSearchResultsTab(stateManager, preferencesService, dialogService));
->>>>>>> 39064b6b
 
         return entryEditorTabs;
     }
