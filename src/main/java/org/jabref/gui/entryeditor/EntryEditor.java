package org.jabref.gui.entryeditor;

import java.io.File;
import java.nio.file.Path;
import java.util.Collection;
import java.util.Collections;
import java.util.HashMap;
import java.util.LinkedList;
import java.util.List;
import java.util.Map;
import java.util.Objects;
import java.util.Optional;
import java.util.Set;
import java.util.SortedSet;
import java.util.stream.Collectors;

import javafx.fxml.FXML;
import javafx.geometry.Side;
import javafx.scene.control.Button;
import javafx.scene.control.ContextMenu;
import javafx.scene.control.Label;
import javafx.scene.control.MenuItem;
import javafx.scene.control.Tab;
import javafx.scene.control.TabPane;
import javafx.scene.input.DataFormat;
import javafx.scene.input.KeyEvent;
import javafx.scene.input.TransferMode;
import javafx.scene.layout.BorderPane;

import org.jabref.gui.DialogService;
import org.jabref.gui.LibraryTab;
import org.jabref.gui.StateManager;
import org.jabref.gui.citationkeypattern.GenerateCitationKeySingleAction;
import org.jabref.gui.cleanup.CleanupSingleAction;
import org.jabref.gui.entryeditor.citationrelationtab.CitationRelationsTab;
import org.jabref.gui.entryeditor.fileannotationtab.FileAnnotationTab;
import org.jabref.gui.entryeditor.fileannotationtab.FulltextSearchResultsTab;
import org.jabref.gui.externalfiles.ExternalFilesEntryLinker;
import org.jabref.gui.help.HelpAction;
import org.jabref.gui.importer.GrobidUseDialogHelper;
import org.jabref.gui.keyboard.KeyBinding;
import org.jabref.gui.keyboard.KeyBindingRepository;
import org.jabref.gui.menus.ChangeEntryTypeMenu;
import org.jabref.gui.mergeentries.FetchAndMergeEntry;
<<<<<<< HEAD
import org.jabref.gui.preview.PreviewPanel;
=======
import org.jabref.gui.preferences.GuiPreferences;
>>>>>>> 47059776
import org.jabref.gui.theme.ThemeManager;
import org.jabref.gui.undo.CountingUndoManager;
import org.jabref.gui.undo.RedoAction;
import org.jabref.gui.undo.UndoAction;
import org.jabref.gui.util.DragDrop;
import org.jabref.gui.util.UiTaskExecutor;
import org.jabref.logic.ai.AiService;
import org.jabref.logic.bibtex.TypedBibEntry;
import org.jabref.logic.help.HelpFile;
import org.jabref.logic.importer.EntryBasedFetcher;
import org.jabref.logic.importer.WebFetchers;
import org.jabref.logic.importer.fileformat.PdfMergeMetadataImporter;
import org.jabref.logic.journals.JournalAbbreviationRepository;
import org.jabref.logic.util.BuildInfo;
import org.jabref.logic.util.TaskExecutor;
import org.jabref.model.database.BibDatabaseContext;
import org.jabref.model.entry.BibEntry;
import org.jabref.model.entry.BibEntryTypesManager;
import org.jabref.model.entry.field.Field;
import org.jabref.model.util.DirectoryMonitorManager;
import org.jabref.model.util.FileUpdateMonitor;

import com.airhacks.afterburner.views.ViewLoader;
import com.tobiasdiez.easybind.EasyBind;
import com.tobiasdiez.easybind.Subscription;
import jakarta.inject.Inject;
import org.slf4j.Logger;
import org.slf4j.LoggerFactory;

/**
 * GUI component that allows editing of the fields of a BibEntry (i.e. the one that shows up, when you double click on
 * an entry in the table)
 * <p>
 * It hosts the tabs (required, general, optional) and the buttons to the left.
 * <p>
 * EntryEditor also registers itself to the event bus, receiving events whenever a field of the entry changes, enabling
 * the text fields to update themselves if the change is made from somewhere else.
 * <p>
 * The editors for fields are created via {@link org.jabref.gui.fieldeditors.FieldEditors}.
 */
public class EntryEditor extends BorderPane {

    private static final Logger LOGGER = LoggerFactory.getLogger(EntryEditor.class);

    private final LibraryTab libraryTab;
    private final BibDatabaseContext databaseContext;
    private final EntryEditorPreferences entryEditorPreferences;
    private final ExternalFilesEntryLinker fileLinker;
    private final PreviewPanel previewPanel;
    private final DirectoryMonitorManager directoryMonitorManager;
    private final UndoAction undoAction;
    private final RedoAction redoAction;

    private Subscription typeSubscription;

    private BibEntry currentlyEditedEntry;

    private SourceTab sourceTab;

    @FXML private TabPane tabbed;

    @FXML private Button typeChangeButton;
    @FXML private Button fetcherButton;
    @FXML private Label typeLabel;

    @Inject private BuildInfo buildInfo;
    @Inject private DialogService dialogService;
    @Inject private TaskExecutor taskExecutor;
    @Inject private GuiPreferences preferences;
    @Inject private StateManager stateManager;
    @Inject private ThemeManager themeManager;
    @Inject private FileUpdateMonitor fileMonitor;
    @Inject private CountingUndoManager undoManager;
    @Inject private BibEntryTypesManager bibEntryTypesManager;
    @Inject private KeyBindingRepository keyBindingRepository;
    @Inject private JournalAbbreviationRepository journalAbbreviationRepository;
    @Inject private AiService aiService;

    private final List<EntryEditorTab> allPossibleTabs;
    private final Collection<OffersPreview> previewTabs;

    public EntryEditor(LibraryTab libraryTab, UndoAction undoAction, RedoAction redoAction) {
        this.libraryTab = libraryTab;
        this.databaseContext = libraryTab.getBibDatabaseContext();
        this.directoryMonitorManager = libraryTab.getDirectoryMonitorManager();
        this.undoAction = undoAction;
        this.redoAction = redoAction;

        ViewLoader.view(this)
                  .root(this)
                  .load();

<<<<<<< HEAD
        this.entryEditorPreferences = preferencesService.getEntryEditorPreferences();
        this.fileLinker = new ExternalFilesEntryLinker(preferencesService.getFilePreferences(), dialogService, stateManager);
        this.previewPanel = new PreviewPanel(
                dialogService,
                preferencesService.getKeyBindingRepository(),
                preferencesService,
                themeManager,
                taskExecutor,
                libraryTab.getLuceneManager(),
                stateManager,
                libraryTab.searchQueryProperty());
        this.previewPanel.setDatabase(databaseContext);
=======
        this.entryEditorPreferences = preferences.getEntryEditorPreferences();
        this.fileLinker = new ExternalFilesEntryLinker(preferences.getExternalApplicationsPreferences(), preferences.getFilePreferences(), databaseContext, dialogService);
>>>>>>> 47059776

        setupKeyBindings();

        this.allPossibleTabs = createTabs();
        this.previewTabs = this.allPossibleTabs.stream().filter(OffersPreview.class::isInstance).map(OffersPreview.class::cast).toList();

        setupDragAndDrop(libraryTab);

        EasyBind.subscribe(tabbed.getSelectionModel().selectedItemProperty(), tab -> {
            EntryEditorTab activeTab = (EntryEditorTab) tab;
            if (activeTab != null) {
                activeTab.notifyAboutFocus(currentlyEditedEntry);
            }
        });

        EasyBind.listen(preferences.getPreviewPreferences().showPreviewAsExtraTabProperty(),
                (obs, oldValue, newValue) -> {
                    if (currentlyEditedEntry != null) {
                        adaptVisibleTabs();
                    }
                });
    }

    private void setupDragAndDrop(LibraryTab libraryTab) {
        this.setOnDragOver(event -> {
            if (event.getDragboard().hasFiles()) {
                event.acceptTransferModes(TransferMode.COPY, TransferMode.MOVE, TransferMode.LINK);
            }
            event.consume();
        });

        this.setOnDragDropped(event -> {
            BibEntry entry = this.getCurrentlyEditedEntry();
            boolean success = false;

            if (event.getDragboard().hasContent(DataFormat.FILES)) {
                TransferMode transferMode = event.getTransferMode();
                List<Path> files = event.getDragboard().getFiles().stream().map(File::toPath).collect(Collectors.toList());
                // Modifiers do not work on macOS: https://bugs.openjdk.org/browse/JDK-8264172
                // Similar code as org.jabref.gui.externalfiles.ImportHandler.importFilesInBackground
                DragDrop.handleDropOfFiles(files, transferMode, fileLinker, entry);
                success = true;
            }

            event.setDropCompleted(success);
            event.consume();
        });
    }

    /**
     * Set up key bindings specific for the entry editor.
     */
    private void setupKeyBindings() {
        this.addEventHandler(KeyEvent.KEY_PRESSED, event -> {
            Optional<KeyBinding> keyBinding = keyBindingRepository.mapToKeyBinding(event);
            if (keyBinding.isPresent()) {
                switch (keyBinding.get()) {
                    case ENTRY_EDITOR_NEXT_PANEL:
                    case ENTRY_EDITOR_NEXT_PANEL_2:
                        tabbed.getSelectionModel().selectNext();
                        event.consume();
                        break;
                    case ENTRY_EDITOR_PREVIOUS_PANEL:
                    case ENTRY_EDITOR_PREVIOUS_PANEL_2:
                        tabbed.getSelectionModel().selectPrevious();
                        event.consume();
                        break;
                    case ENTRY_EDITOR_NEXT_ENTRY:
                        libraryTab.selectNextEntry();
                        event.consume();
                        break;
                    case ENTRY_EDITOR_PREVIOUS_ENTRY:
                        libraryTab.selectPreviousEntry();
                        event.consume();
                        break;
                    case HELP:
                        new HelpAction(HelpFile.ENTRY_EDITOR, dialogService, preferences.getExternalApplicationsPreferences()).execute();
                        event.consume();
                        break;
                    case CLOSE:
                        // We do not want to close the entry editor as such
                        // We just want to unfocus the field
                        tabbed.requestFocus();
                        break;
                    case OPEN_CLOSE_ENTRY_EDITOR:
                        close();
                        event.consume();
                        break;
                    default:
                        // Pass other keys to parent
                }
            }
        });
    }

    @FXML
    public void close() {
        libraryTab.entryEditorClosing();
    }

    @FXML
    private void deleteEntry() {
        libraryTab.deleteEntry(currentlyEditedEntry);
    }

    @FXML
    void generateCiteKeyButton() {
        GenerateCitationKeySingleAction action = new GenerateCitationKeySingleAction(getCurrentlyEditedEntry(), databaseContext,
                dialogService, preferences, undoManager);
        action.execute();
    }

    @FXML
    void generateCleanupButton() {
        CleanupSingleAction action = new CleanupSingleAction(getCurrentlyEditedEntry(), preferences, dialogService, stateManager, undoManager);
        action.execute();
    }

    @FXML
    private void navigateToPreviousEntry() {
        libraryTab.selectPreviousEntry();
    }

    @FXML
    private void navigateToNextEntry() {
        libraryTab.selectNextEntry();
    }

    private List<EntryEditorTab> createTabs() {
        List<EntryEditorTab> tabs = new LinkedList<>();

<<<<<<< HEAD
        tabs.add(new PreviewTab(databaseContext, preferencesService, previewPanel));

        // Required, optional (important+detail), deprecated, and "other" fields
        tabs.add(new RequiredFieldsTab(databaseContext, libraryTab.getSuggestionProviders(), undoManager, undoAction, redoAction, dialogService, preferencesService, bibEntryTypesManager, taskExecutor, journalAbbreviationRepository, previewPanel));
        tabs.add(new ImportantOptionalFieldsTab(databaseContext, libraryTab.getSuggestionProviders(), undoManager, undoAction, redoAction, dialogService, preferencesService, bibEntryTypesManager, taskExecutor, journalAbbreviationRepository, previewPanel));
        tabs.add(new DetailOptionalFieldsTab(databaseContext, libraryTab.getSuggestionProviders(), undoManager, undoAction, redoAction, dialogService, preferencesService, bibEntryTypesManager, taskExecutor, journalAbbreviationRepository, previewPanel));
        tabs.add(new DeprecatedFieldsTab(databaseContext, libraryTab.getSuggestionProviders(), undoManager, undoAction, redoAction, dialogService, preferencesService, bibEntryTypesManager, taskExecutor, journalAbbreviationRepository, previewPanel));
        tabs.add(new OtherFieldsTab(databaseContext, libraryTab.getSuggestionProviders(), undoManager, undoAction, redoAction, dialogService, preferencesService, bibEntryTypesManager, taskExecutor, journalAbbreviationRepository, previewPanel));

        // Comment Tab: Tab for general and user-specific comments
        tabs.add(new CommentsTab(preferencesService, databaseContext, libraryTab.getSuggestionProviders(), undoManager, undoAction, redoAction, dialogService, taskExecutor, journalAbbreviationRepository, previewPanel));

        Map<String, Set<Field>> entryEditorTabList = getAdditionalUserConfiguredTabs();
        for (Map.Entry<String, Set<Field>> tab : entryEditorTabList.entrySet()) {
            tabs.add(new UserDefinedFieldsTab(tab.getKey(), tab.getValue(), databaseContext, libraryTab.getSuggestionProviders(), undoManager, undoAction, redoAction, dialogService, preferencesService, taskExecutor, journalAbbreviationRepository, previewPanel));
=======
        tabs.add(new PreviewTab(databaseContext, dialogService, preferences, themeManager, taskExecutor, libraryTab.searchQueryProperty()));

        // Required, optional (important+detail), deprecated, and "other" fields
        tabs.add(new RequiredFieldsTab(databaseContext, libraryTab.getSuggestionProviders(), undoManager, undoAction, redoAction, dialogService, preferences, themeManager, bibEntryTypesManager, taskExecutor, journalAbbreviationRepository, libraryTab.searchQueryProperty()));
        tabs.add(new ImportantOptionalFieldsTab(databaseContext, libraryTab.getSuggestionProviders(), undoManager, undoAction, redoAction, dialogService, preferences, themeManager, bibEntryTypesManager, taskExecutor, journalAbbreviationRepository, libraryTab.searchQueryProperty()));
        tabs.add(new DetailOptionalFieldsTab(databaseContext, libraryTab.getSuggestionProviders(), undoManager, undoAction, redoAction, dialogService, preferences, themeManager, bibEntryTypesManager, taskExecutor, journalAbbreviationRepository, libraryTab.searchQueryProperty()));
        tabs.add(new DeprecatedFieldsTab(databaseContext, libraryTab.getSuggestionProviders(), undoManager, undoAction, redoAction, dialogService, preferences, themeManager, bibEntryTypesManager, taskExecutor, journalAbbreviationRepository, libraryTab.searchQueryProperty()));
        tabs.add(new OtherFieldsTab(databaseContext, libraryTab.getSuggestionProviders(), undoManager, undoAction, redoAction, dialogService, preferences, themeManager, bibEntryTypesManager, taskExecutor, journalAbbreviationRepository, libraryTab.searchQueryProperty()));

        // Comment Tab: Tab for general and user-specific comments
        tabs.add(new CommentsTab(preferences, databaseContext, libraryTab.getSuggestionProviders(), undoManager, undoAction, redoAction, dialogService, themeManager, taskExecutor, journalAbbreviationRepository, libraryTab.searchQueryProperty()));

        Map<String, Set<Field>> entryEditorTabList = getAdditionalUserConfiguredTabs();
        for (Map.Entry<String, Set<Field>> tab : entryEditorTabList.entrySet()) {
            tabs.add(new UserDefinedFieldsTab(tab.getKey(), tab.getValue(), databaseContext, libraryTab.getSuggestionProviders(), undoManager, undoAction, redoAction, dialogService, preferences, themeManager, taskExecutor, journalAbbreviationRepository, libraryTab.searchQueryProperty()));
>>>>>>> 47059776
        }

        tabs.add(new MathSciNetTab());
        tabs.add(new FileAnnotationTab(libraryTab.getAnnotationCache()));
        tabs.add(new SciteTab(preferences, taskExecutor, dialogService));
        tabs.add(new CitationRelationsTab(dialogService, databaseContext,
                undoManager, stateManager, fileMonitor, preferences, libraryTab, taskExecutor, bibEntryTypesManager));
        tabs.add(new RelatedArticlesTab(buildInfo, databaseContext, preferences, dialogService, taskExecutor));
        sourceTab = new SourceTab(
                databaseContext,
                undoManager,
                preferences.getFieldPreferences(),
                preferences.getImportFormatPreferences(),
                fileMonitor,
                dialogService,
                bibEntryTypesManager,
                keyBindingRepository,
                libraryTab.searchQueryProperty());
        tabs.add(sourceTab);
        tabs.add(new LatexCitationsTab(databaseContext, preferences, dialogService, directoryMonitorManager));
        tabs.add(new FulltextSearchResultsTab(stateManager, preferences, dialogService, databaseContext, taskExecutor, libraryTab.searchQueryProperty()));
        tabs.add(new AiSummaryTab(libraryTab.getBibDatabaseContext(), aiService, dialogService, preferences));
        tabs.add(new AiChatTab(libraryTab.getBibDatabaseContext(), aiService, dialogService, preferences, taskExecutor));

        return tabs;
    }

    /**
     * The preferences allow to configure tabs to show (e.g.,"General", "Abstract")
     * These should be shown. Already hard-coded ones (above and below this code block) should be removed.
     * This method does this calculation.
     *
     * @return Map of tab names and the fields to show in them.
     */
    private Map<String, Set<Field>> getAdditionalUserConfiguredTabs() {
        Map<String, Set<Field>> entryEditorTabList = new HashMap<>(entryEditorPreferences.getEntryEditorTabs());

        // Same order as in org.jabref.gui.entryeditor.EntryEditor.createTabs before the call of getAdditionalUserConfiguredTabs
        entryEditorTabList.remove(PreviewTab.NAME);
        entryEditorTabList.remove(RequiredFieldsTab.NAME);
        entryEditorTabList.remove(ImportantOptionalFieldsTab.NAME);
        entryEditorTabList.remove(DetailOptionalFieldsTab.NAME);
        entryEditorTabList.remove(DeprecatedFieldsTab.NAME);
        entryEditorTabList.remove(OtherFieldsTab.NAME);
        entryEditorTabList.remove(CommentsTab.NAME);

        // Same order as in org.jabref.gui.entryeditor.EntryEditor.createTabs after the call of getAdditionalUserConfiguredTabs
        entryEditorTabList.remove(MathSciNetTab.NAME);
        entryEditorTabList.remove(FileAnnotationTab.NAME);
        entryEditorTabList.remove(SciteTab.NAME);
        entryEditorTabList.remove(CitationRelationsTab.NAME);
        entryEditorTabList.remove(RelatedArticlesTab.NAME);
        // SourceTab is not listed, because it has different names for BibTeX and biblatex mode
        entryEditorTabList.remove(LatexCitationsTab.NAME);
        entryEditorTabList.remove(FulltextSearchResultsTab.NAME);

        return entryEditorTabList;
    }

    /**
     * Adapt the visible tabs to the current entry type.
     */
    private void adaptVisibleTabs() {
        // We need to find out, which tabs will be shown (and which not anymore) and remove and re-add the appropriate tabs
        // to the editor. We cannot to simply remove all and re-add the complete list of visible tabs, because
        // the tabs give an ugly animation the looks like all tabs are shifting in from the right. In other words:
        // This hack is required since tabbed.getTabs().setAll(visibleTabs) changes the order of the tabs in the editor

        // First, remove tabs that we do not want to show
        List<EntryEditorTab> toBeRemoved = allPossibleTabs.stream().filter(tab -> !tab.shouldShow(currentlyEditedEntry)).toList();
        tabbed.getTabs().removeAll(toBeRemoved);

        // Next add all the visible tabs (if not already present) at the right position
        List<Tab> visibleTabs = allPossibleTabs.stream().filter(tab -> tab.shouldShow(currentlyEditedEntry)).collect(Collectors.toList());
        for (int i = 0; i < visibleTabs.size(); i++) {
            Tab toBeAdded = visibleTabs.get(i);
            Tab shown = null;

            if (i < tabbed.getTabs().size()) {
                shown = tabbed.getTabs().get(i);
            }

            if (!toBeAdded.equals(shown)) {
                tabbed.getTabs().add(i, toBeAdded);
            }
        }
    }

    public BibEntry getCurrentlyEditedEntry() {
        return currentlyEditedEntry;
    }

    public void setCurrentlyEditedEntry(BibEntry currentlyEditedEntry) {
        this.currentlyEditedEntry = Objects.requireNonNull(currentlyEditedEntry);

        // Subscribe to type changes for rebuilding the currently visible tab
        if (typeSubscription != null) {
            // Remove subscription for old entry if existing
            typeSubscription.unsubscribe();
        }
        typeSubscription = EasyBind.subscribe(this.currentlyEditedEntry.typeProperty(), type -> {
            typeLabel.setText(new TypedBibEntry(currentlyEditedEntry, databaseContext.getMode()).getTypeForDisplay());
            adaptVisibleTabs();
            getSelectedTab().notifyAboutFocus(currentlyEditedEntry);
        });

        adaptVisibleTabs();
        setupToolBar();

        if (entryEditorPreferences.showSourceTabByDefault()) {
            tabbed.getSelectionModel().select(sourceTab);
        }
        getSelectedTab().notifyAboutFocus(currentlyEditedEntry);
    }

    private EntryEditorTab getSelectedTab() {
        return (EntryEditorTab) tabbed.getSelectionModel().getSelectedItem();
    }

    private void setupToolBar() {
        // Update type label
        TypedBibEntry typedEntry = new TypedBibEntry(currentlyEditedEntry, databaseContext.getMode());
        typeLabel.setText(typedEntry.getTypeForDisplay());

        // Add type change menu
        ContextMenu typeMenu = new ChangeEntryTypeMenu(Collections.singletonList(currentlyEditedEntry), databaseContext, undoManager, bibEntryTypesManager).asContextMenu();
        typeLabel.setOnMouseClicked(event -> typeMenu.show(typeLabel, Side.RIGHT, 0, 0));
        typeChangeButton.setOnMouseClicked(event -> typeMenu.show(typeChangeButton, Side.RIGHT, 0, 0));

        // Add menu for fetching bibliographic information
        ContextMenu fetcherMenu = new ContextMenu();
        SortedSet<EntryBasedFetcher> entryBasedFetchers = WebFetchers.getEntryBasedFetchers(
                preferences.getImporterPreferences(),
                preferences.getImportFormatPreferences(),
                preferences.getFilePreferences(),
                databaseContext);
        for (EntryBasedFetcher fetcher : entryBasedFetchers) {
            MenuItem fetcherMenuItem = new MenuItem(fetcher.getName());
            if (fetcher instanceof PdfMergeMetadataImporter.EntryBasedFetcherWrapper) {
                // Handle Grobid Opt-In in case of the PdfMergeMetadataImporter
                fetcherMenuItem.setOnAction(event -> {
                    GrobidUseDialogHelper.showAndWaitIfUserIsUndecided(dialogService, preferences.getGrobidPreferences());
                    PdfMergeMetadataImporter.EntryBasedFetcherWrapper pdfMergeMetadataImporter =
                            new PdfMergeMetadataImporter.EntryBasedFetcherWrapper(
                                    preferences.getImportFormatPreferences(),
                                    preferences.getFilePreferences(),
                                    databaseContext);
                    fetchAndMerge(pdfMergeMetadataImporter);
                });
            } else {
                fetcherMenuItem.setOnAction(event -> fetchAndMerge(fetcher));
            }
            fetcherMenu.getItems().add(fetcherMenuItem);
        }

        fetcherButton.setOnMouseClicked(event -> fetcherMenu.show(fetcherButton, Side.RIGHT, 0, 0));
    }

    private void fetchAndMerge(EntryBasedFetcher fetcher) {
        new FetchAndMergeEntry(libraryTab.getBibDatabaseContext(), taskExecutor, preferences, dialogService, undoManager).fetchAndMerge(currentlyEditedEntry, fetcher);
    }

    public void setFocusToField(Field field) {
        UiTaskExecutor.runInJavaFXThread(() -> {
            for (Tab tab : tabbed.getTabs()) {
                if ((tab instanceof FieldsEditorTab fieldsEditorTab)
                        && fieldsEditorTab.getShownFields().contains(field)) {
                    tabbed.getSelectionModel().select(tab);
                    fieldsEditorTab.requestFocus(field);
                }
            }
        });
    }

    public void nextPreviewStyle() {
        this.previewTabs.forEach(OffersPreview::nextPreviewStyle);
    }

    public void previousPreviewStyle() {
        this.previewTabs.forEach(OffersPreview::previousPreviewStyle);
    }
}<|MERGE_RESOLUTION|>--- conflicted
+++ resolved
@@ -42,11 +42,8 @@
 import org.jabref.gui.keyboard.KeyBindingRepository;
 import org.jabref.gui.menus.ChangeEntryTypeMenu;
 import org.jabref.gui.mergeentries.FetchAndMergeEntry;
-<<<<<<< HEAD
+import org.jabref.gui.preferences.GuiPreferences;
 import org.jabref.gui.preview.PreviewPanel;
-=======
-import org.jabref.gui.preferences.GuiPreferences;
->>>>>>> 47059776
 import org.jabref.gui.theme.ThemeManager;
 import org.jabref.gui.undo.CountingUndoManager;
 import org.jabref.gui.undo.RedoAction;
@@ -139,23 +136,17 @@
                   .root(this)
                   .load();
 
-<<<<<<< HEAD
-        this.entryEditorPreferences = preferencesService.getEntryEditorPreferences();
-        this.fileLinker = new ExternalFilesEntryLinker(preferencesService.getFilePreferences(), dialogService, stateManager);
+        this.entryEditorPreferences = preferences.getEntryEditorPreferences();
+        this.fileLinker = new ExternalFilesEntryLinker(preferences.getExternalApplicationsPreferences(), preferences.getFilePreferences(), dialogService, stateManager);
         this.previewPanel = new PreviewPanel(
                 dialogService,
-                preferencesService.getKeyBindingRepository(),
-                preferencesService,
+                preferences.getKeyBindingRepository(),
+                preferences,
                 themeManager,
                 taskExecutor,
-                libraryTab.getLuceneManager(),
                 stateManager,
                 libraryTab.searchQueryProperty());
         this.previewPanel.setDatabase(databaseContext);
-=======
-        this.entryEditorPreferences = preferences.getEntryEditorPreferences();
-        this.fileLinker = new ExternalFilesEntryLinker(preferences.getExternalApplicationsPreferences(), preferences.getFilePreferences(), databaseContext, dialogService);
->>>>>>> 47059776
 
         setupKeyBindings();
 
@@ -287,39 +278,21 @@
     private List<EntryEditorTab> createTabs() {
         List<EntryEditorTab> tabs = new LinkedList<>();
 
-<<<<<<< HEAD
-        tabs.add(new PreviewTab(databaseContext, preferencesService, previewPanel));
+        tabs.add(new PreviewTab(databaseContext, preferences, previewPanel));
 
         // Required, optional (important+detail), deprecated, and "other" fields
-        tabs.add(new RequiredFieldsTab(databaseContext, libraryTab.getSuggestionProviders(), undoManager, undoAction, redoAction, dialogService, preferencesService, bibEntryTypesManager, taskExecutor, journalAbbreviationRepository, previewPanel));
-        tabs.add(new ImportantOptionalFieldsTab(databaseContext, libraryTab.getSuggestionProviders(), undoManager, undoAction, redoAction, dialogService, preferencesService, bibEntryTypesManager, taskExecutor, journalAbbreviationRepository, previewPanel));
-        tabs.add(new DetailOptionalFieldsTab(databaseContext, libraryTab.getSuggestionProviders(), undoManager, undoAction, redoAction, dialogService, preferencesService, bibEntryTypesManager, taskExecutor, journalAbbreviationRepository, previewPanel));
-        tabs.add(new DeprecatedFieldsTab(databaseContext, libraryTab.getSuggestionProviders(), undoManager, undoAction, redoAction, dialogService, preferencesService, bibEntryTypesManager, taskExecutor, journalAbbreviationRepository, previewPanel));
-        tabs.add(new OtherFieldsTab(databaseContext, libraryTab.getSuggestionProviders(), undoManager, undoAction, redoAction, dialogService, preferencesService, bibEntryTypesManager, taskExecutor, journalAbbreviationRepository, previewPanel));
+        tabs.add(new RequiredFieldsTab(databaseContext, libraryTab.getSuggestionProviders(), undoManager, undoAction, redoAction, dialogService, preferences, bibEntryTypesManager, taskExecutor, journalAbbreviationRepository, previewPanel));
+        tabs.add(new ImportantOptionalFieldsTab(databaseContext, libraryTab.getSuggestionProviders(), undoManager, undoAction, redoAction, dialogService, preferences, bibEntryTypesManager, taskExecutor, journalAbbreviationRepository, previewPanel));
+        tabs.add(new DetailOptionalFieldsTab(databaseContext, libraryTab.getSuggestionProviders(), undoManager, undoAction, redoAction, dialogService, preferences, bibEntryTypesManager, taskExecutor, journalAbbreviationRepository, previewPanel));
+        tabs.add(new DeprecatedFieldsTab(databaseContext, libraryTab.getSuggestionProviders(), undoManager, undoAction, redoAction, dialogService, preferences, bibEntryTypesManager, taskExecutor, journalAbbreviationRepository, previewPanel));
+        tabs.add(new OtherFieldsTab(databaseContext, libraryTab.getSuggestionProviders(), undoManager, undoAction, redoAction, dialogService, preferences, bibEntryTypesManager, taskExecutor, journalAbbreviationRepository, previewPanel));
 
         // Comment Tab: Tab for general and user-specific comments
-        tabs.add(new CommentsTab(preferencesService, databaseContext, libraryTab.getSuggestionProviders(), undoManager, undoAction, redoAction, dialogService, taskExecutor, journalAbbreviationRepository, previewPanel));
+        tabs.add(new CommentsTab(preferences, databaseContext, libraryTab.getSuggestionProviders(), undoManager, undoAction, redoAction, dialogService, taskExecutor, journalAbbreviationRepository, previewPanel));
 
         Map<String, Set<Field>> entryEditorTabList = getAdditionalUserConfiguredTabs();
         for (Map.Entry<String, Set<Field>> tab : entryEditorTabList.entrySet()) {
-            tabs.add(new UserDefinedFieldsTab(tab.getKey(), tab.getValue(), databaseContext, libraryTab.getSuggestionProviders(), undoManager, undoAction, redoAction, dialogService, preferencesService, taskExecutor, journalAbbreviationRepository, previewPanel));
-=======
-        tabs.add(new PreviewTab(databaseContext, dialogService, preferences, themeManager, taskExecutor, libraryTab.searchQueryProperty()));
-
-        // Required, optional (important+detail), deprecated, and "other" fields
-        tabs.add(new RequiredFieldsTab(databaseContext, libraryTab.getSuggestionProviders(), undoManager, undoAction, redoAction, dialogService, preferences, themeManager, bibEntryTypesManager, taskExecutor, journalAbbreviationRepository, libraryTab.searchQueryProperty()));
-        tabs.add(new ImportantOptionalFieldsTab(databaseContext, libraryTab.getSuggestionProviders(), undoManager, undoAction, redoAction, dialogService, preferences, themeManager, bibEntryTypesManager, taskExecutor, journalAbbreviationRepository, libraryTab.searchQueryProperty()));
-        tabs.add(new DetailOptionalFieldsTab(databaseContext, libraryTab.getSuggestionProviders(), undoManager, undoAction, redoAction, dialogService, preferences, themeManager, bibEntryTypesManager, taskExecutor, journalAbbreviationRepository, libraryTab.searchQueryProperty()));
-        tabs.add(new DeprecatedFieldsTab(databaseContext, libraryTab.getSuggestionProviders(), undoManager, undoAction, redoAction, dialogService, preferences, themeManager, bibEntryTypesManager, taskExecutor, journalAbbreviationRepository, libraryTab.searchQueryProperty()));
-        tabs.add(new OtherFieldsTab(databaseContext, libraryTab.getSuggestionProviders(), undoManager, undoAction, redoAction, dialogService, preferences, themeManager, bibEntryTypesManager, taskExecutor, journalAbbreviationRepository, libraryTab.searchQueryProperty()));
-
-        // Comment Tab: Tab for general and user-specific comments
-        tabs.add(new CommentsTab(preferences, databaseContext, libraryTab.getSuggestionProviders(), undoManager, undoAction, redoAction, dialogService, themeManager, taskExecutor, journalAbbreviationRepository, libraryTab.searchQueryProperty()));
-
-        Map<String, Set<Field>> entryEditorTabList = getAdditionalUserConfiguredTabs();
-        for (Map.Entry<String, Set<Field>> tab : entryEditorTabList.entrySet()) {
-            tabs.add(new UserDefinedFieldsTab(tab.getKey(), tab.getValue(), databaseContext, libraryTab.getSuggestionProviders(), undoManager, undoAction, redoAction, dialogService, preferences, themeManager, taskExecutor, journalAbbreviationRepository, libraryTab.searchQueryProperty()));
->>>>>>> 47059776
+            tabs.add(new UserDefinedFieldsTab(tab.getKey(), tab.getValue(), databaseContext, libraryTab.getSuggestionProviders(), undoManager, undoAction, redoAction, dialogService, preferences, taskExecutor, journalAbbreviationRepository, previewPanel));
         }
 
         tabs.add(new MathSciNetTab());
