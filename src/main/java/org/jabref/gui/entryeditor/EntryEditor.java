package org.jabref.gui.entryeditor;

import java.io.File;
import java.nio.file.Path;
import java.util.Collection;
import java.util.Collections;
import java.util.HashMap;
import java.util.LinkedList;
import java.util.List;
import java.util.Map;
import java.util.Objects;
import java.util.Optional;
import java.util.Set;
import java.util.SortedSet;
import java.util.stream.Collectors;

import javafx.fxml.FXML;
import javafx.geometry.Side;
import javafx.scene.control.Button;
import javafx.scene.control.ContextMenu;
import javafx.scene.control.Label;
import javafx.scene.control.MenuItem;
import javafx.scene.control.Tab;
import javafx.scene.control.TabPane;
import javafx.scene.input.DataFormat;
import javafx.scene.input.KeyEvent;
import javafx.scene.input.TransferMode;
import javafx.scene.layout.BorderPane;

import org.jabref.gui.DialogService;
import org.jabref.gui.LibraryTab;
import org.jabref.gui.StateManager;
import org.jabref.gui.citationkeypattern.GenerateCitationKeySingleAction;
import org.jabref.gui.cleanup.CleanupSingleAction;
import org.jabref.gui.entryeditor.citationrelationtab.CitationRelationsTab;
import org.jabref.gui.entryeditor.fileannotationtab.FileAnnotationTab;
import org.jabref.gui.entryeditor.fileannotationtab.FulltextSearchResultsTab;
import org.jabref.gui.externalfiles.ExternalFilesEntryLinker;
import org.jabref.gui.help.HelpAction;
import org.jabref.gui.importer.GrobidOptInDialogHelper;
import org.jabref.gui.keyboard.KeyBinding;
import org.jabref.gui.keyboard.KeyBindingRepository;
import org.jabref.gui.menus.ChangeEntryTypeMenu;
import org.jabref.gui.mergeentries.FetchAndMergeEntry;
import org.jabref.gui.theme.ThemeManager;
import org.jabref.gui.undo.CountingUndoManager;
import org.jabref.gui.util.DefaultTaskExecutor;
import org.jabref.gui.util.TaskExecutor;
import org.jabref.logic.bibtex.TypedBibEntry;
import org.jabref.logic.help.HelpFile;
import org.jabref.logic.importer.EntryBasedFetcher;
import org.jabref.logic.importer.WebFetchers;
import org.jabref.logic.importer.fileformat.PdfMergeMetadataImporter;
import org.jabref.logic.journals.JournalAbbreviationRepository;
import org.jabref.logic.util.BuildInfo;
import org.jabref.model.database.BibDatabaseContext;
import org.jabref.model.entry.BibEntry;
import org.jabref.model.entry.BibEntryTypesManager;
import org.jabref.model.entry.field.Field;
import org.jabref.model.util.DirectoryMonitorManager;
import org.jabref.model.util.FileUpdateMonitor;
import org.jabref.preferences.PreferencesService;

import com.airhacks.afterburner.views.ViewLoader;
import com.tobiasdiez.easybind.EasyBind;
import com.tobiasdiez.easybind.Subscription;
import jakarta.inject.Inject;
import org.slf4j.Logger;
import org.slf4j.LoggerFactory;

/**
 * GUI component that allows editing of the fields of a BibEntry (i.e. the one that shows up, when you double click on
 * an entry in the table)
 * <p>
 * It hosts the tabs (required, general, optional) and the buttons to the left.
 * <p>
 * EntryEditor also registers itself to the event bus, receiving events whenever a field of the entry changes, enabling
 * the text fields to update themselves if the change is made from somewhere else.
 * <p>
 * The editors for fields are created via {@link org.jabref.gui.fieldeditors.FieldEditors}.
 */
public class EntryEditor extends BorderPane {

    private static final Logger LOGGER = LoggerFactory.getLogger(EntryEditor.class);

    private final LibraryTab libraryTab;
    private final BibDatabaseContext databaseContext;
    private final EntryEditorPreferences entryEditorPreferences;
    private final ExternalFilesEntryLinker fileLinker;
    private final DirectoryMonitorManager directoryMonitorManager;

    private Subscription typeSubscription;

    private BibEntry currentlyEditedEntry;

    private SourceTab sourceTab;

    @FXML private TabPane tabbed;

    @FXML private Button typeChangeButton;
    @FXML private Button fetcherButton;
    @FXML private Label typeLabel;
<<<<<<< HEAD
    @Inject private BuildInfo buildInfo;
=======

>>>>>>> 7ef49764
    @Inject private DialogService dialogService;
    @Inject private TaskExecutor taskExecutor;
    @Inject private PreferencesService preferencesService;
    @Inject private StateManager stateManager;
    @Inject private ThemeManager themeManager;
    @Inject private FileUpdateMonitor fileMonitor;
    @Inject private CountingUndoManager undoManager;
    @Inject private BibEntryTypesManager bibEntryTypesManager;
    @Inject private KeyBindingRepository keyBindingRepository;
    @Inject private JournalAbbreviationRepository journalAbbreviationRepository;

    private final List<EntryEditorTab> allPossibleTabs;
    private final Collection<OffersPreview> previewTabs;

    public EntryEditor(LibraryTab libraryTab) {
        this.libraryTab = libraryTab;
        this.databaseContext = libraryTab.getBibDatabaseContext();
        this.directoryMonitorManager = libraryTab.getDirectoryMonitorManager();

        // inject variables
        ViewLoader.view(this)
                  .root(this)
                  .load();

        this.entryEditorPreferences = preferencesService.getEntryEditorPreferences();
        this.fileLinker = new ExternalFilesEntryLinker(preferencesService.getFilePreferences(), databaseContext, dialogService);

        setupKeyBindings();

        this.allPossibleTabs = createTabs();
        this.previewTabs = this.allPossibleTabs.stream().filter(OffersPreview.class::isInstance).map(OffersPreview.class::cast).toList();

        setupDragAndDrop(libraryTab);

        EasyBind.subscribe(tabbed.getSelectionModel().selectedItemProperty(), tab -> {
            EntryEditorTab activeTab = (EntryEditorTab) tab;
            if (activeTab != null) {
                activeTab.notifyAboutFocus(currentlyEditedEntry);
            }
        });
        EasyBind.listen(preferencesService.getPreviewPreferences().showPreviewAsExtraTabProperty(),
                (obs, oldValue, newValue) -> adaptVisibleTabs());
    }

    private void setupDragAndDrop(LibraryTab libraryTab) {
        this.setOnDragOver(event -> {
            if (event.getDragboard().hasFiles()) {
                event.acceptTransferModes(TransferMode.COPY, TransferMode.MOVE, TransferMode.LINK);
            }
            event.consume();
        });
        this.setOnDragDropped(event -> {
            BibEntry entry = this.getCurrentlyEditedEntry();
            boolean success = false;
            if (event.getDragboard().hasContent(DataFormat.FILES)) {
                List<Path> draggedFiles = event.getDragboard().getFiles().stream().map(File::toPath).collect(Collectors.toList());
                switch (event.getTransferMode()) {
                    case COPY -> {
                        LOGGER.debug("Mode COPY");
                        fileLinker.copyFilesToFileDirAndAddToEntry(entry, draggedFiles, libraryTab.getIndexingTaskManager());
                    }
                    case MOVE -> {
                        LOGGER.debug("Mode MOVE");
                        fileLinker.moveFilesToFileDirRenameAndAddToEntry(entry, draggedFiles, libraryTab.getIndexingTaskManager());
                    }
                    case LINK -> {
                        LOGGER.debug("Mode LINK");
                        fileLinker.addFilesToEntry(entry, draggedFiles);
                    }
                }
                success = true;
            }

            event.setDropCompleted(success);
            event.consume();
        });
    }

    /**
     * Set up key bindings specific for the entry editor.
     */
    private void setupKeyBindings() {
        this.addEventHandler(KeyEvent.KEY_PRESSED, event -> {
            Optional<KeyBinding> keyBinding = keyBindingRepository.mapToKeyBinding(event);
            if (keyBinding.isPresent()) {
                switch (keyBinding.get()) {
                    case ENTRY_EDITOR_NEXT_PANEL:
                    case ENTRY_EDITOR_NEXT_PANEL_2:
                        tabbed.getSelectionModel().selectNext();
                        event.consume();
                        break;
                    case ENTRY_EDITOR_PREVIOUS_PANEL:
                    case ENTRY_EDITOR_PREVIOUS_PANEL_2:
                        tabbed.getSelectionModel().selectPrevious();
                        event.consume();
                        break;
                    case ENTRY_EDITOR_NEXT_ENTRY:
                        libraryTab.selectNextEntry();
                        event.consume();
                        break;
                    case ENTRY_EDITOR_PREVIOUS_ENTRY:
                        libraryTab.selectPreviousEntry();
                        event.consume();
                        break;
                    case HELP:
                        new HelpAction(HelpFile.ENTRY_EDITOR, dialogService, preferencesService.getFilePreferences()).execute();
                        event.consume();
                        break;
                    case CLOSE:
                        // We do not want to close the entry editor as such
                        // We just want to unfocus the field
                        tabbed.requestFocus();
                        break;
                    case OPEN_CLOSE_ENTRY_EDITOR:
                        close();
                        event.consume();
                        break;
                    default:
                        // Pass other keys to parent
                }
            }
        });
    }

    @FXML
    public void close() {
        libraryTab.entryEditorClosing();
    }

    @FXML
    private void deleteEntry() {
        libraryTab.delete(currentlyEditedEntry);
    }

    @FXML
    void generateCiteKeyButton() {
        GenerateCitationKeySingleAction action = new GenerateCitationKeySingleAction(getCurrentlyEditedEntry(), databaseContext,
                dialogService, preferencesService, undoManager);
        action.execute();
    }

    @FXML
    void generateCleanupButton() {
        CleanupSingleAction action = new CleanupSingleAction(getCurrentlyEditedEntry(), preferencesService, dialogService, stateManager, undoManager);
        action.execute();
    }

    @FXML
    private void navigateToPreviousEntry() {
        libraryTab.selectPreviousEntry();
    }

    @FXML
    private void navigateToNextEntry() {
        libraryTab.selectNextEntry();
    }

    private List<EntryEditorTab> createTabs() {
        List<EntryEditorTab> tabs = new LinkedList<>();

        tabs.add(new PreviewTab(databaseContext, dialogService, preferencesService, stateManager, themeManager, libraryTab.getIndexingTaskManager(), taskExecutor));

        // Required, optional (important+detail), deprecated, and "other" fields
        tabs.add(new RequiredFieldsTab(databaseContext, libraryTab.getSuggestionProviders(), undoManager, dialogService, preferencesService, stateManager, themeManager, libraryTab.getIndexingTaskManager(), bibEntryTypesManager, taskExecutor, journalAbbreviationRepository));
        tabs.add(new ImportantOptionalFieldsTab(databaseContext, libraryTab.getSuggestionProviders(), undoManager, dialogService, preferencesService, stateManager, themeManager, libraryTab.getIndexingTaskManager(), bibEntryTypesManager, taskExecutor, journalAbbreviationRepository));
        tabs.add(new DetailOptionalFieldsTab(databaseContext, libraryTab.getSuggestionProviders(), undoManager, dialogService, preferencesService, stateManager, themeManager, libraryTab.getIndexingTaskManager(), bibEntryTypesManager, taskExecutor, journalAbbreviationRepository));
        tabs.add(new DeprecatedFieldsTab(databaseContext, libraryTab.getSuggestionProviders(), undoManager, dialogService, preferencesService, stateManager, themeManager, libraryTab.getIndexingTaskManager(), bibEntryTypesManager, taskExecutor, journalAbbreviationRepository));
        tabs.add(new OtherFieldsTab(databaseContext, libraryTab.getSuggestionProviders(), undoManager, dialogService, preferencesService, stateManager, themeManager, libraryTab.getIndexingTaskManager(), bibEntryTypesManager, taskExecutor, journalAbbreviationRepository));

        // Comment Tab: Tab for general and user-specific comments
        tabs.add(new CommentsTab(preferencesService, databaseContext, libraryTab.getSuggestionProviders(), undoManager, dialogService, stateManager, themeManager, libraryTab.getIndexingTaskManager(), taskExecutor, journalAbbreviationRepository));

        Map<String, Set<Field>> entryEditorTabList = getAdditionalUserConfiguredTabs();
        for (Map.Entry<String, Set<Field>> tab : entryEditorTabList.entrySet()) {
            tabs.add(new UserDefinedFieldsTab(tab.getKey(), tab.getValue(), databaseContext, libraryTab.getSuggestionProviders(), undoManager, dialogService, preferencesService, stateManager, themeManager, libraryTab.getIndexingTaskManager(), taskExecutor, journalAbbreviationRepository));
        }

<<<<<<< HEAD
        entryEditorTabs.add(new MathSciNetTab());
        entryEditorTabs.add(new FileAnnotationTab(libraryTab.getAnnotationCache()));
        entryEditorTabs.add(new SciteTab(preferencesService, taskExecutor, dialogService));
        entryEditorTabs.add(new CitationRelationsTab(
                dialogService,
                databaseContext,
                undoManager,
                stateManager,
                fileMonitor,
                preferencesService,
                libraryTab,
                taskExecutor));
        entryEditorTabs.add(new RelatedArticlesTab(buildInfo, entryEditorPreferences, preferencesService, dialogService, taskExecutor));
=======
        tabs.add(new MathSciNetTab());
        tabs.add(new FileAnnotationTab(libraryTab.getAnnotationCache()));
        tabs.add(new SciteTab(preferencesService, taskExecutor, dialogService));
        tabs.add(new CitationRelationsTab(dialogService, databaseContext,
                undoManager, stateManager, fileMonitor, preferencesService, libraryTab, taskExecutor));
        tabs.add(new RelatedArticlesTab(entryEditorPreferences, preferencesService, dialogService, taskExecutor));
>>>>>>> 7ef49764
        sourceTab = new SourceTab(
                databaseContext,
                undoManager,
                preferencesService.getFieldPreferences(),
                preferencesService.getImportFormatPreferences(),
                fileMonitor,
                dialogService,
                stateManager,
                bibEntryTypesManager,
                keyBindingRepository);
        tabs.add(sourceTab);
        tabs.add(new LatexCitationsTab(databaseContext, preferencesService, dialogService, directoryMonitorManager));
        tabs.add(new FulltextSearchResultsTab(stateManager, preferencesService, dialogService, taskExecutor));

        return tabs;
    }

    /**
     * The preferences allow to configure tabs to show (e.g.,"General", "Abstract")
     * These should be shown. Already hard-coded ones (above and below this code block) should be removed.
     * This method does this calculation.
     *
     * @return Map of tab names and the fields to show in them.
     */
    private Map<String, Set<Field>> getAdditionalUserConfiguredTabs() {
        Map<String, Set<Field>> entryEditorTabList = new HashMap<>(entryEditorPreferences.getEntryEditorTabs());

        // Same order as in org.jabref.gui.entryeditor.EntryEditor.createTabs before the call of getAdditionalUserConfiguredTabs
        entryEditorTabList.remove(PreviewTab.NAME);
        entryEditorTabList.remove(RequiredFieldsTab.NAME);
        entryEditorTabList.remove(ImportantOptionalFieldsTab.NAME);
        entryEditorTabList.remove(DetailOptionalFieldsTab.NAME);
        entryEditorTabList.remove(DeprecatedFieldsTab.NAME);
        entryEditorTabList.remove(OtherFieldsTab.NAME);
        entryEditorTabList.remove(CommentsTab.NAME);

        // Same order as in org.jabref.gui.entryeditor.EntryEditor.createTabs after the call of getAdditionalUserConfiguredTabs
        entryEditorTabList.remove(MathSciNetTab.NAME);
        entryEditorTabList.remove(FileAnnotationTab.NAME);
        entryEditorTabList.remove(SciteTab.NAME);
        entryEditorTabList.remove(CitationRelationsTab.NAME);
        entryEditorTabList.remove(RelatedArticlesTab.NAME);
        // SourceTab is not listed, because it has different names for BibTeX and biblatex mode
        entryEditorTabList.remove(LatexCitationsTab.NAME);
        entryEditorTabList.remove(FulltextSearchResultsTab.NAME);

        return entryEditorTabList;
    }

    /**
     * Adapt the visible tabs to the current entry type.
     */
    private void adaptVisibleTabs() {
        // We need to find out, which tabs will be shown (and which not anymore) and remove and re-add the appropriate tabs
        // to the editor. We cannot to simply remove all and re-add the complete list of visible tabs, because
        // the tabs give an ugly animation the looks like all tabs are shifting in from the right. In other words:
        // This hack is required since tabbed.getTabs().setAll(visibleTabs) changes the order of the tabs in the editor

        // First, remove tabs that we do not want to show
        List<EntryEditorTab> toBeRemoved = allPossibleTabs.stream().filter(tab -> !tab.shouldShow(currentlyEditedEntry)).toList();
        tabbed.getTabs().removeAll(toBeRemoved);

        // Next add all the visible tabs (if not already present) at the right position
        List<Tab> visibleTabs = allPossibleTabs.stream().filter(tab -> tab.shouldShow(currentlyEditedEntry)).collect(Collectors.toList());
        for (int i = 0; i < visibleTabs.size(); i++) {
            Tab toBeAdded = visibleTabs.get(i);
            Tab shown = null;

            if (i < tabbed.getTabs().size()) {
                shown = tabbed.getTabs().get(i);
            }

            if (!toBeAdded.equals(shown)) {
                tabbed.getTabs().add(i, toBeAdded);
            }
        }
    }

    /**
     * @return the currently edited entry
     */
    public BibEntry getCurrentlyEditedEntry() {
        return currentlyEditedEntry;
    }

    public void setCurrentlyEditedEntry(BibEntry currentlyEditedEntry) {
        this.currentlyEditedEntry = Objects.requireNonNull(currentlyEditedEntry);

        // Subscribe to type changes for rebuilding the currently visible tab
        if (typeSubscription != null) {
            // Remove subscription for old entry if existing
            typeSubscription.unsubscribe();
        }
        typeSubscription = EasyBind.subscribe(this.currentlyEditedEntry.typeProperty(), type -> {
            typeLabel.setText(new TypedBibEntry(currentlyEditedEntry, databaseContext.getMode()).getTypeForDisplay());
            adaptVisibleTabs();
            getSelectedTab().notifyAboutFocus(currentlyEditedEntry);
        });

        adaptVisibleTabs();
        setupToolBar();

        if (entryEditorPreferences.showSourceTabByDefault()) {
            tabbed.getSelectionModel().select(sourceTab);
        }
        getSelectedTab().notifyAboutFocus(currentlyEditedEntry);
    }

    private EntryEditorTab getSelectedTab() {
        return (EntryEditorTab) tabbed.getSelectionModel().getSelectedItem();
    }

    private void setupToolBar() {
        // Update type label
        TypedBibEntry typedEntry = new TypedBibEntry(currentlyEditedEntry, databaseContext.getMode());
        typeLabel.setText(typedEntry.getTypeForDisplay());

        // Add type change menu
<<<<<<< HEAD
        ContextMenu typeMenu = new ChangeEntryTypeMenu(Collections.singletonList(entry), databaseContext, undoManager, bibEntryTypesManager).asContextMenu();
=======
        ContextMenu typeMenu = new ChangeEntryTypeMenu(Collections.singletonList(currentlyEditedEntry), databaseContext, undoManager, keyBindingRepository, bibEntryTypesManager).asContextMenu();
>>>>>>> 7ef49764
        typeLabel.setOnMouseClicked(event -> typeMenu.show(typeLabel, Side.RIGHT, 0, 0));
        typeChangeButton.setOnMouseClicked(event -> typeMenu.show(typeChangeButton, Side.RIGHT, 0, 0));

        // Add menu for fetching bibliographic information
        ContextMenu fetcherMenu = new ContextMenu();
        SortedSet<EntryBasedFetcher> entryBasedFetchers = WebFetchers.getEntryBasedFetchers(
                preferencesService.getImporterPreferences(),
                preferencesService.getImportFormatPreferences(),
                preferencesService.getFilePreferences(),
                databaseContext);
        for (EntryBasedFetcher fetcher : entryBasedFetchers) {
            MenuItem fetcherMenuItem = new MenuItem(fetcher.getName());
            if (fetcher instanceof PdfMergeMetadataImporter.EntryBasedFetcherWrapper) {
                // Handle Grobid Opt-In in case of the PdfMergeMetadataImporter
                fetcherMenuItem.setOnAction(event -> {
                    GrobidOptInDialogHelper.showAndWaitIfUserIsUndecided(dialogService, preferencesService.getGrobidPreferences());
                    PdfMergeMetadataImporter.EntryBasedFetcherWrapper pdfMergeMetadataImporter =
                            new PdfMergeMetadataImporter.EntryBasedFetcherWrapper(
                                    preferencesService.getImportFormatPreferences(),
                                    preferencesService.getFilePreferences(),
                                    databaseContext);
                    fetchAndMerge(pdfMergeMetadataImporter);
                });
            } else {
                fetcherMenuItem.setOnAction(event -> fetchAndMerge(fetcher));
            }
            fetcherMenu.getItems().add(fetcherMenuItem);
        }

        fetcherButton.setOnMouseClicked(event -> fetcherMenu.show(fetcherButton, Side.RIGHT, 0, 0));
    }

    private void fetchAndMerge(EntryBasedFetcher fetcher) {
        new FetchAndMergeEntry(libraryTab.getBibDatabaseContext(), taskExecutor, preferencesService, dialogService, undoManager).fetchAndMerge(currentlyEditedEntry, fetcher);
    }

    public void setFocusToField(Field field) {
        DefaultTaskExecutor.runInJavaFXThread(() -> {
            for (Tab tab : tabbed.getTabs()) {
                if ((tab instanceof FieldsEditorTab fieldsEditorTab)
                        && fieldsEditorTab.getShownFields().contains(field)) {
                    tabbed.getSelectionModel().select(tab);
                    fieldsEditorTab.requestFocus(field);
                }
            }
        });
    }

    public void nextPreviewStyle() {
        this.previewTabs.forEach(OffersPreview::nextPreviewStyle);
    }

    public void previousPreviewStyle() {
        this.previewTabs.forEach(OffersPreview::previousPreviewStyle);
    }
}<|MERGE_RESOLUTION|>--- conflicted
+++ resolved
@@ -100,11 +100,8 @@
     @FXML private Button typeChangeButton;
     @FXML private Button fetcherButton;
     @FXML private Label typeLabel;
-<<<<<<< HEAD
+
     @Inject private BuildInfo buildInfo;
-=======
-
->>>>>>> 7ef49764
     @Inject private DialogService dialogService;
     @Inject private TaskExecutor taskExecutor;
     @Inject private PreferencesService preferencesService;
@@ -124,7 +121,6 @@
         this.databaseContext = libraryTab.getBibDatabaseContext();
         this.directoryMonitorManager = libraryTab.getDirectoryMonitorManager();
 
-        // inject variables
         ViewLoader.view(this)
                   .root(this)
                   .load();
@@ -282,28 +278,12 @@
             tabs.add(new UserDefinedFieldsTab(tab.getKey(), tab.getValue(), databaseContext, libraryTab.getSuggestionProviders(), undoManager, dialogService, preferencesService, stateManager, themeManager, libraryTab.getIndexingTaskManager(), taskExecutor, journalAbbreviationRepository));
         }
 
-<<<<<<< HEAD
-        entryEditorTabs.add(new MathSciNetTab());
-        entryEditorTabs.add(new FileAnnotationTab(libraryTab.getAnnotationCache()));
-        entryEditorTabs.add(new SciteTab(preferencesService, taskExecutor, dialogService));
-        entryEditorTabs.add(new CitationRelationsTab(
-                dialogService,
-                databaseContext,
-                undoManager,
-                stateManager,
-                fileMonitor,
-                preferencesService,
-                libraryTab,
-                taskExecutor));
-        entryEditorTabs.add(new RelatedArticlesTab(buildInfo, entryEditorPreferences, preferencesService, dialogService, taskExecutor));
-=======
         tabs.add(new MathSciNetTab());
         tabs.add(new FileAnnotationTab(libraryTab.getAnnotationCache()));
         tabs.add(new SciteTab(preferencesService, taskExecutor, dialogService));
         tabs.add(new CitationRelationsTab(dialogService, databaseContext,
                 undoManager, stateManager, fileMonitor, preferencesService, libraryTab, taskExecutor));
-        tabs.add(new RelatedArticlesTab(entryEditorPreferences, preferencesService, dialogService, taskExecutor));
->>>>>>> 7ef49764
+        tabs.add(new RelatedArticlesTab(buildInfo, preferencesService, dialogService, taskExecutor));
         sourceTab = new SourceTab(
                 databaseContext,
                 undoManager,
@@ -422,11 +402,7 @@
         typeLabel.setText(typedEntry.getTypeForDisplay());
 
         // Add type change menu
-<<<<<<< HEAD
-        ContextMenu typeMenu = new ChangeEntryTypeMenu(Collections.singletonList(entry), databaseContext, undoManager, bibEntryTypesManager).asContextMenu();
-=======
-        ContextMenu typeMenu = new ChangeEntryTypeMenu(Collections.singletonList(currentlyEditedEntry), databaseContext, undoManager, keyBindingRepository, bibEntryTypesManager).asContextMenu();
->>>>>>> 7ef49764
+        ContextMenu typeMenu = new ChangeEntryTypeMenu(Collections.singletonList(currentlyEditedEntry), databaseContext, undoManager, bibEntryTypesManager).asContextMenu();
         typeLabel.setOnMouseClicked(event -> typeMenu.show(typeLabel, Side.RIGHT, 0, 0));
         typeChangeButton.setOnMouseClicked(event -> typeMenu.show(typeChangeButton, Side.RIGHT, 0, 0));
 
