--- conflicted
+++ resolved
@@ -395,13 +395,8 @@
     public void setFocusToField(Field field) {
         DefaultTaskExecutor.runInJavaFXThread(() -> {
             for (Tab tab : tabbed.getTabs()) {
-<<<<<<< HEAD
-                if ((tab instanceof FieldsEditorTab fieldsEditorTab) && ((FieldsEditorTab) tab).getShownFields()
-                                                                                               .contains(field)) {
-=======
                 if ((tab instanceof FieldsEditorTab fieldsEditorTab) && fieldsEditorTab.getShownFields()
                                                                                      .contains(field)) {
->>>>>>> c32a8dd2
                     tabbed.getSelectionModel().select(tab);
                     fieldsEditorTab.requestFocus(field);
                 }
