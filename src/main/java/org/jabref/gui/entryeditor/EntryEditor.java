--- conflicted
+++ resolved
@@ -82,27 +82,6 @@
     * A reference to the entry this editor works on.
     * */
     private BibEntry entry;
-<<<<<<< HEAD
-    @FXML
-    private TabPane tabbed;
-    @FXML
-    private Button typeChangeButton;
-    @FXML
-    private Button fetcherButton;
-    private SourceTab sourceTab;
-    @FXML
-    private Label typeLabel;
-
-    public EntryEditor(BasePanel panel) {
-        this.panel = panel;
-        this.bibDatabaseContext = panel.getBibDatabaseContext();
-        this.undoManager = panel.getUndoManager();
-
-        ControlHelper.loadFXMLForControl(this);
-
-        getStylesheets().add(EntryEditor.class.getResource("EntryEditor.css").toExternalForm());
-        setStyle("-fx-font-size: " + Globals.prefs.getFontSizeFX() + "pt;");
-=======
     private SourceTab sourceTab;
 
     /*
@@ -132,7 +111,6 @@
         this.entryEditorPreferences = preferencesService.getEntryEditorPreferences();
         this.fileLinker = new ExternalFilesEntryLinker(externalFileTypes, preferencesService.getFilePreferences(),
                 databaseContext);
->>>>>>> d80e1645
 
         EasyBind.subscribe(tabbed.getSelectionModel().selectedItemProperty(), tab -> {
             EntryEditorTab activeTab = (EntryEditorTab) tab;
