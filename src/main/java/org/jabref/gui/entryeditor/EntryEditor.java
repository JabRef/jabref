package org.jabref.gui.entryeditor;

import java.io.File;
import java.nio.file.Path;
import java.util.Collection;
import java.util.Collections;
import java.util.HashMap;
import java.util.LinkedList;
import java.util.List;
import java.util.Map;
import java.util.Objects;
import java.util.Optional;
import java.util.Set;
import java.util.SortedSet;
import java.util.stream.Collectors;

import javafx.fxml.FXML;
import javafx.geometry.Side;
import javafx.scene.control.Button;
import javafx.scene.control.ContextMenu;
import javafx.scene.control.Label;
import javafx.scene.control.MenuItem;
import javafx.scene.control.Tab;
import javafx.scene.control.TabPane;
import javafx.scene.input.DataFormat;
import javafx.scene.input.KeyEvent;
import javafx.scene.input.TransferMode;
import javafx.scene.layout.BorderPane;

import org.jabref.gui.DialogService;
import org.jabref.gui.LibraryTab;
import org.jabref.gui.StateManager;
import org.jabref.gui.citationkeypattern.GenerateCitationKeySingleAction;
import org.jabref.gui.cleanup.CleanupSingleAction;
import org.jabref.gui.entryeditor.citationrelationtab.CitationRelationsTab;
import org.jabref.gui.entryeditor.fileannotationtab.FileAnnotationTab;
import org.jabref.gui.entryeditor.fileannotationtab.FulltextSearchResultsTab;
import org.jabref.gui.externalfiles.ExternalFilesEntryLinker;
import org.jabref.gui.help.HelpAction;
import org.jabref.gui.importer.GrobidOptInDialogHelper;
import org.jabref.gui.keyboard.KeyBinding;
import org.jabref.gui.keyboard.KeyBindingRepository;
import org.jabref.gui.menus.ChangeEntryTypeMenu;
import org.jabref.gui.mergeentries.FetchAndMergeEntry;
import org.jabref.gui.theme.ThemeManager;
import org.jabref.gui.undo.CountingUndoManager;
import org.jabref.gui.undo.RedoAction;
import org.jabref.gui.undo.UndoAction;
import org.jabref.gui.util.TaskExecutor;
import org.jabref.gui.util.UiTaskExecutor;
import org.jabref.logic.ai.AiService;
import org.jabref.logic.bibtex.TypedBibEntry;
import org.jabref.logic.help.HelpFile;
import org.jabref.logic.importer.EntryBasedFetcher;
import org.jabref.logic.importer.WebFetchers;
import org.jabref.logic.importer.fileformat.PdfMergeMetadataImporter;
import org.jabref.logic.journals.JournalAbbreviationRepository;
import org.jabref.logic.util.BuildInfo;
import org.jabref.model.database.BibDatabaseContext;
import org.jabref.model.entry.BibEntry;
import org.jabref.model.entry.BibEntryTypesManager;
import org.jabref.model.entry.field.Field;
import org.jabref.model.util.DirectoryMonitorManager;
import org.jabref.model.util.FileUpdateMonitor;
import org.jabref.preferences.PreferencesService;

import com.airhacks.afterburner.views.ViewLoader;
import com.tobiasdiez.easybind.EasyBind;
import com.tobiasdiez.easybind.Subscription;
import jakarta.inject.Inject;
import org.slf4j.Logger;
import org.slf4j.LoggerFactory;

/**
 * GUI component that allows editing of the fields of a BibEntry (i.e. the one that shows up, when you double click on
 * an entry in the table)
 * <p>
 * It hosts the tabs (required, general, optional) and the buttons to the left.
 * <p>
 * EntryEditor also registers itself to the event bus, receiving events whenever a field of the entry changes, enabling
 * the text fields to update themselves if the change is made from somewhere else.
 * <p>
 * The editors for fields are created via {@link org.jabref.gui.fieldeditors.FieldEditors}.
 */
public class EntryEditor extends BorderPane {

    private static final Logger LOGGER = LoggerFactory.getLogger(EntryEditor.class);

    private final LibraryTab libraryTab;
    private final BibDatabaseContext databaseContext;
    private final EntryEditorPreferences entryEditorPreferences;
    private final ExternalFilesEntryLinker fileLinker;
    private final DirectoryMonitorManager directoryMonitorManager;
    private final UndoAction undoAction;
    private final RedoAction redoAction;

    private Subscription typeSubscription;

    private BibEntry currentlyEditedEntry;

    private SourceTab sourceTab;

    @FXML private TabPane tabbed;

    @FXML private Button typeChangeButton;
    @FXML private Button fetcherButton;
    @FXML private Label typeLabel;

    @Inject private BuildInfo buildInfo;
    @Inject private DialogService dialogService;
    @Inject private TaskExecutor taskExecutor;
    @Inject private PreferencesService preferencesService;
    @Inject private StateManager stateManager;
    @Inject private ThemeManager themeManager;
    @Inject private FileUpdateMonitor fileMonitor;
    @Inject private CountingUndoManager undoManager;
    @Inject private BibEntryTypesManager bibEntryTypesManager;
    @Inject private KeyBindingRepository keyBindingRepository;
    @Inject private JournalAbbreviationRepository journalAbbreviationRepository;
    @Inject private AiService aiService;

    private final List<EntryEditorTab> allPossibleTabs;
    private final Collection<OffersPreview> previewTabs;

    public EntryEditor(LibraryTab libraryTab, UndoAction undoAction, RedoAction redoAction) {
        this.libraryTab = libraryTab;
        this.databaseContext = libraryTab.getBibDatabaseContext();
        this.directoryMonitorManager = libraryTab.getDirectoryMonitorManager();
        this.undoAction = undoAction;
        this.redoAction = redoAction;

        ViewLoader.view(this)
                  .root(this)
                  .load();

        this.entryEditorPreferences = preferencesService.getEntryEditorPreferences();
        this.fileLinker = new ExternalFilesEntryLinker(preferencesService.getFilePreferences(), databaseContext, dialogService);

        setupKeyBindings();

        this.allPossibleTabs = createTabs();
        this.previewTabs = this.allPossibleTabs.stream().filter(OffersPreview.class::isInstance).map(OffersPreview.class::cast).toList();

        setupDragAndDrop(libraryTab);

        EasyBind.subscribe(tabbed.getSelectionModel().selectedItemProperty(), tab -> {
            EntryEditorTab activeTab = (EntryEditorTab) tab;
            if (activeTab != null) {
                activeTab.notifyAboutFocus(currentlyEditedEntry);
            }
        });

        EasyBind.listen(preferencesService.getPreviewPreferences().showPreviewAsExtraTabProperty(),
                (obs, oldValue, newValue) -> {
                    if (currentlyEditedEntry != null) {
                        adaptVisibleTabs();
                    }
                });
    }

    private void setupDragAndDrop(LibraryTab libraryTab) {
        this.setOnDragOver(event -> {
            if (event.getDragboard().hasFiles()) {
                event.acceptTransferModes(TransferMode.COPY, TransferMode.MOVE, TransferMode.LINK);
            }
            event.consume();
        });

        this.setOnDragDropped(event -> {
            BibEntry entry = this.getCurrentlyEditedEntry();
            boolean success = false;

            if (event.getDragboard().hasContent(DataFormat.FILES)) {
                List<Path> draggedFiles = event.getDragboard().getFiles().stream().map(File::toPath).collect(Collectors.toList());
                switch (event.getTransferMode()) {
                    case COPY -> {
                        LOGGER.debug("Mode COPY");
                        fileLinker.copyFilesToFileDirAndAddToEntry(entry, draggedFiles, libraryTab.getIndexingTaskManager());
                    }
                    case MOVE -> {
                        LOGGER.debug("Mode MOVE");
                        fileLinker.moveFilesToFileDirRenameAndAddToEntry(entry, draggedFiles, libraryTab.getIndexingTaskManager());
                    }
                    case LINK -> {
                        LOGGER.debug("Mode LINK");
                        fileLinker.addFilesToEntry(entry, draggedFiles);
                    }
                }
                success = true;
            }

            event.setDropCompleted(success);
            event.consume();
        });
    }

    /**
     * Set up key bindings specific for the entry editor.
     */
    private void setupKeyBindings() {
        this.addEventHandler(KeyEvent.KEY_PRESSED, event -> {
            Optional<KeyBinding> keyBinding = keyBindingRepository.mapToKeyBinding(event);
            if (keyBinding.isPresent()) {
                switch (keyBinding.get()) {
                    case ENTRY_EDITOR_NEXT_PANEL:
                    case ENTRY_EDITOR_NEXT_PANEL_2:
                        tabbed.getSelectionModel().selectNext();
                        event.consume();
                        break;
                    case ENTRY_EDITOR_PREVIOUS_PANEL:
                    case ENTRY_EDITOR_PREVIOUS_PANEL_2:
                        tabbed.getSelectionModel().selectPrevious();
                        event.consume();
                        break;
                    case ENTRY_EDITOR_NEXT_ENTRY:
                        libraryTab.selectNextEntry();
                        event.consume();
                        break;
                    case ENTRY_EDITOR_PREVIOUS_ENTRY:
                        libraryTab.selectPreviousEntry();
                        event.consume();
                        break;
                    case HELP:
                        new HelpAction(HelpFile.ENTRY_EDITOR, dialogService, preferencesService.getFilePreferences()).execute();
                        event.consume();
                        break;
                    case CLOSE:
                        // We do not want to close the entry editor as such
                        // We just want to unfocus the field
                        tabbed.requestFocus();
                        break;
                    case OPEN_CLOSE_ENTRY_EDITOR:
                        close();
                        event.consume();
                        break;
                    default:
                        // Pass other keys to parent
                }
            }
        });
    }

    @FXML
    public void close() {
        libraryTab.entryEditorClosing();
    }

    @FXML
    private void deleteEntry() {
        libraryTab.delete(currentlyEditedEntry);
    }

    @FXML
    void generateCiteKeyButton() {
        GenerateCitationKeySingleAction action = new GenerateCitationKeySingleAction(getCurrentlyEditedEntry(), databaseContext,
                dialogService, preferencesService, undoManager);
        action.execute();
    }

    @FXML
    void generateCleanupButton() {
        CleanupSingleAction action = new CleanupSingleAction(getCurrentlyEditedEntry(), preferencesService, dialogService, stateManager, undoManager);
        action.execute();
    }

    @FXML
    private void navigateToPreviousEntry() {
        libraryTab.selectPreviousEntry();
    }

    @FXML
    private void navigateToNextEntry() {
        libraryTab.selectNextEntry();
    }

    private List<EntryEditorTab> createTabs() {
        List<EntryEditorTab> tabs = new LinkedList<>();

        tabs.add(new PreviewTab(databaseContext, dialogService, preferencesService, stateManager, themeManager, libraryTab.getIndexingTaskManager(), taskExecutor));

        // Required, optional (important+detail), deprecated, and "other" fields
        tabs.add(new RequiredFieldsTab(databaseContext, libraryTab.getSuggestionProviders(), undoManager, undoAction, redoAction, dialogService, preferencesService, stateManager, themeManager, libraryTab.getIndexingTaskManager(), bibEntryTypesManager, taskExecutor, journalAbbreviationRepository));
        tabs.add(new ImportantOptionalFieldsTab(databaseContext, libraryTab.getSuggestionProviders(), undoManager, undoAction, redoAction, dialogService, preferencesService, stateManager, themeManager, libraryTab.getIndexingTaskManager(), bibEntryTypesManager, taskExecutor, journalAbbreviationRepository));
        tabs.add(new DetailOptionalFieldsTab(databaseContext, libraryTab.getSuggestionProviders(), undoManager, undoAction, redoAction, dialogService, preferencesService, stateManager, themeManager, libraryTab.getIndexingTaskManager(), bibEntryTypesManager, taskExecutor, journalAbbreviationRepository));
        tabs.add(new DeprecatedFieldsTab(databaseContext, libraryTab.getSuggestionProviders(), undoManager, undoAction, redoAction, dialogService, preferencesService, stateManager, themeManager, libraryTab.getIndexingTaskManager(), bibEntryTypesManager, taskExecutor, journalAbbreviationRepository));
        tabs.add(new OtherFieldsTab(databaseContext, libraryTab.getSuggestionProviders(), undoManager, undoAction, redoAction, dialogService, preferencesService, stateManager, themeManager, libraryTab.getIndexingTaskManager(), bibEntryTypesManager, taskExecutor, journalAbbreviationRepository));

        // Comment Tab: Tab for general and user-specific comments
        tabs.add(new CommentsTab(preferencesService, databaseContext, libraryTab.getSuggestionProviders(), undoManager, undoAction, redoAction, dialogService, stateManager, themeManager, libraryTab.getIndexingTaskManager(), taskExecutor, journalAbbreviationRepository));

        Map<String, Set<Field>> entryEditorTabList = getAdditionalUserConfiguredTabs();
        for (Map.Entry<String, Set<Field>> tab : entryEditorTabList.entrySet()) {
            tabs.add(new UserDefinedFieldsTab(tab.getKey(), tab.getValue(), databaseContext, libraryTab.getSuggestionProviders(), undoManager, undoAction, redoAction, dialogService, preferencesService, stateManager, themeManager, libraryTab.getIndexingTaskManager(), taskExecutor, journalAbbreviationRepository));
        }

        tabs.add(new MathSciNetTab());
        tabs.add(new FileAnnotationTab(libraryTab.getAnnotationCache()));
        tabs.add(new SciteTab(preferencesService, taskExecutor, dialogService));
        tabs.add(new CitationRelationsTab(dialogService, databaseContext,
                undoManager, stateManager, fileMonitor, preferencesService, libraryTab, taskExecutor));
        tabs.add(new RelatedArticlesTab(buildInfo, databaseContext, preferencesService, dialogService, taskExecutor));
        sourceTab = new SourceTab(
                databaseContext,
                undoManager,
                preferencesService.getFieldPreferences(),
                preferencesService.getImportFormatPreferences(),
                fileMonitor,
                dialogService,
                bibEntryTypesManager,
                keyBindingRepository,
                libraryTab.searchQueryProperty());
        tabs.add(sourceTab);
        tabs.add(new LatexCitationsTab(databaseContext, preferencesService, dialogService, directoryMonitorManager));
<<<<<<< HEAD
        tabs.add(new FulltextSearchResultsTab(stateManager, preferencesService, dialogService, taskExecutor));
        tabs.add(new AiSummaryTab(libraryTab.getLibraryTabContainer(), dialogService, preferencesService, aiService, libraryTab.getBibDatabaseContext(), taskExecutor));
        tabs.add(new AiChatTab(libraryTab.getLibraryTabContainer(), dialogService, preferencesService, aiService, libraryTab.getBibDatabaseContext(), taskExecutor));
=======
        tabs.add(new FulltextSearchResultsTab(stateManager, preferencesService, dialogService, taskExecutor, libraryTab.searchQueryProperty()));
>>>>>>> db9f83cf

        return tabs;
    }

    /**
     * The preferences allow to configure tabs to show (e.g.,"General", "Abstract")
     * These should be shown. Already hard-coded ones (above and below this code block) should be removed.
     * This method does this calculation.
     *
     * @return Map of tab names and the fields to show in them.
     */
    private Map<String, Set<Field>> getAdditionalUserConfiguredTabs() {
        Map<String, Set<Field>> entryEditorTabList = new HashMap<>(entryEditorPreferences.getEntryEditorTabs());

        // Same order as in org.jabref.gui.entryeditor.EntryEditor.createTabs before the call of getAdditionalUserConfiguredTabs
        entryEditorTabList.remove(PreviewTab.NAME);
        entryEditorTabList.remove(RequiredFieldsTab.NAME);
        entryEditorTabList.remove(ImportantOptionalFieldsTab.NAME);
        entryEditorTabList.remove(DetailOptionalFieldsTab.NAME);
        entryEditorTabList.remove(DeprecatedFieldsTab.NAME);
        entryEditorTabList.remove(OtherFieldsTab.NAME);
        entryEditorTabList.remove(CommentsTab.NAME);

        // Same order as in org.jabref.gui.entryeditor.EntryEditor.createTabs after the call of getAdditionalUserConfiguredTabs
        entryEditorTabList.remove(MathSciNetTab.NAME);
        entryEditorTabList.remove(FileAnnotationTab.NAME);
        entryEditorTabList.remove(SciteTab.NAME);
        entryEditorTabList.remove(CitationRelationsTab.NAME);
        entryEditorTabList.remove(RelatedArticlesTab.NAME);
        // SourceTab is not listed, because it has different names for BibTeX and biblatex mode
        entryEditorTabList.remove(LatexCitationsTab.NAME);
        entryEditorTabList.remove(FulltextSearchResultsTab.NAME);

        return entryEditorTabList;
    }

    /**
     * Adapt the visible tabs to the current entry type.
     */
    private void adaptVisibleTabs() {
        // We need to find out, which tabs will be shown (and which not anymore) and remove and re-add the appropriate tabs
        // to the editor. We cannot to simply remove all and re-add the complete list of visible tabs, because
        // the tabs give an ugly animation the looks like all tabs are shifting in from the right. In other words:
        // This hack is required since tabbed.getTabs().setAll(visibleTabs) changes the order of the tabs in the editor

        // First, remove tabs that we do not want to show
        List<EntryEditorTab> toBeRemoved = allPossibleTabs.stream().filter(tab -> !tab.shouldShow(currentlyEditedEntry)).toList();
        tabbed.getTabs().removeAll(toBeRemoved);

        // Next add all the visible tabs (if not already present) at the right position
        List<Tab> visibleTabs = allPossibleTabs.stream().filter(tab -> tab.shouldShow(currentlyEditedEntry)).collect(Collectors.toList());
        for (int i = 0; i < visibleTabs.size(); i++) {
            Tab toBeAdded = visibleTabs.get(i);
            Tab shown = null;

            if (i < tabbed.getTabs().size()) {
                shown = tabbed.getTabs().get(i);
            }

            if (!toBeAdded.equals(shown)) {
                tabbed.getTabs().add(i, toBeAdded);
            }
        }
    }

    public BibEntry getCurrentlyEditedEntry() {
        return currentlyEditedEntry;
    }

    public void setCurrentlyEditedEntry(BibEntry currentlyEditedEntry) {
        this.currentlyEditedEntry = Objects.requireNonNull(currentlyEditedEntry);

        // Subscribe to type changes for rebuilding the currently visible tab
        if (typeSubscription != null) {
            // Remove subscription for old entry if existing
            typeSubscription.unsubscribe();
        }
        typeSubscription = EasyBind.subscribe(this.currentlyEditedEntry.typeProperty(), type -> {
            typeLabel.setText(new TypedBibEntry(currentlyEditedEntry, databaseContext.getMode()).getTypeForDisplay());
            adaptVisibleTabs();
            getSelectedTab().notifyAboutFocus(currentlyEditedEntry);
        });

        adaptVisibleTabs();
        setupToolBar();

        if (entryEditorPreferences.showSourceTabByDefault()) {
            tabbed.getSelectionModel().select(sourceTab);
        }
        getSelectedTab().notifyAboutFocus(currentlyEditedEntry);
    }

    private EntryEditorTab getSelectedTab() {
        return (EntryEditorTab) tabbed.getSelectionModel().getSelectedItem();
    }

    private void setupToolBar() {
        // Update type label
        TypedBibEntry typedEntry = new TypedBibEntry(currentlyEditedEntry, databaseContext.getMode());
        typeLabel.setText(typedEntry.getTypeForDisplay());

        // Add type change menu
        ContextMenu typeMenu = new ChangeEntryTypeMenu(Collections.singletonList(currentlyEditedEntry), databaseContext, undoManager, bibEntryTypesManager).asContextMenu();
        typeLabel.setOnMouseClicked(event -> typeMenu.show(typeLabel, Side.RIGHT, 0, 0));
        typeChangeButton.setOnMouseClicked(event -> typeMenu.show(typeChangeButton, Side.RIGHT, 0, 0));

        // Add menu for fetching bibliographic information
        ContextMenu fetcherMenu = new ContextMenu();
        SortedSet<EntryBasedFetcher> entryBasedFetchers = WebFetchers.getEntryBasedFetchers(
                preferencesService.getImporterPreferences(),
                preferencesService.getImportFormatPreferences(),
                preferencesService.getFilePreferences(),
                databaseContext);
        for (EntryBasedFetcher fetcher : entryBasedFetchers) {
            MenuItem fetcherMenuItem = new MenuItem(fetcher.getName());
            if (fetcher instanceof PdfMergeMetadataImporter.EntryBasedFetcherWrapper) {
                // Handle Grobid Opt-In in case of the PdfMergeMetadataImporter
                fetcherMenuItem.setOnAction(event -> {
                    GrobidOptInDialogHelper.showAndWaitIfUserIsUndecided(dialogService, preferencesService.getGrobidPreferences());
                    PdfMergeMetadataImporter.EntryBasedFetcherWrapper pdfMergeMetadataImporter =
                            new PdfMergeMetadataImporter.EntryBasedFetcherWrapper(
                                    preferencesService.getImportFormatPreferences(),
                                    preferencesService.getFilePreferences(),
                                    databaseContext);
                    fetchAndMerge(pdfMergeMetadataImporter);
                });
            } else {
                fetcherMenuItem.setOnAction(event -> fetchAndMerge(fetcher));
            }
            fetcherMenu.getItems().add(fetcherMenuItem);
        }

        fetcherButton.setOnMouseClicked(event -> fetcherMenu.show(fetcherButton, Side.RIGHT, 0, 0));
    }

    private void fetchAndMerge(EntryBasedFetcher fetcher) {
        new FetchAndMergeEntry(libraryTab.getBibDatabaseContext(), taskExecutor, preferencesService, dialogService, undoManager).fetchAndMerge(currentlyEditedEntry, fetcher);
    }

    public void setFocusToField(Field field) {
        UiTaskExecutor.runInJavaFXThread(() -> {
            for (Tab tab : tabbed.getTabs()) {
                if ((tab instanceof FieldsEditorTab fieldsEditorTab)
                        && fieldsEditorTab.getShownFields().contains(field)) {
                    tabbed.getSelectionModel().select(tab);
                    fieldsEditorTab.requestFocus(field);
                }
            }
        });
    }

    public void nextPreviewStyle() {
        this.previewTabs.forEach(OffersPreview::nextPreviewStyle);
    }

    public void previousPreviewStyle() {
        this.previewTabs.forEach(OffersPreview::previousPreviewStyle);
    }
}<|MERGE_RESOLUTION|>--- conflicted
+++ resolved
@@ -311,13 +311,9 @@
                 libraryTab.searchQueryProperty());
         tabs.add(sourceTab);
         tabs.add(new LatexCitationsTab(databaseContext, preferencesService, dialogService, directoryMonitorManager));
-<<<<<<< HEAD
-        tabs.add(new FulltextSearchResultsTab(stateManager, preferencesService, dialogService, taskExecutor));
+        tabs.add(new FulltextSearchResultsTab(stateManager, preferencesService, dialogService, taskExecutor, libraryTab.searchQueryProperty()));
         tabs.add(new AiSummaryTab(libraryTab.getLibraryTabContainer(), dialogService, preferencesService, aiService, libraryTab.getBibDatabaseContext(), taskExecutor));
         tabs.add(new AiChatTab(libraryTab.getLibraryTabContainer(), dialogService, preferencesService, aiService, libraryTab.getBibDatabaseContext(), taskExecutor));
-=======
-        tabs.add(new FulltextSearchResultsTab(stateManager, preferencesService, dialogService, taskExecutor, libraryTab.searchQueryProperty()));
->>>>>>> db9f83cf
 
         return tabs;
     }
