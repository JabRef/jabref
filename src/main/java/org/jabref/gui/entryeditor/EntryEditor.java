package org.jabref.gui.entryeditor;

import java.io.File;
import java.nio.file.Path;
import java.util.Collection;
import java.util.Collections;
import java.util.HashMap;
import java.util.LinkedList;
import java.util.List;
import java.util.Map;
import java.util.Objects;
import java.util.Optional;
import java.util.Set;
import java.util.SortedSet;
import java.util.stream.Collectors;

import javafx.fxml.FXML;
import javafx.geometry.Side;
import javafx.scene.control.Button;
import javafx.scene.control.ContextMenu;
import javafx.scene.control.Label;
import javafx.scene.control.MenuItem;
import javafx.scene.control.Tab;
import javafx.scene.control.TabPane;
import javafx.scene.input.DataFormat;
import javafx.scene.input.KeyEvent;
import javafx.scene.input.TransferMode;
import javafx.scene.layout.BorderPane;

import org.jabref.gui.DialogService;
import org.jabref.gui.LibraryTab;
import org.jabref.gui.StateManager;
import org.jabref.gui.citationkeypattern.GenerateCitationKeySingleAction;
import org.jabref.gui.cleanup.CleanupSingleAction;
import org.jabref.gui.entryeditor.aichattab.AiChatTab;
import org.jabref.gui.entryeditor.citationrelationtab.CitationRelationsTab;
import org.jabref.gui.entryeditor.fileannotationtab.FileAnnotationTab;
import org.jabref.gui.entryeditor.fileannotationtab.FulltextSearchResultsTab;
import org.jabref.gui.externalfiles.ExternalFilesEntryLinker;
import org.jabref.gui.help.HelpAction;
import org.jabref.gui.importer.GrobidOptInDialogHelper;
import org.jabref.gui.keyboard.KeyBinding;
import org.jabref.gui.keyboard.KeyBindingRepository;
import org.jabref.gui.menus.ChangeEntryTypeMenu;
import org.jabref.gui.mergeentries.FetchAndMergeEntry;
import org.jabref.gui.theme.ThemeManager;
import org.jabref.gui.undo.CountingUndoManager;
import org.jabref.gui.undo.RedoAction;
import org.jabref.gui.undo.UndoAction;
import org.jabref.gui.util.TaskExecutor;
import org.jabref.gui.util.UiTaskExecutor;
import org.jabref.logic.ai.AiService;
import org.jabref.logic.bibtex.TypedBibEntry;
import org.jabref.logic.help.HelpFile;
import org.jabref.logic.importer.EntryBasedFetcher;
import org.jabref.logic.importer.WebFetchers;
import org.jabref.logic.importer.fileformat.PdfMergeMetadataImporter;
import org.jabref.logic.journals.JournalAbbreviationRepository;
import org.jabref.logic.util.BuildInfo;
import org.jabref.model.database.BibDatabaseContext;
import org.jabref.model.entry.BibEntry;
import org.jabref.model.entry.BibEntryTypesManager;
import org.jabref.model.entry.field.Field;
import org.jabref.model.util.DirectoryMonitorManager;
import org.jabref.model.util.FileUpdateMonitor;
import org.jabref.preferences.PreferencesService;

import com.airhacks.afterburner.views.ViewLoader;
import com.tobiasdiez.easybind.EasyBind;
import com.tobiasdiez.easybind.Subscription;
import jakarta.inject.Inject;
import org.slf4j.Logger;
import org.slf4j.LoggerFactory;

/**
 * GUI component that allows editing of the fields of a BibEntry (i.e. the one that shows up, when you double click on
 * an entry in the table)
 * <p>
 * It hosts the tabs (required, general, optional) and the buttons to the left.
 * <p>
 * EntryEditor also registers itself to the event bus, receiving events whenever a field of the entry changes, enabling
 * the text fields to update themselves if the change is made from somewhere else.
 * <p>
 * The editors for fields are created via {@link org.jabref.gui.fieldeditors.FieldEditors}.
 */
public class EntryEditor extends BorderPane {

    private static final Logger LOGGER = LoggerFactory.getLogger(EntryEditor.class);

    private final LibraryTab libraryTab;
    private final BibDatabaseContext databaseContext;
    private final EntryEditorPreferences entryEditorPreferences;
    private final ExternalFilesEntryLinker fileLinker;
    private final DirectoryMonitorManager directoryMonitorManager;
    private final UndoAction undoAction;
    private final RedoAction redoAction;

    private Subscription typeSubscription;

    private BibEntry currentlyEditedEntry;

    private SourceTab sourceTab;

    @FXML private TabPane tabbed;

    @FXML private Button typeChangeButton;
    @FXML private Button fetcherButton;
    @FXML private Label typeLabel;

    @Inject private BuildInfo buildInfo;
    @Inject private DialogService dialogService;
    @Inject private TaskExecutor taskExecutor;
    @Inject private PreferencesService preferencesService;
    @Inject private StateManager stateManager;
    @Inject private ThemeManager themeManager;
    @Inject private FileUpdateMonitor fileMonitor;
    @Inject private CountingUndoManager undoManager;
    @Inject private BibEntryTypesManager bibEntryTypesManager;
    @Inject private KeyBindingRepository keyBindingRepository;
    @Inject private JournalAbbreviationRepository journalAbbreviationRepository;
    @Inject private AiService aiService;

    private final List<EntryEditorTab> allPossibleTabs;
    private final Collection<OffersPreview> previewTabs;

    public EntryEditor(LibraryTab libraryTab, UndoAction undoAction, RedoAction redoAction) {
        this.libraryTab = libraryTab;
        this.databaseContext = libraryTab.getBibDatabaseContext();
        this.directoryMonitorManager = libraryTab.getDirectoryMonitorManager();
        this.undoAction = undoAction;
        this.redoAction = redoAction;

        ViewLoader.view(this)
                  .root(this)
                  .load();

        this.entryEditorPreferences = preferencesService.getEntryEditorPreferences();
        this.fileLinker = new ExternalFilesEntryLinker(preferencesService.getFilePreferences(), databaseContext, dialogService);

        setupKeyBindings();

        this.allPossibleTabs = createTabs();
        this.previewTabs = this.allPossibleTabs.stream().filter(OffersPreview.class::isInstance).map(OffersPreview.class::cast).toList();

        setupDragAndDrop(libraryTab);

        EasyBind.subscribe(tabbed.getSelectionModel().selectedItemProperty(), tab -> {
            EntryEditorTab activeTab = (EntryEditorTab) tab;
            if (activeTab != null) {
                activeTab.notifyAboutFocus(currentlyEditedEntry);
            }
        });
<<<<<<< HEAD

        EasyBind.listen(preferencesService.getPreviewPreferences().showPreviewAsExtraTabProperty(),
                (obs, oldValue, newValue) -> adaptVisibleTabs());
=======
>>>>>>> 120cbb04
    }

    private void setupDragAndDrop(LibraryTab libraryTab) {
        this.setOnDragOver(event -> {
            if (event.getDragboard().hasFiles()) {
                event.acceptTransferModes(TransferMode.COPY, TransferMode.MOVE, TransferMode.LINK);
            }
            event.consume();
        });

        this.setOnDragDropped(event -> {
            BibEntry entry = this.getCurrentlyEditedEntry();
            boolean success = false;

            if (event.getDragboard().hasContent(DataFormat.FILES)) {
                List<Path> draggedFiles = event.getDragboard().getFiles().stream().map(File::toPath).collect(Collectors.toList());
                switch (event.getTransferMode()) {
                    case COPY -> {
                        LOGGER.debug("Mode COPY");
                        fileLinker.copyFilesToFileDirAndAddToEntry(entry, draggedFiles, libraryTab.getIndexingTaskManager(), libraryTab.getEmbeddingsGenerationTaskManager());
                    }
                    case MOVE -> {
                        LOGGER.debug("Mode MOVE");
                        fileLinker.moveFilesToFileDirRenameAndAddToEntry(entry, draggedFiles, libraryTab.getIndexingTaskManager(), libraryTab.getEmbeddingsGenerationTaskManager());
                    }
                    case LINK -> {
                        LOGGER.debug("Mode LINK");
                        fileLinker.addFilesToEntry(entry, draggedFiles);
                    }
                }
                success = true;
            }

            event.setDropCompleted(success);
            event.consume();
        });
    }

    /**
     * Set up key bindings specific for the entry editor.
     */
    private void setupKeyBindings() {
        this.addEventHandler(KeyEvent.KEY_PRESSED, event -> {
            Optional<KeyBinding> keyBinding = keyBindingRepository.mapToKeyBinding(event);
            if (keyBinding.isPresent()) {
                switch (keyBinding.get()) {
                    case ENTRY_EDITOR_NEXT_PANEL:
                    case ENTRY_EDITOR_NEXT_PANEL_2:
                        tabbed.getSelectionModel().selectNext();
                        event.consume();
                        break;
                    case ENTRY_EDITOR_PREVIOUS_PANEL:
                    case ENTRY_EDITOR_PREVIOUS_PANEL_2:
                        tabbed.getSelectionModel().selectPrevious();
                        event.consume();
                        break;
                    case ENTRY_EDITOR_NEXT_ENTRY:
                        libraryTab.selectNextEntry();
                        event.consume();
                        break;
                    case ENTRY_EDITOR_PREVIOUS_ENTRY:
                        libraryTab.selectPreviousEntry();
                        event.consume();
                        break;
                    case HELP:
                        new HelpAction(HelpFile.ENTRY_EDITOR, dialogService, preferencesService.getFilePreferences()).execute();
                        event.consume();
                        break;
                    case CLOSE:
                        // We do not want to close the entry editor as such
                        // We just want to unfocus the field
                        tabbed.requestFocus();
                        break;
                    case OPEN_CLOSE_ENTRY_EDITOR:
                        close();
                        event.consume();
                        break;
                    default:
                        // Pass other keys to parent
                }
            }
        });
    }

    @FXML
    public void close() {
        libraryTab.entryEditorClosing();
    }

    @FXML
    private void deleteEntry() {
        libraryTab.delete(currentlyEditedEntry);
    }

    @FXML
    void generateCiteKeyButton() {
        GenerateCitationKeySingleAction action = new GenerateCitationKeySingleAction(getCurrentlyEditedEntry(), databaseContext,
                dialogService, preferencesService, undoManager);
        action.execute();
    }

    @FXML
    void generateCleanupButton() {
        CleanupSingleAction action = new CleanupSingleAction(getCurrentlyEditedEntry(), preferencesService, dialogService, stateManager, undoManager);
        action.execute();
    }

    @FXML
    private void navigateToPreviousEntry() {
        libraryTab.selectPreviousEntry();
    }

    @FXML
    private void navigateToNextEntry() {
        libraryTab.selectNextEntry();
    }

    private List<EntryEditorTab> createTabs() {
        List<EntryEditorTab> tabs = new LinkedList<>();

        tabs.add(new PreviewTab(databaseContext, dialogService, preferencesService, stateManager, themeManager, libraryTab.getIndexingTaskManager(), libraryTab.getEmbeddingsGenerationTaskManager(), taskExecutor));

        // Required, optional (important+detail), deprecated, and "other" fields
        tabs.add(new RequiredFieldsTab(databaseContext, libraryTab.getSuggestionProviders(), undoManager, undoAction, redoAction, dialogService, preferencesService, stateManager, themeManager, libraryTab.getIndexingTaskManager(), libraryTab.getEmbeddingsGenerationTaskManager(), bibEntryTypesManager, taskExecutor, journalAbbreviationRepository));
        tabs.add(new ImportantOptionalFieldsTab(databaseContext, libraryTab.getSuggestionProviders(), undoManager, undoAction, redoAction, dialogService, preferencesService, stateManager, themeManager, libraryTab.getIndexingTaskManager(), libraryTab.getEmbeddingsGenerationTaskManager(), bibEntryTypesManager, taskExecutor, journalAbbreviationRepository));
        tabs.add(new DetailOptionalFieldsTab(databaseContext, libraryTab.getSuggestionProviders(), undoManager, undoAction, redoAction, dialogService, preferencesService, stateManager, themeManager, libraryTab.getIndexingTaskManager(), libraryTab.getEmbeddingsGenerationTaskManager(), bibEntryTypesManager, taskExecutor, journalAbbreviationRepository));
        tabs.add(new DeprecatedFieldsTab(databaseContext, libraryTab.getSuggestionProviders(), undoManager, undoAction, redoAction, dialogService, preferencesService, stateManager, themeManager, libraryTab.getIndexingTaskManager(), libraryTab.getEmbeddingsGenerationTaskManager(), bibEntryTypesManager, taskExecutor, journalAbbreviationRepository));
        tabs.add(new OtherFieldsTab(databaseContext, libraryTab.getSuggestionProviders(), undoManager, undoAction, redoAction, dialogService, preferencesService, stateManager, themeManager, libraryTab.getIndexingTaskManager(), libraryTab.getEmbeddingsGenerationTaskManager(), bibEntryTypesManager, taskExecutor, journalAbbreviationRepository));

        // Comment Tab: Tab for general and user-specific comments
        tabs.add(new CommentsTab(preferencesService, databaseContext, libraryTab.getSuggestionProviders(), undoManager, undoAction, redoAction, dialogService, stateManager, themeManager, libraryTab.getIndexingTaskManager(), libraryTab.getEmbeddingsGenerationTaskManager(), taskExecutor, journalAbbreviationRepository));

        Map<String, Set<Field>> entryEditorTabList = getAdditionalUserConfiguredTabs();
        for (Map.Entry<String, Set<Field>> tab : entryEditorTabList.entrySet()) {
            tabs.add(new UserDefinedFieldsTab(tab.getKey(), tab.getValue(), databaseContext, libraryTab.getSuggestionProviders(), undoManager, undoAction, redoAction, dialogService, preferencesService, stateManager, themeManager, libraryTab.getIndexingTaskManager(), libraryTab.getEmbeddingsGenerationTaskManager(), taskExecutor, journalAbbreviationRepository));
        }

        tabs.add(new MathSciNetTab());
        tabs.add(new FileAnnotationTab(libraryTab.getAnnotationCache()));
        tabs.add(new SciteTab(preferencesService, taskExecutor, dialogService));
        tabs.add(new CitationRelationsTab(dialogService, databaseContext,
                undoManager, stateManager, fileMonitor, preferencesService, libraryTab, taskExecutor));
        tabs.add(new RelatedArticlesTab(buildInfo, databaseContext, preferencesService, dialogService, taskExecutor));
        sourceTab = new SourceTab(
                databaseContext,
                undoManager,
                preferencesService.getFieldPreferences(),
                preferencesService.getImportFormatPreferences(),
                fileMonitor,
                dialogService,
                stateManager,
                bibEntryTypesManager,
                keyBindingRepository);
        tabs.add(sourceTab);
        tabs.add(new LatexCitationsTab(databaseContext, preferencesService, dialogService, directoryMonitorManager));
        tabs.add(new FulltextSearchResultsTab(stateManager, preferencesService, dialogService, taskExecutor));
        tabs.add(new AiChatTab(libraryTab.getLibraryTabContainer(), dialogService, preferencesService, aiService, libraryTab.getBibDatabaseContext(), taskExecutor));

        return tabs;
    }

    /**
     * The preferences allow to configure tabs to show (e.g.,"General", "Abstract")
     * These should be shown. Already hard-coded ones (above and below this code block) should be removed.
     * This method does this calculation.
     *
     * @return Map of tab names and the fields to show in them.
     */
    private Map<String, Set<Field>> getAdditionalUserConfiguredTabs() {
        Map<String, Set<Field>> entryEditorTabList = new HashMap<>(entryEditorPreferences.getEntryEditorTabs());

        // Same order as in org.jabref.gui.entryeditor.EntryEditor.createTabs before the call of getAdditionalUserConfiguredTabs
        entryEditorTabList.remove(PreviewTab.NAME);
        entryEditorTabList.remove(RequiredFieldsTab.NAME);
        entryEditorTabList.remove(ImportantOptionalFieldsTab.NAME);
        entryEditorTabList.remove(DetailOptionalFieldsTab.NAME);
        entryEditorTabList.remove(DeprecatedFieldsTab.NAME);
        entryEditorTabList.remove(OtherFieldsTab.NAME);
        entryEditorTabList.remove(CommentsTab.NAME);

        // Same order as in org.jabref.gui.entryeditor.EntryEditor.createTabs after the call of getAdditionalUserConfiguredTabs
        entryEditorTabList.remove(MathSciNetTab.NAME);
        entryEditorTabList.remove(FileAnnotationTab.NAME);
        entryEditorTabList.remove(SciteTab.NAME);
        entryEditorTabList.remove(CitationRelationsTab.NAME);
        entryEditorTabList.remove(RelatedArticlesTab.NAME);
        // SourceTab is not listed, because it has different names for BibTeX and biblatex mode
        entryEditorTabList.remove(LatexCitationsTab.NAME);
        entryEditorTabList.remove(FulltextSearchResultsTab.NAME);

        return entryEditorTabList;
    }

    /**
     * Adapt the visible tabs to the current entry type.
     */
    private void adaptVisibleTabs() {
        // We need to find out, which tabs will be shown (and which not anymore) and remove and re-add the appropriate tabs
        // to the editor. We cannot to simply remove all and re-add the complete list of visible tabs, because
        // the tabs give an ugly animation the looks like all tabs are shifting in from the right. In other words:
        // This hack is required since tabbed.getTabs().setAll(visibleTabs) changes the order of the tabs in the editor

        // First, remove tabs that we do not want to show
        List<EntryEditorTab> toBeRemoved = allPossibleTabs.stream().filter(tab -> !tab.shouldShow(currentlyEditedEntry)).toList();
        tabbed.getTabs().removeAll(toBeRemoved);

        // Next add all the visible tabs (if not already present) at the right position
        List<Tab> visibleTabs = allPossibleTabs.stream().filter(tab -> tab.shouldShow(currentlyEditedEntry)).collect(Collectors.toList());
        for (int i = 0; i < visibleTabs.size(); i++) {
            Tab toBeAdded = visibleTabs.get(i);
            Tab shown = null;

            if (i < tabbed.getTabs().size()) {
                shown = tabbed.getTabs().get(i);
            }

            if (!toBeAdded.equals(shown)) {
                tabbed.getTabs().add(i, toBeAdded);
            }
        }
    }

    public BibEntry getCurrentlyEditedEntry() {
        return currentlyEditedEntry;
    }

    public void setCurrentlyEditedEntry(BibEntry currentlyEditedEntry) {
        this.currentlyEditedEntry = Objects.requireNonNull(currentlyEditedEntry);

        // Subscribe to type changes for rebuilding the currently visible tab
        if (typeSubscription != null) {
            // Remove subscription for old entry if existing
            typeSubscription.unsubscribe();
        }
        typeSubscription = EasyBind.subscribe(this.currentlyEditedEntry.typeProperty(), type -> {
            typeLabel.setText(new TypedBibEntry(currentlyEditedEntry, databaseContext.getMode()).getTypeForDisplay());
            adaptVisibleTabs();
            getSelectedTab().notifyAboutFocus(currentlyEditedEntry);
        });

        EasyBind.listen(preferencesService.getPreviewPreferences().showPreviewAsExtraTabProperty(),
                (obs, oldValue, newValue) -> adaptVisibleTabs());

        adaptVisibleTabs();
        setupToolBar();

        if (entryEditorPreferences.showSourceTabByDefault()) {
            tabbed.getSelectionModel().select(sourceTab);
        }
        getSelectedTab().notifyAboutFocus(currentlyEditedEntry);
    }

    private EntryEditorTab getSelectedTab() {
        return (EntryEditorTab) tabbed.getSelectionModel().getSelectedItem();
    }

    private void setupToolBar() {
        // Update type label
        TypedBibEntry typedEntry = new TypedBibEntry(currentlyEditedEntry, databaseContext.getMode());
        typeLabel.setText(typedEntry.getTypeForDisplay());

        // Add type change menu
        ContextMenu typeMenu = new ChangeEntryTypeMenu(Collections.singletonList(currentlyEditedEntry), databaseContext, undoManager, bibEntryTypesManager).asContextMenu();
        typeLabel.setOnMouseClicked(event -> typeMenu.show(typeLabel, Side.RIGHT, 0, 0));
        typeChangeButton.setOnMouseClicked(event -> typeMenu.show(typeChangeButton, Side.RIGHT, 0, 0));

        // Add menu for fetching bibliographic information
        ContextMenu fetcherMenu = new ContextMenu();
        SortedSet<EntryBasedFetcher> entryBasedFetchers = WebFetchers.getEntryBasedFetchers(
                preferencesService.getImporterPreferences(),
                preferencesService.getImportFormatPreferences(),
                preferencesService.getFilePreferences(),
                databaseContext);
        for (EntryBasedFetcher fetcher : entryBasedFetchers) {
            MenuItem fetcherMenuItem = new MenuItem(fetcher.getName());
            if (fetcher instanceof PdfMergeMetadataImporter.EntryBasedFetcherWrapper) {
                // Handle Grobid Opt-In in case of the PdfMergeMetadataImporter
                fetcherMenuItem.setOnAction(event -> {
                    GrobidOptInDialogHelper.showAndWaitIfUserIsUndecided(dialogService, preferencesService.getGrobidPreferences());
                    PdfMergeMetadataImporter.EntryBasedFetcherWrapper pdfMergeMetadataImporter =
                            new PdfMergeMetadataImporter.EntryBasedFetcherWrapper(
                                    preferencesService.getImportFormatPreferences(),
                                    preferencesService.getFilePreferences(),
                                    databaseContext);
                    fetchAndMerge(pdfMergeMetadataImporter);
                });
            } else {
                fetcherMenuItem.setOnAction(event -> fetchAndMerge(fetcher));
            }
            fetcherMenu.getItems().add(fetcherMenuItem);
        }

        fetcherButton.setOnMouseClicked(event -> fetcherMenu.show(fetcherButton, Side.RIGHT, 0, 0));
    }

    private void fetchAndMerge(EntryBasedFetcher fetcher) {
        new FetchAndMergeEntry(libraryTab.getBibDatabaseContext(), taskExecutor, preferencesService, dialogService, undoManager).fetchAndMerge(currentlyEditedEntry, fetcher);
    }

    public void setFocusToField(Field field) {
        UiTaskExecutor.runInJavaFXThread(() -> {
            for (Tab tab : tabbed.getTabs()) {
                if ((tab instanceof FieldsEditorTab fieldsEditorTab)
                        && fieldsEditorTab.getShownFields().contains(field)) {
                    tabbed.getSelectionModel().select(tab);
                    fieldsEditorTab.requestFocus(field);
                }
            }
        });
    }

    public void nextPreviewStyle() {
        this.previewTabs.forEach(OffersPreview::nextPreviewStyle);
    }

    public void previousPreviewStyle() {
        this.previewTabs.forEach(OffersPreview::previousPreviewStyle);
    }
}<|MERGE_RESOLUTION|>--- conflicted
+++ resolved
@@ -150,12 +150,9 @@
                 activeTab.notifyAboutFocus(currentlyEditedEntry);
             }
         });
-<<<<<<< HEAD
 
         EasyBind.listen(preferencesService.getPreviewPreferences().showPreviewAsExtraTabProperty(),
                 (obs, oldValue, newValue) -> adaptVisibleTabs());
-=======
->>>>>>> 120cbb04
     }
 
     private void setupDragAndDrop(LibraryTab libraryTab) {
