--- conflicted
+++ resolved
@@ -20,17 +20,10 @@
 
 import org.jabref.gui.AbstractViewModel;
 import org.jabref.gui.DialogService;
-import org.jabref.gui.actions.ActionFactory;
 import org.jabref.gui.preferences.GuiPreferences;
 import org.jabref.gui.push.PushToApplication;
-<<<<<<< HEAD
-import org.jabref.gui.push.PushToApplicationCommand;
-import org.jabref.gui.push.PushToApplications;
-import org.jabref.gui.push.PushToEmacs;
-=======
 import org.jabref.gui.push.PushToApplications;
 import org.jabref.gui.push.PushToTeXstudio;
->>>>>>> a94dd118
 import org.jabref.gui.texparser.CitationsDisplay;
 import org.jabref.gui.util.DirectoryDialogConfiguration;
 import org.jabref.gui.util.UiTaskExecutor;
@@ -167,46 +160,19 @@
         };
     }
 
-<<<<<<< HEAD
-    // Handle mouse click event
-    public void handleMouseClick(MouseEvent event, CitationsDisplay citationsDisplay) {
-        // Get the currently selected item
-        Citation selectedItem = citationsDisplay.getSelectionModel().getSelectedItem();
-
-        // Check if the left mouse button was double-clicked
-        if (event.getButton() == MouseButton.PRIMARY && event.getClickCount() == 1 && selectedItem != null) {
-            // Perform a jump or other actions
-            System.out.println("Double-clicked on: " + selectedItem);
-            PushToApplicationCommand abstractPushToApplication;
-//            abstractPushToApplication = new PushToApplicationCommand(dialogService, preferences);
-//            };
-//            abstractPushToApplication.publicJumpToLine(selectedItem.path(), selectedItem.line(), selectedItem.colStart());
-//            jumpToAction(selectedItem);
-            String applicationName = preferences.getPushToApplicationPreferences()
-                                                .getActiveApplicationName();
-            final ActionFactory factory = new ActionFactory();
-=======
     public void handleMouseClick(MouseEvent event, CitationsDisplay citationsDisplay) {
         Citation selectedItem = citationsDisplay.getSelectionModel().getSelectedItem();
 
         if (event.getButton() == MouseButton.PRIMARY && event.getClickCount() == 2 && selectedItem != null) {
             String applicationName = preferences.getPushToApplicationPreferences()
                                                 .getActiveApplicationName();
->>>>>>> a94dd118
             PushToApplication application = PushToApplications.getApplicationByName(
                                                                       applicationName,
                                                                       dialogService,
                                                                       preferences)
-<<<<<<< HEAD
-                                                              .orElse(new PushToEmacs(dialogService, preferences));
-
-            preferences.getPushToApplicationPreferences().setActiveApplicationName(application.getDisplayName());
-            application.publicJumpToLine(selectedItem.path(), selectedItem.line(), selectedItem.colStart());
-=======
                                                               .orElse(new PushToTeXstudio(dialogService, preferences));
             preferences.getPushToApplicationPreferences().setActiveApplicationName(application.getDisplayName());
             application.jumpToLine(selectedItem.path(), selectedItem.line(), selectedItem.colStart());
->>>>>>> a94dd118
         }
     }
 
