package org.jabref.gui.entryeditor;

import javax.swing.undo.UndoManager;

import org.jabref.gui.DialogService;
import org.jabref.gui.autocompleter.SuggestionProviders;
import org.jabref.gui.theme.ThemeManager;
import org.jabref.gui.undo.RedoAction;
import org.jabref.gui.undo.UndoAction;
import org.jabref.gui.util.OptionalObjectProperty;
import org.jabref.gui.util.TaskExecutor;
import org.jabref.logic.journals.JournalAbbreviationRepository;
import org.jabref.logic.l10n.Localization;
<<<<<<< HEAD
import org.jabref.logic.search.LuceneManager;
=======
import org.jabref.logic.pdf.search.IndexingTaskManager;
import org.jabref.logic.search.SearchQuery;
>>>>>>> 4ab11cac
import org.jabref.model.database.BibDatabaseContext;
import org.jabref.model.entry.BibEntryTypesManager;
import org.jabref.preferences.PreferencesService;

public class DetailOptionalFieldsTab extends OptionalFieldsTabBase {

    public static final String NAME = "Optional fields 2";

    public DetailOptionalFieldsTab(BibDatabaseContext databaseContext,
                                   SuggestionProviders suggestionProviders,
                                   UndoManager undoManager,
                                   UndoAction undoAction,
                                   RedoAction redoAction,
                                   DialogService dialogService,
                                   PreferencesService preferences,
                                   ThemeManager themeManager,
                                   BibEntryTypesManager entryTypesManager,
                                   TaskExecutor taskExecutor,
                                   JournalAbbreviationRepository journalAbbreviationRepository,
<<<<<<< HEAD
                                   LuceneManager luceneManager) {
=======
                                   OptionalObjectProperty<SearchQuery> searchQueryProperty) {
>>>>>>> 4ab11cac
        super(
                Localization.lang("Optional fields 2"),
                false,
                databaseContext,
                suggestionProviders,
                undoManager,
                undoAction,
                redoAction,
                dialogService,
                preferences,
                themeManager,
                entryTypesManager,
                taskExecutor,
                journalAbbreviationRepository,
<<<<<<< HEAD
                luceneManager
=======
                searchQueryProperty
>>>>>>> 4ab11cac
        );
    }
}<|MERGE_RESOLUTION|>--- conflicted
+++ resolved
@@ -11,14 +11,10 @@
 import org.jabref.gui.util.TaskExecutor;
 import org.jabref.logic.journals.JournalAbbreviationRepository;
 import org.jabref.logic.l10n.Localization;
-<<<<<<< HEAD
 import org.jabref.logic.search.LuceneManager;
-=======
-import org.jabref.logic.pdf.search.IndexingTaskManager;
-import org.jabref.logic.search.SearchQuery;
->>>>>>> 4ab11cac
 import org.jabref.model.database.BibDatabaseContext;
 import org.jabref.model.entry.BibEntryTypesManager;
+import org.jabref.model.search.SearchQuery;
 import org.jabref.preferences.PreferencesService;
 
 public class DetailOptionalFieldsTab extends OptionalFieldsTabBase {
@@ -36,11 +32,8 @@
                                    BibEntryTypesManager entryTypesManager,
                                    TaskExecutor taskExecutor,
                                    JournalAbbreviationRepository journalAbbreviationRepository,
-<<<<<<< HEAD
-                                   LuceneManager luceneManager) {
-=======
+                                   LuceneManager luceneManager,
                                    OptionalObjectProperty<SearchQuery> searchQueryProperty) {
->>>>>>> 4ab11cac
         super(
                 Localization.lang("Optional fields 2"),
                 false,
@@ -55,11 +48,8 @@
                 entryTypesManager,
                 taskExecutor,
                 journalAbbreviationRepository,
-<<<<<<< HEAD
-                luceneManager
-=======
+                luceneManager,
                 searchQueryProperty
->>>>>>> 4ab11cac
         );
     }
 }