package org.jabref.gui.entryeditor;

import java.util.LinkedHashSet;
import java.util.SequencedSet;
import java.util.Set;

import javax.swing.undo.UndoManager;

import org.jabref.gui.DialogService;
import org.jabref.gui.StateManager;
import org.jabref.gui.autocompleter.SuggestionProviders;
import org.jabref.gui.icon.IconTheme;
import org.jabref.gui.theme.ThemeManager;
import org.jabref.gui.undo.RedoAction;
import org.jabref.gui.undo.UndoAction;
import org.jabref.gui.util.TaskExecutor;
import org.jabref.logic.ai.embeddings.EmbeddingsGenerationTask;
import org.jabref.logic.journals.JournalAbbreviationRepository;
import org.jabref.logic.pdf.search.IndexingTaskManager;
import org.jabref.model.database.BibDatabaseContext;
import org.jabref.model.entry.BibEntry;
import org.jabref.model.entry.field.Field;
import org.jabref.preferences.PreferencesService;

public class UserDefinedFieldsTab extends FieldsEditorTab {
    private final LinkedHashSet<Field> fields;

    public UserDefinedFieldsTab(String name,
                                Set<Field> fields,
                                BibDatabaseContext databaseContext,
                                SuggestionProviders suggestionProviders,
                                UndoManager undoManager,
                                UndoAction undoAction,
                                RedoAction redoAction,
                                DialogService dialogService,
                                PreferencesService preferences,
                                StateManager stateManager,
                                ThemeManager themeManager,
                                IndexingTaskManager indexingTaskManager,
                                EmbeddingsGenerationTask embeddingsGenerationTask,
                                TaskExecutor taskExecutor,
                                JournalAbbreviationRepository journalAbbreviationRepository) {
<<<<<<< HEAD
        super(false, databaseContext, suggestionProviders, undoManager, dialogService, preferences, stateManager, themeManager, taskExecutor, journalAbbreviationRepository, indexingTaskManager, embeddingsGenerationTask);
=======
        super(false, databaseContext, suggestionProviders, undoManager, undoAction, redoAction, dialogService, preferences, stateManager, themeManager, taskExecutor, journalAbbreviationRepository, indexingTaskManager);
>>>>>>> 7b4c3df6

        this.fields = new LinkedHashSet<>(fields);

        setText(name);
        setGraphic(IconTheme.JabRefIcons.OPTIONAL.getGraphicNode());
    }

    @Override
    protected SequencedSet<Field> determineFieldsToShow(BibEntry entry) {
        return fields;
    }
}<|MERGE_RESOLUTION|>--- conflicted
+++ resolved
@@ -40,11 +40,7 @@
                                 EmbeddingsGenerationTask embeddingsGenerationTask,
                                 TaskExecutor taskExecutor,
                                 JournalAbbreviationRepository journalAbbreviationRepository) {
-<<<<<<< HEAD
-        super(false, databaseContext, suggestionProviders, undoManager, dialogService, preferences, stateManager, themeManager, taskExecutor, journalAbbreviationRepository, indexingTaskManager, embeddingsGenerationTask);
-=======
-        super(false, databaseContext, suggestionProviders, undoManager, undoAction, redoAction, dialogService, preferences, stateManager, themeManager, taskExecutor, journalAbbreviationRepository, indexingTaskManager);
->>>>>>> 7b4c3df6
+        super(false, databaseContext, suggestionProviders, undoManager, undoAction, redoAction, dialogService, preferences, stateManager, themeManager, taskExecutor, journalAbbreviationRepository, indexingTaskManager, embeddingsGenerationTask);
 
         this.fields = new LinkedHashSet<>(fields);
 
