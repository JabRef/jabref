--- conflicted
+++ resolved
@@ -9,29 +9,15 @@
 import org.jabref.gui.DialogService;
 import org.jabref.gui.autocompleter.SuggestionProviders;
 import org.jabref.gui.icon.IconTheme;
-<<<<<<< HEAD
+import org.jabref.gui.preferences.GuiPreferences;
 import org.jabref.gui.preview.PreviewPanel;
 import org.jabref.gui.undo.RedoAction;
 import org.jabref.gui.undo.UndoAction;
-import org.jabref.gui.util.TaskExecutor;
-import org.jabref.logic.journals.JournalAbbreviationRepository;
-import org.jabref.model.database.BibDatabaseContext;
-import org.jabref.model.entry.BibEntry;
-import org.jabref.model.entry.field.Field;
-import org.jabref.preferences.PreferencesService;
-=======
-import org.jabref.gui.preferences.GuiPreferences;
-import org.jabref.gui.theme.ThemeManager;
-import org.jabref.gui.undo.RedoAction;
-import org.jabref.gui.undo.UndoAction;
-import org.jabref.gui.util.OptionalObjectProperty;
 import org.jabref.logic.journals.JournalAbbreviationRepository;
 import org.jabref.logic.util.TaskExecutor;
 import org.jabref.model.database.BibDatabaseContext;
 import org.jabref.model.entry.BibEntry;
 import org.jabref.model.entry.field.Field;
-import org.jabref.model.search.query.SearchQuery;
->>>>>>> 47059776
 
 public class UserDefinedFieldsTab extends FieldsEditorTab {
     private final LinkedHashSet<Field> fields;
@@ -44,8 +30,7 @@
                                 UndoAction undoAction,
                                 RedoAction redoAction,
                                 DialogService dialogService,
-<<<<<<< HEAD
-                                PreferencesService preferences,
+                                GuiPreferences preferences,
                                 TaskExecutor taskExecutor,
                                 JournalAbbreviationRepository journalAbbreviationRepository,
                                 PreviewPanel previewPanel) {
@@ -61,14 +46,6 @@
                 taskExecutor,
                 journalAbbreviationRepository,
                 previewPanel);
-=======
-                                GuiPreferences preferences,
-                                ThemeManager themeManager,
-                                TaskExecutor taskExecutor,
-                                JournalAbbreviationRepository journalAbbreviationRepository,
-                                OptionalObjectProperty<SearchQuery> searchQueryProperty) {
-        super(false, databaseContext, suggestionProviders, undoManager, undoAction, redoAction, dialogService, preferences, themeManager, taskExecutor, journalAbbreviationRepository, searchQueryProperty);
->>>>>>> 47059776
 
         this.fields = new LinkedHashSet<>(fields);
 
