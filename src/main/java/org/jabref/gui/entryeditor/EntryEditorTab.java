package org.jabref.gui.entryeditor;

import java.awt.Component;
import java.util.ArrayList;
import java.util.Collections;
import java.util.LinkedHashMap;
import java.util.List;
import java.util.Map;
import java.util.Objects;
import java.util.Set;
import java.util.stream.Stream;

import javax.swing.ActionMap;
import javax.swing.InputMap;
import javax.swing.JComponent;

import javafx.embed.swing.JFXPanel;
import javafx.scene.Node;
import javafx.scene.Parent;
import javafx.scene.Scene;
import javafx.scene.control.Label;
import javafx.scene.layout.ColumnConstraints;
import javafx.scene.layout.GridPane;
import javafx.scene.layout.Priority;
import javafx.scene.layout.Region;
import javafx.scene.layout.RowConstraints;

import org.jabref.Globals;
import org.jabref.gui.BasePanel;
import org.jabref.gui.FXDialogService;
import org.jabref.gui.GUIGlobals;
import org.jabref.gui.JabRefFrame;
import org.jabref.gui.fieldeditors.FieldEditorFX;
import org.jabref.gui.fieldeditors.FieldEditors;
import org.jabref.gui.fieldeditors.FieldNameLabel;
import org.jabref.gui.keyboard.KeyBinding;
import org.jabref.gui.util.DefaultTaskExecutor;
import org.jabref.logic.l10n.Localization;
import org.jabref.model.entry.BibEntry;
import org.jabref.model.entry.FieldName;
import org.jabref.model.entry.FieldProperty;
import org.jabref.model.entry.InternalBibtexFields;

/**
 * A single tab displayed in the EntryEditor holding several FieldEditors.
 */
class EntryEditorTab {

    private final JFXPanel panel = new JFXPanel();
    private final List<String> fields;
    private final EntryEditor parent;
    private final Map<String, FieldEditorFX> editors = new LinkedHashMap<>();
    private final String tabTitle;
    private final JabRefFrame frame;
    private final BasePanel basePanel;
    private FieldEditorFX activeField;
    private BibEntry entry;

    public EntryEditorTab(JabRefFrame frame, BasePanel basePanel, List<String> fields, EntryEditor parent,
            boolean addKeyField, boolean compressed, String tabTitle, BibEntry entry) {
        this.entry = Objects.requireNonNull(entry);
        if (fields == null) {
            this.fields = new ArrayList<>();
        } else {
            this.fields = new ArrayList<>(fields);
        }
        // Add the edit field for Bibtex-key.
        if (addKeyField) {
            this.fields.add(BibEntry.KEY_FIELD);
        }

        this.parent = parent;
        this.tabTitle = tabTitle;
        this.frame = frame;
        this.basePanel = basePanel;

        // Execute on JavaFX Application Thread
        DefaultTaskExecutor.runInJavaFXThread(() -> {
            Region root = setupPanel(frame, basePanel, addKeyField, compressed, tabTitle);

            if (GUIGlobals.currentFont != null) {
                root.setStyle(
                        "text-area-background: " + convertToHex(GUIGlobals.validFieldBackgroundColor) + ";"
                                + "text-area-foreground: " + convertToHex(GUIGlobals.editorTextColor) + ";"
                                + "text-area-highlight: " + convertToHex(GUIGlobals.activeBackgroundColor) + ";");
            }

            root.getStylesheets().add("org/jabref/gui/entryeditor/EntryEditor.css");

            panel.setScene(new Scene(root));
        });

        // The following line makes sure focus cycles inside tab instead of being lost to other parts of the frame:
        panel.setFocusCycleRoot(true);
    }

    private static void addColumn(GridPane gridPane, int columnIndex, List<Label> nodes) {
        gridPane.addColumn(columnIndex, nodes.toArray(new Node[nodes.size()]));
    }

    private static void addColumn(GridPane gridPane, int columnIndex, Stream<Parent> nodes) {
        gridPane.addColumn(columnIndex, nodes.toArray(Node[]::new));
    }

    private String convertToHex(java.awt.Color color) {
        return String.format("#%02x%02x%02x", color.getRed(), color.getGreen(), color.getBlue());
    }

    private Region setupPanel(JabRefFrame frame, BasePanel bPanel, boolean addKeyField,
            boolean compressed, String title) {

        setupKeyBindings(panel.getInputMap(JComponent.WHEN_FOCUSED), panel.getActionMap());

        panel.setName(title);

        editors.clear();
        List<Label> labels = new ArrayList<>();

        for (String fieldName : fields) {

            // TODO: Reenable/migrate this
            // Store the editor for later reference:
            /*
            FieldEditor fieldEditor;
            int defaultHeight;
            int wHeight = (int) (50.0 * InternalBibtexFields.getFieldWeight(field));
            if (InternalBibtexFields.getFieldProperties(field).contains(FieldProperty.SINGLE_ENTRY_LINK)) {
                fieldEditor = new EntryLinkListEditor(frame, bPanel.getBibDatabaseContext(), field, null, parent,
                        true);
                defaultHeight = 0;
            } else if (InternalBibtexFields.getFieldProperties(field).contains(FieldProperty.MULTIPLE_ENTRY_LINK)) {
                fieldEditor = new EntryLinkListEditor(frame, bPanel.getBibDatabaseContext(), field, null, parent,
                        false);
                defaultHeight = 0;
            } else {
                fieldEditor = new TextArea(field, null, getPrompt(field));
                //parent.addSearchListener((TextArea) fieldEditor);
                defaultHeight = fieldEditor.getPane().getPreferredSize().height;
            }
            
            Optional<JComponent> extra = parent.getExtra(fieldEditor);
            
            // Add autocompleter listener, if required for this field:
            /*
            AutoCompleter<String> autoCompleter = bPanel.getAutoCompleters().get(field);
            AutoCompleteListener autoCompleteListener = null;
            if (autoCompleter != null) {
                autoCompleteListener = new AutoCompleteListener(autoCompleter);
            }
            setupJTextComponent(fieldEditor.getTextComponent(), autoCompleteListener);
            fieldEditor.setAutoCompleteListener(autoCompleteListener);
            */

<<<<<<< HEAD
            FieldEditorFX fieldEditor = FieldEditors.getForField(fieldName, Globals.taskExecutor, new FXDialogService(), Globals.journalAbbreviationLoader, Globals.prefs.getJournalAbbreviationPreferences(), Globals.prefs, bPanel.getBibDatabaseContext(), entry.getType());
            fieldEditor.bindToEntry(entry);
=======
            FieldEditorFX fieldEditor = FieldEditors.getForField(fieldName, Globals.taskExecutor, new FXDialogService(),
                    Globals.journalAbbreviationLoader, Globals.prefs.getJournalAbbreviationPreferences(), Globals.prefs,
                    bPanel.getBibDatabaseContext(), entry.getType());
>>>>>>> ea762466
            editors.put(fieldName, fieldEditor);
            /*
            // TODO: Reenable this
            if (i == 0) {
                activeField = fieldEditor;
            }
            */

            /*
            // TODO: Reenable this
            if (!compressed) {
                fieldEditor.getPane().setPreferredSize(new Dimension(100, Math.max(defaultHeight, wHeight)));
            }
            */

            /*
            // TODO: Reenable content selector
            if (!panel.getBibDatabaseContext().getMetaData().getContentSelectorValuesForField(editor.getFieldName()).isEmpty()) {
                FieldContentSelector ws = new FieldContentSelector(frame, panel, frame, editor, storeFieldAction, false,
                        ", ");
                contentSelectors.add(ws);
                controls.add(ws, BorderLayout.NORTH);
            }
            //} else if (!panel.getBibDatabaseContext().getMetaData().getContentSelectorValuesForField(fieldName).isEmpty()) {
            //return FieldExtraComponents.getSelectorExtraComponent(frame, panel, editor, contentSelectors, storeFieldAction);
             */

            labels.add(new FieldNameLabel(fieldName));
        }

        GridPane gridPane = new GridPane();
        gridPane.setPrefSize(Double.POSITIVE_INFINITY, Double.POSITIVE_INFINITY);
        gridPane.setMaxSize(Double.POSITIVE_INFINITY, Double.POSITIVE_INFINITY);
        gridPane.getStyleClass().add("editorPane");

        ColumnConstraints columnExpand = new ColumnConstraints();
        columnExpand.setHgrow(Priority.ALWAYS);

        ColumnConstraints columnDoNotContract = new ColumnConstraints();
        columnDoNotContract.setMinWidth(Region.USE_PREF_SIZE);
        int rows;
        if (compressed) {
            rows = (int) Math.ceil((double) fields.size() / 2);

            addColumn(gridPane, 0, labels.subList(0, rows));
            addColumn(gridPane, 3, labels.subList(rows, labels.size()));
            addColumn(gridPane, 1, editors.values().stream().map(FieldEditorFX::getNode).limit(rows));
            addColumn(gridPane, 4, editors.values().stream().map(FieldEditorFX::getNode).skip(rows));

            gridPane.getColumnConstraints().addAll(columnDoNotContract, columnExpand, new ColumnConstraints(10),
                    columnDoNotContract, columnExpand);
        } else {
            rows = fields.size();

            addColumn(gridPane, 0, labels);
            addColumn(gridPane, 1, editors.values().stream().map(FieldEditorFX::getNode));

            gridPane.getColumnConstraints().addAll(columnDoNotContract, columnExpand);
        }

        RowConstraints rowExpand = new RowConstraints();
        rowExpand.setVgrow(Priority.ALWAYS);
        if (rows == 0) {
            rowExpand.setPercentHeight(100);
        } else {
            rowExpand.setPercentHeight(100 / rows);
        }
        for (int i = 0; i < rows; i++) {
            gridPane.getRowConstraints().add(rowExpand);
        }

        return gridPane;
    }

    private String getPrompt(String field) {

        Set<FieldProperty> fieldProperties = InternalBibtexFields.getFieldProperties(field);
        if (fieldProperties.contains(FieldProperty.PERSON_NAMES)) {
            return String.format("%1$s and %1$s and others", Localization.lang("Firstname Lastname"));
        } else if (fieldProperties.contains(FieldProperty.DOI)) {
            return "10.ORGANISATION/ID";
        } else if (fieldProperties.contains(FieldProperty.DATE)) {
            return "YYYY-MM-DD";
        }

        switch (field) {
        case FieldName.YEAR:
            return "YYYY";
        case FieldName.MONTH:
            return "MM or #mmm#";
        case FieldName.URL:
            return "https://";
        }

        return "";
    }

    /**
     * Only sets the activeField variable but does not focus it.
     * <p>
     * If you want to focus it call {@link #focus()} afterwards.
     */
    public void setActive(String fieldName) {
        if (editors.containsKey(fieldName)) {
            activeField = editors.get(fieldName);
        }
    }

    public List<String> getFields() {
        return Collections.unmodifiableList(fields);
    }

    public void focus() {
        if (activeField != null) {
            activeField.requestFocus();
        }
    }

    public boolean updateField(String field, String content) {
        if (!editors.containsKey(field)) {
            return false;
        }
        // TODO: Reenable or probably better delete this
        /*
        FieldEditor fieldEditor = editors.get(field);
        if (fieldEditor.getText().equals(content)) {
            return true;
        }
        
        // trying to preserve current edit position (fixes SF bug #1285)
        if (fieldEditor.getTextComponent() instanceof JTextComponent) {
            int initialCaretPosition = ((JTextComponent) fieldEditor).getCaretPosition();
            fieldEditor.setText(content);
            int textLength = fieldEditor.getText().length();
            if (initialCaretPosition < textLength) {
                ((JTextComponent) fieldEditor).setCaretPosition(initialCaretPosition);
            } else {
                ((JTextComponent) fieldEditor).setCaretPosition(textLength);
            }
        } else {
            fieldEditor.setText(content);
        }
        */
        return true;
    }

    public Component getPane() {
        return panel;
    }

    public EntryEditor getParent() {
        return parent;
    }

    public String getTabTitle() {
        return tabTitle;
    }

    private void setupKeyBindings(final InputMap inputMap, final ActionMap actionMap) {
        inputMap.put(Globals.getKeyPrefs().getKey(KeyBinding.ENTRY_EDITOR_PREVIOUS_ENTRY), "prev");
        actionMap.put("prev", parent.getPrevEntryAction());
        inputMap.put(Globals.getKeyPrefs().getKey(KeyBinding.ENTRY_EDITOR_NEXT_ENTRY), "next");
        actionMap.put("next", parent.getNextEntryAction());

        inputMap.put(Globals.getKeyPrefs().getKey(KeyBinding.ENTRY_EDITOR_STORE_FIELD), "store");
        actionMap.put("store", parent.getStoreFieldAction());
        inputMap.put(Globals.getKeyPrefs().getKey(KeyBinding.ENTRY_EDITOR_NEXT_PANEL), "right");
        inputMap.put(Globals.getKeyPrefs().getKey(KeyBinding.ENTRY_EDITOR_NEXT_PANEL_2), "right");
        actionMap.put("left", parent.getSwitchLeftAction());
        inputMap.put(Globals.getKeyPrefs().getKey(KeyBinding.ENTRY_EDITOR_PREVIOUS_PANEL), "left");
        inputMap.put(Globals.getKeyPrefs().getKey(KeyBinding.ENTRY_EDITOR_PREVIOUS_PANEL_2), "left");
        actionMap.put("right", parent.getSwitchRightAction());
        inputMap.put(Globals.getKeyPrefs().getKey(KeyBinding.HELP), "help");
        actionMap.put("help", parent.getHelpAction());
        inputMap.put(Globals.getKeyPrefs().getKey(KeyBinding.SAVE_DATABASE), "save");
        actionMap.put("save", parent.getSaveDatabaseAction());
        inputMap.put(Globals.getKeyPrefs().getKey(KeyBinding.NEXT_TAB), "nexttab");
        actionMap.put("nexttab", this.frame.nextTab);
        inputMap.put(Globals.getKeyPrefs().getKey(KeyBinding.PREVIOUS_TAB), "prevtab");
        actionMap.put("prevtab", this.frame.prevTab);
    }
}<|MERGE_RESOLUTION|>--- conflicted
+++ resolved
@@ -151,14 +151,9 @@
             fieldEditor.setAutoCompleteListener(autoCompleteListener);
             */
 
-<<<<<<< HEAD
             FieldEditorFX fieldEditor = FieldEditors.getForField(fieldName, Globals.taskExecutor, new FXDialogService(), Globals.journalAbbreviationLoader, Globals.prefs.getJournalAbbreviationPreferences(), Globals.prefs, bPanel.getBibDatabaseContext(), entry.getType());
             fieldEditor.bindToEntry(entry);
-=======
-            FieldEditorFX fieldEditor = FieldEditors.getForField(fieldName, Globals.taskExecutor, new FXDialogService(),
-                    Globals.journalAbbreviationLoader, Globals.prefs.getJournalAbbreviationPreferences(), Globals.prefs,
-                    bPanel.getBibDatabaseContext(), entry.getType());
->>>>>>> ea762466
+          
             editors.put(fieldName, fieldEditor);
             /*
             // TODO: Reenable this
