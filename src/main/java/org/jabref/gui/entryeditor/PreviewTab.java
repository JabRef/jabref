package org.jabref.gui.entryeditor;

import org.jabref.gui.icon.IconTheme;
import org.jabref.gui.preferences.GuiPreferences;
import org.jabref.gui.preview.PreviewPanel;
<<<<<<< HEAD
import org.jabref.logic.l10n.Localization;
import org.jabref.model.database.BibDatabaseContext;
import org.jabref.model.entry.BibEntry;
import org.jabref.preferences.PreferencesService;
=======
import org.jabref.gui.theme.ThemeManager;
import org.jabref.gui.util.OptionalObjectProperty;
import org.jabref.logic.l10n.Localization;
import org.jabref.logic.util.TaskExecutor;
import org.jabref.model.database.BibDatabaseContext;
import org.jabref.model.entry.BibEntry;
import org.jabref.model.search.query.SearchQuery;
>>>>>>> 47059776

public class PreviewTab extends EntryEditorTab implements OffersPreview {
    public static final String NAME = "Preview";
    private final BibDatabaseContext databaseContext;
<<<<<<< HEAD
    private final PreferencesService preferences;
    private PreviewPanel previewPanel;

    public PreviewTab(BibDatabaseContext databaseContext,
                      PreferencesService preferences,
                      PreviewPanel previewPanel) {
=======
    private final GuiPreferences preferences;
    private final ThemeManager themeManager;
    private final TaskExecutor taskExecutor;
    private final OptionalObjectProperty<SearchQuery> searchQueryProperty;
    private PreviewPanel previewPanel;

    public PreviewTab(BibDatabaseContext databaseContext,
                      DialogService dialogService,
                      GuiPreferences preferences,
                      ThemeManager themeManager,
                      TaskExecutor taskExecutor,
                      OptionalObjectProperty<SearchQuery> searchQueryProperty) {
>>>>>>> 47059776
        this.databaseContext = databaseContext;
        this.preferences = preferences;
<<<<<<< HEAD
        this.previewPanel = previewPanel;
=======
        this.themeManager = themeManager;
        this.taskExecutor = taskExecutor;
        this.searchQueryProperty = searchQueryProperty;
>>>>>>> 47059776

        setGraphic(IconTheme.JabRefIcons.TOGGLE_ENTRY_PREVIEW.getGraphicNode());
        setText(Localization.lang("Preview"));
        setContent(previewPanel);
    }

    @Override
    public void nextPreviewStyle() {
        if (previewPanel != null) {
            previewPanel.nextPreviewStyle();
        }
    }

    @Override
    public void previousPreviewStyle() {
        if (previewPanel != null) {
            previewPanel.previousPreviewStyle();
        }
    }

    @Override
    public boolean shouldShow(BibEntry entry) {
        return preferences.getPreviewPreferences().shouldShowPreviewAsExtraTab();
    }

    @Override
    protected void bindToEntry(BibEntry entry) {
<<<<<<< HEAD
        previewPanel.setDatabase(databaseContext);
=======
        if (previewPanel == null) {
            previewPanel = new PreviewPanel(databaseContext, dialogService, preferences.getKeyBindingRepository(), preferences, themeManager, taskExecutor, searchQueryProperty);
            setContent(previewPanel);
        }

>>>>>>> 47059776
        previewPanel.setEntry(entry);
    }
}<|MERGE_RESOLUTION|>--- conflicted
+++ resolved
@@ -3,54 +3,22 @@
 import org.jabref.gui.icon.IconTheme;
 import org.jabref.gui.preferences.GuiPreferences;
 import org.jabref.gui.preview.PreviewPanel;
-<<<<<<< HEAD
 import org.jabref.logic.l10n.Localization;
 import org.jabref.model.database.BibDatabaseContext;
 import org.jabref.model.entry.BibEntry;
-import org.jabref.preferences.PreferencesService;
-=======
-import org.jabref.gui.theme.ThemeManager;
-import org.jabref.gui.util.OptionalObjectProperty;
-import org.jabref.logic.l10n.Localization;
-import org.jabref.logic.util.TaskExecutor;
-import org.jabref.model.database.BibDatabaseContext;
-import org.jabref.model.entry.BibEntry;
-import org.jabref.model.search.query.SearchQuery;
->>>>>>> 47059776
 
 public class PreviewTab extends EntryEditorTab implements OffersPreview {
     public static final String NAME = "Preview";
     private final BibDatabaseContext databaseContext;
-<<<<<<< HEAD
-    private final PreferencesService preferences;
+    private final GuiPreferences preferences;
     private PreviewPanel previewPanel;
 
     public PreviewTab(BibDatabaseContext databaseContext,
-                      PreferencesService preferences,
+                      GuiPreferences preferences,
                       PreviewPanel previewPanel) {
-=======
-    private final GuiPreferences preferences;
-    private final ThemeManager themeManager;
-    private final TaskExecutor taskExecutor;
-    private final OptionalObjectProperty<SearchQuery> searchQueryProperty;
-    private PreviewPanel previewPanel;
-
-    public PreviewTab(BibDatabaseContext databaseContext,
-                      DialogService dialogService,
-                      GuiPreferences preferences,
-                      ThemeManager themeManager,
-                      TaskExecutor taskExecutor,
-                      OptionalObjectProperty<SearchQuery> searchQueryProperty) {
->>>>>>> 47059776
         this.databaseContext = databaseContext;
         this.preferences = preferences;
-<<<<<<< HEAD
         this.previewPanel = previewPanel;
-=======
-        this.themeManager = themeManager;
-        this.taskExecutor = taskExecutor;
-        this.searchQueryProperty = searchQueryProperty;
->>>>>>> 47059776
 
         setGraphic(IconTheme.JabRefIcons.TOGGLE_ENTRY_PREVIEW.getGraphicNode());
         setText(Localization.lang("Preview"));
@@ -78,15 +46,7 @@
 
     @Override
     protected void bindToEntry(BibEntry entry) {
-<<<<<<< HEAD
         previewPanel.setDatabase(databaseContext);
-=======
-        if (previewPanel == null) {
-            previewPanel = new PreviewPanel(databaseContext, dialogService, preferences.getKeyBindingRepository(), preferences, themeManager, taskExecutor, searchQueryProperty);
-            setContent(previewPanel);
-        }
-
->>>>>>> 47059776
         previewPanel.setEntry(entry);
     }
 }