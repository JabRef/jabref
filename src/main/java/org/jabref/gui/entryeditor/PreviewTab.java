--- conflicted
+++ resolved
@@ -17,11 +17,8 @@
     private final BibDatabaseContext databaseContext;
     private final PreferencesService preferences;
     private final StateManager stateManager;
-<<<<<<< HEAD
     private final ThemeManager themeManager;
-=======
     private final IndexingTaskManager indexingTaskManager;
->>>>>>> 8e922280
     private final ExternalFileTypes externalFileTypes;
     private PreviewPanel previewPanel;
 
@@ -29,21 +26,15 @@
                       DialogService dialogService,
                       PreferencesService preferences,
                       StateManager stateManager,
-<<<<<<< HEAD
                       ThemeManager themeManager,
+                      IndexingTaskManager indexingTaskManager,
                       ExternalFileTypes externalFileTypes) {
-=======
-                      IndexingTaskManager indexingTaskManager, ExternalFileTypes externalFileTypes) {
->>>>>>> 8e922280
         this.databaseContext = databaseContext;
         this.dialogService = dialogService;
         this.preferences = preferences;
         this.stateManager = stateManager;
-<<<<<<< HEAD
         this.themeManager = themeManager;
-=======
         this.indexingTaskManager = indexingTaskManager;
->>>>>>> 8e922280
         this.externalFileTypes = externalFileTypes;
 
         setGraphic(IconTheme.JabRefIcons.TOGGLE_ENTRY_PREVIEW.getGraphicNode());
@@ -72,11 +63,7 @@
     @Override
     protected void bindToEntry(BibEntry entry) {
         if (previewPanel == null) {
-<<<<<<< HEAD
-            previewPanel = new PreviewPanel(databaseContext, dialogService, externalFileTypes, preferences.getKeyBindingRepository(), preferences, stateManager, themeManager);
-=======
-            previewPanel = new PreviewPanel(databaseContext, dialogService, externalFileTypes, preferences.getKeyBindingRepository(), preferences, stateManager, indexingTaskManager);
->>>>>>> 8e922280
+            previewPanel = new PreviewPanel(databaseContext, dialogService, externalFileTypes, preferences.getKeyBindingRepository(), preferences, stateManager, themeManager, indexingTaskManager);
             setContent(previewPanel);
         }
 
