--- conflicted
+++ resolved
@@ -7,14 +7,10 @@
 import org.jabref.gui.util.OptionalObjectProperty;
 import org.jabref.gui.util.TaskExecutor;
 import org.jabref.logic.l10n.Localization;
-<<<<<<< HEAD
 import org.jabref.logic.search.LuceneManager;
-=======
-import org.jabref.logic.pdf.search.IndexingTaskManager;
-import org.jabref.logic.search.SearchQuery;
->>>>>>> 4ab11cac
 import org.jabref.model.database.BibDatabaseContext;
 import org.jabref.model.entry.BibEntry;
+import org.jabref.model.search.SearchQuery;
 import org.jabref.preferences.PreferencesService;
 
 public class PreviewTab extends EntryEditorTab implements OffersPreview {
@@ -24,35 +20,24 @@
     private final PreferencesService preferences;
     private final ThemeManager themeManager;
     private final TaskExecutor taskExecutor;
-<<<<<<< HEAD
     private final LuceneManager luceneManager;
-=======
     private final OptionalObjectProperty<SearchQuery> searchQueryProperty;
->>>>>>> 4ab11cac
     private PreviewPanel previewPanel;
 
     public PreviewTab(BibDatabaseContext databaseContext,
                       DialogService dialogService,
                       PreferencesService preferences,
                       ThemeManager themeManager,
-<<<<<<< HEAD
                       TaskExecutor taskExecutor,
-                      LuceneManager luceneManager) {
-=======
-                      IndexingTaskManager indexingTaskManager,
-                      TaskExecutor taskExecutor,
+                      LuceneManager luceneManager,
                       OptionalObjectProperty<SearchQuery> searchQueryProperty) {
->>>>>>> 4ab11cac
         this.databaseContext = databaseContext;
         this.dialogService = dialogService;
         this.preferences = preferences;
         this.themeManager = themeManager;
         this.taskExecutor = taskExecutor;
-<<<<<<< HEAD
         this.luceneManager = luceneManager;
-=======
         this.searchQueryProperty = searchQueryProperty;
->>>>>>> 4ab11cac
 
         setGraphic(IconTheme.JabRefIcons.TOGGLE_ENTRY_PREVIEW.getGraphicNode());
         setText(Localization.lang("Preview"));
@@ -80,11 +65,7 @@
     @Override
     protected void bindToEntry(BibEntry entry) {
         if (previewPanel == null) {
-<<<<<<< HEAD
-            previewPanel = new PreviewPanel(databaseContext, dialogService, preferences.getKeyBindingRepository(), preferences, stateManager, themeManager, taskExecutor, luceneManager);
-=======
-            previewPanel = new PreviewPanel(databaseContext, dialogService, preferences.getKeyBindingRepository(), preferences, themeManager, indexingTaskManager, taskExecutor, searchQueryProperty);
->>>>>>> 4ab11cac
+            previewPanel = new PreviewPanel(databaseContext, dialogService, preferences.getKeyBindingRepository(), preferences, themeManager, taskExecutor, luceneManager, searchQueryProperty);
             setContent(previewPanel);
         }
 
