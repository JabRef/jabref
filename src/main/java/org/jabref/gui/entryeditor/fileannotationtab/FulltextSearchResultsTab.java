--- conflicted
+++ resolved
@@ -22,14 +22,11 @@
 import org.jabref.gui.desktop.JabRefDesktop;
 import org.jabref.gui.documentviewer.DocumentViewerView;
 import org.jabref.gui.entryeditor.EntryEditorTab;
-<<<<<<< HEAD
-import org.jabref.gui.theme.ThemeManager;
-import org.jabref.gui.util.OpenHyperlinksInExternalBrowser;
-=======
 import org.jabref.gui.maintable.OpenExternalFileAction;
 import org.jabref.gui.maintable.OpenFolderAction;
+import org.jabref.gui.theme.ThemeManager;
 import org.jabref.gui.util.TooltipTextUtil;
->>>>>>> 39064b6b
+import org.jabref.gui.util.OpenHyperlinksInExternalBrowser;
 import org.jabref.logic.l10n.Localization;
 import org.jabref.model.entry.BibEntry;
 import org.jabref.model.entry.LinkedFile;
@@ -56,17 +53,6 @@
 
     private DocumentViewerView documentViewerView;
 
-<<<<<<< HEAD
-    public FulltextSearchResultsTab(StateManager stateManager, ThemeManager themeManager, FilePreferences filePreferences) {
-        this.stateManager = stateManager;
-        this.filePreferences = filePreferences;
-
-        webView = new WebView();
-        themeManager.installCss(webView.getEngine());
-        webView.getEngine().loadContent(wrapHTML("<p>" + Localization.lang("Search results") + "</p>"));
-        setContent(webView);
-        webView.getEngine().getLoadWorker().stateProperty().addListener(new OpenHyperlinksInExternalBrowser(webView));
-=======
     public FulltextSearchResultsTab(StateManager stateManager, PreferencesService preferencesService, DialogService dialogService) {
         this.stateManager = stateManager;
         this.preferencesService = preferencesService;
@@ -78,7 +64,6 @@
         scrollPane.setFitToWidth(true);
         content.setPadding(new Insets(10));
         setContent(scrollPane);
->>>>>>> 39064b6b
         setText(Localization.lang("Search results"));
         this.stateManager.activeSearchQueryProperty().addListener((observable, oldValue, newValue) -> bindToEntry(entry));
     }
@@ -107,19 +92,6 @@
         if (searchResults.numSearchResults() == 0) {
             content.getChildren().add(new Text(Localization.lang("No search matches.")));
         }
-<<<<<<< HEAD
-        content.append("</p>");
-
-        for (SearchResult searchResult : searchResults.getSearchResults()) {
-            content.append("<p>");
-            LinkedFile linkedFile = new LinkedFile("just for link", Path.of(searchResult.getPath()), "pdf");
-            Path resolvedPath = linkedFile.findIn(stateManager.getActiveDatabase().get(), filePreferences).orElse(Path.of(searchResult.getPath()));
-            String link = "<a href=" + resolvedPath.toAbsolutePath() + ">" + searchResult.getPath() + "</a>";
-            content.append(Localization.lang("Found match in %0", link));
-            content.append("</p><p>");
-            content.append(searchResult.getHtml());
-            content.append("</p>");
-=======
 
         // Iterate through files with search hits
         for (Map.Entry<String, List<SearchResult>> resultsForPath : searchResults.getSearchResultsByPath().entrySet()) {
@@ -141,7 +113,6 @@
                     content.getChildren().addAll(new Text(System.lineSeparator()), lineSeparator(0.8), createPageLink(searchResult.getPageNumber()));
                 }
             }
->>>>>>> 39064b6b
         }
     }
 
@@ -192,8 +163,6 @@
     private Separator lineSeparator() {
         return lineSeparator(1.0);
     }
-<<<<<<< HEAD
-=======
 
     private Separator lineSeparator(double widthMultiplier) {
         Separator lineSeparator = new Separator(Orientation.HORIZONTAL);
@@ -201,5 +170,4 @@
         lineSeparator.setPrefHeight(15);
         return lineSeparator;
     }
->>>>>>> 39064b6b
 }