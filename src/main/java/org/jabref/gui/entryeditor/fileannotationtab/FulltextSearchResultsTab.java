--- conflicted
+++ resolved
@@ -47,11 +47,8 @@
     private final PreferencesService preferencesService;
     private final DialogService dialogService;
     private final ActionFactory actionFactory;
-<<<<<<< HEAD
     private final BibDatabaseContext context;
-=======
     private final TaskExecutor taskExecutor;
->>>>>>> a1e22838
 
     private final TextFlow content;
 
@@ -59,14 +56,11 @@
 
     private DocumentViewerView documentViewerView;
 
-<<<<<<< HEAD
-    public FulltextSearchResultsTab(StateManager stateManager, PreferencesService preferencesService, DialogService dialogService, BibDatabaseContext context) {
-=======
     public FulltextSearchResultsTab(StateManager stateManager,
                                     PreferencesService preferencesService,
                                     DialogService dialogService,
+                                    BibDatabaseContext context,
                                     TaskExecutor taskExecutor) {
->>>>>>> a1e22838
         this.stateManager = stateManager;
         this.preferencesService = preferencesService;
         this.dialogService = dialogService;
