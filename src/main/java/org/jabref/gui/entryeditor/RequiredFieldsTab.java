--- conflicted
+++ resolved
@@ -44,16 +44,10 @@
                              ThemeManager themeManager,
                              BibEntryTypesManager entryTypesManager,
                              TaskExecutor taskExecutor,
-<<<<<<< HEAD
                              JournalAbbreviationRepository journalAbbreviationRepository,
                              LuceneManager luceneManager) {
-        super(false, databaseContext, suggestionProviders, undoManager, dialogService,
+        super(false, databaseContext, suggestionProviders, undoManager, undoAction, redoAction, dialogService,
                 preferences, stateManager, themeManager, taskExecutor, journalAbbreviationRepository, luceneManager);
-=======
-                             JournalAbbreviationRepository journalAbbreviationRepository) {
-        super(false, databaseContext, suggestionProviders, undoManager, undoAction, redoAction, dialogService,
-                preferences, stateManager, themeManager, taskExecutor, journalAbbreviationRepository, indexingTaskManager);
->>>>>>> 2e42c478
         this.entryTypesManager = entryTypesManager;
         setText(Localization.lang("Required fields"));
         setTooltip(new Tooltip(Localization.lang("Show required fields")));
