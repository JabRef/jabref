--- conflicted
+++ resolved
@@ -26,7 +26,9 @@
 import org.jabref.logic.importer.ImportCleanup;
 import org.jabref.logic.importer.fetcher.MrDLibFetcher;
 import org.jabref.logic.l10n.Localization;
+import org.jabref.model.database.BibDatabase;
 import org.jabref.model.database.BibDatabaseContext;
+import org.jabref.model.database.BibDatabaseModeDetection;
 import org.jabref.model.entry.BibEntry;
 import org.jabref.model.entry.field.StandardField;
 import org.jabref.preferences.MrDlibPreferences;
@@ -44,28 +46,21 @@
     private static final Logger LOGGER = LoggerFactory.getLogger(RelatedArticlesTab.class);
 
     private final DialogService dialogService;
-<<<<<<< HEAD
+    private final TaskExecutor taskExecutor;
+
+    private final BibDatabaseContext databaseContext;
+
     private final PreferencesService preferencesService;
-    private final BibDatabaseContext databaseContext;
-    private final TaskExecutor taskExecutor;
-
-    public RelatedArticlesTab(BibDatabaseContext databaseContext, EntryEditorPreferences preferences,
+    private final EntryEditorPreferences entryEditorPreferences;
+
+    public RelatedArticlesTab(BibDatabaseContext databaseContext,
+                              EntryEditorPreferences entryEditorPreferences,
                               PreferencesService preferencesService,
                               DialogService dialogService,
                               TaskExecutor taskExecutor) {
         this.databaseContext = databaseContext;
-=======
-    private final TaskExecutor taskExecutor;
-
-    private final PreferencesService preferencesService;
-    private final EntryEditorPreferences entryEditorPreferences;
-
-    public RelatedArticlesTab(EntryEditorPreferences entryEditorPreferences,
-                              PreferencesService preferencesService,
-                              DialogService dialogService,
-                              TaskExecutor taskExecutor) {
+
         this.dialogService = dialogService;
->>>>>>> a2bd2545
         this.taskExecutor = taskExecutor;
 
         this.preferencesService = preferencesService;
