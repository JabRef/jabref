--- conflicted
+++ resolved
@@ -45,33 +45,20 @@
     private static final Logger LOGGER = LoggerFactory.getLogger(RelatedArticlesTab.class);
 
     private final DialogService dialogService;
-<<<<<<< HEAD
-    private final PreferencesService preferencesService;
     private final BuildInfo buildInfo;
     private final TaskExecutor taskExecutor;
 
+    private final PreferencesService preferencesService;
+
     public RelatedArticlesTab(BuildInfo buildInfo,
-                              EntryEditorPreferences preferences,
-                              PreferencesService preferencesService,
-                              DialogService dialogService,
-                              TaskExecutor taskExecutor) {
-        this.buildInfo = buildInfo;
-=======
-    private final TaskExecutor taskExecutor;
-
-    private final PreferencesService preferencesService;
-    private final EntryEditorPreferences entryEditorPreferences;
-
-    public RelatedArticlesTab(EntryEditorPreferences entryEditorPreferences,
                               PreferencesService preferencesService,
                               DialogService dialogService,
                               TaskExecutor taskExecutor) {
         this.dialogService = dialogService;
->>>>>>> 7ef49764
+        this.buildInfo = buildInfo;
         this.taskExecutor = taskExecutor;
 
         this.preferencesService = preferencesService;
-        this.entryEditorPreferences = entryEditorPreferences;
 
         setText(Localization.lang("Related articles"));
         setTooltip(new Tooltip(Localization.lang("Related articles")));
@@ -255,6 +242,7 @@
 
     @Override
     public boolean shouldShow(BibEntry entry) {
+        EntryEditorPreferences entryEditorPreferences = preferencesService.getEntryEditorPreferences();
         return entryEditorPreferences.shouldShowRecommendationsTab();
     }
 
