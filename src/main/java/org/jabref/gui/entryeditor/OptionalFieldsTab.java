--- conflicted
+++ resolved
@@ -6,11 +6,8 @@
 import org.jabref.gui.StateManager;
 import org.jabref.gui.autocompleter.SuggestionProviders;
 import org.jabref.gui.externalfiletype.ExternalFileTypes;
-<<<<<<< HEAD
 import org.jabref.gui.icon.IconTheme;
 import org.jabref.gui.theme.ThemeManager;
-=======
->>>>>>> 1eed985b
 import org.jabref.gui.util.TaskExecutor;
 import org.jabref.logic.journals.JournalAbbreviationRepository;
 import org.jabref.logic.l10n.Localization;
@@ -30,25 +27,6 @@
                              ExternalFileTypes externalFileTypes,
                              TaskExecutor taskExecutor,
                              JournalAbbreviationRepository journalAbbreviationRepository) {
-<<<<<<< HEAD
-        super(true, databaseContext, suggestionProviders, undoManager, dialogService, preferences, stateManager, themeManager, externalFileTypes, taskExecutor, journalAbbreviationRepository);
-        this.entryTypesManager = entryTypesManager;
-
-        setText(Localization.lang("Optional fields"));
-        setTooltip(new Tooltip(Localization.lang("Show optional fields")));
-        setGraphic(IconTheme.JabRefIcons.OPTIONAL.getGraphicNode());
-    }
-
-    @Override
-    protected Set<Field> determineFieldsToShow(BibEntry entry) {
-        Optional<BibEntryType> entryType = entryTypesManager.enrich(entry.getType(), databaseContext.getMode());
-        if (entryType.isPresent()) {
-            return entryType.get().getPrimaryOptionalFields();
-        } else {
-            // Entry type unknown -> treat all fields as required
-            return Collections.emptySet();
-        }
-=======
         super(
                 Localization.lang("Optional fields"),
                 true,
@@ -58,11 +36,11 @@
                 dialogService,
                 preferences,
                 stateManager,
+                themeManager,
                 entryTypesManager,
                 externalFileTypes,
                 taskExecutor,
                 journalAbbreviationRepository
         );
->>>>>>> 1eed985b
     }
 }