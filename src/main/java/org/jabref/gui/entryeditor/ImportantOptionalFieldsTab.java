package org.jabref.gui.entryeditor;

import javax.swing.undo.UndoManager;

import org.jabref.gui.DialogService;
import org.jabref.gui.autocompleter.SuggestionProviders;
<<<<<<< HEAD
import org.jabref.gui.preview.PreviewPanel;
import org.jabref.gui.undo.RedoAction;
import org.jabref.gui.undo.UndoAction;
import org.jabref.gui.util.TaskExecutor;
import org.jabref.logic.journals.JournalAbbreviationRepository;
import org.jabref.logic.l10n.Localization;
import org.jabref.model.database.BibDatabaseContext;
import org.jabref.model.entry.BibEntryTypesManager;
import org.jabref.preferences.PreferencesService;
=======
import org.jabref.gui.preferences.GuiPreferences;
import org.jabref.gui.theme.ThemeManager;
import org.jabref.gui.undo.RedoAction;
import org.jabref.gui.undo.UndoAction;
import org.jabref.gui.util.OptionalObjectProperty;
import org.jabref.logic.journals.JournalAbbreviationRepository;
import org.jabref.logic.l10n.Localization;
import org.jabref.logic.util.TaskExecutor;
import org.jabref.model.database.BibDatabaseContext;
import org.jabref.model.entry.BibEntryTypesManager;
import org.jabref.model.search.query.SearchQuery;
>>>>>>> 47059776

public class ImportantOptionalFieldsTab extends OptionalFieldsTabBase {

    public static final String NAME = "Optional fields";

    public ImportantOptionalFieldsTab(BibDatabaseContext databaseContext,
                                      SuggestionProviders suggestionProviders,
                                      UndoManager undoManager,
                                      UndoAction undoAction,
                                      RedoAction redoAction,
                                      DialogService dialogService,
<<<<<<< HEAD
                                      PreferencesService preferences,
                                      BibEntryTypesManager entryTypesManager,
                                      TaskExecutor taskExecutor,
                                      JournalAbbreviationRepository journalAbbreviationRepository,
                                      PreviewPanel previewPanel) {
=======
                                      GuiPreferences preferences,
                                      ThemeManager themeManager,
                                      BibEntryTypesManager entryTypesManager,
                                      TaskExecutor taskExecutor,
                                      JournalAbbreviationRepository journalAbbreviationRepository,
                                      OptionalObjectProperty<SearchQuery> searchQueryProperty) {
>>>>>>> 47059776
        super(
                Localization.lang("Optional fields"),
                true,
                databaseContext,
                suggestionProviders,
                undoManager,
                undoAction,
                redoAction,
                dialogService,
                preferences,
                entryTypesManager,
                taskExecutor,
                journalAbbreviationRepository,
<<<<<<< HEAD
                previewPanel
=======
                searchQueryProperty
>>>>>>> 47059776
        );
    }
}<|MERGE_RESOLUTION|>--- conflicted
+++ resolved
@@ -4,29 +4,15 @@
 
 import org.jabref.gui.DialogService;
 import org.jabref.gui.autocompleter.SuggestionProviders;
-<<<<<<< HEAD
+import org.jabref.gui.preferences.GuiPreferences;
 import org.jabref.gui.preview.PreviewPanel;
 import org.jabref.gui.undo.RedoAction;
 import org.jabref.gui.undo.UndoAction;
-import org.jabref.gui.util.TaskExecutor;
-import org.jabref.logic.journals.JournalAbbreviationRepository;
-import org.jabref.logic.l10n.Localization;
-import org.jabref.model.database.BibDatabaseContext;
-import org.jabref.model.entry.BibEntryTypesManager;
-import org.jabref.preferences.PreferencesService;
-=======
-import org.jabref.gui.preferences.GuiPreferences;
-import org.jabref.gui.theme.ThemeManager;
-import org.jabref.gui.undo.RedoAction;
-import org.jabref.gui.undo.UndoAction;
-import org.jabref.gui.util.OptionalObjectProperty;
 import org.jabref.logic.journals.JournalAbbreviationRepository;
 import org.jabref.logic.l10n.Localization;
 import org.jabref.logic.util.TaskExecutor;
 import org.jabref.model.database.BibDatabaseContext;
 import org.jabref.model.entry.BibEntryTypesManager;
-import org.jabref.model.search.query.SearchQuery;
->>>>>>> 47059776
 
 public class ImportantOptionalFieldsTab extends OptionalFieldsTabBase {
 
@@ -38,20 +24,11 @@
                                       UndoAction undoAction,
                                       RedoAction redoAction,
                                       DialogService dialogService,
-<<<<<<< HEAD
-                                      PreferencesService preferences,
+                                      GuiPreferences preferences,
                                       BibEntryTypesManager entryTypesManager,
                                       TaskExecutor taskExecutor,
                                       JournalAbbreviationRepository journalAbbreviationRepository,
                                       PreviewPanel previewPanel) {
-=======
-                                      GuiPreferences preferences,
-                                      ThemeManager themeManager,
-                                      BibEntryTypesManager entryTypesManager,
-                                      TaskExecutor taskExecutor,
-                                      JournalAbbreviationRepository journalAbbreviationRepository,
-                                      OptionalObjectProperty<SearchQuery> searchQueryProperty) {
->>>>>>> 47059776
         super(
                 Localization.lang("Optional fields"),
                 true,
@@ -65,11 +42,7 @@
                 entryTypesManager,
                 taskExecutor,
                 journalAbbreviationRepository,
-<<<<<<< HEAD
                 previewPanel
-=======
-                searchQueryProperty
->>>>>>> 47059776
         );
     }
 }