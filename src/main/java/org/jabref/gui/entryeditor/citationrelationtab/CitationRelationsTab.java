--- conflicted
+++ resolved
@@ -40,20 +40,16 @@
 import org.jabref.gui.preferences.GuiPreferences;
 import org.jabref.gui.util.NoSelectionModel;
 import org.jabref.gui.util.ViewModelListCellFactory;
-<<<<<<< HEAD
+import org.jabref.logic.bibtex.BibEntryWriter;
+import org.jabref.logic.bibtex.FieldPreferences;
+import org.jabref.logic.bibtex.FieldWriter;
 import org.jabref.logic.citation.repository.LRUBibEntryRelationsCache;
 import org.jabref.logic.citation.repository.LRUBibEntryRelationsRepository;
 import org.jabref.logic.citation.service.SearchCitationsRelationsService;
 import org.jabref.logic.database.DuplicateCheck;
+import org.jabref.logic.exporter.BibWriter;
 import org.jabref.logic.importer.fetcher.CitationFetcher;
 import org.jabref.logic.importer.fetcher.SemanticScholarCitationFetcher;
-=======
-import org.jabref.logic.bibtex.BibEntryWriter;
-import org.jabref.logic.bibtex.FieldPreferences;
-import org.jabref.logic.bibtex.FieldWriter;
-import org.jabref.logic.database.DuplicateCheck;
-import org.jabref.logic.exporter.BibWriter;
->>>>>>> 75d513bc
 import org.jabref.logic.l10n.Localization;
 import org.jabref.logic.os.OS;
 import org.jabref.logic.util.BackgroundTask;
@@ -114,8 +110,8 @@
         setText(Localization.lang("Citation relations"));
         setTooltip(new Tooltip(Localization.lang("Show articles related by citation")));
 
-<<<<<<< HEAD
-        this.duplicateCheck = new DuplicateCheck(new BibEntryTypesManager());
+        this.entryTypesManager = bibEntryTypesManager;
+        this.duplicateCheck = new DuplicateCheck(entryTypesManager);
         var bibEntryRelationsRepository = new LRUBibEntryRelationsRepository(
             new LRUBibEntryRelationsCache()
         );
@@ -132,13 +128,6 @@
             fileUpdateMonitor,
             taskExecutor
         );
-=======
-        this.entryTypesManager = bibEntryTypesManager;
-        this.duplicateCheck = new DuplicateCheck(entryTypesManager);
-        this.bibEntryRelationsRepository = new BibEntryRelationsRepository(new SemanticScholarFetcher(preferences.getImporterPreferences()),
-                new BibEntryRelationsCache());
-        citationsRelationsTabViewModel = new CitationsRelationsTabViewModel(databaseContext, preferences, undoManager, stateManager, dialogService, fileUpdateMonitor, taskExecutor);
->>>>>>> 75d513bc
     }
 
     /**
