package org.jabref.gui.entryeditor.citationrelationtab;

import java.io.IOException;
import java.net.URI;
import java.util.Arrays;
import java.util.List;

import javax.swing.undo.UndoManager;

import javafx.beans.binding.Bindings;
import javafx.beans.binding.BooleanBinding;
import javafx.collections.FXCollections;
import javafx.collections.ObservableList;
import javafx.css.PseudoClass;
import javafx.geometry.Pos;
import javafx.scene.Node;
import javafx.scene.control.Button;
import javafx.scene.control.Label;
import javafx.scene.control.ProgressIndicator;
import javafx.scene.control.SplitPane;
import javafx.scene.control.ToggleButton;
import javafx.scene.control.Tooltip;
import javafx.scene.layout.AnchorPane;
import javafx.scene.layout.HBox;
import javafx.scene.layout.Priority;
import javafx.scene.layout.VBox;

import org.jabref.gui.DialogService;
import org.jabref.gui.LibraryTab;
import org.jabref.gui.StateManager;
import org.jabref.gui.desktop.JabRefDesktop;
import org.jabref.gui.entryeditor.EntryEditorTab;
import org.jabref.gui.entryeditor.citationrelationtab.semanticscholar.CitationFetcher;
import org.jabref.gui.entryeditor.citationrelationtab.semanticscholar.SemanticScholarFetcher;
import org.jabref.gui.icon.IconTheme;
import org.jabref.gui.util.BackgroundTask;
import org.jabref.gui.util.NoSelectionModel;
import org.jabref.gui.util.TaskExecutor;
import org.jabref.gui.util.ViewModelListCellFactory;
import org.jabref.logic.database.DuplicateCheck;
import org.jabref.logic.l10n.Localization;
import org.jabref.model.database.BibDatabaseContext;
import org.jabref.model.database.BibDatabaseModeDetection;
import org.jabref.model.entry.BibEntry;
import org.jabref.model.entry.BibEntryTypesManager;
import org.jabref.model.entry.field.StandardField;
import org.jabref.model.entry.identifier.DOI;
import org.jabref.model.strings.StringUtil;
import org.jabref.model.util.FileUpdateMonitor;
import org.jabref.preferences.PreferencesService;

import com.tobiasdiez.easybind.EasyBind;
import org.controlsfx.control.CheckListView;
import org.slf4j.Logger;
import org.slf4j.LoggerFactory;

/**
 * GUI for tab displaying an articles citation relations in two lists based on the currently selected BibEntry
 */
public class CitationRelationsTab extends EntryEditorTab {

    public static final String NAME = "Citation relations";

    private static final Logger LOGGER = LoggerFactory.getLogger(CitationRelationsTab.class);

    // Tasks used to implement asynchronous fetching of related articles
    private static BackgroundTask<List<BibEntry>> citingTask;
    private static BackgroundTask<List<BibEntry>> citedByTask;
    private final DialogService dialogService;
    private final BibDatabaseContext databaseContext;
    private final PreferencesService preferencesService;
    private final LibraryTab libraryTab;
    private final TaskExecutor taskExecutor;
    private final BibEntryRelationsRepository bibEntryRelationsRepository;
    private final CitationsRelationsTabViewModel citationsRelationsTabViewModel;
    private final DuplicateCheck duplicateCheck;

    public CitationRelationsTab(DialogService dialogService,
<<<<<<< HEAD
                                BibDatabaseContext databaseContext,
                                UndoManager undoManager,
                                StateManager stateManager,
                                FileUpdateMonitor fileUpdateMonitor,
                                PreferencesService preferencesService,
                                LibraryTab lTab,
                                TaskExecutor taskExecutor) {
=======
                                BibDatabaseContext databaseContext, UndoManager undoManager,
                                StateManager stateManager, FileUpdateMonitor fileUpdateMonitor,
                                PreferencesService preferencesService, LibraryTab lTab, TaskExecutor taskExecutor) {
>>>>>>> 7ef49764
        this.dialogService = dialogService;
        this.databaseContext = databaseContext;
        this.preferencesService = preferencesService;
        this.libraryTab = lTab;
        this.taskExecutor = taskExecutor;
        setText(Localization.lang("Citation relations"));
        setTooltip(new Tooltip(Localization.lang("Show articles related by citation")));

        this.duplicateCheck = new DuplicateCheck(new BibEntryTypesManager());
        this.bibEntryRelationsRepository = new BibEntryRelationsRepository(new SemanticScholarFetcher(preferencesService.getImporterPreferences()),
                new BibEntryRelationsCache());
        citationsRelationsTabViewModel = new CitationsRelationsTabViewModel(databaseContext, preferencesService, undoManager, stateManager, dialogService, fileUpdateMonitor, taskExecutor);
    }

    /**
     * Method to create main SplitPane holding all lists, buttons and labels for tab and starts search
     *
     * @param entry BibEntry which is currently selected in JabRef Database
     * @return SplitPane to display
     */
    private SplitPane getPaneAndStartSearch(BibEntry entry) {
        // Create Layout Containers
        VBox citingVBox = new VBox();
        VBox citedByVBox = new VBox();
        citingVBox.setFillWidth(true);
        citedByVBox.setFillWidth(true);
        citingVBox.setAlignment(Pos.TOP_CENTER);
        citedByVBox.setAlignment(Pos.TOP_CENTER);
        AnchorPane citingHBox = new AnchorPane();
        citingHBox.setPrefHeight(40);
        AnchorPane citedByHBox = new AnchorPane();
        citedByHBox.setPrefHeight(40);

        // Create Heading Lab
        Label citingLabel = new Label(Localization.lang("Cites"));
        styleLabel(citingLabel);
        Label citedByLabel = new Label(Localization.lang("Cited By"));
        styleLabel(citedByLabel);

        // Create ListViews
        CheckListView<CitationRelationItem> citingListView = new CheckListView<>();
        CheckListView<CitationRelationItem> citedByListView = new CheckListView<>();

        // Create refresh Buttons for both sides
        Button refreshCitingButton = IconTheme.JabRefIcons.REFRESH.asButton();
        refreshCitingButton.setTooltip(new Tooltip(Localization.lang("Restart search")));
        styleTopBarNode(refreshCitingButton, 15.0);
        Button refreshCitedByButton = IconTheme.JabRefIcons.REFRESH.asButton();
        refreshCitedByButton.setTooltip(new Tooltip(Localization.lang("Restart search")));
        styleTopBarNode(refreshCitedByButton, 15.0);

        // Create abort buttons for both sides
        Button abortCitingButton = IconTheme.JabRefIcons.CLOSE.asButton();
        abortCitingButton.getGraphic().resize(30, 30);
        abortCitingButton.setTooltip(new Tooltip(Localization.lang("Cancel search")));
        styleTopBarNode(abortCitingButton, 15.0);
        Button abortCitedButton = IconTheme.JabRefIcons.CLOSE.asButton();
        abortCitedButton.getGraphic().resize(30, 30);
        abortCitedButton.setTooltip(new Tooltip(Localization.lang("Cancel search")));
        styleTopBarNode(abortCitedButton, 15.0);

        ProgressIndicator citingProgress = new ProgressIndicator();
        citingProgress.setMaxSize(25, 25);
        styleTopBarNode(citingProgress, 50.0);
        ProgressIndicator citedByProgress = new ProgressIndicator();
        citedByProgress.setMaxSize(25, 25);
        styleTopBarNode(citedByProgress, 50.0);

        // Create import buttons for both sides
        Button importCitingButton = IconTheme.JabRefIcons.ADD_ENTRY.asButton();
        importCitingButton.setTooltip(new Tooltip(Localization.lang("Add selected entries to database")));
        styleTopBarNode(importCitingButton, 50.0);
        Button importCitedByButton = IconTheme.JabRefIcons.ADD_ENTRY.asButton();
        importCitedByButton.setTooltip(new Tooltip(Localization.lang("Add selected entries to database")));
        styleTopBarNode(importCitedByButton, 50.0);
        hideNodes(importCitingButton, importCitedByButton);

        citingHBox.getChildren().addAll(citingLabel, refreshCitingButton, importCitingButton, citingProgress, abortCitingButton);
        citedByHBox.getChildren().addAll(citedByLabel, refreshCitedByButton, importCitedByButton, citedByProgress, abortCitedButton);

        VBox.setVgrow(citingListView, Priority.ALWAYS);
        VBox.setVgrow(citedByListView, Priority.ALWAYS);
        citingVBox.getChildren().addAll(citingHBox, citingListView);
        citedByVBox.getChildren().addAll(citedByHBox, citedByListView);

        refreshCitingButton.setOnMouseClicked(event -> {
            searchForRelations(entry, citingListView, abortCitingButton,
                    refreshCitingButton, CitationFetcher.SearchType.CITES, importCitingButton, citingProgress, true);
        });

        refreshCitedByButton.setOnMouseClicked(event -> searchForRelations(entry, citedByListView, abortCitedButton,
                refreshCitedByButton, CitationFetcher.SearchType.CITED_BY, importCitedByButton, citedByProgress, true));

        // Create SplitPane to hold all nodes above
        SplitPane container = new SplitPane(citingVBox, citedByVBox);
        styleFetchedListView(citedByListView);
        styleFetchedListView(citingListView);

        searchForRelations(entry, citingListView, abortCitingButton, refreshCitingButton,
                CitationFetcher.SearchType.CITES, importCitingButton, citingProgress, false);

        searchForRelations(entry, citedByListView, abortCitedButton, refreshCitedByButton,
                CitationFetcher.SearchType.CITED_BY, importCitedByButton, citedByProgress, false);

        return container;
    }

    /**
     * Styles a given CheckListView to display BibEntries either with a hyperlink or an add button
     *
     * @param listView CheckListView to style
     */
    private void styleFetchedListView(CheckListView<CitationRelationItem> listView) {
        PseudoClass entrySelected = PseudoClass.getPseudoClass("selected");
        new ViewModelListCellFactory<CitationRelationItem>()
                .withGraphic(entry -> {

                    HBox separator = new HBox();
                    HBox.setHgrow(separator, Priority.SOMETIMES);
                    Node entryNode = BibEntryView.getEntryNode(entry.entry());
                    HBox.setHgrow(entryNode, Priority.ALWAYS);
                    HBox hContainer = new HBox();
                    hContainer.prefWidthProperty().bind(listView.widthProperty().subtract(25));

                    VBox vContainer = new VBox();

                    if (entry.isLocal()) {
                        hContainer.getStyleClass().add("duplicate-entry");
                        Button jumpTo = IconTheme.JabRefIcons.LINK.asButton();
                        jumpTo.setTooltip(new Tooltip(Localization.lang("Jump to entry in library")));
                        jumpTo.getStyleClass().add("addEntryButton");
                        jumpTo.setOnMouseClicked(event -> {
                            citingTask.cancel();
                            citedByTask.cancel();
                            libraryTab.showAndEdit(entry.localEntry());
                            libraryTab.clearAndSelect(entry.localEntry());
                        });
                        vContainer.getChildren().add(jumpTo);
                    } else {
                        ToggleButton addToggle = IconTheme.JabRefIcons.ADD.asToggleButton();
                        addToggle.setTooltip(new Tooltip(Localization.lang("Select entry")));
                        EasyBind.subscribe(addToggle.selectedProperty(), selected -> {
                            if (selected) {
                                addToggle.setGraphic(IconTheme.JabRefIcons.ADD_FILLED.withColor(IconTheme.SELECTED_COLOR).getGraphicNode());
                            } else {
                                addToggle.setGraphic(IconTheme.JabRefIcons.ADD.getGraphicNode());
                            }
                        });
                        addToggle.getStyleClass().add("addEntryButton");
                        addToggle.selectedProperty().bindBidirectional(listView.getItemBooleanProperty(entry));
                        vContainer.getChildren().add(addToggle);
                    }

                    if (entry.entry().getDOI().isPresent() || entry.entry().getField(StandardField.URL).isPresent()) {
                        Button openWeb = IconTheme.JabRefIcons.OPEN_LINK.asButton();
                        openWeb.setTooltip(new Tooltip(Localization.lang("Open URL or DOI")));
                        openWeb.setOnMouseClicked(event -> {
                            String url = entry.entry().getDOI().flatMap(DOI::getExternalURI).map(URI::toString)
                                              .or(() -> entry.entry().getField(StandardField.URL)).orElse("");
                            if (StringUtil.isNullOrEmpty(url)) {
                                return;
                            }
                            try {
                                JabRefDesktop.openBrowser(url, preferencesService.getFilePreferences());
                            } catch (IOException ex) {
                                dialogService.notify(Localization.lang("Unable to open link."));
                            }
                        });
                        vContainer.getChildren().addLast(openWeb);
                    }

                    hContainer.getChildren().addAll(entryNode, separator, vContainer);
                    hContainer.getStyleClass().add("entry-container");

                    return hContainer;
                })
                .withOnMouseClickedEvent((ee, event) -> {
                    if (!ee.isLocal()) {
                        listView.getCheckModel().toggleCheckState(ee);
                    }
                })
                .withPseudoClass(entrySelected, listView::getItemBooleanProperty)
                .install(listView);

        listView.setSelectionModel(new NoSelectionModel<>());
    }

    /**
     * Method to style heading labels
     *
     * @param label label to style
     */
    private void styleLabel(Label label) {
        label.setStyle("-fx-padding: 5px");
        label.setAlignment(Pos.CENTER);
        AnchorPane.setTopAnchor(label, 0.0);
        AnchorPane.setLeftAnchor(label, 0.0);
        AnchorPane.setBottomAnchor(label, 0.0);
        AnchorPane.setRightAnchor(label, 0.0);
    }

    /**
     * Method to style refresh buttons
     *
     * @param node node to style
     */
    private void styleTopBarNode(Node node, double offset) {
        AnchorPane.setTopAnchor(node, 0.0);
        AnchorPane.setBottomAnchor(node, 0.0);
        AnchorPane.setRightAnchor(node, offset);
    }

    /**
     * Determines if tab should be shown according to preferences
     *
     * @param entry Currently selected BibEntry
     * @return whether tab should be shown
     */
    @Override
    public boolean shouldShow(BibEntry entry) {
        // TODO: Create a preference and show tab only if preference is enabled
        return true;
    }

    @Override
    protected void bindToEntry(BibEntry entry) {
        setContent(getPaneAndStartSearch(entry));
    }

    /**
     * Method to start search for relations and display them in the associated ListView
     *
     * @param entry         BibEntry currently selected in Jabref Database
     * @param listView      ListView to use
     * @param abortButton   Button to stop the search
     * @param refreshButton refresh Button to use
     * @param searchType    type of search (CITING / CITEDBY)
     */
    private void searchForRelations(BibEntry entry, CheckListView<CitationRelationItem> listView, Button abortButton,
                                    Button refreshButton, CitationFetcher.SearchType searchType, Button importButton,
                                    ProgressIndicator progress, boolean shouldRefresh) {
        if (entry.getDOI().isEmpty()) {
            hideNodes(abortButton, progress);
            showNodes(refreshButton);
            listView.getItems().clear();
            listView.setPlaceholder(
                    new Label(Localization.lang("The selected entry doesn't have a DOI linked to it. Lookup a DOI and try again.")));
            return;
        }

        ObservableList<CitationRelationItem> observableList = FXCollections.observableArrayList();

        listView.setItems(observableList);

        if (citingTask != null && !citingTask.isCanceled() && searchType == CitationFetcher.SearchType.CITES) {
            citingTask.cancel();
        } else if (citedByTask != null && !citedByTask.isCanceled() && searchType == CitationFetcher.SearchType.CITED_BY) {
            citedByTask.cancel();
        }

        BackgroundTask<List<BibEntry>> task;

        if (searchType == CitationFetcher.SearchType.CITES) {
            task = BackgroundTask.wrap(() -> {
                if (shouldRefresh) {
                    bibEntryRelationsRepository.forceRefreshReferences(entry);
                }
                return bibEntryRelationsRepository.getReferences(entry);
            });
            citingTask = task;
        } else {
            task = BackgroundTask.wrap(() -> {
                if (shouldRefresh) {
                    bibEntryRelationsRepository.forceRefreshCitations(entry);
                }
                return bibEntryRelationsRepository.getCitations(entry);
            });
            citedByTask = task;
        }

        task.onRunning(() -> prepareToSearchForRelations(abortButton, refreshButton, importButton, progress, task))
            .onSuccess(fetchedList -> onSearchForRelationsSucceed(entry, listView, abortButton, refreshButton,
                    searchType, importButton, progress, fetchedList, observableList))
            .onFailure(exception -> {
                LOGGER.error("Error while fetching citing Articles", exception);
                hideNodes(abortButton, progress, importButton);
                listView.setPlaceholder(new Label(Localization.lang("Error while fetching citing entries: %0",
                        exception.getMessage())));

                refreshButton.setVisible(true);
                dialogService.notify(exception.getMessage());
            })
            .executeWith(taskExecutor);
    }

    private void onSearchForRelationsSucceed(BibEntry entry, CheckListView<CitationRelationItem> listView,
                                             Button abortButton, Button refreshButton,
                                             CitationFetcher.SearchType searchType, Button importButton,
                                             ProgressIndicator progress, List<BibEntry> fetchedList,
                                             ObservableList<CitationRelationItem> observableList) {
        hideNodes(abortButton, progress);

        observableList.setAll(
        fetchedList.stream()
            .map(entr -> duplicateCheck.containsDuplicate(
                    databaseContext.getDatabase(),
                    entr,
                    BibDatabaseModeDetection.inferMode(databaseContext.getDatabase()))
                .map(localEntry -> new CitationRelationItem(entr, localEntry, true))
                .orElseGet(() -> new CitationRelationItem(entr, false)))
            .toList()
    );

        if (!observableList.isEmpty()) {
            listView.refresh();
        } else {
            Label placeholder = new Label(Localization.lang("No articles found"));
            listView.setPlaceholder(placeholder);
        }
        BooleanBinding booleanBind = Bindings.isEmpty(listView.getCheckModel().getCheckedItems());
        importButton.disableProperty().bind(booleanBind);
        importButton.setOnMouseClicked(event -> importEntries(listView.getCheckModel().getCheckedItems(), searchType, entry));
        showNodes(refreshButton, importButton);
    }

    private void prepareToSearchForRelations(Button abortButton, Button refreshButton, Button importButton,
                                             ProgressIndicator progress, BackgroundTask<List<BibEntry>> task) {
        showNodes(abortButton, progress);
        hideNodes(refreshButton, importButton);

        abortButton.setOnAction(event -> {
            hideNodes(abortButton, progress, importButton);
            showNodes(refreshButton);
            task.cancel();
            dialogService.notify(Localization.lang("Search aborted!"));
        });
    }

    private void hideNodes(Node... nodes) {
        Arrays.stream(nodes).forEach(node -> node.setVisible(false));
    }

    private void showNodes(Node... nodes) {
        Arrays.stream(nodes).forEach(node -> node.setVisible(true));
    }

    /**
     * Function to import selected entries to the database. Also writes the entries to import to the CITING/CITED field
     *
     * @param entriesToImport entries to import
     */
    private void importEntries(List<CitationRelationItem> entriesToImport, CitationFetcher.SearchType searchType, BibEntry existingEntry) {
        citingTask.cancel();
        citedByTask.cancel();

        citationsRelationsTabViewModel.importEntries(entriesToImport, searchType, existingEntry);

        dialogService.notify(Localization.lang("Number of entries successfully imported") + ": " + entriesToImport.size());
    }
}<|MERGE_RESOLUTION|>--- conflicted
+++ resolved
@@ -76,23 +76,17 @@
     private final DuplicateCheck duplicateCheck;
 
     public CitationRelationsTab(DialogService dialogService,
-<<<<<<< HEAD
                                 BibDatabaseContext databaseContext,
                                 UndoManager undoManager,
                                 StateManager stateManager,
                                 FileUpdateMonitor fileUpdateMonitor,
                                 PreferencesService preferencesService,
-                                LibraryTab lTab,
+                                LibraryTab libraryTab,
                                 TaskExecutor taskExecutor) {
-=======
-                                BibDatabaseContext databaseContext, UndoManager undoManager,
-                                StateManager stateManager, FileUpdateMonitor fileUpdateMonitor,
-                                PreferencesService preferencesService, LibraryTab lTab, TaskExecutor taskExecutor) {
->>>>>>> 7ef49764
         this.dialogService = dialogService;
         this.databaseContext = databaseContext;
         this.preferencesService = preferencesService;
-        this.libraryTab = lTab;
+        this.libraryTab = libraryTab;
         this.taskExecutor = taskExecutor;
         setText(Localization.lang("Citation relations"));
         setTooltip(new Tooltip(Localization.lang("Show articles related by citation")));
