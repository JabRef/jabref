package org.jabref.gui.entryeditor;

import java.awt.BorderLayout;
import java.awt.event.ActionEvent;
import java.awt.event.MouseAdapter;
import java.awt.event.MouseEvent;
import java.io.IOException;
import java.time.LocalDate;
import java.time.LocalDateTime;
import java.time.format.DateTimeFormatter;
import java.util.Locale;
import java.util.Optional;
import java.util.Set;

import javax.swing.JButton;
import javax.swing.JComboBox;
import javax.swing.JComponent;
import javax.swing.JPanel;
import javax.swing.JTextArea;
import javax.swing.event.DocumentEvent;
import javax.swing.event.DocumentListener;
import javax.swing.text.JTextComponent;

import org.jabref.Globals;
import org.jabref.gui.BasePanel;
import org.jabref.gui.JabRefFrame;
import org.jabref.gui.contentselector.FieldContentSelector;
import org.jabref.gui.date.DatePickerButton;
import org.jabref.gui.desktop.JabRefDesktop;
import org.jabref.gui.entryeditor.EntryEditor.StoreFieldAction;
import org.jabref.gui.fieldeditors.FieldEditor;
import org.jabref.gui.mergeentries.FetchAndMergeEntry;
import org.jabref.gui.undo.UndoableFieldChange;
import org.jabref.logic.importer.FetcherException;
import org.jabref.logic.importer.WebFetchers;
import org.jabref.logic.journals.JournalAbbreviationRepository;
import org.jabref.logic.l10n.Localization;
import org.jabref.logic.net.URLUtil;
import org.jabref.model.database.BibDatabaseMode;
import org.jabref.model.entry.BibEntry;
import org.jabref.model.entry.FieldName;
import org.jabref.model.entry.FieldProperty;
import org.jabref.model.entry.InternalBibtexFields;
import org.jabref.model.entry.MonthUtil;
import org.jabref.model.entry.identifier.DOI;
import org.jabref.model.entry.identifier.ISBN;
import org.jabref.preferences.JabRefPreferences;

import org.apache.commons.logging.Log;
import org.apache.commons.logging.LogFactory;

public class FieldExtraComponents {

<<<<<<< HEAD
    private FieldExtraComponents() {
    }
=======
    private static final Log LOGGER = LogFactory.getLog(FieldExtraComponents.class);
>>>>>>> 63620ff3

    private static final String ABBREVIATION_TOOLTIP_TEXT = "<HTML>"
            + Localization.lang("Switches between full and abbreviated journal name if the journal name is known.")
            + "<BR>" + Localization.lang("To set up, go to") + " <B>" + Localization.lang("Options") + " -> "
            + Localization.lang("Manage journal abbreviations") + "</B></HTML>";


    /**
     * Add controls for switching between abbreviated and full journal names.
     * If this field also has a FieldContentSelector, we need to combine these.
     *
     * @param panel
     * @param editor
     * @param entry
     * @param storeFieldAction
     * @return
     */
    public static Optional<JComponent> getJournalExtraComponent(JabRefFrame frame, BasePanel panel, FieldEditor editor,
            BibEntry entry, Set<FieldContentSelector> contentSelectors, StoreFieldAction storeFieldAction) {
        JPanel controls = new JPanel();
        controls.setLayout(new BorderLayout());
        if (!panel.getBibDatabaseContext().getMetaData().getContentSelectorValuesForField(editor.getFieldName()).isEmpty()) {
            FieldContentSelector ws = new FieldContentSelector(frame, panel, frame, editor, storeFieldAction, false,
                    ", ");
            contentSelectors.add(ws);
            controls.add(ws, BorderLayout.NORTH);
        }


        // Button to toggle abbreviated/full journal names
        JButton button = new JButton(Localization.lang("Toggle abbreviation"));
        button.setToolTipText(ABBREVIATION_TOOLTIP_TEXT);
        button.addActionListener(actionEvent -> {
            String text = editor.getText();
            JournalAbbreviationRepository abbreviationRepository = Globals.journalAbbreviationLoader
                    .getRepository(Globals.prefs.getJournalAbbreviationPreferences());
            if (abbreviationRepository.isKnownName(text)) {
                String s = abbreviationRepository.getNextAbbreviation(text).orElse(text);

                if (s != null) {
                    editor.setText(s);
                    storeFieldAction.actionPerformed(new ActionEvent(editor, 0, ""));
                    panel.getUndoManager().addEdit(new UndoableFieldChange(entry, editor.getFieldName(), text, s));
                }
            }
        });

        controls.add(button, BorderLayout.SOUTH);
        return Optional.of(controls);
    }

    /**
     * Set up a mouse listener for opening an external viewer for with with EXTRA_EXTERNAL
     *
     * @param fieldEditor
     * @param panel
     * @return
     */
    public static Optional<JComponent> getExternalExtraComponent(BasePanel panel, FieldEditor fieldEditor) {
        JPanel controls = new JPanel();
        controls.setLayout(new BorderLayout());
        JButton button = new JButton(Localization.lang("Open"));
        button.setEnabled(false);
        button.addActionListener(actionEvent -> {
            try {
                JabRefDesktop.openExternalViewer(panel.getBibDatabaseContext(), fieldEditor.getText(), fieldEditor.getFieldName());
            } catch (IOException ex) {
                panel.output(Localization.lang("Unable to open link."));
            }
        });

        controls.add(button, BorderLayout.SOUTH);

        // enable/disable button
        JTextComponent url = (JTextComponent) fieldEditor;

        url.getDocument().addDocumentListener(new DocumentListener() {
            @Override
            public void changedUpdate(DocumentEvent documentEvent) {
                checkUrl();
            }

            @Override
            public void insertUpdate(DocumentEvent documentEvent) {
                checkUrl();
            }

            @Override
            public void removeUpdate(DocumentEvent documentEvent) {
                checkUrl();
            }

            private void checkUrl() {
                if (URLUtil.isURL(url.getText())) {
                    button.setEnabled(true);
                } else {
                    button.setEnabled(false);
                }
            }
        });

        return Optional.of(controls);
    }

    /**
     * Set up a mouse listener for opening an external viewer and fetching by DOI
     *
     * @param fieldEditor
     * @param panel
     * @return
     */
    public static Optional<JComponent> getDoiExtraComponent(BasePanel panel, EntryEditor entryEditor, FieldEditor fieldEditor) {
        JPanel controls = new JPanel();
        controls.setLayout(new BorderLayout());
        // open doi link
        JButton button = new JButton(Localization.lang("Open"));
        button.setEnabled(false);
        button.addActionListener(actionEvent -> {
            try {
                JabRefDesktop.openExternalViewer(panel.getBibDatabaseContext(), fieldEditor.getText(), fieldEditor.getFieldName());
            } catch (IOException ex) {
                panel.output(Localization.lang("Unable to open link."));
            }
        });
        // lookup doi
        JButton doiButton = new JButton(Localization.lang("Look up DOI"));
        doiButton.addActionListener(actionEvent -> {
            try {
                Optional<DOI> doi = WebFetchers.getIdFetcherForIdentifier(DOI.class).findIdentifier(entryEditor.getEntry());
                if (doi.isPresent()) {
                    entryEditor.getEntry().setField(FieldName.DOI, doi.get().getDOI());
                } else {
                    panel.frame().setStatus(Localization.lang("No %0 found", FieldName.getDisplayName(FieldName.DOI)));
                }
            } catch (FetcherException e) {
                LOGGER.error("Problem fetching DOI", e);
            }
        });
        // fetch bibtex data
        JButton fetchButton = new JButton(
                Localization.lang("Get BibTeX data from %0", FieldName.getDisplayName(FieldName.DOI)));
        fetchButton.setEnabled(false);
        fetchButton.addActionListener(actionEvent -> {
            BibEntry entry = entryEditor.getEntry();
            new FetchAndMergeEntry(entry, panel, FieldName.DOI);
        });

        controls.add(button, BorderLayout.NORTH);
        controls.add(doiButton, BorderLayout.CENTER);
        controls.add(fetchButton, BorderLayout.SOUTH);

        // enable/disable button
        JTextComponent doi = (JTextComponent) fieldEditor;

        doi.getDocument().addDocumentListener(new DocumentListener() {
            @Override
            public void changedUpdate(DocumentEvent documentEvent) {
                checkDoi();
            }

            @Override
            public void insertUpdate(DocumentEvent documentEvent) {
                checkDoi();
            }

            @Override
            public void removeUpdate(DocumentEvent documentEvent) {
                checkDoi();
            }

            private void checkDoi() {
                Optional<DOI> doiUrl = DOI.build(doi.getText());
                if(doiUrl.isPresent()) {
                    button.setEnabled(true);
                    fetchButton.setEnabled(true);
                } else {
                    button.setEnabled(false);
                    fetchButton.setEnabled(false);
                }
            }
        });

        return Optional.of(controls);
    }

    /**
     * Add button for fetching by ISBN
     *
     * @param fieldEditor
     * @param panel
     * @return
     */
    public static Optional<JComponent> getIsbnExtraComponent(BasePanel panel, EntryEditor entryEditor,
            FieldEditor fieldEditor) {
        // fetch bibtex data
        JButton fetchButton = new JButton(
                Localization.lang("Get BibTeX data from %0", FieldName.getDisplayName(FieldName.ISBN)));
        fetchButton.setEnabled(false);
        fetchButton.addActionListener(actionEvent -> {
            BibEntry entry = entryEditor.getEntry();
            new FetchAndMergeEntry(entry, panel, FieldName.ISBN);
        });

        // enable/disable button
        JTextComponent isbn = (JTextComponent) fieldEditor;

        isbn.getDocument().addDocumentListener(new DocumentListener() {

            @Override
            public void changedUpdate(DocumentEvent documentEvent) {
                checkIsbn();
            }

            @Override
            public void insertUpdate(DocumentEvent documentEvent) {
                checkIsbn();
            }

            @Override
            public void removeUpdate(DocumentEvent documentEvent) {
                checkIsbn();
            }

            private void checkIsbn() {
                ISBN isbnString = new ISBN(isbn.getText());
                if (isbnString.isValidFormat()) {
                    fetchButton.setEnabled(true);
                } else {
                    fetchButton.setEnabled(false);
                }
            }
        });

        return Optional.of(fetchButton);
    }

    /**
     * Add button for fetching by ISBN
     *
     * @param fieldEditor
     * @param panel
     * @return
     */
    public static Optional<JComponent> getEprintExtraComponent(BasePanel panel, EntryEditor entryEditor,
            FieldEditor fieldEditor) {
        // fetch bibtex data
        JButton fetchButton = new JButton(
                Localization.lang("Get BibTeX data from %0", FieldName.getDisplayName(FieldName.EPRINT)));
        fetchButton.setEnabled(false);
        fetchButton.addActionListener(actionEvent -> {
            BibEntry entry = entryEditor.getEntry();
            new FetchAndMergeEntry(entry, panel, FieldName.EPRINT);
        });

        // enable/disable button
        JTextComponent eprint = (JTextComponent) fieldEditor;

        eprint.getDocument().addDocumentListener(new DocumentListener() {

            @Override
            public void changedUpdate(DocumentEvent documentEvent) {
                checkEprint();
            }

            @Override
            public void insertUpdate(DocumentEvent documentEvent) {
                checkEprint();
            }

            @Override
            public void removeUpdate(DocumentEvent documentEvent) {
                checkEprint();
            }

            private void checkEprint() {
                if ((eprint.getText() == null) || eprint.getText().trim().isEmpty()) {
                    fetchButton.setEnabled(false);
                } else {
                    fetchButton.setEnabled(true);
                }
            }
        });

        return Optional.of(fetchButton);
    }

    /**
     * Return a dropdown list containing Yes and No for fields with EXTRA_YES_NO
     *
     * @param fieldEditor
     * @param entryEditor
     * @return
     */
    public static Optional<JComponent> getYesNoExtraComponent(FieldEditor fieldEditor, EntryEditor entryEditor) {
        final String[] options = {"", "Yes", "No"};
        JComboBox<String> yesno = new JComboBox<>(options);
        yesno.addActionListener(actionEvent -> {
            fieldEditor.setText(((String) yesno.getSelectedItem()).toLowerCase(Locale.ROOT));
            entryEditor.updateField(fieldEditor);
        });
        return Optional.of(yesno);

    }

    /**
     * Return a dropdown list with the month names for fields with EXTRA_MONTH
     *
     * @param fieldEditor
     * @param entryEditor
     * @param type
     * @return
     */
    public static Optional<JComponent> getMonthExtraComponent(FieldEditor fieldEditor, EntryEditor entryEditor, BibDatabaseMode type) {
        final String[] options = new String[13];
        options[0] = Localization.lang("Select");
        for (int i = 1; i <= 12; i++) {
            options[i] = MonthUtil.getMonthByNumber(i).fullName;
        }
        JComboBox<String> month = new JComboBox<>(options);
        month.addActionListener(actionEvent -> {
            int monthnumber = month.getSelectedIndex();
            if (monthnumber >= 1) {
                if (type == BibDatabaseMode.BIBLATEX) {
                    fieldEditor.setText(String.valueOf(monthnumber));
                } else {
                    fieldEditor.setText(MonthUtil.getMonthByNumber(monthnumber).bibtexFormat);
                }
            } else {
                fieldEditor.setText("");
            }
            entryEditor.updateField(fieldEditor);
            month.setSelectedIndex(0);
        });
        return Optional.of(month);

    }

    /**
     * Return a button which sets the owner if the field for fields with EXTRA_SET_OWNER
     * @param fieldEditor
     * @param storeFieldAction
     * @return
     */
    public static Optional<JComponent> getSetOwnerExtraComponent(FieldEditor fieldEditor,
            StoreFieldAction storeFieldAction) {
        JButton button = new JButton(Localization.lang("Auto"));
        button.addActionListener(actionEvent -> {
            fieldEditor.setText(Globals.prefs.get(JabRefPreferences.DEFAULT_OWNER));
            storeFieldAction.actionPerformed(new ActionEvent(fieldEditor, 0, ""));
        });
        return Optional.of(button);

    }

    /**
     * Return a button opening a content selector for fields where one exists
     *
     * @param frame
     * @param panel
     * @param editor
     * @param contentSelectors
     * @param storeFieldAction
     * @return
     */
    public static Optional<JComponent> getSelectorExtraComponent(JabRefFrame frame, BasePanel panel, FieldEditor editor,
            Set<FieldContentSelector> contentSelectors, StoreFieldAction storeFieldAction) {
        FieldContentSelector ws = new FieldContentSelector(frame, panel, frame, editor, storeFieldAction, false,
                InternalBibtexFields.getFieldProperties(editor.getFieldName())
                        .contains(FieldProperty.PERSON_NAMES) ? " and " : ", ");
        contentSelectors.add(ws);
        return Optional.of(ws);
    }

    /**
     * Set up field such that double click inserts the current date
     * If isDataPicker is True, a button with a data picker is returned
     *
     * @param editor reference to the FieldEditor to display the date value
     * @param useDatePicker shows a DatePickerButton if true
     * @param useIsoFormat if true ISO format is always used
     * @return
     */
    public static Optional<JComponent> getDateTimeExtraComponent(FieldEditor editor, boolean useDatePicker,
            boolean useIsoFormat) {
        ((JTextArea) editor).addMouseListener(new MouseAdapter() {

            @Override
            public void mouseClicked(MouseEvent e) {
                if (e.getClickCount() == 2) {// double click
                    String date = "";
                    if(useIsoFormat) {
                        date = DateTimeFormatter.ISO_DATE.format(LocalDate.now());
                    } else {
                        date = DateTimeFormatter.ofPattern(Globals.prefs.get(JabRefPreferences.TIME_STAMP_FORMAT)).format(
                                LocalDateTime.now());
                    }
                    editor.setText(date);
                }
            }
        });

        // insert a datepicker, if the extras field contains this command
        if (useDatePicker) {
            DatePickerButton datePicker = new DatePickerButton(editor, useIsoFormat);

            // register a DocumentListener on the underlying text document which notifies the DatePicker which date is currently set
            ((JTextArea) editor).getDocument().addDocumentListener(new DocumentListener() {

                @Override
                public void insertUpdate(DocumentEvent e) {
                    datePicker.updateDatePickerDate(editor.getText());
                }

                @Override
                public void removeUpdate(DocumentEvent e) {
                    datePicker.updateDatePickerDate(editor.getText());
                }

                @Override
                public void changedUpdate(DocumentEvent e) {
                    datePicker.updateDatePickerDate(editor.getText());
                }
            });

            return Optional.of(datePicker.getDatePicker());
        } else {
            return Optional.empty();
        }

    }

    /**
     * Return a dropdown list with the alternatives for editor type fields
     *
     * @param fieldEditor
     * @param entryEditor
     * @return
     */

    public static Optional<JComponent> getEditorTypeExtraComponent(FieldEditor fieldEditor, EntryEditor entryEditor) {
        final String[] optionValues = {"", "editor", "compiler", "founder", "continuator", "redactor", "reviser",
                "collaborator"};
        final String[] optionDescriptions = {Localization.lang("Select"), Localization.lang("Editor"),
                Localization.lang("Compiler"), Localization.lang("Founder"), Localization.lang("Continuator"),
                Localization.lang("Redactor"), Localization.lang("Reviser"), Localization.lang("Collaborator")};
        JComboBox<String> editorType = new JComboBox<>(optionDescriptions);
        editorType.addActionListener(actionEvent -> {
            fieldEditor.setText(optionValues[editorType.getSelectedIndex()]);
            entryEditor.updateField(fieldEditor);
        });
        return Optional.of(editorType);

    }

    /**
     * Return a dropdown list with the alternatives for pagination type fields
     *
     * @param fieldEditor
     * @param entryEditor
     * @return
     */

    public static Optional<JComponent> getPaginationExtraComponent(FieldEditor fieldEditor, EntryEditor entryEditor) {
        final String[] optionValues = {"", "page", "column", "line", "verse", "section", "paragraph", "none"};
        final String[] optionDescriptions = {Localization.lang("Select"), Localization.lang("Page"),
                Localization.lang("Column"), Localization.lang("Line"), Localization.lang("Verse"),
                Localization.lang("Section"), Localization.lang("Paragraph"), Localization.lang("None")};
        JComboBox<String> pagination = new JComboBox<>(optionDescriptions);
        pagination.addActionListener(actionEvent -> {
            fieldEditor.setText(optionValues[pagination.getSelectedIndex()]);
            entryEditor.updateField(fieldEditor);
        });
        return Optional.of(pagination);
    }

    /**
     * Return a dropdown list with the alternatives for pagination type fields
     *
     * @param fieldEditor
     * @param entryEditor
     * @return
     */

    public static Optional<JComponent> getTypeExtraComponent(FieldEditor fieldEditor, EntryEditor entryEditor,
            boolean isPatent) {
        String[] optionValues;
        String[] optionDescriptions;
        if (isPatent) {
            optionValues = new String[] {"", "patent", "patentde", "patenteu", "patentfr", "patentuk", "patentus",
                    "patreq", "patreqde", "patreqeu", "patreqfr", "patrequk", "patrequs"};
            optionDescriptions = new String[] {Localization.lang("Select"), Localization.lang("Patent"),
                    Localization.lang("German patent"), Localization.lang("European patent"),
                    Localization.lang("French patent"), Localization.lang("British patent"),
                    Localization.lang("U.S. patent"), Localization.lang("Patent request"),
                    Localization.lang("German patent request"), Localization.lang("European patent request"),
                    Localization.lang("French patent request"), Localization.lang("British patent request"),
                    Localization.lang("U.S. patent request")};
        } else {
            optionValues = new String[] {"", "mathesis", "phdthesis", "candthesis", "techreport", "resreport",
                    "software", "datacd", "audiocd"};
            optionDescriptions = new String[] {Localization.lang("Select"), Localization.lang("Master's thesis"),
                    Localization.lang("PhD thesis"), Localization.lang("Candidate thesis"),
                    Localization.lang("Technical report"), Localization.lang("Research report"),
                    Localization.lang("Software"), Localization.lang("Data CD"), Localization.lang("Audio CD")};
        }
        JComboBox<String> type = new JComboBox<>(optionDescriptions);
        type.addActionListener(actionEvent -> {
            fieldEditor.setText(optionValues[type.getSelectedIndex()]);
            entryEditor.updateField(fieldEditor);
        });
        return Optional.of(type);
    }

    /**
     * Return a dropdown list with the gender alternatives for fields with GENDER
     *
     * @param fieldEditor
     * @param entryEditor
     * @return
     */

    public static Optional<JComponent> getGenderExtraComponent(FieldEditor fieldEditor, EntryEditor entryEditor) {
        final String[] optionValues = {"", "sf", "sm", "sp", "pf", "pm", "pn", "pp"};
        final String[] optionDescriptions = {Localization.lang("Select"), Localization.lang("Female name"),
                Localization.lang("Male name"),
                Localization.lang("Neuter name"), Localization.lang("Female names"), Localization.lang("Male names"),
                Localization.lang("Neuter names"), Localization.lang("Mixed names")};
        JComboBox<String> gender = new JComboBox<>(optionDescriptions);
        gender.addActionListener(actionEvent -> {
            fieldEditor.setText(optionValues[gender.getSelectedIndex()]);
            entryEditor.updateField(fieldEditor);
        });
        return Optional.of(gender);

    }

}<|MERGE_RESOLUTION|>--- conflicted
+++ resolved
@@ -51,12 +51,11 @@
 
 public class FieldExtraComponents {
 
-<<<<<<< HEAD
+
     private FieldExtraComponents() {
     }
-=======
+  
     private static final Log LOGGER = LogFactory.getLog(FieldExtraComponents.class);
->>>>>>> 63620ff3
 
     private static final String ABBREVIATION_TOOLTIP_TEXT = "<HTML>"
             + Localization.lang("Switches between full and abbreviated journal name if the journal name is known.")
