--- conflicted
+++ resolved
@@ -103,67 +103,6 @@
     }
 
     /**
-<<<<<<< HEAD
-=======
-     * Set up field such that double click inserts the current date
-     * If isDataPicker is True, a button with a data picker is returned
-     *
-     * @param editor reference to the FieldEditor to display the date value
-     * @param useDatePicker shows a DatePickerButton if true
-     * @param useIsoFormat if true ISO format is always used
-     * @return
-     */
-    public static Optional<JComponent> getDateTimeExtraComponent(FieldEditor editor, boolean useDatePicker,
-                                                                 boolean useIsoFormat) {
-        /*
-        ((JTextArea) editor).addMouseListener(new MouseAdapter() {
-            @Override
-            public void mouseClicked(MouseEvent e) {
-                if (e.getClickCount() == 2) {// double click
-                    String date = "";
-                    if(useIsoFormat) {
-                        date = DateTimeFormatter.ISO_DATE.format(LocalDate.now());
-                    } else {
-                        date = DateTimeFormatter.ofPattern(Globals.prefs.get(JabRefPreferences.TIME_STAMP_FORMAT)).format(
-                                LocalDateTime.now());
-                    }
-                    editor.setText(date);
-                }
-            }
-        });
-        */
-
-        // insert a datepicker, if the extras field contains this command
-        if (useDatePicker) {
-            DatePickerButton datePicker = new DatePickerButton(editor, useIsoFormat);
-
-            /*
-            // register a DocumentListener on the underlying text document which notifies the DatePicker which date is currently set
-            ((JTextArea) editor).getDocument().addDocumentListener(new DocumentListener() {
-                @Override
-                public void insertUpdate(DocumentEvent e) {
-                    datePicker.updateDatePickerDate(editor.getText());
-                }
-                @Override
-                public void removeUpdate(DocumentEvent e) {
-                    datePicker.updateDatePickerDate(editor.getText());
-                }
-                @Override
-                public void changedUpdate(DocumentEvent e) {
-                    datePicker.updateDatePickerDate(editor.getText());
-                }
-            });
-            */
-
-            return Optional.of(datePicker.getDatePicker());
-        } else {
-            return Optional.empty();
-        }
-
-    }
-
-    /**
->>>>>>> 9af8052e
      * Return a dropdown list with the alternatives for editor type fields
      *
      * @param fieldEditor
