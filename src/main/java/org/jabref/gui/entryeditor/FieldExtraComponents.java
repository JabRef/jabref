package org.jabref.gui.entryeditor;

import java.awt.BorderLayout;
import java.awt.event.ActionEvent;
import java.io.IOException;
<<<<<<< HEAD
=======
import java.time.LocalDate;
import java.time.LocalDateTime;
import java.time.format.DateTimeFormatter;
import java.util.ArrayList;
import java.util.Arrays;
import java.util.List;
>>>>>>> 85377b15
import java.util.Locale;
import java.util.Optional;
import java.util.Set;
import java.util.stream.Collectors;

import javax.swing.JButton;
import javax.swing.JComboBox;
import javax.swing.JComponent;
import javax.swing.JPanel;
<<<<<<< HEAD
=======
import javax.swing.JTextArea;
import javax.swing.SwingUtilities;
import javax.swing.event.DocumentEvent;
import javax.swing.event.DocumentListener;
import javax.swing.text.JTextComponent;
>>>>>>> 85377b15

import org.jabref.Globals;
import org.jabref.JabRefExecutorService;
import org.jabref.gui.BasePanel;
import org.jabref.gui.JabRefFrame;
import org.jabref.gui.contentselector.FieldContentSelector;
import org.jabref.gui.date.DatePickerButton;
import org.jabref.gui.desktop.JabRefDesktop;
import org.jabref.gui.entryeditor.EntryEditor.StoreFieldAction;
import org.jabref.gui.fieldeditors.FieldEditor;
import org.jabref.gui.mergeentries.FetchAndMergeEntry;
import org.jabref.gui.undo.UndoableFieldChange;
import org.jabref.logic.journals.JournalAbbreviationRepository;
import org.jabref.logic.l10n.Localization;
import org.jabref.model.database.BibDatabaseMode;
import org.jabref.model.entry.BibEntry;
import org.jabref.model.entry.FieldName;
import org.jabref.model.entry.FieldProperty;
import org.jabref.model.entry.InternalBibtexFields;
<<<<<<< HEAD
import org.jabref.model.entry.MonthUtil;
=======
import org.jabref.model.entry.Month;
import org.jabref.model.entry.identifier.DOI;
import org.jabref.model.entry.identifier.ISBN;
>>>>>>> 85377b15
import org.jabref.preferences.JabRefPreferences;

import org.apache.commons.logging.Log;
import org.apache.commons.logging.LogFactory;

public class FieldExtraComponents {

    private static final Log LOGGER = LogFactory.getLog(FieldExtraComponents.class);

    private FieldExtraComponents() {
    }

    private static final String ABBREVIATION_TOOLTIP_TEXT = "<HTML>"
            + Localization.lang("Switches between full and abbreviated journal name if the journal name is known.")
            + "<BR>" + Localization.lang("To set up, go to") + " <B>" + Localization.lang("Options") + " -> "
            + Localization.lang("Manage journal abbreviations") + "</B></HTML>";


    /**
     * Add controls for switching between abbreviated and full journal names.
     * If this field also has a FieldContentSelector, we need to combine these.
     *
     * @param panel
     * @param editor
     * @param entry
     * @param storeFieldAction
     * @return
     */
    public static Optional<JComponent> getJournalExtraComponent(JabRefFrame frame, BasePanel panel, FieldEditor editor,
            BibEntry entry, Set<FieldContentSelector> contentSelectors, StoreFieldAction storeFieldAction) {
        JPanel controls = new JPanel();
        controls.setLayout(new BorderLayout());
        if (!panel.getBibDatabaseContext().getMetaData().getContentSelectorValuesForField(editor.getFieldName()).isEmpty()) {
            FieldContentSelector ws = new FieldContentSelector(frame, panel, frame, editor, storeFieldAction, false,
                    ", ");
            contentSelectors.add(ws);
            controls.add(ws, BorderLayout.NORTH);
        }


        // Button to toggle abbreviated/full journal names
        JButton button = new JButton(Localization.lang("Toggle abbreviation"));
        button.setToolTipText(ABBREVIATION_TOOLTIP_TEXT);
        button.addActionListener(actionEvent -> {
            String text = editor.getText();
            JournalAbbreviationRepository abbreviationRepository = Globals.journalAbbreviationLoader
                    .getRepository(Globals.prefs.getJournalAbbreviationPreferences());
            if (abbreviationRepository.isKnownName(text)) {
                String s = abbreviationRepository.getNextAbbreviation(text).orElse(text);

                if (s != null) {
                    editor.setText(s);
                    storeFieldAction.actionPerformed(new ActionEvent(editor, 0, ""));
                    panel.getUndoManager().addEdit(new UndoableFieldChange(entry, editor.getFieldName(), text, s));
                }
            }
        });

        controls.add(button, BorderLayout.SOUTH);
        return Optional.of(controls);
    }

    /**
     * Set up a mouse listener for opening an external viewer for with with EXTRA_EXTERNAL
     *
     * @param fieldEditor
     * @param panel
     * @return
     */
    public static Optional<JComponent> getExternalExtraComponent(BasePanel panel, FieldEditor fieldEditor) {
        JPanel controls = new JPanel();
        controls.setLayout(new BorderLayout());
        JButton button = new JButton(Localization.lang("Open"));
        button.setEnabled(false);
        button.addActionListener(actionEvent -> {
            try {
                JabRefDesktop.openExternalViewer(panel.getBibDatabaseContext(), fieldEditor.getText(), fieldEditor.getFieldName());
            } catch (IOException ex) {
                panel.output(Localization.lang("Unable to open link."));
            }
        });

        controls.add(button, BorderLayout.SOUTH);

        // enable/disable button
        /*
        JTextComponent url = (JTextComponent) fieldEditor;

        url.getDocument().addDocumentListener(new DocumentListener() {
            @Override
            public void changedUpdate(DocumentEvent documentEvent) {
                checkUrl();
            }

            @Override
            public void insertUpdate(DocumentEvent documentEvent) {
                checkUrl();
            }

            @Override
            public void removeUpdate(DocumentEvent documentEvent) {
                checkUrl();
            }

            private void checkUrl() {
                if (URLUtil.isURL(url.getText())) {
                    button.setEnabled(true);
                } else {
                    button.setEnabled(false);
                }
            }
        });
<<<<<<< HEAD
        */
=======

        return Optional.of(controls);
    }

    /**
     * Set up a mouse listener for opening an external viewer and fetching by DOI
     *
     * @param fieldEditor
     * @param panel
     * @return
     */
    public static Optional<JComponent> getDoiExtraComponent(BasePanel panel, EntryEditor entryEditor, FieldEditor fieldEditor) {
        JPanel controls = new JPanel();
        controls.setLayout(new BorderLayout());
        // open doi link
        JButton button = new JButton(Localization.lang("Open"));
        button.setEnabled(false);
        button.addActionListener(actionEvent -> {
            try {
                JabRefDesktop.openExternalViewer(panel.getBibDatabaseContext(), fieldEditor.getText(), fieldEditor.getFieldName());
            } catch (IOException ex) {
                panel.output(Localization.lang("Unable to open link."));
            }
        });
        // lookup doi
        JButton doiButton = new JButton(Localization.lang("Look up DOI"));

        Runnable doiFetcher = () -> {
            try {
                Optional<DOI> doi = WebFetchers.getIdFetcherForIdentifier(DOI.class).findIdentifier(entryEditor.getEntry());

                SwingUtilities.invokeLater(() -> {
                    if (doi.isPresent()) {
                        entryEditor.getEntry().setField(FieldName.DOI, doi.get().getDOI());
                    } else {
                        panel.frame().setStatus(Localization.lang("No %0 found", FieldName.getDisplayName(FieldName.DOI)));
                    }
                });
            } catch (FetcherException e) {
                LOGGER.error("Problem fetching DOI", e);
            }
        };

        doiButton.addActionListener(actionEvent -> {
            JabRefExecutorService.INSTANCE.execute(doiFetcher);
        });
        // fetch bibtex data
        JButton fetchButton = new JButton(
                Localization.lang("Get BibTeX data from %0", FieldName.getDisplayName(FieldName.DOI)));
        fetchButton.setEnabled(false);
        fetchButton.addActionListener(actionEvent -> {
            BibEntry entry = entryEditor.getEntry();
            new FetchAndMergeEntry(entry, panel, FieldName.DOI);
        });

        controls.add(button, BorderLayout.NORTH);
        controls.add(doiButton, BorderLayout.CENTER);
        controls.add(fetchButton, BorderLayout.SOUTH);

        // enable/disable button
        JTextComponent doi = (JTextComponent) fieldEditor;

        doi.getDocument().addDocumentListener(new DocumentListener() {
            @Override
            public void changedUpdate(DocumentEvent documentEvent) {
                checkDoi();
            }

            @Override
            public void insertUpdate(DocumentEvent documentEvent) {
                checkDoi();
            }

            @Override
            public void removeUpdate(DocumentEvent documentEvent) {
                checkDoi();
            }

            private void checkDoi() {
                Optional<DOI> doiUrl = DOI.build(doi.getText());
                if(doiUrl.isPresent()) {
                    button.setEnabled(true);
                    fetchButton.setEnabled(true);
                } else {
                    button.setEnabled(false);
                    fetchButton.setEnabled(false);
                }
            }
        });
>>>>>>> 85377b15

        return Optional.of(controls);
    }

    /**
     * Add button for fetching by ISBN
     *
     * @param fieldEditor
     * @param panel
     * @return
     */
    public static Optional<JComponent> getIsbnExtraComponent(BasePanel panel, EntryEditor entryEditor,
            FieldEditor fieldEditor) {
        // fetch bibtex data
        JButton fetchButton = new JButton(
                Localization.lang("Get BibTeX data from %0", FieldName.getDisplayName(FieldName.ISBN)));
        fetchButton.setEnabled(false);
        fetchButton.addActionListener(actionEvent -> {
            BibEntry entry = entryEditor.getEntry();
            new FetchAndMergeEntry(entry, panel, FieldName.ISBN);
        });

        // enable/disable button
        /*
        JTextComponent isbn = (JTextComponent) fieldEditor;

        isbn.getDocument().addDocumentListener(new DocumentListener() {

            @Override
            public void changedUpdate(DocumentEvent documentEvent) {
                checkIsbn();
            }

            @Override
            public void insertUpdate(DocumentEvent documentEvent) {
                checkIsbn();
            }

            @Override
            public void removeUpdate(DocumentEvent documentEvent) {
                checkIsbn();
            }

            private void checkIsbn() {
                ISBN isbnString = new ISBN(isbn.getText());
                if (isbnString.isValidFormat()) {
                    fetchButton.setEnabled(true);
                } else {
                    fetchButton.setEnabled(false);
                }
            }
        });
        */

        return Optional.of(fetchButton);
    }

    /**
     * Add button for fetching by ISBN
     *
     * @param fieldEditor
     * @param panel
     * @return
     */
    public static Optional<JComponent> getEprintExtraComponent(BasePanel panel, EntryEditor entryEditor,
            FieldEditor fieldEditor) {
        // fetch bibtex data
        JButton fetchButton = new JButton(
                Localization.lang("Get BibTeX data from %0", FieldName.getDisplayName(FieldName.EPRINT)));
        fetchButton.setEnabled(false);
        fetchButton.addActionListener(actionEvent -> {
            BibEntry entry = entryEditor.getEntry();
            new FetchAndMergeEntry(entry, panel, FieldName.EPRINT);
        });

        // enable/disable button
        /*
        JTextComponent eprint = (JTextComponent) fieldEditor;

        eprint.getDocument().addDocumentListener(new DocumentListener() {

            @Override
            public void changedUpdate(DocumentEvent documentEvent) {
                checkEprint();
            }

            @Override
            public void insertUpdate(DocumentEvent documentEvent) {
                checkEprint();
            }

            @Override
            public void removeUpdate(DocumentEvent documentEvent) {
                checkEprint();
            }

            private void checkEprint() {
                if ((eprint.getText() == null) || eprint.getText().trim().isEmpty()) {
                    fetchButton.setEnabled(false);
                } else {
                    fetchButton.setEnabled(true);
                }
            }
        });
        */

        return Optional.of(fetchButton);
    }

    /**
     * Return a dropdown list containing Yes and No for fields with EXTRA_YES_NO
     *
     * @param fieldEditor
     * @param entryEditor
     * @return
     */
    public static Optional<JComponent> getYesNoExtraComponent(FieldEditor fieldEditor, EntryEditor entryEditor) {
        final String[] options = {"", "Yes", "No"};
        JComboBox<String> yesno = new JComboBox<>(options);
        yesno.addActionListener(actionEvent -> {
            fieldEditor.setText(((String) yesno.getSelectedItem()).toLowerCase(Locale.ROOT));
            entryEditor.updateField(fieldEditor);
        });
        return Optional.of(yesno);

    }

    /**
     * Return a dropdown list with the month names for fields with EXTRA_MONTH
     *
     * @param fieldEditor
     * @param entryEditor
     * @param type
     * @return
     */
    public static Optional<JComponent> getMonthExtraComponent(FieldEditor fieldEditor, EntryEditor entryEditor, BibDatabaseMode type) {
        List<String> monthNames = Arrays.stream(Month.values()).map(Month::getFullName).collect(Collectors.toList());
        List<String> options = new ArrayList<>(13);
        options.add(Localization.lang("Select"));
        options.addAll(monthNames);

        JComboBox<String> month = new JComboBox<>(options.toArray(new String[0]));
        month.addActionListener(actionEvent -> {
            int monthNumber = month.getSelectedIndex();
            if (monthNumber >= 1) {
                if (type == BibDatabaseMode.BIBLATEX) {
                    fieldEditor.setText(String.valueOf(monthNumber));
                } else {
                    fieldEditor.setText(Month.getMonthByNumber(monthNumber).get().getJabRefFormat());
                }
            } else {
                fieldEditor.setText("");
            }
            entryEditor.updateField(fieldEditor);
            month.setSelectedIndex(0);
        });
        return Optional.of(month);

    }

    /**
     * Return a button which sets the owner if the field for fields with EXTRA_SET_OWNER
     * @param fieldEditor
     * @param storeFieldAction
     * @return
     */
    public static Optional<JComponent> getSetOwnerExtraComponent(FieldEditor fieldEditor,
            StoreFieldAction storeFieldAction) {
        JButton button = new JButton(Localization.lang("Auto"));
        button.addActionListener(actionEvent -> {
            fieldEditor.setText(Globals.prefs.get(JabRefPreferences.DEFAULT_OWNER));
            storeFieldAction.actionPerformed(new ActionEvent(fieldEditor, 0, ""));
        });
        return Optional.of(button);

    }

    /**
     * Return a button opening a content selector for fields where one exists
     *
     * @param frame
     * @param panel
     * @param editor
     * @param contentSelectors
     * @param storeFieldAction
     * @return
     */
    public static Optional<JComponent> getSelectorExtraComponent(JabRefFrame frame, BasePanel panel, FieldEditor editor,
            Set<FieldContentSelector> contentSelectors, StoreFieldAction storeFieldAction) {
        FieldContentSelector ws = new FieldContentSelector(frame, panel, frame, editor, storeFieldAction, false,
                InternalBibtexFields.getFieldProperties(editor.getFieldName())
                        .contains(FieldProperty.PERSON_NAMES) ? " and " : ", ");
        contentSelectors.add(ws);
        return Optional.of(ws);
    }

    /**
     * Set up field such that double click inserts the current date
     * If isDataPicker is True, a button with a data picker is returned
     *
     * @param editor reference to the FieldEditor to display the date value
     * @param useDatePicker shows a DatePickerButton if true
     * @param useIsoFormat if true ISO format is always used
     * @return
     */
    public static Optional<JComponent> getDateTimeExtraComponent(FieldEditor editor, boolean useDatePicker,
            boolean useIsoFormat) {
        /*
        ((JTextArea) editor).addMouseListener(new MouseAdapter() {

            @Override
            public void mouseClicked(MouseEvent e) {
                if (e.getClickCount() == 2) {// double click
                    String date = "";
                    if(useIsoFormat) {
                        date = DateTimeFormatter.ISO_DATE.format(LocalDate.now());
                    } else {
                        date = DateTimeFormatter.ofPattern(Globals.prefs.get(JabRefPreferences.TIME_STAMP_FORMAT)).format(
                                LocalDateTime.now());
                    }
                    editor.setText(date);
                }
            }
        });
        */

        // insert a datepicker, if the extras field contains this command
        if (useDatePicker) {
            DatePickerButton datePicker = new DatePickerButton(editor, useIsoFormat);

            /*
            // register a DocumentListener on the underlying text document which notifies the DatePicker which date is currently set
            ((JTextArea) editor).getDocument().addDocumentListener(new DocumentListener() {

                @Override
                public void insertUpdate(DocumentEvent e) {
                    datePicker.updateDatePickerDate(editor.getText());
                }

                @Override
                public void removeUpdate(DocumentEvent e) {
                    datePicker.updateDatePickerDate(editor.getText());
                }

                @Override
                public void changedUpdate(DocumentEvent e) {
                    datePicker.updateDatePickerDate(editor.getText());
                }
            });
            */

            return Optional.of(datePicker.getDatePicker());
        } else {
            return Optional.empty();
        }

    }

    /**
     * Return a dropdown list with the alternatives for editor type fields
     *
     * @param fieldEditor
     * @param entryEditor
     * @return
     */

    public static Optional<JComponent> getEditorTypeExtraComponent(FieldEditor fieldEditor, EntryEditor entryEditor) {
        final String[] optionValues = {"", "editor", "compiler", "founder", "continuator", "redactor", "reviser",
                "collaborator"};
        final String[] optionDescriptions = {Localization.lang("Select"), Localization.lang("Editor"),
                Localization.lang("Compiler"), Localization.lang("Founder"), Localization.lang("Continuator"),
                Localization.lang("Redactor"), Localization.lang("Reviser"), Localization.lang("Collaborator")};
        JComboBox<String> editorType = new JComboBox<>(optionDescriptions);
        editorType.addActionListener(actionEvent -> {
            fieldEditor.setText(optionValues[editorType.getSelectedIndex()]);
            entryEditor.updateField(fieldEditor);
        });
        return Optional.of(editorType);

    }

    /**
     * Return a dropdown list with the alternatives for pagination type fields
     *
     * @param fieldEditor
     * @param entryEditor
     * @return
     */

    public static Optional<JComponent> getPaginationExtraComponent(FieldEditor fieldEditor, EntryEditor entryEditor) {
        final String[] optionValues = {"", "page", "column", "line", "verse", "section", "paragraph", "none"};
        final String[] optionDescriptions = {Localization.lang("Select"), Localization.lang("Page"),
                Localization.lang("Column"), Localization.lang("Line"), Localization.lang("Verse"),
                Localization.lang("Section"), Localization.lang("Paragraph"), Localization.lang("None")};
        JComboBox<String> pagination = new JComboBox<>(optionDescriptions);
        pagination.addActionListener(actionEvent -> {
            fieldEditor.setText(optionValues[pagination.getSelectedIndex()]);
            entryEditor.updateField(fieldEditor);
        });
        return Optional.of(pagination);
    }

    /**
     * Return a dropdown list with the alternatives for pagination type fields
     *
     * @param fieldEditor
     * @param entryEditor
     * @return
     */

    public static Optional<JComponent> getTypeExtraComponent(FieldEditor fieldEditor, EntryEditor entryEditor,
            boolean isPatent) {
        String[] optionValues;
        String[] optionDescriptions;
        if (isPatent) {
            optionValues = new String[] {"", "patent", "patentde", "patenteu", "patentfr", "patentuk", "patentus",
                    "patreq", "patreqde", "patreqeu", "patreqfr", "patrequk", "patrequs"};
            optionDescriptions = new String[] {Localization.lang("Select"), Localization.lang("Patent"),
                    Localization.lang("German patent"), Localization.lang("European patent"),
                    Localization.lang("French patent"), Localization.lang("British patent"),
                    Localization.lang("U.S. patent"), Localization.lang("Patent request"),
                    Localization.lang("German patent request"), Localization.lang("European patent request"),
                    Localization.lang("French patent request"), Localization.lang("British patent request"),
                    Localization.lang("U.S. patent request")};
        } else {
            optionValues = new String[] {"", "mathesis", "phdthesis", "candthesis", "techreport", "resreport",
                    "software", "datacd", "audiocd"};
            optionDescriptions = new String[] {Localization.lang("Select"), Localization.lang("Master's thesis"),
                    Localization.lang("PhD thesis"), Localization.lang("Candidate thesis"),
                    Localization.lang("Technical report"), Localization.lang("Research report"),
                    Localization.lang("Software"), Localization.lang("Data CD"), Localization.lang("Audio CD")};
        }
        JComboBox<String> type = new JComboBox<>(optionDescriptions);
        type.addActionListener(actionEvent -> {
            fieldEditor.setText(optionValues[type.getSelectedIndex()]);
            entryEditor.updateField(fieldEditor);
        });
        return Optional.of(type);
    }

    /**
     * Return a dropdown list with the gender alternatives for fields with GENDER
     *
     * @param fieldEditor
     * @param entryEditor
     * @return
     */

    public static Optional<JComponent> getGenderExtraComponent(FieldEditor fieldEditor, EntryEditor entryEditor) {
        final String[] optionValues = {"", "sf", "sm", "sp", "pf", "pm", "pn", "pp"};
        final String[] optionDescriptions = {Localization.lang("Select"), Localization.lang("Female name"),
                Localization.lang("Male name"),
                Localization.lang("Neuter name"), Localization.lang("Female names"), Localization.lang("Male names"),
                Localization.lang("Neuter names"), Localization.lang("Mixed names")};
        JComboBox<String> gender = new JComboBox<>(optionDescriptions);
        gender.addActionListener(actionEvent -> {
            fieldEditor.setText(optionValues[gender.getSelectedIndex()]);
            entryEditor.updateField(fieldEditor);
        });
        return Optional.of(gender);

    }

}<|MERGE_RESOLUTION|>--- conflicted
+++ resolved
@@ -3,15 +3,9 @@
 import java.awt.BorderLayout;
 import java.awt.event.ActionEvent;
 import java.io.IOException;
-<<<<<<< HEAD
-=======
-import java.time.LocalDate;
-import java.time.LocalDateTime;
-import java.time.format.DateTimeFormatter;
 import java.util.ArrayList;
 import java.util.Arrays;
 import java.util.List;
->>>>>>> 85377b15
 import java.util.Locale;
 import java.util.Optional;
 import java.util.Set;
@@ -21,14 +15,6 @@
 import javax.swing.JComboBox;
 import javax.swing.JComponent;
 import javax.swing.JPanel;
-<<<<<<< HEAD
-=======
-import javax.swing.JTextArea;
-import javax.swing.SwingUtilities;
-import javax.swing.event.DocumentEvent;
-import javax.swing.event.DocumentListener;
-import javax.swing.text.JTextComponent;
->>>>>>> 85377b15
 
 import org.jabref.Globals;
 import org.jabref.JabRefExecutorService;
@@ -48,13 +34,7 @@
 import org.jabref.model.entry.FieldName;
 import org.jabref.model.entry.FieldProperty;
 import org.jabref.model.entry.InternalBibtexFields;
-<<<<<<< HEAD
-import org.jabref.model.entry.MonthUtil;
-=======
 import org.jabref.model.entry.Month;
-import org.jabref.model.entry.identifier.DOI;
-import org.jabref.model.entry.identifier.ISBN;
->>>>>>> 85377b15
 import org.jabref.preferences.JabRefPreferences;
 
 import org.apache.commons.logging.Log;
@@ -167,99 +147,7 @@
                 }
             }
         });
-<<<<<<< HEAD
         */
-=======
-
-        return Optional.of(controls);
-    }
-
-    /**
-     * Set up a mouse listener for opening an external viewer and fetching by DOI
-     *
-     * @param fieldEditor
-     * @param panel
-     * @return
-     */
-    public static Optional<JComponent> getDoiExtraComponent(BasePanel panel, EntryEditor entryEditor, FieldEditor fieldEditor) {
-        JPanel controls = new JPanel();
-        controls.setLayout(new BorderLayout());
-        // open doi link
-        JButton button = new JButton(Localization.lang("Open"));
-        button.setEnabled(false);
-        button.addActionListener(actionEvent -> {
-            try {
-                JabRefDesktop.openExternalViewer(panel.getBibDatabaseContext(), fieldEditor.getText(), fieldEditor.getFieldName());
-            } catch (IOException ex) {
-                panel.output(Localization.lang("Unable to open link."));
-            }
-        });
-        // lookup doi
-        JButton doiButton = new JButton(Localization.lang("Look up DOI"));
-
-        Runnable doiFetcher = () -> {
-            try {
-                Optional<DOI> doi = WebFetchers.getIdFetcherForIdentifier(DOI.class).findIdentifier(entryEditor.getEntry());
-
-                SwingUtilities.invokeLater(() -> {
-                    if (doi.isPresent()) {
-                        entryEditor.getEntry().setField(FieldName.DOI, doi.get().getDOI());
-                    } else {
-                        panel.frame().setStatus(Localization.lang("No %0 found", FieldName.getDisplayName(FieldName.DOI)));
-                    }
-                });
-            } catch (FetcherException e) {
-                LOGGER.error("Problem fetching DOI", e);
-            }
-        };
-
-        doiButton.addActionListener(actionEvent -> {
-            JabRefExecutorService.INSTANCE.execute(doiFetcher);
-        });
-        // fetch bibtex data
-        JButton fetchButton = new JButton(
-                Localization.lang("Get BibTeX data from %0", FieldName.getDisplayName(FieldName.DOI)));
-        fetchButton.setEnabled(false);
-        fetchButton.addActionListener(actionEvent -> {
-            BibEntry entry = entryEditor.getEntry();
-            new FetchAndMergeEntry(entry, panel, FieldName.DOI);
-        });
-
-        controls.add(button, BorderLayout.NORTH);
-        controls.add(doiButton, BorderLayout.CENTER);
-        controls.add(fetchButton, BorderLayout.SOUTH);
-
-        // enable/disable button
-        JTextComponent doi = (JTextComponent) fieldEditor;
-
-        doi.getDocument().addDocumentListener(new DocumentListener() {
-            @Override
-            public void changedUpdate(DocumentEvent documentEvent) {
-                checkDoi();
-            }
-
-            @Override
-            public void insertUpdate(DocumentEvent documentEvent) {
-                checkDoi();
-            }
-
-            @Override
-            public void removeUpdate(DocumentEvent documentEvent) {
-                checkDoi();
-            }
-
-            private void checkDoi() {
-                Optional<DOI> doiUrl = DOI.build(doi.getText());
-                if(doiUrl.isPresent()) {
-                    button.setEnabled(true);
-                    fetchButton.setEnabled(true);
-                } else {
-                    button.setEnabled(false);
-                    fetchButton.setEnabled(false);
-                }
-            }
-        });
->>>>>>> 85377b15
 
         return Optional.of(controls);
     }
