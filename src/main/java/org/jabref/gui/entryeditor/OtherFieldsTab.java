package org.jabref.gui.entryeditor;

import java.util.Collections;
import java.util.LinkedHashSet;
import java.util.List;
import java.util.Optional;
import java.util.Set;
import java.util.stream.Collectors;

import javax.swing.undo.UndoManager;

import javafx.scene.control.Tooltip;

import org.jabref.gui.DialogService;
import org.jabref.gui.StateManager;
import org.jabref.gui.autocompleter.SuggestionProviders;
import org.jabref.gui.externalfiletype.ExternalFileTypes;
import org.jabref.gui.icon.IconTheme;
import org.jabref.gui.theme.ThemeManager;
import org.jabref.gui.util.TaskExecutor;
import org.jabref.logic.journals.JournalAbbreviationRepository;
import org.jabref.logic.l10n.Localization;
import org.jabref.logic.pdf.search.indexing.IndexingTaskManager;
import org.jabref.model.database.BibDatabaseContext;
import org.jabref.model.entry.BibEntry;
import org.jabref.model.entry.BibEntryType;
import org.jabref.model.entry.BibEntryTypesManager;
import org.jabref.model.entry.field.BibField;
import org.jabref.model.entry.field.Field;
import org.jabref.model.entry.field.InternalField;
import org.jabref.preferences.PreferencesService;

public class OtherFieldsTab extends FieldsEditorTab {

    private final List<Field> customTabFieldNames;
    private final BibEntryTypesManager entryTypesManager;

    public OtherFieldsTab(BibDatabaseContext databaseContext,
                          SuggestionProviders suggestionProviders,
                          UndoManager undoManager,
                          DialogService dialogService,
                          PreferencesService preferences,
                          StateManager stateManager,
<<<<<<< HEAD
                          ThemeManager themeManager,
=======
                          IndexingTaskManager indexingTaskManager,
>>>>>>> 8e922280
                          BibEntryTypesManager entryTypesManager,
                          ExternalFileTypes externalFileTypes,
                          TaskExecutor taskExecutor,
                          JournalAbbreviationRepository journalAbbreviationRepository) {
        super(false,
                databaseContext,
                suggestionProviders,
                undoManager,
                dialogService,
                preferences,
                stateManager,
                themeManager,
                externalFileTypes,
                taskExecutor,
                journalAbbreviationRepository, indexingTaskManager);

        this.entryTypesManager = entryTypesManager;
        this.customTabFieldNames = preferences.getAllDefaultTabFieldNames();

        setText(Localization.lang("Other fields"));
        setTooltip(new Tooltip(Localization.lang("Show remaining fields")));
        setGraphic(IconTheme.JabRefIcons.OPTIONAL.getGraphicNode());
    }

    @Override
    protected Set<Field> determineFieldsToShow(BibEntry entry) {
        Optional<BibEntryType> entryType = entryTypesManager.enrich(entry.getType(), databaseContext.getMode());
        if (entryType.isPresent()) {
            Set<Field> allKnownFields = entryType.get().getAllFields();
            Set<Field> otherFields = entry.getFields().stream().filter(field -> !allKnownFields.contains(field)).collect(Collectors.toCollection(LinkedHashSet::new));

            otherFields.removeAll(entryType.get().getDeprecatedFields());
            otherFields.removeAll(entryType.get().getOptionalFields().stream().map(BibField::getField).collect(Collectors.toSet()));
            otherFields.remove(InternalField.KEY_FIELD);
            otherFields.removeAll(customTabFieldNames);
            return otherFields;
        } else {
            // Entry type unknown -> treat all fields as required
            return Collections.emptySet();
        }
    }
}<|MERGE_RESOLUTION|>--- conflicted
+++ resolved
@@ -41,11 +41,7 @@
                           DialogService dialogService,
                           PreferencesService preferences,
                           StateManager stateManager,
-<<<<<<< HEAD
-                          ThemeManager themeManager,
-=======
                           IndexingTaskManager indexingTaskManager,
->>>>>>> 8e922280
                           BibEntryTypesManager entryTypesManager,
                           ExternalFileTypes externalFileTypes,
                           TaskExecutor taskExecutor,
@@ -60,7 +56,8 @@
                 themeManager,
                 externalFileTypes,
                 taskExecutor,
-                journalAbbreviationRepository, indexingTaskManager);
+                journalAbbreviationRepository,
+                indexingTaskManager);
 
         this.entryTypesManager = entryTypesManager;
         this.customTabFieldNames = preferences.getAllDefaultTabFieldNames();
