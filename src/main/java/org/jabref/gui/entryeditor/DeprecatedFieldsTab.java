package org.jabref.gui.entryeditor;

import java.util.LinkedHashSet;
import java.util.Optional;
import java.util.SequencedSet;
import java.util.stream.Collectors;

import javax.swing.undo.UndoManager;

import javafx.scene.control.Tooltip;

import org.jabref.gui.DialogService;
import org.jabref.gui.autocompleter.SuggestionProviders;
import org.jabref.gui.icon.IconTheme;
import org.jabref.gui.theme.ThemeManager;
import org.jabref.gui.undo.RedoAction;
import org.jabref.gui.undo.UndoAction;
import org.jabref.gui.util.OptionalObjectProperty;
import org.jabref.gui.util.TaskExecutor;
import org.jabref.logic.journals.JournalAbbreviationRepository;
import org.jabref.logic.l10n.Localization;
<<<<<<< HEAD
import org.jabref.logic.search.LuceneManager;
=======
import org.jabref.logic.pdf.search.IndexingTaskManager;
import org.jabref.logic.search.SearchQuery;
>>>>>>> 4ab11cac
import org.jabref.model.database.BibDatabaseContext;
import org.jabref.model.database.BibDatabaseMode;
import org.jabref.model.entry.BibEntry;
import org.jabref.model.entry.BibEntryType;
import org.jabref.model.entry.BibEntryTypesManager;
import org.jabref.model.entry.field.Field;
import org.jabref.preferences.PreferencesService;

import com.tobiasdiez.easybind.EasyBind;

public class DeprecatedFieldsTab extends FieldsEditorTab {

    public static final String NAME = "Deprecated fields";
    private final BibEntryTypesManager entryTypesManager;

    public DeprecatedFieldsTab(BibDatabaseContext databaseContext,
                               SuggestionProviders suggestionProviders,
                               UndoManager undoManager,
                               UndoAction undoAction,
                               RedoAction redoAction,
                               DialogService dialogService,
                               PreferencesService preferences,
                               ThemeManager themeManager,
                               BibEntryTypesManager entryTypesManager,
                               TaskExecutor taskExecutor,
                               JournalAbbreviationRepository journalAbbreviationRepository,
<<<<<<< HEAD
                               LuceneManager luceneManager) {
        super(false, databaseContext, suggestionProviders, undoManager, undoAction, redoAction, dialogService, preferences, stateManager, themeManager, taskExecutor, journalAbbreviationRepository, luceneManager);
=======
                               OptionalObjectProperty<SearchQuery> searchQueryProperty) {
        super(false, databaseContext, suggestionProviders, undoManager, undoAction, redoAction, dialogService, preferences, themeManager, taskExecutor, journalAbbreviationRepository, indexingTaskManager, searchQueryProperty);
>>>>>>> 4ab11cac
        this.entryTypesManager = entryTypesManager;

        setText(Localization.lang("Deprecated fields"));
        EasyBind.subscribe(preferences.getWorkspacePreferences().showAdvancedHintsProperty(), advancedHints -> {
            if (advancedHints) {
                setTooltip(new Tooltip(Localization.lang("Shows fields having a successor in biblatex.\nFor instance, the publication month should be part of the date field.\nUse the Cleanup Entries functionality to convert the entry to biblatex.")));
            } else {
                setTooltip(new Tooltip(Localization.lang("Shows fields having a successor in biblatex.")));
            }
        });
        setGraphic(IconTheme.JabRefIcons.OPTIONAL.getGraphicNode());
    }

    @Override
    protected SequencedSet<Field> determineFieldsToShow(BibEntry entry) {
        BibDatabaseMode mode = databaseContext.getMode();
        Optional<BibEntryType> entryType = entryTypesManager.enrich(entry.getType(), mode);
        if (entryType.isPresent()) {
            return entryType.get().getDeprecatedFields(mode).stream().filter(field -> !entry.getField(field).isEmpty()).collect(Collectors.toCollection(LinkedHashSet::new));
        } else {
            // Entry type unknown -> treat all fields as required (thus no optional fields)
            return new LinkedHashSet<>();
        }
    }
}<|MERGE_RESOLUTION|>--- conflicted
+++ resolved
@@ -19,18 +19,14 @@
 import org.jabref.gui.util.TaskExecutor;
 import org.jabref.logic.journals.JournalAbbreviationRepository;
 import org.jabref.logic.l10n.Localization;
-<<<<<<< HEAD
 import org.jabref.logic.search.LuceneManager;
-=======
-import org.jabref.logic.pdf.search.IndexingTaskManager;
-import org.jabref.logic.search.SearchQuery;
->>>>>>> 4ab11cac
 import org.jabref.model.database.BibDatabaseContext;
 import org.jabref.model.database.BibDatabaseMode;
 import org.jabref.model.entry.BibEntry;
 import org.jabref.model.entry.BibEntryType;
 import org.jabref.model.entry.BibEntryTypesManager;
 import org.jabref.model.entry.field.Field;
+import org.jabref.model.search.SearchQuery;
 import org.jabref.preferences.PreferencesService;
 
 import com.tobiasdiez.easybind.EasyBind;
@@ -51,13 +47,9 @@
                                BibEntryTypesManager entryTypesManager,
                                TaskExecutor taskExecutor,
                                JournalAbbreviationRepository journalAbbreviationRepository,
-<<<<<<< HEAD
-                               LuceneManager luceneManager) {
-        super(false, databaseContext, suggestionProviders, undoManager, undoAction, redoAction, dialogService, preferences, stateManager, themeManager, taskExecutor, journalAbbreviationRepository, luceneManager);
-=======
+                               LuceneManager luceneManager,
                                OptionalObjectProperty<SearchQuery> searchQueryProperty) {
-        super(false, databaseContext, suggestionProviders, undoManager, undoAction, redoAction, dialogService, preferences, themeManager, taskExecutor, journalAbbreviationRepository, indexingTaskManager, searchQueryProperty);
->>>>>>> 4ab11cac
+        super(false, databaseContext, suggestionProviders, undoManager, undoAction, redoAction, dialogService, preferences, themeManager, taskExecutor, journalAbbreviationRepository, luceneManager, searchQueryProperty);
         this.entryTypesManager = entryTypesManager;
 
         setText(Localization.lang("Deprecated fields"));
