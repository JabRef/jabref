package org.jabref.gui.mergeentries;

import java.util.Arrays;
import java.util.Collections;
import java.util.Comparator;
import java.util.List;
import java.util.Optional;
import java.util.Set;
import java.util.TreeSet;

import org.jabref.gui.DialogService;
import org.jabref.gui.Globals;
import org.jabref.gui.LibraryTab;
import org.jabref.gui.undo.NamedCompound;
import org.jabref.gui.undo.UndoableChangeType;
import org.jabref.gui.undo.UndoableFieldChange;
import org.jabref.gui.util.BackgroundTask;
import org.jabref.gui.util.TaskExecutor;
import org.jabref.logic.importer.EntryBasedFetcher;
import org.jabref.logic.importer.FetcherClientException;
import org.jabref.logic.importer.FetcherServerException;
import org.jabref.logic.importer.IdBasedFetcher;
import org.jabref.logic.importer.ImportCleanup;
import org.jabref.logic.importer.WebFetcher;
import org.jabref.logic.importer.WebFetchers;
import org.jabref.logic.l10n.Localization;
import org.jabref.model.entry.BibEntry;
import org.jabref.model.entry.field.Field;
import org.jabref.model.entry.field.FieldFactory;
import org.jabref.model.entry.field.StandardField;
import org.jabref.model.entry.types.EntryType;

import org.slf4j.Logger;
import org.slf4j.LoggerFactory;

/**
 * Class for fetching and merging bibliographic information
 */
public class FetchAndMergeEntry {

    // A list of all field which are supported
    public static List<Field> SUPPORTED_FIELDS = Arrays.asList(StandardField.DOI, StandardField.EPRINT, StandardField.ISBN);
    private static final Logger LOGGER = LoggerFactory.getLogger(FetchAndMergeEntry.class);
    private final LibraryTab libraryTab;
    private final DialogService dialogService;
    private final TaskExecutor taskExecutor;

    public FetchAndMergeEntry(LibraryTab libraryTab, TaskExecutor taskExecutor) {
        this.dialogService = libraryTab.frame().getDialogService();
        this.libraryTab = libraryTab;
        this.taskExecutor = taskExecutor;
    }

    public void fetchAndMerge(BibEntry entry) {
        fetchAndMerge(entry, SUPPORTED_FIELDS);
    }

    public void fetchAndMerge(BibEntry entry, Field field) {
        fetchAndMerge(entry, Collections.singletonList(field));
    }

    public void fetchAndMerge(BibEntry entry, List<Field> fields) {
        for (Field field : fields) {
            Optional<String> fieldContent = entry.getField(field);
            if (fieldContent.isPresent()) {
                Optional<IdBasedFetcher> fetcher = WebFetchers.getIdBasedFetcherForField(field, Globals.prefs.getImportFormatPreferences());
                if (fetcher.isPresent()) {
                    BackgroundTask.wrap(() -> fetcher.get().performSearchById(fieldContent.get()))
                                  .onSuccess(fetchedEntry -> {
                                      ImportCleanup cleanup = new ImportCleanup(libraryTab.getBibDatabaseContext().getMode());
                                      String type = field.getDisplayName();
                                      if (fetchedEntry.isPresent()) {
                                          cleanup.doPostCleanup(fetchedEntry.get());
                                          showMergeDialog(entry, fetchedEntry.get(), fetcher.get());
                                      } else {
                                          dialogService.notify(Localization.lang("Cannot get info based on given %0: %1", type, fieldContent.get()));
                                      }
                                  })
                                  .onFailure(exception -> {
                                      LOGGER.error("Error while fetching bibliographic information", exception);
                                      if (exception instanceof FetcherClientException) {
                                          dialogService.showInformationDialogAndWait(Localization.lang("Fetching information using %0", fetcher.get().getName()), Localization.lang("No data was found for the identifier"));
                                      } else if (exception instanceof FetcherServerException) {
                                          dialogService.showInformationDialogAndWait(Localization.lang("Fetching information using %0", fetcher.get().getName()), Localization.lang("Server not available"));
                                      } else {
                                          dialogService.showInformationDialogAndWait(Localization.lang("Fetching information using %0", fetcher.get().getName()), Localization.lang("Error occured %0", exception.getMessage()));
                                      }
                                  })
                                  .executeWith(Globals.TASK_EXECUTOR);
                }
            } else {
                dialogService.notify(Localization.lang("No %0 found", field.getDisplayName()));
            }
        }
    }

    private void showMergeDialog(BibEntry originalEntry, BibEntry fetchedEntry, WebFetcher fetcher) {
        MergeEntriesDialog dialog = new MergeEntriesDialog(originalEntry, fetchedEntry);
        dialog.setTitle(Localization.lang("Merge entry with %0 information", fetcher.getName()));
        dialog.setLeftHeaderText(Localization.lang("Original entry"));
        dialog.setRightHeaderText(Localization.lang("Entry from %0", fetcher.getName()));
<<<<<<< HEAD
        Optional<BibEntry> mergedEntry = dialogService.showCustomDialogAndWait(dialog).map(EntriesMergeResult::mergedEntry);
=======
        Optional<BibEntry> mergedEntry = dialogService.showCustomDialogAndWait(dialog).map(MergeResult::mergedEntry);
>>>>>>> dcec4e24
        if (mergedEntry.isPresent()) {
            NamedCompound ce = new NamedCompound(Localization.lang("Merge entry with %0 information", fetcher.getName()));

            // Updated the original entry with the new fields
            Set<Field> jointFields = new TreeSet<>(Comparator.comparing(Field::getName));
            jointFields.addAll(mergedEntry.get().getFields());
            Set<Field> originalFields = new TreeSet<>(Comparator.comparing(Field::getName));
            originalFields.addAll(originalEntry.getFields());
            boolean edited = false;

            // entry type
            EntryType oldType = originalEntry.getType();
            EntryType newType = mergedEntry.get().getType();

            if (!oldType.equals(newType)) {
                originalEntry.setType(newType);
                ce.addEdit(new UndoableChangeType(originalEntry, oldType, newType));
                edited = true;
            }

            // fields
            for (Field field : jointFields) {
                Optional<String> originalString = originalEntry.getField(field);
                Optional<String> mergedString = mergedEntry.get().getField(field);
                if (originalString.isEmpty() || !originalString.equals(mergedString)) {
                    originalEntry.setField(field, mergedString.get()); // mergedString always present
                    ce.addEdit(new UndoableFieldChange(originalEntry, field, originalString.orElse(null),
                            mergedString.get()));
                    edited = true;
                }
            }

            // Remove fields which are not in the merged entry, unless they are internal fields
            for (Field field : originalFields) {
                if (!jointFields.contains(field) && !FieldFactory.isInternalField(field)) {
                    Optional<String> originalString = originalEntry.getField(field);
                    originalEntry.clearField(field);
                    ce.addEdit(new UndoableFieldChange(originalEntry, field, originalString.get(), null)); // originalString always present
                    edited = true;
                }
            }

            if (edited) {
                ce.end();
                libraryTab.getUndoManager().addEdit(ce);
                dialogService.notify(Localization.lang("Updated entry with info from %0", fetcher.getName()));
            } else {
                dialogService.notify(Localization.lang("No information added"));
            }
        } else {
            dialogService.notify(Localization.lang("Canceled merging entries"));
        }
    }

    public void fetchAndMerge(BibEntry entry, EntryBasedFetcher fetcher) {
        BackgroundTask.wrap(() -> fetcher.performSearch(entry).stream().findFirst())
                      .onSuccess(fetchedEntry -> {
                          if (fetchedEntry.isPresent()) {
                              ImportCleanup cleanup = new ImportCleanup(libraryTab.getBibDatabaseContext().getMode());
                              cleanup.doPostCleanup(fetchedEntry.get());
                              showMergeDialog(entry, fetchedEntry.get(), fetcher);
                          } else {
                              dialogService.notify(Localization.lang("Could not find any bibliographic information."));
                          }
                      })
                      .onFailure(exception -> {
                          LOGGER.error("Error while fetching entry with {} ", fetcher.getName(), exception);
                          dialogService.showErrorDialogAndWait(Localization.lang("Error while fetching from %0", fetcher.getName()), exception);
                      })
                      .executeWith(taskExecutor);
    }
}<|MERGE_RESOLUTION|>--- conflicted
+++ resolved
@@ -99,11 +99,8 @@
         dialog.setTitle(Localization.lang("Merge entry with %0 information", fetcher.getName()));
         dialog.setLeftHeaderText(Localization.lang("Original entry"));
         dialog.setRightHeaderText(Localization.lang("Entry from %0", fetcher.getName()));
-<<<<<<< HEAD
         Optional<BibEntry> mergedEntry = dialogService.showCustomDialogAndWait(dialog).map(EntriesMergeResult::mergedEntry);
-=======
-        Optional<BibEntry> mergedEntry = dialogService.showCustomDialogAndWait(dialog).map(MergeResult::mergedEntry);
->>>>>>> dcec4e24
+        
         if (mergedEntry.isPresent()) {
             NamedCompound ce = new NamedCompound(Localization.lang("Merge entry with %0 information", fetcher.getName()));
 
