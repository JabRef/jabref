
package org.jabref.gui.mergeentries;

import java.util.Arrays;
import java.util.Comparator;
import java.util.LinkedHashSet;
import java.util.List;
import java.util.Optional;
import java.util.Set;
import java.util.stream.Collectors;

import javax.swing.undo.UndoManager;

import org.jabref.gui.DialogService;
import org.jabref.gui.preferences.GuiPreferences;
import org.jabref.gui.undo.NamedCompound;
import org.jabref.gui.undo.UndoableChangeType;
import org.jabref.gui.undo.UndoableFieldChange;
import org.jabref.logic.importer.EntryBasedFetcher;
import org.jabref.logic.importer.FetcherClientException;
import org.jabref.logic.importer.FetcherServerException;
import org.jabref.logic.importer.IdBasedFetcher;
import org.jabref.logic.importer.ImportCleanup;
import org.jabref.logic.importer.WebFetcher;
import org.jabref.logic.importer.WebFetchers;
import org.jabref.logic.l10n.Localization;
import org.jabref.logic.util.BackgroundTask;
import org.jabref.logic.util.TaskExecutor;
import org.jabref.model.database.BibDatabaseContext;
import org.jabref.model.entry.BibEntry;
import org.jabref.model.entry.field.Field;
import org.jabref.model.entry.field.FieldFactory;
import org.jabref.model.entry.field.StandardField;
import org.jabref.model.entry.types.EntryType;

import org.slf4j.Logger;
import org.slf4j.LoggerFactory;

/**
 * Class for fetching and merging bibliographic information
 */
public class FetchAndMergeEntry {

<<<<<<< HEAD
    public static final List<Field> SUPPORTED_IDENTIFIER_FIELDS = Arrays.asList(StandardField.DOI, StandardField.EPRINT, StandardField.ISBN);
=======
    // All identifiers listed here should also appear at {@link org.jabref.logic.importer.CompositeIdFetcher#performSearchById}
    public static List<Field> SUPPORTED_FIELDS = Arrays.asList(StandardField.DOI, StandardField.EPRINT, StandardField.ISBN);
>>>>>>> c427ad8e

    private static final Logger LOGGER = LoggerFactory.getLogger(FetchAndMergeEntry.class);
    private final DialogService dialogService;
    private final UndoManager undoManager;
    private final BibDatabaseContext bibDatabaseContext;
    private final TaskExecutor taskExecutor;
    private final GuiPreferences preferences;

    public FetchAndMergeEntry(BibDatabaseContext bibDatabaseContext,
                              TaskExecutor taskExecutor,
                              GuiPreferences preferences,
                              DialogService dialogService,
                              UndoManager undoManager) {
        this.bibDatabaseContext = bibDatabaseContext;
        this.taskExecutor = taskExecutor;
        this.preferences = preferences;
        this.dialogService = dialogService;
        this.undoManager = undoManager;
    }

    public void fetchAndMerge(BibEntry entry) {
        fetchAndMerge(entry, SUPPORTED_IDENTIFIER_FIELDS);
    }

    public void fetchAndMerge(BibEntry entry, Field field) {
        fetchAndMerge(entry, List.of(field));
    }

    public void fetchAndMerge(BibEntry entry, List<Field> fields) {
        fields.forEach(field -> fetchAndMergeEntryWithDialog(entry, field));
    }

    private void fetchAndMergeEntryWithDialog(BibEntry entry, Field field) {
        entry.getField(field)
             .flatMap(fieldContent -> WebFetchers.getIdBasedFetcherForField(field, preferences.getImportFormatPreferences()))
             .ifPresent(fetcher -> executeFetchTaskWithDialog(fetcher, field, entry));
    }

    private void executeFetchTaskWithDialog(IdBasedFetcher fetcher, Field field, BibEntry entry) {
        entry.getField(field)
             .ifPresent(fieldContent ->
                     BackgroundTask.wrap(() -> fetcher.performSearchById(fieldContent))
                                   .onSuccess(fetchedEntry -> processFetchedEntryWithDialog(fetchedEntry, field, entry, fetcher))
                                   .onFailure(exception -> handleFetchException(exception, fetcher))
                                   .executeWith(taskExecutor)
             );
    }

    private void processFetchedEntryWithDialog(Optional<BibEntry> fetchedEntry, Field field, BibEntry originalEntry, IdBasedFetcher fetcher) {
        ImportCleanup cleanup = ImportCleanup.targeting(bibDatabaseContext.getMode(), preferences.getFieldPreferences());
        fetchedEntry.ifPresentOrElse(
                entry -> {
                    cleanup.doPostCleanup(entry);
                    showMergeDialog(originalEntry, entry, fetcher);
                },
                () -> dialogService.notify(Localization.lang("Cannot get info based on given %0: %1", field.getDisplayName(), originalEntry.getField(field).orElse("")))
        );
    }

    public void fetchAndMergeBatch(List<BibEntry> entries) {
        entries.forEach(entry -> SUPPORTED_IDENTIFIER_FIELDS.forEach(field -> fetchAndMergeEntry(entry, field)));
    }

    private void fetchAndMergeEntry(BibEntry entry, Field field) {
        entry.getField(field)
             .flatMap(fieldContent -> WebFetchers.getIdBasedFetcherForField(field, preferences.getImportFormatPreferences()))
             .ifPresent(fetcher -> executeFetchTask(fetcher, field, entry));
    }

    private void executeFetchTask(IdBasedFetcher fetcher, Field field, BibEntry entry) {
        entry.getField(field)
             .ifPresent(fieldContent -> BackgroundTask.wrap(() -> fetcher.performSearchById(fieldContent))
                                                      .onSuccess(fetchedEntry -> processFetchedEntry(fetchedEntry, field, entry))
                                                      .onFailure(exception -> handleFetchException(exception, fetcher))
                                                      .executeWith(taskExecutor));
    }

    private void processFetchedEntry(Optional<BibEntry> fetchedEntry, Field field, BibEntry originalEntry) {
        ImportCleanup cleanup = ImportCleanup.targeting(bibDatabaseContext.getMode(), preferences.getFieldPreferences());
        fetchedEntry.ifPresentOrElse(
                entry -> {
                    cleanup.doPostCleanup(entry);
                    mergeWithoutDialog(originalEntry, entry);
                },
                // Notify if no entry was fetched
                () -> dialogService.notify(Localization.lang("Cannot get info based on given %0: %1", field.getDisplayName(), originalEntry.getField(field).orElse("")))
        );
    }

    private void handleFetchException(Exception exception, IdBasedFetcher fetcher) {
        LOGGER.error("Error while fetching bibliographic information", exception);
        String fetcherName = fetcher.getName();
        // Handle different types of exceptions with specific error messages
        if (exception instanceof FetcherClientException) {
            dialogService.showInformationDialogAndWait(Localization.lang("Fetching information using %0", fetcherName), Localization.lang("No data was found for the identifier"));
        } else if (exception instanceof FetcherServerException) {
            dialogService.showInformationDialogAndWait(Localization.lang("Fetching information using %0", fetcherName), Localization.lang("Server not available"));
        } else {
            dialogService.showInformationDialogAndWait(Localization.lang("Fetching information using %0", fetcherName), Localization.lang("Error occurred %0", exception.getMessage()));
        }
    }

    private void mergeWithoutDialog(BibEntry originalEntry, BibEntry fetchedEntry) {
        NamedCompound ce = new NamedCompound(Localization.lang("Merge entry without user interaction"));

        updateEntryTypeIfDifferent(originalEntry, fetchedEntry, ce);
        updateFieldsWithNewInfo(originalEntry, fetchedEntry, ce);
        removeObsoleteFields(originalEntry, fetchedEntry, ce);

        finalizeMerge(ce, originalEntry);
    }

    private void updateFieldsWithNewInfo(BibEntry originalEntry, BibEntry fetchedEntry, NamedCompound ce) {
        Set<Field> jointFields = getJointFields(originalEntry, fetchedEntry);
        for (Field field : jointFields) {
            updateFieldIfNecessary(originalEntry, fetchedEntry, field, ce);
        }
    }

    private void updateFieldIfNecessary(BibEntry originalEntry, BibEntry fetchedEntry, Field field, NamedCompound ce) {
        fetchedEntry.getField(field).ifPresent(fetchedValue -> {
            Optional<String> originalValue = originalEntry.getField(field);
            if (originalValue.isEmpty() || fetchedValue.length() > originalValue.get().length()) {
                originalEntry.setField(field, fetchedValue);
                ce.addEdit(new UndoableFieldChange(originalEntry, field, originalValue.orElse(null), fetchedValue));
            }
        });
    }

    private void removeObsoleteFields(BibEntry originalEntry, BibEntry fetchedEntry, NamedCompound ce) {
        Set<Field> jointFields = getJointFields(originalEntry, fetchedEntry);
        Set<Field> originalFields = getFields(originalEntry);

        for (Field field : originalFields) {
            if (!jointFields.contains(field) && !FieldFactory.isInternalField(field)) {
                removeField(originalEntry, field, ce);
            }
        }
    }

    private void removeField(BibEntry entry, Field field, NamedCompound ce) {
        Optional<String> originalValue = entry.getField(field);
        entry.clearField(field);
        ce.addEdit(new UndoableFieldChange(entry, field, originalValue.orElse(null), null));
    }

    private void finalizeMerge(NamedCompound ce, BibEntry entry) {
        String citationKey = entry.getCitationKey().orElse(entry.getAuthorTitleYear(40));
        String message = ce.hasEdits()
                ? Localization.lang("Updated entry with fetched information [%0]", citationKey)
                : Localization.lang("No new information was added [%0]", citationKey);

        if (ce.hasEdits()) {
            ce.end();
            undoManager.addEdit(ce);
        }
        dialogService.notify(message);
    }

    private Set<Field> getFields(BibEntry entry) {
        // Get sorted set of fields for consistent ordering
        return entry.getFields().stream()
                    .sorted(Comparator.comparing(Field::getName))
                    .collect(Collectors.toCollection(LinkedHashSet::new));
    }

    private Set<Field> getJointFields(BibEntry entry1, BibEntry entry2) {
        Set<Field> fields = new LinkedHashSet<>();
        fields.addAll(getFields(entry1));
        fields.addAll(getFields(entry2));
        return fields;
    }

    private void updateEntryTypeIfDifferent(BibEntry originalEntry, BibEntry fetchedEntry, NamedCompound ce) {
        EntryType oldType = originalEntry.getType();
        EntryType newType = fetchedEntry.getType();

        if (!oldType.equals(newType)) {
            originalEntry.setType(newType);
            ce.addEdit(new UndoableChangeType(originalEntry, oldType, newType));
        }
    }

    private void showMergeDialog(BibEntry originalEntry, BibEntry fetchedEntry, WebFetcher fetcher) {
        MergeEntriesDialog dialog = createMergeDialog(originalEntry, fetchedEntry, fetcher);
        Optional<BibEntry> mergedEntry = showDialogAndGetResult(dialog);

        mergedEntry.ifPresentOrElse(
                entry -> processMergedEntry(originalEntry, entry, fetcher),
                () -> notifyCanceledMerge(originalEntry)
        );
    }

    private MergeEntriesDialog createMergeDialog(BibEntry originalEntry, BibEntry fetchedEntry, WebFetcher fetcher) {
        MergeEntriesDialog dialog = new MergeEntriesDialog(originalEntry, fetchedEntry, preferences);
        dialog.setTitle(Localization.lang("Merge entry with %0 information", fetcher.getName()));
        dialog.setLeftHeaderText(Localization.lang("Original entry"));
        dialog.setRightHeaderText(Localization.lang("Entry from %0", fetcher.getName()));
        return dialog;
    }

    private Optional<BibEntry> showDialogAndGetResult(MergeEntriesDialog dialog) {
        return dialogService.showCustomDialogAndWait(dialog)
                            .map(EntriesMergeResult::mergedEntry);
    }

    private void processMergedEntry(BibEntry originalEntry, BibEntry mergedEntry, WebFetcher fetcher) {
        NamedCompound ce = new NamedCompound(Localization.lang("Merge entry with %0 information", fetcher.getName()));

        updateEntryTypeIfDifferent(originalEntry, mergedEntry, ce);
        updateFieldsWithNewInfo(originalEntry, mergedEntry, ce);
        removeObsoleteFields(originalEntry, mergedEntry, ce);

        finalizeMerge(ce, originalEntry);
    }

    private void notifyCanceledMerge(BibEntry entry) {
        String citationKey = entry.getCitationKey().orElse(entry.getAuthorTitleYear(40));
        dialogService.notify(Localization.lang("Canceled merging entries") + " [" + citationKey + "]");
    }

    public void fetchAndMerge(BibEntry entry, EntryBasedFetcher fetcher) {
        BackgroundTask.wrap(() -> fetcher.performSearch(entry).stream().findFirst())
                      .onSuccess(fetchedEntry -> fetchedEntry
                              .map(fe -> {
                                  ImportCleanup cleanup = ImportCleanup.targeting(bibDatabaseContext.getMode(), preferences.getFieldPreferences());
                                  cleanup.doPostCleanup(fe);
                                  return fe;
                              })
                              .ifPresentOrElse(
                                      fe -> showMergeDialog(entry, fe, fetcher),
                                      () -> dialogService.notify(Localization.lang("Could not find any bibliographic information."))
                              ))
                      .onFailure(exception -> {
                          LOGGER.error("Error while fetching entry with {} ", fetcher.getName(), exception);
                          dialogService.showErrorDialogAndWait(Localization.lang("Error while fetching from %0", fetcher.getName()), exception);
                      })
                      .executeWith(taskExecutor);
    }
}<|MERGE_RESOLUTION|>--- conflicted
+++ resolved
@@ -41,12 +41,8 @@
  */
 public class FetchAndMergeEntry {
 
-<<<<<<< HEAD
+    // All identifiers listed here should also appear at {@link org.jabref.logic.importer.CompositeIdFetcher#performSearchById}
     public static final List<Field> SUPPORTED_IDENTIFIER_FIELDS = Arrays.asList(StandardField.DOI, StandardField.EPRINT, StandardField.ISBN);
-=======
-    // All identifiers listed here should also appear at {@link org.jabref.logic.importer.CompositeIdFetcher#performSearchById}
-    public static List<Field> SUPPORTED_FIELDS = Arrays.asList(StandardField.DOI, StandardField.EPRINT, StandardField.ISBN);
->>>>>>> c427ad8e
 
     private static final Logger LOGGER = LoggerFactory.getLogger(FetchAndMergeEntry.class);
     private final DialogService dialogService;
