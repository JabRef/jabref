package org.jabref.gui.mergeentries;

<<<<<<< HEAD
import java.util.ArrayList;
=======
import java.util.Arrays;
>>>>>>> 3f0aa580
import java.util.List;
import java.util.Optional;

import org.jabref.gui.BasePanel;
import org.jabref.gui.DialogService;
import org.jabref.gui.JabRefFrame;
import org.jabref.gui.StateManager;
import org.jabref.gui.actions.SimpleCommand;
import org.jabref.gui.undo.NamedCompound;
import org.jabref.gui.undo.UndoableInsertEntry;
import org.jabref.gui.undo.UndoableRemoveEntries;
import org.jabref.logic.l10n.Localization;
import org.jabref.model.entry.BibEntry;

import static org.jabref.gui.actions.ActionHelper.needsDatabase;

public class MergeEntriesAction extends SimpleCommand {

    private final JabRefFrame jabRefFrame;
    private final DialogService dialogService;

    public MergeEntriesAction(JabRefFrame jabRefFrame, StateManager stateManager) {
        this.jabRefFrame = jabRefFrame;
        this.dialogService = jabRefFrame.getDialogService();

        this.executable.bind(needsDatabase(stateManager));
    }

    @Override
    public void execute() {
        BasePanel basePanel = jabRefFrame.getCurrentBasePanel();

        // Check if there are two entries selected
        List<BibEntry> selectedEntries = basePanel.getSelectedEntries();
        if (selectedEntries.size() != 2) {
            // Inform the user to select entries first.
            dialogService.showInformationDialogAndWait(
                    Localization.lang("Merge entries"),
                    Localization.lang("You have to choose exactly two entries to merge."));

            return;
        }

        // Store the two entries
        BibEntry one = selectedEntries.get(0);
        BibEntry two = selectedEntries.get(1);

        MergeEntriesDialog dlg = new MergeEntriesDialog(one, two, basePanel.getBibDatabaseContext().getMode());
        dlg.setTitle(Localization.lang("Merge entries"));
        Optional<BibEntry> mergedEntry = dlg.showAndWait();
        if (mergedEntry.isPresent()) {
            basePanel.insertEntry(mergedEntry.get());

            // Create a new entry and add it to the undo stack
            // Remove the other two entries and add them to the undo stack (which is not working...)
            NamedCompound ce = new NamedCompound(Localization.lang("Merge entries"));
            ce.addEdit(new UndoableInsertEntry(basePanel.getDatabase(), mergedEntry.get()));
<<<<<<< HEAD
            List<BibEntry> entriesToRemove = new ArrayList<>();
            entriesToRemove.add(one);
            entriesToRemove.add(two);
=======
            List<BibEntry> entriesToRemove = Arrays.asList(one, two);
>>>>>>> 3f0aa580
            ce.addEdit(new UndoableRemoveEntries(basePanel.getDatabase(), entriesToRemove));
            basePanel.getDatabase().removeEntries(entriesToRemove);
            ce.end();
            basePanel.getUndoManager().addEdit(ce);

            dialogService.notify(Localization.lang("Merged entries"));
        } else {
            dialogService.notify(Localization.lang("Canceled merging entries"));
        }
    }

}<|MERGE_RESOLUTION|>--- conflicted
+++ resolved
@@ -1,10 +1,6 @@
 package org.jabref.gui.mergeentries;
 
-<<<<<<< HEAD
-import java.util.ArrayList;
-=======
 import java.util.Arrays;
->>>>>>> 3f0aa580
 import java.util.List;
 import java.util.Optional;
 
@@ -62,13 +58,7 @@
             // Remove the other two entries and add them to the undo stack (which is not working...)
             NamedCompound ce = new NamedCompound(Localization.lang("Merge entries"));
             ce.addEdit(new UndoableInsertEntry(basePanel.getDatabase(), mergedEntry.get()));
-<<<<<<< HEAD
-            List<BibEntry> entriesToRemove = new ArrayList<>();
-            entriesToRemove.add(one);
-            entriesToRemove.add(two);
-=======
             List<BibEntry> entriesToRemove = Arrays.asList(one, two);
->>>>>>> 3f0aa580
             ce.addEdit(new UndoableRemoveEntries(basePanel.getDatabase(), entriesToRemove));
             basePanel.getDatabase().removeEntries(entriesToRemove);
             ce.end();
