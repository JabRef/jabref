--- conflicted
+++ resolved
@@ -40,20 +40,12 @@
     private final ThreeWayMergeViewModel viewModel;
     private final List<FieldRowView> fieldRows = new ArrayList<>();
 
-<<<<<<< HEAD
     private final GuiPreferences preferences;
-=======
-    private final CliPreferences preferences;
->>>>>>> 1ff7a93d
 
     private final FieldMergerFactory fieldMergerFactory;
     private final String keywordSeparator;
 
-<<<<<<< HEAD
     public ThreeWayMergeView(BibEntry leftEntry, BibEntry rightEntry, String leftHeader, String rightHeader, GuiPreferences preferences) {
-=======
-    public ThreeWayMergeView(BibEntry leftEntry, BibEntry rightEntry, String leftHeader, String rightHeader, CliPreferences preferences) {
->>>>>>> 1ff7a93d
         this.preferences = preferences;
 
         getStylesheets().add(ThreeWayMergeView.class.getResource("ThreeWayMergeView.css").toExternalForm());
@@ -78,11 +70,7 @@
         getChildren().addAll(toolbar, headerView, scrollPane);
     }
 
-<<<<<<< HEAD
     public ThreeWayMergeView(BibEntry leftEntry, BibEntry rightEntry, GuiPreferences preferences) {
-=======
-    public ThreeWayMergeView(BibEntry leftEntry, BibEntry rightEntry, CliPreferences preferences) {
->>>>>>> 1ff7a93d
         this(leftEntry, rightEntry, LEFT_DEFAULT_HEADER, RIGHT_DEFAULT_HEADER, preferences);
     }
 
