--- conflicted
+++ resolved
@@ -15,11 +15,7 @@
     private final AuthorList leftEntryNames;
     private final AuthorList rightEntryNames;
 
-<<<<<<< HEAD
     public PersonsNameFieldRowView(Field field, BibEntry leftEntry, BibEntry rightEntry, BibEntry mergedEntry, FieldMergerFactory fieldMergerFactory, GuiPreferences preferences, int rowIndex) {
-=======
-    public PersonsNameFieldRowView(Field field, BibEntry leftEntry, BibEntry rightEntry, BibEntry mergedEntry, FieldMergerFactory fieldMergerFactory, CliPreferences preferences, int rowIndex) {
->>>>>>> 1ff7a93d
         super(field, leftEntry, rightEntry, mergedEntry, fieldMergerFactory, preferences, rowIndex);
         assert field.getProperties().contains(FieldProperty.PERSON_NAMES);
 
