--- conflicted
+++ resolved
@@ -11,7 +11,6 @@
 
 public class UndoableChangeEntriesOfGroup {
 
-<<<<<<< HEAD
     private UndoableChangeEntriesOfGroup() {
     }
 
@@ -26,20 +25,6 @@
            entryChangeCompound.end();
            return entryChangeCompound;
        }
-=======
-    public static AbstractUndoableEdit getUndoableEdit(GroupTreeNodeViewModel node, List<FieldChange> changes) {
-        boolean hasEntryChanges = false;
-        NamedCompound entryChangeCompound = new NamedCompound(Localization.lang("change entries of group"));
-        for (FieldChange fieldChange : changes) {
-            hasEntryChanges = true;
-            entryChangeCompound.addEdit(new UndoableFieldChange(fieldChange));
-        }
-        if (hasEntryChanges) {
-            entryChangeCompound.end();
-            return entryChangeCompound;
-        }
->>>>>>> 63620ff3
-
-        return null;
+       return null;
     }
 }