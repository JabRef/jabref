--- conflicted
+++ resolved
@@ -98,21 +98,12 @@
             GroupNodeViewModel newRoot = newDatabase
                     .map(BibDatabaseContext::getMetaData)
                     .flatMap(MetaData::getGroups)
-<<<<<<< HEAD
                     .map(root -> new GroupNodeViewModel(newDatabase.get(), stateManager, taskExecutor, root))
                     .orElse(GroupNodeViewModel.getAllEntriesGroup(newDatabase.get(), stateManager, taskExecutor));
+
             rootGroup.setValue(newRoot);
             stateManager.getSelectedGroup(newDatabase.get()).ifPresent(
                     selectedGroup -> this.selectedGroup.setValue(new GroupNodeViewModel(newDatabase.get(), stateManager, taskExecutor, selectedGroup)));
-=======
-                    .map(root -> new GroupNodeViewModel(newDatabase.get(), stateManager, root))
-                    .orElse(GroupNodeViewModel.getAllEntriesGroup(newDatabase.get(), stateManager));
-
-            rootGroup.setValue(newRoot);
-            stateManager.getSelectedGroup(newDatabase.get()).ifPresent(
-                    selectedGroup -> this.selectedGroup
-                            .setValue(new GroupNodeViewModel(newDatabase.get(), stateManager, selectedGroup)));
->>>>>>> 114d784b
         }
 
         currentDatabase = newDatabase;
