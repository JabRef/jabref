package org.jabref.gui.groups;

import java.util.ArrayList;
import java.util.Collections;
import java.util.Comparator;
import java.util.List;
import java.util.Objects;
import java.util.Optional;
import java.util.function.Predicate;
import java.util.stream.Collectors;

import javafx.beans.property.ListProperty;
import javafx.beans.property.ObjectProperty;
import javafx.beans.property.SimpleListProperty;
import javafx.beans.property.SimpleObjectProperty;
import javafx.beans.property.SimpleStringProperty;
import javafx.beans.property.StringProperty;
import javafx.collections.FXCollections;
import javafx.collections.ObservableList;
import javafx.scene.control.Alert;
import javafx.scene.control.ButtonBar;
import javafx.scene.control.ButtonType;

import org.jabref.gui.AbstractViewModel;
import org.jabref.gui.DialogService;
import org.jabref.gui.StateManager;
import org.jabref.gui.util.CustomLocalDragboard;
import org.jabref.gui.util.TaskExecutor;
import org.jabref.logic.l10n.Localization;
import org.jabref.model.database.BibDatabaseContext;
import org.jabref.model.entry.BibEntry;
import org.jabref.model.groups.AbstractGroup;
import org.jabref.model.groups.AutomaticKeywordGroup;
import org.jabref.model.groups.AutomaticPersonsGroup;
import org.jabref.model.groups.ExplicitGroup;
import org.jabref.model.groups.GroupTreeNode;
import org.jabref.model.groups.RegexKeywordGroup;
import org.jabref.model.groups.SearchGroup;
import org.jabref.model.groups.TexGroup;
import org.jabref.model.groups.WordKeywordGroup;
import org.jabref.model.metadata.MetaData;
import org.jabref.preferences.PreferencesService;

import com.tobiasdiez.easybind.EasyBind;

public class GroupTreeViewModel extends AbstractViewModel {

    private final ObjectProperty<GroupNodeViewModel> rootGroup = new SimpleObjectProperty<>();
    private final ListProperty<GroupNodeViewModel> selectedGroups = new SimpleListProperty<>(FXCollections.observableArrayList());
    private final StateManager stateManager;
    private final DialogService dialogService;
    private final PreferencesService preferences;
    private final TaskExecutor taskExecutor;
    private final CustomLocalDragboard localDragboard;
    private final ObjectProperty<Predicate<GroupNodeViewModel>> filterPredicate = new SimpleObjectProperty<>();
    private final StringProperty filterText = new SimpleStringProperty();
    private final Comparator<GroupTreeNode> compAlphabetIgnoreCase = (GroupTreeNode v1, GroupTreeNode v2) -> v1
            .getName()
            .compareToIgnoreCase(v2.getName());
    private Optional<BibDatabaseContext> currentDatabase;

    public GroupTreeViewModel(StateManager stateManager, DialogService dialogService, PreferencesService preferencesService, TaskExecutor taskExecutor, CustomLocalDragboard localDragboard) {
        this.stateManager = Objects.requireNonNull(stateManager);
        this.dialogService = Objects.requireNonNull(dialogService);
        this.preferences = Objects.requireNonNull(preferencesService);
        this.taskExecutor = Objects.requireNonNull(taskExecutor);
        this.localDragboard = Objects.requireNonNull(localDragboard);

        // Register listener
        EasyBind.subscribe(stateManager.activeDatabaseProperty(), this::onActiveDatabaseChanged);
        EasyBind.subscribe(selectedGroups, this::onSelectedGroupChanged);

        // Set-up bindings
        filterPredicate.bind(EasyBind.map(filterText, text -> group -> group.isMatchedBy(text)));

        // Init
        refresh();
    }

    private void refresh() {
        onActiveDatabaseChanged(stateManager.activeDatabaseProperty().getValue());
    }

    public ObjectProperty<GroupNodeViewModel> rootGroupProperty() {
        return rootGroup;
    }

    public ListProperty<GroupNodeViewModel> selectedGroupsProperty() {
        return selectedGroups;
    }

    public ObjectProperty<Predicate<GroupNodeViewModel>> filterPredicateProperty() {
        return filterPredicate;
    }

    public StringProperty filterTextProperty() {
        return filterText;
    }

    /**
     * Gets invoked if the user selects a different group.
     * We need to notify the {@link StateManager} about this change so that the main table gets updated.
     */
    private void onSelectedGroupChanged(ObservableList<GroupNodeViewModel> newValue) {
        if (!currentDatabase.equals(stateManager.activeDatabaseProperty().getValue())) {
            // Switch of database occurred -> do nothing
            return;
        }

        currentDatabase.ifPresent(database -> {
            if ((newValue == null) || newValue.isEmpty()) {
                stateManager.clearSelectedGroups(database);
            } else {
                stateManager.setSelectedGroups(database, newValue.stream().map(GroupNodeViewModel::getGroupNode).collect(Collectors.toList()));
            }
        });
    }

    /**
     * Opens "New Group Dialog" and add the resulting group to the root
     */
    public void addNewGroupToRoot() {
        if (currentDatabase.isPresent()) {
            addNewSubgroup(rootGroup.get(), GroupDialogHeader.GROUP);
        } else {
            dialogService.showWarningDialogAndWait(Localization.lang("Cannot create group"), Localization.lang("Cannot create group. Please create a library first."));
        }
    }

    /**
     * Gets invoked if the user changes the active database.
     * We need to get the new group tree and update the view
     */
    private void onActiveDatabaseChanged(Optional<BibDatabaseContext> newDatabase) {
        if (newDatabase.isPresent()) {
            GroupNodeViewModel newRoot = newDatabase
                    .map(BibDatabaseContext::getMetaData)
                    .flatMap(MetaData::getGroups)
                    .map(root -> new GroupNodeViewModel(newDatabase.get(), stateManager, taskExecutor, root, localDragboard, preferences))
                    .orElse(GroupNodeViewModel.getAllEntriesGroup(newDatabase.get(), stateManager, taskExecutor, localDragboard, preferences));

            rootGroup.setValue(newRoot);
            if (stateManager.getSelectedGroup(newDatabase.get()).isEmpty()) {
                stateManager.setSelectedGroups(newDatabase.get(), Collections.singletonList(newRoot.getGroupNode()));
            }
            selectedGroups.setAll(
                    stateManager.getSelectedGroup(newDatabase.get()).stream()
                                .map(selectedGroup -> new GroupNodeViewModel(newDatabase.get(), stateManager, taskExecutor, selectedGroup, localDragboard, preferences))
                                .collect(Collectors.toList()));
        } else {
            rootGroup.setValue(null);
        }
        currentDatabase = newDatabase;
    }

    /**
     * Opens "New Group Dialog" and adds the resulting group as subgroup to the specified group while maintaining the
     * alphabetical order
     */
    public void addNewSubgroup(GroupNodeViewModel parent, GroupDialogHeader groupDialogHeader) {
        currentDatabase.ifPresent(database -> {
            Optional<AbstractGroup> newGroup = dialogService.showCustomDialogAndWait(new GroupDialogView(
                    dialogService,
                    database,
                    preferences,
                    null,
                    groupDialogHeader));

            newGroup.ifPresent(group -> {
                parent.addSubgroup(group);

                // TODO: Add undo
                // UndoableAddOrRemoveGroup undo = new UndoableAddOrRemoveGroup(parent, new GroupTreeNodeViewModel(newGroupNode), UndoableAddOrRemoveGroup.ADD_NODE);
                // panel.getUndoManager().addEdit(undo);

                // TODO: Expand parent to make new group visible
                // parent.expand();

                sortAlphabeticallyRecursive(parent.getGroupNode());

                dialogService.notify(Localization.lang("Added group \"%0\".", group.getName()));
                writeGroupChangesToMetaData();
            });
        });
    }

    private void writeGroupChangesToMetaData() {
        currentDatabase.ifPresent(database -> database.getMetaData().setGroups(rootGroup.get().getGroupNode()));
    }

    private boolean isGroupTypeEqual(AbstractGroup oldGroup, AbstractGroup newGroup) {
        return oldGroup.getClass().equals(newGroup.getClass());
    }

    /**
     * Check if it is necessary to show a group modified, reassign entry dialog <br>
     * Group name change is handled separately
     *
     * @param oldGroup Original Group
     * @param newGroup Edited group
     * @return true if just trivial modifications (e.g. color or description) or the relevant group properties are equal, false otherwise
     */
    boolean onlyMinorChanges(AbstractGroup oldGroup, AbstractGroup newGroup) {
        // we need to use getclass here because we have different subclass inheritance e.g. ExplicitGroup is a subclass of WordKeyWordGroup
        if (oldGroup.getClass() == WordKeywordGroup.class) {
            WordKeywordGroup oldWordKeywordGroup = (WordKeywordGroup) oldGroup;
            WordKeywordGroup newWordKeywordGroup = (WordKeywordGroup) newGroup;

            return Objects.equals(oldWordKeywordGroup.getSearchField().getName(), newWordKeywordGroup.getSearchField().getName())
                   && Objects.equals(oldWordKeywordGroup.getSearchExpression(), newWordKeywordGroup.getSearchExpression())
                   && Objects.equals(oldWordKeywordGroup.isCaseSensitive(), newWordKeywordGroup.isCaseSensitive());
        } else if (oldGroup.getClass() == RegexKeywordGroup.class) {
            RegexKeywordGroup oldRegexKeywordGroup = (RegexKeywordGroup) oldGroup;
            RegexKeywordGroup newRegexKeywordGroup = (RegexKeywordGroup) newGroup;

            return Objects.equals(oldRegexKeywordGroup.getSearchField().getName(), newRegexKeywordGroup.getSearchField().getName())
                   && Objects.equals(oldRegexKeywordGroup.getSearchExpression(), newRegexKeywordGroup.getSearchExpression())
                   && Objects.equals(oldRegexKeywordGroup.isCaseSensitive(), newRegexKeywordGroup.isCaseSensitive());
        } else if ((oldGroup.getClass() == SearchGroup.class)) {
            SearchGroup oldSearchGroup = (SearchGroup) oldGroup;
            SearchGroup newSearchGroup = (SearchGroup) newGroup;

            return Objects.equals(oldSearchGroup.getSearchExpression(), newSearchGroup.getSearchExpression())
                   && Objects.equals(oldSearchGroup.getSearchFlags(), newSearchGroup.getSearchFlags());
        } else if (oldGroup.getClass() == AutomaticKeywordGroup.class) {
            AutomaticKeywordGroup oldAutomaticKeywordGroup = (AutomaticKeywordGroup) oldGroup;
            AutomaticKeywordGroup newAutomaticKeywordGroup = (AutomaticKeywordGroup) oldGroup;

            return Objects.equals(oldAutomaticKeywordGroup.getKeywordDelimiter(), newAutomaticKeywordGroup.getKeywordDelimiter())
                   && Objects.equals(oldAutomaticKeywordGroup.getKeywordHierarchicalDelimiter(), newAutomaticKeywordGroup.getKeywordHierarchicalDelimiter())
                   && Objects.equals(oldAutomaticKeywordGroup.getField().getName(), newAutomaticKeywordGroup.getField().getName());
        } else if (oldGroup.getClass() == AutomaticPersonsGroup.class) {
            AutomaticPersonsGroup oldAutomaticPersonsGroup = (AutomaticPersonsGroup) oldGroup;
            AutomaticPersonsGroup newAutomaticPersonsGroup = (AutomaticPersonsGroup) newGroup;

            return Objects.equals(oldAutomaticPersonsGroup.getField().getName(), newAutomaticPersonsGroup.getField().getName());
        } else if (oldGroup.getClass() == TexGroup.class) {
            TexGroup oldTexGroup = (TexGroup) oldGroup;
            TexGroup newTexGroup = (TexGroup) newGroup;
            return Objects.equals(oldTexGroup.getFilePath().toString(), newTexGroup.getFilePath().toString());
        }
        return true;
    }

    /**
     * Opens "Edit Group Dialog" and changes the given group to the edited one.
     */
    public void editGroup(GroupNodeViewModel oldGroup) {
        currentDatabase.ifPresent(database -> {
            Optional<AbstractGroup> newGroup = dialogService.showCustomDialogAndWait(new GroupDialogView(
                     dialogService,
                     database,
                     preferences,
                     oldGroup.getGroupNode().getGroup(),
                     GroupDialogHeader.SUBGROUP));
            newGroup.ifPresent(group -> {

                AbstractGroup oldGroupDef = oldGroup.getGroupNode().getGroup();
                String oldGroupName = oldGroupDef.getName();

                boolean groupTypeEqual = isGroupTypeEqual(oldGroupDef, group);
                boolean onlyMinorModifications = groupTypeEqual && onlyMinorChanges(oldGroupDef, group);

                // dialog already warns us about this if the new group is named like another existing group
                // We need to check if only the name changed as this is relevant for the entry's group field
                if (groupTypeEqual && !group.getName().equals(oldGroupName) && onlyMinorModifications) {
                    int groupsWithSameName = 0;
                    Optional<GroupTreeNode> databaseRootGroup = currentDatabase.get().getMetaData().getGroups();
                    if (databaseRootGroup.isPresent()) {
                        // we need to check the old name for duplicates. If the new group name occurs more than once, it won't matter
                        groupsWithSameName = databaseRootGroup.get().findChildrenSatisfying(g -> g.getName().equals(oldGroupName)).size();
                    }
                    boolean removePreviousAssignments = true;
                    // We found more than 2 groups, so we cannot simply remove old assignment
                    if (groupsWithSameName >= 2) {
                        removePreviousAssignments = false;
                    }

                    oldGroup.getGroupNode().setGroup(
                                                     group,
                                                     true,
                                                     removePreviousAssignments,
                                                     database.getEntries());

                    dialogService.notify(Localization.lang("Modified group \"%0\".", group.getName()));
                    writeGroupChangesToMetaData();
                    // This is ugly but we have no proper update mechanism in place to propagate the changes, so redraw everything
                    refresh();
                    return;
                }

                if (groupTypeEqual && onlyMinorChanges(oldGroup.getGroupNode().getGroup(), group)) {
                    oldGroup.getGroupNode().setGroup(
                                     group,
                                     true,
                                     true,
                                     database.getEntries());

                    writeGroupChangesToMetaData();
                    refresh();
                    return;
                }

                // Major modifications

                String content = Localization.lang("Assign the original group's entries to this group?");
                ButtonType keepAssignments = new ButtonType(Localization.lang("Assign"), ButtonBar.ButtonData.YES);
                ButtonType removeAssignments = new ButtonType(Localization.lang("Do not assign"), ButtonBar.ButtonData.NO);
                ButtonType cancel = new ButtonType(Localization.lang("Cancel"), ButtonBar.ButtonData.CANCEL_CLOSE);

                if (newGroup.get().getClass() == WordKeywordGroup.class) {
                    content = content + "\n\n" +
                              Localization.lang("(Note: If original entries lack keywords to qualify for the new group configuration, confirming here will add them)");
                }
                Optional<ButtonType> previousAssignments = dialogService.showCustomButtonDialogAndWait(Alert.AlertType.WARNING,
                                                                                                       Localization.lang("Change of Grouping Method"),
                                                                                                       content,
                                                                                                       keepAssignments,
                                                                                                       removeAssignments,
                                                                                                       cancel);
                boolean removePreviousAssignments = (oldGroup.getGroupNode().getGroup() instanceof ExplicitGroup)
                                                    && (group instanceof ExplicitGroup);

                int groupsWithSameName = 0;
                Optional<GroupTreeNode> databaseRootGroup = currentDatabase.get().getMetaData().getGroups();
                if (databaseRootGroup.isPresent()) {
                    String name = oldGroup.getGroupNode().getGroup().getName();
                    groupsWithSameName = databaseRootGroup.get().findChildrenSatisfying(g -> g.getName().equals(name)).size();
                }
                // okay we found more than 2 groups with the same name
                // If we only found one we can still do it
                if (groupsWithSameName >= 2) {
                    removePreviousAssignments = false;
                }

                if (previousAssignments.isPresent() && (previousAssignments.get().getButtonData() == ButtonBar.ButtonData.YES)) {
                    oldGroup.getGroupNode().setGroup(
                                 group,
                                 true,
                                 removePreviousAssignments,
                                 database.getEntries());
                } else if (previousAssignments.isPresent() && (previousAssignments.get().getButtonData() == ButtonBar.ButtonData.NO)) {
                    oldGroup.getGroupNode().setGroup(
                                 group,
                                 false,
                                 removePreviousAssignments,
                                 database.getEntries());
                } else if (previousAssignments.isPresent() && (previousAssignments.get().getButtonData() == ButtonBar.ButtonData.CANCEL_CLOSE)) {
                    return;
                }

                // stateManager.getEntriesInCurrentDatabase());

                // TODO: Add undo
                // Store undo information.
                // AbstractUndoableEdit undoAddPreviousEntries = null;
                // UndoableModifyGroup undo = new UndoableModifyGroup(GroupSelector.this, groupsRoot, node, newGroup);
                // if (undoAddPreviousEntries == null) {
                //    panel.getUndoManager().addEdit(undo);
                // } else {
                //    NamedCompound nc = new NamedCompound("Modify Group");
                //    nc.addEdit(undo);
                //    nc.addEdit(undoAddPreviousEntries);
                //    nc.end();/
                //      panel.getUndoManager().addEdit(nc);
                // }
                // if (!addChange.isEmpty()) {
                //    undoAddPreviousEntries = UndoableChangeEntriesOfGroup.getUndoableEdit(null, addChange);
                // }
<<<<<<< HEAD

                oldGroup.getParent().ifPresent(parent -> {
                    sortAlphabeticallyRecursive(parent);
                });

=======
>>>>>>> 052fdf57
                dialogService.notify(Localization.lang("Modified group \"%0\".", group.getName()));
                writeGroupChangesToMetaData();
                // This is ugly but we have no proper update mechanism in place to propagate the changes, so redraw everything
                refresh();
            });
        });
    }

    public void removeSubgroups(GroupNodeViewModel group) {
        boolean confirmation = dialogService.showConfirmationDialogAndWait(
                Localization.lang("Remove subgroups"),
                Localization.lang("Remove all subgroups of \"%0\"?", group.getDisplayName()));
        if (confirmation) {
            /// TODO: Add undo
            // final UndoableModifySubtree undo = new UndoableModifySubtree(getGroupTreeRoot(), node, "Remove subgroups");
            // panel.getUndoManager().addEdit(undo);
            for (GroupNodeViewModel child : group.getChildren()) {
                removeGroupsAndSubGroupsFromEntries(child);
            }
            group.getGroupNode().removeAllChildren();
            dialogService.notify(Localization.lang("Removed all subgroups of group \"%0\".", group.getDisplayName()));
            writeGroupChangesToMetaData();
        }
    }

    public void removeGroupKeepSubgroups(GroupNodeViewModel group) {
        boolean confirmed;
        if (selectedGroups.size() <= 1) {
            confirmed = dialogService.showConfirmationDialogAndWait(
                    Localization.lang("Remove group"),
                    Localization.lang("Remove group \"%0\" and keep its subgroups?", group.getDisplayName()),
                    Localization.lang("Remove"));
        } else {
            confirmed = dialogService.showConfirmationDialogAndWait(
                    Localization.lang("Remove groups"),
                    Localization.lang("Remove all selected groups and keep their subgroups?"),
                    Localization.lang("Remove all"));
        }

        if (confirmed) {
            // TODO: Add undo
            // final UndoableAddOrRemoveGroup undo = new UndoableAddOrRemoveGroup(groupsRoot, node, UndoableAddOrRemoveGroup.REMOVE_NODE_KEEP_CHILDREN);
            // panel.getUndoManager().addEdit(undo);

            List<GroupNodeViewModel> selectedGroupNodes = new ArrayList<>(selectedGroups);
            selectedGroupNodes.forEach(eachNode -> {
                GroupTreeNode groupNode = eachNode.getGroupNode();

                groupNode.getParent()
                         .ifPresent(parent -> groupNode.moveAllChildrenTo(parent, parent.getIndexOfChild(groupNode).get()));
                groupNode.removeFromParent();
            });

            if (selectedGroupNodes.size() > 1) {
                dialogService.notify(Localization.lang("Removed all selected groups."));
            } else {
                dialogService.notify(Localization.lang("Removed group \"%0\".", group.getDisplayName()));
            }
            writeGroupChangesToMetaData();
        }
    }

    /**
     * Removes the specified group and its subgroups (after asking for confirmation).
     */
    public void removeGroupAndSubgroups(GroupNodeViewModel group) {
        boolean confirmed;
        if (selectedGroups.size() <= 1) {
            confirmed = dialogService.showConfirmationDialogAndWait(
                    Localization.lang("Remove group and subgroups"),
                    Localization.lang("Remove group \"%0\" and its subgroups?", group.getDisplayName()),
                    Localization.lang("Remove"));
        } else {
            confirmed = dialogService.showConfirmationDialogAndWait(
                    Localization.lang("Remove groups and subgroups"),
                    Localization.lang("Remove all selected groups and their subgroups?"),
                    Localization.lang("Remove all"));
        }

        if (confirmed) {
            // TODO: Add undo
            // final UndoableAddOrRemoveGroup undo = new UndoableAddOrRemoveGroup(groupsRoot, node, UndoableAddOrRemoveGroup.REMOVE_NODE_AND_CHILDREN);
            // panel.getUndoManager().addEdit(undo);

            ArrayList<GroupNodeViewModel> selectedGroupNodes = new ArrayList<>(selectedGroups);
            selectedGroupNodes.forEach(eachNode -> {
                removeGroupsAndSubGroupsFromEntries(eachNode);
                eachNode.getGroupNode().removeFromParent();
            });

            if (selectedGroupNodes.size() > 1) {
                dialogService.notify(Localization.lang("Removed all selected groups and their subgroups."));
            } else {
                dialogService.notify(Localization.lang("Removed group \"%0\" and its subgroups.", group.getDisplayName()));
            }
            writeGroupChangesToMetaData();
        }
    }

    void removeGroupsAndSubGroupsFromEntries(GroupNodeViewModel group) {
        for (GroupNodeViewModel child : group.getChildren()) {
            removeGroupsAndSubGroupsFromEntries(child);
        }

        // only remove explicit groups from the entries, keyword groups should not be deleted
        if (group.getGroupNode().getGroup() instanceof ExplicitGroup) {
            int groupsWithSameName = 0;
            String name = group.getGroupNode().getGroup().getName();
            Optional<GroupTreeNode> rootGroup = currentDatabase.get().getMetaData().getGroups();
            if (rootGroup.isPresent()) {
                groupsWithSameName = rootGroup.get().findChildrenSatisfying(g -> g.getName().equals(name)).size();
            }
            if (groupsWithSameName < 2) {
                List<BibEntry> entriesInGroup = group.getGroupNode().getEntriesInGroup(this.currentDatabase.get().getEntries());
                group.getGroupNode().removeEntriesFromGroup(entriesInGroup);
            }
        }
    }

    public void addSelectedEntries(GroupNodeViewModel group) {
        // TODO: Warn
        // if (!WarnAssignmentSideEffects.warnAssignmentSideEffects(node.getNode().getGroup(), panel.frame())) {
        //    return; // user aborted operation

        group.getGroupNode().addEntriesToGroup(stateManager.getSelectedEntries());

        // TODO: Add undo
        // NamedCompound undoAll = new NamedCompound(Localization.lang("change assignment of entries"));
        // if (!undoAdd.isEmpty()) { undo.addEdit(UndoableChangeEntriesOfGroup.getUndoableEdit(node, undoAdd)); }
        // panel.getUndoManager().addEdit(undoAll);

        // TODO Display massages
        // if (undo == null) {
        //    frame.output(Localization.lang("The group \"%0\" already contains the selection.",
        //            node.getGroup().getName()));
        //    return;
        // }
        // panel.getUndoManager().addEdit(undo);
        // final String groupName = node.getGroup().getName();
        // if (assignedEntries == 1) {
        //    frame.output(Localization.lang("Assigned 1 entry to group \"%0\".", groupName));
        // } else {
        //    frame.output(Localization.lang("Assigned %0 entries to group \"%1\".", String.valueOf(assignedEntries),
        //            groupName));
        // }
    }

    public void removeSelectedEntries(GroupNodeViewModel group) {
        // TODO: warn if assignment has undesired side effects (modifies a field != keywords)
        // if (!WarnAssignmentSideEffects.warnAssignmentSideEffects(mNode.getNode().getGroup(), mPanel.frame())) {
        //    return; // user aborted operation

        group.getGroupNode().removeEntriesFromGroup(stateManager.getSelectedEntries());

        // TODO: Add undo
        // if (!undo.isEmpty()) {
        //    mPanel.getUndoManager().addEdit(UndoableChangeEntriesOfGroup.getUndoableEdit(mNode, undo));
    }

    public void sortAlphabeticallyRecursive(GroupTreeNode group) {
        group.sortChildren(compAlphabetIgnoreCase, true);
    }
}<|MERGE_RESOLUTION|>--- conflicted
+++ resolved
@@ -367,14 +367,11 @@
                 // if (!addChange.isEmpty()) {
                 //    undoAddPreviousEntries = UndoableChangeEntriesOfGroup.getUndoableEdit(null, addChange);
                 // }
-<<<<<<< HEAD
 
                 oldGroup.getParent().ifPresent(parent -> {
                     sortAlphabeticallyRecursive(parent);
                 });
 
-=======
->>>>>>> 052fdf57
                 dialogService.notify(Localization.lang("Modified group \"%0\".", group.getName()));
                 writeGroupChangesToMetaData();
                 // This is ugly but we have no proper update mechanism in place to propagate the changes, so redraw everything
