package org.jabref.gui.groups;

import java.util.Comparator;
import java.util.List;
import java.util.Objects;
import java.util.Optional;
import java.util.function.Predicate;
import java.util.stream.Collectors;

import javafx.beans.property.ListProperty;
import javafx.beans.property.ObjectProperty;
import javafx.beans.property.SimpleListProperty;
import javafx.beans.property.SimpleObjectProperty;
import javafx.beans.property.SimpleStringProperty;
import javafx.beans.property.StringProperty;
import javafx.collections.FXCollections;
import javafx.collections.ObservableList;

import org.jabref.gui.AbstractViewModel;
import org.jabref.gui.DialogService;
import org.jabref.gui.StateManager;
import org.jabref.gui.util.CustomLocalDragboard;
import org.jabref.gui.util.TaskExecutor;
import org.jabref.logic.l10n.Localization;
import org.jabref.model.database.BibDatabaseContext;
import org.jabref.model.entry.BibEntry;
import org.jabref.model.groups.AbstractGroup;
import org.jabref.model.groups.ExplicitGroup;
import org.jabref.model.groups.GroupTreeNode;
import org.jabref.model.metadata.MetaData;
import org.jabref.preferences.PreferencesService;

import com.tobiasdiez.easybind.EasyBind;

public class GroupTreeViewModel extends AbstractViewModel {

    private final ObjectProperty<GroupNodeViewModel> rootGroup = new SimpleObjectProperty<>();
    private final ListProperty<GroupNodeViewModel> selectedGroups = new SimpleListProperty<>(FXCollections.observableArrayList());
    private final StateManager stateManager;
    private final DialogService dialogService;
    private final PreferencesService preferences;
    private final TaskExecutor taskExecutor;
    private final CustomLocalDragboard localDragboard;
    private final ObjectProperty<Predicate<GroupNodeViewModel>> filterPredicate = new SimpleObjectProperty<>();
    private final StringProperty filterText = new SimpleStringProperty();
    private final Comparator<GroupTreeNode> compAlphabetIgnoreCase = (GroupTreeNode v1, GroupTreeNode v2) -> v1
            .getName()
            .compareToIgnoreCase(v2.getName());
    private Optional<BibDatabaseContext> currentDatabase;

    public GroupTreeViewModel(StateManager stateManager, DialogService dialogService, PreferencesService preferencesService, TaskExecutor taskExecutor, CustomLocalDragboard localDragboard) {
        this.stateManager = Objects.requireNonNull(stateManager);
        this.dialogService = Objects.requireNonNull(dialogService);
        this.preferences = Objects.requireNonNull(preferencesService);
        this.taskExecutor = Objects.requireNonNull(taskExecutor);
        this.localDragboard = Objects.requireNonNull(localDragboard);

        // Register listener
        EasyBind.subscribe(stateManager.activeDatabaseProperty(), this::onActiveDatabaseChanged);
        EasyBind.subscribe(selectedGroups, this::onSelectedGroupChanged);

        // Set-up bindings
        filterPredicate.bind(EasyBind.map(filterText, text -> group -> group.isMatchedBy(text)));

        // Init
        refresh();
    }

    private void refresh() {
        onActiveDatabaseChanged(stateManager.activeDatabaseProperty().getValue());
    }

    public ObjectProperty<GroupNodeViewModel> rootGroupProperty() {
        return rootGroup;
    }

    public ListProperty<GroupNodeViewModel> selectedGroupsProperty() {
        return selectedGroups;
    }

    public ObjectProperty<Predicate<GroupNodeViewModel>> filterPredicateProperty() {
        return filterPredicate;
    }

    public StringProperty filterTextProperty() {
        return filterText;
    }

    /**
     * Gets invoked if the user selects a different group.
     * We need to notify the {@link StateManager} about this change so that the main table gets updated.
     */
    private void onSelectedGroupChanged(ObservableList<GroupNodeViewModel> newValue) {
        if (!currentDatabase.equals(stateManager.activeDatabaseProperty().getValue())) {
            // Switch of database occurred -> do nothing
            return;
        }

        currentDatabase.ifPresent(database -> {
            if ((newValue == null) || newValue.isEmpty()) {
                stateManager.clearSelectedGroups(database);
            } else {
                stateManager.setSelectedGroups(database, newValue.stream().map(GroupNodeViewModel::getGroupNode).collect(Collectors.toList()));
            }
        });
    }

    /**
     * Opens "New Group Dialog" and add the resulting group to the root
     */
    public void addNewGroupToRoot() {
        if (currentDatabase.isPresent()) {
            addNewSubgroup(rootGroup.get());
        } else {
            dialogService.showWarningDialogAndWait(Localization.lang("Cannot create group"), Localization.lang("Cannot create group. Please create a library first."));
        }
    }

    /**
     * Gets invoked if the user changes the active database.
     * We need to get the new group tree and update the view
     */
    private void onActiveDatabaseChanged(Optional<BibDatabaseContext> newDatabase) {
        if (newDatabase.isPresent()) {
            GroupNodeViewModel newRoot = newDatabase
                    .map(BibDatabaseContext::getMetaData)
                    .flatMap(MetaData::getGroups)
                    .map(root -> new GroupNodeViewModel(newDatabase.get(), stateManager, taskExecutor, root, localDragboard, preferences))
                    .orElse(GroupNodeViewModel.getAllEntriesGroup(newDatabase.get(), stateManager, taskExecutor, localDragboard, preferences));

            rootGroup.setValue(newRoot);
            selectedGroups.setAll(
                    stateManager.getSelectedGroup(newDatabase.get()).stream()
<<<<<<< HEAD
                            .map(selectedGroup -> new GroupNodeViewModel(newDatabase.get(), stateManager, taskExecutor, selectedGroup, localDragboard, preferences))
                            .collect(Collectors.toList()));
=======
                                .map(selectedGroup -> new GroupNodeViewModel(newDatabase.get(), stateManager, taskExecutor, selectedGroup, localDragboard))
                                .collect(Collectors.toList()));
>>>>>>> ef2a31c9
        } else {
            rootGroup.setValue(null);
        }

        currentDatabase = newDatabase;
    }

    /**
     * Opens "New Group Dialog" and add the resulting group to the specified group
     */
    public void addNewSubgroup(GroupNodeViewModel parent) {
        currentDatabase.ifPresent(database -> {
            Optional<AbstractGroup> newGroup = dialogService.showCustomDialogAndWait(new GroupDialogView(
                    dialogService,
                    database,
                    preferences,
                    null));

            newGroup.ifPresent(group -> {
                parent.addSubgroup(group);

                // TODO: Add undo
                // UndoableAddOrRemoveGroup undo = new UndoableAddOrRemoveGroup(parent, new GroupTreeNodeViewModel(newGroupNode), UndoableAddOrRemoveGroup.ADD_NODE);
                // panel.getUndoManager().addEdit(undo);

                // TODO: Expand parent to make new group visible
                // parent.expand();

                dialogService.notify(Localization.lang("Added group \"%0\".", group.getName()));
                writeGroupChangesToMetaData();
            });
        });
    }

    private void writeGroupChangesToMetaData() {
        currentDatabase.ifPresent(database -> database.getMetaData().setGroups(rootGroup.get().getGroupNode()));
    }

    /**
     * Opens "Edit Group Dialog" and changes the given group to the edited one.
     */
    public void editGroup(GroupNodeViewModel oldGroup) {
        currentDatabase.ifPresent(database -> {
            Optional<AbstractGroup> newGroup = dialogService.showCustomDialogAndWait(new GroupDialogView(
                    dialogService,
                    database,
                    preferences,
                    oldGroup.getGroupNode().getGroup()));

            newGroup.ifPresent(group -> {
                // TODO: Keep assignments
                boolean keepPreviousAssignments = dialogService.showConfirmationDialogAndWait(
                        Localization.lang("Change of Grouping Method"),
                        Localization.lang("Assign the original group's entries to this group?"));
                //        WarnAssignmentSideEffects.warnAssignmentSideEffects(newGroup, panel.frame());
                boolean removePreviousAssignments = (oldGroup.getGroupNode().getGroup() instanceof ExplicitGroup)
                        && (group instanceof ExplicitGroup);

                oldGroup.getGroupNode().setGroup(
                        group,
                        keepPreviousAssignments,
                        removePreviousAssignments,
                        database.getEntries());
                // stateManager.getEntriesInCurrentDatabase());

                // TODO: Add undo
                // Store undo information.
                // AbstractUndoableEdit undoAddPreviousEntries = null;
                // UndoableModifyGroup undo = new UndoableModifyGroup(GroupSelector.this, groupsRoot, node, newGroup);
                // if (undoAddPreviousEntries == null) {
                //    panel.getUndoManager().addEdit(undo);
                // } else {
                //    NamedCompound nc = new NamedCompound("Modify Group");
                //    nc.addEdit(undo);
                //    nc.addEdit(undoAddPreviousEntries);
                //    nc.end();/
                //      panel.getUndoManager().addEdit(nc);
                // }
                // if (!addChange.isEmpty()) {
                //    undoAddPreviousEntries = UndoableChangeEntriesOfGroup.getUndoableEdit(null, addChange);
                // }

                dialogService.notify(Localization.lang("Modified group \"%0\".", group.getName()));
                writeGroupChangesToMetaData();

                // This is ugly but we have no proper update mechanism in place to propagate the changes, so redraw everything
                refresh();
            });
        });
    }

    public void removeSubgroups(GroupNodeViewModel group) {
        boolean confirmation = dialogService.showConfirmationDialogAndWait(
                Localization.lang("Remove subgroups"),
                Localization.lang("Remove all subgroups of \"%0\"?", group.getDisplayName()));
        if (confirmation) {
            /// TODO: Add undo
            // final UndoableModifySubtree undo = new UndoableModifySubtree(getGroupTreeRoot(), node, "Remove subgroups");
            // panel.getUndoManager().addEdit(undo);
            group.getGroupNode().removeAllChildren();
            dialogService.notify(Localization.lang("Removed all subgroups of group \"%0\".", group.getDisplayName()));
            writeGroupChangesToMetaData();
        }
    }

    public void removeGroupKeepSubgroups(GroupNodeViewModel group) {
        boolean confirmation = dialogService.showConfirmationDialogAndWait(
                Localization.lang("Remove group"),
                Localization.lang("Remove group \"%0\"?", group.getDisplayName()));

        if (confirmation) {
            // TODO: Add undo
            // final UndoableAddOrRemoveGroup undo = new UndoableAddOrRemoveGroup(groupsRoot, node, UndoableAddOrRemoveGroup.REMOVE_NODE_KEEP_CHILDREN);
            // panel.getUndoManager().addEdit(undo);
            GroupTreeNode groupNode = group.getGroupNode();
            groupNode.getParent()
                     .ifPresent(parent -> groupNode.moveAllChildrenTo(parent, parent.getIndexOfChild(groupNode).get()));
            groupNode.removeFromParent();

            dialogService.notify(Localization.lang("Removed group \"%0\".", group.getDisplayName()));
            writeGroupChangesToMetaData();
        }
    }

    /**
     * Removes the specified group and its subgroups (after asking for confirmation).
     */
    public void removeGroupAndSubgroups(GroupNodeViewModel group) {
        boolean confirmed = dialogService.showConfirmationDialogAndWait(
                Localization.lang("Remove group and subgroups"),
                Localization.lang("Remove group \"%0\" and its subgroups?", group.getDisplayName()),
                Localization.lang("Remove"));
        if (confirmed) {
            // TODO: Add undo
            // final UndoableAddOrRemoveGroup undo = new UndoableAddOrRemoveGroup(groupsRoot, node, UndoableAddOrRemoveGroup.REMOVE_NODE_AND_CHILDREN);
            // panel.getUndoManager().addEdit(undo);

            removeGroupsAndSubGroupsFromEntries(group);

            group.getGroupNode().removeFromParent();

            dialogService.notify(Localization.lang("Removed group \"%0\" and its subgroups.", group.getDisplayName()));
            writeGroupChangesToMetaData();
        }
    }

    void removeGroupsAndSubGroupsFromEntries(GroupNodeViewModel group) {
        for (GroupNodeViewModel child : group.getChildren()) {
            removeGroupsAndSubGroupsFromEntries(child);
        }

        // only remove explicit groups from the entries, keyword groups should not be deleted
        if (group.getGroupNode().getGroup() instanceof ExplicitGroup) {
            List<BibEntry> entriesInGroup = group.getGroupNode().getEntriesInGroup(this.currentDatabase.get().getEntries());
            group.getGroupNode().removeEntriesFromGroup(entriesInGroup);
        }
    }

    public void addSelectedEntries(GroupNodeViewModel group) {
        // TODO: Warn
        // if (!WarnAssignmentSideEffects.warnAssignmentSideEffects(node.getNode().getGroup(), panel.frame())) {
        //    return; // user aborted operation

        group.getGroupNode().addEntriesToGroup(stateManager.getSelectedEntries());

        // TODO: Add undo
        // NamedCompound undoAll = new NamedCompound(Localization.lang("change assignment of entries"));
        // if (!undoAdd.isEmpty()) { undo.addEdit(UndoableChangeEntriesOfGroup.getUndoableEdit(node, undoAdd)); }
        // panel.getUndoManager().addEdit(undoAll);

        // TODO Display massages
        // if (undo == null) {
        //    frame.output(Localization.lang("The group \"%0\" already contains the selection.",
        //            node.getGroup().getName()));
        //    return;
        // }
        // panel.getUndoManager().addEdit(undo);
        // final String groupName = node.getGroup().getName();
        // if (assignedEntries == 1) {
        //    frame.output(Localization.lang("Assigned 1 entry to group \"%0\".", groupName));
        // } else {
        //    frame.output(Localization.lang("Assigned %0 entries to group \"%1\".", String.valueOf(assignedEntries),
        //            groupName));
        // }
    }

    public void removeSelectedEntries(GroupNodeViewModel group) {
        // TODO: warn if assignment has undesired side effects (modifies a field != keywords)
        // if (!WarnAssignmentSideEffects.warnAssignmentSideEffects(mNode.getNode().getGroup(), mPanel.frame())) {
        //    return; // user aborted operation

        group.getGroupNode().removeEntriesFromGroup(stateManager.getSelectedEntries());

        // TODO: Add undo
        // if (!undo.isEmpty()) {
        //    mPanel.getUndoManager().addEdit(UndoableChangeEntriesOfGroup.getUndoableEdit(mNode, undo));
    }

    public void sortAlphabeticallyRecursive(GroupNodeViewModel group) {
        group.getGroupNode().sortChildren(compAlphabetIgnoreCase, true);
    }
}<|MERGE_RESOLUTION|>--- conflicted
+++ resolved
@@ -131,13 +131,8 @@
             rootGroup.setValue(newRoot);
             selectedGroups.setAll(
                     stateManager.getSelectedGroup(newDatabase.get()).stream()
-<<<<<<< HEAD
-                            .map(selectedGroup -> new GroupNodeViewModel(newDatabase.get(), stateManager, taskExecutor, selectedGroup, localDragboard, preferences))
-                            .collect(Collectors.toList()));
-=======
-                                .map(selectedGroup -> new GroupNodeViewModel(newDatabase.get(), stateManager, taskExecutor, selectedGroup, localDragboard))
+                                .map(selectedGroup -> new GroupNodeViewModel(newDatabase.get(), stateManager, taskExecutor, selectedGroup, localDragboard, preferences))
                                 .collect(Collectors.toList()));
->>>>>>> ef2a31c9
         } else {
             rootGroup.setValue(null);
         }
