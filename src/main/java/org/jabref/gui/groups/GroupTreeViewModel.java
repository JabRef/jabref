package org.jabref.gui.groups;

import java.util.ArrayList;
import java.util.Collections;
import java.util.Comparator;
import java.util.List;
import java.util.Objects;
import java.util.Optional;
import java.util.function.Predicate;
import java.util.stream.Collectors;

import javafx.beans.property.ListProperty;
import javafx.beans.property.ObjectProperty;
import javafx.beans.property.SimpleListProperty;
import javafx.beans.property.SimpleObjectProperty;
import javafx.beans.property.SimpleStringProperty;
import javafx.beans.property.StringProperty;
import javafx.collections.FXCollections;
import javafx.collections.ObservableList;
import javafx.scene.control.Alert;
import javafx.scene.control.ButtonBar;
import javafx.scene.control.ButtonType;

import org.jabref.gui.AbstractViewModel;
import org.jabref.gui.DialogService;
import org.jabref.gui.StateManager;
import org.jabref.gui.ai.components.aichat.AiChatWindow;
import org.jabref.gui.preferences.GuiPreferences;
import org.jabref.gui.util.CustomLocalDragboard;
import org.jabref.logic.ai.AiService;
import org.jabref.logic.l10n.Localization;
import org.jabref.logic.util.TaskExecutor;
import org.jabref.model.database.BibDatabaseContext;
import org.jabref.model.entry.BibEntry;
import org.jabref.model.entry.LinkedFile;
import org.jabref.model.groups.AbstractGroup;
import org.jabref.model.groups.AutomaticKeywordGroup;
import org.jabref.model.groups.AutomaticPersonsGroup;
import org.jabref.model.groups.ExplicitGroup;
import org.jabref.model.groups.GroupTreeNode;
import org.jabref.model.groups.RegexKeywordGroup;
import org.jabref.model.groups.SearchGroup;
import org.jabref.model.groups.TexGroup;
import org.jabref.model.groups.WordKeywordGroup;
import org.jabref.model.metadata.MetaData;

import com.tobiasdiez.easybind.EasyBind;
import dev.langchain4j.data.message.ChatMessage;

public class GroupTreeViewModel extends AbstractViewModel {

    private final ObjectProperty<GroupNodeViewModel> rootGroup = new SimpleObjectProperty<>();
    private final ListProperty<GroupNodeViewModel> selectedGroups = new SimpleListProperty<>(FXCollections.observableArrayList());
    private final StateManager stateManager;
    private final DialogService dialogService;
    private final AiService aiService;
<<<<<<< HEAD
    private final ChatHistoryService chatHistoryService;
=======
>>>>>>> daf6736e
    private final GuiPreferences preferences;
    private final TaskExecutor taskExecutor;
    private final CustomLocalDragboard localDragboard;
    private final ObjectProperty<Predicate<GroupNodeViewModel>> filterPredicate = new SimpleObjectProperty<>();
    private final StringProperty filterText = new SimpleStringProperty();
    private final Comparator<GroupTreeNode> compAlphabetIgnoreCase = (GroupTreeNode v1, GroupTreeNode v2) -> v1
            .getName()
            .compareToIgnoreCase(v2.getName());
    private final Comparator<GroupTreeNode> compAlphabetIgnoreCaseReverse = (GroupTreeNode v1, GroupTreeNode v2) -> v2
            .getName()
            .compareToIgnoreCase(v1.getName());
    private final Comparator<GroupTreeNode> compEntries = (GroupTreeNode v1, GroupTreeNode v2) -> {
        int numChildren1 = v1.getEntriesInGroup(this.currentDatabase.get().getEntries()).size();
        int numChildren2 = v2.getEntriesInGroup(this.currentDatabase.get().getEntries()).size();
        return Integer.compare(numChildren2, numChildren1);
    };
    private final Comparator<GroupTreeNode> compEntriesReverse = (GroupTreeNode v1, GroupTreeNode v2) -> {
        int numChildren1 = v1.getEntriesInGroup(this.currentDatabase.get().getEntries()).size();
        int numChildren2 = v2.getEntriesInGroup(this.currentDatabase.get().getEntries()).size();
        return Integer.compare(numChildren1, numChildren2);
    };
    private Optional<BibDatabaseContext> currentDatabase = Optional.empty();

    public GroupTreeViewModel(StateManager stateManager,
                              DialogService dialogService,
                              AiService aiService,
<<<<<<< HEAD
                              ChatHistoryService chatHistoryService,
=======
>>>>>>> daf6736e
                              GuiPreferences preferences,
                              TaskExecutor taskExecutor,
                              CustomLocalDragboard localDragboard
    ) {
        this.stateManager = Objects.requireNonNull(stateManager);
        this.dialogService = Objects.requireNonNull(dialogService);
<<<<<<< HEAD
        this.aiService = aiService;
        this.chatHistoryService = Objects.requireNonNull(chatHistoryService);
=======
        this.aiService = Objects.requireNonNull(aiService);
>>>>>>> daf6736e
        this.preferences = Objects.requireNonNull(preferences);
        this.taskExecutor = Objects.requireNonNull(taskExecutor);
        this.localDragboard = Objects.requireNonNull(localDragboard);

        // Register listener
        EasyBind.subscribe(stateManager.activeDatabaseProperty(), this::onActiveDatabaseChanged);
        EasyBind.subscribe(selectedGroups, this::onSelectedGroupChanged);

        // Set-up bindings
        filterPredicate.bind(EasyBind.map(filterText, text -> group -> group.isMatchedBy(text)));
    }

    private void refresh() {
        onActiveDatabaseChanged(stateManager.activeDatabaseProperty().getValue());
    }

    public ObjectProperty<GroupNodeViewModel> rootGroupProperty() {
        return rootGroup;
    }

    public ListProperty<GroupNodeViewModel> selectedGroupsProperty() {
        return selectedGroups;
    }

    public ObjectProperty<Predicate<GroupNodeViewModel>> filterPredicateProperty() {
        return filterPredicate;
    }

    public StringProperty filterTextProperty() {
        return filterText;
    }

    /**
     * Gets invoked if the user selects a different group.
     * We need to notify the {@link StateManager} about this change so that the main table gets updated.
     */
    private void onSelectedGroupChanged(ObservableList<GroupNodeViewModel> newValue) {
        if (!currentDatabase.equals(stateManager.activeDatabaseProperty().getValue())) {
            // Switch of database occurred -> do nothing
            return;
        }

        currentDatabase.ifPresent(database -> {
            if ((newValue == null) || newValue.isEmpty()) {
                stateManager.clearSelectedGroups(database);
            } else {
                stateManager.setSelectedGroups(database, newValue.stream().map(GroupNodeViewModel::getGroupNode).collect(Collectors.toList()));
            }
        });
    }

    /**
     * Opens "New Group Dialog" and add the resulting group to the root
     */
    public void addNewGroupToRoot() {
        if (currentDatabase.isPresent()) {
            addNewSubgroup(rootGroup.get(), GroupDialogHeader.GROUP);
        } else {
            dialogService.showWarningDialogAndWait(Localization.lang("Cannot create group"), Localization.lang("Cannot create group. Please create a library first."));
        }
    }

    /**
     * Gets invoked if the user changes the active database.
     * We need to get the new group tree and update the view
     */
    private void onActiveDatabaseChanged(Optional<BibDatabaseContext> newDatabase) {
        if (newDatabase.isPresent()) {
            GroupNodeViewModel newRoot = newDatabase
                    .map(BibDatabaseContext::getMetaData)
                    .flatMap(MetaData::getGroups)
                    .map(root -> new GroupNodeViewModel(newDatabase.get(), stateManager, taskExecutor, root, localDragboard, preferences))
                    .orElse(GroupNodeViewModel.getAllEntriesGroup(newDatabase.get(), stateManager, taskExecutor, localDragboard, preferences));

            rootGroup.setValue(newRoot);
            if (stateManager.getSelectedGroups(newDatabase.get()).isEmpty()) {
                stateManager.setSelectedGroups(newDatabase.get(), Collections.singletonList(newRoot.getGroupNode()));
            }
            selectedGroups.setAll(
                    stateManager.getSelectedGroups(newDatabase.get()).stream()
                                .map(selectedGroup -> new GroupNodeViewModel(newDatabase.get(), stateManager, taskExecutor, selectedGroup, localDragboard, preferences))
                                .collect(Collectors.toList()));
        } else {
            rootGroup.setValue(null);
        }
        currentDatabase = newDatabase;
    }

    /**
     * Opens "New Group Dialog" and adds the resulting group as subgroup to the specified group
     */
    public void addNewSubgroup(GroupNodeViewModel parent, GroupDialogHeader groupDialogHeader) {
        currentDatabase.ifPresent(database -> {
            Optional<AbstractGroup> newGroup = dialogService.showCustomDialogAndWait(new GroupDialogView(
                    database,
                    parent.getGroupNode(),
                    null,
                    groupDialogHeader));

            newGroup.ifPresent(group -> {
                GroupTreeNode newSubgroup = parent.addSubgroup(group);
                selectedGroups.setAll(new GroupNodeViewModel(database, stateManager, taskExecutor, newSubgroup, localDragboard, preferences));

                // TODO: Add undo
                // UndoableAddOrRemoveGroup undo = new UndoableAddOrRemoveGroup(parent, new GroupTreeNodeViewModel(newGroupNode), UndoableAddOrRemoveGroup.ADD_NODE);
                // panel.getUndoManager().addEdit(undo);

                // TODO: Expand parent to make new group visible
                // parent.expand();
                dialogService.notify(Localization.lang("Added group \"%0\".", group.getName()));
                writeGroupChangesToMetaData();
            });
        });
    }

    public void writeGroupChangesToMetaData() {
        currentDatabase.ifPresent(database -> database.getMetaData().setGroups(rootGroup.get().getGroupNode()));
    }

    private boolean isGroupTypeEqual(AbstractGroup oldGroup, AbstractGroup newGroup) {
        return oldGroup.getClass().equals(newGroup.getClass());
    }

    /**
     * Check if it is necessary to show a group modified, reassign entry dialog <br>
     * Group name change is handled separately
     *
     * @param oldGroup Original Group
     * @param newGroup Edited group
     * @return true if just trivial modifications (e.g. color or description) or the relevant group properties are equal, false otherwise
     */
    boolean onlyMinorChanges(AbstractGroup oldGroup, AbstractGroup newGroup) {
        // we need to use getclass here because we have different subclass inheritance e.g. ExplicitGroup is a subclass of WordKeyWordGroup
        if (oldGroup.getClass() == WordKeywordGroup.class) {
            WordKeywordGroup oldWordKeywordGroup = (WordKeywordGroup) oldGroup;
            WordKeywordGroup newWordKeywordGroup = (WordKeywordGroup) newGroup;

            return Objects.equals(oldWordKeywordGroup.getSearchField().getName(), newWordKeywordGroup.getSearchField().getName())
                    && Objects.equals(oldWordKeywordGroup.getSearchExpression(), newWordKeywordGroup.getSearchExpression())
                    && Objects.equals(oldWordKeywordGroup.isCaseSensitive(), newWordKeywordGroup.isCaseSensitive());
        } else if (oldGroup.getClass() == RegexKeywordGroup.class) {
            RegexKeywordGroup oldRegexKeywordGroup = (RegexKeywordGroup) oldGroup;
            RegexKeywordGroup newRegexKeywordGroup = (RegexKeywordGroup) newGroup;

            return Objects.equals(oldRegexKeywordGroup.getSearchField().getName(), newRegexKeywordGroup.getSearchField().getName())
                    && Objects.equals(oldRegexKeywordGroup.getSearchExpression(), newRegexKeywordGroup.getSearchExpression())
                    && Objects.equals(oldRegexKeywordGroup.isCaseSensitive(), newRegexKeywordGroup.isCaseSensitive());
        } else if (oldGroup.getClass() == SearchGroup.class) {
            SearchGroup oldSearchGroup = (SearchGroup) oldGroup;
            SearchGroup newSearchGroup = (SearchGroup) newGroup;

            return Objects.equals(oldSearchGroup.getSearchExpression(), newSearchGroup.getSearchExpression())
                    && Objects.equals(oldSearchGroup.getSearchFlags(), newSearchGroup.getSearchFlags());
        } else if (oldGroup.getClass() == AutomaticKeywordGroup.class) {
            AutomaticKeywordGroup oldAutomaticKeywordGroup = (AutomaticKeywordGroup) oldGroup;
            AutomaticKeywordGroup newAutomaticKeywordGroup = (AutomaticKeywordGroup) oldGroup;

            return Objects.equals(oldAutomaticKeywordGroup.getKeywordDelimiter(), newAutomaticKeywordGroup.getKeywordDelimiter())
                    && Objects.equals(oldAutomaticKeywordGroup.getKeywordHierarchicalDelimiter(), newAutomaticKeywordGroup.getKeywordHierarchicalDelimiter())
                    && Objects.equals(oldAutomaticKeywordGroup.getField().getName(), newAutomaticKeywordGroup.getField().getName());
        } else if (oldGroup.getClass() == AutomaticPersonsGroup.class) {
            AutomaticPersonsGroup oldAutomaticPersonsGroup = (AutomaticPersonsGroup) oldGroup;
            AutomaticPersonsGroup newAutomaticPersonsGroup = (AutomaticPersonsGroup) newGroup;

            return Objects.equals(oldAutomaticPersonsGroup.getField().getName(), newAutomaticPersonsGroup.getField().getName());
        } else if (oldGroup.getClass() == TexGroup.class) {
            TexGroup oldTexGroup = (TexGroup) oldGroup;
            TexGroup newTexGroup = (TexGroup) newGroup;
            return Objects.equals(oldTexGroup.getFilePath().toString(), newTexGroup.getFilePath().toString());
        }
        return true;
    }

    /**
     * Opens "Edit Group Dialog" and changes the given group to the edited one.
     */
    public void editGroup(GroupNodeViewModel oldGroup) {
        currentDatabase.ifPresent(database -> {
            Optional<AbstractGroup> newGroup = dialogService.showCustomDialogAndWait(new GroupDialogView(
                    database,
                    oldGroup.getGroupNode().getParent().orElse(null),
                    oldGroup.getGroupNode().getGroup(),
                    GroupDialogHeader.SUBGROUP));

            newGroup.ifPresent(group -> {
                AbstractGroup oldGroupDef = oldGroup.getGroupNode().getGroup();
                String oldGroupName = oldGroupDef.getName();

                boolean groupTypeEqual = isGroupTypeEqual(oldGroupDef, group);
                boolean onlyMinorModifications = groupTypeEqual && onlyMinorChanges(oldGroupDef, group);

                // dialog already warns us about this if the new group is named like another existing group
                // We need to check if only the name changed as this is relevant for the entry's group field
                if (groupTypeEqual && !group.getName().equals(oldGroupName) && onlyMinorModifications) {
                    int groupsWithSameName = 0;
                    Optional<GroupTreeNode> databaseRootGroup = currentDatabase.get().getMetaData().getGroups();
                    if (databaseRootGroup.isPresent()) {
                        // we need to check the old name for duplicates. If the new group name occurs more than once, it won't matter
                        groupsWithSameName = databaseRootGroup.get().findChildrenSatisfying(g -> g.getName().equals(oldGroupName)).size();
                    }
                    // We found more than 2 groups, so we cannot simply remove old assignment
                    boolean removePreviousAssignments = groupsWithSameName < 2;

                    oldGroup.getGroupNode().setGroup(
                            group,
                            true,
                            removePreviousAssignments,
                            database.getEntries());

                    dialogService.notify(Localization.lang("Modified group \"%0\".", group.getName()));
                    writeGroupChangesToMetaData();
                    // This is ugly, but we have no proper update mechanism in place to propagate the changes, so redraw everything
                    refresh();
                    return;
                }

                if (groupTypeEqual && onlyMinorChanges(oldGroup.getGroupNode().getGroup(), group)) {
                    oldGroup.getGroupNode().setGroup(
                            group,
                            true,
                            true,
                            database.getEntries());

                    writeGroupChangesToMetaData();
                    refresh();
                    return;
                }

                // Major modifications

                String content = Localization.lang("Assign the original group's entries to this group?");
                ButtonType keepAssignments = new ButtonType(Localization.lang("Assign"), ButtonBar.ButtonData.YES);
                ButtonType removeAssignments = new ButtonType(Localization.lang("Do not assign"), ButtonBar.ButtonData.NO);
                ButtonType cancel = new ButtonType(Localization.lang("Cancel"), ButtonBar.ButtonData.CANCEL_CLOSE);

                if (newGroup.get().getClass() == WordKeywordGroup.class) {
                    content = content + "\n\n" +
                            Localization.lang("(Note: If original entries lack keywords to qualify for the new group configuration, confirming here will add them)");
                }
                Optional<ButtonType> previousAssignments = dialogService.showCustomButtonDialogAndWait(Alert.AlertType.WARNING,
                        Localization.lang("Change of Grouping Method"),
                        content,
                        keepAssignments,
                        removeAssignments,
                        cancel);
                boolean removePreviousAssignments = (oldGroup.getGroupNode().getGroup() instanceof ExplicitGroup)
                        && (group instanceof ExplicitGroup);

                int groupsWithSameName = 0;
                Optional<GroupTreeNode> databaseRootGroup = currentDatabase.get().getMetaData().getGroups();
                if (databaseRootGroup.isPresent()) {
                    String name = oldGroup.getGroupNode().getGroup().getName();
                    groupsWithSameName = databaseRootGroup.get().findChildrenSatisfying(g -> g.getName().equals(name)).size();
                }
                // okay we found more than 2 groups with the same name
                // If we only found one we can still do it
                if (groupsWithSameName >= 2) {
                    removePreviousAssignments = false;
                }

                if (previousAssignments.isPresent() && (previousAssignments.get().getButtonData() == ButtonBar.ButtonData.YES)) {
                    oldGroup.getGroupNode().setGroup(
                            group,
                            true,
                            removePreviousAssignments,
                            database.getEntries());
                } else if (previousAssignments.isPresent() && (previousAssignments.get().getButtonData() == ButtonBar.ButtonData.NO)) {
                    oldGroup.getGroupNode().setGroup(
                            group,
                            false,
                            removePreviousAssignments,
                            database.getEntries());
                } else if (previousAssignments.isPresent() && (previousAssignments.get().getButtonData() == ButtonBar.ButtonData.CANCEL_CLOSE)) {
                    return;
                }

                // stateManager.getEntriesInCurrentDatabase());

                // TODO: Add undo
                // Store undo information.
                // AbstractUndoableEdit undoAddPreviousEntries = null;
                // UndoableModifyGroup undo = new UndoableModifyGroup(GroupSelector.this, groupsRoot, node, newGroup);
                // if (undoAddPreviousEntries == null) {
                //    panel.getUndoManager().addEdit(undo);
                // } else {
                //    NamedCompound nc = new NamedCompound("Modify Group");
                //    nc.addEdit(undo);
                //    nc.addEdit(undoAddPreviousEntries);
                //    nc.end();/
                //      panel.getUndoManager().addEdit(nc);
                // }
                // if (!addChange.isEmpty()) {
                //    undoAddPreviousEntries = UndoableChangeEntriesOfGroup.getUndoableEdit(null, addChange);
                // }

                dialogService.notify(Localization.lang("Modified group \"%0\".", group.getName()));
                writeGroupChangesToMetaData();
                // This is ugly, but we have no proper update mechanism in place to propagate the changes, so redraw everything
                refresh();
            });
        });
    }

    public void chatWithGroup(GroupNodeViewModel group) {
        assert currentDatabase.isPresent();

        StringProperty groupNameProperty = group.getGroupNode().getGroup().nameProperty();

        // We localize the name here, because it is used as the title of the window.
        // See documentation for {@link AiChatGuardedComponent#name}.
        StringProperty nameProperty = new SimpleStringProperty(Localization.lang("Group %0", groupNameProperty.get()));
        groupNameProperty.addListener((obs, oldValue, newValue) -> nameProperty.setValue(Localization.lang("Group %0", groupNameProperty.get())));

        ObservableList<ChatMessage> chatHistory = aiService.getChatHistoryService().getChatHistoryForGroup(currentDatabase.get(), group.getGroupNode());
        ObservableList<BibEntry> bibEntries = FXCollections.observableArrayList(group.getGroupNode().findMatches(currentDatabase.get().getDatabase()));

        openAiChat(nameProperty, chatHistory, currentDatabase.get(), bibEntries);
    }

    private void openAiChat(StringProperty name, ObservableList<ChatMessage> chatHistory, BibDatabaseContext bibDatabaseContext, ObservableList<BibEntry> entries) {
        Optional<AiChatWindow> existingWindow = stateManager.getAiChatWindows().stream().filter(window -> window.getChatName().equals(name.get())).findFirst();

        if (existingWindow.isPresent()) {
            existingWindow.get().requestFocus();
        } else {
            AiChatWindow aiChatWindow = new AiChatWindow(
                    aiService,
                    dialogService,
                    preferences.getAiPreferences(),
                    preferences.getExternalApplicationsPreferences(),
                    taskExecutor
            );

            aiChatWindow.setOnCloseRequest(event ->
                    stateManager.getAiChatWindows().remove(aiChatWindow)
            );

            stateManager.getAiChatWindows().add(aiChatWindow);
            dialogService.showCustomWindow(aiChatWindow);
            aiChatWindow.setChat(name, chatHistory, bibDatabaseContext, entries);
            aiChatWindow.requestFocus();
        }
    }

    public void generateEmbeddings(GroupNodeViewModel groupNode) {
        assert currentDatabase.isPresent();

        AbstractGroup group = groupNode.getGroupNode().getGroup();

        List<LinkedFile> linkedFiles = currentDatabase
                .get()
                .getDatabase()
                .getEntries()
                .stream()
                .filter(group::isMatch)
                .flatMap(entry -> entry.getFiles().stream())
                .toList();

        aiService.getIngestionService().ingest(
                group.nameProperty(),
                linkedFiles,
                currentDatabase.get()
        );

        dialogService.notify(Localization.lang("Ingestion started for group \"%0\".", group.getName()));
    }

    public void generateSummaries(GroupNodeViewModel groupNode) {
        assert currentDatabase.isPresent();

        AbstractGroup group = groupNode.getGroupNode().getGroup();

        List<BibEntry> entries = currentDatabase
                .get()
                .getDatabase()
                .getEntries()
                .stream()
                .filter(group::isMatch)
                .toList();

        aiService.getSummariesService().summarize(
                group.nameProperty(),
                entries,
                currentDatabase.get()
        );

        dialogService.notify(Localization.lang("Summarization started for group \"%0\".", group.getName()));
    }

    public void removeSubgroups(GroupNodeViewModel group) {
        boolean confirmation = dialogService.showConfirmationDialogAndWait(
                Localization.lang("Remove subgroups"),
                Localization.lang("Remove all subgroups of \"%0\"?", group.getDisplayName()));
        if (confirmation) {
            /// TODO: Add undo
            // final UndoableModifySubtree undo = new UndoableModifySubtree(getGroupTreeRoot(), node, "Remove subgroups");
            // panel.getUndoManager().addEdit(undo);
            for (GroupNodeViewModel child : group.getChildren()) {
                removeGroupsAndSubGroupsFromEntries(child);
            }
            group.getGroupNode().removeAllChildren();
            dialogService.notify(Localization.lang("Removed all subgroups of group \"%0\".", group.getDisplayName()));
            writeGroupChangesToMetaData();
        }
    }

    public void removeGroupKeepSubgroups(GroupNodeViewModel group) {
        boolean confirmed;
        if (selectedGroups.size() <= 1) {
            confirmed = dialogService.showConfirmationDialogAndWait(
                    Localization.lang("Remove group"),
                    Localization.lang("Remove group \"%0\" and keep its subgroups?", group.getDisplayName()),
                    Localization.lang("Remove"));
        } else {
            confirmed = dialogService.showConfirmationDialogAndWait(
                    Localization.lang("Remove groups"),
                    Localization.lang("Remove all selected groups and keep their subgroups?"),
                    Localization.lang("Remove all"));
        }

        if (confirmed) {
            // TODO: Add undo
            // final UndoableAddOrRemoveGroup undo = new UndoableAddOrRemoveGroup(groupsRoot, node, UndoableAddOrRemoveGroup.REMOVE_NODE_KEEP_CHILDREN);
            // panel.getUndoManager().addEdit(undo);

            List<GroupNodeViewModel> selectedGroupNodes = new ArrayList<>(selectedGroups);
            selectedGroupNodes.forEach(eachNode -> {
                GroupTreeNode groupNode = eachNode.getGroupNode();

                groupNode.getParent()
                         .ifPresent(parent -> groupNode.moveAllChildrenTo(parent, parent.getIndexOfChild(groupNode).get()));
                groupNode.removeFromParent();
            });

            if (selectedGroupNodes.size() > 1) {
                dialogService.notify(Localization.lang("Removed all selected groups."));
            } else {
                dialogService.notify(Localization.lang("Removed group \"%0\".", group.getDisplayName()));
            }
            writeGroupChangesToMetaData();
        }
    }

    /**
     * Removes the specified group and its subgroups (after asking for confirmation).
     */
    public void removeGroupAndSubgroups(GroupNodeViewModel group) {
        boolean confirmed;
        if (selectedGroups.size() <= 1) {
            confirmed = dialogService.showConfirmationDialogAndWait(
                    Localization.lang("Remove group and subgroups"),
                    Localization.lang("Remove group \"%0\" and its subgroups?", group.getDisplayName()),
                    Localization.lang("Remove"));
        } else {
            confirmed = dialogService.showConfirmationDialogAndWait(
                    Localization.lang("Remove groups and subgroups"),
                    Localization.lang("Remove all selected groups and their subgroups?"),
                    Localization.lang("Remove all"));
        }

        if (confirmed) {
            // TODO: Add undo
            // final UndoableAddOrRemoveGroup undo = new UndoableAddOrRemoveGroup(groupsRoot, node, UndoableAddOrRemoveGroup.REMOVE_NODE_AND_CHILDREN);
            // panel.getUndoManager().addEdit(undo);

            ArrayList<GroupNodeViewModel> selectedGroupNodes = new ArrayList<>(selectedGroups);
            selectedGroupNodes.forEach(eachNode -> {
                removeGroupsAndSubGroupsFromEntries(eachNode);
                eachNode.getGroupNode().removeFromParent();
            });

            if (selectedGroupNodes.size() > 1) {
                dialogService.notify(Localization.lang("Removed all selected groups and their subgroups."));
            } else {
                dialogService.notify(Localization.lang("Removed group \"%0\" and its subgroups.", group.getDisplayName()));
            }
            writeGroupChangesToMetaData();
        }
    }

    /**
     * Removes the specified group (after asking for confirmation).
     */
    public void removeGroupNoSubgroups(GroupNodeViewModel group) {
        boolean confirmed;
        if (selectedGroups.size() <= 1) {
            confirmed = dialogService.showConfirmationDialogAndWait(
                    Localization.lang("Remove group"),
                    Localization.lang("Remove group \"%0\"?", group.getDisplayName()),
                    Localization.lang("Remove"));
        } else {
            confirmed = dialogService.showConfirmationDialogAndWait(
                    Localization.lang("Remove groups and subgroups"),
                    Localization.lang("Remove all selected groups and their subgroups?"),
                    Localization.lang("Remove all"));
        }

        if (confirmed) {
            // TODO: Add undo
            // final UndoableAddOrRemoveGroup undo = new UndoableAddOrRemoveGroup(groupsRoot, node, UndoableAddOrRemoveGroup.REMOVE_NODE_WITHOUT_CHILDREN);
            // panel.getUndoManager().addEdit(undo);

            ArrayList<GroupNodeViewModel> selectedGroupNodes = new ArrayList<>(selectedGroups);
            selectedGroupNodes.forEach(eachNode -> {
                removeGroupsAndSubGroupsFromEntries(eachNode);
                eachNode.getGroupNode().removeFromParent();
            });

            if (selectedGroupNodes.size() > 1) {
                dialogService.notify(Localization.lang("Removed all selected groups."));
            } else {
                dialogService.notify(Localization.lang("Removed group \"%0\".", group.getDisplayName()));
            }
            writeGroupChangesToMetaData();
        }
    }

    void removeGroupsAndSubGroupsFromEntries(GroupNodeViewModel group) {
        for (GroupNodeViewModel child : group.getChildren()) {
            removeGroupsAndSubGroupsFromEntries(child);
        }

        // only remove explicit groups from the entries, keyword groups should not be deleted
        if (group.getGroupNode().getGroup() instanceof ExplicitGroup) {
            int groupsWithSameName = 0;
            String name = group.getGroupNode().getGroup().getName();
            Optional<GroupTreeNode> rootGroup = currentDatabase.get().getMetaData().getGroups();
            if (rootGroup.isPresent()) {
                groupsWithSameName = rootGroup.get().findChildrenSatisfying(g -> g.getName().equals(name)).size();
            }
            if (groupsWithSameName < 2) {
                List<BibEntry> entriesInGroup = group.getGroupNode().getEntriesInGroup(this.currentDatabase.get().getEntries());
                group.getGroupNode().removeEntriesFromGroup(entriesInGroup);
            }
        }
    }

    public void addSelectedEntries(GroupNodeViewModel group) {
        // TODO: Warn
        // if (!WarnAssignmentSideEffects.warnAssignmentSideEffects(node.getNode().getGroup(), panel.frame())) {
        //    return; // user aborted operation

        group.getGroupNode().addEntriesToGroup(stateManager.getSelectedEntries());

        // TODO: Add undo
        // NamedCompound undoAll = new NamedCompound(Localization.lang("change assignment of entries"));
        // if (!undoAdd.isEmpty()) { undo.addEdit(UndoableChangeEntriesOfGroup.getUndoableEdit(node, undoAdd)); }
        // panel.getUndoManager().addEdit(undoAll);

        // TODO Display massages
        // if (undo == null) {
        //    frame.output(Localization.lang("The group \"%0\" already contains the selection.",
        //            node.getGroup().getName()));
        //    return;
        // }
        // panel.getUndoManager().addEdit(undo);
        // final String groupName = node.getGroup().getName();
        // if (assignedEntries == 1) {
        //    frame.output(Localization.lang("Assigned 1 entry to group \"%0\".", groupName));
        // } else {
        //    frame.output(Localization.lang("Assigned %0 entries to group \"%1\".", String.valueOf(assignedEntries),
        //            groupName));
        // }
    }

    public void removeSelectedEntries(GroupNodeViewModel group) {
        // TODO: warn if assignment has undesired side effects (modifies a field != keywords)
        // if (!WarnAssignmentSideEffects.warnAssignmentSideEffects(mNode.getNode().getGroup(), mPanel.frame())) {
        //    return; // user aborted operation

        group.getGroupNode().removeEntriesFromGroup(stateManager.getSelectedEntries());

        // TODO: Add undo
        // if (!undo.isEmpty()) {
        //    mPanel.getUndoManager().addEdit(UndoableChangeEntriesOfGroup.getUndoableEdit(mNode, undo));
    }

    public void sortAlphabeticallyRecursive(GroupTreeNode group) {
        group.sortChildren(compAlphabetIgnoreCase, true);
    }

    public void sortReverseAlphabeticallyRecursive(GroupTreeNode group) {
        group.sortChildren(compAlphabetIgnoreCaseReverse, true);
    }

    public void sortEntriesRecursive(GroupTreeNode group) {
        group.sortChildren(compEntries, true);
    }

    public void sortReverseEntriesRecursive(GroupTreeNode group) {
        group.sortChildren(compEntriesReverse, true);
    }
}<|MERGE_RESOLUTION|>--- conflicted
+++ resolved
@@ -54,10 +54,6 @@
     private final StateManager stateManager;
     private final DialogService dialogService;
     private final AiService aiService;
-<<<<<<< HEAD
-    private final ChatHistoryService chatHistoryService;
-=======
->>>>>>> daf6736e
     private final GuiPreferences preferences;
     private final TaskExecutor taskExecutor;
     private final CustomLocalDragboard localDragboard;
@@ -84,22 +80,13 @@
     public GroupTreeViewModel(StateManager stateManager,
                               DialogService dialogService,
                               AiService aiService,
-<<<<<<< HEAD
-                              ChatHistoryService chatHistoryService,
-=======
->>>>>>> daf6736e
                               GuiPreferences preferences,
                               TaskExecutor taskExecutor,
                               CustomLocalDragboard localDragboard
     ) {
         this.stateManager = Objects.requireNonNull(stateManager);
         this.dialogService = Objects.requireNonNull(dialogService);
-<<<<<<< HEAD
-        this.aiService = aiService;
-        this.chatHistoryService = Objects.requireNonNull(chatHistoryService);
-=======
         this.aiService = Objects.requireNonNull(aiService);
->>>>>>> daf6736e
         this.preferences = Objects.requireNonNull(preferences);
         this.taskExecutor = Objects.requireNonNull(taskExecutor);
         this.localDragboard = Objects.requireNonNull(localDragboard);
