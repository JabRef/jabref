--- conflicted
+++ resolved
@@ -1,10 +1,6 @@
 package org.jabref.gui.groups;
 
-<<<<<<< HEAD
-import java.util.Comparator;
-=======
 import java.util.List;
->>>>>>> 1f7bba80
 import java.util.Objects;
 import java.util.Optional;
 import java.util.function.Predicate;
@@ -36,10 +32,6 @@
     private final TaskExecutor taskExecutor;
     private final ObjectProperty<Predicate<GroupNodeViewModel>> filterPredicate = new SimpleObjectProperty<>();
     private final StringProperty filterText = new SimpleStringProperty();
-    private final Comparator<GroupTreeNode> compAlphabetIgnoreCase = (GroupTreeNode v1, GroupTreeNode v2) -> v1
-            .getName()
-            .compareToIgnoreCase(v2.getName());
-
     private Optional<BibDatabaseContext> currentDatabase;
 
     public GroupTreeViewModel(StateManager stateManager, DialogService dialogService, TaskExecutor taskExecutor) {
@@ -48,13 +40,11 @@
         this.taskExecutor = Objects.requireNonNull(taskExecutor);
 
         // Register listener
-        stateManager.activeDatabaseProperty()
-                .addListener((observable, oldValue, newValue) -> onActiveDatabaseChanged(newValue));
+        stateManager.activeDatabaseProperty().addListener((observable, oldValue, newValue) -> onActiveDatabaseChanged(newValue));
         selectedGroup.addListener((observable, oldValue, newValue) -> onSelectedGroupChanged(newValue));
 
         // Set-up bindings
-        filterPredicate
-                .bind(Bindings.createObjectBinding(() -> group -> group.isMatchedBy(filterText.get()), filterText));
+        filterPredicate.bind(Bindings.createObjectBinding(() -> group -> group.isMatchedBy(filterText.get()), filterText));
 
         // Init
         onActiveDatabaseChanged(stateManager.activeDatabaseProperty().getValue());
@@ -235,14 +225,6 @@
         }
     }
 
-<<<<<<< HEAD
-    public void sortAlphabetically(GroupNodeViewModel group) {
-        group.getGroupNode().getRoot().sortChildren(compAlphabetIgnoreCase, true);
-    }
-
-    public void sortSubGroupAlphabetically(GroupNodeViewModel group) {
-        group.getGroupNode().sortChildren(compAlphabetIgnoreCase, true);
-=======
     public void addSelectedEntries(GroupNodeViewModel group) {
         // TODO: Warn
         // if (!WarnAssignmentSideEffects.warnAssignmentSideEffects(node.getNode().getGroup(), panel.frame())) {
@@ -266,6 +248,5 @@
         // TODO: Add undo
         // if (!undo.isEmpty()) {
         //    mPanel.getUndoManager().addEdit(UndoableChangeEntriesOfGroup.getUndoableEdit(mNode, undo));
->>>>>>> 1f7bba80
     }
 }