package org.jabref.gui.groups;

import java.lang.reflect.InvocationTargetException;
import java.lang.reflect.Method;
import java.util.Optional;

import javax.inject.Inject;

import javafx.beans.property.ObjectProperty;
import javafx.css.PseudoClass;
import javafx.event.ActionEvent;
import javafx.fxml.FXML;
import javafx.scene.control.ContextMenu;
import javafx.scene.control.Control;
import javafx.scene.control.MenuItem;
import javafx.scene.control.SeparatorMenuItem;
import javafx.scene.control.TextField;
import javafx.scene.control.TreeItem;
import javafx.scene.control.TreeTableColumn;
import javafx.scene.control.TreeTableRow;
import javafx.scene.control.TreeTableView;
import javafx.scene.input.ClipboardContent;
import javafx.scene.input.Dragboard;
import javafx.scene.input.TransferMode;
import javafx.scene.layout.StackPane;
import javafx.scene.text.Text;

import org.jabref.gui.AbstractController;
import org.jabref.gui.DialogService;
import org.jabref.gui.DragAndDropDataFormats;
import org.jabref.gui.StateManager;
import org.jabref.gui.util.BindingsHelper;
import org.jabref.gui.util.RecursiveTreeItem;
import org.jabref.gui.util.TaskExecutor;
import org.jabref.gui.util.ViewModelTreeTableCellFactory;
import org.jabref.logic.l10n.Localization;

import org.apache.commons.logging.Log;
import org.apache.commons.logging.LogFactory;
import org.controlsfx.control.textfield.CustomTextField;
import org.controlsfx.control.textfield.TextFields;
import org.fxmisc.easybind.EasyBind;

public class GroupTreeController extends AbstractController<GroupTreeViewModel> {

    private static final Log LOGGER = LogFactory.getLog(GroupTreeController.class);

    @FXML private TreeTableView<GroupNodeViewModel> groupTree;
    @FXML private TreeTableColumn<GroupNodeViewModel, GroupNodeViewModel> mainColumn;
    @FXML private TreeTableColumn<GroupNodeViewModel, GroupNodeViewModel> numberColumn;
    @FXML private TreeTableColumn<GroupNodeViewModel, GroupNodeViewModel> disclosureNodeColumn;
    @FXML private CustomTextField searchField;

    @Inject private StateManager stateManager;
    @Inject private DialogService dialogService;
    @Inject private TaskExecutor taskExecutor;

    @FXML
    public void initialize() {
        viewModel = new GroupTreeViewModel(stateManager, dialogService, taskExecutor);

        // Set-up bindings
        groupTree.getSelectionModel().selectedItemProperty().addListener((observable, oldValue, newValue) -> viewModel
                .selectedGroupProperty().setValue(newValue != null ? newValue.getValue() : null));
        viewModel.selectedGroupProperty().addListener((observable, oldValue, newValue) -> getTreeItemByValue(newValue)
                .ifPresent(treeItem -> groupTree.getSelectionModel().select(treeItem)));
        viewModel.filterTextProperty().bind(searchField.textProperty());

        groupTree.rootProperty().bind(
                EasyBind.map(viewModel.rootGroupProperty(),
                        group -> new RecursiveTreeItem<>(
                                group,
                                GroupNodeViewModel::getChildren,
                                GroupNodeViewModel::expandedProperty,
                                viewModel.filterPredicateProperty())));

        // Icon and group name
        mainColumn.setCellValueFactory(cellData -> cellData.getValue().valueProperty());
        mainColumn.setCellFactory(new ViewModelTreeTableCellFactory<GroupNodeViewModel, GroupNodeViewModel>()
                .withText(GroupNodeViewModel::getDisplayName)
                .withIcon(GroupNodeViewModel::getIconCode, GroupNodeViewModel::getColor)
                .withTooltip(GroupNodeViewModel::getDescription));

        // Number of hits
        PseudoClass anySelected = PseudoClass.getPseudoClass("any-selected");
        PseudoClass allSelected = PseudoClass.getPseudoClass("all-selected");
        numberColumn.setCellFactory(new ViewModelTreeTableCellFactory<GroupNodeViewModel, GroupNodeViewModel>()
                .withGraphic(group -> {
                    final StackPane node = new StackPane();
                    node.getStyleClass().setAll("hits");
                    if (!group.isRoot()) {
                        BindingsHelper.includePseudoClassWhen(node, anySelected,
                                group.anySelectedEntriesMatchedProperty());
                        BindingsHelper.includePseudoClassWhen(node, allSelected,
                                group.allSelectedEntriesMatchedProperty());
                    }
                    Text text = new Text();
                    text.textProperty().bind(group.getHits().asString());
                    text.getStyleClass().setAll("text");
                    node.getChildren().add(text);
                    node.setMaxWidth(Control.USE_PREF_SIZE);
                    return node;
                }));

        // Arrow indicating expanded status
        disclosureNodeColumn.setCellValueFactory(cellData -> cellData.getValue().valueProperty());
        disclosureNodeColumn.setCellFactory(new ViewModelTreeTableCellFactory<GroupNodeViewModel, GroupNodeViewModel>()
                .withGraphic(viewModel -> {
                    final StackPane disclosureNode = new StackPane();
                    disclosureNode.visibleProperty().bind(viewModel.hasChildrenProperty());
                    disclosureNode.getStyleClass().setAll("tree-disclosure-node");

                    final StackPane disclosureNodeArrow = new StackPane();
                    disclosureNodeArrow.getStyleClass().setAll("arrow");
                    disclosureNode.getChildren().add(disclosureNodeArrow);
                    return disclosureNode;
                })
                .withOnMouseClickedEvent(group -> event -> group.toggleExpansion()));

        // Set pseudo-classes to indicate if row is root or sub-item ( > 1 deep)
        PseudoClass rootPseudoClass = PseudoClass.getPseudoClass("root");
        PseudoClass subElementPseudoClass = PseudoClass.getPseudoClass("sub");
        groupTree.setRowFactory(treeTable -> {
            TreeTableRow<GroupNodeViewModel> row = new TreeTableRow<>();
            row.treeItemProperty().addListener((ov, oldTreeItem, newTreeItem) -> {
                boolean isRoot = newTreeItem == treeTable.getRoot();
                row.pseudoClassStateChanged(rootPseudoClass, isRoot);

                boolean isFirstLevel = (newTreeItem != null) && (newTreeItem.getParent() == treeTable.getRoot());
                row.pseudoClassStateChanged(subElementPseudoClass, !isRoot && !isFirstLevel);

            });
            // Remove disclosure node since we display custom version in separate column
            // Simply setting to null is not enough since it would be replaced by the default node on every change
            row.setDisclosureNode(null);
            row.disclosureNodeProperty().addListener((observable, oldValue, newValue) -> row.setDisclosureNode(null));

            // Add context menu (only for non-null items)
            row.contextMenuProperty().bind(
                    EasyBind.monadic(row.itemProperty())
                            .map(this::createContextMenuForGroup)
                            .orElse((ContextMenu) null));



            // Drag and drop support
            row.setOnDragDetected(event -> {
                TreeItem<GroupNodeViewModel> selectedItem = treeTable.getSelectionModel().getSelectedItem();
                if ((selectedItem != null) && (selectedItem.getValue() != null)) {
                    Dragboard dragboard = treeTable.startDragAndDrop(TransferMode.MOVE);

                    // Display the group when dragging
                    dragboard.setDragView(row.snapshot(null, null));

                    // Put the group node as content
                    ClipboardContent content = new ClipboardContent();
                    content.put(DragAndDropDataFormats.GROUP, selectedItem.getValue().getPath());
                    dragboard.setContent(content);

                    event.consume();
                }
            });
            row.setOnDragOver(event -> {
                Dragboard dragboard = event.getDragboard();
                if ((event.getGestureSource() != row) && row.getItem().acceptableDrop(dragboard)) {
                    event.acceptTransferModes(TransferMode.MOVE, TransferMode.LINK);
                }
                event.consume();
            });

            row.setOnDragDropped(event -> {
                Dragboard dragboard = event.getDragboard();
                boolean success = false;
                if (dragboard.hasContent(DragAndDropDataFormats.GROUP)) {
                    String pathToSource = (String) dragboard.getContent(DragAndDropDataFormats.GROUP);
                    Optional<GroupNodeViewModel> source = viewModel.rootGroupProperty().get()
                            .getChildByPath(pathToSource);
                    if (source.isPresent()) {
                        source.get().moveTo(row.getItem());
                        success = true;
                    }
                }
                if (dragboard.hasContent(DragAndDropDataFormats.ENTRIES)) {
                    TransferableEntrySelection entrySelection = (TransferableEntrySelection) dragboard
                            .getContent(DragAndDropDataFormats.ENTRIES);

                    row.getItem().addEntriesToGroup(entrySelection.getSelection());
                    success = true;
                }
                event.setDropCompleted(success);
                event.consume();
            });


            return row;
        });

        // Filter text field
        setupClearButtonField(searchField);
    }

    private Optional<TreeItem<GroupNodeViewModel>> getTreeItemByValue(GroupNodeViewModel value) {
        return getTreeItemByValue(groupTree.getRoot(), value);
    }

    private Optional<TreeItem<GroupNodeViewModel>> getTreeItemByValue(TreeItem<GroupNodeViewModel> root,
            GroupNodeViewModel value) {
        if (root.getValue().equals(value)) {
            return Optional.of(root);
        }

        for (TreeItem<GroupNodeViewModel> child : root.getChildren()) {
            Optional<TreeItem<GroupNodeViewModel>> treeItemByValue = getTreeItemByValue(child, value);
            if (treeItemByValue.isPresent()) {
                return treeItemByValue;
            }
        }

        return Optional.empty();
    }

    private ContextMenu createContextMenuForGroup(GroupNodeViewModel group) {
        ContextMenu menu = new ContextMenu();

        MenuItem editGroup = new MenuItem(Localization.lang("Edit group"));
        editGroup.setOnAction(event -> {
            menu.hide();
            viewModel.editGroup(group);
        });

        MenuItem addSubgroup = new MenuItem(Localization.lang("Add subgroup"));
        addSubgroup.setOnAction(event -> {
            menu.hide();
            viewModel.addNewSubgroup(group);
        });
        MenuItem removeGroupAndSubgroups = new MenuItem(Localization.lang("Remove group and subgroups"));
        removeGroupAndSubgroups.setOnAction(event -> viewModel.removeGroupAndSubgroups(group));
<<<<<<< HEAD

        MenuItem sortAlphabetically = new MenuItem(Localization.lang("Sort all subgroups (recursively)"));
        sortAlphabetically.setOnAction(event -> viewModel.sortAlphabetically(group));

        MenuItem sortSubGroups = new MenuItem(Localization.lang("sort subgroups"));
        sortSubGroups.setOnAction(event -> viewModel.sortSubGroupAlphabetically(group));


        menu.getItems().add(addSubgroup);
        menu.getItems().add(removeGroupAndSubgroups);
        menu.getItems().add(sortAlphabetically);
        menu.getItems().add(sortSubGroups);
=======
        MenuItem removeGroupKeepSubgroups = new MenuItem(Localization.lang("Remove group, keep subgroups"));
        removeGroupKeepSubgroups.setOnAction(event -> viewModel.removeGroupKeepSubgroups(group));
        MenuItem removeSubgroups = new MenuItem(Localization.lang("Remove subgroups"));
        removeSubgroups.setOnAction(event -> viewModel.removeSubgroups(group));

        MenuItem addEntries = new MenuItem(Localization.lang("Add selected entries to this group"));
        removeSubgroups.setOnAction(event -> viewModel.addSelectedEntries(group));
        MenuItem removeEntries = new MenuItem(Localization.lang("Remove selected entries from this group"));
        removeSubgroups.setOnAction(event -> viewModel.removeSelectedEntries(group));

        menu.getItems().add(editGroup);
        menu.getItems().add(new SeparatorMenuItem());
        menu.getItems().addAll(addSubgroup, removeSubgroups, removeGroupAndSubgroups, removeGroupKeepSubgroups);
        menu.getItems().add(new SeparatorMenuItem());
        menu.getItems().addAll(addEntries, removeEntries);
>>>>>>> 1f7bba80
        return menu;
    }

    public void addNewGroup(ActionEvent actionEvent) {
        viewModel.addNewGroupToRoot();
    }

    /**
     * Workaround taken from https://bitbucket.org/controlsfx/controlsfx/issues/330/making-textfieldssetupclearbuttonfield
     */
    private void setupClearButtonField(CustomTextField customTextField) {
        try {
            Method m = TextFields.class.getDeclaredMethod("setupClearButtonField", TextField.class,
                    ObjectProperty.class);
            m.setAccessible(true);
            m.invoke(null, customTextField, customTextField.rightProperty());
        } catch (NoSuchMethodException | IllegalAccessException | InvocationTargetException ex) {
            LOGGER.error("Failed to decorate text field with clear button", ex);
        }
    }
}<|MERGE_RESOLUTION|>--- conflicted
+++ resolved
@@ -141,8 +141,6 @@
                             .map(this::createContextMenuForGroup)
                             .orElse((ContextMenu) null));
 
-
-
             // Drag and drop support
             row.setOnDragDetected(event -> {
                 TreeItem<GroupNodeViewModel> selectedItem = treeTable.getSelectionModel().getSelectedItem();
@@ -191,7 +189,6 @@
                 event.consume();
             });
 
-
             return row;
         });
 
@@ -235,20 +232,6 @@
         });
         MenuItem removeGroupAndSubgroups = new MenuItem(Localization.lang("Remove group and subgroups"));
         removeGroupAndSubgroups.setOnAction(event -> viewModel.removeGroupAndSubgroups(group));
-<<<<<<< HEAD
-
-        MenuItem sortAlphabetically = new MenuItem(Localization.lang("Sort all subgroups (recursively)"));
-        sortAlphabetically.setOnAction(event -> viewModel.sortAlphabetically(group));
-
-        MenuItem sortSubGroups = new MenuItem(Localization.lang("sort subgroups"));
-        sortSubGroups.setOnAction(event -> viewModel.sortSubGroupAlphabetically(group));
-
-
-        menu.getItems().add(addSubgroup);
-        menu.getItems().add(removeGroupAndSubgroups);
-        menu.getItems().add(sortAlphabetically);
-        menu.getItems().add(sortSubGroups);
-=======
         MenuItem removeGroupKeepSubgroups = new MenuItem(Localization.lang("Remove group, keep subgroups"));
         removeGroupKeepSubgroups.setOnAction(event -> viewModel.removeGroupKeepSubgroups(group));
         MenuItem removeSubgroups = new MenuItem(Localization.lang("Remove subgroups"));
@@ -264,7 +247,6 @@
         menu.getItems().addAll(addSubgroup, removeSubgroups, removeGroupAndSubgroups, removeGroupKeepSubgroups);
         menu.getItems().add(new SeparatorMenuItem());
         menu.getItems().addAll(addEntries, removeEntries);
->>>>>>> 1f7bba80
         return menu;
     }
 
