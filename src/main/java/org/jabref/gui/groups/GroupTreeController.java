package org.jabref.gui.groups;

import java.lang.reflect.InvocationTargetException;
import java.lang.reflect.Method;

import javax.inject.Inject;

import javafx.beans.property.ObjectProperty;
import javafx.css.PseudoClass;
import javafx.event.ActionEvent;
import javafx.fxml.FXML;
import javafx.scene.control.ContextMenu;
import javafx.scene.control.Control;
import javafx.scene.control.MenuItem;
import javafx.scene.control.SelectionModel;
import javafx.scene.control.TextField;
import javafx.scene.control.TreeItem;
import javafx.scene.control.TreeTableColumn;
import javafx.scene.control.TreeTableRow;
import javafx.scene.control.TreeTableView;
import javafx.scene.layout.StackPane;
import javafx.scene.text.Text;

import org.jabref.gui.AbstractController;
import org.jabref.gui.DialogService;
import org.jabref.gui.StateManager;
import org.jabref.gui.util.BindingsHelper;
import org.jabref.gui.util.RecursiveTreeItem;
import org.jabref.gui.util.ViewModelTreeTableCellFactory;
import org.jabref.logic.l10n.Localization;

import org.apache.commons.logging.Log;
import org.apache.commons.logging.LogFactory;
import org.controlsfx.control.textfield.CustomTextField;
import org.controlsfx.control.textfield.TextFields;
import org.fxmisc.easybind.EasyBind;
import org.fxmisc.easybind.monadic.PropertyBinding;

public class GroupTreeController extends AbstractController<GroupTreeViewModel> {

    private static final Log LOGGER = LogFactory.getLog(GroupTreeController.class);

    @FXML private TreeTableView<GroupNodeViewModel> groupTree;
    @FXML private TreeTableColumn<GroupNodeViewModel,GroupNodeViewModel> mainColumn;
    @FXML private TreeTableColumn<GroupNodeViewModel,GroupNodeViewModel> numberColumn;
    @FXML private TreeTableColumn<GroupNodeViewModel,GroupNodeViewModel> disclosureNodeColumn;
    @FXML private CustomTextField searchField;

    @Inject private StateManager stateManager;
    @Inject private DialogService dialogService;

    @FXML
    public void initialize() {
        viewModel = new GroupTreeViewModel(stateManager, dialogService);

        // Set-up bindings
<<<<<<< HEAD
        viewModel.selectedGroupProperty().bind(
=======
        viewModel.selectedGroupProperty().bindBidirectional(
>>>>>>> aeb47a96
                EasyBind.monadic(groupTree.selectionModelProperty())
                        .flatMap(SelectionModel::selectedItemProperty)
                        .selectProperty(TreeItem::valueProperty)
        );
        viewModel.filterTextProperty().bind(searchField.textProperty());
        searchField.textProperty().addListener((observable, oldValue, newValue) -> {
        });

        groupTree.rootProperty().bind(
                EasyBind.map(viewModel.rootGroupProperty(),
                        group -> new RecursiveTreeItem<>(
                                group,
                                GroupNodeViewModel::getChildren,
                                GroupNodeViewModel::expandedProperty,
                                viewModel.filterPredicateProperty()))
        );

        // Icon and group name
        mainColumn.setCellValueFactory(cellData -> cellData.getValue().valueProperty());
        mainColumn.setCellFactory(new ViewModelTreeTableCellFactory<GroupNodeViewModel, GroupNodeViewModel>()
                .withText(GroupNodeViewModel::getDisplayName)
                .withIcon(GroupNodeViewModel::getIconCode)
                .withTooltip(GroupNodeViewModel::getDescription)
        );

        // Number of hits
        PseudoClass anySelected = PseudoClass.getPseudoClass("any-selected");
        PseudoClass allSelected = PseudoClass.getPseudoClass("all-selected");
        numberColumn.setCellFactory(new ViewModelTreeTableCellFactory<GroupNodeViewModel, GroupNodeViewModel>()
                .withGraphic(group -> {
                    final StackPane node = new StackPane();
                    node.getStyleClass().setAll("hits");
                    if (!group.isRoot()) {
                        BindingsHelper.includePseudoClassWhen(node, anySelected, group.anySelectedEntriesMatchedProperty());
                        BindingsHelper.includePseudoClassWhen(node, allSelected, group.allSelectedEntriesMatchedProperty());
                    }
                    Text text = new Text();
                    text.textProperty().bind(group.getHits().asString());
                    text.getStyleClass().setAll("text");
                    node.getChildren().add(text);
                    node.setMaxWidth(Control.USE_PREF_SIZE);
                    return node;
                })
        );

        // Arrow indicating expanded status
        disclosureNodeColumn.setCellValueFactory(cellData -> cellData.getValue().valueProperty());
        disclosureNodeColumn.setCellFactory(new ViewModelTreeTableCellFactory<GroupNodeViewModel, GroupNodeViewModel>()
            .withGraphic(viewModel -> {
                final StackPane disclosureNode = new StackPane();
                disclosureNode.visibleProperty().bind(viewModel.hasChildrenProperty());
                disclosureNode.getStyleClass().setAll("tree-disclosure-node");

                final StackPane disclosureNodeArrow = new StackPane();
                disclosureNodeArrow.getStyleClass().setAll("arrow");
                disclosureNode.getChildren().add(disclosureNodeArrow);
                return disclosureNode;
            })
                .withOnMouseClickedEvent(group -> event -> group.toggleExpansion()));

        // Set pseudo-classes to indicate if row is root or sub-item ( > 1 deep)
        PseudoClass rootPseudoClass = PseudoClass.getPseudoClass("root");
        PseudoClass subElementPseudoClass = PseudoClass.getPseudoClass("sub");
        groupTree.setRowFactory(treeTable -> {
            TreeTableRow<GroupNodeViewModel> row = new TreeTableRow<>();
            row.treeItemProperty().addListener((ov, oldTreeItem, newTreeItem) -> {
                boolean isRoot = newTreeItem == treeTable.getRoot();
                row.pseudoClassStateChanged(rootPseudoClass, isRoot);

                boolean isFirstLevel = newTreeItem != null && newTreeItem.getParent() == treeTable.getRoot();
                row.pseudoClassStateChanged(subElementPseudoClass, !isRoot && !isFirstLevel);

            });
            // Remove disclosure node since we display custom version in separate column
            // Simply setting to null is not enough since it would be replaced by the default node on every change
            row.setDisclosureNode(null);
            row.disclosureNodeProperty().addListener((observable, oldValue, newValue) -> row.setDisclosureNode(null));

            // Add context menu (only for non-null items)
            row.contextMenuProperty().bind(
                    EasyBind.monadic(row.itemProperty())
                            .map(this::createContextMenuForGroup)
                            .orElse((ContextMenu) null)
            );


            return row;
        });

        // Filter text field
        setupClearButtonField(searchField);
    }

    private ContextMenu createContextMenuForGroup(GroupNodeViewModel group) {
        ContextMenu menu = new ContextMenu();

        MenuItem addSubgroup = new MenuItem(Localization.lang("Add subgroup"));
        addSubgroup.setOnAction(event -> viewModel.addNewSubgroup(group));

        MenuItem removeGroupAndSubgroups = new MenuItem(Localization.lang("Remove group and subgroups"));
        removeGroupAndSubgroups.setOnAction(event -> viewModel.removeGroupAndSubgroups(group));

        menu.getItems().add(addSubgroup);
        menu.getItems().add(removeGroupAndSubgroups);
        return menu;
    }

    public void addNewGroup(ActionEvent actionEvent) {
        viewModel.addNewGroupToRoot();
    }

    /**
     * Workaround taken from https://bitbucket.org/controlsfx/controlsfx/issues/330/making-textfieldssetupclearbuttonfield
     */
    private void setupClearButtonField(CustomTextField customTextField) {
        try {
            Method m = TextFields.class.getDeclaredMethod("setupClearButtonField", TextField.class, ObjectProperty.class);
            m.setAccessible(true);
            m.invoke(null, customTextField, customTextField.rightProperty());
        } catch (NoSuchMethodException | IllegalAccessException | InvocationTargetException ex) {
            LOGGER.error("Failed to decorate text field with clear button", ex);
        }
    }
}<|MERGE_RESOLUTION|>--- conflicted
+++ resolved
@@ -54,11 +54,7 @@
         viewModel = new GroupTreeViewModel(stateManager, dialogService);
 
         // Set-up bindings
-<<<<<<< HEAD
-        viewModel.selectedGroupProperty().bind(
-=======
         viewModel.selectedGroupProperty().bindBidirectional(
->>>>>>> aeb47a96
                 EasyBind.monadic(groupTree.selectionModelProperty())
                         .flatMap(SelectionModel::selectedItemProperty)
                         .selectProperty(TreeItem::valueProperty)
