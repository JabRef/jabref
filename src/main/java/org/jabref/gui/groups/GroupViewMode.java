package org.jabref.gui.groups;

<<<<<<< HEAD
public enum GroupViewMode {
    INTERSECTION, FILTER, INVERT
}
=======
public enum GroupViewMode { INTERSECTION, FILTER, INVERT }
>>>>>>> db9f83cf
<|MERGE_RESOLUTION|>--- conflicted
+++ resolved
@@ -1,9 +1,3 @@
 package org.jabref.gui.groups;
 
-<<<<<<< HEAD
-public enum GroupViewMode {
-    INTERSECTION, FILTER, INVERT
-}
-=======
-public enum GroupViewMode { INTERSECTION, FILTER, INVERT }
->>>>>>> db9f83cf
+public enum GroupViewMode { INTERSECTION, FILTER, INVERT }