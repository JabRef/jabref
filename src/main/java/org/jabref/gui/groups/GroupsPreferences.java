package org.jabref.gui.groups;

import java.util.EnumSet;

import javafx.beans.property.BooleanProperty;
import javafx.beans.property.ObjectProperty;
import javafx.beans.property.SetProperty;
import javafx.beans.property.SimpleBooleanProperty;
import javafx.beans.property.SimpleObjectProperty;
import javafx.beans.property.SimpleSetProperty;
import javafx.collections.FXCollections;

import org.jabref.model.groups.GroupHierarchyType;

import com.google.common.annotations.VisibleForTesting;

public class GroupsPreferences {

    private final SetProperty<GroupViewMode> groupViewMode;
    private final BooleanProperty shouldAutoAssignGroup;
    private final BooleanProperty shouldDisplayGroupCount;
    private final ObjectProperty<GroupHierarchyType> defaultHierarchicalContext;

    public GroupsPreferences(boolean viewModeIntersection,
                             boolean viewModeFilter,
                             boolean viewModeInvert,
                             boolean shouldAutoAssignGroup,
                             boolean shouldDisplayGroupCount,
                             GroupHierarchyType defaultHierarchicalContext) {

        this.groupViewMode = new SimpleSetProperty<>(FXCollections.observableSet());
<<<<<<< HEAD
=======
        this.shouldAutoAssignGroup = new SimpleBooleanProperty(shouldAutoAssignGroup);
        this.shouldDisplayGroupCount = new SimpleBooleanProperty(shouldDisplayGroupCount);
        this.defaultHierarchicalContext = new SimpleObjectProperty<>(defaultHierarchicalContext);

        if (viewModeIntersection) {
            this.groupViewMode.add(GroupViewMode.INTERSECTION);
        }
        if (viewModeFilter) {
            this.groupViewMode.add(GroupViewMode.FILTER);
        }
        if (viewModeInvert) {
            this.groupViewMode.add(GroupViewMode.INVERT);
        }
    }

    @VisibleForTesting
    public GroupsPreferences(EnumSet<GroupViewMode> groupViewMode,
                             boolean shouldAutoAssignGroup,
                             boolean shouldDisplayGroupCount,
                             GroupHierarchyType defaultHierarchicalContext) {
        this.groupViewMode = new SimpleSetProperty<>(FXCollections.observableSet(groupViewMode));
>>>>>>> db9f83cf
        this.shouldAutoAssignGroup = new SimpleBooleanProperty(shouldAutoAssignGroup);
        this.shouldDisplayGroupCount = new SimpleBooleanProperty(shouldDisplayGroupCount);
        this.defaultHierarchicalContext = new SimpleObjectProperty<>(defaultHierarchicalContext);

        if (viewModeIntersection) {
            this.groupViewMode.add(GroupViewMode.INTERSECTION);
        }
        if (viewModeFilter) {
            this.groupViewMode.add(GroupViewMode.FILTER);
        }
        if (viewModeInvert) {
            this.groupViewMode.add(GroupViewMode.INVERT);
        }
    }

    public EnumSet<GroupViewMode> getGroupViewMode() {
        if (groupViewMode.isEmpty()) {
            return EnumSet.noneOf(GroupViewMode.class);
        }
        return EnumSet.copyOf(groupViewMode);
    }

    public SetProperty<GroupViewMode> groupViewModeProperty() {
        return groupViewMode;
    }

    public void setGroupViewMode(GroupViewMode mode, boolean value) {
        if (value) {
            groupViewMode.add(mode);
        } else {
            groupViewMode.remove(mode);
        }
    }

    public boolean shouldAutoAssignGroup() {
        return shouldAutoAssignGroup.getValue();
    }

    public BooleanProperty autoAssignGroupProperty() {
        return shouldAutoAssignGroup;
    }

    public void setAutoAssignGroup(boolean shouldAutoAssignGroup) {
        this.shouldAutoAssignGroup.set(shouldAutoAssignGroup);
    }

    public boolean shouldDisplayGroupCount() {
        return shouldDisplayGroupCount.getValue();
    }

    public BooleanProperty displayGroupCountProperty() {
        return shouldDisplayGroupCount;
    }

    public void setDisplayGroupCount(boolean shouldDisplayGroupCount) {
        this.shouldDisplayGroupCount.set(shouldDisplayGroupCount);
    }

    public GroupHierarchyType getDefaultHierarchicalContext() {
        return defaultHierarchicalContext.get();
    }

    public ObjectProperty<GroupHierarchyType> defaultHierarchicalContextProperty() {
        return defaultHierarchicalContext;
    }

    public void setDefaultHierarchicalContext(GroupHierarchyType defaultHierarchicalContext) {
        this.defaultHierarchicalContext.set(defaultHierarchicalContext);
    }
}<|MERGE_RESOLUTION|>--- conflicted
+++ resolved
@@ -29,8 +29,6 @@
                              GroupHierarchyType defaultHierarchicalContext) {
 
         this.groupViewMode = new SimpleSetProperty<>(FXCollections.observableSet());
-<<<<<<< HEAD
-=======
         this.shouldAutoAssignGroup = new SimpleBooleanProperty(shouldAutoAssignGroup);
         this.shouldDisplayGroupCount = new SimpleBooleanProperty(shouldDisplayGroupCount);
         this.defaultHierarchicalContext = new SimpleObjectProperty<>(defaultHierarchicalContext);
@@ -52,20 +50,9 @@
                              boolean shouldDisplayGroupCount,
                              GroupHierarchyType defaultHierarchicalContext) {
         this.groupViewMode = new SimpleSetProperty<>(FXCollections.observableSet(groupViewMode));
->>>>>>> db9f83cf
         this.shouldAutoAssignGroup = new SimpleBooleanProperty(shouldAutoAssignGroup);
         this.shouldDisplayGroupCount = new SimpleBooleanProperty(shouldDisplayGroupCount);
         this.defaultHierarchicalContext = new SimpleObjectProperty<>(defaultHierarchicalContext);
-
-        if (viewModeIntersection) {
-            this.groupViewMode.add(GroupViewMode.INTERSECTION);
-        }
-        if (viewModeFilter) {
-            this.groupViewMode.add(GroupViewMode.FILTER);
-        }
-        if (viewModeInvert) {
-            this.groupViewMode.add(GroupViewMode.INVERT);
-        }
     }
 
     public EnumSet<GroupViewMode> getGroupViewMode() {
