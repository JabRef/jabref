package org.jabref.gui.groups;

import java.util.EnumSet;

import javafx.beans.property.BooleanProperty;
import javafx.beans.property.SetProperty;
import javafx.beans.property.SimpleBooleanProperty;
import javafx.beans.property.SimpleSetProperty;
import javafx.collections.FXCollections;

import org.jabref.model.groups.GroupHierarchyType;

public class GroupsPreferences {

<<<<<<< HEAD
    private final SetProperty<GroupViewMode> groupViewMode = new SimpleSetProperty<>(FXCollections.observableSet());
    private final BooleanProperty shouldAutoAssignGroup = new SimpleBooleanProperty();
    private final BooleanProperty shouldDisplayGroupCount = new SimpleBooleanProperty();
=======
    private final ObjectProperty<GroupViewMode> groupViewMode;
    private final BooleanProperty shouldAutoAssignGroup;
    private final BooleanProperty shouldDisplayGroupCount;
    private final ObjectProperty<GroupHierarchyType> defaultHierarchicalContext;
>>>>>>> a1e22838

    public GroupsPreferences(boolean viewModeIntersection,
                             boolean viewModeFilter,
                             boolean viewModeInvert,
                             boolean shouldAutoAssignGroup,
<<<<<<< HEAD
                             boolean shouldDisplayGroupCount) {
        if (viewModeIntersection) {
            this.groupViewMode.add(GroupViewMode.INTERSECTION);
        }
        if (viewModeFilter) {
            this.groupViewMode.add(GroupViewMode.FILTER);
        }
        if (viewModeInvert) {
            this.groupViewMode.add(GroupViewMode.INVERT);
        }
        this.shouldAutoAssignGroup.set(shouldAutoAssignGroup);
        this.shouldDisplayGroupCount.set(shouldDisplayGroupCount);
    }

    public GroupsPreferences(EnumSet<GroupViewMode> groupViewModes, boolean shouldAutoAssignGroup, boolean shouldDisplayGroupCount) {
        this.groupViewMode.addAll(groupViewModes);
        this.shouldAutoAssignGroup.set(shouldAutoAssignGroup);
        this.shouldDisplayGroupCount.set(shouldDisplayGroupCount);
=======
                             boolean shouldDisplayGroupCount,
                             GroupHierarchyType defaultHierarchicalContext) {

        this.groupViewMode = new SimpleObjectProperty<>(groupViewMode);
        this.shouldAutoAssignGroup = new SimpleBooleanProperty(shouldAutoAssignGroup);
        this.shouldDisplayGroupCount = new SimpleBooleanProperty(shouldDisplayGroupCount);
        this.defaultHierarchicalContext = new SimpleObjectProperty<>(defaultHierarchicalContext);
>>>>>>> a1e22838
    }

    public EnumSet<GroupViewMode> getGroupViewMode() {
        if (groupViewMode.isEmpty()) {
            return EnumSet.noneOf(GroupViewMode.class);
        }
        return EnumSet.copyOf(groupViewMode);
    }

    public SetProperty<GroupViewMode> groupViewModeProperty() {
        return groupViewMode;
    }

    public void setGroupViewMode(GroupViewMode mode, boolean value) {
        if (groupViewMode.contains(mode) && !value) {
            groupViewMode.remove(mode);
        } else if (!groupViewMode.contains(mode) && value) {
            groupViewMode.add(mode);
        }
    }

    public boolean shouldAutoAssignGroup() {
        return shouldAutoAssignGroup.getValue();
    }

    public BooleanProperty autoAssignGroupProperty() {
        return shouldAutoAssignGroup;
    }

    public void setAutoAssignGroup(boolean shouldAutoAssignGroup) {
        this.shouldAutoAssignGroup.set(shouldAutoAssignGroup);
    }

    public boolean shouldDisplayGroupCount() {
        return shouldDisplayGroupCount.getValue();
    }

    public BooleanProperty displayGroupCountProperty() {
        return shouldDisplayGroupCount;
    }

    public void setDisplayGroupCount(boolean shouldDisplayGroupCount) {
        this.shouldDisplayGroupCount.set(shouldDisplayGroupCount);
    }

    public GroupHierarchyType getDefaultHierarchicalContext() {
        return defaultHierarchicalContext.get();
    }

    public ObjectProperty<GroupHierarchyType> defaultHierarchicalContextProperty() {
        return defaultHierarchicalContext;
    }

    public void setDefaultHierarchicalContext(GroupHierarchyType defaultHierarchicalContext) {
        this.defaultHierarchicalContext.set(defaultHierarchicalContext);
    }
}<|MERGE_RESOLUTION|>--- conflicted
+++ resolved
@@ -3,8 +3,10 @@
 import java.util.EnumSet;
 
 import javafx.beans.property.BooleanProperty;
+import javafx.beans.property.ObjectProperty;
 import javafx.beans.property.SetProperty;
 import javafx.beans.property.SimpleBooleanProperty;
+import javafx.beans.property.SimpleObjectProperty;
 import javafx.beans.property.SimpleSetProperty;
 import javafx.collections.FXCollections;
 
@@ -12,23 +14,17 @@
 
 public class GroupsPreferences {
 
-<<<<<<< HEAD
     private final SetProperty<GroupViewMode> groupViewMode = new SimpleSetProperty<>(FXCollections.observableSet());
     private final BooleanProperty shouldAutoAssignGroup = new SimpleBooleanProperty();
     private final BooleanProperty shouldDisplayGroupCount = new SimpleBooleanProperty();
-=======
-    private final ObjectProperty<GroupViewMode> groupViewMode;
-    private final BooleanProperty shouldAutoAssignGroup;
-    private final BooleanProperty shouldDisplayGroupCount;
-    private final ObjectProperty<GroupHierarchyType> defaultHierarchicalContext;
->>>>>>> a1e22838
+    private final ObjectProperty<GroupHierarchyType> defaultHierarchicalContext = new SimpleObjectProperty<>();
 
     public GroupsPreferences(boolean viewModeIntersection,
                              boolean viewModeFilter,
                              boolean viewModeInvert,
                              boolean shouldAutoAssignGroup,
-<<<<<<< HEAD
-                             boolean shouldDisplayGroupCount) {
+                             boolean shouldDisplayGroupCount,
+                             GroupHierarchyType defaultHierarchicalContext) {
         if (viewModeIntersection) {
             this.groupViewMode.add(GroupViewMode.INTERSECTION);
         }
@@ -42,19 +38,14 @@
         this.shouldDisplayGroupCount.set(shouldDisplayGroupCount);
     }
 
-    public GroupsPreferences(EnumSet<GroupViewMode> groupViewModes, boolean shouldAutoAssignGroup, boolean shouldDisplayGroupCount) {
+    public GroupsPreferences(EnumSet<GroupViewMode> groupViewModes,
+                             boolean shouldAutoAssignGroup,
+                             boolean shouldDisplayGroupCount,
+                             GroupHierarchyType defaultHierarchicalContext) {
         this.groupViewMode.addAll(groupViewModes);
         this.shouldAutoAssignGroup.set(shouldAutoAssignGroup);
         this.shouldDisplayGroupCount.set(shouldDisplayGroupCount);
-=======
-                             boolean shouldDisplayGroupCount,
-                             GroupHierarchyType defaultHierarchicalContext) {
-
-        this.groupViewMode = new SimpleObjectProperty<>(groupViewMode);
-        this.shouldAutoAssignGroup = new SimpleBooleanProperty(shouldAutoAssignGroup);
-        this.shouldDisplayGroupCount = new SimpleBooleanProperty(shouldDisplayGroupCount);
-        this.defaultHierarchicalContext = new SimpleObjectProperty<>(defaultHierarchicalContext);
->>>>>>> a1e22838
+        this.defaultHierarchicalContext.set(defaultHierarchicalContext);
     }
 
     public EnumSet<GroupViewMode> getGroupViewMode() {
