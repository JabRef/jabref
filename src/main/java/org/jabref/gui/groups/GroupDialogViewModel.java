--- conflicted
+++ resolved
@@ -116,10 +116,7 @@
     private final GroupTreeNode parentNode;
     private final FileUpdateMonitor fileUpdateMonitor;
     private final List<BibEntry> selectedEntries;
-<<<<<<< HEAD
     private final boolean useSelectedEntries;
-=======
->>>>>>> e4c2281d
 
     public GroupDialogViewModel(DialogService dialogService,
                                 BibDatabaseContext currentDatabase,
@@ -127,12 +124,8 @@
                                 @Nullable AbstractGroup editedGroup,
                                 @Nullable GroupTreeNode parentNode,
                                 FileUpdateMonitor fileUpdateMonitor,
-<<<<<<< HEAD
                                 List<BibEntry> selectedEntries,
                                 boolean useSelectedEntries) {
-=======
-                                List<BibEntry> selectedEntries) {
->>>>>>> e4c2281d
         this.dialogService = dialogService;
         this.preferencesService = preferencesService;
         this.currentDatabase = currentDatabase;
@@ -140,10 +133,7 @@
         this.parentNode = parentNode;
         this.fileUpdateMonitor = fileUpdateMonitor;
         this.selectedEntries = selectedEntries;
-<<<<<<< HEAD
         this.useSelectedEntries = useSelectedEntries;
-=======
->>>>>>> e4c2281d
 
         setupValidation();
         setValues();
@@ -157,11 +147,7 @@
             @Nullable GroupTreeNode parentNode,
             FileUpdateMonitor fileUpdateMonitor
     ) {
-<<<<<<< HEAD
         this(dialogService, currentDatabase, preferencesService, editedGroup, parentNode, fileUpdateMonitor, new ArrayList<>(), false);
-=======
-        this(dialogService, currentDatabase, preferencesService, editedGroup, parentNode, fileUpdateMonitor, new ArrayList<>());
->>>>>>> e4c2281d
     }
 
     private void setupValidation() {
@@ -449,11 +435,7 @@
             }
             if (!selectedEntries.isEmpty()) {
                 entriesAreSelected.setValue(true);
-<<<<<<< HEAD
                 if (selectedEntries.size() > 1 || useSelectedEntries) {
-=======
-                if (selectedEntries.size() > 1) {
->>>>>>> e4c2281d
                     typeSelectionProperty.setValue(true);
                 } else {
                     typeExplicitProperty.setValue(true);
