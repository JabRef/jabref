--- conflicted
+++ resolved
@@ -57,11 +57,8 @@
 
     public GroupNodeViewModel(BibDatabaseContext databaseContext, StateManager stateManager, TaskExecutor taskExecutor, GroupTreeNode groupNode) {
         this.databaseContext = Objects.requireNonNull(databaseContext);
-<<<<<<< HEAD
         this.taskExecutor = Objects.requireNonNull(taskExecutor);
-=======
         this.stateManager = Objects.requireNonNull(stateManager);
->>>>>>> 114d784b
         this.groupNode = Objects.requireNonNull(groupNode);
 
         LatexToUnicodeFormatter formatter = new LatexToUnicodeFormatter();
