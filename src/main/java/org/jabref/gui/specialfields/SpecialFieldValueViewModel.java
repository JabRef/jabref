--- conflicted
+++ resolved
@@ -37,18 +37,10 @@
             case PRIORITY_HIGH -> Localization.lang("Priority high");
             case PRIORITY_MEDIUM -> Localization.lang("Priority medium");
             case PRIORITY_LOW -> Localization.lang("Priority low");
-<<<<<<< HEAD
             case CLEAR_QUALITY -> Localization.lang("No quality information");
             case QUALITY_HIGH -> Localization.lang("Quality High");
             case QUALITY_MEDIUM -> Localization.lang("Quality Medium");
             case QUALITY_LOW -> Localization.lang("Quality Low");
-=======
-            case HIGH_QUALITY -> Localization.lang("High Quality");
-//            case QUALITY_ASSURED -> Localization.lang("Toggle quality assured");
-            case LOW_QUALITY -> Localization.lang("Low Quality");
-            case MEDIUM_QUALITY -> Localization.lang("Medium Quality");
-            case NOT_RELEVANT -> Localization.lang("Not Relevant");
->>>>>>> 9c4da0b1
             case CLEAR_RANK -> Localization.lang("No rank information");
             case RANK_1 -> Localization.lang("One star");
             case RANK_2 -> Localization.lang("Two stars");
@@ -60,6 +52,7 @@
             case SKIMMED -> Localization.lang("Read status skimmed");
             case TO_BE_READ -> Localization.lang("Read status To be Read");
             case RELEVANT -> Localization.lang("Toggle relevance");
+            case NOT_RELEVANT -> Localization.lang("Not Relevant");
         };
     }
 
@@ -70,17 +63,10 @@
             case PRIORITY_HIGH -> StandardActions.PRIORITY_HIGH;
             case PRIORITY_MEDIUM -> StandardActions.PRIORITY_MEDIUM;
             case PRIORITY_LOW -> StandardActions.PRIORITY_LOW;
-<<<<<<< HEAD
             case QUALITY_HIGH -> StandardActions.QUALITY_HIGH;
             case QUALITY_MEDIUM -> StandardActions.QUALITY_MEDIUM;
             case CLEAR_QUALITY -> StandardActions.CLEAR_QUALITY;
             case QUALITY_LOW -> StandardActions.QUALITY_LOW;
-=======
-//            case QUALITY_ASSURED -> StandardActions.QUALITY_ASSURED;
-            case HIGH_QUALITY -> StandardActions.HIGH_QUALITY;
-            case MEDIUM_QUALITY -> StandardActions.MEDIUM_QUALITY;
-            case LOW_QUALITY -> StandardActions.LOW_QUALITY;
->>>>>>> 9c4da0b1
             case CLEAR_RANK -> StandardActions.CLEAR_RANK;
             case RANK_1 -> StandardActions.RANK_1;
             case RANK_2 -> StandardActions.RANK_2;
