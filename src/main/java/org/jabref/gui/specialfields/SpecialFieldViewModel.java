package org.jabref.gui.specialfields;

import java.util.List;
import java.util.Objects;
import java.util.stream.Collectors;

import javax.swing.Icon;
import javax.swing.undo.UndoManager;

import org.jabref.Globals;
import org.jabref.gui.IconTheme;
import org.jabref.gui.JabRefFrame;
import org.jabref.gui.JabRefIcon;
<<<<<<< HEAD
import org.jabref.gui.undo.UndoableFieldChange;
import org.jabref.logic.l10n.Localization;
import org.jabref.logic.specialfields.SpecialFieldsUtils;
import org.jabref.model.FieldChange;
import org.jabref.model.entry.BibEntry;
=======
import org.jabref.gui.actions.ActionsFX;
>>>>>>> 8980713f
import org.jabref.model.entry.specialfields.SpecialField;
import org.jabref.model.entry.specialfields.SpecialFieldValue;

public class SpecialFieldViewModel {

    private UndoManager undoManager;

    public SpecialFieldViewModel(SpecialField field, UndoManager undoManager) {
        this.field = Objects.requireNonNull(field);
        this.undoManager = Objects.requireNonNull(undoManager);
    }

    private final SpecialField field;

    public SpecialField getField() {
        return field;
    }

    public SpecialFieldAction getSpecialFieldAction(SpecialFieldValue value, JabRefFrame frame) {
        return new SpecialFieldAction(frame, field, value.getFieldValue().orElse(null),
                // if field contains only one value, it has to be nulled
                // otherwise, another setting does not empty the field
                field.getValues().size() == 1,
                getLocalization());
    }

    public Icon getRepresentingIcon() {
        return getAction().getIcon().map(IconTheme.JabRefIcons::getSmallIcon).orElse(null);
    }

    public JabRefIcon getIcon() {
        return getAction().getIcon().orElse(null);
    }

    public String getLocalization() {
        return getAction().getText();
    }

    public ActionsFX getAction() {
        switch (field) {
            case PRINTED:
                return ActionsFX.PRINTED;
            case PRIORITY:
                return ActionsFX.PRIORITY;
            case QUALITY:
                return ActionsFX.QUALITY;
            case RANKING:
                return ActionsFX.RANKING;
            case READ_STATUS:
                return ActionsFX.READ_STATUS;
            case RELEVANCE:
                return ActionsFX.RELEVANCE;
            default:
                throw new IllegalArgumentException("There is no icon mapping for special field " + field);
        }
    }
<<<<<<< HEAD

    public JabRefIcon getEmptyIcon() {
        return getIcon();
    }

    public List<SpecialFieldValueViewModel> getValues() {
        return field.getValues().stream()
                .map(SpecialFieldValueViewModel::new)
                .collect(Collectors.toList());
    }

    public void setSpecialFieldValue(BibEntry be, SpecialFieldValue value) {
        List<FieldChange> changes = SpecialFieldsUtils.updateField(getField(), value.getFieldValue().orElse(null), be, getField().isSingleValueField(), Globals.prefs.isKeywordSyncEnabled(), Globals.prefs.getKeywordDelimiter());
        for (FieldChange change : changes) {
            undoManager.addEdit(new UndoableFieldChange(change));
        }
    }

    public void toggle(BibEntry entry) {
        setSpecialFieldValue(entry, getField().getValues().get(0));
    }
=======
>>>>>>> 8980713f
}<|MERGE_RESOLUTION|>--- conflicted
+++ resolved
@@ -11,15 +11,12 @@
 import org.jabref.gui.IconTheme;
 import org.jabref.gui.JabRefFrame;
 import org.jabref.gui.JabRefIcon;
-<<<<<<< HEAD
+import org.jabref.gui.actions.ActionsFX;
 import org.jabref.gui.undo.UndoableFieldChange;
 import org.jabref.logic.l10n.Localization;
 import org.jabref.logic.specialfields.SpecialFieldsUtils;
 import org.jabref.model.FieldChange;
 import org.jabref.model.entry.BibEntry;
-=======
-import org.jabref.gui.actions.ActionsFX;
->>>>>>> 8980713f
 import org.jabref.model.entry.specialfields.SpecialField;
 import org.jabref.model.entry.specialfields.SpecialFieldValue;
 
@@ -76,7 +73,6 @@
                 throw new IllegalArgumentException("There is no icon mapping for special field " + field);
         }
     }
-<<<<<<< HEAD
 
     public JabRefIcon getEmptyIcon() {
         return getIcon();
@@ -98,6 +94,4 @@
     public void toggle(BibEntry entry) {
         setSpecialFieldValue(entry, getField().getValues().get(0));
     }
-=======
->>>>>>> 8980713f
 }