--- conflicted
+++ resolved
@@ -50,11 +50,7 @@
 
     @Inject private EntryEditor entryEditor;
     @Inject private ThemeManager themeManager;
-<<<<<<< HEAD
-=======
     @Inject private StateManager stateManager;
-
->>>>>>> fc7000ad
     private final List<IntegrityMessage> messages;
     private final LibraryTab libraryTab;
     private final DialogService dialogService;
