--- conflicted
+++ resolved
@@ -307,10 +307,6 @@
             icon = new InternalFileIcon(imageIcon);
         }
 
-<<<<<<< HEAD
-        public MaterialDesignIcon getUnderlyingIcon() {
-            return icons.get(0);
-=======
         @Override
         public Icon getIcon() {
             return icon.getIcon();
@@ -319,7 +315,6 @@
         @Override
         public Icon getSmallIcon() {
             return icon.getSmallIcon();
->>>>>>> 7af1f13a
         }
 
         @Override
