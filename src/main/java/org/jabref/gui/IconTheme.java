--- conflicted
+++ resolved
@@ -247,17 +247,13 @@
         FACEBOOK("\uf20c"), /* css: facebook */
         BLOG("\uf46b"), /* css: rss */
         GLOBAL_SEARCH("\uF1E7"), /* css: earth */
-<<<<<<< HEAD
         DATE_PICKER("\uF0ED"), /* css: calendar */
         CANCEL("\uF739") /* css: cancel */,
         CLOUD_DOWNLOAD("\uF162") /* css: cloud-download */,
         CLOUD_SYNC("\uF63F") /* css: cloud-sync */,
         TAG_TEXT_OUTLINE("\uF4FD") /* css: tag-text-outline */,
-=======
-        DATE_PICKER("\uF0ED;"), /* css: calendar */
         DEFAULT_GROUP_ICON("\uF316"), /* css: label-outline */
         ALL_ENTRIES_GROUP_ICON("\uF1B8"), /* css: database */
->>>>>>> 9b131081
         // STILL MISSING:
         GROUP_REGULAR("\uF4E6", Color.RED);
 
