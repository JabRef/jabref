--- conflicted
+++ resolved
@@ -63,12 +63,7 @@
         this.stateManager = stateManager;
 
         PreviewPreferences previewPreferences = preferences.getPreviewPreferences();
-<<<<<<< HEAD
         previewView = new PreviewViewer(dialogService, preferences, themeManager, taskExecutor, stateManager.activeSearchQuery(SearchType.NORMAL_SEARCH));
-=======
-        previewView = new PreviewViewer(dialogService, preferences, themeManager, taskExecutor, searchQueryProperty);
-
->>>>>>> 23621777
         previewView.setLayout(previewPreferences.getSelectedPreviewLayout());
         previewView.setContextMenu(createPopupMenu());
         previewView.setOnDragDetected(this::onDragDetected);
