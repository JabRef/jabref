package org.jabref.gui.preview;

import java.io.File;
import java.nio.file.Path;
import java.util.List;
import java.util.Optional;
import java.util.stream.Collectors;

import javafx.scene.control.ContextMenu;
import javafx.scene.control.MenuItem;
import javafx.scene.control.SeparatorMenuItem;
import javafx.scene.input.ClipboardContent;
import javafx.scene.input.DataFormat;
import javafx.scene.input.Dragboard;
import javafx.scene.input.KeyEvent;
import javafx.scene.input.TransferMode;
import javafx.scene.layout.VBox;

import org.jabref.gui.DialogService;
import org.jabref.gui.StateManager;
import org.jabref.gui.externalfiles.ExternalFilesEntryLinker;
import org.jabref.gui.icon.IconTheme;
import org.jabref.gui.keyboard.KeyBinding;
import org.jabref.gui.keyboard.KeyBindingRepository;
import org.jabref.gui.theme.ThemeManager;
import org.jabref.logic.l10n.Localization;
import org.jabref.logic.pdf.search.indexing.IndexingTaskManager;
import org.jabref.logic.preview.PreviewLayout;
import org.jabref.model.database.BibDatabaseContext;
import org.jabref.model.entry.BibEntry;
import org.jabref.preferences.PreferencesService;
import org.jabref.preferences.PreviewPreferences;

import org.slf4j.Logger;
import org.slf4j.LoggerFactory;

public class PreviewPanel extends VBox {

    private static final Logger LOGGER = LoggerFactory.getLogger(PreviewPanel.class);

    private final ExternalFilesEntryLinker fileLinker;
    private final KeyBindingRepository keyBindingRepository;
    private final PreviewViewer previewView;
    private final PreviewPreferences previewPreferences;
    private final DialogService dialogService;
    private final StateManager stateManager;
    private final IndexingTaskManager indexingTaskManager;
    private BibEntry entry;

    public PreviewPanel(BibDatabaseContext database,
                        DialogService dialogService,
                        KeyBindingRepository keyBindingRepository,
                        PreferencesService preferencesService,
                        StateManager stateManager,
                        ThemeManager themeManager,
                        IndexingTaskManager indexingTaskManager) {
        this.keyBindingRepository = keyBindingRepository;
        this.dialogService = dialogService;
        this.stateManager = stateManager;
        this.previewPreferences = preferencesService.getPreviewPreferences();
        this.indexingTaskManager = indexingTaskManager;
<<<<<<< HEAD
        this.fileLinker = new ExternalFilesEntryLinker(preferencesService.getFilePreferences(), database);
=======
        this.fileLinker = new ExternalFilesEntryLinker(preferences.getFilePreferences(), database, dialogService);
>>>>>>> c0d8f226

        PreviewPreferences previewPreferences = preferencesService.getPreviewPreferences();
        previewView = new PreviewViewer(database, dialogService, preferencesService, stateManager, themeManager);
        previewView.setLayout(previewPreferences.getSelectedPreviewLayout());
        previewView.setContextMenu(createPopupMenu());
        previewView.setOnDragDetected(event -> {
            previewView.startFullDrag();

            Dragboard dragboard = previewView.startDragAndDrop(TransferMode.COPY);
            ClipboardContent content = new ClipboardContent();
            content.putHtml(previewView.getSelectionHtmlContent());
            dragboard.setContent(content);

            event.consume();
        });

        previewView.setOnDragOver(event -> {
            if (event.getDragboard().hasFiles()) {
                event.acceptTransferModes(TransferMode.COPY, TransferMode.MOVE, TransferMode.LINK);
            }
            event.consume();
        });

        previewView.setOnDragDropped(event -> {
            boolean success = false;
            if (event.getDragboard().hasContent(DataFormat.FILES)) {
                List<Path> files = event.getDragboard().getFiles().stream().map(File::toPath).collect(Collectors.toList());

                if (event.getTransferMode() == TransferMode.MOVE) {
                    LOGGER.debug("Mode MOVE"); // shift on win or no modifier
                    fileLinker.moveFilesToFileDirRenameAndAddToEntry(entry, files, indexingTaskManager);
                }
                if (event.getTransferMode() == TransferMode.LINK) {
                    LOGGER.debug("Node LINK"); // alt on win
                    fileLinker.addFilesToEntry(entry, files);
                }
                if (event.getTransferMode() == TransferMode.COPY) {
                    LOGGER.debug("Mode Copy"); // ctrl on win, no modifier on Xubuntu
                    fileLinker.copyFilesToFileDirAndAddToEntry(entry, files, indexingTaskManager);
                }
                success = true;
            }

            event.setDropCompleted(success);
            event.consume();
        });
        this.getChildren().add(previewView);

        createKeyBindings();
        previewView.setLayout(previewPreferences.getSelectedPreviewLayout());
    }

    private void createKeyBindings() {
        previewView.addEventFilter(KeyEvent.KEY_PRESSED, event -> {
            Optional<KeyBinding> keyBinding = keyBindingRepository.mapToKeyBinding(event);
            if (keyBinding.isPresent()) {
                switch (keyBinding.get()) {
                    case COPY_PREVIEW:
                        previewView.copyPreviewToClipBoard();
                        event.consume();
                        break;
                    default:
                }
            }
        });
    }

    private ContextMenu createPopupMenu() {
        MenuItem copyPreview = new MenuItem(Localization.lang("Copy preview"), IconTheme.JabRefIcons.COPY.getGraphicNode());
        keyBindingRepository.getKeyCombination(KeyBinding.COPY_PREVIEW).ifPresent(copyPreview::setAccelerator);
        copyPreview.setOnAction(event -> previewView.copyPreviewToClipBoard());
        MenuItem copySelection = new MenuItem(Localization.lang("Copy selection"));
        copySelection.setOnAction(event -> previewView.copySelectionToClipBoard());
        MenuItem printEntryPreview = new MenuItem(Localization.lang("Print entry preview"), IconTheme.JabRefIcons.PRINTED.getGraphicNode());
        printEntryPreview.setOnAction(event -> previewView.print());
        MenuItem previousPreviewLayout = new MenuItem(Localization.lang("Previous preview layout"));
        keyBindingRepository.getKeyCombination(KeyBinding.PREVIOUS_PREVIEW_LAYOUT).ifPresent(previousPreviewLayout::setAccelerator);
        previousPreviewLayout.setOnAction(event -> this.previousPreviewStyle());
        MenuItem nextPreviewLayout = new MenuItem(Localization.lang("Next preview layout"));
        keyBindingRepository.getKeyCombination(KeyBinding.NEXT_PREVIEW_LAYOUT).ifPresent(nextPreviewLayout::setAccelerator);
        nextPreviewLayout.setOnAction(event -> this.nextPreviewStyle());

        ContextMenu menu = new ContextMenu();
        menu.getItems().add(copyPreview);
        menu.getItems().add(copySelection);
        menu.getItems().add(printEntryPreview);
        menu.getItems().add(new SeparatorMenuItem());
        menu.getItems().add(nextPreviewLayout);
        menu.getItems().add(previousPreviewLayout);
        return menu;
    }

    public void setEntry(BibEntry entry) {
        this.entry = entry;
        previewView.setLayout(previewPreferences.getSelectedPreviewLayout());
        previewView.setEntry(entry);
    }

    public void print() {
        previewView.print();
    }

    public void nextPreviewStyle() {
        cyclePreview(previewPreferences.getLayoutCyclePosition() + 1);
    }

    public void previousPreviewStyle() {
        cyclePreview(previewPreferences.getLayoutCyclePosition() - 1);
    }

    private void cyclePreview(int newPosition) {
        previewPreferences.setLayoutCyclePosition(newPosition);

        PreviewLayout layout = previewPreferences.getSelectedPreviewLayout();
        previewView.setLayout(layout);
        dialogService.notify(Localization.lang("Preview style changed to: %0", layout.getDisplayName()));
    }
}<|MERGE_RESOLUTION|>--- conflicted
+++ resolved
@@ -59,11 +59,7 @@
         this.stateManager = stateManager;
         this.previewPreferences = preferencesService.getPreviewPreferences();
         this.indexingTaskManager = indexingTaskManager;
-<<<<<<< HEAD
-        this.fileLinker = new ExternalFilesEntryLinker(preferencesService.getFilePreferences(), database);
-=======
-        this.fileLinker = new ExternalFilesEntryLinker(preferences.getFilePreferences(), database, dialogService);
->>>>>>> c0d8f226
+        this.fileLinker = new ExternalFilesEntryLinker(preferencesService.getFilePreferences(), database, dialogService);
 
         PreviewPreferences previewPreferences = preferencesService.getPreviewPreferences();
         previewView = new PreviewViewer(database, dialogService, preferencesService, stateManager, themeManager);
