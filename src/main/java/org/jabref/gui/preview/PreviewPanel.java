--- conflicted
+++ resolved
@@ -88,23 +88,7 @@
             if (event.getDragboard().hasContent(DataFormat.FILES)) {
                 TransferMode transferMode = event.getTransferMode();
                 List<Path> files = event.getDragboard().getFiles().stream().map(File::toPath).collect(Collectors.toList());
-<<<<<<< HEAD
                 DragDrop.handleDropOfFiles(files, transferMode, fileLinker, entry);
-=======
-
-                if (event.getTransferMode() == TransferMode.MOVE) {
-                    LOGGER.debug("Mode MOVE"); // shift on win or no modifier
-                    fileLinker.moveFilesToFileDirRenameAndAddToEntry(entry, files, indexManager);
-                }
-                if (event.getTransferMode() == TransferMode.LINK) {
-                    LOGGER.debug("Node LINK"); // alt on win
-                    fileLinker.addFilesToEntry(entry, files);
-                }
-                if (event.getTransferMode() == TransferMode.COPY) {
-                    LOGGER.debug("Mode Copy"); // ctrl on win, no modifier on Xubuntu
-                    fileLinker.copyFilesToFileDirAndAddToEntry(entry, files, indexManager);
-                }
->>>>>>> bd7219f1
                 success = true;
             }
 
