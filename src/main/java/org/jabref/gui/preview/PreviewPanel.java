package org.jabref.gui.preview;

import java.io.File;
import java.nio.file.Path;
import java.util.List;
import java.util.Optional;
import java.util.stream.Collectors;

import javafx.scene.control.ContextMenu;
import javafx.scene.control.MenuItem;
import javafx.scene.control.SeparatorMenuItem;
import javafx.scene.input.ClipboardContent;
import javafx.scene.input.DataFormat;
import javafx.scene.input.Dragboard;
import javafx.scene.input.KeyEvent;
import javafx.scene.input.TransferMode;
import javafx.scene.layout.VBox;

import org.jabref.gui.DialogService;
import org.jabref.gui.StateManager;
import org.jabref.gui.externalfiles.ExternalFilesEntryLinker;
import org.jabref.gui.icon.IconTheme;
import org.jabref.gui.keyboard.KeyBinding;
import org.jabref.gui.keyboard.KeyBindingRepository;
import org.jabref.gui.theme.ThemeManager;
import org.jabref.gui.util.TaskExecutor;
import org.jabref.logic.l10n.Localization;
import org.jabref.logic.preview.PreviewLayout;
import org.jabref.logic.search.indexing.IndexingTaskManager;
import org.jabref.model.database.BibDatabaseContext;
import org.jabref.model.entry.BibEntry;
import org.jabref.preferences.PreferencesService;
import org.jabref.preferences.PreviewPreferences;

import org.slf4j.Logger;
import org.slf4j.LoggerFactory;

public class PreviewPanel extends VBox {

    private static final Logger LOGGER = LoggerFactory.getLogger(PreviewPanel.class);

    private final ExternalFilesEntryLinker fileLinker;
    private final KeyBindingRepository keyBindingRepository;
    private final PreviewViewer previewView;
    private final PreviewPreferences previewPreferences;
    private final DialogService dialogService;
    private final StateManager stateManager;
    private final IndexingTaskManager indexingTaskManager;
    private BibEntry entry;

    public PreviewPanel(BibDatabaseContext database,
                        DialogService dialogService,
                        KeyBindingRepository keyBindingRepository,
                        PreferencesService preferencesService,
                        StateManager stateManager,
                        ThemeManager themeManager,
                        IndexingTaskManager indexingTaskManager,
                        TaskExecutor taskExecutor) {
        this.keyBindingRepository = keyBindingRepository;
        this.dialogService = dialogService;
        this.stateManager = stateManager;
        this.previewPreferences = preferencesService.getPreviewPreferences();
        this.indexingTaskManager = indexingTaskManager;
<<<<<<< HEAD
        this.fileLinker = new ExternalFilesEntryLinker(preferences, preferences.getFilePreferences(), database);
=======
        this.fileLinker = new ExternalFilesEntryLinker(preferencesService.getFilePreferences(), database, dialogService);
>>>>>>> a1e22838

        PreviewPreferences previewPreferences = preferencesService.getPreviewPreferences();
        previewView = new PreviewViewer(database, dialogService, preferencesService, stateManager, themeManager, taskExecutor);
        previewView.setLayout(previewPreferences.getSelectedPreviewLayout());
        previewView.setContextMenu(createPopupMenu());
        previewView.setOnDragDetected(event -> {
            previewView.startFullDrag();

            Dragboard dragboard = previewView.startDragAndDrop(TransferMode.COPY);
            ClipboardContent content = new ClipboardContent();
            content.putHtml(previewView.getSelectionHtmlContent());
            dragboard.setContent(content);

            event.consume();
        });

        previewView.setOnDragOver(event -> {
            if (event.getDragboard().hasFiles()) {
                event.acceptTransferModes(TransferMode.COPY, TransferMode.MOVE, TransferMode.LINK);
            }
            event.consume();
        });

        previewView.setOnDragDropped(event -> {
            boolean success = false;
            if (event.getDragboard().hasContent(DataFormat.FILES)) {
                List<Path> files = event.getDragboard().getFiles().stream().map(File::toPath).collect(Collectors.toList());

                if (event.getTransferMode() == TransferMode.MOVE) {
                    LOGGER.debug("Mode MOVE"); // shift on win or no modifier
                    fileLinker.moveFilesToFileDirRenameAndAddToEntry(entry, files, indexingTaskManager);
                }
                if (event.getTransferMode() == TransferMode.LINK) {
                    LOGGER.debug("Node LINK"); // alt on win
                    fileLinker.addFilesToEntry(entry, files);
                }
                if (event.getTransferMode() == TransferMode.COPY) {
                    LOGGER.debug("Mode Copy"); // ctrl on win, no modifier on Xubuntu
                    fileLinker.copyFilesToFileDirAndAddToEntry(entry, files, indexingTaskManager);
                }
                success = true;
            }

            event.setDropCompleted(success);
            event.consume();
        });
        this.getChildren().add(previewView);

        createKeyBindings();
        previewView.setLayout(previewPreferences.getSelectedPreviewLayout());
    }

    private void createKeyBindings() {
        previewView.addEventFilter(KeyEvent.KEY_PRESSED, event -> {
            Optional<KeyBinding> keyBinding = keyBindingRepository.mapToKeyBinding(event);
            if (keyBinding.isPresent()) {
                switch (keyBinding.get()) {
                    case COPY_PREVIEW:
                        previewView.copyPreviewToClipBoard();
                        event.consume();
                        break;
                    default:
                }
            }
        });
    }

    private ContextMenu createPopupMenu() {
        MenuItem copyPreview = new MenuItem(Localization.lang("Copy preview"), IconTheme.JabRefIcons.COPY.getGraphicNode());
        keyBindingRepository.getKeyCombination(KeyBinding.COPY_PREVIEW).ifPresent(copyPreview::setAccelerator);
        copyPreview.setOnAction(event -> previewView.copyPreviewToClipBoard());
        MenuItem copySelection = new MenuItem(Localization.lang("Copy selection"));
        copySelection.setOnAction(event -> previewView.copySelectionToClipBoard());
        MenuItem printEntryPreview = new MenuItem(Localization.lang("Print entry preview"), IconTheme.JabRefIcons.PRINTED.getGraphicNode());
        printEntryPreview.setOnAction(event -> previewView.print());
        MenuItem previousPreviewLayout = new MenuItem(Localization.lang("Previous preview layout"));
        keyBindingRepository.getKeyCombination(KeyBinding.PREVIOUS_PREVIEW_LAYOUT).ifPresent(previousPreviewLayout::setAccelerator);
        previousPreviewLayout.setOnAction(event -> this.previousPreviewStyle());
        MenuItem nextPreviewLayout = new MenuItem(Localization.lang("Next preview layout"));
        keyBindingRepository.getKeyCombination(KeyBinding.NEXT_PREVIEW_LAYOUT).ifPresent(nextPreviewLayout::setAccelerator);
        nextPreviewLayout.setOnAction(event -> this.nextPreviewStyle());

        ContextMenu menu = new ContextMenu();
        menu.getItems().add(copyPreview);
        menu.getItems().add(copySelection);
        menu.getItems().add(printEntryPreview);
        menu.getItems().add(new SeparatorMenuItem());
        menu.getItems().add(nextPreviewLayout);
        menu.getItems().add(previousPreviewLayout);
        return menu;
    }

    public void setEntry(BibEntry entry) {
        this.entry = entry;
        previewView.setLayout(previewPreferences.getSelectedPreviewLayout());
        previewView.setEntry(entry);
    }

    public void print() {
        previewView.print();
    }

    public void nextPreviewStyle() {
        cyclePreview(previewPreferences.getLayoutCyclePosition() + 1);
    }

    public void previousPreviewStyle() {
        cyclePreview(previewPreferences.getLayoutCyclePosition() - 1);
    }

    private void cyclePreview(int newPosition) {
        previewPreferences.setLayoutCyclePosition(newPosition);

        PreviewLayout layout = previewPreferences.getSelectedPreviewLayout();
        previewView.setLayout(layout);
        dialogService.notify(Localization.lang("Preview style changed to: %0", layout.getDisplayName()));
    }
}<|MERGE_RESOLUTION|>--- conflicted
+++ resolved
@@ -44,8 +44,6 @@
     private final PreviewViewer previewView;
     private final PreviewPreferences previewPreferences;
     private final DialogService dialogService;
-    private final StateManager stateManager;
-    private final IndexingTaskManager indexingTaskManager;
     private BibEntry entry;
 
     public PreviewPanel(BibDatabaseContext database,
@@ -58,14 +56,8 @@
                         TaskExecutor taskExecutor) {
         this.keyBindingRepository = keyBindingRepository;
         this.dialogService = dialogService;
-        this.stateManager = stateManager;
         this.previewPreferences = preferencesService.getPreviewPreferences();
-        this.indexingTaskManager = indexingTaskManager;
-<<<<<<< HEAD
-        this.fileLinker = new ExternalFilesEntryLinker(preferences, preferences.getFilePreferences(), database);
-=======
-        this.fileLinker = new ExternalFilesEntryLinker(preferencesService.getFilePreferences(), database, dialogService);
->>>>>>> a1e22838
+        this.fileLinker = new ExternalFilesEntryLinker(preferencesService, preferencesService.getFilePreferences(), database, dialogService);
 
         PreviewPreferences previewPreferences = preferencesService.getPreviewPreferences();
         previewView = new PreviewViewer(database, dialogService, preferencesService, stateManager, themeManager, taskExecutor);
