--- conflicted
+++ resolved
@@ -54,10 +54,7 @@
                         KeyBindingRepository keyBindingRepository,
                         PreferencesService preferences,
                         StateManager stateManager,
-<<<<<<< HEAD
-=======
                         ThemeManager themeManager,
->>>>>>> 222d214e
                         IndexingTaskManager indexingTaskManager) {
         this.keyBindingRepository = keyBindingRepository;
         this.dialogService = dialogService;
@@ -67,16 +64,9 @@
         this.fileLinker = new ExternalFilesEntryLinker(externalFileTypes, preferences.getFilePreferences(), database);
 
         PreviewPreferences previewPreferences = preferences.getPreviewPreferences();
-<<<<<<< HEAD
-        previewView = new PreviewViewer(database, dialogService, stateManager);
+        previewView = new PreviewViewer(database, dialogService, stateManager, themeManager);
         previewView.setLayout(previewPreferences.getSelectedPreviewLayout());
         previewView.setContextMenu(createPopupMenu());
-        previewView.setTheme(preferences.getTheme());
-=======
-        previewView = new PreviewViewer(database, dialogService, stateManager, themeManager);
-        previewView.setLayout(previewPreferences.getCurrentPreviewStyle());
-        previewView.setContextMenu(createPopupMenu());
->>>>>>> 222d214e
         previewView.setOnDragDetected(event -> {
             previewView.startFullDrag();
 
