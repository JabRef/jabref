package org.jabref.gui.preview;

import java.io.IOException;
import java.io.PrintWriter;
import java.io.StringWriter;
import java.net.MalformedURLException;
import java.util.Optional;

import javafx.beans.InvalidationListener;
import javafx.beans.Observable;
import javafx.concurrent.Worker;
import javafx.print.PrinterJob;
import javafx.scene.control.ScrollPane;
import javafx.scene.input.ClipboardContent;
import javafx.scene.web.WebView;

import org.jabref.gui.ClipBoardManager;
import org.jabref.gui.DialogService;
import org.jabref.gui.desktop.os.NativeDesktop;
import org.jabref.gui.preferences.GuiPreferences;
import org.jabref.gui.theme.ThemeManager;
import org.jabref.gui.util.OptionalObjectProperty;
import org.jabref.logic.l10n.Localization;
import org.jabref.logic.layout.format.Number;
import org.jabref.logic.preview.PreviewLayout;
import org.jabref.logic.search.retrieval.Highlighter;
import org.jabref.logic.util.BackgroundTask;
import org.jabref.logic.util.TaskExecutor;
import org.jabref.logic.util.WebViewStore;
import org.jabref.model.database.BibDatabaseContext;
import org.jabref.model.entry.BibEntry;
import org.jabref.model.search.query.SearchQuery;

import com.airhacks.afterburner.injection.Injector;
import org.slf4j.Logger;
import org.slf4j.LoggerFactory;
import org.w3c.dom.Document;
import org.w3c.dom.Node;
import org.w3c.dom.NodeList;
import org.w3c.dom.events.EventTarget;
import org.w3c.dom.html.HTMLAnchorElement;

/**
 * Displays an BibEntry using the given layout format.
 */
public class PreviewViewer extends ScrollPane implements InvalidationListener {

    private static final Logger LOGGER = LoggerFactory.getLogger(PreviewViewer.class);

    // https://stackoverflow.com/questions/5669448/get-selected-texts-html-in-div/5670825#5670825
    private static final String JS_GET_SELECTION_HTML_SCRIPT = """
                                                                   function getSelectionHtml() {
                                                                   var html = "";
                                                                   if (typeof window.getSelection != "undefined") {
                                                                       var sel = window.getSelection();
                                                                       if (sel.rangeCount) {
                                                                           var container = document.createElement("div");
                                                                           for (var i = 0, len = sel.rangeCount; i < len; ++i) {
                                                                               container.appendChild(sel.getRangeAt(i).cloneContents());
                                                                           }
                                                                           html = container.innerHTML;
                                                                       }
                                                                   } else if (typeof document.selection != "undefined") {
                                                                       if (document.selection.type == "Text") {
                                                                           html = document.selection.createRange().htmlText;
                                                                       }
                                                                   }
                                                                   return html;
                                                                   }
                                                               getSelectionHtml();
                                                               """;
    private final ClipBoardManager clipBoardManager;
    private final DialogService dialogService;
    private final TaskExecutor taskExecutor;
    private final WebView previewView;
<<<<<<< HEAD
    private final ChangeListener<Optional<SearchQuery>> listener = (queryObservable, queryOldValue, queryNewValue) -> {
        searchHighlightPattern = queryNewValue.flatMap(SearchQuery::getJavaScriptPatternForWords);
        highlightSearchPattern();
    };

    private BibEntry entry;
    private BibDatabaseContext databaseContext;
    private Optional<Pattern> searchHighlightPattern = Optional.empty();
=======
    private final BibDatabaseContext database;
    private final OptionalObjectProperty<SearchQuery> searchQueryProperty;

    private Optional<BibEntry> entry = Optional.empty();
>>>>>>> 47059776
    private PreviewLayout layout;
    private String layoutText;

<<<<<<< HEAD
    public PreviewViewer(DialogService dialogService,
                         PreferencesService preferencesService,
=======
    /**
     * @param database Used for resolving strings and pdf directories for links.
     */
    public PreviewViewer(BibDatabaseContext database,
                         DialogService dialogService,
                         GuiPreferences preferences,
>>>>>>> 47059776
                         ThemeManager themeManager,
                         TaskExecutor taskExecutor,
                         OptionalObjectProperty<SearchQuery> searchQueryProperty) {
        this.dialogService = dialogService;
        this.clipBoardManager = Injector.instantiateModelOrService(ClipBoardManager.class);
        this.taskExecutor = taskExecutor;
        this.searchQueryProperty = searchQueryProperty;
        this.searchQueryProperty.addListener((queryObservable, queryOldValue, queryNewValue) -> highlightLayoutText());

        setFitToHeight(true);
        setFitToWidth(true);
        previewView = WebViewStore.get();
        setContent(previewView);
        previewView.setContextMenuEnabled(false);
        previewView.getEngine().setJavaScriptEnabled(true);

        previewView.getEngine().getLoadWorker().stateProperty().addListener((observable, oldValue, newValue) -> {
            if (newValue != Worker.State.SUCCEEDED) {
                return;
            }

            // https://stackoverflow.com/questions/15555510/javafx-stop-opening-url-in-webview-open-in-browser-instead
            NodeList anchorList = previewView.getEngine().getDocument().getElementsByTagName("a");
            for (int i = 0; i < anchorList.getLength(); i++) {
                Node node = anchorList.item(i);
                EventTarget eventTarget = (EventTarget) node;
                eventTarget.addEventListener("click", evt -> {
                    EventTarget target = evt.getCurrentTarget();
                    HTMLAnchorElement anchorElement = (HTMLAnchorElement) target;
                    String href = anchorElement.getHref();
                    if (href != null) {
                        try {
                            NativeDesktop.openBrowser(href, preferences.getExternalApplicationsPreferences());
                        } catch (MalformedURLException exception) {
                            LOGGER.error("Invalid URL", exception);
                        } catch (IOException exception) {
                            LOGGER.error("Invalid URL Input", exception);
                        }
                    }
                    evt.preventDefault();
                }, false);
            }
        });

        themeManager.installCss(previewView.getEngine());
    }

<<<<<<< HEAD
    public PreviewViewer(DialogService dialogService,
                         PreferencesService preferencesService,
                         ThemeManager themeManager,
                         TaskExecutor taskExecutor) {
        this(dialogService, preferencesService, themeManager, taskExecutor, OptionalObjectProperty.empty());
    }

    private void highlightSearchPattern() {
        String callbackForUnmark = "";
        if (searchHighlightPattern.isPresent()) {
            String javaScriptRegex = createJavaScriptRegex(searchHighlightPattern.get());
            callbackForUnmark = JS_MARK_REG_EXP_CALLBACK.formatted(javaScriptRegex);
        }
        String unmarkInstance = JS_UNMARK_WITH_CALLBACK.formatted(callbackForUnmark);
        previewView.getEngine().executeScript(unmarkInstance);
    }

    /**
     * Returns the String representation of a JavaScript regex object. The method does not take into account differences between the regex implementations in Java and JavaScript.
     *
     * @param regex Java regex to print as a JavaScript regex
     * @return JavaScript regex object
     */
    private static String createJavaScriptRegex(Pattern regex) {
        String pattern = regex.pattern();
        // Create a JavaScript regular expression literal (https://ecma-international.org/ecma-262/10.0/index.html#sec-literals-regular-expression-literals)
        // Forward slashes are reserved to delimit the regular expression body. Hence, they must be escaped.
        pattern = UNESCAPED_FORWARD_SLASH.matcher(pattern).replaceAll("\\\\/");
        return "/" + pattern + "/gmi";
=======
    public PreviewViewer(BibDatabaseContext database,
                         DialogService dialogService,
                         GuiPreferences preferences,
                         ThemeManager themeManager,
                         TaskExecutor taskExecutor) {
        this(database, dialogService, preferences, themeManager, taskExecutor, OptionalObjectProperty.empty());
>>>>>>> 47059776
    }

    public void setLayout(PreviewLayout newLayout) {
        // Change listeners might set the layout to null while the update method is executing, therefore we need to prevent this here
        if (newLayout == null || newLayout.equals(layout)) {
            return;
        }
        layout = newLayout;
        update();
    }

    public void setEntry(BibEntry newEntry) {
        if (newEntry != null && newEntry.equals(entry)) {
            return;
        }

        // Remove update listener for old entry
        if (entry != null) {
            for (Observable observable : entry.getObservables()) {
                observable.removeListener(this);
            }
        }

        entry = newEntry;

        // Register for changes
        if (entry != null) {
            for (Observable observable : newEntry.getObservables()) {
                observable.addListener(this);
            }
        }
        update();
    }

    public void setDatabaseContext(BibDatabaseContext newDatabaseContext) {
        if (newDatabaseContext != null && newDatabaseContext.equals(databaseContext)) {
            return;
        }

        setEntry(null);

        databaseContext = newDatabaseContext;
        update();
    }

    private void update() {
        if (databaseContext == null || entry == null || layout == null) {
            // Make sure that the preview panel is not completely white, especially with dark theme on
            setPreviewText("");
            return;
        }

        Number.serialExportNumber = 1; // Set entry number in case that is included in the preview layout.

        final BibEntry theEntry = entry;
        BackgroundTask
<<<<<<< HEAD
                .wrap(() -> layout.generatePreview(theEntry, databaseContext))
                .onRunning(() -> setPreviewText("<i>" + Localization.lang("Processing Citation Style \"%0\"...", layout.getDisplayName()) + "</i>"))
=======
                .wrap(() -> layout.generatePreview(theEntry, database))
>>>>>>> 47059776
                .onSuccess(this::setPreviewText)
                .onFailure(exception -> {
                    LOGGER.error("Error while generating citation style", exception);

                    // Convert stack trace to a string
                    StringWriter stringWriter = new StringWriter();
                    PrintWriter printWriter = new PrintWriter(stringWriter);
                    exception.printStackTrace(printWriter);
                    String stackTraceString = stringWriter.toString();

                    // Set the preview text with the localized error message and the stack trace
                    setPreviewText(Localization.lang("Error while generating citation style") + "\n\n" + exception.getLocalizedMessage() + "\n\nBibTeX (internal):\n" + theEntry + "\n\nStack Trace:\n" + stackTraceString);
                })
                .executeWith(taskExecutor);
    }

    private void setPreviewText(String text) {
        layoutText = """
                <html>
                    <body id="previewBody">
                        <div id="content"> %s </div>
                    </body>
                </html>
                """.formatted(text);
        highlightLayoutText();
        this.setHvalue(0);
    }

    private void highlightLayoutText() {
        if (layoutText == null) {
            return;
        }
        if (searchQueryProperty.get().isPresent()) {
            String highlightedHtml = Highlighter.highlightHtml(layoutText, searchQueryProperty.get().get());
            previewView.getEngine().loadContent(highlightedHtml);
        } else {
            previewView.getEngine().loadContent(layoutText);
        }
    }

    public void print() {
        PrinterJob job = PrinterJob.createPrinterJob();
        boolean proceed = dialogService.showPrintDialog(job);
        if (!proceed && entry != null) {
            return;
        }

        BackgroundTask
                .wrap(() -> {
                    job.getJobSettings().setJobName(entry.getCitationKey().orElse("NO CITATION KEY"));
                    previewView.getEngine().print(job);
                    job.endJob();
                })
                .onFailure(exception -> dialogService.showErrorDialogAndWait(Localization.lang("Could not print preview"), exception))
                .executeWith(taskExecutor);
    }

    public void copyPreviewToClipBoard() {
        Document document = previewView.getEngine().getDocument();

        ClipboardContent content = new ClipboardContent();
        content.putString(document.getElementById("content").getTextContent());
        content.putHtml((String) previewView.getEngine().executeScript("document.documentElement.outerHTML"));

        clipBoardManager.setContent(content);
    }

    public void copySelectionToClipBoard() {
        ClipboardContent content = new ClipboardContent();
        content.putString(getSelectionTextContent());
        content.putHtml(getSelectionHtmlContent());

        clipBoardManager.setContent(content);
    }

    @Override
    public void invalidated(Observable observable) {
        update();
    }

    public String getSelectionTextContent() {
        return (String) previewView.getEngine().executeScript("window.getSelection().toString()");
    }

    public String getSelectionHtmlContent() {
        return (String) previewView.getEngine().executeScript(JS_GET_SELECTION_HTML_SCRIPT);
    }
}<|MERGE_RESOLUTION|>--- conflicted
+++ resolved
@@ -4,7 +4,7 @@
 import java.io.PrintWriter;
 import java.io.StringWriter;
 import java.net.MalformedURLException;
-import java.util.Optional;
+import java.util.Objects;
 
 import javafx.beans.InvalidationListener;
 import javafx.beans.Observable;
@@ -32,6 +32,7 @@
 import org.jabref.model.search.query.SearchQuery;
 
 import com.airhacks.afterburner.injection.Injector;
+import org.jspecify.annotations.Nullable;
 import org.slf4j.Logger;
 import org.slf4j.LoggerFactory;
 import org.w3c.dom.Document;
@@ -73,41 +74,33 @@
     private final DialogService dialogService;
     private final TaskExecutor taskExecutor;
     private final WebView previewView;
-<<<<<<< HEAD
-    private final ChangeListener<Optional<SearchQuery>> listener = (queryObservable, queryOldValue, queryNewValue) -> {
-        searchHighlightPattern = queryNewValue.flatMap(SearchQuery::getJavaScriptPatternForWords);
-        highlightSearchPattern();
-    };
-
-    private BibEntry entry;
-    private BibDatabaseContext databaseContext;
-    private Optional<Pattern> searchHighlightPattern = Optional.empty();
-=======
-    private final BibDatabaseContext database;
-    private final OptionalObjectProperty<SearchQuery> searchQueryProperty;
-
-    private Optional<BibEntry> entry = Optional.empty();
->>>>>>> 47059776
+    private final OptionalObjectProperty<org.jabref.model.search.query.SearchQuery> searchQueryProperty;
+
+    // Used for resolving strings and pdf directories for links.
+    private @Nullable BibDatabaseContext databaseContext;
+
+    private @Nullable BibEntry entry;
+
     private PreviewLayout layout;
+
     private String layoutText;
 
-<<<<<<< HEAD
     public PreviewViewer(DialogService dialogService,
-                         PreferencesService preferencesService,
-=======
-    /**
-     * @param database Used for resolving strings and pdf directories for links.
-     */
-    public PreviewViewer(BibDatabaseContext database,
-                         DialogService dialogService,
                          GuiPreferences preferences,
->>>>>>> 47059776
+                         ThemeManager themeManager,
+                         TaskExecutor taskExecutor) {
+        this(dialogService, preferences, themeManager, taskExecutor, OptionalObjectProperty.empty());
+    }
+
+    public PreviewViewer(DialogService dialogService,
+                         GuiPreferences preferences,
                          ThemeManager themeManager,
                          TaskExecutor taskExecutor,
                          OptionalObjectProperty<SearchQuery> searchQueryProperty) {
         this.dialogService = dialogService;
         this.clipBoardManager = Injector.instantiateModelOrService(ClipBoardManager.class);
         this.taskExecutor = taskExecutor;
+
         this.searchQueryProperty = searchQueryProperty;
         this.searchQueryProperty.addListener((queryObservable, queryOldValue, queryNewValue) -> highlightLayoutText());
 
@@ -149,46 +142,6 @@
         themeManager.installCss(previewView.getEngine());
     }
 
-<<<<<<< HEAD
-    public PreviewViewer(DialogService dialogService,
-                         PreferencesService preferencesService,
-                         ThemeManager themeManager,
-                         TaskExecutor taskExecutor) {
-        this(dialogService, preferencesService, themeManager, taskExecutor, OptionalObjectProperty.empty());
-    }
-
-    private void highlightSearchPattern() {
-        String callbackForUnmark = "";
-        if (searchHighlightPattern.isPresent()) {
-            String javaScriptRegex = createJavaScriptRegex(searchHighlightPattern.get());
-            callbackForUnmark = JS_MARK_REG_EXP_CALLBACK.formatted(javaScriptRegex);
-        }
-        String unmarkInstance = JS_UNMARK_WITH_CALLBACK.formatted(callbackForUnmark);
-        previewView.getEngine().executeScript(unmarkInstance);
-    }
-
-    /**
-     * Returns the String representation of a JavaScript regex object. The method does not take into account differences between the regex implementations in Java and JavaScript.
-     *
-     * @param regex Java regex to print as a JavaScript regex
-     * @return JavaScript regex object
-     */
-    private static String createJavaScriptRegex(Pattern regex) {
-        String pattern = regex.pattern();
-        // Create a JavaScript regular expression literal (https://ecma-international.org/ecma-262/10.0/index.html#sec-literals-regular-expression-literals)
-        // Forward slashes are reserved to delimit the regular expression body. Hence, they must be escaped.
-        pattern = UNESCAPED_FORWARD_SLASH.matcher(pattern).replaceAll("\\\\/");
-        return "/" + pattern + "/gmi";
-=======
-    public PreviewViewer(BibDatabaseContext database,
-                         DialogService dialogService,
-                         GuiPreferences preferences,
-                         ThemeManager themeManager,
-                         TaskExecutor taskExecutor) {
-        this(database, dialogService, preferences, themeManager, taskExecutor, OptionalObjectProperty.empty());
->>>>>>> 47059776
-    }
-
     public void setLayout(PreviewLayout newLayout) {
         // Change listeners might set the layout to null while the update method is executing, therefore we need to prevent this here
         if (newLayout == null || newLayout.equals(layout)) {
@@ -198,8 +151,8 @@
         update();
     }
 
-    public void setEntry(BibEntry newEntry) {
-        if (newEntry != null && newEntry.equals(entry)) {
+    public void setEntry(@Nullable BibEntry newEntry) {
+        if (Objects.equals(entry, newEntry)) {
             return;
         }
 
@@ -212,8 +165,8 @@
 
         entry = newEntry;
 
-        // Register for changes
         if (entry != null) {
+            // Register for changes
             for (Observable observable : newEntry.getObservables()) {
                 observable.addListener(this);
             }
@@ -222,7 +175,7 @@
     }
 
     public void setDatabaseContext(BibDatabaseContext newDatabaseContext) {
-        if (newDatabaseContext != null && newDatabaseContext.equals(databaseContext)) {
+        if (Objects.equals(databaseContext, newDatabaseContext)) {
             return;
         }
 
@@ -234,6 +187,7 @@
 
     private void update() {
         if (databaseContext == null || entry == null || layout == null) {
+            LOGGER.debug("databaseContext null {}, entry null {}, or layout null {}", databaseContext == null, entry == null, layout == null);
             // Make sure that the preview panel is not completely white, especially with dark theme on
             setPreviewText("");
             return;
@@ -243,12 +197,7 @@
 
         final BibEntry theEntry = entry;
         BackgroundTask
-<<<<<<< HEAD
                 .wrap(() -> layout.generatePreview(theEntry, databaseContext))
-                .onRunning(() -> setPreviewText("<i>" + Localization.lang("Processing Citation Style \"%0\"...", layout.getDisplayName()) + "</i>"))
-=======
-                .wrap(() -> layout.generatePreview(theEntry, database))
->>>>>>> 47059776
                 .onSuccess(this::setPreviewText)
                 .onFailure(exception -> {
                     LOGGER.error("Error while generating citation style", exception);
