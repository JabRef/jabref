--- conflicted
+++ resolved
@@ -104,15 +104,9 @@
         this.dialogService = dialogService;
         this.clipBoardManager = Injector.instantiateModelOrService(ClipBoardManager.class);
         this.taskExecutor = taskExecutor;
-<<<<<<< HEAD
-
+        this.preferences = preferences;
         this.searchQueryProperty = searchQueryProperty; // FIXME Runaway process?
         this.searchQueryProperty.addListener((_, _, _) -> highlightLayoutText());
-=======
-        this.preferences = preferences;
-        this.searchQueryProperty = searchQueryProperty;
-        this.searchQueryProperty.addListener((queryObservable, queryOldValue, queryNewValue) -> highlightLayoutText());
->>>>>>> 23621777
 
         setFitToHeight(true);
         setFitToWidth(true);
