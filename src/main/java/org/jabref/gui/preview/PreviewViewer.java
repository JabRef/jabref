package org.jabref.gui.preview;

import java.io.IOException;
import java.io.PrintWriter;
import java.io.StringWriter;
import java.net.MalformedURLException;
import java.util.Objects;
import java.util.Optional;
import java.util.regex.Pattern;

import javafx.beans.InvalidationListener;
import javafx.beans.Observable;
import javafx.beans.value.ChangeListener;
import javafx.concurrent.Worker;
import javafx.print.PrinterJob;
import javafx.scene.control.ScrollPane;
import javafx.scene.input.ClipboardContent;
import javafx.scene.web.WebView;

import org.jabref.gui.ClipBoardManager;
import org.jabref.gui.DialogService;
import org.jabref.gui.desktop.os.NativeDesktop;
<<<<<<< HEAD
import org.jabref.gui.preferences.GuiPreferences;
=======
>>>>>>> 1ff7a93d
import org.jabref.gui.theme.ThemeManager;
import org.jabref.gui.util.OptionalObjectProperty;
import org.jabref.logic.l10n.Localization;
import org.jabref.logic.layout.format.Number;
import org.jabref.logic.preferences.CliPreferences;
import org.jabref.logic.preview.PreviewLayout;
import org.jabref.logic.util.BackgroundTask;
import org.jabref.logic.util.TaskExecutor;
import org.jabref.logic.util.WebViewStore;
import org.jabref.model.database.BibDatabaseContext;
import org.jabref.model.entry.BibEntry;
import org.jabref.model.search.SearchQuery;

import com.airhacks.afterburner.injection.Injector;
import org.slf4j.Logger;
import org.slf4j.LoggerFactory;
import org.w3c.dom.Document;
import org.w3c.dom.Node;
import org.w3c.dom.NodeList;
import org.w3c.dom.events.EventTarget;
import org.w3c.dom.html.HTMLAnchorElement;

/**
 * Displays an BibEntry using the given layout format.
 */
public class PreviewViewer extends ScrollPane implements InvalidationListener {

    private static final Logger LOGGER = LoggerFactory.getLogger(PreviewViewer.class);

    // https://stackoverflow.com/questions/5669448/get-selected-texts-html-in-div/5670825#5670825
    private static final String JS_GET_SELECTION_HTML_SCRIPT = """
                                                                   function getSelectionHtml() {
                                                                   var html = "";
                                                                   if (typeof window.getSelection != "undefined") {
                                                                       var sel = window.getSelection();
                                                                       if (sel.rangeCount) {
                                                                           var container = document.createElement("div");
                                                                           for (var i = 0, len = sel.rangeCount; i < len; ++i) {
                                                                               container.appendChild(sel.getRangeAt(i).cloneContents());
                                                                           }
                                                                           html = container.innerHTML;
                                                                       }
                                                                   } else if (typeof document.selection != "undefined") {
                                                                       if (document.selection.type == "Text") {
                                                                           html = document.selection.createRange().htmlText;
                                                                       }
                                                                   }
                                                                   return html;
                                                                   }
                                                               getSelectionHtml();
                                                               """;
    private static final String JS_HIGHLIGHT_FUNCTION =
            """
                    <head>
                       <meta charset="UTF-8">
                       <style>
                           mark{
                               background: orange;
                               color: black;
                           }
                       </style>
                       <script type="text/javascript">
                    /*!***************************************************
                    * mark.js v9.0.0
                    * https://markjs.io/
                    * Copyright (c) 2014–2018, Julian Kühnel
                    * Released under the MIT license https://git.io/vwTVl
                    *****************************************************/

                    !function(e,t){"object"==typeof exports&&"undefined"!=typeof module?module.exports=t():"function"==typeof define&&define.amd?define(t):e.Mark=t()}(this,function(){"use strict";function e(t){return(e="function"==typeof Symbol&&"symbol"==typeof Symbol.iterator?function(e){return typeof e}:function(e){return e&&"function"==typeof Symbol&&e.constructor===Symbol&&e!==Symbol.prototype?"symbol":typeof e})(t)}function t(e,t){if(!(e instanceof t))throw new TypeError("Cannot call a class as a function")}function n(e,t){for(var n=0;n<t.length;n++){var r=t[n];r.enumerable=r.enumerable||!1,r.configurable=!0,"value"in r&&(r.writable=!0),Object.defineProperty(e,r.key,r)}}function r(e,t,r){return t&&n(e.prototype,t),r&&n(e,r),e}function o(){return(o=Object.assign||function(e){for(var t=1;t<arguments.length;t++){var n=arguments[t];for(var r in n)Object.prototype.hasOwnProperty.call(n,r)&&(e[r]=n[r])}return e}).apply(this,arguments)}var i=

                    /* */

                    function(){function e(n){var r=!(arguments.length>1&&void 0!==arguments[1])||arguments[1],o=arguments.length>2&&void 0!==arguments[2]?arguments[2]:[],i=arguments.length>3&&void 0!==arguments[3]?arguments[3]:5e3;t(this,e),this.ctx=n,this.iframes=r,this.exclude=o,this.iframesTimeout=i}return r(e,[{key:"getContexts",value:function(){var e=[];return(void 0!==this.ctx&&this.ctx?NodeList.prototype.isPrototypeOf(this.ctx)?Array.prototype.slice.call(this.ctx):Array.isArray(this.ctx)?this.ctx:"string"==typeof this.ctx?Array.prototype.slice.call(document.querySelectorAll(this.ctx)):[this.ctx]:[]).forEach(function(t){var n=e.filter(function(e){return e.contains(t)}).length>0;-1!==e.indexOf(t)||n||e.push(t)}),e}},{key:"getIframeContents",value:function(e,t){var n,r=arguments.length>2&&void 0!==arguments[2]?arguments[2]:function(){};try{var o=e.contentWindow;if(n=o.document,!o||!n)throw new Error("iframe inaccessible")}catch(e){r()}n&&t(n)}},{key:"isIframeBlank",value:function(e){var t="about:blank",n=e.getAttribute("src").trim();return e.contentWindow.location.href===t&&n!==t&&n}},{key:"observeIframeLoad",value:function(e,t,n){var r=this,o=!1,i=null,a=function a(){if(!o){o=!0,clearTimeout(i);try{r.isIframeBlank(e)||(e.removeEventListener("load",a),r.getIframeContents(e,t,n))}catch(e){n()}}};e.addEventListener("load",a),i=setTimeout(a,this.iframesTimeout)}},{key:"onIframeReady",value:function(e,t,n){try{"complete"===e.contentWindow.document.readyState?this.isIframeBlank(e)?this.observeIframeLoad(e,t,n):this.getIframeContents(e,t,n):this.observeIframeLoad(e,t,n)}catch(e){n()}}},{key:"waitForIframes",value:function(e,t){var n=this,r=0;this.forEachIframe(e,function(){return!0},function(e){r++,n.waitForIframes(e.querySelector("html"),function(){--r||t()})},function(e){e||t()})}},{key:"forEachIframe",value:function(t,n,r){var o=this,i=arguments.length>3&&void 0!==arguments[3]?arguments[3]:function(){},a=t.querySelectorAll("iframe"),s=a.length,c=0;a=Array.prototype.slice.call(a);var u=function(){--s<=0&&i(c)};s||u(),a.forEach(function(t){e.matches(t,o.exclude)?u():o.onIframeReady(t,function(e){n(t)&&(c++,r(e)),u()},u)})}},{key:"createIterator",value:function(e,t,n){return document.createNodeIterator(e,t,n,!1)}},{key:"createInstanceOnIframe",value:function(t){return new e(t.querySelector("html"),this.iframes)}},{key:"compareNodeIframe",value:function(e,t,n){if(e.compareDocumentPosition(n)&Node.DOCUMENT_POSITION_PRECEDING){if(null===t)return!0;if(t.compareDocumentPosition(n)&Node.DOCUMENT_POSITION_FOLLOWING)return!0}return!1}},{key:"getIteratorNode",value:function(e){var t=e.previousNode();return{prevNode:t,node:null===t?e.nextNode():e.nextNode()&&e.nextNode()}}},{key:"checkIframeFilter",value:function(e,t,n,r){var o=!1,i=!1;return r.forEach(function(e,t){e.val===n&&(o=t,i=e.handled)}),this.compareNodeIframe(e,t,n)?(!1!==o||i?!1===o||i||(r[o].handled=!0):r.push({val:n,handled:!0}),!0):(!1===o&&r.push({val:n,handled:!1}),!1)}},{key:"handleOpenIframes",value:function(e,t,n,r){var o=this;e.forEach(function(e){e.handled||o.getIframeContents(e.val,function(e){o.createInstanceOnIframe(e).forEachNode(t,n,r)})})}},{key:"iterateThroughNodes",value:function(e,t,n,r,o){for(var i,a,s,c=this,u=this.createIterator(t,e,r),l=[],h=[];s=void 0,s=c.getIteratorNode(u),a=s.prevNode,i=s.node;)this.iframes&&this.forEachIframe(t,function(e){return c.checkIframeFilter(i,a,e,l)},function(t){c.createInstanceOnIframe(t).forEachNode(e,function(e){return h.push(e)},r)}),h.push(i);h.forEach(function(e){n(e)}),this.iframes&&this.handleOpenIframes(l,e,n,r),o()}},{key:"forEachNode",value:function(e,t,n){var r=this,o=arguments.length>3&&void 0!==arguments[3]?arguments[3]:function(){},i=this.getContexts(),a=i.length;a||o(),i.forEach(function(i){var s=function(){r.iterateThroughNodes(e,i,t,n,function(){--a<=0&&o()})};r.iframes?r.waitForIframes(i,s):s()})}}],[{key:"matches",value:function(e,t){var n="string"==typeof t?[t]:t,r=e.matches||e.matchesSelector||e.msMatchesSelector||e.mozMatchesSelector||e.oMatchesSelector||e.webkitMatchesSelector;if(r){var o=!1;return n.every(function(t){return!r.call(e,t)||(o=!0,!1)}),o}return!1}}]),e}(),a=

                    /* */

                    function(){function e(n){t(this,e),this.opt=o({},{diacritics:!0,synonyms:{},accuracy:"partially",caseSensitive:!1,ignoreJoiners:!1,ignorePunctuation:[],wildcards:"disabled"},n)}return r(e,[{key:"create",value:function(e){return"disabled"!==this.opt.wildcards&&(e=this.setupWildcardsRegExp(e)),e=this.escapeStr(e),Object.keys(this.opt.synonyms).length&&(e=this.createSynonymsRegExp(e)),(this.opt.ignoreJoiners||this.opt.ignorePunctuation.length)&&(e=this.setupIgnoreJoinersRegExp(e)),this.opt.diacritics&&(e=this.createDiacriticsRegExp(e)),e=this.createMergedBlanksRegExp(e),(this.opt.ignoreJoiners||this.opt.ignorePunctuation.length)&&(e=this.createJoinersRegExp(e)),"disabled"!==this.opt.wildcards&&(e=this.createWildcardsRegExp(e)),e=this.createAccuracyRegExp(e),new RegExp(e,"gm".concat(this.opt.caseSensitive?"":"i"))}},{key:"sortByLength",value:function(e){return e.sort(function(e,t){return e.length===t.length?e>t?1:-1:t.length-e.length})}},{key:"escapeStr",value:function(e){return e.replace(/[\\-\\[\\]\\/\\{\\}\\(\\)\\*\\+\\?\\.\\\\\\^\\$\\|]/g,"\\\\$&")}},{key:"createSynonymsRegExp",value:function(e){var t=this,n=this.opt.synonyms,r=this.opt.caseSensitive?"":"i",o=this.opt.ignoreJoiners||this.opt.ignorePunctuation.length?"\\0":"";for(var i in n)if(n.hasOwnProperty(i)){var a=Array.isArray(n[i])?n[i]:[n[i]];a.unshift(i),(a=this.sortByLength(a).map(function(e){return"disabled"!==t.opt.wildcards&&(e=t.setupWildcardsRegExp(e)),e=t.escapeStr(e)}).filter(function(e){return""!==e})).length>1&&(e=e.replace(new RegExp("(".concat(a.map(function(e){return t.escapeStr(e)}).join("|"),")"),"gm".concat(r)),o+"(".concat(a.map(function(e){return t.processSynonyms(e)}).join("|"),")")+o))}return e}},{key:"processSynonyms",value:function(e){return(this.opt.ignoreJoiners||this.opt.ignorePunctuation.length)&&(e=this.setupIgnoreJoinersRegExp(e)),e}},{key:"setupWildcardsRegExp",value:function(e){return(e=e.replace(/(?:\\\\)*\\?/g,function(e){return"\\\\"===e.charAt(0)?"?":"\u0001"})).replace(/(?:\\\\)*\\*/g,function(e){return"\\\\"===e.charAt(0)?"*":"\u0002"})}},{key:"createWildcardsRegExp",value:function(e){var t="withSpaces"===this.opt.wildcards;return e.replace(/\\u0001/g,t?"[\\\\S\\\\s]?":"\\\\S?").replace(/\\u0002/g,t?"[\\\\S\\\\s]*?":"\\\\S*")}},{key:"setupIgnoreJoinersRegExp",value:function(e){return e.replace(/[^(|)\\\\]/g,function(e,t,n){var r=n.charAt(t+1);return/[(|)\\\\]/.test(r)||""===r?e:e+"\\0"})}},{key:"createJoinersRegExp",value:function(e){var t=[],n=this.opt.ignorePunctuation;return Array.isArray(n)&&n.length&&t.push(this.escapeStr(n.join(""))),this.opt.ignoreJoiners&&t.push("\\\\u00ad\\\\u200b\\\\u200c\\\\u200d"),t.length?e.split(/\\u0000+/).join("[".concat(t.join(""),"]*")):e}},{key:"createDiacriticsRegExp",value:function(e){var t=this.opt.caseSensitive?"":"i",n=this.opt.caseSensitive?["aàáảãạăằắẳẵặâầấẩẫậäåāą","AÀÁẢÃẠĂẰẮẲẴẶÂẦẤẨẪẬÄÅĀĄ","cçćč","CÇĆČ","dđď","DĐĎ","eèéẻẽẹêềếểễệëěēę","EÈÉẺẼẸÊỀẾỂỄỆËĚĒĘ","iìíỉĩịîïī","IÌÍỈĨỊÎÏĪ","lł","LŁ","nñňń","NÑŇŃ","oòóỏõọôồốổỗộơởỡớờợöøō","OÒÓỎÕỌÔỒỐỔỖỘƠỞỠỚỜỢÖØŌ","rř","RŘ","sšśșş","SŠŚȘŞ","tťțţ","TŤȚŢ","uùúủũụưừứửữựûüůū","UÙÚỦŨỤƯỪỨỬỮỰÛÜŮŪ","yýỳỷỹỵÿ","YÝỲỶỸỴŸ","zžżź","ZŽŻŹ"]:["aàáảãạăằắẳẵặâầấẩẫậäåāąAÀÁẢÃẠĂẰẮẲẴẶÂẦẤẨẪẬÄÅĀĄ","cçćčCÇĆČ","dđďDĐĎ","eèéẻẽẹêềếểễệëěēęEÈÉẺẼẸÊỀẾỂỄỆËĚĒĘ","iìíỉĩịîïīIÌÍỈĨỊÎÏĪ","lłLŁ","nñňńNÑŇŃ","oòóỏõọôồốổỗộơởỡớờợöøōOÒÓỎÕỌÔỒỐỔỖỘƠỞỠỚỜỢÖØŌ","rřRŘ","sšśșşSŠŚȘŞ","tťțţTŤȚŢ","uùúủũụưừứửữựûüůūUÙÚỦŨỤƯỪỨỬỮỰÛÜŮŪ","yýỳỷỹỵÿYÝỲỶỸỴŸ","zžżźZŽŻŹ"],r=[];return e.split("").forEach(function(o){n.every(function(n){if(-1!==n.indexOf(o)){if(r.indexOf(n)>-1)return!1;e=e.replace(new RegExp("[".concat(n,"]"),"gm".concat(t)),"[".concat(n,"]")),r.push(n)}return!0})}),e}},{key:"createMergedBlanksRegExp",value:function(e){return e.replace(/[\\s]+/gim,"[\\\\s]+")}},{key:"createAccuracyRegExp",value:function(e){var t=this,n=this.opt.accuracy,r="string"==typeof n?n:n.value,o="string"==typeof n?[]:n.limiters,i="";switch(o.forEach(function(e){i+="|".concat(t.escapeStr(e))}),r){case"partially":default:return"()(".concat(e,")");case"complementary":return i="\\\\s"+(i||this.escapeStr("!\\"#$%&'()*+,-./:;<=>?@[\\\\]^_`{|}~¡¿")),"()([^".concat(i,"]*").concat(e,"[^").concat(i,"]*)");case"exactly":return"(^|\\\\s".concat(i,")(").concat(e,")(?=$|\\\\s").concat(i,")")}}}]),e}(),s=

                    /* */

                    function(){function n(e){t(this,n),this.ctx=e,this.ie=!1;var r=window.navigator.userAgent;(r.indexOf("MSIE")>-1||r.indexOf("Trident")>-1)&&(this.ie=!0)}return r(n,[{key:"log",value:function(t){var n=arguments.length>1&&void 0!==arguments[1]?arguments[1]:"debug",r=this.opt.log;this.opt.debug&&"object"===e(r)&&"function"==typeof r[n]&&r[n]("mark.js: ".concat(t))}},{key:"getSeparatedKeywords",value:function(e){var t=this,n=[];return e.forEach(function(e){t.opt.separateWordSearch?e.split(" ").forEach(function(e){e.trim()&&-1===n.indexOf(e)&&n.push(e)}):e.trim()&&-1===n.indexOf(e)&&n.push(e)}),{keywords:n.sort(function(e,t){return t.length-e.length}),length:n.length}}},{key:"isNumeric",value:function(e){return Number(parseFloat(e))==e}},{key:"checkRanges",value:function(e){var t=this;if(!Array.isArray(e)||"[object Object]"!==Object.prototype.toString.call(e[0]))return this.log("markRanges() will only accept an array of objects"),this.opt.noMatch(e),[];var n=[],r=0;return e.sort(function(e,t){return e.start-t.start}).forEach(function(e){var o=t.callNoMatchOnInvalidRanges(e,r),i=o.start,a=o.end;o.valid&&(e.start=i,e.length=a-i,n.push(e),r=a)}),n}},{key:"callNoMatchOnInvalidRanges",value:function(e,t){var n,r,o=!1;return e&&void 0!==e.start?(r=(n=parseInt(e.start,10))+parseInt(e.length,10),this.isNumeric(e.start)&&this.isNumeric(e.length)&&r-t>0&&r-n>0?o=!0:(this.log("Ignoring invalid or overlapping range: "+"".concat(JSON.stringify(e))),this.opt.noMatch(e))):(this.log("Ignoring invalid range: ".concat(JSON.stringify(e))),this.opt.noMatch(e)),{start:n,end:r,valid:o}}},{key:"checkWhitespaceRanges",value:function(e,t,n){var r,o=!0,i=n.length,a=t-i,s=parseInt(e.start,10)-a;return(r=(s=s>i?i:s)+parseInt(e.length,10))>i&&(r=i,this.log("End range automatically set to the max value of ".concat(i))),s<0||r-s<0||s>i||r>i?(o=!1,this.log("Invalid range: ".concat(JSON.stringify(e))),this.opt.noMatch(e)):""===n.substring(s,r).replace(/\\s+/g,"")&&(o=!1,this.log("Skipping whitespace only range: "+JSON.stringify(e)),this.opt.noMatch(e)),{start:s,end:r,valid:o}}},{key:"getTextNodes",value:function(e){var t=this,n="",r=[];this.iterator.forEachNode(NodeFilter.SHOW_TEXT,function(e){r.push({start:n.length,end:(n+=e.textContent).length,node:e})},function(e){return t.matchesExclude(e.parentNode)?NodeFilter.FILTER_REJECT:NodeFilter.FILTER_ACCEPT},function(){e({value:n,nodes:r})})}},{key:"matchesExclude",value:function(e){return i.matches(e,this.opt.exclude.concat(["script","style","title","head","html"]))}},{key:"wrapRangeInTextNode",value:function(e,t,n){var r=this.opt.element?this.opt.element:"mark",o=e.splitText(t),i=o.splitText(n-t),a=document.createElement(r);return a.setAttribute("data-markjs","true"),this.opt.className&&a.setAttribute("class",this.opt.className),a.textContent=o.textContent,o.parentNode.replaceChild(a,o),i}},{key:"wrapRangeInMappedTextNode",value:function(e,t,n,r,o){var i=this;e.nodes.every(function(a,s){var c=e.nodes[s+1];if(void 0===c||c.start>t){if(!r(a.node))return!1;var u=t-a.start,l=(n>a.end?a.end:n)-a.start,h=e.value.substr(0,a.start),f=e.value.substr(l+a.start);if(a.node=i.wrapRangeInTextNode(a.node,u,l),e.value=h+f,e.nodes.forEach(function(t,n){n>=s&&(e.nodes[n].start>0&&n!==s&&(e.nodes[n].start-=l),e.nodes[n].end-=l)}),n-=l,o(a.node.previousSibling,a.start),!(n>a.end))return!1;t=a.end}return!0})}},{key:"wrapGroups",value:function(e,t,n,r){return r((e=this.wrapRangeInTextNode(e,t,t+n)).previousSibling),e}},{key:"separateGroups",value:function(e,t,n,r,o){for(var i=t.length,a=1;a<i;a++){var s=e.textContent.indexOf(t[a]);t[a]&&s>-1&&r(t[a],e)&&(e=this.wrapGroups(e,s,t[a].length,o))}return e}},{key:"wrapMatches",value:function(e,t,n,r,o){var i=this,a=0===t?0:t+1;this.getTextNodes(function(t){t.nodes.forEach(function(t){var o;for(t=t.node;null!==(o=e.exec(t.textContent))&&""!==o[a];){if(i.opt.separateGroups)t=i.separateGroups(t,o,a,n,r);else{if(!n(o[a],t))continue;var s=o.index;if(0!==a)for(var c=1;c<a;c++)s+=o[c].length;t=i.wrapGroups(t,s,o[a].length,r)}e.lastIndex=0}}),o()})}},{key:"wrapMatchesAcrossElements",value:function(e,t,n,r,o){var i=this,a=0===t?0:t+1;this.getTextNodes(function(t){for(var s;null!==(s=e.exec(t.value))&&""!==s[a];){var c=s.index;if(0!==a)for(var u=1;u<a;u++)c+=s[u].length;var l=c+s[a].length;i.wrapRangeInMappedTextNode(t,c,l,function(e){return n(s[a],e)},function(t,n){e.lastIndex=n,r(t)})}o()})}},{key:"wrapRangeFromIndex",value:function(e,t,n,r){var o=this;this.getTextNodes(function(i){var a=i.value.length;e.forEach(function(e,r){var s=o.checkWhitespaceRanges(e,a,i.value),c=s.start,u=s.end;s.valid&&o.wrapRangeInMappedTextNode(i,c,u,function(n){return t(n,e,i.value.substring(c,u),r)},function(t){n(t,e)})}),r()})}},{key:"unwrapMatches",value:function(e){for(var t=e.parentNode,n=document.createDocumentFragment();e.firstChild;)n.appendChild(e.removeChild(e.firstChild));t.replaceChild(n,e),this.ie?this.normalizeTextNode(t):t.normalize()}},{key:"normalizeTextNode",value:function(e){if(e){if(3===e.nodeType)for(;e.nextSibling&&3===e.nextSibling.nodeType;)e.nodeValue+=e.nextSibling.nodeValue,e.parentNode.removeChild(e.nextSibling);else this.normalizeTextNode(e.firstChild);this.normalizeTextNode(e.nextSibling)}}},{key:"markRegExp",value:function(e,t){var n=this;this.opt=t,this.log('Searching with expression "'.concat(e,'"'));var r=0,o="wrapMatches";this.opt.acrossElements&&(o="wrapMatchesAcrossElements"),this[o](e,this.opt.ignoreGroups,function(e,t){return n.opt.filter(t,e,r)},function(e){r++,n.opt.each(e)},function(){0===r&&n.opt.noMatch(e),n.opt.done(r)})}},{key:"mark",value:function(e,t){var n=this;this.opt=t;var r=0,o="wrapMatches",i=this.getSeparatedKeywords("string"==typeof e?[e]:e),s=i.keywords,c=i.length;this.opt.acrossElements&&(o="wrapMatchesAcrossElements"),0===c?this.opt.done(r):function e(t){var i=new a(n.opt).create(t),u=0;n.log('Searching with expression "'.concat(i,'"')),n[o](i,1,function(e,o){return n.opt.filter(o,t,r,u)},function(e){u++,r++,n.opt.each(e)},function(){0===u&&n.opt.noMatch(t),s[c-1]===t?n.opt.done(r):e(s[s.indexOf(t)+1])})}(s[0])}},{key:"markRanges",value:function(e,t){var n=this;this.opt=t;var r=0,o=this.checkRanges(e);o&&o.length?(this.log("Starting to mark with the following ranges: "+JSON.stringify(o)),this.wrapRangeFromIndex(o,function(e,t,r,o){return n.opt.filter(e,t,r,o)},function(e,t){r++,n.opt.each(e,t)},function(){n.opt.done(r)})):this.opt.done(r)}},{key:"unmark",value:function(e){var t=this;this.opt=e;var n=this.opt.element?this.opt.element:"*";n+="[data-markjs]",this.opt.className&&(n+=".".concat(this.opt.className)),this.log('Removal selector "'.concat(n,'"')),this.iterator.forEachNode(NodeFilter.SHOW_ELEMENT,function(e){t.unwrapMatches(e)},function(e){var r=i.matches(e,n),o=t.matchesExclude(e);return!r||o?NodeFilter.FILTER_REJECT:NodeFilter.FILTER_ACCEPT},this.opt.done)}},{key:"opt",set:function(e){this._opt=o({},{element:"",className:"",exclude:[],iframes:!1,iframesTimeout:5e3,separateWordSearch:!0,acrossElements:!1,ignoreGroups:0,each:function(){},noMatch:function(){},filter:function(){return!0},done:function(){},debug:!1,log:window.console},e)},get:function(){return this._opt}},{key:"iterator",get:function(){return new i(this.ctx,this.opt.iframes,this.opt.exclude,this.opt.iframesTimeout)}}]),n}();return function(e){var t=this,n=new s(e);return this.mark=function(e,r){return n.mark(e,r),t},this.markRegExp=function(e,r){return n.markRegExp(e,r),t},this.markRanges=function(e,r){return n.markRanges(e,r),t},this.unmark=function(e){return n.unmark(e),t},this}});

                       </script>

                    </head>""";
    // This is a string format, and it takes a variable name as an argument to pass to the markInstance.markRegExp() Javascript method.
    private static final String JS_MARK_REG_EXP_CALLBACK =
            """
            {done: function(){
                markInstance.markRegExp(%s);}
            }""";

    // This is a string format, and it takes a variable name as an argument to pass to the markInstance.unmark() Javascript method.
    private static final String JS_UNMARK_WITH_CALLBACK =
            """
            var markInstance = new Mark(document.getElementById("content"));
            markInstance.unmark(%s);""";
    private static final Pattern UNESCAPED_FORWARD_SLASH = Pattern.compile("(?<!\\\\)/");

    private final ClipBoardManager clipBoardManager;
    private final DialogService dialogService;
    private final TaskExecutor taskExecutor;
    private final WebView previewView;
    private final BibDatabaseContext database;
    private final ChangeListener<Optional<SearchQuery>> listener = (queryObservable, queryOldValue, queryNewValue) -> {
        searchHighlightPattern = queryNewValue.flatMap(SearchQuery::getJavaScriptPatternForWords);
        highlightSearchPattern();
    };

    private Optional<BibEntry> entry = Optional.empty();
    private Optional<Pattern> searchHighlightPattern = Optional.empty();
    private PreviewLayout layout;
    private boolean registered;

    /**
     * @param database Used for resolving strings and pdf directories for links.
     */
    public PreviewViewer(BibDatabaseContext database,
                         DialogService dialogService,
<<<<<<< HEAD
                         GuiPreferences preferences,
=======
                         CliPreferences preferences,
>>>>>>> 1ff7a93d
                         ThemeManager themeManager,
                         TaskExecutor taskExecutor,
                         OptionalObjectProperty<SearchQuery> searchQueryProperty) {
        this.database = Objects.requireNonNull(database);
        this.dialogService = dialogService;
        this.clipBoardManager = Injector.instantiateModelOrService(ClipBoardManager.class);
        this.taskExecutor = taskExecutor;

        setFitToHeight(true);
        setFitToWidth(true);
        previewView = WebViewStore.get();
        setContent(previewView);
        previewView.setContextMenuEnabled(false);

        previewView.getEngine().getLoadWorker().stateProperty().addListener((observable, oldValue, newValue) -> {
            if (newValue != Worker.State.SUCCEEDED) {
                return;
            }

            if (!registered) {
                searchHighlightPattern = searchQueryProperty.get().flatMap(SearchQuery::getJavaScriptPatternForWords);
                searchQueryProperty.addListener(listener);
                registered = true;
            }
            highlightSearchPattern();

            // https://stackoverflow.com/questions/15555510/javafx-stop-opening-url-in-webview-open-in-browser-instead
            NodeList anchorList = previewView.getEngine().getDocument().getElementsByTagName("a");
            for (int i = 0; i < anchorList.getLength(); i++) {
                Node node = anchorList.item(i);
                EventTarget eventTarget = (EventTarget) node;
                eventTarget.addEventListener("click", evt -> {
                    EventTarget target = evt.getCurrentTarget();
                    HTMLAnchorElement anchorElement = (HTMLAnchorElement) target;
                    String href = anchorElement.getHref();
                    if (href != null) {
                        try {
                            NativeDesktop.openBrowser(href, preferences.getExternalApplicationsPreferences());
                        } catch (MalformedURLException exception) {
                            LOGGER.error("Invalid URL", exception);
                        } catch (IOException exception) {
                            LOGGER.error("Invalid URL Input", exception);
                        }
                    }
                    evt.preventDefault();
                }, false);
            }
        });

        themeManager.installCss(previewView.getEngine());
    }

    public PreviewViewer(BibDatabaseContext database,
                         DialogService dialogService,
<<<<<<< HEAD
                         GuiPreferences preferences,
=======
                         CliPreferences preferences,
>>>>>>> 1ff7a93d
                         ThemeManager themeManager,
                         TaskExecutor taskExecutor) {
        this(database, dialogService, preferences, themeManager, taskExecutor, OptionalObjectProperty.empty());
    }

    private void highlightSearchPattern() {
        String callbackForUnmark = "";
        if (searchHighlightPattern.isPresent()) {
            String javaScriptRegex = createJavaScriptRegex(searchHighlightPattern.get());
            callbackForUnmark = JS_MARK_REG_EXP_CALLBACK.formatted(javaScriptRegex);
        }
        String unmarkInstance = JS_UNMARK_WITH_CALLBACK.formatted(callbackForUnmark);
        previewView.getEngine().executeScript(unmarkInstance);
    }

    /**
     * Returns the String representation of a JavaScript regex object. The method does not take into account differences between the regex implementations in Java and JavaScript.
     *
     * @param regex Java regex to print as a JavaScript regex
     * @return JavaScript regex object
     */
    private static String createJavaScriptRegex(Pattern regex) {
        String pattern = regex.pattern();
        // Create a JavaScript regular expression literal (https://ecma-international.org/ecma-262/10.0/index.html#sec-literals-regular-expression-literals)
        // Forward slashes are reserved to delimit the regular expression body. Hence, they must be escaped.
        pattern = UNESCAPED_FORWARD_SLASH.matcher(pattern).replaceAll("\\\\/");
        return "/" + pattern + "/gmi";
    }

    public void setLayout(PreviewLayout newLayout) {
        // Change listeners might set the layout to null while the update method is executing, therefore we need to prevent this here
        if (newLayout == null || newLayout.equals(layout)) {
            return;
        }
        layout = newLayout;
        update();
    }

    public void setEntry(BibEntry newEntry) {
        if (newEntry.equals(entry.orElse(null))) {
            return;
        }

        // Remove update listener for old entry
        entry.ifPresent(oldEntry -> {
            for (Observable observable : oldEntry.getObservables()) {
                observable.removeListener(this);
            }
        });

        entry = Optional.of(newEntry);

        // Register for changes
        for (Observable observable : newEntry.getObservables()) {
            observable.addListener(this);
        }
        update();
    }

    private void update() {
        if (entry.isEmpty() || (layout == null)) {
            // Make sure that the preview panel is not completely white, especially with dark theme on
            setPreviewText("");
            return;
        }

        Number.serialExportNumber = 1; // Set entry number in case that is included in the preview layout.

        final BibEntry theEntry = entry.get();
        BackgroundTask
                .wrap(() -> layout.generatePreview(theEntry, database))
                .onRunning(() -> setPreviewText("<i>" + Localization.lang("Processing Citation Style \"%0\"...", layout.getDisplayName()) + "</i>"))
                .onSuccess(this::setPreviewText)
                .onFailure(exception -> {
                    LOGGER.error("Error while generating citation style", exception);

                    // Convert stack trace to a string
                    StringWriter stringWriter = new StringWriter();
                    PrintWriter printWriter = new PrintWriter(stringWriter);
                    exception.printStackTrace(printWriter);
                    String stackTraceString = stringWriter.toString();

                    // Set the preview text with the localized error message and the stack trace
                    setPreviewText(Localization.lang("Error while generating citation style") + "\n\n" + exception.getLocalizedMessage() + "\n\nBibTeX (internal):\n" + theEntry + "\n\nStack Trace:\n" + stackTraceString);
                })
                .executeWith(taskExecutor);
    }

    private void setPreviewText(String text) {
        String myText = """
                <html>
                    %s
                    <body id="previewBody">
                        <div id="content"> %s </div>
                    </body>
                </html>
                """.formatted(JS_HIGHLIGHT_FUNCTION, text);
        previewView.getEngine().setJavaScriptEnabled(true);
        previewView.getEngine().loadContent(myText);

        this.setHvalue(0);
    }

    public void print() {
        PrinterJob job = PrinterJob.createPrinterJob();
        boolean proceed = dialogService.showPrintDialog(job);
        if (!proceed) {
            return;
        }

        BackgroundTask
                .wrap(() -> {
                    job.getJobSettings().setJobName(entry.flatMap(BibEntry::getCitationKey).orElse("NO ENTRY"));
                    previewView.getEngine().print(job);
                    job.endJob();
                })
                .onFailure(exception -> dialogService.showErrorDialogAndWait(Localization.lang("Could not print preview"), exception))
                .executeWith(taskExecutor);
    }

    public void copyPreviewToClipBoard() {
        Document document = previewView.getEngine().getDocument();

        ClipboardContent content = new ClipboardContent();
        content.putString(document.getElementById("content").getTextContent());
        content.putHtml((String) previewView.getEngine().executeScript("document.documentElement.outerHTML"));

        clipBoardManager.setContent(content);
    }

    public void copySelectionToClipBoard() {
        ClipboardContent content = new ClipboardContent();
        content.putString(getSelectionTextContent());
        content.putHtml(getSelectionHtmlContent());

        clipBoardManager.setContent(content);
    }

    @Override
    public void invalidated(Observable observable) {
        update();
    }

    public String getSelectionTextContent() {
        return (String) previewView.getEngine().executeScript("window.getSelection().toString()");
    }

    public String getSelectionHtmlContent() {
        return (String) previewView.getEngine().executeScript(JS_GET_SELECTION_HTML_SCRIPT);
    }
}<|MERGE_RESOLUTION|>--- conflicted
+++ resolved
@@ -20,10 +20,7 @@
 import org.jabref.gui.ClipBoardManager;
 import org.jabref.gui.DialogService;
 import org.jabref.gui.desktop.os.NativeDesktop;
-<<<<<<< HEAD
 import org.jabref.gui.preferences.GuiPreferences;
-=======
->>>>>>> 1ff7a93d
 import org.jabref.gui.theme.ThemeManager;
 import org.jabref.gui.util.OptionalObjectProperty;
 import org.jabref.logic.l10n.Localization;
@@ -144,11 +141,7 @@
      */
     public PreviewViewer(BibDatabaseContext database,
                          DialogService dialogService,
-<<<<<<< HEAD
                          GuiPreferences preferences,
-=======
-                         CliPreferences preferences,
->>>>>>> 1ff7a93d
                          ThemeManager themeManager,
                          TaskExecutor taskExecutor,
                          OptionalObjectProperty<SearchQuery> searchQueryProperty) {
@@ -203,11 +196,7 @@
 
     public PreviewViewer(BibDatabaseContext database,
                          DialogService dialogService,
-<<<<<<< HEAD
                          GuiPreferences preferences,
-=======
-                         CliPreferences preferences,
->>>>>>> 1ff7a93d
                          ThemeManager themeManager,
                          TaskExecutor taskExecutor) {
         this(database, dialogService, preferences, themeManager, taskExecutor, OptionalObjectProperty.empty());
