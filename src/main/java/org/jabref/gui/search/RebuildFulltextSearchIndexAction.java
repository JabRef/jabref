package org.jabref.gui.search;

import java.io.IOException;

import org.jabref.gui.DialogService;
import org.jabref.gui.LibraryTab;
import org.jabref.gui.StateManager;
import org.jabref.gui.actions.SimpleCommand;
import org.jabref.gui.util.BackgroundTask;
import org.jabref.gui.util.TaskExecutor;
import org.jabref.logic.l10n.Localization;
import org.jabref.logic.search.indexing.LuceneIndexer;
import org.jabref.model.database.BibDatabaseContext;
import org.jabref.preferences.FilePreferences;
import org.jabref.preferences.PreferencesService;

import org.slf4j.Logger;
import org.slf4j.LoggerFactory;

import static org.jabref.gui.actions.ActionHelper.needsDatabase;

public class RebuildFulltextSearchIndexAction extends SimpleCommand {

    private static final Logger LOGGER = LoggerFactory.getLogger(LibraryTab.class);

    private final StateManager stateManager;
    private final GetCurrentLibraryTab currentLibraryTab;
    private final DialogService dialogService;
    private final PreferencesService preferencesService;
    private final FilePreferences filePreferences;
    private final TaskExecutor taskExecutor;

    private BibDatabaseContext databaseContext;

    private boolean shouldContinue = true;

<<<<<<< HEAD
    public RebuildFulltextSearchIndexAction(StateManager stateManager, GetCurrentLibraryTab currentLibraryTab, DialogService dialogService, PreferencesService preferences, FilePreferences filePreferences) {
=======
    public RebuildFulltextSearchIndexAction(StateManager stateManager,
                                            GetCurrentLibraryTab currentLibraryTab,
                                            DialogService dialogService,
                                            FilePreferences filePreferences,
                                            TaskExecutor taskExecutor) {
>>>>>>> a1e22838
        this.stateManager = stateManager;
        this.currentLibraryTab = currentLibraryTab;
        this.dialogService = dialogService;
        this.preferencesService = preferences;
        this.filePreferences = filePreferences;
        this.taskExecutor = taskExecutor;

        this.executable.bind(needsDatabase(stateManager));
    }

    @Override
    public void execute() {
        init();
        BackgroundTask.wrap(this::rebuildIndex)
                      .executeWith(taskExecutor);
    }

    public void init() {
        if (stateManager.getActiveDatabase().isEmpty()) {
            return;
        }

        databaseContext = stateManager.getActiveDatabase().get();
        boolean confirm = dialogService.showConfirmationDialogAndWait(
                Localization.lang("Rebuild fulltext search index"),
                Localization.lang("Rebuild fulltext search index for current library?"));
        if (!confirm) {
            shouldContinue = false;
            return;
        }
        dialogService.notify(Localization.lang("Rebuilding fulltext search index..."));
    }

    private void rebuildIndex() {
        if (!shouldContinue || stateManager.getActiveDatabase().isEmpty()) {
            return;
        }
        try {
            currentLibraryTab.get().getIndexingTaskManager().createIndex(LuceneIndexer.of(databaseContext, preferencesService));
            currentLibraryTab.get().getIndexingTaskManager().updateIndex(LuceneIndexer.of(databaseContext, preferencesService));
        } catch (IOException e) {
            dialogService.notify(Localization.lang("Failed to access fulltext search index"));
            LOGGER.error("Failed to access fulltext search index", e);
        }
    }

    public interface GetCurrentLibraryTab {
        LibraryTab get();
    }
}<|MERGE_RESOLUTION|>--- conflicted
+++ resolved
@@ -34,15 +34,8 @@
 
     private boolean shouldContinue = true;
 
-<<<<<<< HEAD
-    public RebuildFulltextSearchIndexAction(StateManager stateManager, GetCurrentLibraryTab currentLibraryTab, DialogService dialogService, PreferencesService preferences, FilePreferences filePreferences) {
-=======
-    public RebuildFulltextSearchIndexAction(StateManager stateManager,
-                                            GetCurrentLibraryTab currentLibraryTab,
-                                            DialogService dialogService,
-                                            FilePreferences filePreferences,
+    public RebuildFulltextSearchIndexAction(StateManager stateManager, GetCurrentLibraryTab currentLibraryTab, DialogService dialogService, PreferencesService preferences, FilePreferences filePreferences,
                                             TaskExecutor taskExecutor) {
->>>>>>> a1e22838
         this.stateManager = stateManager;
         this.currentLibraryTab = currentLibraryTab;
         this.dialogService = dialogService;
