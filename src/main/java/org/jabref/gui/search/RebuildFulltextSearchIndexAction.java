package org.jabref.gui.search;

import java.io.IOException;

import org.jabref.gui.DialogService;
import org.jabref.gui.LibraryTab;
import org.jabref.gui.StateManager;
import org.jabref.gui.actions.SimpleCommand;
import org.jabref.gui.util.BackgroundTask;
import org.jabref.gui.util.TaskExecutor;
import org.jabref.logic.l10n.Localization;
<<<<<<< HEAD
import org.jabref.logic.pdf.search.LuceneIndexer;
=======
import org.jabref.logic.pdf.search.PdfIndexer;
import org.jabref.logic.pdf.search.PdfIndexerManager;
>>>>>>> fcd6b9b5
import org.jabref.model.database.BibDatabaseContext;
import org.jabref.preferences.FilePreferences;
import org.jabref.preferences.PreferencesService;

import org.slf4j.Logger;
import org.slf4j.LoggerFactory;

import static org.jabref.gui.actions.ActionHelper.needsDatabase;

public class RebuildFulltextSearchIndexAction extends SimpleCommand {

    private static final Logger LOGGER = LoggerFactory.getLogger(LibraryTab.class);

    private final StateManager stateManager;
    private final GetCurrentLibraryTab currentLibraryTab;
    private final DialogService dialogService;
    private final PreferencesService preferencesService;
    private final FilePreferences filePreferences;
    private final TaskExecutor taskExecutor;

    private BibDatabaseContext databaseContext;

    private boolean shouldContinue = true;

    public RebuildFulltextSearchIndexAction(StateManager stateManager, GetCurrentLibraryTab currentLibraryTab, DialogService dialogService, PreferencesService preferences, FilePreferences filePreferences,
                                            TaskExecutor taskExecutor) {
        this.stateManager = stateManager;
        this.currentLibraryTab = currentLibraryTab;
        this.dialogService = dialogService;
        this.preferencesService = preferences;
        this.filePreferences = filePreferences;
        this.taskExecutor = taskExecutor;

        this.executable.bind(needsDatabase(stateManager));
    }

    @Override
    public void execute() {
        init();
        BackgroundTask.wrap(this::rebuildIndex)
                      .executeWith(taskExecutor);
    }

    public void init() {
        if (stateManager.getActiveDatabase().isEmpty()) {
            return;
        }

        databaseContext = stateManager.getActiveDatabase().get();
        boolean confirm = dialogService.showConfirmationDialogAndWait(
                Localization.lang("Rebuild fulltext search index"),
                Localization.lang("Rebuild fulltext search index for current library?"));
        if (!confirm) {
            shouldContinue = false;
            return;
        }
        dialogService.notify(Localization.lang("Rebuilding fulltext search index..."));
    }

    private void rebuildIndex() {
        if (!shouldContinue || stateManager.getActiveDatabase().isEmpty()) {
            return;
        }
        try {
<<<<<<< HEAD
            currentLibraryTab.get().getIndexingTaskManager().createIndex(LuceneIndexer.of(databaseContext, preferencesService));
            currentLibraryTab.get().getIndexingTaskManager().updateIndex(LuceneIndexer.of(databaseContext, preferencesService));
=======
            PdfIndexer indexer = PdfIndexerManager.getIndexer(databaseContext, filePreferences);
            currentLibraryTab.get().getIndexingTaskManager().rebuildIndex(indexer);
>>>>>>> fcd6b9b5
        } catch (IOException e) {
            dialogService.notify(Localization.lang("Failed to access fulltext search index"));
            LOGGER.error("Failed to access fulltext search index", e);
        }
    }

    public interface GetCurrentLibraryTab {
        LibraryTab get();
    }
}<|MERGE_RESOLUTION|>--- conflicted
+++ resolved
@@ -9,14 +9,8 @@
 import org.jabref.gui.util.BackgroundTask;
 import org.jabref.gui.util.TaskExecutor;
 import org.jabref.logic.l10n.Localization;
-<<<<<<< HEAD
 import org.jabref.logic.pdf.search.LuceneIndexer;
-=======
-import org.jabref.logic.pdf.search.PdfIndexer;
-import org.jabref.logic.pdf.search.PdfIndexerManager;
->>>>>>> fcd6b9b5
 import org.jabref.model.database.BibDatabaseContext;
-import org.jabref.preferences.FilePreferences;
 import org.jabref.preferences.PreferencesService;
 
 import org.slf4j.Logger;
@@ -32,20 +26,21 @@
     private final GetCurrentLibraryTab currentLibraryTab;
     private final DialogService dialogService;
     private final PreferencesService preferencesService;
-    private final FilePreferences filePreferences;
     private final TaskExecutor taskExecutor;
 
     private BibDatabaseContext databaseContext;
 
     private boolean shouldContinue = true;
 
-    public RebuildFulltextSearchIndexAction(StateManager stateManager, GetCurrentLibraryTab currentLibraryTab, DialogService dialogService, PreferencesService preferences, FilePreferences filePreferences,
+    public RebuildFulltextSearchIndexAction(StateManager stateManager,
+                                            GetCurrentLibraryTab currentLibraryTab,
+                                            DialogService dialogService,
+                                            PreferencesService preferences,
                                             TaskExecutor taskExecutor) {
         this.stateManager = stateManager;
         this.currentLibraryTab = currentLibraryTab;
         this.dialogService = dialogService;
         this.preferencesService = preferences;
-        this.filePreferences = filePreferences;
         this.taskExecutor = taskExecutor;
 
         this.executable.bind(needsDatabase(stateManager));
@@ -79,13 +74,8 @@
             return;
         }
         try {
-<<<<<<< HEAD
             currentLibraryTab.get().getIndexingTaskManager().createIndex(LuceneIndexer.of(databaseContext, preferencesService));
             currentLibraryTab.get().getIndexingTaskManager().updateIndex(LuceneIndexer.of(databaseContext, preferencesService));
-=======
-            PdfIndexer indexer = PdfIndexerManager.getIndexer(databaseContext, filePreferences);
-            currentLibraryTab.get().getIndexingTaskManager().rebuildIndex(indexer);
->>>>>>> fcd6b9b5
         } catch (IOException e) {
             dialogService.notify(Localization.lang("Failed to access fulltext search index"));
             LOGGER.error("Failed to access fulltext search index", e);
