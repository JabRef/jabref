package org.jabref.gui.search;

import javafx.scene.Node;
import javafx.scene.control.Button;
import javafx.scene.control.TextField;
import javafx.scene.input.MouseEvent;
import javafx.scene.layout.HBox;
import javafx.scene.layout.VBox;
import javafx.scene.text.Text;

import org.jabref.gui.icon.IconTheme;

import org.controlsfx.control.PopOver;
import org.controlsfx.control.textfield.CustomTextField;

public class DropDownMenu {
    public PopOver searchbarDropDown;
    public Button authorButton;
    public Button journalButton;
    public Button titleButton;
    public Button yearButton;
    public Button yearRangeButton;
    public Button andButton;
    public Button orButton;
    public Button andGroupButton;
    public Button orGroupButton;
    public Button leftBracketButton;
    public Button rightBracketButton;
    public Button deleteButton;
    public Button searchStart;
    public Button addString;
    public RecentSearch recentSearch;
    public TextField searchString;

    @SuppressWarnings("checkstyle:NoWhitespaceBefore")
    public DropDownMenu(CustomTextField searchField, GlobalSearchBar globalSearchBar, SearchFieldSynchronizer searchFieldSynchronizer) {

        authorButton = new Button("Author");
        journalButton = new Button("Journal");
        titleButton = new Button("Title");
        yearButton = new Button("Year");
        yearRangeButton = new Button("Year-Range");
        andButton = new Button("AND");
        orButton = new Button("OR");
        andGroupButton = new Button("AND^-1");
        orGroupButton = new Button("OR^-1");
        leftBracketButton = new Button("(");
        rightBracketButton = new Button(")");
        deleteButton = IconTheme.JabRefIcons.DELETE_ENTRY.asButton();
        searchStart = IconTheme.JabRefIcons.SEARCH.asButton();
        addString = IconTheme.JabRefIcons.ADD_ENTRY.asButton();
        searchString = new TextField();

        Text titleLucene = new Text(" Lucene Search");
        Text titleRecent = new Text(" Recent Searches");
        recentSearch = new RecentSearch(globalSearchBar);
        searchString.setPrefWidth(200);
        HBox luceneString = new HBox(searchString, addString, searchStart, deleteButton);
        HBox recentSearchBox = recentSearch.getHBox();
        HBox buttonsLucene = new HBox(2, authorButton, journalButton, titleButton,
                yearButton, yearRangeButton);
        HBox andOrButtons = new HBox(2, andButton, orButton, andGroupButton, orGroupButton);
        HBox bracketButtons = new HBox(2, leftBracketButton, rightBracketButton);

        VBox mainBox = new VBox(4, titleLucene, luceneString, buttonsLucene, andOrButtons, bracketButtons, titleRecent, recentSearchBox);
        // mainBox.setMinHeight(500);
        // mainBox.setMinWidth(500);
        Node buttonBox = mainBox;

        searchField.addEventFilter(MouseEvent.MOUSE_CLICKED, event -> {
            if (searchbarDropDown == null || !searchbarDropDown.isShowing()) {
                searchbarDropDown = new PopOver(buttonBox);
                searchbarDropDown.setWidth(searchField.getWidth());
                searchbarDropDown.setArrowLocation(PopOver.ArrowLocation.TOP_CENTER);
                searchbarDropDown.setContentNode(buttonBox);
                searchbarDropDown.setDetachable(false); // not detachable
                searchbarDropDown.show(searchField);
                searchString.setFocusTraversable(false);
            }
        });

        // addString action
        addString.addEventFilter(MouseEvent.MOUSE_CLICKED, event -> {
            String current = searchField.getText();
            String adder = searchString.getText();
            String newString = "";
            int pos = current.length() - 1;
            int pos2 = current.length() - 1;
            while (pos > 0) {
                char ch = current.charAt(pos);
                if (ch == ':') {
                    break;
                }
                pos--;
            }
            while (pos2 > 0) {
                char cha = current.charAt(pos2);
                if (cha == ')') {
                    break;
                }
                pos2--;
            }
<<<<<<< HEAD
            if (searchField.getText().isEmpty()) {
                searchField.setText(adder);
                searchField.positionCaret(searchField.getText().length());
                searchString.clear();
            } else {
                if (searchFieldSynchronizer.searchItemList.get(searchFieldSynchronizer.searchItemList.size() - 1).isLogical()) {
                    newString = current + adder;
                } else if (searchFieldSynchronizer.searchItemList.get(searchFieldSynchronizer.searchItemList.size() - 1).isRightBracket() && searchFieldSynchronizer.searchItemList.get(searchFieldSynchronizer.searchItemList.size() - 2).isLeftBracket()) {
                    String subi = current.substring(0, pos2);
                    newString = subi + adder + ")";
                } else if (searchFieldSynchronizer.searchItemList.get(searchFieldSynchronizer.searchItemList.size() - 1).isRightBracket() && searchFieldSynchronizer.searchItemList.get(searchFieldSynchronizer.searchItemList.size() - 2).isLogical()) {
                    String subs = current.substring(0, pos2);
                    newString = subs + adder + ")";
                } else if (searchFieldSynchronizer.searchItemList.get(searchFieldSynchronizer.searchItemList.size() - 1).isQuery() && pos == 0 && !searchString.getText().isEmpty()) {
                    newString = current + " " + adder;
                } else if (searchFieldSynchronizer.searchItemList.get(searchFieldSynchronizer.searchItemList.size() - 1).isRightBracket() && searchFieldSynchronizer.searchItemList.get(searchFieldSynchronizer.searchItemList.size() - 2).isQuery() && !searchFieldSynchronizer.searchItemList.get(searchFieldSynchronizer.searchItemList.size() - 3).isAttribute()) {
                    String subs = current.substring(0, pos2);
                    newString = subs + " " + adder + ")";
                } else if (searchFieldSynchronizer.searchItemList.get(searchFieldSynchronizer.searchItemList.size() - 1).isAttribute()) {
                    newString = current + adder;
                } else if (searchFieldSynchronizer.searchItemList.get(searchFieldSynchronizer.searchItemList.size() - 1).isRightBracket() && searchFieldSynchronizer.searchItemList.get(searchFieldSynchronizer.searchItemList.size() - 2).isAttribute()) {
                    String subidu = current.substring(0, pos2);
                    newString = subidu + adder + ")";
                } else if (searchFieldSynchronizer.searchItemList.get(searchFieldSynchronizer.searchItemList.size() - 1).isRightBracket() && searchFieldSynchronizer.searchItemList.get(searchFieldSynchronizer.searchItemList.size() - 2).isQuery() && searchFieldSynchronizer.searchItemList.get(searchFieldSynchronizer.searchItemList.size() - 3).isAttribute()) {
                    String sub = current.substring(0, pos + 1);
                    newString = sub + adder + ")";
                } else if (searchFieldSynchronizer.searchItemList.get(searchFieldSynchronizer.searchItemList.size() - 1).isQuery() && searchFieldSynchronizer.searchItemList.get(searchFieldSynchronizer.searchItemList.size() - 2).isAttribute()) {
                    String nsub = current.substring(0, pos + 1);
                    newString = nsub + adder;
                }
                searchField.setText(newString);
                searchField.positionCaret(searchField.getText().length());
                searchString.clear();
            }
            searchString.setFocusTraversable(false);
        });

        // searchStart action
        searchStart.addEventFilter(MouseEvent.MOUSE_CLICKED, event -> {
            globalSearchBar.focus();
            globalSearchBar.performSearch();
            searchbarDropDown.hide();
        });

        // deleteButton action
        deleteButton.addEventFilter(MouseEvent.MOUSE_CLICKED, event -> {
            searchField.clear();
            searchString.clear();
            searchFieldSynchronizer.deleteAllEntries();
            searchString.setFocusTraversable(false);
=======
            searchbarDropDown.setOnHiding(event1 -> {
                recentSearch.add(searchField.getText());
            });
>>>>>>> aae9f90d
        });

        // authorButton action
        authorButton.addEventFilter(MouseEvent.MOUSE_CLICKED, event -> {
            searchFieldSynchronizer.addSearchItem("attribute", "author:");
            searchFieldSynchronizer.synchronize();
        });

        // journalButton action
        journalButton.addEventFilter(MouseEvent.MOUSE_CLICKED, event -> {
            searchFieldSynchronizer.addSearchItem("attribute", "journal:");
            searchFieldSynchronizer.synchronize();
        });

        // titleButton action
        titleButton.addEventFilter(MouseEvent.MOUSE_CLICKED, event -> {
            searchFieldSynchronizer.addSearchItem("attribute", "title:");
            searchFieldSynchronizer.synchronize();
        });

        // yearButton action
        yearButton.addEventFilter(MouseEvent.MOUSE_CLICKED, event -> {
            searchFieldSynchronizer.addSearchItem("attribute", "year:");
            searchFieldSynchronizer.synchronize();
        });

        // yearRangeButton action
        yearRangeButton.addEventFilter(MouseEvent.MOUSE_CLICKED, event -> {
            searchFieldSynchronizer.synchronize();

        });

        // andButton action
        andButton.addEventFilter(MouseEvent.MOUSE_CLICKED, event -> {
            searchFieldSynchronizer.addSearchItem("logical", "AND");
            searchFieldSynchronizer.synchronize();
        });

        // orButton action
        orButton.addEventFilter(MouseEvent.MOUSE_CLICKED, event -> {
            searchFieldSynchronizer.addSearchItem("logical", "OR");
            searchFieldSynchronizer.synchronize();
        });

        // leftBracketButton action
        leftBracketButton.addEventFilter(MouseEvent.MOUSE_CLICKED, event -> {
            searchFieldSynchronizer.addSearchItem("bracket", "(");
            searchFieldSynchronizer.synchronize();
        });

        // rightBracketButton action
        rightBracketButton.addEventFilter(MouseEvent.MOUSE_CLICKED, event -> {
            searchFieldSynchronizer.addSearchItem("bracket", ")");
            searchFieldSynchronizer.synchronize();
        });

        // andGroupButton action
        andGroupButton.addEventFilter(MouseEvent.MOUSE_CLICKED, event -> {
            searchFieldSynchronizer.addBrackets();
            searchFieldSynchronizer.addSearchItem("logical", "AND");
            searchFieldSynchronizer.synchronize();
        });

        // orGroupButton action
        orGroupButton.addEventFilter(MouseEvent.MOUSE_CLICKED, event -> {
            searchFieldSynchronizer.addBrackets();
            searchFieldSynchronizer.addSearchItem("logical", "OR");
            searchFieldSynchronizer.synchronize();
        });
    }

}<|MERGE_RESOLUTION|>--- conflicted
+++ resolved
@@ -100,7 +100,6 @@
                 }
                 pos2--;
             }
-<<<<<<< HEAD
             if (searchField.getText().isEmpty()) {
                 searchField.setText(adder);
                 searchField.positionCaret(searchField.getText().length());
@@ -151,11 +150,9 @@
             searchString.clear();
             searchFieldSynchronizer.deleteAllEntries();
             searchString.setFocusTraversable(false);
-=======
             searchbarDropDown.setOnHiding(event1 -> {
                 recentSearch.add(searchField.getText());
             });
->>>>>>> aae9f90d
         });
 
         // authorButton action
