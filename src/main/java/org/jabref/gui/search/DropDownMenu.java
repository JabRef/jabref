--- conflicted
+++ resolved
@@ -31,20 +31,8 @@
     public Button searchStart;
     public Button addString;
     public RecentSearch recentSearch;
-<<<<<<< HEAD
-    // private final Button articleButton;
-    // private final Button bookButton;
-    // private final Button citationKeyButton;
-
-    // test buttons
-    // private final Button testButton;
 
     public DropDownMenu(CustomTextField searchField, GlobalSearchBar globalSearchBar, SearchFieldSynchronizer searchFieldSynchronizer) {
-//        SearchFieldSynchronizer searchFieldSynchronizer = new SearchFieldSynchronizer(searchField);
-=======
-
-    public DropDownMenu(CustomTextField searchField, GlobalSearchBar globalSearchBar, SearchFieldSynchronizer searchFieldSynchronizer) {
->>>>>>> 67802e2e
 
         authorButton = new Button("Author");
         journalButton = new Button("Journal");
@@ -75,9 +63,6 @@
         mainBox.setMinHeight(500);
         mainBox.setMinWidth(500);
         Node buttonBox = mainBox;
-
-        // TODO currently double click necessary to click out of focus (for dropdown and searchfield);
-        //  preferred is one click
 
         searchField.addEventFilter(MouseEvent.MOUSE_CLICKED, event -> {
             if (searchbarDropDown == null || !searchbarDropDown.isShowing()) {
@@ -116,178 +101,42 @@
 
         // authorButton action
         authorButton.addEventFilter(MouseEvent.MOUSE_CLICKED, event -> {
-<<<<<<< HEAD
-            if (!isPrevAttribute(searchField)) { // checks if the search term prior is an attribute and wont queue another if so
-//                checkAndAddSpace(searchField); // checks if there is a space prior and if not adds it
-//                searchField.insertText(searchField.getCaretPosition(), "author:");
-                if (!isPrevOperator(searchFieldSynchronizer)) {
-                    searchFieldSynchronizer.addSearchItem("OR", ""); // add OR search by default
-                }
-                searchFieldSynchronizer.addSearchItem("author:", "");
-                searchField.setText(searchFieldSynchronizer.searchStringBuilder());
-                searchField.positionCaret(searchField.getText().length());
-            }
-=======
             searchFieldSynchronizer.addSearchItem("attribute", "author:");
             searchFieldSynchronizer.synchronize();
->>>>>>> 67802e2e
         });
 
         // journalButton action
         journalButton.addEventFilter(MouseEvent.MOUSE_CLICKED, event -> {
-<<<<<<< HEAD
-            if (!isPrevAttribute(searchField)) {
-//                checkAndAddSpace(searchField);
-//                searchField.insertText(searchField.getCaretPosition(), "journal:");
-                if (!isPrevOperator(searchFieldSynchronizer)) {
-                    searchFieldSynchronizer.addSearchItem("OR", ""); // add OR search by default
-                }
-                searchFieldSynchronizer.addSearchItem("journal:", "");
-                searchField.setText(searchFieldSynchronizer.searchStringBuilder());
-                searchField.positionCaret(searchField.getText().length());
-            }
-=======
             searchFieldSynchronizer.addSearchItem("attribute", "journal:");
             searchFieldSynchronizer.synchronize();
->>>>>>> 67802e2e
         });
 
         // titleButton action
         titleButton.addEventFilter(MouseEvent.MOUSE_CLICKED, event -> {
-<<<<<<< HEAD
-            if (!isPrevAttribute(searchField)) {
-//                checkAndAddSpace(searchField);
-//                searchField.insertText(searchField.getCaretPosition(), "title:");
-                if (!isPrevOperator(searchFieldSynchronizer)) {
-                    searchFieldSynchronizer.addSearchItem("OR", ""); // add OR search by default
-                }
-                searchFieldSynchronizer.addSearchItem("title:", "");
-                searchField.setText(searchFieldSynchronizer.searchStringBuilder());
-                searchField.positionCaret(searchField.getText().length());
-            }
-=======
             searchFieldSynchronizer.addSearchItem("attribute", "title:");
             searchFieldSynchronizer.synchronize();
->>>>>>> 67802e2e
         });
 
         // yearButton action
         yearButton.addEventFilter(MouseEvent.MOUSE_CLICKED, event -> {
-<<<<<<< HEAD
-            if (!isPrevAttribute(searchField)) {
-//                checkAndAddSpace(searchField);
-//                searchField.insertText(searchField.getCaretPosition(), "year:");
-                if (!isPrevOperator(searchFieldSynchronizer)) {
-                    searchFieldSynchronizer.addSearchItem("OR", ""); // add OR search by default
-                }
-                searchFieldSynchronizer.addSearchItem("year:", "");
-                searchField.setText(searchFieldSynchronizer.searchStringBuilder());
-                searchField.positionCaret(searchField.getText().length());
-            }
-=======
             searchFieldSynchronizer.addSearchItem("attribute", "year:");
             searchFieldSynchronizer.synchronize();
->>>>>>> 67802e2e
         });
 
         // yearRangeButton action
         yearRangeButton.addEventFilter(MouseEvent.MOUSE_CLICKED, event -> {
-<<<<<<< HEAD
-=======
             searchFieldSynchronizer.synchronize();
->>>>>>> 67802e2e
 
         });
 
         // andButton action
         andButton.addEventFilter(MouseEvent.MOUSE_CLICKED, event -> {
-<<<<<<< HEAD
-            if (!isPrevOperator(searchFieldSynchronizer) && !isPrevAttribute(searchField)) {
-//                if (searchField.getCaretPosition() != 0) {
-//                    if (!searchField.getText(searchField.getCaretPosition() - 1, searchField.getCaretPosition()).equals(" ")) {
-//                        searchField.insertText(searchField.getCaretPosition(), " ");
-//                        searchField.positionCaret(searchField.getText().length());
-//                    }
-//                }
-//                searchField.insertText(searchField.getCaretPosition(), "AND ");
-                searchFieldSynchronizer.addSearchItem("AND", "");
-                searchField.setText(searchFieldSynchronizer.searchStringBuilder());
-                searchField.positionCaret(searchField.getText().length());
-            }
-
-=======
             searchFieldSynchronizer.addSearchItem("logical", "AND");
             searchFieldSynchronizer.synchronize();
->>>>>>> 67802e2e
         });
 
         // orButton action
         orButton.addEventFilter(MouseEvent.MOUSE_CLICKED, event -> {
-<<<<<<< HEAD
-            if (!isPrevOperator(searchFieldSynchronizer) && !isPrevAttribute(searchField)) {
-                if (searchField.getCaretPosition() != 0) {
-                    if (!searchField.getText(searchField.getCaretPosition() - 1, searchField.getCaretPosition()).equals(" ")) {
-                        searchField.insertText(searchField.getCaretPosition(), " ");
-                        searchField.positionCaret(searchField.getText().length());
-                    }
-                }
-//                searchField.insertText(searchField.getCaretPosition(), "OR ");
-                searchFieldSynchronizer.addSearchItem("OR", "");
-                searchField.setText(searchFieldSynchronizer.searchStringBuilder());
-                searchField.positionCaret(searchField.getText().length());
-            }
-        });
-
-        // leftBracketButton action
-        // TODO implement searchfieldsynchronizer class
-        leftBracketButton.addEventFilter(MouseEvent.MOUSE_CLICKED, event -> {
-            if (searchField.getCaretPosition() != 0) {
-                if (!searchField.getText(searchField.getCaretPosition() - 1, searchField.getCaretPosition()).equals(" ")) {
-                    searchField.insertText(searchField.getCaretPosition(), " ");
-                    searchField.positionCaret(searchField.getText().length());
-                }
-            }
-            searchField.insertText(searchField.getCaretPosition(), "( ");
-            searchField.positionCaret(searchField.getText().length());
-        });
-
-        // rightBracketButton action
-        // TODO implement searchfieldsynchronizer class
-        rightBracketButton.addEventFilter(MouseEvent.MOUSE_CLICKED, event -> {
-            if (searchField.getCaretPosition() != 0) {
-                if (!searchField.getText(searchField.getCaretPosition() - 1, searchField.getCaretPosition()).equals(" ")) {
-                    searchField.insertText(searchField.getCaretPosition(), " ");
-                    searchField.positionCaret(searchField.getText().length());
-                }
-            }
-            searchField.insertText(searchField.getCaretPosition(), ") ");
-            searchField.positionCaret(searchField.getText().length());
-        });
-    }
-
-    private void checkAndAddSpace(CustomTextField searchField) {
-        if (searchField.getCaretPosition() != 0) {
-            if (!searchField.getText(searchField.getCaretPosition() - 1, searchField.getCaretPosition()).equals(" ")) {
-                searchField.insertText(searchField.getCaretPosition(), " ");
-                searchField.positionCaret(searchField.getText().length());
-            }
-        }
-    }
-
-    private boolean isPrevAttribute(CustomTextField searchField) {
-        if (searchField.getCaretPosition() != 0) {
-            if (searchField.getText(searchField.getCaretPosition() - 1, searchField.getCaretPosition()).equals(":")) {
-                return true;
-            }
-        }
-        return false;
-    }
-
-    private boolean isPrevOperator(SearchFieldSynchronizer searchFieldSynchronizer) {
-//        System.out.println("isPrevOperator?  " + searchFieldSynchronizer.isPrevOperator());
-        return searchFieldSynchronizer.isPrevOperator();
-    }
-=======
             searchFieldSynchronizer.addSearchItem("logical", "OR");
             searchFieldSynchronizer.synchronize();
         });
@@ -305,5 +154,4 @@
         });
     }
 
->>>>>>> 67802e2e
 }