--- conflicted
+++ resolved
@@ -65,14 +65,9 @@
         searchBarContainer.getChildren().addFirst(searchBar);
         HBox.setHgrow(searchBar, Priority.ALWAYS);
 
-<<<<<<< HEAD
-        PreviewViewer previewViewer = new PreviewViewer(dialogService, preferencesService, themeManager, taskExecutor, stateManager.activeSearchQuery(SearchType.GLOBAL_SEARCH));
-        previewViewer.setLayout(preferencesService.getPreviewPreferences().getSelectedPreviewLayout());
+        PreviewViewer previewViewer = new PreviewViewer(dialogService, preferences, themeManager, taskExecutor, stateManager.activeSearchQuery(SearchType.GLOBAL_SEARCH));
+        previewViewer.setLayout(preferences.getPreviewPreferences().getSelectedPreviewLayout());
         previewViewer.setDatabaseContext(viewModel.getSearchDatabaseContext());
-=======
-        PreviewViewer previewViewer = new PreviewViewer(viewModel.getSearchDatabaseContext(), dialogService, preferences, themeManager, taskExecutor, stateManager.activeSearchQuery(SearchType.GLOBAL_SEARCH));
-        previewViewer.setLayout(preferences.getPreviewPreferences().getSelectedPreviewLayout());
->>>>>>> 47059776
 
         SearchResultsTableDataModel model = new SearchResultsTableDataModel(viewModel.getSearchDatabaseContext(), preferences, stateManager, taskExecutor);
         SearchResultsTable resultsTable = new SearchResultsTable(model, viewModel.getSearchDatabaseContext(), preferences, undoManager, dialogService, stateManager, taskExecutor);
