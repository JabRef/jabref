package org.jabref.gui.search;

import java.lang.reflect.Field;
import java.time.Duration;
import java.util.List;
import java.util.Objects;
import java.util.Optional;
import java.util.regex.Pattern;
import java.util.regex.PatternSyntaxException;

import javax.swing.undo.UndoManager;

import javafx.application.Platform;
import javafx.beans.binding.Bindings;
import javafx.beans.binding.BooleanBinding;
import javafx.beans.property.BooleanProperty;
import javafx.beans.property.SimpleBooleanProperty;
import javafx.collections.ListChangeListener;
import javafx.collections.ObservableList;
import javafx.css.PseudoClass;
import javafx.event.Event;
import javafx.geometry.Insets;
import javafx.geometry.Pos;
import javafx.scene.Cursor;
import javafx.scene.Node;
import javafx.scene.control.Button;
import javafx.scene.control.ButtonBase;
import javafx.scene.control.ContentDisplay;
import javafx.scene.control.Label;
import javafx.scene.control.ListView;
import javafx.scene.control.Skin;
import javafx.scene.control.ToggleButton;
import javafx.scene.control.Tooltip;
import javafx.scene.control.cell.TextFieldListCell;
import javafx.scene.input.KeyEvent;
import javafx.scene.input.MouseButton;
import javafx.scene.layout.BorderPane;
import javafx.scene.layout.HBox;
import javafx.scene.layout.Priority;
import javafx.scene.layout.StackPane;
import javafx.scene.text.Text;
import javafx.scene.text.TextFlow;

import org.jabref.gui.ClipBoardManager;
import org.jabref.gui.DialogService;
import org.jabref.gui.LibraryTabContainer;
import org.jabref.gui.StateManager;
import org.jabref.gui.autocompleter.AppendPersonNamesStrategy;
import org.jabref.gui.autocompleter.AutoCompleteFirstNameMode;
import org.jabref.gui.autocompleter.AutoCompletionTextInputBinding;
import org.jabref.gui.autocompleter.PersonNameStringConverter;
import org.jabref.gui.autocompleter.SuggestionProvider;
import org.jabref.gui.icon.IconTheme;
import org.jabref.gui.keyboard.KeyBinding;
import org.jabref.gui.keyboard.KeyBindingRepository;
import org.jabref.gui.search.rules.describer.SearchDescribers;
import org.jabref.gui.util.BindingsHelper;
import org.jabref.gui.util.DefaultTaskExecutor;
import org.jabref.gui.util.IconValidationDecorator;
import org.jabref.gui.util.OptionalObjectProperty;
import org.jabref.gui.util.TooltipTextUtil;
import org.jabref.logic.l10n.Localization;
import org.jabref.logic.search.SearchQuery;
import org.jabref.model.entry.Author;
import org.jabref.model.search.rules.SearchRules;
import org.jabref.preferences.PreferencesService;
import org.jabref.preferences.SearchPreferences;

import de.saxsys.mvvmfx.utils.validation.FunctionBasedValidator;
import de.saxsys.mvvmfx.utils.validation.ValidationMessage;
import de.saxsys.mvvmfx.utils.validation.Validator;
import de.saxsys.mvvmfx.utils.validation.visualization.ControlsFxVisualizer;
import impl.org.controlsfx.skin.AutoCompletePopup;
import org.controlsfx.control.textfield.AutoCompletionBinding;
import org.controlsfx.control.textfield.CustomTextField;
import org.reactfx.util.FxTimer;
import org.reactfx.util.Timer;
import org.slf4j.Logger;
import org.slf4j.LoggerFactory;

import static org.jabref.gui.actions.ActionHelper.needsDatabase;

public class GlobalSearchBar extends HBox {

    private static final Logger LOGGER = LoggerFactory.getLogger(GlobalSearchBar.class);

    private static final int SEARCH_DELAY = 400;
    private static final PseudoClass CLASS_NO_RESULTS = PseudoClass.getPseudoClass("emptyResult");
    private static final PseudoClass CLASS_RESULTS_FOUND = PseudoClass.getPseudoClass("emptyResult");

    private final CustomTextField searchField = SearchTextField.create();
    private final ToggleButton caseSensitiveButton;
    private final ToggleButton regularExpressionButton;
    private final ToggleButton fulltextButton;
    private final Button openGlobalSearchButton;
    private final ToggleButton keepSearchString;
    private final Tooltip searchFieldTooltip = new Tooltip();
    private final Label currentResults = new Label("");

    private final StateManager stateManager;
    private final PreferencesService preferencesService;
    private final Validator regexValidator;
    private final UndoManager undoManager;
    private final LibraryTabContainer tabContainer;

    private final SearchPreferences searchPreferences;
    private final DialogService dialogService;

    private final BooleanProperty globalSearchActive = new SimpleBooleanProperty(false);
    private final OptionalObjectProperty<SearchQuery> searchQueryProperty;
    private GlobalSearchResultDialog globalSearchResultDialog;

    public GlobalSearchBar(LibraryTabContainer tabContainer,
                           StateManager stateManager,
                           PreferencesService preferencesService,
                           UndoManager undoManager,
                           DialogService dialogService,
                           SearchType searchType) {
        super();
        this.stateManager = stateManager;
        this.preferencesService = preferencesService;
        this.searchPreferences = preferencesService.getSearchPreferences();
        this.undoManager = undoManager;
        this.dialogService = dialogService;
        this.tabContainer = tabContainer;
<<<<<<< HEAD
=======

        if (searchType == SearchType.NORMAL_SEARCH) {
            searchQueryProperty = stateManager.activeSearchQueryProperty();
        } else {
            searchQueryProperty = stateManager.activeGlobalSearchQueryProperty();
        }
>>>>>>> 13b015a1

        searchField.disableProperty().bind(needsDatabase(stateManager).not());

        // fits the standard "found x entries"-message thus hinders the searchbar to jump around while searching if the tabContainer width is too small
        currentResults.setPrefWidth(150);

        searchField.setTooltip(searchFieldTooltip);
        searchFieldTooltip.setContentDisplay(ContentDisplay.GRAPHIC_ONLY);
        searchFieldTooltip.setMaxHeight(10);
        updateHintVisibility();

        KeyBindingRepository keyBindingRepository = preferencesService.getKeyBindingRepository();
        searchField.addEventFilter(KeyEvent.KEY_PRESSED, event -> {
            Optional<KeyBinding> keyBinding = keyBindingRepository.mapToKeyBinding(event);
            if (keyBinding.isPresent()) {
                if (keyBinding.get() == KeyBinding.CLOSE) {
                    // Clear search and select first entry, if available
                    searchField.setText("");
                    if (searchType == SearchType.NORMAL_SEARCH) {
                        tabContainer.getCurrentLibraryTab().getMainTable().getSelectionModel().selectFirst();
                    }
                    event.consume();
                }
            }
        });

        searchField.setContextMenu(SearchFieldRightClickMenu.create(
                keyBindingRepository,
                stateManager,
                searchField,
                tabContainer,
                undoManager));

        ObservableList<String> search = stateManager.getWholeSearchHistory();
        search.addListener((ListChangeListener.Change<? extends String> change) -> {
            searchField.setContextMenu(SearchFieldRightClickMenu.create(
                    keyBindingRepository,
                    stateManager,
                    searchField,
                    tabContainer,
                    undoManager));
        });

        ClipBoardManager.addX11Support(searchField);

        regularExpressionButton = IconTheme.JabRefIcons.REG_EX.asToggleButton();
        caseSensitiveButton = IconTheme.JabRefIcons.CASE_SENSITIVE.asToggleButton();
        fulltextButton = IconTheme.JabRefIcons.FULLTEXT.asToggleButton();
        openGlobalSearchButton = IconTheme.JabRefIcons.OPEN_GLOBAL_SEARCH.asButton();
        keepSearchString = IconTheme.JabRefIcons.KEEP_SEARCH_STRING.asToggleButton();

        initSearchModifierButtons();

        BooleanBinding focusedOrActive = searchField.focusedProperty()
                                                    .or(regularExpressionButton.focusedProperty())
                                                    .or(caseSensitiveButton.focusedProperty())
                                                    .or(fulltextButton.focusedProperty())
                                                    .or(keepSearchString.focusedProperty())
                                                    .or(searchField.textProperty()
                                                                   .isNotEmpty());

        regularExpressionButton.visibleProperty().unbind();
        regularExpressionButton.visibleProperty().bind(focusedOrActive);
        caseSensitiveButton.visibleProperty().unbind();
        caseSensitiveButton.visibleProperty().bind(focusedOrActive);
        fulltextButton.visibleProperty().unbind();
        fulltextButton.visibleProperty().bind(focusedOrActive);
        keepSearchString.visibleProperty().unbind();
        keepSearchString.visibleProperty().bind(focusedOrActive);

        StackPane modifierButtons;
        if (searchType == SearchType.NORMAL_SEARCH) {
            modifierButtons = new StackPane(new HBox(regularExpressionButton, caseSensitiveButton, fulltextButton, keepSearchString));
        } else {
            modifierButtons = new StackPane(new HBox(regularExpressionButton, caseSensitiveButton, fulltextButton));
        }

        modifierButtons.setAlignment(Pos.CENTER);
        searchField.setRight(new HBox(searchField.getRight(), modifierButtons));
        searchField.getStyleClass().add("search-field");
        searchField.setMinWidth(100);
        HBox.setHgrow(searchField, Priority.ALWAYS);

        regexValidator = new FunctionBasedValidator<>(
                searchField.textProperty(),
                query -> !(regularExpressionButton.isSelected() && !validRegex()),
                ValidationMessage.error(Localization.lang("Invalid regular expression")));
        ControlsFxVisualizer visualizer = new ControlsFxVisualizer();
        visualizer.setDecoration(new IconValidationDecorator(Pos.CENTER_LEFT));
        Platform.runLater(() -> visualizer.initVisualization(regexValidator.getValidationStatus(), searchField));

        if (searchType == SearchType.NORMAL_SEARCH) {
            this.getChildren().addAll(searchField, openGlobalSearchButton, currentResults);
        } else {
            this.getChildren().addAll(searchField, currentResults);
        }

        this.setSpacing(4.0);
        this.setAlignment(Pos.CENTER_LEFT);

        Timer searchTask = FxTimer.create(Duration.ofMillis(SEARCH_DELAY), this::updateSearchQuery);
        BindingsHelper.bindBidirectional(
                searchQueryProperty,
                searchField.textProperty(),
                searchTerm -> {
                    // Async update
                    searchTask.restart();
                },
                query -> setSearchTerm(query.map(SearchQuery::getQuery).orElse("")));

        this.searchQueryProperty.addListener((obs, oldValue, newValue) -> newValue.ifPresent(this::updateSearchResultsForQuery));
        this.searchQueryProperty.addListener((obs, oldValue, newValue) -> searchQueryProperty.get().ifPresent(this::updateSearchResultsForQuery));
        /*
         * The listener tracks a change on the focus property value.
         * This happens, from active (user types a query) to inactive / focus
         * lost (e.g., user selects an entry or triggers the search).
         * The search history should only be filled, if focus is lost.
         */
        searchField.focusedProperty().addListener((obs, oldValue, newValue) -> {
            // Focus lost can be derived by checking that there is no newValue (or the text is empty)
            if (oldValue && !(newValue || searchField.getText().isBlank())) {
                this.stateManager.addSearchHistory(searchField.textProperty().get());
            }
        });
    }

    private void updateSearchResultsForQuery(SearchQuery query) {
        updateResults(this.stateManager.getSearchResultSize(searchQueryProperty).intValue(), SearchDescribers.getSearchDescriberFor(query).getDescription(),
                query.isGrammarBasedSearch());
    }

    private void initSearchModifierButtons() {
        regularExpressionButton.setSelected(searchPreferences.isRegularExpression());
        regularExpressionButton.setTooltip(new Tooltip(Localization.lang("regular expression")));
        initSearchModifierButton(regularExpressionButton);
        regularExpressionButton.setOnAction(event -> {
            searchPreferences.setSearchFlag(SearchRules.SearchFlags.REGULAR_EXPRESSION, regularExpressionButton.isSelected());
            updateSearchQuery();
        });

        caseSensitiveButton.setSelected(searchPreferences.isCaseSensitive());
        caseSensitiveButton.setTooltip(new Tooltip(Localization.lang("Case sensitive")));
        initSearchModifierButton(caseSensitiveButton);
        caseSensitiveButton.setOnAction(event -> {
            searchPreferences.setSearchFlag(SearchRules.SearchFlags.CASE_SENSITIVE, caseSensitiveButton.isSelected());
            updateSearchQuery();
        });

        fulltextButton.setSelected(searchPreferences.isFulltext());
        fulltextButton.setTooltip(new Tooltip(Localization.lang("Fulltext search")));
        initSearchModifierButton(fulltextButton);
        fulltextButton.setOnAction(event -> {
            searchPreferences.setSearchFlag(SearchRules.SearchFlags.FULLTEXT, fulltextButton.isSelected());
            updateSearchQuery();
        });

        keepSearchString.setSelected(searchPreferences.shouldKeepSearchString());
        keepSearchString.setTooltip(new Tooltip(Localization.lang("Keep search string across libraries")));
        initSearchModifierButton(keepSearchString);
        keepSearchString.setOnAction(evt -> {
            searchPreferences.setSearchFlag(SearchRules.SearchFlags.KEEP_SEARCH_STRING, keepSearchString.isSelected());
            updateSearchQuery();
        });

        openGlobalSearchButton.disableProperty().bindBidirectional(globalSearchActive);
        openGlobalSearchButton.setTooltip(new Tooltip(Localization.lang("Search across libraries in a new window")));
        initSearchModifierButton(openGlobalSearchButton);
        openGlobalSearchButton.setOnAction(evt -> {
            globalSearchActive.setValue(true);
            globalSearchResultDialog = new GlobalSearchResultDialog(undoManager, tabContainer);
            updateSearchQuery();
            dialogService.showCustomDialogAndWait(globalSearchResultDialog);
            globalSearchActive.setValue(false);
        });
    }

    private void initSearchModifierButton(ButtonBase searchButton) {
        searchButton.setCursor(Cursor.DEFAULT);
        searchButton.setMinHeight(28);
        searchButton.setMaxHeight(28);
        searchButton.setMinWidth(28);
        searchButton.setMaxWidth(28);
        searchButton.setPadding(new Insets(1.0));
        searchButton.managedProperty().bind(searchField.editableProperty());
        searchButton.visibleProperty().bind(searchField.editableProperty());
    }

    /**
     * Focuses the search field if it is not focused.
     */
    public void focus() {
        if (!searchField.isFocused()) {
            searchField.requestFocus();
        }
        searchField.selectAll();
    }

    public void updateSearchQuery() {
        LOGGER.debug("Flags: {}", searchPreferences.getSearchFlags());
        LOGGER.debug("Updated search query: {}", searchField.getText());

        // An empty search field should cause the search to be cleared.
        if (searchField.getText().isEmpty()) {
            currentResults.setText("");
            setSearchFieldHintTooltip(null);
            stateManager.clearSearchQuery(searchQueryProperty);
            return;
        }

        // Invalid regular expression
        if (!regexValidator.getValidationStatus().isValid()) {
            currentResults.setText(Localization.lang("Invalid regular expression"));
            return;
        }

        SearchQuery searchQuery = new SearchQuery(this.searchField.getText(), searchPreferences.getSearchFlags());
        if (!searchQuery.isValid()) {
            informUserAboutInvalidSearchQuery();
            return;
        }
        stateManager.setSearchQuery(searchQueryProperty, searchQuery);
    }

    private boolean validRegex() {
        try {
            Pattern.compile(searchField.getText());
        } catch (PatternSyntaxException e) {
            LOGGER.debug(e.getMessage());
            return false;
        }
        return true;
    }

    private void informUserAboutInvalidSearchQuery() {
        searchField.pseudoClassStateChanged(CLASS_NO_RESULTS, true);

        stateManager.clearSearchQuery(searchQueryProperty);

        String illegalSearch = Localization.lang("Search failed: illegal search expression");
        currentResults.setText(illegalSearch);
    }

    public void setAutoCompleter(SuggestionProvider<Author> searchCompleter) {
        if (preferencesService.getAutoCompletePreferences().shouldAutoComplete()) {
            AutoCompletionTextInputBinding<Author> autoComplete = AutoCompletionTextInputBinding.autoComplete(searchField,
                    searchCompleter::provideSuggestions,
                    new PersonNameStringConverter(false, false, AutoCompleteFirstNameMode.BOTH),
                    new AppendPersonNamesStrategy());
            AutoCompletePopup<Author> popup = getPopup(autoComplete);
            popup.setSkin(new SearchPopupSkin<>(popup));
        }
    }

    /**
     * The popup has private access in {@link AutoCompletionBinding}, so we use reflection to access it.
     */
    @SuppressWarnings("unchecked")
    private <T> AutoCompletePopup<T> getPopup(AutoCompletionBinding<T> autoCompletionBinding) {
        try {
            // TODO: reflective access, should be removed
            Field privatePopup = AutoCompletionBinding.class.getDeclaredField("autoCompletionPopup");
            privatePopup.setAccessible(true);
            return (AutoCompletePopup<T>) privatePopup.get(autoCompletionBinding);
        } catch (IllegalAccessException | NoSuchFieldException e) {
            LOGGER.error("Could not get access to auto completion popup", e);
            return new AutoCompletePopup<>();
        }
    }

    private void updateResults(int matched, TextFlow description, boolean grammarBasedSearch) {
        if (matched == 0) {
            currentResults.setText(Localization.lang("No results found."));
            searchField.pseudoClassStateChanged(CLASS_NO_RESULTS, true);
        } else {
            currentResults.setText(Localization.lang("Found %0 results.", String.valueOf(matched)));
            searchField.pseudoClassStateChanged(CLASS_RESULTS_FOUND, true);
        }
        if (grammarBasedSearch) {
            // TODO: switch Icon color
            // searchIcon.setIcon(IconTheme.JabRefIcon.ADVANCED_SEARCH.getIcon());
        } else {
            // TODO: switch Icon color
            // searchIcon.setIcon(IconTheme.JabRefIcon.SEARCH.getIcon());
        }

        setSearchFieldHintTooltip(description);
    }

    private void setSearchFieldHintTooltip(TextFlow description) {
        if (preferencesService.getWorkspacePreferences().shouldShowAdvancedHints()) {
            String genericDescription = Localization.lang("Hint:\n\nTo search all fields for <b>Smith</b>, enter:\n<tt>smith</tt>\n\nTo search the field <b>author</b> for <b>Smith</b> and the field <b>title</b> for <b>electrical</b>, enter:\n<tt>author=Smith and title=electrical</tt>");
            List<Text> genericDescriptionTexts = TooltipTextUtil.createTextsFromHtml(genericDescription);

            if (description == null) {
                TextFlow emptyHintTooltip = new TextFlow();
                emptyHintTooltip.getChildren().setAll(genericDescriptionTexts);
                searchFieldTooltip.setGraphic(emptyHintTooltip);
            } else {
                description.getChildren().add(new Text("\n\n"));
                description.getChildren().addAll(genericDescriptionTexts);
                searchFieldTooltip.setGraphic(description);
            }
        }
    }

    public void updateHintVisibility() {
        setSearchFieldHintTooltip(null);
    }

    public void setSearchTerm(String searchTerm) {
        if (searchTerm.equals(searchField.getText())) {
            return;
        }

        DefaultTaskExecutor.runInJavaFXThread(() -> searchField.setText(searchTerm));
    }

    private static class SearchPopupSkin<T> implements Skin<AutoCompletePopup<T>> {

        private final AutoCompletePopup<T> control;
        private final ListView<T> suggestionList;
        private final BorderPane container;

        public SearchPopupSkin(AutoCompletePopup<T> control) {
            this.control = control;
            this.suggestionList = new ListView<>(control.getSuggestions());
            this.suggestionList.getStyleClass().add("auto-complete-popup");
            this.suggestionList.getStylesheets().add(Objects.requireNonNull(AutoCompletionBinding.class.getResource("autocompletion.css")).toExternalForm());
            this.suggestionList.prefHeightProperty().bind(Bindings.min(control.visibleRowCountProperty(), Bindings.size(this.suggestionList.getItems())).multiply(24).add(18));
            this.suggestionList.setCellFactory(TextFieldListCell.forListView(control.getConverter()));
            this.suggestionList.prefWidthProperty().bind(control.prefWidthProperty());
            this.suggestionList.maxWidthProperty().bind(control.maxWidthProperty());
            this.suggestionList.minWidthProperty().bind(control.minWidthProperty());

            this.container = new BorderPane();
            this.container.setCenter(suggestionList);

            this.registerEventListener();
        }

        private void registerEventListener() {
            this.suggestionList.setOnMouseClicked(me -> {
                if (me.getButton() == MouseButton.PRIMARY) {
                    this.onSuggestionChosen(this.suggestionList.getSelectionModel().getSelectedItem());
                }
            });
            this.suggestionList.setOnKeyPressed(ke -> {
                switch (ke.getCode()) {
                    case TAB:
                    case ENTER:
                        this.onSuggestionChosen(this.suggestionList.getSelectionModel().getSelectedItem());
                        break;
                    case ESCAPE:
                        if (this.control.isHideOnEscape()) {
                            this.control.hide();
                        }
                        break;
                    default:
                        break;
                }
            });
        }

        private void onSuggestionChosen(T suggestion) {
            if (suggestion != null) {
                Event.fireEvent(this.control, new AutoCompletePopup.SuggestionEvent<>(suggestion));
            }
        }

        @Override
        public Node getNode() {
            return this.container;
        }

        @Override
        public AutoCompletePopup<T> getSkinnable() {
            return this.control;
        }

        @Override
        public void dispose() {
            // empty
        }
    }
}<|MERGE_RESOLUTION|>--- conflicted
+++ resolved
@@ -123,15 +123,12 @@
         this.undoManager = undoManager;
         this.dialogService = dialogService;
         this.tabContainer = tabContainer;
-<<<<<<< HEAD
-=======
 
         if (searchType == SearchType.NORMAL_SEARCH) {
             searchQueryProperty = stateManager.activeSearchQueryProperty();
         } else {
             searchQueryProperty = stateManager.activeGlobalSearchQueryProperty();
         }
->>>>>>> 13b015a1
 
         searchField.disableProperty().bind(needsDatabase(stateManager).not());
 
