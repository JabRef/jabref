package org.jabref.gui.search;

import java.lang.reflect.Field;
import java.time.Duration;
import java.util.EnumSet;
import java.util.List;
import java.util.Objects;
import java.util.Optional;
import java.util.regex.Pattern;
import java.util.regex.PatternSyntaxException;

import javax.swing.undo.UndoManager;

import javafx.beans.binding.Bindings;
import javafx.beans.binding.BooleanBinding;
import javafx.beans.property.BooleanProperty;
import javafx.beans.property.SimpleBooleanProperty;
import javafx.collections.ListChangeListener;
<<<<<<< HEAD
import javafx.collections.MapChangeListener;
=======
import javafx.collections.SetChangeListener;
>>>>>>> 771c4cd5
import javafx.css.PseudoClass;
import javafx.event.Event;
import javafx.geometry.Insets;
import javafx.geometry.Pos;
import javafx.scene.Cursor;
import javafx.scene.Node;
import javafx.scene.control.Button;
import javafx.scene.control.ButtonBase;
import javafx.scene.control.ContentDisplay;
import javafx.scene.control.Label;
import javafx.scene.control.ListView;
import javafx.scene.control.Skin;
import javafx.scene.control.ToggleButton;
import javafx.scene.control.Tooltip;
import javafx.scene.control.cell.TextFieldListCell;
import javafx.scene.input.KeyEvent;
import javafx.scene.input.MouseButton;
import javafx.scene.layout.BorderPane;
import javafx.scene.layout.HBox;
import javafx.scene.layout.Priority;
import javafx.scene.layout.StackPane;
import javafx.scene.text.Text;
import javafx.scene.text.TextFlow;

import org.jabref.architecture.AllowedToUseClassGetResource;
import org.jabref.gui.ClipBoardManager;
import org.jabref.gui.DialogService;
import org.jabref.gui.LibraryTabContainer;
import org.jabref.gui.StateManager;
import org.jabref.gui.autocompleter.AppendPersonNamesStrategy;
import org.jabref.gui.autocompleter.AutoCompleteFirstNameMode;
import org.jabref.gui.autocompleter.AutoCompletionTextInputBinding;
import org.jabref.gui.autocompleter.PersonNameStringConverter;
import org.jabref.gui.autocompleter.SuggestionProvider;
import org.jabref.gui.icon.IconTheme;
import org.jabref.gui.keyboard.KeyBinding;
import org.jabref.gui.keyboard.KeyBindingRepository;
import org.jabref.gui.util.BindingsHelper;
import org.jabref.gui.util.OptionalObjectProperty;
import org.jabref.gui.util.TooltipTextUtil;
import org.jabref.gui.util.UiTaskExecutor;
import org.jabref.logic.l10n.Localization;
import org.jabref.model.entry.Author;
import org.jabref.model.search.SearchFlags;
import org.jabref.model.search.SearchQuery;
import org.jabref.model.search.SearchResults;
import org.jabref.preferences.PreferencesService;
import org.jabref.preferences.SearchPreferences;

import impl.org.controlsfx.skin.AutoCompletePopup;
import org.controlsfx.control.textfield.AutoCompletionBinding;
import org.controlsfx.control.textfield.CustomTextField;
import org.reactfx.util.FxTimer;
import org.reactfx.util.Timer;
import org.slf4j.Logger;
import org.slf4j.LoggerFactory;

import static org.jabref.gui.actions.ActionHelper.needsDatabase;

public class GlobalSearchBar extends HBox {

    private static final Logger LOGGER = LoggerFactory.getLogger(GlobalSearchBar.class);
    private static final int SEARCH_DELAY = 400;
    private static final PseudoClass CLASS_NO_RESULTS = PseudoClass.getPseudoClass("emptyResult");
    private static final PseudoClass CLASS_RESULTS_FOUND = PseudoClass.getPseudoClass("emptyResult");

    private final CustomTextField searchField;
    private final ToggleButton regularExpressionButton;
    private final ToggleButton fulltextButton;
    private final Button openGlobalSearchButton;
    private final ToggleButton keepSearchString;
    private final ToggleButton filterModeButton;
    private final Tooltip searchFieldTooltip = new Tooltip();
    private final Label currentResults = new Label("");
    private final StateManager stateManager;
    private final PreferencesService preferencesService;
    private final UndoManager undoManager;
    private final LibraryTabContainer tabContainer;
    private final SearchPreferences searchPreferences;
    private final DialogService dialogService;
    private final BooleanProperty globalSearchActive = new SimpleBooleanProperty(false);
    private final OptionalObjectProperty<SearchQuery> searchQueryProperty;
    private GlobalSearchResultDialog globalSearchResultDialog;

    public GlobalSearchBar(LibraryTabContainer tabContainer,
                           StateManager stateManager,
                           PreferencesService preferencesService,
                           UndoManager undoManager,
                           DialogService dialogService,
                           SearchType searchType) {
        super();
        this.stateManager = stateManager;
        this.preferencesService = preferencesService;
        this.searchPreferences = preferencesService.getSearchPreferences();
        this.undoManager = undoManager;
        this.dialogService = dialogService;
        this.tabContainer = tabContainer;

        if (searchType == SearchType.NORMAL_SEARCH) {
            searchQueryProperty = stateManager.activeSearchQueryProperty();
        } else {
            searchQueryProperty = stateManager.activeGlobalSearchQueryProperty();
        }

        KeyBindingRepository keyBindingRepository = preferencesService.getKeyBindingRepository();

        searchField = SearchTextField.create(keyBindingRepository);
        searchField.disableProperty().bind(needsDatabase(stateManager).not());

        // fits the standard "found x entries"-message thus hinders the searchbar to jump around while searching if the tabContainer width is too small
        currentResults.setPrefWidth(150);

        searchField.setTooltip(searchFieldTooltip);
        searchFieldTooltip.setContentDisplay(ContentDisplay.GRAPHIC_ONLY);
        searchFieldTooltip.setMaxHeight(10);
        updateHintVisibility();

        searchField.addEventFilter(KeyEvent.KEY_PRESSED, event -> {
            if (keyBindingRepository.matches(event, KeyBinding.CLEAR_SEARCH)) {
                searchField.clear();
                if (searchType == SearchType.NORMAL_SEARCH) {
                    tabContainer.getCurrentLibraryTab().getMainTable().requestFocus();
                }
                event.consume();
            }
        });

<<<<<<< HEAD
        searchField.setContextMenu(SearchFieldRightClickMenu.create(stateManager, searchField, tabContainer, undoManager));
        stateManager.getWholeSearchHistory().addListener((ListChangeListener.Change<? extends String> change) ->
                searchField.setContextMenu(SearchFieldRightClickMenu.create(stateManager, searchField, tabContainer, undoManager)));

=======
>>>>>>> 771c4cd5
        ClipBoardManager.addX11Support(searchField);

        searchField.setContextMenu(SearchFieldRightClickMenu.create(stateManager, searchField));
        stateManager.getWholeSearchHistory().addListener((ListChangeListener.Change<? extends String> change) -> {
            searchField.getContextMenu().getItems().removeLast();
            searchField.getContextMenu().getItems().add(SearchFieldRightClickMenu.createSearchFromHistorySubMenu(stateManager, searchField));
        });

        regularExpressionButton = IconTheme.JabRefIcons.REG_EX.asToggleButton();
        fulltextButton = IconTheme.JabRefIcons.FULLTEXT.asToggleButton();
        openGlobalSearchButton = IconTheme.JabRefIcons.OPEN_GLOBAL_SEARCH.asButton();
        keepSearchString = IconTheme.JabRefIcons.KEEP_SEARCH_STRING.asToggleButton();
        filterModeButton = IconTheme.JabRefIcons.FILTER.asToggleButton();

        initSearchModifierButtons();

        BooleanBinding focusedOrActive = searchField.focusedProperty()
                                                    .or(regularExpressionButton.focusedProperty())
                                                    .or(fulltextButton.focusedProperty())
                                                    .or(keepSearchString.focusedProperty())
<<<<<<< HEAD
                                                    .or(filterModeButton.focusedProperty())
                                                    .or(searchField.textProperty()
                                                                   .isNotEmpty());
=======
                                                    .or(searchField.textProperty().isNotEmpty());
>>>>>>> 771c4cd5

        regularExpressionButton.visibleProperty().unbind();
        regularExpressionButton.visibleProperty().bind(focusedOrActive);
        fulltextButton.visibleProperty().unbind();
        fulltextButton.visibleProperty().bind(focusedOrActive);
        keepSearchString.visibleProperty().unbind();
        keepSearchString.visibleProperty().bind(focusedOrActive);
        filterModeButton.visibleProperty().unbind();
        filterModeButton.visibleProperty().bind(focusedOrActive);

        StackPane modifierButtons;
        if (searchType == SearchType.NORMAL_SEARCH) {
            modifierButtons = new StackPane(new HBox(regularExpressionButton, fulltextButton, keepSearchString, filterModeButton));
        } else {
            modifierButtons = new StackPane(new HBox(regularExpressionButton, fulltextButton, filterModeButton));
        }
        modifierButtons.setAlignment(Pos.CENTER);
        searchField.setRight(new HBox(searchField.getRight(), modifierButtons));
        searchField.getStyleClass().add("global-search-bar");
        searchField.setMinWidth(100);
        HBox.setHgrow(searchField, Priority.ALWAYS);

        if (searchType == SearchType.NORMAL_SEARCH) {
            this.getChildren().addAll(searchField, openGlobalSearchButton, currentResults);
        } else {
            this.getChildren().addAll(searchField, currentResults);
        }

        this.setSpacing(4.0);
        this.setAlignment(Pos.CENTER_LEFT);

        Timer searchTask = FxTimer.create(Duration.ofMillis(SEARCH_DELAY), this::updateSearchQuery);
        BindingsHelper.bindBidirectional(
                searchQueryProperty,
                searchField.textProperty(),
                searchTerm -> {
                    // Async update
                    searchTask.restart();
                },
                query -> setSearchTerm(query.orElseGet(() -> new SearchQuery("", EnumSet.noneOf(SearchFlags.class)))));
        this.stateManager.getSearchResults().addListener((MapChangeListener<String, SearchResults>) change -> searchQueryProperty.get().ifPresent(this::updateSearchResultsForQuery));

        /*
         * The listener tracks a change on the focus property value.
         * This happens, from active (user types a query) to inactive / focus
         * lost (e.g., user selects an entry or triggers the search).
         * The search history should only be filled, if focus is lost.
         */
        searchField.focusedProperty().addListener((obs, oldValue, newValue) -> {
            // Focus lost can be derived by checking that there is no newValue (or the text is empty)
            if (oldValue && !(newValue || searchField.getText().isBlank())) {
                this.stateManager.addSearchHistory(searchField.textProperty().get());
            }
        });
    }

    private void updateSearchResultsForQuery(SearchQuery query) {
        updateResults(stateManager.getSearchResultsCount());
    }

    private void initSearchModifierButtons() {
        regularExpressionButton.setSelected(searchPreferences.isRegularExpression());
        regularExpressionButton.setTooltip(new Tooltip(Localization.lang("regular expression")));
        initSearchModifierButton(regularExpressionButton);
<<<<<<< HEAD
        regularExpressionButton.setOnAction(event -> {
            searchPreferences.setSearchFlag(SearchFlags.REGULAR_EXPRESSION, regularExpressionButton.isSelected());
=======
        regularExpressionButton.selectedProperty().addListener((obs, oldVal, newVal) -> {
            searchPreferences.setSearchFlag(SearchRules.SearchFlags.REGULAR_EXPRESSION, newVal);
            updateSearchQuery();
        });

        caseSensitiveButton.setSelected(searchPreferences.isCaseSensitive());
        caseSensitiveButton.setTooltip(new Tooltip(Localization.lang("Case sensitive")));
        initSearchModifierButton(caseSensitiveButton);
        caseSensitiveButton.selectedProperty().addListener((obs, oldVal, newVal) -> {
            searchPreferences.setSearchFlag(SearchRules.SearchFlags.CASE_SENSITIVE, newVal);
>>>>>>> 771c4cd5
            updateSearchQuery();
        });

        fulltextButton.setSelected(searchPreferences.isFulltext());
        fulltextButton.setTooltip(new Tooltip(Localization.lang("Fulltext search")));
        initSearchModifierButton(fulltextButton);
<<<<<<< HEAD
        fulltextButton.setOnAction(event -> {
            searchPreferences.setSearchFlag(SearchFlags.FULLTEXT, fulltextButton.isSelected());
=======
        fulltextButton.selectedProperty().addListener((obs, oldVal, newVal) -> {
            searchPreferences.setSearchFlag(SearchRules.SearchFlags.FULLTEXT, newVal);
>>>>>>> 771c4cd5
            updateSearchQuery();
        });

        keepSearchString.setSelected(searchPreferences.shouldKeepSearchString());
        keepSearchString.setTooltip(new Tooltip(Localization.lang("Keep search string across libraries")));
        initSearchModifierButton(keepSearchString);
<<<<<<< HEAD
        keepSearchString.setOnAction(evt -> {
            searchPreferences.setSearchFlag(SearchFlags.KEEP_SEARCH_STRING, keepSearchString.isSelected());
            updateSearchQuery();
        });

        filterModeButton.setSelected(searchPreferences.isFilteringMode());
        filterModeButton.setTooltip(new Tooltip(Localization.lang("Filter search results")));
        initSearchModifierButton(filterModeButton);
        filterModeButton.setOnAction(event -> {
            searchPreferences.setSearchFlag(SearchFlags.FILTERING_SEARCH, filterModeButton.isSelected());
=======
        keepSearchString.selectedProperty().addListener((obs, oldVal, newVal) -> {
            searchPreferences.setSearchFlag(SearchRules.SearchFlags.KEEP_SEARCH_STRING, newVal);
>>>>>>> 771c4cd5
            updateSearchQuery();
        });

        openGlobalSearchButton.disableProperty().bindBidirectional(globalSearchActive);
        openGlobalSearchButton.setTooltip(new Tooltip(Localization.lang("Search across libraries in a new window")));
        initSearchModifierButton(openGlobalSearchButton);
        openGlobalSearchButton.setOnAction(evt -> openGlobalSearchDialog());

        searchPreferences.getObservableSearchFlags().addListener((SetChangeListener.Change<? extends SearchRules.SearchFlags> change) -> {
            regularExpressionButton.setSelected(searchPreferences.isRegularExpression());
            caseSensitiveButton.setSelected(searchPreferences.isCaseSensitive());
            fulltextButton.setSelected(searchPreferences.isFulltext());
            keepSearchString.setSelected(searchPreferences.shouldKeepSearchString());
        });
    }

    public void openGlobalSearchDialog() {
        if (globalSearchActive.get()) {
            return;
        }
        globalSearchActive.setValue(true);
        if (globalSearchResultDialog == null) {
            globalSearchResultDialog = new GlobalSearchResultDialog(undoManager, tabContainer);
        }
        stateManager.activeGlobalSearchQueryProperty().setValue(searchQueryProperty.get());
        updateSearchQuery();
        dialogService.showCustomDialogAndWait(globalSearchResultDialog);
        globalSearchActive.setValue(false);
    }

    private void initSearchModifierButton(ButtonBase searchButton) {
        searchButton.setCursor(Cursor.HAND);
        searchButton.setMinHeight(28);
        searchButton.setMaxHeight(28);
        searchButton.setMinWidth(28);
        searchButton.setMaxWidth(28);
        searchButton.setPadding(new Insets(1.0));
        searchButton.managedProperty().bind(searchField.editableProperty());
        searchButton.visibleProperty().bind(searchField.editableProperty());
    }

    /**
     * Focuses the search field if it is not focused.
     */
    @Override
    public void requestFocus() {
        if (!searchField.isFocused()) {
            searchField.requestFocus();
        }
        searchField.selectAll();
    }

    public void updateSearchQuery() {
        LOGGER.debug("Flags: {}", searchPreferences.getSearchFlags());
        LOGGER.debug("Updated search query: {}", searchField.getText());

        // An empty search field should cause the search to be cleared.
        if (searchField.getText().isEmpty()) {
            currentResults.setText("");
            setSearchFieldHintTooltip(null);
            searchQueryProperty.setValue(Optional.empty());
            return;
        }

        // Invalid regular expression
        if (regularExpressionButton.isSelected() && !validRegex()) {
            currentResults.setText(Localization.lang("Invalid regular expression"));
            return;
        }

        SearchQuery searchQuery = new SearchQuery(searchField.getText(), searchPreferences.getSearchFlags());
        if (!searchQuery.isValid()) {
            informUserAboutInvalidSearchQuery();
            return;
        }
        searchQueryProperty.set(Optional.of(searchQuery));
    }

    private boolean validRegex() {
        try {
            Pattern.compile(searchField.getText());
        } catch (PatternSyntaxException e) {
            LOGGER.debug(e.getMessage());
            return false;
        }
        return true;
    }

    private void informUserAboutInvalidSearchQuery() {
        searchField.pseudoClassStateChanged(CLASS_NO_RESULTS, true);
        currentResults.setText(Localization.lang("Search failed: illegal search expression"));
    }

    public void setAutoCompleter(SuggestionProvider<Author> searchCompleter) {
        if (preferencesService.getAutoCompletePreferences().shouldAutoComplete()) {
            AutoCompletionTextInputBinding<Author> autoComplete = AutoCompletionTextInputBinding.autoComplete(searchField,
                    searchCompleter::provideSuggestions,
                    new PersonNameStringConverter(false, false, AutoCompleteFirstNameMode.BOTH),
                    new AppendPersonNamesStrategy());
            AutoCompletePopup<Author> popup = getPopup(autoComplete);
            popup.setSkin(new SearchPopupSkin<>(popup));
        }
    }

    /**
     * The popup has private access in {@link AutoCompletionBinding}, so we use reflection to access it.
     */
    @SuppressWarnings("unchecked")
    private <T> AutoCompletePopup<T> getPopup(AutoCompletionBinding<T> autoCompletionBinding) {
        try {
            // TODO: reflective access, should be removed
            Field privatePopup = AutoCompletionBinding.class.getDeclaredField("autoCompletionPopup");
            privatePopup.setAccessible(true);
            return (AutoCompletePopup<T>) privatePopup.get(autoCompletionBinding);
        } catch (IllegalAccessException | NoSuchFieldException e) {
            LOGGER.error("Could not get access to auto completion popup", e);
            return new AutoCompletePopup<>();
        }
    }

    private void updateResults(int matched) {
        UiTaskExecutor.runInJavaFXThread(() -> {
            if (matched == 0) {
                currentResults.setText(Localization.lang("No results found."));
                searchField.pseudoClassStateChanged(CLASS_NO_RESULTS, true);
            } else {
                currentResults.setText(Localization.lang("Found %0 results.", String.valueOf(matched)));
                searchField.pseudoClassStateChanged(CLASS_RESULTS_FOUND, true);
            }
            // setSearchFieldHintTooltip(description); TODO btut: Search-tooltip for lucene
        });
    }

    private void setSearchFieldHintTooltip(TextFlow description) {
        if (preferencesService.getWorkspacePreferences().shouldShowAdvancedHints()) {
            String genericDescription = Localization.lang("Hint:\n\nTo search all fields for <b>Smith</b>, enter:\n<tt>smith</tt>\n\nTo search the field <b>author</b> for <b>Smith</b> and the field <b>title</b> for <b>electrical</b>, enter:\n<tt>author:Smith AND title:electrical</tt>");
            List<Text> genericDescriptionTexts = TooltipTextUtil.createTextsFromHtml(genericDescription);

            if (description == null) {
                TextFlow emptyHintTooltip = new TextFlow();
                emptyHintTooltip.getChildren().setAll(genericDescriptionTexts);
                searchFieldTooltip.setGraphic(emptyHintTooltip);
            } else {
                description.getChildren().add(new Text("\n\n"));
                description.getChildren().addAll(genericDescriptionTexts);
                searchFieldTooltip.setGraphic(description);
            }
        }
    }

    public void updateHintVisibility() {
        setSearchFieldHintTooltip(null);
    }

    public void setSearchTerm(SearchQuery searchQuery) {
        if (searchQuery.toString().equals(searchField.getText())) {
            return;
        }

        UiTaskExecutor.runInJavaFXThread(() -> searchField.setText(searchQuery.toString()));
    }

    @AllowedToUseClassGetResource("JavaFX internally handles the passed URLs properly.")
    private static class SearchPopupSkin<T> implements Skin<AutoCompletePopup<T>> {

        private final AutoCompletePopup<T> control;
        private final ListView<T> suggestionList;
        private final BorderPane container;

        public SearchPopupSkin(AutoCompletePopup<T> control) {
            this.control = control;
            this.suggestionList = new ListView<>(control.getSuggestions());
            this.suggestionList.getStyleClass().add("auto-complete-popup");
            this.suggestionList.getStylesheets().add(Objects.requireNonNull(AutoCompletionBinding.class.getResource("autocompletion.css")).toExternalForm());
            this.suggestionList.prefHeightProperty().bind(Bindings.min(control.visibleRowCountProperty(), Bindings.size(this.suggestionList.getItems())).multiply(24).add(18));
            this.suggestionList.setCellFactory(TextFieldListCell.forListView(control.getConverter()));
            this.suggestionList.prefWidthProperty().bind(control.prefWidthProperty());
            this.suggestionList.maxWidthProperty().bind(control.maxWidthProperty());
            this.suggestionList.minWidthProperty().bind(control.minWidthProperty());

            this.container = new BorderPane();
            this.container.setCenter(suggestionList);

            this.registerEventListener();
        }

        private void registerEventListener() {
            this.suggestionList.setOnMouseClicked(me -> {
                if (me.getButton() == MouseButton.PRIMARY) {
                    this.onSuggestionChosen(this.suggestionList.getSelectionModel().getSelectedItem());
                }
            });
            this.suggestionList.setOnKeyPressed(ke -> {
                switch (ke.getCode()) {
                    case TAB:
                    case ENTER:
                        this.onSuggestionChosen(this.suggestionList.getSelectionModel().getSelectedItem());
                        break;
                    case ESCAPE:
                        if (this.control.isHideOnEscape()) {
                            this.control.hide();
                        }
                        break;
                    default:
                        break;
                }
            });
        }

        private void onSuggestionChosen(T suggestion) {
            if (suggestion != null) {
                Event.fireEvent(this.control, new AutoCompletePopup.SuggestionEvent<>(suggestion));
            }
        }

        @Override
        public Node getNode() {
            return this.container;
        }

        @Override
        public AutoCompletePopup<T> getSkinnable() {
            return this.control;
        }

        @Override
        public void dispose() {
            // empty
        }
    }
}<|MERGE_RESOLUTION|>--- conflicted
+++ resolved
@@ -16,11 +16,8 @@
 import javafx.beans.property.BooleanProperty;
 import javafx.beans.property.SimpleBooleanProperty;
 import javafx.collections.ListChangeListener;
-<<<<<<< HEAD
 import javafx.collections.MapChangeListener;
-=======
 import javafx.collections.SetChangeListener;
->>>>>>> 771c4cd5
 import javafx.css.PseudoClass;
 import javafx.event.Event;
 import javafx.geometry.Insets;
@@ -148,13 +145,6 @@
             }
         });
 
-<<<<<<< HEAD
-        searchField.setContextMenu(SearchFieldRightClickMenu.create(stateManager, searchField, tabContainer, undoManager));
-        stateManager.getWholeSearchHistory().addListener((ListChangeListener.Change<? extends String> change) ->
-                searchField.setContextMenu(SearchFieldRightClickMenu.create(stateManager, searchField, tabContainer, undoManager)));
-
-=======
->>>>>>> 771c4cd5
         ClipBoardManager.addX11Support(searchField);
 
         searchField.setContextMenu(SearchFieldRightClickMenu.create(stateManager, searchField));
@@ -175,13 +165,8 @@
                                                     .or(regularExpressionButton.focusedProperty())
                                                     .or(fulltextButton.focusedProperty())
                                                     .or(keepSearchString.focusedProperty())
-<<<<<<< HEAD
                                                     .or(filterModeButton.focusedProperty())
-                                                    .or(searchField.textProperty()
-                                                                   .isNotEmpty());
-=======
                                                     .or(searchField.textProperty().isNotEmpty());
->>>>>>> 771c4cd5
 
         regularExpressionButton.visibleProperty().unbind();
         regularExpressionButton.visibleProperty().bind(focusedOrActive);
@@ -196,7 +181,7 @@
         if (searchType == SearchType.NORMAL_SEARCH) {
             modifierButtons = new StackPane(new HBox(regularExpressionButton, fulltextButton, keepSearchString, filterModeButton));
         } else {
-            modifierButtons = new StackPane(new HBox(regularExpressionButton, fulltextButton, filterModeButton));
+            modifierButtons = new StackPane(new HBox(regularExpressionButton, fulltextButton));
         }
         modifierButtons.setAlignment(Pos.CENTER);
         searchField.setRight(new HBox(searchField.getRight(), modifierButtons));
@@ -246,55 +231,32 @@
         regularExpressionButton.setSelected(searchPreferences.isRegularExpression());
         regularExpressionButton.setTooltip(new Tooltip(Localization.lang("regular expression")));
         initSearchModifierButton(regularExpressionButton);
-<<<<<<< HEAD
-        regularExpressionButton.setOnAction(event -> {
-            searchPreferences.setSearchFlag(SearchFlags.REGULAR_EXPRESSION, regularExpressionButton.isSelected());
-=======
         regularExpressionButton.selectedProperty().addListener((obs, oldVal, newVal) -> {
-            searchPreferences.setSearchFlag(SearchRules.SearchFlags.REGULAR_EXPRESSION, newVal);
-            updateSearchQuery();
-        });
-
-        caseSensitiveButton.setSelected(searchPreferences.isCaseSensitive());
-        caseSensitiveButton.setTooltip(new Tooltip(Localization.lang("Case sensitive")));
-        initSearchModifierButton(caseSensitiveButton);
-        caseSensitiveButton.selectedProperty().addListener((obs, oldVal, newVal) -> {
-            searchPreferences.setSearchFlag(SearchRules.SearchFlags.CASE_SENSITIVE, newVal);
->>>>>>> 771c4cd5
+            searchPreferences.setSearchFlag(SearchFlags.REGULAR_EXPRESSION, newVal);
             updateSearchQuery();
         });
 
         fulltextButton.setSelected(searchPreferences.isFulltext());
         fulltextButton.setTooltip(new Tooltip(Localization.lang("Fulltext search")));
         initSearchModifierButton(fulltextButton);
-<<<<<<< HEAD
-        fulltextButton.setOnAction(event -> {
-            searchPreferences.setSearchFlag(SearchFlags.FULLTEXT, fulltextButton.isSelected());
-=======
         fulltextButton.selectedProperty().addListener((obs, oldVal, newVal) -> {
-            searchPreferences.setSearchFlag(SearchRules.SearchFlags.FULLTEXT, newVal);
->>>>>>> 771c4cd5
+            searchPreferences.setSearchFlag(SearchFlags.FULLTEXT, newVal);
             updateSearchQuery();
         });
 
         keepSearchString.setSelected(searchPreferences.shouldKeepSearchString());
         keepSearchString.setTooltip(new Tooltip(Localization.lang("Keep search string across libraries")));
         initSearchModifierButton(keepSearchString);
-<<<<<<< HEAD
-        keepSearchString.setOnAction(evt -> {
-            searchPreferences.setSearchFlag(SearchFlags.KEEP_SEARCH_STRING, keepSearchString.isSelected());
+        keepSearchString.selectedProperty().addListener((obs, oldVal, newVal) -> {
+            searchPreferences.setSearchFlag(SearchFlags.KEEP_SEARCH_STRING, newVal);
             updateSearchQuery();
         });
 
         filterModeButton.setSelected(searchPreferences.isFilteringMode());
         filterModeButton.setTooltip(new Tooltip(Localization.lang("Filter search results")));
         initSearchModifierButton(filterModeButton);
-        filterModeButton.setOnAction(event -> {
-            searchPreferences.setSearchFlag(SearchFlags.FILTERING_SEARCH, filterModeButton.isSelected());
-=======
         keepSearchString.selectedProperty().addListener((obs, oldVal, newVal) -> {
-            searchPreferences.setSearchFlag(SearchRules.SearchFlags.KEEP_SEARCH_STRING, newVal);
->>>>>>> 771c4cd5
+            searchPreferences.setSearchFlag(SearchFlags.FILTERING_SEARCH, newVal);
             updateSearchQuery();
         });
 
@@ -303,9 +265,8 @@
         initSearchModifierButton(openGlobalSearchButton);
         openGlobalSearchButton.setOnAction(evt -> openGlobalSearchDialog());
 
-        searchPreferences.getObservableSearchFlags().addListener((SetChangeListener.Change<? extends SearchRules.SearchFlags> change) -> {
+        searchPreferences.getObservableSearchFlags().addListener((SetChangeListener.Change<? extends SearchFlags> change) -> {
             regularExpressionButton.setSelected(searchPreferences.isRegularExpression());
-            caseSensitiveButton.setSelected(searchPreferences.isCaseSensitive());
             fulltextButton.setSelected(searchPreferences.isFulltext());
             keepSearchString.setSelected(searchPreferences.shouldKeepSearchString());
         });
@@ -365,7 +326,7 @@
             return;
         }
 
-        SearchQuery searchQuery = new SearchQuery(searchField.getText(), searchPreferences.getSearchFlags());
+        SearchQuery searchQuery = new SearchQuery(this.searchField.getText(), searchPreferences.getSearchFlags());
         if (!searchQuery.isValid()) {
             informUserAboutInvalidSearchQuery();
             return;
