package org.jabref.gui.search;

import java.lang.reflect.Field;
import java.time.Duration;
import java.util.EnumSet;
import java.util.List;
import java.util.Map;
import java.util.Objects;
import java.util.regex.Pattern;
import java.util.regex.PatternSyntaxException;

import javax.swing.undo.UndoManager;

import javafx.application.Platform;
import javafx.beans.binding.Bindings;
import javafx.beans.binding.BooleanBinding;
import javafx.beans.property.BooleanProperty;
import javafx.beans.property.SimpleBooleanProperty;
import javafx.collections.ListChangeListener;
import javafx.collections.MapChangeListener;
import javafx.collections.ObservableList;
import javafx.css.PseudoClass;
import javafx.event.Event;
import javafx.geometry.Insets;
import javafx.geometry.Pos;
import javafx.scene.Cursor;
import javafx.scene.Node;
import javafx.scene.control.Button;
import javafx.scene.control.ButtonBase;
import javafx.scene.control.ContentDisplay;
import javafx.scene.control.Label;
import javafx.scene.control.ListView;
import javafx.scene.control.Skin;
import javafx.scene.control.ToggleButton;
import javafx.scene.control.Tooltip;
import javafx.scene.control.cell.TextFieldListCell;
import javafx.scene.input.KeyEvent;
import javafx.scene.input.MouseButton;
import javafx.scene.layout.BorderPane;
import javafx.scene.layout.HBox;
import javafx.scene.layout.Priority;
import javafx.scene.layout.StackPane;
import javafx.scene.text.Text;
import javafx.scene.text.TextFlow;

import org.jabref.gui.ClipBoardManager;
import org.jabref.gui.DialogService;
import org.jabref.gui.LibraryTabContainer;
import org.jabref.gui.StateManager;
import org.jabref.gui.autocompleter.AppendPersonNamesStrategy;
import org.jabref.gui.autocompleter.AutoCompleteFirstNameMode;
import org.jabref.gui.autocompleter.AutoCompletionTextInputBinding;
import org.jabref.gui.autocompleter.PersonNameStringConverter;
import org.jabref.gui.autocompleter.SuggestionProvider;
import org.jabref.gui.icon.IconTheme;
import org.jabref.gui.keyboard.KeyBinding;
import org.jabref.gui.keyboard.KeyBindingRepository;
<<<<<<< HEAD
import org.jabref.gui.undo.CountingUndoManager;
=======
import org.jabref.gui.search.rules.describer.SearchDescribers;
>>>>>>> fcd6b9b5
import org.jabref.gui.util.BindingsHelper;
import org.jabref.gui.util.DefaultTaskExecutor;
import org.jabref.gui.util.IconValidationDecorator;
import org.jabref.gui.util.OptionalObjectProperty;
import org.jabref.gui.util.TooltipTextUtil;
import org.jabref.logic.l10n.Localization;
import org.jabref.logic.search.SearchQuery;
import org.jabref.model.database.BibDatabaseContext;
import org.jabref.model.entry.Author;
import org.jabref.model.entry.BibEntry;
import org.jabref.model.pdf.search.LuceneSearchResults;
import org.jabref.model.search.rules.SearchRules;
import org.jabref.preferences.PreferencesService;
import org.jabref.preferences.SearchPreferences;

import de.saxsys.mvvmfx.utils.validation.FunctionBasedValidator;
import de.saxsys.mvvmfx.utils.validation.ValidationMessage;
import de.saxsys.mvvmfx.utils.validation.Validator;
import de.saxsys.mvvmfx.utils.validation.visualization.ControlsFxVisualizer;
import impl.org.controlsfx.skin.AutoCompletePopup;
import org.controlsfx.control.textfield.AutoCompletionBinding;
import org.controlsfx.control.textfield.CustomTextField;
import org.reactfx.util.FxTimer;
import org.reactfx.util.Timer;
import org.slf4j.Logger;
import org.slf4j.LoggerFactory;

import static org.jabref.gui.actions.ActionHelper.needsDatabase;

public class GlobalSearchBar extends HBox {

    private static final Logger LOGGER = LoggerFactory.getLogger(GlobalSearchBar.class);

    private static final int SEARCH_DELAY = 400;
    private static final PseudoClass CLASS_NO_RESULTS = PseudoClass.getPseudoClass("emptyResult");
    private static final PseudoClass CLASS_RESULTS_FOUND = PseudoClass.getPseudoClass("emptyResult");

<<<<<<< HEAD
    private final CustomTextField searchField = SearchTextField.create();
=======
    private final CustomTextField searchField;
    private final ToggleButton caseSensitiveButton;
>>>>>>> fcd6b9b5
    private final ToggleButton regularExpressionButton;
    private final ToggleButton fulltextButton;
    private final Button openGlobalSearchButton;
    private final ToggleButton keepSearchString;
<<<<<<< HEAD
    private final ToggleButton filterModeButton;
    private final ToggleButton sortByScoreButton;
=======
>>>>>>> fcd6b9b5
    private final Tooltip searchFieldTooltip = new Tooltip();
    private final Label currentResults = new Label("");

    private final StateManager stateManager;
    private final PreferencesService preferencesService;
    private final Validator regexValidator;
    private final UndoManager undoManager;
    private final LibraryTabContainer tabContainer;

    private final SearchPreferences searchPreferences;
    private final DialogService dialogService;

    private final BooleanProperty globalSearchActive = new SimpleBooleanProperty(false);
    private final OptionalObjectProperty<SearchQuery> searchQueryProperty;
    private GlobalSearchResultDialog globalSearchResultDialog;

    public GlobalSearchBar(LibraryTabContainer tabContainer,
                           StateManager stateManager,
                           PreferencesService preferencesService,
                           UndoManager undoManager,
                           DialogService dialogService,
                           SearchType searchType) {
        super();
        this.stateManager = stateManager;
        this.preferencesService = preferencesService;
        this.searchPreferences = preferencesService.getSearchPreferences();
        this.undoManager = undoManager;
        this.dialogService = dialogService;
        this.tabContainer = tabContainer;

        if (searchType == SearchType.NORMAL_SEARCH) {
            searchQueryProperty = stateManager.activeSearchQueryProperty();
        } else {
            searchQueryProperty = stateManager.activeGlobalSearchQueryProperty();
        }

        KeyBindingRepository keyBindingRepository = preferencesService.getKeyBindingRepository();

        searchField = SearchTextField.create(keyBindingRepository);
        searchField.disableProperty().bind(needsDatabase(stateManager).not());

        // fits the standard "found x entries"-message thus hinders the searchbar to jump around while searching if the tabContainer width is too small
        currentResults.setPrefWidth(150);

        searchField.setTooltip(searchFieldTooltip);
        searchFieldTooltip.setContentDisplay(ContentDisplay.GRAPHIC_ONLY);
        searchFieldTooltip.setMaxHeight(10);
        updateHintVisibility();

        searchField.addEventFilter(KeyEvent.KEY_PRESSED, event -> {
            if (keyBindingRepository.matches(event, KeyBinding.CLEAR_SEARCH)) {
                // Clear search and select first entry, if available
                searchField.clear();
                if (searchType == SearchType.NORMAL_SEARCH) {
                    tabContainer.getCurrentLibraryTab().getMainTable().getSelectionModel().selectFirst();
                }
                event.consume();
            }
        });

        searchField.setContextMenu(SearchFieldRightClickMenu.create(
                keyBindingRepository,
                stateManager,
                searchField,
                tabContainer,
                undoManager));

        ObservableList<String> search = stateManager.getWholeSearchHistory();
        search.addListener((ListChangeListener.Change<? extends String> change) -> {
            searchField.setContextMenu(SearchFieldRightClickMenu.create(
                    keyBindingRepository,
                    stateManager,
                    searchField,
                    tabContainer,
                    undoManager));
        });

        ClipBoardManager.addX11Support(searchField);

        regularExpressionButton = IconTheme.JabRefIcons.REG_EX.asToggleButton();
        fulltextButton = IconTheme.JabRefIcons.FULLTEXT.asToggleButton();
        openGlobalSearchButton = IconTheme.JabRefIcons.OPEN_GLOBAL_SEARCH.asButton();
        keepSearchString = IconTheme.JabRefIcons.KEEP_SEARCH_STRING.asToggleButton();
        filterModeButton = IconTheme.JabRefIcons.FILTER.asToggleButton();
        sortByScoreButton = IconTheme.JabRefIcons.SORT_BY_SCORE.asToggleButton();

        initSearchModifierButtons();

        BooleanBinding focusedOrActive = searchField.focusedProperty()
                                                    .or(regularExpressionButton.focusedProperty())
                                                    .or(fulltextButton.focusedProperty())
                                                    .or(keepSearchString.focusedProperty())
                                                    .or(filterModeButton.focusedProperty())
                                                    .or(sortByScoreButton.focusedProperty())
                                                    .or(searchField.textProperty()
                                                                   .isNotEmpty());

        regularExpressionButton.visibleProperty().unbind();
        regularExpressionButton.visibleProperty().bind(focusedOrActive);
        fulltextButton.visibleProperty().unbind();
        fulltextButton.visibleProperty().bind(focusedOrActive);
        keepSearchString.visibleProperty().unbind();
        keepSearchString.visibleProperty().bind(focusedOrActive);
        filterModeButton.visibleProperty().unbind();
        filterModeButton.visibleProperty().bind(focusedOrActive);
        sortByScoreButton.visibleProperty().unbind();
        sortByScoreButton.visibleProperty().bind(focusedOrActive);

<<<<<<< HEAD
        StackPane modifierButtons = new StackPane(new HBox(regularExpressionButton, fulltextButton, keepSearchString, filterModeButton, sortByScoreButton));
=======
        StackPane modifierButtons;
        if (searchType == SearchType.NORMAL_SEARCH) {
            modifierButtons = new StackPane(new HBox(regularExpressionButton, caseSensitiveButton, fulltextButton, keepSearchString));
        } else {
            modifierButtons = new StackPane(new HBox(regularExpressionButton, caseSensitiveButton, fulltextButton));
        }

>>>>>>> fcd6b9b5
        modifierButtons.setAlignment(Pos.CENTER);
        searchField.setRight(new HBox(searchField.getRight(), modifierButtons));
        searchField.getStyleClass().add("search-field");
        searchField.setMinWidth(100);
        HBox.setHgrow(searchField, Priority.ALWAYS);

        regexValidator = new FunctionBasedValidator<>(
                searchField.textProperty(),
                query -> !(regularExpressionButton.isSelected() && !validRegex()),
                ValidationMessage.error(Localization.lang("Invalid regular expression")));
        ControlsFxVisualizer visualizer = new ControlsFxVisualizer();
        visualizer.setDecoration(new IconValidationDecorator(Pos.CENTER_LEFT));
        Platform.runLater(() -> visualizer.initVisualization(regexValidator.getValidationStatus(), searchField));

        if (searchType == SearchType.NORMAL_SEARCH) {
            this.getChildren().addAll(searchField, openGlobalSearchButton, currentResults);
        } else {
            this.getChildren().addAll(searchField, currentResults);
        }

        this.setSpacing(4.0);
        this.setAlignment(Pos.CENTER_LEFT);

        Timer searchTask = FxTimer.create(Duration.ofMillis(SEARCH_DELAY), this::updateSearchQuery);
        BindingsHelper.bindBidirectional(
                searchQueryProperty,
                searchField.textProperty(),
                searchTerm -> {
                    // Async update
                    searchTask.restart();
                },
                query -> setSearchTerm(query.orElse(new SearchQuery("", EnumSet.noneOf(SearchRules.SearchFlags.class)))));

<<<<<<< HEAD
        this.stateManager.getSearchResults().addListener((MapChangeListener<BibDatabaseContext, Map<BibEntry, LuceneSearchResults>>) change -> {
            stateManager.activeSearchQueryProperty().get().ifPresent(this::updateSearchResultsForQuery);
        });
=======
        this.searchQueryProperty.addListener((obs, oldValue, newValue) -> newValue.ifPresent(this::updateSearchResultsForQuery));
        this.stateManager.activeDatabaseProperty().addListener(obs -> searchQueryProperty.get().ifPresent(this::updateSearchResultsForQuery));
>>>>>>> fcd6b9b5
        /*
         * The listener tracks a change on the focus property value.
         * This happens, from active (user types a query) to inactive / focus
         * lost (e.g., user selects an entry or triggers the search).
         * The search history should only be filled, if focus is lost.
         */
        searchField.focusedProperty().addListener((obs, oldValue, newValue) -> {
            // Focus lost can be derived by checking that there is no newValue (or the text is empty)
            if (oldValue && !(newValue || searchField.getText().isBlank())) {
                this.stateManager.addSearchHistory(searchField.textProperty().get());
            }
        });
    }

    private void updateSearchResultsForQuery(SearchQuery query) {
<<<<<<< HEAD
        updateResults(this.stateManager.getSearchResults().values().stream().map(Map::size).reduce(0, Integer::sum));
=======
        updateResults(this.stateManager.getSearchResultSize(searchQueryProperty).intValue(), SearchDescribers.getSearchDescriberFor(query).getDescription(),
                query.isGrammarBasedSearch());
>>>>>>> fcd6b9b5
    }

    private void initSearchModifierButtons() {
        regularExpressionButton.setSelected(searchPreferences.isRegularExpression());
        regularExpressionButton.setTooltip(new Tooltip(Localization.lang("regular expression")));
        initSearchModifierButton(regularExpressionButton);
        regularExpressionButton.setOnAction(event -> {
            searchPreferences.setSearchFlag(SearchRules.SearchFlags.REGULAR_EXPRESSION, regularExpressionButton.isSelected());
            updateSearchQuery();
        });

<<<<<<< HEAD
=======
        caseSensitiveButton.setSelected(searchPreferences.isCaseSensitive());
        caseSensitiveButton.setTooltip(new Tooltip(Localization.lang("Case sensitive")));
        initSearchModifierButton(caseSensitiveButton);
        caseSensitiveButton.setOnAction(event -> {
            searchPreferences.setSearchFlag(SearchRules.SearchFlags.CASE_SENSITIVE, caseSensitiveButton.isSelected());
            updateSearchQuery();
        });

>>>>>>> fcd6b9b5
        fulltextButton.setSelected(searchPreferences.isFulltext());
        fulltextButton.setTooltip(new Tooltip(Localization.lang("Fulltext search")));
        initSearchModifierButton(fulltextButton);
        fulltextButton.setOnAction(event -> {
            searchPreferences.setSearchFlag(SearchRules.SearchFlags.FULLTEXT, fulltextButton.isSelected());
            updateSearchQuery();
        });

        keepSearchString.setSelected(searchPreferences.shouldKeepSearchString());
        keepSearchString.setTooltip(new Tooltip(Localization.lang("Keep search string across libraries")));
        initSearchModifierButton(keepSearchString);
        keepSearchString.setOnAction(evt -> {
            searchPreferences.setSearchFlag(SearchRules.SearchFlags.KEEP_SEARCH_STRING, keepSearchString.isSelected());
            updateSearchQuery();
        });

        filterModeButton.setSelected(searchPreferences.isFilteringMode());
        filterModeButton.setTooltip(new Tooltip(Localization.lang("Filter search results")));
        initSearchModifierButton(filterModeButton);
        filterModeButton.setOnAction(event -> {
            searchPreferences.setSearchFlag(SearchRules.SearchFlags.FILTERING_SEARCH, filterModeButton.isSelected());
            performSearch();
        });

        sortByScoreButton.setSelected(searchPreferences.isSortByScore());
        sortByScoreButton.setTooltip(new Tooltip(Localization.lang("Always sort by score")));
        initSearchModifierButton(sortByScoreButton);
        sortByScoreButton.setOnAction(event -> {
            searchPreferences.setSearchFlag(SearchRules.SearchFlags.SORT_BY_SCORE, sortByScoreButton.isSelected());
            performSearch();
        });

        openGlobalSearchButton.disableProperty().bindBidirectional(globalSearchActive);
        openGlobalSearchButton.setTooltip(new Tooltip(Localization.lang("Search across libraries in a new window")));
        initSearchModifierButton(openGlobalSearchButton);
        openGlobalSearchButton.setOnAction(evt -> {
            globalSearchActive.setValue(true);
            if (globalSearchResultDialog == null) {
                globalSearchResultDialog = new GlobalSearchResultDialog(undoManager, tabContainer);
            }
            stateManager.activeGlobalSearchQueryProperty().setValue(searchQueryProperty.get());
            updateSearchQuery();
            dialogService.showCustomDialogAndWait(globalSearchResultDialog);
            globalSearchActive.setValue(false);
        });
    }

    private void initSearchModifierButton(ButtonBase searchButton) {
        searchButton.setCursor(Cursor.DEFAULT);
        searchButton.setMinHeight(28);
        searchButton.setMaxHeight(28);
        searchButton.setMinWidth(28);
        searchButton.setMaxWidth(28);
        searchButton.setPadding(new Insets(1.0));
        searchButton.managedProperty().bind(searchField.editableProperty());
        searchButton.visibleProperty().bind(searchField.editableProperty());
    }

    /**
     * Focuses the search field if it is not focused.
     */
    public void focus() {
        if (!searchField.isFocused()) {
            searchField.requestFocus();
        }
        searchField.selectAll();
    }

    public void updateSearchQuery() {
        LOGGER.debug("Flags: {}", searchPreferences.getSearchFlags());
        LOGGER.debug("Updated search query: {}", searchField.getText());

        // An empty search field should cause the search to be cleared.
        if (searchField.getText().isEmpty()) {
            currentResults.setText("");
            setSearchFieldHintTooltip(null);
            stateManager.clearSearchQuery(searchQueryProperty);
            return;
        }

        // Invalid regular expression
        if (!regexValidator.getValidationStatus().isValid()) {
            currentResults.setText(Localization.lang("Invalid regular expression"));
            return;
        }

        SearchQuery searchQuery = new SearchQuery(this.searchField.getText(), searchPreferences.getSearchFlags());
        if (!searchQuery.isValid()) {
            informUserAboutInvalidSearchQuery();
            return;
        }
        stateManager.setSearchQuery(searchQueryProperty, searchQuery);
    }

    private boolean validRegex() {
        try {
            Pattern.compile(searchField.getText());
        } catch (PatternSyntaxException e) {
            LOGGER.debug(e.getMessage());
            return false;
        }
        return true;
    }

    private void informUserAboutInvalidSearchQuery() {
        searchField.pseudoClassStateChanged(CLASS_NO_RESULTS, true);

        stateManager.clearSearchQuery(searchQueryProperty);

        String illegalSearch = Localization.lang("Search failed: illegal search expression");
        currentResults.setText(illegalSearch);
    }

    public void setAutoCompleter(SuggestionProvider<Author> searchCompleter) {
        if (preferencesService.getAutoCompletePreferences().shouldAutoComplete()) {
            AutoCompletionTextInputBinding<Author> autoComplete = AutoCompletionTextInputBinding.autoComplete(searchField,
                    searchCompleter::provideSuggestions,
                    new PersonNameStringConverter(false, false, AutoCompleteFirstNameMode.BOTH),
                    new AppendPersonNamesStrategy());
            AutoCompletePopup<Author> popup = getPopup(autoComplete);
            popup.setSkin(new SearchPopupSkin<>(popup));
        }
    }

    /**
     * The popup has private access in {@link AutoCompletionBinding}, so we use reflection to access it.
     */
    @SuppressWarnings("unchecked")
    private <T> AutoCompletePopup<T> getPopup(AutoCompletionBinding<T> autoCompletionBinding) {
        try {
            // TODO: reflective access, should be removed
            Field privatePopup = AutoCompletionBinding.class.getDeclaredField("autoCompletionPopup");
            privatePopup.setAccessible(true);
            return (AutoCompletePopup<T>) privatePopup.get(autoCompletionBinding);
        } catch (IllegalAccessException | NoSuchFieldException e) {
            LOGGER.error("Could not get access to auto completion popup", e);
            return new AutoCompletePopup<>();
        }
    }

    private void updateResults(int matched) {
        if (matched == 0) {
            currentResults.setText(Localization.lang("No results found."));
            searchField.pseudoClassStateChanged(CLASS_NO_RESULTS, true);
        } else {
            currentResults.setText(Localization.lang("Found %0 results.", String.valueOf(matched)));
            searchField.pseudoClassStateChanged(CLASS_RESULTS_FOUND, true);
        }

        // setSearchFieldHintTooltip(description); TODO btut: Search-tooltip for lucene
    }

    private void setSearchFieldHintTooltip(TextFlow description) {
        if (preferencesService.getWorkspacePreferences().shouldShowAdvancedHints()) {
            String genericDescription = Localization.lang("Hint:\n\nTo search all fields for <b>Smith</b>, enter:\n<tt>smith</tt>\n\nTo search the field <b>author</b> for <b>Smith</b> and the field <b>title</b> for <b>electrical</b>, enter:\n<tt>author:Smith AND title:electrical</tt>");
            List<Text> genericDescriptionTexts = TooltipTextUtil.createTextsFromHtml(genericDescription);

            if (description == null) {
                TextFlow emptyHintTooltip = new TextFlow();
                emptyHintTooltip.getChildren().setAll(genericDescriptionTexts);
                searchFieldTooltip.setGraphic(emptyHintTooltip);
            } else {
                description.getChildren().add(new Text("\n\n"));
                description.getChildren().addAll(genericDescriptionTexts);
                searchFieldTooltip.setGraphic(description);
            }
        }
    }

    public void updateHintVisibility() {
        setSearchFieldHintTooltip(null);
    }

    public void setSearchTerm(SearchQuery searchQuery) {
        if (searchQuery.toString().equals(searchField.getText())) {
            return;
        }

        DefaultTaskExecutor.runInJavaFXThread(() -> searchField.setText(searchQuery.toString()));
    }

    private static class SearchPopupSkin<T> implements Skin<AutoCompletePopup<T>> {

        private final AutoCompletePopup<T> control;
        private final ListView<T> suggestionList;
        private final BorderPane container;

        public SearchPopupSkin(AutoCompletePopup<T> control) {
            this.control = control;
            this.suggestionList = new ListView<>(control.getSuggestions());
            this.suggestionList.getStyleClass().add("auto-complete-popup");
            this.suggestionList.getStylesheets().add(Objects.requireNonNull(AutoCompletionBinding.class.getResource("autocompletion.css")).toExternalForm());
            this.suggestionList.prefHeightProperty().bind(Bindings.min(control.visibleRowCountProperty(), Bindings.size(this.suggestionList.getItems())).multiply(24).add(18));
            this.suggestionList.setCellFactory(TextFieldListCell.forListView(control.getConverter()));
            this.suggestionList.prefWidthProperty().bind(control.prefWidthProperty());
            this.suggestionList.maxWidthProperty().bind(control.maxWidthProperty());
            this.suggestionList.minWidthProperty().bind(control.minWidthProperty());

            this.container = new BorderPane();
            this.container.setCenter(suggestionList);

            this.registerEventListener();
        }

        private void registerEventListener() {
            this.suggestionList.setOnMouseClicked(me -> {
                if (me.getButton() == MouseButton.PRIMARY) {
                    this.onSuggestionChosen(this.suggestionList.getSelectionModel().getSelectedItem());
                }
            });
            this.suggestionList.setOnKeyPressed(ke -> {
                switch (ke.getCode()) {
                    case TAB:
                    case ENTER:
                        this.onSuggestionChosen(this.suggestionList.getSelectionModel().getSelectedItem());
                        break;
                    case ESCAPE:
                        if (this.control.isHideOnEscape()) {
                            this.control.hide();
                        }
                        break;
                    default:
                        break;
                }
            });
        }

        private void onSuggestionChosen(T suggestion) {
            if (suggestion != null) {
                Event.fireEvent(this.control, new AutoCompletePopup.SuggestionEvent<>(suggestion));
            }
        }

        @Override
        public Node getNode() {
            return this.container;
        }

        @Override
        public AutoCompletePopup<T> getSkinnable() {
            return this.control;
        }

        @Override
        public void dispose() {
            // empty
        }
    }
}<|MERGE_RESOLUTION|>--- conflicted
+++ resolved
@@ -55,11 +55,6 @@
 import org.jabref.gui.icon.IconTheme;
 import org.jabref.gui.keyboard.KeyBinding;
 import org.jabref.gui.keyboard.KeyBindingRepository;
-<<<<<<< HEAD
-import org.jabref.gui.undo.CountingUndoManager;
-=======
-import org.jabref.gui.search.rules.describer.SearchDescribers;
->>>>>>> fcd6b9b5
 import org.jabref.gui.util.BindingsHelper;
 import org.jabref.gui.util.DefaultTaskExecutor;
 import org.jabref.gui.util.IconValidationDecorator;
@@ -97,21 +92,13 @@
     private static final PseudoClass CLASS_NO_RESULTS = PseudoClass.getPseudoClass("emptyResult");
     private static final PseudoClass CLASS_RESULTS_FOUND = PseudoClass.getPseudoClass("emptyResult");
 
-<<<<<<< HEAD
-    private final CustomTextField searchField = SearchTextField.create();
-=======
     private final CustomTextField searchField;
-    private final ToggleButton caseSensitiveButton;
->>>>>>> fcd6b9b5
     private final ToggleButton regularExpressionButton;
     private final ToggleButton fulltextButton;
     private final Button openGlobalSearchButton;
     private final ToggleButton keepSearchString;
-<<<<<<< HEAD
     private final ToggleButton filterModeButton;
     private final ToggleButton sortByScoreButton;
-=======
->>>>>>> fcd6b9b5
     private final Tooltip searchFieldTooltip = new Tooltip();
     private final Label currentResults = new Label("");
 
@@ -220,17 +207,12 @@
         sortByScoreButton.visibleProperty().unbind();
         sortByScoreButton.visibleProperty().bind(focusedOrActive);
 
-<<<<<<< HEAD
-        StackPane modifierButtons = new StackPane(new HBox(regularExpressionButton, fulltextButton, keepSearchString, filterModeButton, sortByScoreButton));
-=======
         StackPane modifierButtons;
         if (searchType == SearchType.NORMAL_SEARCH) {
-            modifierButtons = new StackPane(new HBox(regularExpressionButton, caseSensitiveButton, fulltextButton, keepSearchString));
+            modifierButtons = new StackPane(new HBox(regularExpressionButton, fulltextButton, keepSearchString, filterModeButton, sortByScoreButton));
         } else {
-            modifierButtons = new StackPane(new HBox(regularExpressionButton, caseSensitiveButton, fulltextButton));
-        }
-
->>>>>>> fcd6b9b5
+            modifierButtons = new StackPane(new HBox(regularExpressionButton, fulltextButton));
+        }
         modifierButtons.setAlignment(Pos.CENTER);
         searchField.setRight(new HBox(searchField.getRight(), modifierButtons));
         searchField.getStyleClass().add("search-field");
@@ -264,14 +246,10 @@
                 },
                 query -> setSearchTerm(query.orElse(new SearchQuery("", EnumSet.noneOf(SearchRules.SearchFlags.class)))));
 
-<<<<<<< HEAD
         this.stateManager.getSearchResults().addListener((MapChangeListener<BibDatabaseContext, Map<BibEntry, LuceneSearchResults>>) change -> {
             stateManager.activeSearchQueryProperty().get().ifPresent(this::updateSearchResultsForQuery);
         });
-=======
-        this.searchQueryProperty.addListener((obs, oldValue, newValue) -> newValue.ifPresent(this::updateSearchResultsForQuery));
-        this.stateManager.activeDatabaseProperty().addListener(obs -> searchQueryProperty.get().ifPresent(this::updateSearchResultsForQuery));
->>>>>>> fcd6b9b5
+
         /*
          * The listener tracks a change on the focus property value.
          * This happens, from active (user types a query) to inactive / focus
@@ -287,12 +265,7 @@
     }
 
     private void updateSearchResultsForQuery(SearchQuery query) {
-<<<<<<< HEAD
         updateResults(this.stateManager.getSearchResults().values().stream().map(Map::size).reduce(0, Integer::sum));
-=======
-        updateResults(this.stateManager.getSearchResultSize(searchQueryProperty).intValue(), SearchDescribers.getSearchDescriberFor(query).getDescription(),
-                query.isGrammarBasedSearch());
->>>>>>> fcd6b9b5
     }
 
     private void initSearchModifierButtons() {
@@ -304,17 +277,6 @@
             updateSearchQuery();
         });
 
-<<<<<<< HEAD
-=======
-        caseSensitiveButton.setSelected(searchPreferences.isCaseSensitive());
-        caseSensitiveButton.setTooltip(new Tooltip(Localization.lang("Case sensitive")));
-        initSearchModifierButton(caseSensitiveButton);
-        caseSensitiveButton.setOnAction(event -> {
-            searchPreferences.setSearchFlag(SearchRules.SearchFlags.CASE_SENSITIVE, caseSensitiveButton.isSelected());
-            updateSearchQuery();
-        });
-
->>>>>>> fcd6b9b5
         fulltextButton.setSelected(searchPreferences.isFulltext());
         fulltextButton.setTooltip(new Tooltip(Localization.lang("Fulltext search")));
         initSearchModifierButton(fulltextButton);
@@ -336,7 +298,7 @@
         initSearchModifierButton(filterModeButton);
         filterModeButton.setOnAction(event -> {
             searchPreferences.setSearchFlag(SearchRules.SearchFlags.FILTERING_SEARCH, filterModeButton.isSelected());
-            performSearch();
+            updateSearchQuery();
         });
 
         sortByScoreButton.setSelected(searchPreferences.isSortByScore());
@@ -344,7 +306,7 @@
         initSearchModifierButton(sortByScoreButton);
         sortByScoreButton.setOnAction(event -> {
             searchPreferences.setSearchFlag(SearchRules.SearchFlags.SORT_BY_SCORE, sortByScoreButton.isSelected());
-            performSearch();
+            updateSearchQuery();
         });
 
         openGlobalSearchButton.disableProperty().bindBidirectional(globalSearchActive);
