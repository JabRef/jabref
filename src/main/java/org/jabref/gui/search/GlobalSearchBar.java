package org.jabref.gui.search;

import java.lang.reflect.Field;
import java.time.Duration;
import java.util.EnumSet;
import java.util.List;
import java.util.Objects;
import java.util.Optional;

import javax.swing.undo.UndoManager;

import javafx.beans.binding.Bindings;
import javafx.beans.binding.BooleanBinding;
import javafx.beans.property.BooleanProperty;
import javafx.beans.property.SimpleBooleanProperty;
import javafx.collections.ListChangeListener;
import javafx.collections.SetChangeListener;
import javafx.css.PseudoClass;
import javafx.event.Event;
import javafx.geometry.Insets;
import javafx.geometry.Pos;
import javafx.scene.Cursor;
import javafx.scene.Node;
import javafx.scene.control.Button;
import javafx.scene.control.ButtonBase;
import javafx.scene.control.ContentDisplay;
import javafx.scene.control.Label;
import javafx.scene.control.ListView;
import javafx.scene.control.Skin;
import javafx.scene.control.ToggleButton;
import javafx.scene.control.Tooltip;
import javafx.scene.control.cell.TextFieldListCell;
import javafx.scene.input.KeyEvent;
import javafx.scene.input.MouseButton;
import javafx.scene.layout.BorderPane;
import javafx.scene.layout.HBox;
import javafx.scene.layout.Priority;
import javafx.scene.layout.StackPane;
import javafx.scene.text.Text;
import javafx.scene.text.TextFlow;

import org.jabref.architecture.AllowedToUseClassGetResource;
import org.jabref.gui.ClipBoardManager;
import org.jabref.gui.DialogService;
import org.jabref.gui.LibraryTabContainer;
import org.jabref.gui.StateManager;
import org.jabref.gui.autocompleter.AppendPersonNamesStrategy;
import org.jabref.gui.autocompleter.AutoCompleteFirstNameMode;
import org.jabref.gui.autocompleter.AutoCompletionTextInputBinding;
import org.jabref.gui.autocompleter.PersonNameStringConverter;
import org.jabref.gui.autocompleter.SuggestionProvider;
import org.jabref.gui.icon.IconTheme;
import org.jabref.gui.keyboard.KeyBinding;
import org.jabref.gui.keyboard.KeyBindingRepository;
import org.jabref.gui.util.BindingsHelper;
import org.jabref.gui.util.TooltipTextUtil;
import org.jabref.gui.util.UiTaskExecutor;
import org.jabref.logic.l10n.Localization;
import org.jabref.model.entry.Author;
import org.jabref.model.search.SearchFlags;
import org.jabref.model.search.SearchQuery;
import org.jabref.preferences.PreferencesService;
import org.jabref.preferences.SearchPreferences;

import com.tobiasdiez.easybind.EasyBind;
import impl.org.controlsfx.skin.AutoCompletePopup;
import org.controlsfx.control.textfield.AutoCompletionBinding;
import org.controlsfx.control.textfield.CustomTextField;
import org.reactfx.util.FxTimer;
import org.reactfx.util.Timer;
import org.slf4j.Logger;
import org.slf4j.LoggerFactory;

import static org.jabref.gui.actions.ActionHelper.needsDatabase;

public class GlobalSearchBar extends HBox {

    private static final Logger LOGGER = LoggerFactory.getLogger(GlobalSearchBar.class);
    private static final int SEARCH_DELAY = 400;
    private static final PseudoClass CLASS_NO_RESULTS = PseudoClass.getPseudoClass("emptyResult");
    private static final PseudoClass CLASS_RESULTS_FOUND = PseudoClass.getPseudoClass("emptyResult");

    private final CustomTextField searchField;
    private final ToggleButton regularExpressionButton;
    private final ToggleButton fulltextButton;
    private final Button openGlobalSearchButton;
    private final ToggleButton keepSearchString;
    private final ToggleButton filterModeButton;
    private final Tooltip searchFieldTooltip = new Tooltip();
    private final StateManager stateManager;
    private final PreferencesService preferencesService;
    private final UndoManager undoManager;
    private final LibraryTabContainer tabContainer;
    private final SearchPreferences searchPreferences;
    private final DialogService dialogService;
    private final BooleanProperty globalSearchActive = new SimpleBooleanProperty(false);
    private final BooleanProperty illegalSearch = new SimpleBooleanProperty(false);
    private final BooleanProperty invalidRegex = new SimpleBooleanProperty(false);
    private GlobalSearchResultDialog globalSearchResultDialog;
    private final SearchType searchType;

    public GlobalSearchBar(LibraryTabContainer tabContainer,
                           StateManager stateManager,
                           PreferencesService preferencesService,
                           UndoManager undoManager,
                           DialogService dialogService,
                           SearchType searchType) {
        super();
        this.stateManager = stateManager;
        this.preferencesService = preferencesService;
        this.searchPreferences = preferencesService.getSearchPreferences();
        this.undoManager = undoManager;
        this.dialogService = dialogService;
        this.tabContainer = tabContainer;
        this.searchType = searchType;

        KeyBindingRepository keyBindingRepository = preferencesService.getKeyBindingRepository();

        searchField = SearchTextField.create(keyBindingRepository);
        searchField.disableProperty().bind(needsDatabase(stateManager).not());

        Label currentResults = new Label();
        // fits the standard "found x entries"-message thus hinders the searchbar to jump around while searching if the tabContainer width is too small
        Label currentResults = new Label("");
        currentResults.setPrefWidth(150);
        currentResults.visibleProperty().bind(stateManager.activeSearchQuery(searchType).isPresent());
<<<<<<< HEAD
        currentResults.textProperty().bind(EasyBind.combine(stateManager.searchResultSize(searchType), stateManager.activeSearchQuery(searchType),
                (size, query) -> {
                    if (query.isPresent() && !query.get().isValid()) {
                        searchField.pseudoClassStateChanged(CLASS_NO_RESULTS, true);
                        return Localization.lang("Search failed: illegal search expression");
                    }
                    if (size.intValue() == 0) {
=======

        currentResults.textProperty().bind(EasyBind.combine(
                stateManager.searchResultSize(searchType), illegalSearch, invalidRegex,
                (matched, illegal, invalid) -> {
                    if (illegal) {
                        searchField.pseudoClassStateChanged(CLASS_NO_RESULTS, true);
                        return Localization.lang("Search failed: illegal search expression");
                    } else if (invalid) {
                        searchField.pseudoClassStateChanged(CLASS_NO_RESULTS, true);
                        return Localization.lang("Invalid regular expression");
                    } else if (matched.intValue() == 0) {
>>>>>>> 08111bb3
                        searchField.pseudoClassStateChanged(CLASS_NO_RESULTS, true);
                        return Localization.lang("No results found.");
                    } else {
                        searchField.pseudoClassStateChanged(CLASS_RESULTS_FOUND, true);
<<<<<<< HEAD
                        return Localization.lang("Found %0 results.", String.valueOf(size));
                    }
                }));
=======
                        return Localization.lang("Found %0 results.", String.valueOf(matched));
                    }
                }
        ));
>>>>>>> 08111bb3

        searchField.setTooltip(searchFieldTooltip);
        searchFieldTooltip.setContentDisplay(ContentDisplay.GRAPHIC_ONLY);
        searchFieldTooltip.setMaxHeight(10);
        updateHintVisibility();

        searchField.addEventFilter(KeyEvent.KEY_PRESSED, event -> {
            if (keyBindingRepository.matches(event, KeyBinding.CLEAR_SEARCH)) {
                searchField.clear();
                if (searchType == SearchType.NORMAL_SEARCH) {
                    tabContainer.getCurrentLibraryTab().getMainTable().requestFocus();
                }
                event.consume();
            }
        });

        ClipBoardManager.addX11Support(searchField);

        searchField.setContextMenu(SearchFieldRightClickMenu.create(stateManager, searchField));
        stateManager.getWholeSearchHistory().addListener((ListChangeListener.Change<? extends String> change) -> {
            searchField.getContextMenu().getItems().removeLast();
            searchField.getContextMenu().getItems().add(SearchFieldRightClickMenu.createSearchFromHistorySubMenu(stateManager, searchField));
        });

        regularExpressionButton = IconTheme.JabRefIcons.REG_EX.asToggleButton();
        fulltextButton = IconTheme.JabRefIcons.FULLTEXT.asToggleButton();
        openGlobalSearchButton = IconTheme.JabRefIcons.OPEN_GLOBAL_SEARCH.asButton();
        keepSearchString = IconTheme.JabRefIcons.KEEP_SEARCH_STRING.asToggleButton();
        filterModeButton = IconTheme.JabRefIcons.FILTER.asToggleButton();

        initSearchModifierButtons();

        BooleanBinding focusedOrActive = searchField.focusedProperty()
                                                    .or(regularExpressionButton.focusedProperty())
                                                    .or(fulltextButton.focusedProperty())
                                                    .or(keepSearchString.focusedProperty())
                                                    .or(filterModeButton.focusedProperty())
                                                    .or(searchField.textProperty().isNotEmpty());

        regularExpressionButton.visibleProperty().unbind();
        regularExpressionButton.visibleProperty().bind(focusedOrActive);
        fulltextButton.visibleProperty().unbind();
        fulltextButton.visibleProperty().bind(focusedOrActive);
        keepSearchString.visibleProperty().unbind();
        keepSearchString.visibleProperty().bind(focusedOrActive);
        filterModeButton.visibleProperty().unbind();
        filterModeButton.visibleProperty().bind(focusedOrActive);

        StackPane modifierButtons;
        if (searchType == SearchType.NORMAL_SEARCH) {
            modifierButtons = new StackPane(new HBox(regularExpressionButton, fulltextButton, keepSearchString, filterModeButton));
        } else {
            modifierButtons = new StackPane(new HBox(regularExpressionButton, fulltextButton));
        }
        modifierButtons.setAlignment(Pos.CENTER);
        searchField.setRight(new HBox(searchField.getRight(), modifierButtons));
        searchField.getStyleClass().add("global-search-bar");
        searchField.setMinWidth(100);
        HBox.setHgrow(searchField, Priority.ALWAYS);

        if (searchType == SearchType.NORMAL_SEARCH) {
            this.getChildren().addAll(searchField, openGlobalSearchButton, currentResults);
        } else {
            this.getChildren().addAll(searchField, currentResults);
        }

        this.setSpacing(4.0);
        this.setAlignment(Pos.CENTER_LEFT);

        Timer searchTask = FxTimer.create(Duration.ofMillis(SEARCH_DELAY), this::updateSearchQuery);
        BindingsHelper.bindBidirectional(
                stateManager.activeSearchQuery(searchType),
                searchField.textProperty(),
                searchTerm -> {
                    // Async update
                    searchTask.restart();
                },
                query -> setSearchTerm(query.orElseGet(() -> new SearchQuery("", EnumSet.noneOf(SearchFlags.class)))));

        /*
         * The listener tracks a change on the focus property value.
         * This happens, from active (user types a query) to inactive / focus
         * lost (e.g., user selects an entry or triggers the search).
         * The search history should only be filled, if focus is lost.
         */
        searchField.focusedProperty().addListener((obs, oldValue, newValue) -> {
            // Focus lost can be derived by checking that there is no newValue (or the text is empty)
            if (oldValue && !(newValue || searchField.getText().isBlank())) {
                this.stateManager.addSearchHistory(searchField.textProperty().get());
            }
        });
    }

    private void initSearchModifierButtons() {
        regularExpressionButton.setSelected(searchPreferences.isRegularExpression());
        regularExpressionButton.setTooltip(new Tooltip(Localization.lang("regular expression")));
        initSearchModifierButton(regularExpressionButton);
        regularExpressionButton.selectedProperty().addListener((obs, oldVal, newVal) -> {
            searchPreferences.setSearchFlag(SearchFlags.REGULAR_EXPRESSION, newVal);
            updateSearchQuery();
        });

        fulltextButton.setSelected(searchPreferences.isFulltext());
        fulltextButton.setTooltip(new Tooltip(Localization.lang("Fulltext search")));
        initSearchModifierButton(fulltextButton);
        fulltextButton.selectedProperty().addListener((obs, oldVal, newVal) -> {
            searchPreferences.setSearchFlag(SearchFlags.FULLTEXT, newVal);
            updateSearchQuery();
        });

        keepSearchString.setSelected(searchPreferences.shouldKeepSearchString());
        keepSearchString.setTooltip(new Tooltip(Localization.lang("Keep search string across libraries")));
        initSearchModifierButton(keepSearchString);
        keepSearchString.selectedProperty().addListener((obs, oldVal, newVal) -> searchPreferences.setKeepSearchString(newVal));

        filterModeButton.setSelected(searchPreferences.getSearchDisplayMode() == SearchDisplayMode.FILTER);
        filterModeButton.setTooltip(new Tooltip(Localization.lang("Filter search results")));
        initSearchModifierButton(filterModeButton);
        filterModeButton.setOnAction(event -> searchPreferences.setSearchDisplayMode(filterModeButton.isSelected() ? SearchDisplayMode.FILTER : SearchDisplayMode.FLOAT));

        openGlobalSearchButton.disableProperty().bindBidirectional(globalSearchActive);
        openGlobalSearchButton.setTooltip(new Tooltip(Localization.lang("Search across libraries in a new window")));
        initSearchModifierButton(openGlobalSearchButton);
        openGlobalSearchButton.setOnAction(evt -> openGlobalSearchDialog());

        searchPreferences.getObservableSearchFlags().addListener((SetChangeListener.Change<? extends SearchFlags> change) -> {
            regularExpressionButton.setSelected(searchPreferences.isRegularExpression());
            fulltextButton.setSelected(searchPreferences.isFulltext());
        });
    }

    public void openGlobalSearchDialog() {
        if (globalSearchActive.get()) {
            return;
        }
        globalSearchActive.setValue(true);
        if (globalSearchResultDialog == null) {
            globalSearchResultDialog = new GlobalSearchResultDialog(undoManager, tabContainer);
        }
        stateManager.activeSearchQuery(SearchType.NORMAL_SEARCH).get().ifPresent(query ->
                    stateManager.activeSearchQuery(SearchType.GLOBAL_SEARCH).set(Optional.of(query)));
        updateSearchQuery();
        dialogService.showCustomDialogAndWait(globalSearchResultDialog);
        globalSearchActive.setValue(false);
    }

    private void initSearchModifierButton(ButtonBase searchButton) {
        searchButton.setCursor(Cursor.HAND);
        searchButton.setMinHeight(28);
        searchButton.setMaxHeight(28);
        searchButton.setMinWidth(28);
        searchButton.setMaxWidth(28);
        searchButton.setPadding(new Insets(1.0));
        searchButton.managedProperty().bind(searchField.editableProperty());
        searchButton.visibleProperty().bind(searchField.editableProperty());
    }

    /**
     * Focuses the search field if it is not focused.
     */
    @Override
    public void requestFocus() {
        if (!searchField.isFocused()) {
            searchField.requestFocus();
        }
        searchField.selectAll();
    }

    public void updateSearchQuery() {
        LOGGER.debug("Flags: {}", searchPreferences.getSearchFlags());
        LOGGER.debug("Updated search query: {}", searchField.getText());

        // An empty search field should cause the search to be cleared.
        if (searchField.getText().isEmpty()) {
            setSearchFieldHintTooltip();
            stateManager.activeSearchQuery(searchType).set(Optional.empty());
            return;
        }

<<<<<<< HEAD
        SearchQuery searchQuery = new SearchQuery(this.searchField.getText(), searchPreferences.getSearchFlags());
        stateManager.activeSearchQuery(searchType).set(Optional.of(searchQuery));
    }

=======
        // Invalid regular expression
        if (regularExpressionButton.isSelected() && !validRegex()) {
            invalidRegex.setValue(true);
            return;
        } else {
            invalidRegex.setValue(false);
        }

        SearchQuery searchQuery = new SearchQuery(this.searchField.getText(), searchPreferences.getSearchFlags());
        if (!searchQuery.isValid()) {
            illegalSearch.set(true);
            return;
        } else {
            illegalSearch.set(false);
        }
        stateManager.activeSearchQuery(searchType).set(Optional.of(searchQuery));
    }

    private boolean validRegex() {
        try {
            Pattern.compile(searchField.getText());
        } catch (PatternSyntaxException e) {
            LOGGER.debug(e.getMessage());
            return false;
        }
        return true;
    }

>>>>>>> 08111bb3
    public void setAutoCompleter(SuggestionProvider<Author> searchCompleter) {
        if (preferencesService.getAutoCompletePreferences().shouldAutoComplete()) {
            AutoCompletionTextInputBinding<Author> autoComplete = AutoCompletionTextInputBinding.autoComplete(searchField,
                    searchCompleter::provideSuggestions,
                    new PersonNameStringConverter(false, false, AutoCompleteFirstNameMode.BOTH),
                    new AppendPersonNamesStrategy());
            AutoCompletePopup<Author> popup = getPopup(autoComplete);
            popup.setSkin(new SearchPopupSkin<>(popup));
        }
    }

    /**
     * The popup has private access in {@link AutoCompletionBinding}, so we use reflection to access it.
     */
    @SuppressWarnings("unchecked")
    private <T> AutoCompletePopup<T> getPopup(AutoCompletionBinding<T> autoCompletionBinding) {
        try {
            // TODO: reflective access, should be removed
            Field privatePopup = AutoCompletionBinding.class.getDeclaredField("autoCompletionPopup");
            privatePopup.setAccessible(true);
            return (AutoCompletePopup<T>) privatePopup.get(autoCompletionBinding);
        } catch (IllegalAccessException | NoSuchFieldException e) {
            LOGGER.error("Could not get access to auto completion popup", e);
            return new AutoCompletePopup<>();
        }
    }

    private void setSearchFieldHintTooltip() {
        if (preferencesService.getWorkspacePreferences().shouldShowAdvancedHints()) {
            String genericDescription = Localization.lang("Hint:\n\nTo search all fields for <b>Smith</b>, enter:\n<tt>smith</tt>\n\nTo search the field <b>author</b> for <b>Smith</b> and the field <b>title</b> for <b>electrical</b>, enter:\n<tt>author:Smith AND title:electrical</tt>");
            List<Text> genericDescriptionTexts = TooltipTextUtil.createTextsFromHtml(genericDescription);

            TextFlow emptyHintTooltip = new TextFlow();
            emptyHintTooltip.getChildren().setAll(genericDescriptionTexts);
            searchFieldTooltip.setGraphic(emptyHintTooltip);
        }
    }

    public void updateHintVisibility() {
        setSearchFieldHintTooltip();
    }

    public void setSearchTerm(SearchQuery searchQuery) {
        if (searchQuery.toString().equals(searchField.getText())) {
            return;
        }

        UiTaskExecutor.runInJavaFXThread(() -> searchField.setText(searchQuery.toString()));
    }

    @AllowedToUseClassGetResource("JavaFX internally handles the passed URLs properly.")
    private static class SearchPopupSkin<T> implements Skin<AutoCompletePopup<T>> {

        private final AutoCompletePopup<T> control;
        private final ListView<T> suggestionList;
        private final BorderPane container;

        public SearchPopupSkin(AutoCompletePopup<T> control) {
            this.control = control;
            this.suggestionList = new ListView<>(control.getSuggestions());
            this.suggestionList.getStyleClass().add("auto-complete-popup");
            this.suggestionList.getStylesheets().add(Objects.requireNonNull(AutoCompletionBinding.class.getResource("autocompletion.css")).toExternalForm());
            this.suggestionList.prefHeightProperty().bind(Bindings.min(control.visibleRowCountProperty(), Bindings.size(this.suggestionList.getItems())).multiply(24).add(18));
            this.suggestionList.setCellFactory(TextFieldListCell.forListView(control.getConverter()));
            this.suggestionList.prefWidthProperty().bind(control.prefWidthProperty());
            this.suggestionList.maxWidthProperty().bind(control.maxWidthProperty());
            this.suggestionList.minWidthProperty().bind(control.minWidthProperty());

            this.container = new BorderPane();
            this.container.setCenter(suggestionList);

            this.registerEventListener();
        }

        private void registerEventListener() {
            this.suggestionList.setOnMouseClicked(me -> {
                if (me.getButton() == MouseButton.PRIMARY) {
                    this.onSuggestionChosen(this.suggestionList.getSelectionModel().getSelectedItem());
                }
            });
            this.suggestionList.setOnKeyPressed(ke -> {
                switch (ke.getCode()) {
                    case TAB:
                    case ENTER:
                        this.onSuggestionChosen(this.suggestionList.getSelectionModel().getSelectedItem());
                        break;
                    case ESCAPE:
                        if (this.control.isHideOnEscape()) {
                            this.control.hide();
                        }
                        break;
                    default:
                        break;
                }
            });
        }

        private void onSuggestionChosen(T suggestion) {
            if (suggestion != null) {
                Event.fireEvent(this.control, new AutoCompletePopup.SuggestionEvent<>(suggestion));
            }
        }

        @Override
        public Node getNode() {
            return this.container;
        }

        @Override
        public AutoCompletePopup<T> getSkinnable() {
            return this.control;
        }

        @Override
        public void dispose() {
            // empty
        }
    }
}<|MERGE_RESOLUTION|>--- conflicted
+++ resolved
@@ -6,6 +6,8 @@
 import java.util.List;
 import java.util.Objects;
 import java.util.Optional;
+import java.util.regex.Pattern;
+import java.util.regex.PatternSyntaxException;
 
 import javax.swing.undo.UndoManager;
 
@@ -76,6 +78,7 @@
 public class GlobalSearchBar extends HBox {
 
     private static final Logger LOGGER = LoggerFactory.getLogger(GlobalSearchBar.class);
+
     private static final int SEARCH_DELAY = 400;
     private static final PseudoClass CLASS_NO_RESULTS = PseudoClass.getPseudoClass("emptyResult");
     private static final PseudoClass CLASS_RESULTS_FOUND = PseudoClass.getPseudoClass("emptyResult");
@@ -121,18 +124,8 @@
 
         Label currentResults = new Label();
         // fits the standard "found x entries"-message thus hinders the searchbar to jump around while searching if the tabContainer width is too small
-        Label currentResults = new Label("");
         currentResults.setPrefWidth(150);
         currentResults.visibleProperty().bind(stateManager.activeSearchQuery(searchType).isPresent());
-<<<<<<< HEAD
-        currentResults.textProperty().bind(EasyBind.combine(stateManager.searchResultSize(searchType), stateManager.activeSearchQuery(searchType),
-                (size, query) -> {
-                    if (query.isPresent() && !query.get().isValid()) {
-                        searchField.pseudoClassStateChanged(CLASS_NO_RESULTS, true);
-                        return Localization.lang("Search failed: illegal search expression");
-                    }
-                    if (size.intValue() == 0) {
-=======
 
         currentResults.textProperty().bind(EasyBind.combine(
                 stateManager.searchResultSize(searchType), illegalSearch, invalidRegex,
@@ -144,21 +137,14 @@
                         searchField.pseudoClassStateChanged(CLASS_NO_RESULTS, true);
                         return Localization.lang("Invalid regular expression");
                     } else if (matched.intValue() == 0) {
->>>>>>> 08111bb3
                         searchField.pseudoClassStateChanged(CLASS_NO_RESULTS, true);
                         return Localization.lang("No results found.");
                     } else {
                         searchField.pseudoClassStateChanged(CLASS_RESULTS_FOUND, true);
-<<<<<<< HEAD
-                        return Localization.lang("Found %0 results.", String.valueOf(size));
-                    }
-                }));
-=======
                         return Localization.lang("Found %0 results.", String.valueOf(matched));
                     }
                 }
         ));
->>>>>>> 08111bb3
 
         searchField.setTooltip(searchFieldTooltip);
         searchFieldTooltip.setContentDisplay(ContentDisplay.GRAPHIC_ONLY);
@@ -338,12 +324,6 @@
             return;
         }
 
-<<<<<<< HEAD
-        SearchQuery searchQuery = new SearchQuery(this.searchField.getText(), searchPreferences.getSearchFlags());
-        stateManager.activeSearchQuery(searchType).set(Optional.of(searchQuery));
-    }
-
-=======
         // Invalid regular expression
         if (regularExpressionButton.isSelected() && !validRegex()) {
             invalidRegex.setValue(true);
@@ -372,7 +352,6 @@
         return true;
     }
 
->>>>>>> 08111bb3
     public void setAutoCompleter(SuggestionProvider<Author> searchCompleter) {
         if (preferencesService.getAutoCompletePreferences().shouldAutoComplete()) {
             AutoCompletionTextInputBinding<Author> autoComplete = AutoCompletionTextInputBinding.autoComplete(searchField,
