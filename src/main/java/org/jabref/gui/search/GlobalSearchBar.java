package org.jabref.gui.search;

import java.lang.reflect.Field;
import java.time.Duration;
import java.util.List;
import java.util.Objects;
import java.util.Optional;
import java.util.regex.Pattern;
import java.util.regex.PatternSyntaxException;

import javax.swing.undo.UndoManager;

import javafx.beans.binding.Bindings;
import javafx.beans.binding.BooleanBinding;
import javafx.beans.property.BooleanProperty;
import javafx.beans.property.SimpleBooleanProperty;
import javafx.collections.ListChangeListener;
import javafx.collections.SetChangeListener;
import javafx.css.PseudoClass;
import javafx.event.Event;
import javafx.geometry.Insets;
import javafx.geometry.Pos;
import javafx.scene.Cursor;
import javafx.scene.Node;
import javafx.scene.control.Button;
import javafx.scene.control.ButtonBase;
import javafx.scene.control.ContentDisplay;
import javafx.scene.control.Label;
import javafx.scene.control.ListView;
import javafx.scene.control.Skin;
import javafx.scene.control.ToggleButton;
import javafx.scene.control.Tooltip;
import javafx.scene.control.cell.TextFieldListCell;
import javafx.scene.input.KeyEvent;
import javafx.scene.input.MouseButton;
import javafx.scene.layout.BorderPane;
import javafx.scene.layout.HBox;
import javafx.scene.layout.Priority;
import javafx.scene.layout.StackPane;
import javafx.scene.text.Text;
import javafx.scene.text.TextFlow;

import org.jabref.architecture.AllowedToUseClassGetResource;
import org.jabref.gui.ClipBoardManager;
import org.jabref.gui.DialogService;
import org.jabref.gui.LibraryTabContainer;
import org.jabref.gui.StateManager;
import org.jabref.gui.autocompleter.AppendPersonNamesStrategy;
import org.jabref.gui.autocompleter.AutoCompleteFirstNameMode;
import org.jabref.gui.autocompleter.AutoCompletionTextInputBinding;
import org.jabref.gui.autocompleter.PersonNameStringConverter;
import org.jabref.gui.autocompleter.SuggestionProvider;
import org.jabref.gui.icon.IconTheme;
import org.jabref.gui.keyboard.KeyBinding;
import org.jabref.gui.keyboard.KeyBindingRepository;
import org.jabref.gui.search.rules.describer.SearchDescribers;
import org.jabref.gui.util.BindingsHelper;
<<<<<<< HEAD
import org.jabref.gui.util.IconValidationDecorator;
=======
import org.jabref.gui.util.OptionalObjectProperty;
>>>>>>> d8ebffc5
import org.jabref.gui.util.TooltipTextUtil;
import org.jabref.gui.util.UiTaskExecutor;
import org.jabref.logic.l10n.Localization;
import org.jabref.logic.search.SearchQuery;
import org.jabref.model.entry.Author;
import org.jabref.model.search.rules.SearchRules;
import org.jabref.preferences.PreferencesService;
import org.jabref.preferences.SearchPreferences;

import impl.org.controlsfx.skin.AutoCompletePopup;
import org.controlsfx.control.textfield.AutoCompletionBinding;
import org.controlsfx.control.textfield.CustomTextField;
import org.reactfx.util.FxTimer;
import org.reactfx.util.Timer;
import org.slf4j.Logger;
import org.slf4j.LoggerFactory;

import static org.jabref.gui.actions.ActionHelper.needsDatabase;

public class GlobalSearchBar extends HBox {

    private static final Logger LOGGER = LoggerFactory.getLogger(GlobalSearchBar.class);

    private static final int SEARCH_DELAY = 400;
    private static final PseudoClass CLASS_NO_RESULTS = PseudoClass.getPseudoClass("emptyResult");
    private static final PseudoClass CLASS_RESULTS_FOUND = PseudoClass.getPseudoClass("emptyResult");

    private final CustomTextField searchField;
    private final ToggleButton caseSensitiveButton;
    private final ToggleButton regularExpressionButton;
    private final ToggleButton fulltextButton;
    private final Button openGlobalSearchButton;
    private final ToggleButton keepSearchString;
    private final ToggleButton filterModeButton;
    private final Tooltip searchFieldTooltip = new Tooltip();
    private final Label currentResults = new Label("");
    private final StateManager stateManager;
    private final PreferencesService preferencesService;
    private final UndoManager undoManager;
    private final LibraryTabContainer tabContainer;
    private final SearchPreferences searchPreferences;
    private final DialogService dialogService;
    private final BooleanProperty globalSearchActive = new SimpleBooleanProperty(false);
    private GlobalSearchResultDialog globalSearchResultDialog;
    private final SearchType searchType;

    public GlobalSearchBar(LibraryTabContainer tabContainer,
                           StateManager stateManager,
                           PreferencesService preferencesService,
                           UndoManager undoManager,
                           DialogService dialogService,
                           SearchType searchType) {
        super();
        this.stateManager = stateManager;
        this.preferencesService = preferencesService;
        this.searchPreferences = preferencesService.getSearchPreferences();
        this.undoManager = undoManager;
        this.dialogService = dialogService;
        this.tabContainer = tabContainer;
        this.searchType = searchType;

        KeyBindingRepository keyBindingRepository = preferencesService.getKeyBindingRepository();

        searchField = SearchTextField.create(keyBindingRepository);
        searchField.disableProperty().bind(needsDatabase(stateManager).not());

        // fits the standard "found x entries"-message thus hinders the searchbar to jump around while searching if the tabContainer width is too small
        currentResults.setPrefWidth(150);
        currentResults.visibleProperty().bind(stateManager.activeSearchQuery(searchType).isPresent());
        currentResults.textProperty().bind(Bindings.createStringBinding(() -> {
            int matched = stateManager.searchResultSize(searchType).get();
            if (matched == 0) {
                searchField.pseudoClassStateChanged(CLASS_NO_RESULTS, true);
                return Localization.lang("No results found.");
            } else {
                searchField.pseudoClassStateChanged(CLASS_RESULTS_FOUND, true);
                return Localization.lang("Found %0 results.", String.valueOf(matched));
            }
        }, stateManager.searchResultSize(searchType)));

        searchField.setTooltip(searchFieldTooltip);
        searchFieldTooltip.setContentDisplay(ContentDisplay.GRAPHIC_ONLY);
        searchFieldTooltip.setMaxHeight(10);
        updateHintVisibility();

        searchField.addEventFilter(KeyEvent.KEY_PRESSED, event -> {
            if (keyBindingRepository.matches(event, KeyBinding.CLEAR_SEARCH)) {
                searchField.clear();
                if (searchType == SearchType.NORMAL_SEARCH) {
                    tabContainer.getCurrentLibraryTab().getMainTable().requestFocus();
                }
                event.consume();
            }
        });

        ClipBoardManager.addX11Support(searchField);

        searchField.setContextMenu(SearchFieldRightClickMenu.create(stateManager, searchField));
        stateManager.getWholeSearchHistory().addListener((ListChangeListener.Change<? extends String> change) -> {
            searchField.getContextMenu().getItems().removeLast();
            searchField.getContextMenu().getItems().add(SearchFieldRightClickMenu.createSearchFromHistorySubMenu(stateManager, searchField));
        });

        regularExpressionButton = IconTheme.JabRefIcons.REG_EX.asToggleButton();
        caseSensitiveButton = IconTheme.JabRefIcons.CASE_SENSITIVE.asToggleButton();
        fulltextButton = IconTheme.JabRefIcons.FULLTEXT.asToggleButton();
        openGlobalSearchButton = IconTheme.JabRefIcons.OPEN_GLOBAL_SEARCH.asButton();
        keepSearchString = IconTheme.JabRefIcons.KEEP_SEARCH_STRING.asToggleButton();
        filterModeButton = IconTheme.JabRefIcons.FILTER.asToggleButton();

        initSearchModifierButtons();

        BooleanBinding focusedOrActive = searchField.focusedProperty()
                                                    .or(regularExpressionButton.focusedProperty())
                                                    .or(caseSensitiveButton.focusedProperty())
                                                    .or(fulltextButton.focusedProperty())
                                                    .or(keepSearchString.focusedProperty())
<<<<<<< HEAD
                                                    .or(filterModeButton.focusedProperty())
                                                    .or(searchField.textProperty()
                                                                   .isNotEmpty());
=======
                                                    .or(searchField.textProperty().isNotEmpty());
>>>>>>> d8ebffc5

        regularExpressionButton.visibleProperty().unbind();
        regularExpressionButton.visibleProperty().bind(focusedOrActive);
        caseSensitiveButton.visibleProperty().unbind();
        caseSensitiveButton.visibleProperty().bind(focusedOrActive);
        fulltextButton.visibleProperty().unbind();
        fulltextButton.visibleProperty().bind(focusedOrActive);
        keepSearchString.visibleProperty().unbind();
        keepSearchString.visibleProperty().bind(focusedOrActive);
        filterModeButton.visibleProperty().unbind();
        filterModeButton.visibleProperty().bind(focusedOrActive);

        StackPane modifierButtons;
        if (searchType == SearchType.NORMAL_SEARCH) {
            modifierButtons = new StackPane(new HBox(regularExpressionButton, caseSensitiveButton, fulltextButton, keepSearchString, filterModeButton));
        } else {
            modifierButtons = new StackPane(new HBox(regularExpressionButton, caseSensitiveButton, fulltextButton));
        }

        modifierButtons.setAlignment(Pos.CENTER);
        searchField.setRight(new HBox(searchField.getRight(), modifierButtons));
        searchField.getStyleClass().add("global-search-bar");
        searchField.setMinWidth(100);
        HBox.setHgrow(searchField, Priority.ALWAYS);

        if (searchType == SearchType.NORMAL_SEARCH) {
            this.getChildren().addAll(searchField, openGlobalSearchButton, currentResults);
        } else {
            this.getChildren().addAll(searchField, currentResults);
        }

        this.setSpacing(4.0);
        this.setAlignment(Pos.CENTER_LEFT);

        Timer searchTask = FxTimer.create(Duration.ofMillis(SEARCH_DELAY), this::updateSearchQuery);
        BindingsHelper.bindBidirectional(
                stateManager.activeSearchQuery(searchType),
                searchField.textProperty(),
                searchTerm -> {
                    // Async update
                    searchTask.restart();
                },
                query -> setSearchTerm(query.map(SearchQuery::getQuery).orElse("")));

        stateManager.activeSearchQuery(searchType).addListener((obs, oldValue, newValue) ->
                newValue.ifPresent(query -> setSearchFieldHintTooltip(SearchDescribers.getSearchDescriberFor(query).getDescription())));
        /*
         * The listener tracks a change on the focus property value.
         * This happens, from active (user types a query) to inactive / focus
         * lost (e.g., user selects an entry or triggers the search).
         * The search history should only be filled, if focus is lost.
         */
        searchField.focusedProperty().addListener((obs, oldValue, newValue) -> {
            // Focus lost can be derived by checking that there is no newValue (or the text is empty)
            if (oldValue && !(newValue || searchField.getText().isBlank())) {
                this.stateManager.addSearchHistory(searchField.textProperty().get());
            }
        });
    }

    private void initSearchModifierButtons() {
        regularExpressionButton.setSelected(searchPreferences.isRegularExpression());
        regularExpressionButton.setTooltip(new Tooltip(Localization.lang("regular expression")));
        initSearchModifierButton(regularExpressionButton);
        regularExpressionButton.selectedProperty().addListener((obs, oldVal, newVal) -> {
            searchPreferences.setSearchFlag(SearchRules.SearchFlags.REGULAR_EXPRESSION, newVal);
            updateSearchQuery();
        });

        caseSensitiveButton.setSelected(searchPreferences.isCaseSensitive());
        caseSensitiveButton.setTooltip(new Tooltip(Localization.lang("Case sensitive")));
        initSearchModifierButton(caseSensitiveButton);
        caseSensitiveButton.selectedProperty().addListener((obs, oldVal, newVal) -> {
            searchPreferences.setSearchFlag(SearchRules.SearchFlags.CASE_SENSITIVE, newVal);
            updateSearchQuery();
        });

        fulltextButton.setSelected(searchPreferences.isFulltext());
        fulltextButton.setTooltip(new Tooltip(Localization.lang("Fulltext search")));
        initSearchModifierButton(fulltextButton);
        fulltextButton.selectedProperty().addListener((obs, oldVal, newVal) -> {
            searchPreferences.setSearchFlag(SearchRules.SearchFlags.FULLTEXT, newVal);
            updateSearchQuery();
        });

        keepSearchString.setSelected(searchPreferences.shouldKeepSearchString());
        keepSearchString.setTooltip(new Tooltip(Localization.lang("Keep search string across libraries")));
        initSearchModifierButton(keepSearchString);
        keepSearchString.selectedProperty().addListener((obs, oldVal, newVal) -> {
            searchPreferences.setSearchFlag(SearchRules.SearchFlags.KEEP_SEARCH_STRING, newVal);
            updateSearchQuery();
        });

        filterModeButton.setSelected(searchPreferences.isFilteringMode());
        filterModeButton.setTooltip(new Tooltip(Localization.lang("Filter search results")));
        initSearchModifierButton(filterModeButton);
        filterModeButton.setOnAction(event -> {
            searchPreferences.setSearchFlag(SearchRules.SearchFlags.FILTERING_SEARCH, filterModeButton.isSelected());
            updateSearchQuery();
        });

        openGlobalSearchButton.disableProperty().bindBidirectional(globalSearchActive);
        openGlobalSearchButton.setTooltip(new Tooltip(Localization.lang("Search across libraries in a new window")));
        initSearchModifierButton(openGlobalSearchButton);
<<<<<<< HEAD
        openGlobalSearchButton.setOnAction(evt -> {
            globalSearchActive.setValue(true);
            if (globalSearchResultDialog == null) {
                globalSearchResultDialog = new GlobalSearchResultDialog(undoManager, tabContainer);
            }
            stateManager.activeSearchQuery(SearchType.NORMAL_SEARCH).get().ifPresent(query ->
                    stateManager.activeSearchQuery(SearchType.GLOBAL_SEARCH).set(Optional.of(query)));
            updateSearchQuery();
            dialogService.showCustomDialogAndWait(globalSearchResultDialog);
            globalSearchActive.setValue(false);
=======
        openGlobalSearchButton.setOnAction(evt -> openGlobalSearchDialog());

        searchPreferences.getObservableSearchFlags().addListener((SetChangeListener.Change<? extends SearchRules.SearchFlags> change) -> {
            regularExpressionButton.setSelected(searchPreferences.isRegularExpression());
            caseSensitiveButton.setSelected(searchPreferences.isCaseSensitive());
            fulltextButton.setSelected(searchPreferences.isFulltext());
            keepSearchString.setSelected(searchPreferences.shouldKeepSearchString());
>>>>>>> d8ebffc5
        });
    }

    public void openGlobalSearchDialog() {
        if (globalSearchActive.get()) {
            return;
        }
        globalSearchActive.setValue(true);
        if (globalSearchResultDialog == null) {
            globalSearchResultDialog = new GlobalSearchResultDialog(undoManager, tabContainer);
        }
        stateManager.activeGlobalSearchQueryProperty().setValue(searchQueryProperty.get());
        updateSearchQuery();
        dialogService.showCustomDialogAndWait(globalSearchResultDialog);
        globalSearchActive.setValue(false);
    }

    private void initSearchModifierButton(ButtonBase searchButton) {
        searchButton.setCursor(Cursor.HAND);
        searchButton.setMinHeight(28);
        searchButton.setMaxHeight(28);
        searchButton.setMinWidth(28);
        searchButton.setMaxWidth(28);
        searchButton.setPadding(new Insets(1.0));
        searchButton.managedProperty().bind(searchField.editableProperty());
        searchButton.visibleProperty().bind(searchField.editableProperty());
    }

    /**
     * Focuses the search field if it is not focused.
     */
    @Override
    public void requestFocus() {
        if (!searchField.isFocused()) {
            searchField.requestFocus();
        }
        searchField.selectAll();
    }

    public void updateSearchQuery() {
        LOGGER.debug("Flags: {}", searchPreferences.getSearchFlags());
        LOGGER.debug("Updated search query: {}", searchField.getText());

        // An empty search field should cause the search to be cleared.
        if (searchField.getText().isEmpty()) {
            setSearchFieldHintTooltip(null);
            stateManager.activeSearchQuery(searchType).set(Optional.empty());
            return;
        }

        // Invalid regular expression
        if (regularExpressionButton.isSelected() && !validRegex()) {
            currentResults.setText(Localization.lang("Invalid regular expression"));
            return;
        }

        SearchQuery searchQuery = new SearchQuery(this.searchField.getText(), searchPreferences.getSearchFlags());
        if (!searchQuery.isValid()) {
            informUserAboutInvalidSearchQuery();
            return;
        }
        stateManager.activeSearchQuery(searchType).set(Optional.of(searchQuery));
    }

    private boolean validRegex() {
        try {
            Pattern.compile(searchField.getText());
        } catch (PatternSyntaxException e) {
            LOGGER.debug(e.getMessage());
            return false;
        }
        return true;
    }

    private void informUserAboutInvalidSearchQuery() {
        searchField.pseudoClassStateChanged(CLASS_NO_RESULTS, true);

        stateManager.activeSearchQuery(searchType).set(Optional.empty());

        String illegalSearch = Localization.lang("Search failed: illegal search expression");
        currentResults.setText(illegalSearch);
    }

    public void setAutoCompleter(SuggestionProvider<Author> searchCompleter) {
        if (preferencesService.getAutoCompletePreferences().shouldAutoComplete()) {
            AutoCompletionTextInputBinding<Author> autoComplete = AutoCompletionTextInputBinding.autoComplete(searchField,
                    searchCompleter::provideSuggestions,
                    new PersonNameStringConverter(false, false, AutoCompleteFirstNameMode.BOTH),
                    new AppendPersonNamesStrategy());
            AutoCompletePopup<Author> popup = getPopup(autoComplete);
            popup.setSkin(new SearchPopupSkin<>(popup));
        }
    }

    /**
     * The popup has private access in {@link AutoCompletionBinding}, so we use reflection to access it.
     */
    @SuppressWarnings("unchecked")
    private <T> AutoCompletePopup<T> getPopup(AutoCompletionBinding<T> autoCompletionBinding) {
        try {
            // TODO: reflective access, should be removed
            Field privatePopup = AutoCompletionBinding.class.getDeclaredField("autoCompletionPopup");
            privatePopup.setAccessible(true);
            return (AutoCompletePopup<T>) privatePopup.get(autoCompletionBinding);
        } catch (IllegalAccessException | NoSuchFieldException e) {
            LOGGER.error("Could not get access to auto completion popup", e);
            return new AutoCompletePopup<>();
        }
    }

    private void setSearchFieldHintTooltip(TextFlow description) {
        if (preferencesService.getWorkspacePreferences().shouldShowAdvancedHints()) {
            String genericDescription = Localization.lang("Hint:\n\nTo search all fields for <b>Smith</b>, enter:\n<tt>smith</tt>\n\nTo search the field <b>author</b> for <b>Smith</b> and the field <b>title</b> for <b>electrical</b>, enter:\n<tt>author=Smith and title=electrical</tt>");
            List<Text> genericDescriptionTexts = TooltipTextUtil.createTextsFromHtml(genericDescription);

            if (description == null) {
                TextFlow emptyHintTooltip = new TextFlow();
                emptyHintTooltip.getChildren().setAll(genericDescriptionTexts);
                searchFieldTooltip.setGraphic(emptyHintTooltip);
            } else {
                description.getChildren().add(new Text("\n\n"));
                description.getChildren().addAll(genericDescriptionTexts);
                searchFieldTooltip.setGraphic(description);
            }
        }
    }

    public void updateHintVisibility() {
        setSearchFieldHintTooltip(null);
    }

    public void setSearchTerm(String searchTerm) {
        if (searchTerm.equals(searchField.getText())) {
            return;
        }

        UiTaskExecutor.runInJavaFXThread(() -> searchField.setText(searchTerm));
    }

    @AllowedToUseClassGetResource("JavaFX internally handles the passed URLs properly.")
    private static class SearchPopupSkin<T> implements Skin<AutoCompletePopup<T>> {

        private final AutoCompletePopup<T> control;
        private final ListView<T> suggestionList;
        private final BorderPane container;

        public SearchPopupSkin(AutoCompletePopup<T> control) {
            this.control = control;
            this.suggestionList = new ListView<>(control.getSuggestions());
            this.suggestionList.getStyleClass().add("auto-complete-popup");
            this.suggestionList.getStylesheets().add(Objects.requireNonNull(AutoCompletionBinding.class.getResource("autocompletion.css")).toExternalForm());
            this.suggestionList.prefHeightProperty().bind(Bindings.min(control.visibleRowCountProperty(), Bindings.size(this.suggestionList.getItems())).multiply(24).add(18));
            this.suggestionList.setCellFactory(TextFieldListCell.forListView(control.getConverter()));
            this.suggestionList.prefWidthProperty().bind(control.prefWidthProperty());
            this.suggestionList.maxWidthProperty().bind(control.maxWidthProperty());
            this.suggestionList.minWidthProperty().bind(control.minWidthProperty());

            this.container = new BorderPane();
            this.container.setCenter(suggestionList);

            this.registerEventListener();
        }

        private void registerEventListener() {
            this.suggestionList.setOnMouseClicked(me -> {
                if (me.getButton() == MouseButton.PRIMARY) {
                    this.onSuggestionChosen(this.suggestionList.getSelectionModel().getSelectedItem());
                }
            });
            this.suggestionList.setOnKeyPressed(ke -> {
                switch (ke.getCode()) {
                    case TAB:
                    case ENTER:
                        this.onSuggestionChosen(this.suggestionList.getSelectionModel().getSelectedItem());
                        break;
                    case ESCAPE:
                        if (this.control.isHideOnEscape()) {
                            this.control.hide();
                        }
                        break;
                    default:
                        break;
                }
            });
        }

        private void onSuggestionChosen(T suggestion) {
            if (suggestion != null) {
                Event.fireEvent(this.control, new AutoCompletePopup.SuggestionEvent<>(suggestion));
            }
        }

        @Override
        public Node getNode() {
            return this.container;
        }

        @Override
        public AutoCompletePopup<T> getSkinnable() {
            return this.control;
        }

        @Override
        public void dispose() {
            // empty
        }
    }
}<|MERGE_RESOLUTION|>--- conflicted
+++ resolved
@@ -55,11 +55,6 @@
 import org.jabref.gui.keyboard.KeyBindingRepository;
 import org.jabref.gui.search.rules.describer.SearchDescribers;
 import org.jabref.gui.util.BindingsHelper;
-<<<<<<< HEAD
-import org.jabref.gui.util.IconValidationDecorator;
-=======
-import org.jabref.gui.util.OptionalObjectProperty;
->>>>>>> d8ebffc5
 import org.jabref.gui.util.TooltipTextUtil;
 import org.jabref.gui.util.UiTaskExecutor;
 import org.jabref.logic.l10n.Localization;
@@ -177,13 +172,8 @@
                                                     .or(caseSensitiveButton.focusedProperty())
                                                     .or(fulltextButton.focusedProperty())
                                                     .or(keepSearchString.focusedProperty())
-<<<<<<< HEAD
                                                     .or(filterModeButton.focusedProperty())
-                                                    .or(searchField.textProperty()
-                                                                   .isNotEmpty());
-=======
                                                     .or(searchField.textProperty().isNotEmpty());
->>>>>>> d8ebffc5
 
         regularExpressionButton.visibleProperty().unbind();
         regularExpressionButton.visibleProperty().bind(focusedOrActive);
@@ -288,18 +278,6 @@
         openGlobalSearchButton.disableProperty().bindBidirectional(globalSearchActive);
         openGlobalSearchButton.setTooltip(new Tooltip(Localization.lang("Search across libraries in a new window")));
         initSearchModifierButton(openGlobalSearchButton);
-<<<<<<< HEAD
-        openGlobalSearchButton.setOnAction(evt -> {
-            globalSearchActive.setValue(true);
-            if (globalSearchResultDialog == null) {
-                globalSearchResultDialog = new GlobalSearchResultDialog(undoManager, tabContainer);
-            }
-            stateManager.activeSearchQuery(SearchType.NORMAL_SEARCH).get().ifPresent(query ->
-                    stateManager.activeSearchQuery(SearchType.GLOBAL_SEARCH).set(Optional.of(query)));
-            updateSearchQuery();
-            dialogService.showCustomDialogAndWait(globalSearchResultDialog);
-            globalSearchActive.setValue(false);
-=======
         openGlobalSearchButton.setOnAction(evt -> openGlobalSearchDialog());
 
         searchPreferences.getObservableSearchFlags().addListener((SetChangeListener.Change<? extends SearchRules.SearchFlags> change) -> {
@@ -307,7 +285,7 @@
             caseSensitiveButton.setSelected(searchPreferences.isCaseSensitive());
             fulltextButton.setSelected(searchPreferences.isFulltext());
             keepSearchString.setSelected(searchPreferences.shouldKeepSearchString());
->>>>>>> d8ebffc5
+            filterModeButton.setSelected(searchPreferences.isFilteringMode());
         });
     }
 
@@ -319,7 +297,8 @@
         if (globalSearchResultDialog == null) {
             globalSearchResultDialog = new GlobalSearchResultDialog(undoManager, tabContainer);
         }
-        stateManager.activeGlobalSearchQueryProperty().setValue(searchQueryProperty.get());
+        stateManager.activeSearchQuery(SearchType.NORMAL_SEARCH).get().ifPresent(query ->
+                    stateManager.activeSearchQuery(SearchType.GLOBAL_SEARCH).set(Optional.of(query)));
         updateSearchQuery();
         dialogService.showCustomDialogAndWait(globalSearchResultDialog);
         globalSearchActive.setValue(false);
