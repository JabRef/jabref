package org.jabref.gui.search;

import java.util.List;

import javafx.beans.binding.Bindings;
import javafx.beans.property.ObjectProperty;
import javafx.beans.property.SimpleObjectProperty;
import javafx.collections.FXCollections;
import javafx.collections.ListChangeListener;
import javafx.collections.ObservableList;
import javafx.collections.transformation.FilteredList;
import javafx.collections.transformation.SortedList;

import org.jabref.gui.StateManager;
import org.jabref.gui.maintable.BibEntryTableViewModel;
import org.jabref.gui.maintable.MainTableFieldValueFormatter;
import org.jabref.gui.maintable.NameDisplayPreferences;
import org.jabref.model.database.BibDatabaseContext;
import org.jabref.model.entry.BibEntry;
import org.jabref.preferences.PreferencesService;

import com.tobiasdiez.easybind.EasyBind;

public class SearchResultsTableDataModel {

    private final SortedList<BibEntryTableViewModel> entriesSorted;
    private final ObjectProperty<MainTableFieldValueFormatter> fieldValueFormatter;
    private final NameDisplayPreferences nameDisplayPreferences;
    private final BibDatabaseContext bibDatabaseContext;
    private final StateManager stateManager;

    public SearchResultsTableDataModel(BibDatabaseContext bibDatabaseContext, PreferencesService preferencesService, StateManager stateManager) {
        this.nameDisplayPreferences = preferencesService.getNameDisplayPreferences();
        this.bibDatabaseContext = bibDatabaseContext;
        this.stateManager = stateManager;
        this.fieldValueFormatter = new SimpleObjectProperty<>(new MainTableFieldValueFormatter(nameDisplayPreferences, bibDatabaseContext));

        ObservableList<BibEntryTableViewModel> entriesViewModel = FXCollections.observableArrayList();
        populateEntriesViewModel(entriesViewModel);
        stateManager.getOpenDatabases().addListener((ListChangeListener<BibDatabaseContext>) change -> populateEntriesViewModel(entriesViewModel));

        FilteredList<BibEntryTableViewModel> entriesFiltered = new FilteredList<>(entriesViewModel);
        entriesFiltered.predicateProperty().bind(EasyBind.map(stateManager.activeGlobalSearchQueryProperty(), query -> entry -> isMatchedBySearch(query, entry)));
        stateManager.getGlobalSearchResultSize().bind(Bindings.size(entriesFiltered));

        // We need to wrap the list since otherwise sorting in the table does not work
        entriesSorted = new SortedList<>(entriesFiltered);
    }

    private void populateEntriesViewModel(ObservableList<BibEntryTableViewModel> entriesViewModel) {
        entriesViewModel.clear();
        for (BibDatabaseContext context : stateManager.getOpenDatabases()) {
            ObservableList<BibEntry> entriesForDb = context.getDatabase().getEntries();
            List<BibEntryTableViewModel> viewModelForDb = EasyBind.mapBacked(entriesForDb, entry -> new BibEntryTableViewModel(entry, context, fieldValueFormatter, stateManager));
            entriesViewModel.addAll(viewModelForDb);
        }
<<<<<<< HEAD

        entriesFiltered = new FilteredList<>(entriesViewModel);
        entriesFiltered.setPredicate(entry -> entry.getSearchScore() > 0);

        // We need to wrap the list since otherwise sorting in the table does not work
        entriesSorted = new SortedList<>(entriesFiltered);
=======
>>>>>>> fcd6b9b5
    }

    public SortedList<BibEntryTableViewModel> getEntriesFilteredAndSorted() {
        return entriesSorted;
    }

    public void refresh() {
        this.fieldValueFormatter.setValue(new MainTableFieldValueFormatter(nameDisplayPreferences, bibDatabaseContext));
    }
}<|MERGE_RESOLUTION|>--- conflicted
+++ resolved
@@ -40,7 +40,7 @@
         stateManager.getOpenDatabases().addListener((ListChangeListener<BibDatabaseContext>) change -> populateEntriesViewModel(entriesViewModel));
 
         FilteredList<BibEntryTableViewModel> entriesFiltered = new FilteredList<>(entriesViewModel);
-        entriesFiltered.predicateProperty().bind(EasyBind.map(stateManager.activeGlobalSearchQueryProperty(), query -> entry -> isMatchedBySearch(query, entry)));
+        entriesFiltered.predicateProperty().bind(EasyBind.map(stateManager.activeGlobalSearchQueryProperty(), query -> entry -> entry.getSearchScore() > 0));
         stateManager.getGlobalSearchResultSize().bind(Bindings.size(entriesFiltered));
 
         // We need to wrap the list since otherwise sorting in the table does not work
@@ -54,15 +54,6 @@
             List<BibEntryTableViewModel> viewModelForDb = EasyBind.mapBacked(entriesForDb, entry -> new BibEntryTableViewModel(entry, context, fieldValueFormatter, stateManager));
             entriesViewModel.addAll(viewModelForDb);
         }
-<<<<<<< HEAD
-
-        entriesFiltered = new FilteredList<>(entriesViewModel);
-        entriesFiltered.setPredicate(entry -> entry.getSearchScore() > 0);
-
-        // We need to wrap the list since otherwise sorting in the table does not work
-        entriesSorted = new SortedList<>(entriesFiltered);
-=======
->>>>>>> fcd6b9b5
     }
 
     public SortedList<BibEntryTableViewModel> getEntriesFilteredAndSorted() {
