--- conflicted
+++ resolved
@@ -35,21 +35,14 @@
 import javax.swing.table.TableColumnModel;
 
 import org.jabref.Globals;
-<<<<<<< HEAD
-import org.jabref.gui.IconTheme;
-=======
 import org.jabref.gui.DialogService;
->>>>>>> dfaa0d84
 import org.jabref.gui.JabRefDialog;
 import org.jabref.gui.JabRefFrame;
 import org.jabref.gui.desktop.JabRefDesktop;
 import org.jabref.gui.externalfiletype.ExternalFileType;
 import org.jabref.gui.externalfiletype.ExternalFileTypes;
-<<<<<<< HEAD
-=======
 import org.jabref.gui.externalfiletype.UnknownExternalFileType;
 import org.jabref.gui.icon.IconTheme;
->>>>>>> dfaa0d84
 import org.jabref.gui.keyboard.KeyBinding;
 import org.jabref.gui.util.DefaultTaskExecutor;
 import org.jabref.gui.util.FileDialogConfiguration;
@@ -59,6 +52,7 @@
 import org.jabref.logic.protectedterms.ProtectedTermsLoader;
 import org.jabref.logic.util.FileType;
 import org.jabref.model.database.BibDatabaseContext;
+import org.jabref.model.entry.BibEntry;
 import org.jabref.preferences.JabRefPreferences;
 
 import com.jgoodies.forms.builder.ButtonBarBuilder;
@@ -241,8 +235,12 @@
                     // Fall back to ".txt"
                     Optional<ExternalFileType> txtType = ExternalFileTypes.getInstance()
                             .getExternalFileTypeByExt("txt");
-                    JabRefDesktop.openExternalFileAnyFormat(new BibDatabaseContext(), fileName, type);
-
+                    if (txtType.isPresent()) {
+                        JabRefDesktop.openExternalFileAnyFormat(new BibDatabaseContext(), fileName, txtType);
+                    } else {
+                        JabRefDesktop.openExternalFileUnknown(frame, new BibEntry(), new BibDatabaseContext(), fileName,
+                                new UnknownExternalFileType("terms"));
+                    }
                 }
             } catch (IOException e) {
                 LOGGER.warn("Problem open protected terms file editor", e);
@@ -435,9 +433,11 @@
                     .addExtensionFilter(FileType.TERMS)
                     .withDefaultExtension(FileType.TERMS)
                     .withInitialDirectory(Globals.prefs.get(JabRefPreferences.WORKING_DIRECTORY)).build();
+            DialogService ds = frame.getDialogService();
 
             browse.addActionListener(e -> {
-                Optional<Path> file = DefaultTaskExecutor.runInJavaFXThread(() -> frame.getDialogService().showFileOpenDialog(fileDialogConfiguration));
+                Optional<Path> file = DefaultTaskExecutor
+                        .runInJavaFXThread(() -> ds.showFileOpenDialog(fileDialogConfiguration));
                 file.ifPresent(f -> newFile.setText(f.toAbsolutePath().toString()));
             });
 
