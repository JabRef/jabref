package org.jabref.gui.actions;

import java.nio.file.Path;
import java.util.Collections;
import java.util.List;
import java.util.Optional;

import javafx.beans.binding.Binding;
import javafx.beans.binding.Bindings;
import javafx.beans.binding.BooleanExpression;
import javafx.collections.ObservableList;
import javafx.scene.control.TabPane;

import org.jabref.gui.StateManager;
import org.jabref.logic.shared.DatabaseLocation;
import org.jabref.logic.util.io.FileUtil;
import org.jabref.model.database.BibDatabaseContext;
import org.jabref.model.entry.BibEntry;
import org.jabref.model.entry.LinkedFile;
import org.jabref.model.entry.field.Field;
import org.jabref.preferences.PreferencesService;

import com.tobiasdiez.easybind.EasyBind;
import com.tobiasdiez.easybind.EasyBinding;

public class ActionHelper {

    public static BooleanExpression needsDatabase(StateManager stateManager) {
        return stateManager.activeDatabaseProperty().isPresent();
    }

    public static BooleanExpression needsSharedDatabase(StateManager stateManager) {
        EasyBinding<Boolean> binding = EasyBind.map(stateManager.activeDatabaseProperty(), context -> context.filter(c -> c.getLocation() == DatabaseLocation.SHARED).isPresent());
        return BooleanExpression.booleanExpression(binding);
    }

    public static BooleanExpression needsMultipleDatabases(TabPane tabbedPane) {
        return Bindings.size(tabbedPane.getTabs()).greaterThan(1);
    }

    public static BooleanExpression needsStudyDatabase(StateManager stateManager) {
        EasyBinding<Boolean> binding = EasyBind.map(stateManager.activeDatabaseProperty(), context -> context.filter(BibDatabaseContext::isStudy).isPresent());
        return BooleanExpression.booleanExpression(binding);
    }

    public static BooleanExpression needsEntriesSelected(StateManager stateManager) {
        return Bindings.isNotEmpty(stateManager.getSelectedEntries());
    }

    public static BooleanExpression needsEntriesSelected(int numberOfEntries, StateManager stateManager) {
        return Bindings.createBooleanBinding(() -> stateManager.getSelectedEntries().size() == numberOfEntries,
                                             stateManager.getSelectedEntries());
    }

    public static BooleanExpression isFieldSetForSelectedEntry(Field field, StateManager stateManager) {
        return isAnyFieldSetForSelectedEntry(Collections.singletonList(field), stateManager);
    }

    public static BooleanExpression isAnyFieldSetForSelectedEntry(List<Field> fields, StateManager stateManager) {
        ObservableList<BibEntry> selectedEntries = stateManager.getSelectedEntries();
        Binding<Boolean> fieldsAreSet = EasyBind.valueAt(selectedEntries, 0)
                                                .mapObservable(entry -> Bindings.createBooleanBinding(() -> {
                                                    return entry.getFields().stream().anyMatch(fields::contains);
                                                }, entry.getFieldsObservable()))
                                                .orElseOpt(false);
        return BooleanExpression.booleanExpression(fieldsAreSet);
    }

    public static BooleanExpression isFilePresentForSelectedEntry(StateManager stateManager, PreferencesService preferencesService) {
        ObservableList<BibEntry> selectedEntries = stateManager.getSelectedEntries();
        Binding<Boolean> fileIsPresent = EasyBind.valueAt(selectedEntries, 0).mapOpt(entry -> {
            List<LinkedFile> files = entry.getFiles();

            if ((!entry.getFiles().isEmpty()) && stateManager.getActiveDatabase().isPresent()) {
                if (files.getFirst().isOnlineLink()) {
                    return true;
                }

                Optional<Path> filename = FileUtil.find(
                        stateManager.getActiveDatabase().get(),
                        files.getFirst().getLink(),
                        preferencesService.getFilePreferences());
                return filename.isPresent();
            } else {
                return false;
            }
        }).orElseOpt(false);

        return BooleanExpression.booleanExpression(fileIsPresent);
    }

    /**
     * Check if at least one of the selected entries has linked files
     * <br>
     * Used in {@link org.jabref.gui.maintable.OpenExternalFileAction} when multiple entries selected
     *
     * @param stateManager manager for the state of the GUI
     * @return a boolean binding
     */
    public static BooleanExpression hasLinkedFileForSelectedEntries(StateManager stateManager) {
        return BooleanExpression.booleanExpression(EasyBind.reduce(stateManager.getSelectedEntries(),
                entries -> entries.anyMatch(entry -> !entry.getFiles().isEmpty())));
    }
<<<<<<< HEAD

    public static BooleanExpression isOpenMultiDatabase(TabPane tabbedPane) {
        return Bindings.size(tabbedPane.getTabs()).greaterThan(1);
    }

    public static BooleanExpression shouldIndexLinkedFiles(PreferencesService preferencesService) {
        return preferencesService.getFilePreferences().fulltextIndexLinkedFilesProperty();
    }
=======
>>>>>>> 2e42c478
}<|MERGE_RESOLUTION|>--- conflicted
+++ resolved
@@ -101,15 +101,8 @@
         return BooleanExpression.booleanExpression(EasyBind.reduce(stateManager.getSelectedEntries(),
                 entries -> entries.anyMatch(entry -> !entry.getFiles().isEmpty())));
     }
-<<<<<<< HEAD
-
-    public static BooleanExpression isOpenMultiDatabase(TabPane tabbedPane) {
-        return Bindings.size(tabbedPane.getTabs()).greaterThan(1);
-    }
 
     public static BooleanExpression shouldIndexLinkedFiles(PreferencesService preferencesService) {
         return preferencesService.getFilePreferences().fulltextIndexLinkedFilesProperty();
     }
-=======
->>>>>>> 2e42c478
 }