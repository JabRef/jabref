--- conflicted
+++ resolved
@@ -50,25 +50,6 @@
     }
 
     public static BooleanExpression isFilePresentForSelectedEntry(StateManager stateManager, PreferencesService preferencesService) {
-<<<<<<< HEAD
-        return Bindings.createBooleanBinding(() -> {
-
-                    if (stateManager.getSelectedEntries().isEmpty()) {
-                        return false;
-                    }
-                    List<LinkedFile> files = stateManager.getSelectedEntries().get(0).getFiles();
-                    if ((files.size() > 0) && stateManager.getActiveDatabase().isPresent()) {
-                        Optional<Path> filename = FileHelper.find(
-                                stateManager.getActiveDatabase().get(),
-                                files.get(0).getLink(),
-                                preferencesService.getFilePreferences());
-                        return filename.isPresent();
-                    } else {
-                        return false;
-                    }
-                }, stateManager.getSelectedEntries(),
-                stateManager.getSelectedEntries().isEmpty() ? new SimpleStringProperty("") : stateManager.getSelectedEntries().get(0).getFieldBinding(StandardField.FILE));
-=======
 
         ObservableList<BibEntry> selectedEntries = stateManager.getSelectedEntries();
         Binding<Boolean> fileIsPresent = EasyBind.valueAt(selectedEntries, 0).map(entry -> {
@@ -87,6 +68,5 @@
         }).orElse(false);
 
         return BooleanExpression.booleanExpression(fileIsPresent);
->>>>>>> ef2a31c9
     }
 }