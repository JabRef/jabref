package org.jabref.gui.actions;

import java.util.Objects;
import java.util.Optional;

import org.jabref.gui.icon.IconTheme;
import org.jabref.gui.icon.JabRefIcon;
import org.jabref.gui.keyboard.KeyBinding;
import org.jabref.logic.l10n.Localization;

public enum StandardActions implements Action {

    COPY_MORE(Localization.lang("Copy") + "..."),
    COPY_TITLE(Localization.lang("Copy title"), KeyBinding.COPY_TITLE),
    COPY_KEY(Localization.lang("Copy citation key"), KeyBinding.COPY_CITATION_KEY),
    COPY_CITE_KEY(Localization.lang("Copy citation key with configured cite command"), KeyBinding.COPY_CITE_CITATION_KEY),
    COPY_KEY_AND_TITLE(Localization.lang("Copy citation key and title"), KeyBinding.COPY_CITATION_KEY_AND_TITLE),
    COPY_KEY_AND_LINK(Localization.lang("Copy citation key and link"), KeyBinding.COPY_CITATION_KEY_AND_LINK),
    COPY_CITATION_HTML(Localization.lang("Copy citation (html)"), KeyBinding.COPY_PREVIEW),
    COPY_CITATION_TEXT(Localization.lang("Copy citation (text)")),
    COPY_CITATION_PREVIEW(Localization.lang("Copy preview"), KeyBinding.COPY_PREVIEW),
    EXPORT_TO_CLIPBOARD(Localization.lang("Export to clipboard"), IconTheme.JabRefIcons.EXPORT_TO_CLIPBOARD),
    EXPORT_SELECTED_TO_CLIPBOARD(Localization.lang("Export selected entries to clipboard"), IconTheme.JabRefIcons.EXPORT_TO_CLIPBOARD),
    COPY(Localization.lang("Copy"), IconTheme.JabRefIcons.COPY, KeyBinding.COPY),
    PASTE(Localization.lang("Paste"), IconTheme.JabRefIcons.PASTE, KeyBinding.PASTE),
    CUT(Localization.lang("Cut"), IconTheme.JabRefIcons.CUT, KeyBinding.CUT),
    DELETE(Localization.lang("Delete"), IconTheme.JabRefIcons.DELETE_ENTRY),
    DELETE_ENTRY(Localization.lang("Delete entry"), IconTheme.JabRefIcons.DELETE_ENTRY, KeyBinding.DELETE_ENTRY),
    SEND(Localization.lang("Send"), IconTheme.JabRefIcons.EMAIL),
    SEND_AS_EMAIL(Localization.lang("As Email")),
    SEND_TO_KINDLE(Localization.lang("To Kindle")),
    REBUILD_FULLTEXT_SEARCH_INDEX(Localization.lang("Rebuild fulltext search index"), IconTheme.JabRefIcons.FILE),
    REDOWNLOAD_MISSING_FILES(Localization.lang("Redownload missing files"), IconTheme.JabRefIcons.DOWNLOAD),
    OPEN_EXTERNAL_FILE(Localization.lang("Open file"), IconTheme.JabRefIcons.FILE, KeyBinding.OPEN_FILE),
    EXTRACT_FILE_REFERENCES_ONLINE(Localization.lang("Extract references from file (online)"), IconTheme.JabRefIcons.FILE_STAR),
    EXTRACT_FILE_REFERENCES_OFFLINE(Localization.lang("Extract references from file (offline)"), IconTheme.JabRefIcons.FILE_STAR),
    OPEN_URL(Localization.lang("Open URL or DOI"), IconTheme.JabRefIcons.WWW, KeyBinding.OPEN_URL_OR_DOI),
    SEARCH_SHORTSCIENCE(Localization.lang("Search ShortScience")),
    MERGE_WITH_FETCHED_ENTRY(Localization.lang("Get bibliographic data from %0", "DOI/ISBN/...")),
    ATTACH_FILE(Localization.lang("Attach file"), IconTheme.JabRefIcons.ATTACH_FILE),
    ATTACH_FILE_FROM_URL(Localization.lang("Attach file from URL"), IconTheme.JabRefIcons.DOWNLOAD_FILE),
    PRIORITY(Localization.lang("Priority"), IconTheme.JabRefIcons.PRIORITY),
    CLEAR_PRIORITY(Localization.lang("Clear priority")),
    PRIORITY_HIGH(Localization.lang("Set priority to high"), IconTheme.JabRefIcons.PRIORITY_HIGH),
    PRIORITY_MEDIUM(Localization.lang("Set priority to medium"), IconTheme.JabRefIcons.PRIORITY_MEDIUM),
    PRIORITY_LOW(Localization.lang("Set priority to low"), IconTheme.JabRefIcons.PRIORITY_LOW),
    QUALITY(Localization.lang("Quality"), IconTheme.JabRefIcons.QUALITY),
    QUALITY_ASSURED(Localization.lang("Toggle quality assured"), IconTheme.JabRefIcons.QUALITY_ASSURED),
    RANKING(Localization.lang("Rank"), IconTheme.JabRefIcons.RANKING),
    CLEAR_RANK(Localization.lang("Clear rank")),
    RANK_1(Localization.lang("Set rank to one"), IconTheme.JabRefIcons.RANK1),
    RANK_2(Localization.lang("Set rank to two"), IconTheme.JabRefIcons.RANK2),
    RANK_3(Localization.lang("Set rank to three"), IconTheme.JabRefIcons.RANK3),
    RANK_4(Localization.lang("Set rank to four"), IconTheme.JabRefIcons.RANK4),
    RANK_5(Localization.lang("Set rank to five"), IconTheme.JabRefIcons.RANK5),
    PRINTED(Localization.lang("Printed"), IconTheme.JabRefIcons.PRINTED),
    TOGGLE_PRINTED(Localization.lang("Toggle print status"), IconTheme.JabRefIcons.PRINTED),
    READ_STATUS(Localization.lang("Read status"), IconTheme.JabRefIcons.READ_STATUS),
    CLEAR_READ_STATUS(Localization.lang("Clear read status"), KeyBinding.CLEAR_READ_STATUS),
    READ(Localization.lang("Set read status to read"), IconTheme.JabRefIcons.READ_STATUS_READ, KeyBinding.READ),
    SKIMMED(Localization.lang("Set read status to skimmed"), IconTheme.JabRefIcons.READ_STATUS_SKIMMED, KeyBinding.SKIMMED),
    RELEVANCE(Localization.lang("Relevance"), IconTheme.JabRefIcons.RELEVANCE),
    RELEVANT(Localization.lang("Toggle relevance"), IconTheme.JabRefIcons.RELEVANCE),
    NEW_LIBRARY(Localization.lang("New library"), IconTheme.JabRefIcons.NEW),
    OPEN_LIBRARY(Localization.lang("Open library"), IconTheme.JabRefIcons.OPEN, KeyBinding.OPEN_DATABASE),
    IMPORT(Localization.lang("Import"), IconTheme.JabRefIcons.IMPORT),
    EXPORT(Localization.lang("Export"), IconTheme.JabRefIcons.EXPORT, KeyBinding.EXPORT),
    SAVE_LIBRARY(Localization.lang("Save library"), IconTheme.JabRefIcons.SAVE, KeyBinding.SAVE_DATABASE),
    SAVE_LIBRARY_AS(Localization.lang("Save library as..."), KeyBinding.SAVE_DATABASE_AS),
    SAVE_SELECTED_AS_PLAIN_BIBTEX(Localization.lang("Save selected as plain BibTeX...")),
    SAVE_ALL(Localization.lang("Save all"), Localization.lang("Save all open libraries"), IconTheme.JabRefIcons.SAVE_ALL, KeyBinding.SAVE_ALL),
    IMPORT_INTO_NEW_LIBRARY(Localization.lang("Import into new library"), KeyBinding.IMPORT_INTO_NEW_DATABASE),
    IMPORT_INTO_CURRENT_LIBRARY(Localization.lang("Import into current library"), KeyBinding.IMPORT_INTO_CURRENT_DATABASE),
    EXPORT_ALL(Localization.lang("Export all entries")),
    REMOTE_DB(Localization.lang("Shared database"), IconTheme.JabRefIcons.REMOTE_DATABASE),
    EXPORT_SELECTED(Localization.lang("Export selected entries"), KeyBinding.EXPORT_SELECTED),
    CONNECT_TO_SHARED_DB(Localization.lang("Connect to shared database"), IconTheme.JabRefIcons.CONNECT_DB),
    PULL_CHANGES_FROM_SHARED_DB(Localization.lang("Pull changes from shared database"), KeyBinding.PULL_CHANGES_FROM_SHARED_DATABASE),
    CLOSE_LIBRARY(Localization.lang("Close library"), Localization.lang("Close the current library"), IconTheme.JabRefIcons.CLOSE, KeyBinding.CLOSE_DATABASE),
    CLOSE_OTHER_LIBRARIES(Localization.lang("Close others"), Localization.lang("Close other libraries"), IconTheme.JabRefIcons.CLOSE),
    CLOSE_ALL_LIBRARIES(Localization.lang("Close all"), Localization.lang("Close all libraries"), IconTheme.JabRefIcons.CLOSE),
    QUIT(Localization.lang("Quit"), Localization.lang("Quit JabRef"), IconTheme.JabRefIcons.CLOSE_JABREF, KeyBinding.QUIT_JABREF),
    UNDO(Localization.lang("Undo"), IconTheme.JabRefIcons.UNDO, KeyBinding.UNDO),
    REDO(Localization.lang("Redo"), IconTheme.JabRefIcons.REDO, KeyBinding.REDO),
    REPLACE_ALL(Localization.lang("Find and replace"), KeyBinding.REPLACE_STRING),
    MANAGE_KEYWORDS(Localization.lang("Manage keywords")),
    MASS_SET_FIELDS(Localization.lang("Manage field names & content")),

    AUTOMATIC_FIELD_EDITOR(Localization.lang("Automatic field editor")),
    TOGGLE_GROUPS(Localization.lang("Groups"), IconTheme.JabRefIcons.TOGGLE_GROUPS, KeyBinding.TOGGLE_GROUPS_INTERFACE),
    TOGGLE_OO(Localization.lang("OpenOffice/LibreOffice"), IconTheme.JabRefIcons.FILE_OPENOFFICE, KeyBinding.OPEN_OPEN_OFFICE_LIBRE_OFFICE_CONNECTION),
    TOGGLE_WEB_SEARCH(Localization.lang("Web search"), Localization.lang("Toggle web search interface"), IconTheme.JabRefIcons.WWW, KeyBinding.WEB_SEARCH),

    PARSE_LATEX(Localization.lang("Search for citations in LaTeX files..."), IconTheme.JabRefIcons.LATEX_CITATIONS),
    NEW_SUB_LIBRARY_FROM_AUX(Localization.lang("New sublibrary based on AUX file") + "...", Localization.lang("New BibTeX sublibrary") + Localization.lang("This feature generates a new library based on which entries are needed in an existing LaTeX document."), IconTheme.JabRefIcons.NEW),
<<<<<<< HEAD
    NEW_LIBRARY_FROM_PDF_ONLINE(Localization.lang("New library based on references in PDF file... (online)"), Localization.lang("This feature generates a new library based on the list of references in a PDF file. Thereby, it uses Grobid's functionality."), IconTheme.JabRefIcons.NEW),
    NEW_LIBRARY_FROM_PDF_OFFLINE(Localization.lang("New library based on references in PDF file... (offline)"), Localization.lang("This feature generates a new library based on the list of references in a PDF file. Thereby, it uses JabRef's build-in functionality.."), IconTheme.JabRefIcons.NEW),
=======
    NEW_LIBRARY_FROM_PDF_ONLINE(Localization.lang("New library based on references in PDF file... (online)"), Localization.lang("This feature generates a new library based on the list of references in a PDF file. Thereby, it uses GROBID's functionality."), IconTheme.JabRefIcons.NEW),
    NEW_LIBRARY_FROM_PDF_OFFLINE(Localization.lang("New library based on references in PDF file... (offline)"), Localization.lang("This feature generates a new library based on the list of references in a PDF file. Thereby, it uses JabRef's built-in functionality."), IconTheme.JabRefIcons.NEW),
>>>>>>> 64699ab9
    WRITE_METADATA_TO_PDF(Localization.lang("Write metadata to PDF files"), Localization.lang("Will write metadata to the PDFs linked from selected entries."), KeyBinding.WRITE_METADATA_TO_PDF),

    START_NEW_STUDY(Localization.lang("Start new systematic literature review")),
    UPDATE_SEARCH_RESULTS_OF_STUDY(Localization.lang("Update study search results")),
    EDIT_EXISTING_STUDY(Localization.lang("Manage study definition")),

    OPEN_DATABASE_FOLDER(Localization.lang("Reveal in file explorer")),
    OPEN_FOLDER(Localization.lang("Open folder"), Localization.lang("Open folder"), IconTheme.JabRefIcons.FOLDER, KeyBinding.OPEN_FOLDER),
    OPEN_FILE(Localization.lang("Open file"), Localization.lang("Open file"), IconTheme.JabRefIcons.FILE, KeyBinding.OPEN_FILE),
    OPEN_CONSOLE(Localization.lang("Open terminal here"), Localization.lang("Open terminal here"), IconTheme.JabRefIcons.CONSOLE, KeyBinding.OPEN_CONSOLE),
    COPY_LINKED_FILES(Localization.lang("Copy linked files to folder...")),
    COPY_DOI(Localization.lang("Copy DOI")),
    COPY_DOI_URL(Localization.lang("Copy DOI url")),
    ABBREVIATE(Localization.lang("Abbreviate journal names")),
    ABBREVIATE_DEFAULT(Localization.lang("default"), Localization.lang("Abbreviate journal names of the selected entries (DEFAULT abbreviation)"), KeyBinding.ABBREVIATE),
    ABBREVIATE_DOTLESS(Localization.lang("dotless"), Localization.lang("Abbreviate journal names of the selected entries (DOTLESS abbreviation)")),
    ABBREVIATE_SHORTEST_UNIQUE(Localization.lang("shortest unique"), Localization.lang("Abbreviate journal names of the selected entries (SHORTEST UNIQUE abbreviation)")),
    UNABBREVIATE(Localization.lang("Unabbreviate journal names"), Localization.lang("Unabbreviate journal names of the selected entries"), KeyBinding.UNABBREVIATE),

    MANAGE_CUSTOM_EXPORTS(Localization.lang("Manage custom exports")),
    MANAGE_CUSTOM_IMPORTS(Localization.lang("Manage custom imports")),
    CUSTOMIZE_ENTRY_TYPES(Localization.lang("Customize entry types")),
    SETUP_GENERAL_FIELDS(Localization.lang("Set up general fields")),
    MANAGE_PROTECTED_TERMS(Localization.lang("Manage protected terms")),
    CITATION_KEY_PATTERN(Localization.lang("Citation key patterns")),
    SHOW_PREFS(Localization.lang("Preferences"), IconTheme.JabRefIcons.PREFERENCES, KeyBinding.SHOW_PREFS),
    MANAGE_JOURNALS(Localization.lang("Manage journal abbreviations")),
    CUSTOMIZE_KEYBINDING(Localization.lang("Customize keyboard shortcuts"), IconTheme.JabRefIcons.KEY_BINDINGS),
    EDIT_ENTRY(Localization.lang("Open entry editor"), IconTheme.JabRefIcons.EDIT_ENTRY, KeyBinding.OPEN_CLOSE_ENTRY_EDITOR),
    SHOW_PDF_VIEWER(Localization.lang("Open document viewer"), IconTheme.JabRefIcons.PDF_FILE),
    NEXT_PREVIEW_STYLE(Localization.lang("Next preview style"), KeyBinding.NEXT_PREVIEW_LAYOUT),
    PREVIOUS_PREVIEW_STYLE(Localization.lang("Previous preview style"), KeyBinding.PREVIOUS_PREVIEW_LAYOUT),
    SELECT_ALL(Localization.lang("Select all"), KeyBinding.SELECT_ALL),
    UNSELECT_ALL(Localization.lang("Unselect all")),

    EXPAND_ALL(Localization.lang("Expand all")),
    COLLAPSE_ALL(Localization.lang("Collapse all")),

    NEW_ENTRY(Localization.lang("New entry"), IconTheme.JabRefIcons.ADD_ENTRY, KeyBinding.NEW_ENTRY),
    NEW_ARTICLE(Localization.lang("New article"), IconTheme.JabRefIcons.ADD_ARTICLE),
    NEW_ENTRY_FROM_PLAIN_TEXT(Localization.lang("New entry from plain text"), IconTheme.JabRefIcons.NEW_ENTRY_FROM_PLAIN_TEXT),
    NEW_ENTRY_FROM_PLAIN_TEXT_ONLINE(Localization.lang("New entry from plain text (online)"), IconTheme.JabRefIcons.NEW_ENTRY_FROM_PLAIN_TEXT, KeyBinding.NEW_ENTRY_FROM_PLAIN_TEXT_ONLINE),
    NEW_ENTRY_FROM_PLAIN_TEXT_OFFLINE(Localization.lang("New entry from plain text (offline)"), IconTheme.JabRefIcons.NEW_ENTRY_FROM_PLAIN_TEXT),
    LIBRARY_PROPERTIES(Localization.lang("Library properties")),
    FIND_DUPLICATES(Localization.lang("Find duplicates"), IconTheme.JabRefIcons.FIND_DUPLICATES),
    MERGE_ENTRIES(Localization.lang("Merge entries"), IconTheme.JabRefIcons.MERGE_ENTRIES, KeyBinding.MERGE_ENTRIES),
    RESOLVE_DUPLICATE_KEYS(Localization.lang("Resolve duplicate citation keys"), Localization.lang("Find and remove duplicate citation keys"), KeyBinding.RESOLVE_DUPLICATE_CITATION_KEYS),
    CHECK_INTEGRITY(Localization.lang("Check integrity"), KeyBinding.CHECK_INTEGRITY),
    FIND_UNLINKED_FILES(Localization.lang("Search for unlinked local files"), IconTheme.JabRefIcons.SEARCH, KeyBinding.FIND_UNLINKED_FILES),
    AUTO_LINK_FILES(Localization.lang("Automatically set file links"), IconTheme.JabRefIcons.AUTO_FILE_LINK, KeyBinding.AUTOMATICALLY_LINK_FILES),
    LOOKUP_DOC_IDENTIFIER(Localization.lang("Search document identifier online")),
    LOOKUP_FULLTEXT(Localization.lang("Search full text documents online"), IconTheme.JabRefIcons.FILE_SEARCH, KeyBinding.DOWNLOAD_FULL_TEXT),
    GENERATE_CITE_KEY(Localization.lang("Generate citation key"), IconTheme.JabRefIcons.MAKE_KEY, KeyBinding.AUTOGENERATE_CITATION_KEYS),
    GENERATE_CITE_KEYS(Localization.lang("Generate citation keys"), IconTheme.JabRefIcons.MAKE_KEY, KeyBinding.AUTOGENERATE_CITATION_KEYS),
    DOWNLOAD_FULL_TEXT(Localization.lang("Search full text documents online"), IconTheme.JabRefIcons.FILE_SEARCH, KeyBinding.DOWNLOAD_FULL_TEXT),
    CLEANUP_ENTRIES(Localization.lang("Cleanup entries"), IconTheme.JabRefIcons.CLEANUP_ENTRIES, KeyBinding.CLEANUP),
    SET_FILE_LINKS(Localization.lang("Automatically set file links"), KeyBinding.AUTOMATICALLY_LINK_FILES),

    EDIT_FILE_LINK(Localization.lang("Edit"), IconTheme.JabRefIcons.EDIT, KeyBinding.OPEN_CLOSE_ENTRY_EDITOR),
    DOWNLOAD_FILE(Localization.lang("Download file"), IconTheme.JabRefIcons.DOWNLOAD_FILE),
    REDOWNLOAD_FILE(Localization.lang("Redownload file"), IconTheme.JabRefIcons.DOWNLOAD_FILE),
    RENAME_FILE_TO_PATTERN(Localization.lang("Rename file to defined pattern"), IconTheme.JabRefIcons.AUTO_RENAME),
    RENAME_FILE_TO_NAME(Localization.lang("Rename file to a given name"), IconTheme.JabRefIcons.RENAME, KeyBinding.REPLACE_STRING),
    MOVE_FILE_TO_FOLDER(Localization.lang("Move file to file directory"), IconTheme.JabRefIcons.MOVE_TO_FOLDER),
    MOVE_FILE_TO_FOLDER_AND_RENAME(Localization.lang("Move file to file directory and rename file")),
    COPY_FILE_TO_FOLDER(Localization.lang("Copy linked file to folder..."), IconTheme.JabRefIcons.COPY_TO_FOLDER, KeyBinding.COPY),
    REMOVE_LINK(Localization.lang("Remove link"), IconTheme.JabRefIcons.REMOVE_LINK),
    DELETE_FILE(Localization.lang("Permanently delete local file"), IconTheme.JabRefIcons.DELETE_FILE, KeyBinding.DELETE_ENTRY),

    HELP(Localization.lang("Online help"), IconTheme.JabRefIcons.HELP, KeyBinding.HELP),
    HELP_GROUPS(Localization.lang("Open Help page"), IconTheme.JabRefIcons.HELP, KeyBinding.HELP),
    HELP_KEY_PATTERNS(Localization.lang("Help on key patterns"), IconTheme.JabRefIcons.HELP, KeyBinding.HELP),
    HELP_REGEX_SEARCH(Localization.lang("Help on regular expression search"), IconTheme.JabRefIcons.HELP, KeyBinding.HELP),
    HELP_NAME_FORMATTER(Localization.lang("Help on Name Formatting"), IconTheme.JabRefIcons.HELP, KeyBinding.HELP),
    HELP_SPECIAL_FIELDS(Localization.lang("Help on special fields"), IconTheme.JabRefIcons.HELP, KeyBinding.HELP),
    HELP_PUSH_TO_APPLICATION(Localization.lang("Help on external applications"), IconTheme.JabRefIcons.HELP, KeyBinding.HELP),
    WEB_MENU(Localization.lang("JabRef resources")),
    OPEN_WEBPAGE(Localization.lang("Website"), Localization.lang("Opens JabRef's website"), IconTheme.JabRefIcons.HOME),
    OPEN_FACEBOOK("Facebook", Localization.lang("Opens JabRef's Facebook page"), IconTheme.JabRefIcons.FACEBOOK),
    OPEN_TWITTER("Twitter", Localization.lang("Opens JabRef's Twitter page"), IconTheme.JabRefIcons.TWITTER),
    OPEN_BLOG(Localization.lang("Blog"), Localization.lang("Opens JabRef's blog"), IconTheme.JabRefIcons.BLOG),
    OPEN_DEV_VERSION_LINK(Localization.lang("Development version"), Localization.lang("Opens a link where the current development version can be downloaded")),
    OPEN_CHANGELOG(Localization.lang("View change log"), Localization.lang("See what has been changed in the JabRef versions")),
    OPEN_GITHUB("GitHub", Localization.lang("Opens JabRef's GitHub page"), IconTheme.JabRefIcons.GITHUB),
    DONATE(Localization.lang("Donate to JabRef"), Localization.lang("Donate to JabRef"), IconTheme.JabRefIcons.DONATE),
    OPEN_FORUM(Localization.lang("Online help forum"), Localization.lang("Online help forum"), IconTheme.JabRefIcons.FORUM),
    ERROR_CONSOLE(Localization.lang("View event log"), Localization.lang("Display all error messages")),
    SEARCH_FOR_UPDATES(Localization.lang("Check for updates")),
    ABOUT(Localization.lang("About JabRef"), Localization.lang("About JabRef")),

    EDIT_LIST(Localization.lang("Edit"), IconTheme.JabRefIcons.EDIT),
    VIEW_LIST(Localization.lang("View"), IconTheme.JabRefIcons.FILE),
    REMOVE_LIST(Localization.lang("Remove"), IconTheme.JabRefIcons.REMOVE),
    RELOAD_LIST(Localization.lang("Reload"), IconTheme.JabRefIcons.REFRESH),

    GROUP_REMOVE(Localization.lang("Remove group")),
    GROUP_REMOVE_KEEP_SUBGROUPS(Localization.lang("Keep subgroups")),
    GROUP_REMOVE_WITH_SUBGROUPS(Localization.lang("Also remove subgroups")),
    GROUP_EDIT(Localization.lang("Edit group")),
    GROUP_SUBGROUP_ADD(Localization.lang("Add subgroup")),
    GROUP_SUBGROUP_REMOVE(Localization.lang("Remove subgroups")),
    GROUP_SUBGROUP_SORT(Localization.lang("Sort subgroups A-Z")),
    GROUP_SUBGROUP_SORT_REVERSE(Localization.lang("Sort subgroups Z-A")),
    GROUP_SUBGROUP_SORT_ENTRIES(Localization.lang("Sort subgroups by # of entries (Descending)")),
    GROUP_SUBGROUP_SORT_ENTRIES_REVERSE(Localization.lang("Sort subgroups by # of entries (Ascending)")),
    GROUP_ENTRIES_ADD(Localization.lang("Add selected entries to this group")),
    GROUP_ENTRIES_REMOVE(Localization.lang("Remove selected entries from this group"));

    private String text;
    private final String description;
    private final Optional<JabRefIcon> icon;
    private final Optional<KeyBinding> keyBinding;

    StandardActions(String text) {
        this(text, "");
    }

    StandardActions(String text, IconTheme.JabRefIcons icon) {
        this.text = text;
        this.description = "";
        this.icon = Optional.of(icon);
        this.keyBinding = Optional.empty();
    }

    StandardActions(String text, IconTheme.JabRefIcons icon, KeyBinding keyBinding) {
        this.text = text;
        this.description = "";
        this.icon = Optional.of(icon);
        this.keyBinding = Optional.of(keyBinding);
    }

    StandardActions(String text, String description, IconTheme.JabRefIcons icon) {
        this.text = text;
        this.description = description;
        this.icon = Optional.of(icon);
        this.keyBinding = Optional.empty();
    }

    StandardActions(String text, String description, IconTheme.JabRefIcons icon, KeyBinding keyBinding) {
        this.text = text;
        this.description = description;
        this.icon = Optional.of(icon);
        this.keyBinding = Optional.of(keyBinding);
    }

    StandardActions(String text, KeyBinding keyBinding) {
        this.text = text;
        this.description = "";
        this.keyBinding = Optional.of(keyBinding);
        this.icon = Optional.empty();
    }

    StandardActions(String text, String description) {
        this.text = text;
        this.description = description;
        this.icon = Optional.empty();
        this.keyBinding = Optional.empty();
    }

    StandardActions(String text, String description, KeyBinding keyBinding) {
        this.text = text;
        this.description = description;
        this.icon = Optional.empty();
        this.keyBinding = Optional.of(keyBinding);
    }

    @Override
    public Optional<JabRefIcon> getIcon() {
        return icon;
    }

    @Override
    public Optional<KeyBinding> getKeyBinding() {
        return keyBinding;
    }

    @Override
    public String getText() {
        return text;
    }

    @Override
    public String getDescription() {
        return description;
    }

    public Action withText(String text) {
        this.text = Objects.requireNonNull(text);
        return this;
    }
}<|MERGE_RESOLUTION|>--- conflicted
+++ resolved
@@ -93,13 +93,8 @@
 
     PARSE_LATEX(Localization.lang("Search for citations in LaTeX files..."), IconTheme.JabRefIcons.LATEX_CITATIONS),
     NEW_SUB_LIBRARY_FROM_AUX(Localization.lang("New sublibrary based on AUX file") + "...", Localization.lang("New BibTeX sublibrary") + Localization.lang("This feature generates a new library based on which entries are needed in an existing LaTeX document."), IconTheme.JabRefIcons.NEW),
-<<<<<<< HEAD
     NEW_LIBRARY_FROM_PDF_ONLINE(Localization.lang("New library based on references in PDF file... (online)"), Localization.lang("This feature generates a new library based on the list of references in a PDF file. Thereby, it uses Grobid's functionality."), IconTheme.JabRefIcons.NEW),
-    NEW_LIBRARY_FROM_PDF_OFFLINE(Localization.lang("New library based on references in PDF file... (offline)"), Localization.lang("This feature generates a new library based on the list of references in a PDF file. Thereby, it uses JabRef's build-in functionality.."), IconTheme.JabRefIcons.NEW),
-=======
-    NEW_LIBRARY_FROM_PDF_ONLINE(Localization.lang("New library based on references in PDF file... (online)"), Localization.lang("This feature generates a new library based on the list of references in a PDF file. Thereby, it uses GROBID's functionality."), IconTheme.JabRefIcons.NEW),
     NEW_LIBRARY_FROM_PDF_OFFLINE(Localization.lang("New library based on references in PDF file... (offline)"), Localization.lang("This feature generates a new library based on the list of references in a PDF file. Thereby, it uses JabRef's built-in functionality."), IconTheme.JabRefIcons.NEW),
->>>>>>> 64699ab9
     WRITE_METADATA_TO_PDF(Localization.lang("Write metadata to PDF files"), Localization.lang("Will write metadata to the PDFs linked from selected entries."), KeyBinding.WRITE_METADATA_TO_PDF),
 
     START_NEW_STUDY(Localization.lang("Start new systematic literature review")),
