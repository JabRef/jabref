--- conflicted
+++ resolved
@@ -5,14 +5,8 @@
 import java.util.ResourceBundle;
 
 import javafx.fxml.Initializable;
-<<<<<<< HEAD
-=======
 import javafx.scene.control.ContextMenu;
 import javafx.scene.control.MenuItem;
-import javafx.scene.text.Font;
-
-import org.jabref.gui.GUIGlobals;
->>>>>>> 87332ae7
 
 import com.sun.javafx.scene.control.skin.TextAreaSkin;
 
@@ -30,20 +24,6 @@
 
         // Hide horizontal scrollbar and always wrap text
         setWrapText(true);
-<<<<<<< HEAD
-=======
-
-        if (GUIGlobals.currentFont != null) {
-            setFont(Font.font(GUIGlobals.currentFont.getFontName(), GUIGlobals.currentFont.getSize()));
-
-            setStyle(
-                    "text-area-background: " + convertToHex(GUIGlobals.validFieldBackgroundColor) + ";"
-                            + "text-area-foreground: " + convertToHex(GUIGlobals.editorTextColor) + ";"
-                            + "text-area-highlight: " + convertToHex(GUIGlobals.activeBackgroundColor) + ";"
-            );
-        }
-
-        getStylesheets().add("org/jabref/gui/fieldeditors/EditorTextArea.css");
     }
 
     /**
@@ -62,7 +42,6 @@
 
     private String convertToHex(java.awt.Color color) {
         return String.format("#%02x%02x%02x", color.getRed(), color.getGreen(), color.getBlue());
->>>>>>> 87332ae7
     }
 
     @Override
