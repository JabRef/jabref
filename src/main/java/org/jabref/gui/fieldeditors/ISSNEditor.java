package org.jabref.gui.fieldeditors;

import java.util.Optional;

import javax.swing.undo.UndoManager;

import javafx.fxml.FXML;
import javafx.scene.Parent;
import javafx.scene.control.Button;
import javafx.scene.layout.HBox;

import org.jabref.gui.DialogService;
import org.jabref.gui.StateManager;
import org.jabref.gui.autocompleter.SuggestionProvider;
import org.jabref.gui.fieldeditors.contextmenu.DefaultMenu;
import org.jabref.gui.keyboard.KeyBindingRepository;
import org.jabref.gui.util.TaskExecutor;
import org.jabref.logic.integrity.FieldCheckers;
import org.jabref.model.entry.BibEntry;
import org.jabref.model.entry.field.Field;
import org.jabref.preferences.PreferencesService;

import com.airhacks.afterburner.views.ViewLoader;
import jakarta.inject.Inject;

public class ISSNEditor extends HBox implements FieldEditorFX {
    @FXML private ISSNEditorViewModel viewModel;
    @FXML private EditorTextArea textArea;
    @FXML private Button journalInfoButton;
    @FXML private Button fetchInformationByIdentifierButton;

    @Inject private DialogService dialogService;
    @Inject private PreferencesService preferencesService;
    @Inject private UndoManager undoManager;
    @Inject private TaskExecutor taskExecutor;
    @Inject private StateManager stateManager;
    @Inject private KeyBindingRepository keyBindingRepository;

    private Optional<BibEntry> entry = Optional.empty();

    public ISSNEditor(Field field,
                      SuggestionProvider<?> suggestionProvider,
                      FieldCheckers fieldCheckers) {

        ViewLoader.view(this)
                  .root(this)
                  .load();

        this.viewModel = new ISSNEditorViewModel(
                field,
                suggestionProvider,
                fieldCheckers,
                taskExecutor,
                dialogService,
                undoManager,
                stateManager,
                preferencesService);

<<<<<<< HEAD
        textArea.textProperty().bindBidirectional(viewModel.textProperty());
        textArea.initContextMenu(new DefaultMenu(textArea), keyBindingRepository);
=======
        establishBinding(textArea, viewModel.textProperty());

        textArea.initContextMenu(new DefaultMenu(textArea));
>>>>>>> d51b52bf

        new EditorValidator(preferencesService).configureValidation(viewModel.getFieldValidator().getValidationStatus(), textArea);
    }

    public ISSNEditorViewModel getViewModel() {
        return viewModel;
    }

    @Override
    public void bindToEntry(BibEntry entry) {
        this.entry = Optional.of(entry);
        viewModel.bindToEntry(entry);
    }

    @Override
    public Parent getNode() {
        return this;
    }

    @Override
    public void requestFocus() {
        textArea.requestFocus();
    }

    @FXML
    private void fetchInformationByIdentifier() {
        entry.ifPresent(viewModel::fetchBibliographyInformation);
    }

    @FXML
    private void showJournalInfo() {
        if (JournalInfoOptInDialogHelper.isJournalInfoEnabled(dialogService, preferencesService.getEntryEditorPreferences())) {
            viewModel.showJournalInfo(journalInfoButton);
        }
    }
}<|MERGE_RESOLUTION|>--- conflicted
+++ resolved
@@ -56,14 +56,9 @@
                 stateManager,
                 preferencesService);
 
-<<<<<<< HEAD
-        textArea.textProperty().bindBidirectional(viewModel.textProperty());
-        textArea.initContextMenu(new DefaultMenu(textArea), keyBindingRepository);
-=======
         establishBinding(textArea, viewModel.textProperty());
 
-        textArea.initContextMenu(new DefaultMenu(textArea));
->>>>>>> d51b52bf
+        textArea.initContextMenu(new DefaultMenu(textArea), keyBindingRepository);
 
         new EditorValidator(preferencesService).configureValidation(viewModel.getFieldValidator().getValidationStatus(), textArea);
     }
