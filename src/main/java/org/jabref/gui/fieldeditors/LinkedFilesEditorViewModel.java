--- conflicted
+++ resolved
@@ -112,16 +112,9 @@
     }
 
     private List<LinkedFileViewModel> parseToFileViewModel(String stringValue) {
-<<<<<<< HEAD
         return FileFieldParser.parse(stringValue).stream()
                               .map(linkedFile -> new LinkedFileViewModel(linkedFile, entry, databaseContext, dialogService, taskExecutor))
                               .collect(Collectors.toList());
-=======
-        return FileFieldParser.parse(stringValue)
-                .stream()
-                .map(linkedFile -> new LinkedFileViewModel(linkedFile, entry, databaseContext, taskExecutor))
-                .collect(Collectors.toList());
->>>>>>> ea8ccb39
     }
 
     public ObservableList<LinkedFileViewModel> getFiles() {
