--- conflicted
+++ resolved
@@ -58,11 +58,7 @@
                                       FieldCheckers fieldCheckers,
                                       JabRefPreferences preferences) {
 
-<<<<<<< HEAD
         super(field, suggestionProvider, fieldCheckers);
-=======
-        super(fieldName, suggestionProvider, fieldCheckers);
->>>>>>> 09f367ed
 
         this.dialogService = dialogService;
         this.databaseContext = databaseContext;
