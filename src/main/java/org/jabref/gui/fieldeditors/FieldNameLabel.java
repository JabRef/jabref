--- conflicted
+++ resolved
@@ -212,11 +212,6 @@
                     return Localization.lang("Gender of the author or gender of the editor, if there is no author.");
                 case KEYWORDS:
                     return Localization.lang("Separated list of keywords.");
-<<<<<<< HEAD
-                case CROSSREF:
-                    return Localization.lang("Linking entries together (child parent relation).") + "\n" +
-                            Localization.lang("Enter the key of the other entry.");
-=======
                 case RELATED:
                     return Localization.lang("Citation keys of other entries which have a relationship to this entry.");
                 case XREF:
@@ -227,7 +222,9 @@
                     return Localization.lang("Owner/creator of this entry.");
                 case TIMESTAMP:
                     return Localization.lang("Timestamp of this entry, when it has been created or last modified.");
->>>>>>> 9e5b7f20
+                case CROSSREF:
+                    return Localization.lang("Linking entries together (child parent relation).") + "\n" +
+                            Localization.lang("Enter the key of the other entry.");
             }
         } else if (field instanceof InternalField) {
             InternalField internalField = (InternalField) field;
