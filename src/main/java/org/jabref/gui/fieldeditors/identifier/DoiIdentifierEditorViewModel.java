package org.jabref.gui.fieldeditors.identifier;

import javax.swing.undo.UndoManager;

import org.jabref.gui.DialogService;
import org.jabref.gui.StateManager;
import org.jabref.gui.autocompleter.SuggestionProvider;
import org.jabref.gui.desktop.os.NativeDesktop;
import org.jabref.gui.mergeentries.FetchAndMergeEntry;
<<<<<<< HEAD
import org.jabref.gui.preferences.GuiPreferences;
import org.jabref.logic.importer.fetcher.CrossRef;
import org.jabref.logic.integrity.FieldCheckers;
import org.jabref.logic.l10n.Localization;
=======
import org.jabref.logic.importer.fetcher.CrossRef;
import org.jabref.logic.integrity.FieldCheckers;
import org.jabref.logic.l10n.Localization;
import org.jabref.logic.preferences.CliPreferences;
>>>>>>> 1ff7a93d
import org.jabref.logic.util.BackgroundTask;
import org.jabref.logic.util.TaskExecutor;
import org.jabref.model.entry.BibEntry;
import org.jabref.model.entry.field.StandardField;
import org.jabref.model.entry.identifier.DOI;

import org.slf4j.Logger;
import org.slf4j.LoggerFactory;

public class DoiIdentifierEditorViewModel extends BaseIdentifierEditorViewModel<DOI> {
    public static final Logger LOGGER = LoggerFactory.getLogger(DoiIdentifierEditorViewModel.class);

    private final UndoManager undoManager;
    private final StateManager stateManager;

    public DoiIdentifierEditorViewModel(SuggestionProvider<?> suggestionProvider,
                                        FieldCheckers fieldCheckers,
                                        DialogService dialogService,
                                        TaskExecutor taskExecutor,
<<<<<<< HEAD
                                        GuiPreferences preferences,
=======
                                        CliPreferences preferences,
>>>>>>> 1ff7a93d
                                        UndoManager undoManager,
                                        StateManager stateManager) {
        super(StandardField.DOI, suggestionProvider, fieldCheckers, dialogService, taskExecutor, preferences, undoManager);
        this.undoManager = undoManager;
        this.stateManager = stateManager;
        configure(true, true);
    }

    @Override
    public void lookupIdentifier(BibEntry bibEntry) {
        CrossRef doiFetcher = new CrossRef();

        BackgroundTask.wrap(() -> doiFetcher.findIdentifier(entry))
            .onRunning(() -> identifierLookupInProgress.setValue(true))
            .onFinished(() -> identifierLookupInProgress.setValue(false))
            .onSuccess(identifier -> {
                if (identifier.isPresent()) {
                    entry.setField(field, identifier.get().getNormalized());
                } else {
                    dialogService.notify(Localization.lang("No %0 found", field.getDisplayName()));
                }
            }).onFailure(e -> handleIdentifierFetchingError(e, doiFetcher)).executeWith(taskExecutor);
    }

    @Override
    public void fetchBibliographyInformation(BibEntry bibEntry) {
        stateManager.getActiveDatabase().ifPresentOrElse(
                databaseContext -> new FetchAndMergeEntry(databaseContext, taskExecutor, preferences, dialogService, undoManager)
                        .fetchAndMerge(entry, field),
                () -> dialogService.notify(Localization.lang("No library selected"))
        );
    }

    @Override
    public void openExternalLink() {
        identifier.get().map(DOI::getDOI)
                  .ifPresent(s -> NativeDesktop.openCustomDoi(s, preferences, dialogService));
    }
}<|MERGE_RESOLUTION|>--- conflicted
+++ resolved
@@ -7,17 +7,11 @@
 import org.jabref.gui.autocompleter.SuggestionProvider;
 import org.jabref.gui.desktop.os.NativeDesktop;
 import org.jabref.gui.mergeentries.FetchAndMergeEntry;
-<<<<<<< HEAD
 import org.jabref.gui.preferences.GuiPreferences;
 import org.jabref.logic.importer.fetcher.CrossRef;
 import org.jabref.logic.integrity.FieldCheckers;
 import org.jabref.logic.l10n.Localization;
-=======
-import org.jabref.logic.importer.fetcher.CrossRef;
-import org.jabref.logic.integrity.FieldCheckers;
-import org.jabref.logic.l10n.Localization;
 import org.jabref.logic.preferences.CliPreferences;
->>>>>>> 1ff7a93d
 import org.jabref.logic.util.BackgroundTask;
 import org.jabref.logic.util.TaskExecutor;
 import org.jabref.model.entry.BibEntry;
@@ -37,11 +31,7 @@
                                         FieldCheckers fieldCheckers,
                                         DialogService dialogService,
                                         TaskExecutor taskExecutor,
-<<<<<<< HEAD
                                         GuiPreferences preferences,
-=======
-                                        CliPreferences preferences,
->>>>>>> 1ff7a93d
                                         UndoManager undoManager,
                                         StateManager stateManager) {
         super(StandardField.DOI, suggestionProvider, fieldCheckers, dialogService, taskExecutor, preferences, undoManager);
