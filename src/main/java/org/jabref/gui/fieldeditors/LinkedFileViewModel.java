--- conflicted
+++ resolved
@@ -207,13 +207,9 @@
         }
         Optional<Path> fileDir = databaseContext.getFirstExistingFileDir(fileDirectoryPreferences);
         if (!fileDir.isPresent()) {
-<<<<<<< HEAD
-            dialogService.showErrorDialogAndWait(Localization.lang("Rename file"), Localization.lang("File directory is not set or does not exist!"));
-=======
             dialogService.showErrorDialogAndWait(
                                                  Localization.lang("Rename file"),
                                                  Localization.lang("File directory is not set or does not exist!"));
->>>>>>> 4b769892
             return;
         }
 
@@ -221,15 +217,6 @@
         if ((file.isPresent()) && Files.exists(file.get())) {
             RenamePdfCleanup pdfCleanup = new RenamePdfCleanup(false,
                                                                databaseContext,
-<<<<<<< HEAD
-                                                               Globals.prefs.getCleanupPreferences(Globals.journalAbbreviationLoader).getFileNamePattern(),
-                                                               Globals.prefs.getLayoutFormatterPreferences(Globals.journalAbbreviationLoader),
-                                                               Globals.prefs.getFileDirectoryPreferences(), linkedFile);
-
-            String targetFileName = pdfCleanup.getTargetFileName(linkedFile, entry);
-
-            boolean confirm = dialogService.showConfirmationDialogAndWait(Localization.lang("Rename file"),
-=======
                                                                fileDirPattern,
                                                                fileDirectoryPreferences, linkedFile);
 
@@ -237,7 +224,6 @@
 
             boolean confirm = dialogService.showConfirmationDialogAndWait(
                                                                           Localization.lang("Rename file"),
->>>>>>> 4b769892
                                                                           Localization.lang("Rename file to") + " " + targetFileName,
                                                                           Localization.lang("Rename file"),
                                                                           Localization.lang("Cancel"));
@@ -248,13 +234,9 @@
                 performRenameWithConflictCheck(file, pdfCleanup, targetFileName, fileConflictCheck);
             }
         } else {
-<<<<<<< HEAD
-            dialogService.showErrorDialogAndWait(Localization.lang("File not found"), Localization.lang("Could not find file '%0'.", linkedFile.getLink()));
-=======
             dialogService.showErrorDialogAndWait(
                                                  Localization.lang("File not found"),
                                                  Localization.lang("Could not find file '%0'.", linkedFile.getLink()));
->>>>>>> 4b769892
         }
     }
 
@@ -264,12 +246,6 @@
             try {
                 pdfCleanup.cleanupWithException(entry);
             } catch (IOException e) {
-<<<<<<< HEAD
-                dialogService.showErrorDialogAndWait(Localization.lang("Rename failed"), Localization.lang("JabRef cannot access the file because it is being used by another process."));
-            }
-        } else {
-            confirm = dialogService.showConfirmationDialogAndWait(Localization.lang("File exists"),
-=======
                 dialogService.showErrorDialogAndWait(
                                                      Localization.lang("Rename failed"),
                                                      Localization.lang("JabRef cannot access the file because it is being used by another process."));
@@ -277,7 +253,6 @@
         } else {
             confirm = dialogService.showConfirmationDialogAndWait(
                                                                   Localization.lang("File exists"),
->>>>>>> 4b769892
                                                                   Localization.lang("'%0' exists. Overwrite file?", targetFileName),
                                                                   Localization.lang("Overwrite"),
                                                                   Localization.lang("Cancel"));
@@ -286,13 +261,9 @@
                     FileUtil.renameFileWithException(fileConflictCheck.get(), file.get(), true);
                     pdfCleanup.cleanupWithException(entry);
                 } catch (IOException e) {
-<<<<<<< HEAD
-                    dialogService.showErrorDialogAndWait(Localization.lang("Rename failed"), Localization.lang("JabRef cannot access the file because it is being used by another process."));
-=======
                     dialogService.showErrorDialogAndWait(
                                                          Localization.lang("Rename failed"),
                                                          Localization.lang("JabRef cannot access the file because it is being used by another process."));
->>>>>>> 4b769892
                 }
             }
         }
@@ -307,12 +278,8 @@
         // Get target folder
         Optional<Path> fileDir = databaseContext.getFirstExistingFileDir(fileDirectoryPreferences);
         if (!fileDir.isPresent()) {
-<<<<<<< HEAD
-            dialogService.showErrorDialogAndWait(Localization.lang("Move file"),
-=======
             dialogService.showErrorDialogAndWait(
                                                  Localization.lang("Move file"),
->>>>>>> 4b769892
                                                  Localization.lang("File directory is not set or does not exist!"));
             return;
         }
@@ -321,20 +288,12 @@
         if ((file.isPresent()) && Files.exists(file.get())) {
             // Linked file exists, so move it
             MoveFilesCleanup moveFiles = new MoveFilesCleanup(databaseContext,
-<<<<<<< HEAD
-                                                              Globals.prefs.getCleanupPreferences(Globals.journalAbbreviationLoader).getFileDirPattern(),
-                                                              Globals.prefs.getFileDirectoryPreferences(),
-                                                              Globals.prefs.getLayoutFormatterPreferences(Globals.journalAbbreviationLoader), linkedFile);
-
-            boolean confirm = dialogService.showConfirmationDialogAndWait(Localization.lang("Move file"),
-=======
                                                               fileDirPattern,
                                                               fileDirectoryPreferences,
                                                               linkedFile);
 
             boolean confirm = dialogService.showConfirmationDialogAndWait(
                                                                           Localization.lang("Move file"),
->>>>>>> 4b769892
                                                                           Localization.lang("Move file to file directory?") + " " + fileDir.get(),
                                                                           Localization.lang("Move file"),
                                                                           Localization.lang("Cancel"));
@@ -343,13 +302,9 @@
             }
         } else {
             // File doesn't exist, so we can't move it.
-<<<<<<< HEAD
-            dialogService.showErrorDialogAndWait(Localization.lang("File not found"), Localization.lang("Could not find file '%0'.", linkedFile.getLink()));
-=======
             dialogService.showErrorDialogAndWait(
                                                  Localization.lang("File not found"),
                                                  Localization.lang("Could not find file '%0'.", linkedFile.getLink()));
->>>>>>> 4b769892
         }
     }
 
