package org.jabref.gui.fieldeditors;

import java.io.IOException;
import java.net.MalformedURLException;
import java.nio.file.Files;
import java.nio.file.Path;
import java.util.ArrayList;
import java.util.Arrays;
import java.util.List;
import java.util.Optional;
import java.util.function.BiPredicate;
import java.util.function.Supplier;

import javax.net.ssl.HostnameVerifier;
import javax.net.ssl.HttpsURLConnection;
import javax.net.ssl.SSLSocketFactory;

import javafx.beans.Observable;
import javafx.beans.property.BooleanProperty;
import javafx.beans.property.DoubleProperty;
import javafx.beans.property.SimpleBooleanProperty;
import javafx.beans.property.SimpleDoubleProperty;
import javafx.beans.property.StringProperty;
import javafx.scene.control.Alert.AlertType;
import javafx.scene.control.ButtonBar.ButtonData;
import javafx.scene.control.ButtonType;

import org.jabref.gui.AbstractViewModel;
import org.jabref.gui.DialogService;
import org.jabref.gui.desktop.JabRefDesktop;
import org.jabref.gui.externalfiles.FileDownloadTask;
import org.jabref.gui.externalfiletype.ExternalFileType;
import org.jabref.gui.externalfiletype.ExternalFileTypes;
import org.jabref.gui.externalfiletype.StandardExternalFileType;
import org.jabref.gui.icon.IconTheme;
import org.jabref.gui.icon.JabRefIcon;
import org.jabref.gui.linkedfile.LinkedFileEditDialogView;
import org.jabref.gui.mergeentries.MultiMergeEntriesView;
import org.jabref.gui.util.BackgroundTask;
import org.jabref.gui.util.ControlHelper;
import org.jabref.gui.util.TaskExecutor;
import org.jabref.logic.externalfiles.LinkedFileHandler;
import org.jabref.logic.importer.Importer;
import org.jabref.logic.importer.ParserResult;
import org.jabref.logic.importer.fileformat.PdfContentImporter;
import org.jabref.logic.importer.fileformat.PdfEmbeddedBibFileImporter;
import org.jabref.logic.importer.fileformat.PdfGrobidImporter;
import org.jabref.logic.importer.fileformat.PdfVerbatimBibTextImporter;
import org.jabref.logic.importer.fileformat.PdfXmpImporter;
import org.jabref.logic.l10n.Localization;
import org.jabref.logic.net.URLDownload;
import org.jabref.logic.util.io.FileNameUniqueness;
import org.jabref.logic.util.io.FileUtil;
import org.jabref.model.database.BibDatabaseContext;
import org.jabref.model.entry.BibEntry;
import org.jabref.model.entry.LinkedFile;
import org.jabref.model.strings.StringUtil;
import org.jabref.model.util.FileHelper;
import org.jabref.model.util.OptionalUtil;
import org.jabref.preferences.FilePreferences;
import org.jabref.preferences.PreferencesService;

import de.saxsys.mvvmfx.utils.validation.FunctionBasedValidator;
import de.saxsys.mvvmfx.utils.validation.ValidationMessage;
import de.saxsys.mvvmfx.utils.validation.ValidationStatus;
import de.saxsys.mvvmfx.utils.validation.Validator;
import org.slf4j.Logger;
import org.slf4j.LoggerFactory;

public class LinkedFileViewModel extends AbstractViewModel {

    private static final Logger LOGGER = LoggerFactory.getLogger(LinkedFileViewModel.class);

    private final LinkedFile linkedFile;
    private final BibDatabaseContext databaseContext;
    private final DoubleProperty downloadProgress = new SimpleDoubleProperty(-1);
    private final BooleanProperty downloadOngoing = new SimpleBooleanProperty(false);
    private final BooleanProperty isAutomaticallyFound = new SimpleBooleanProperty(false);
    private final BooleanProperty isOfflinePdf = new SimpleBooleanProperty(false);
    private final DialogService dialogService;
    private final BibEntry entry;
    private final TaskExecutor taskExecutor;
    private final PreferencesService preferences;
    private final LinkedFileHandler linkedFileHandler;
    private final ExternalFileTypes externalFileTypes;

    private final Validator fileExistsValidator;

    public LinkedFileViewModel(LinkedFile linkedFile,
                               BibEntry entry,
                               BibDatabaseContext databaseContext,
                               TaskExecutor taskExecutor,
                               DialogService dialogService,
                               PreferencesService preferences,
                               ExternalFileTypes externalFileTypes) {

        this.linkedFile = linkedFile;
        this.preferences = preferences;
        this.linkedFileHandler = new LinkedFileHandler(linkedFile, entry, databaseContext, preferences.getFilePreferences());
        this.databaseContext = databaseContext;
        this.entry = entry;
        this.dialogService = dialogService;
        this.taskExecutor = taskExecutor;
        this.externalFileTypes = externalFileTypes;

        fileExistsValidator = new FunctionBasedValidator<>(
                linkedFile.linkProperty(),
                link -> {
                    if (linkedFile.isOnlineLink()) {
                        return true;
                    } else {
                        Optional<Path> path = FileHelper.find(databaseContext, link, preferences.getFilePreferences());
                        return path.isPresent() && Files.exists(path.get());
                    }
                },
                ValidationMessage.warning(Localization.lang("Could not find file '%0'.", linkedFile.getLink())));

        downloadOngoing.bind(downloadProgress.greaterThanOrEqualTo(0).and(downloadProgress.lessThan(1)));
        isOfflinePdf.setValue(!linkedFile.isOnlineLink() && linkedFile.getFileType().equalsIgnoreCase("pdf"));
    }

    public BooleanProperty isOfflinePdfProperty() {
        return isOfflinePdf;
    }

    public boolean isAutomaticallyFound() {
        return isAutomaticallyFound.get();
    }

    public BooleanProperty isAutomaticallyFoundProperty() {
        return isAutomaticallyFound;
    }

    public BooleanProperty downloadOngoingProperty() {
        return downloadOngoing;
    }

    public DoubleProperty downloadProgressProperty() {
        return downloadProgress;
    }

    public StringProperty linkProperty() {
        return linkedFile.linkProperty();
    }

    public StringProperty descriptionProperty() {
        return linkedFile.descriptionProperty();
    }

    public String getDescription() {
        return linkedFile.getDescription();
    }

    public String getDescriptionAndLink() {
        if (StringUtil.isBlank(linkedFile.getDescription())) {
            return linkedFile.getLink();
        } else {
            return linkedFile.getDescription() + " (" + linkedFile.getLink() + ")";
        }
    }

    public String getTruncatedDescriptionAndLink() {
        if (StringUtil.isBlank(linkedFile.getDescription())) {
            return ControlHelper.truncateString(linkedFile.getLink(), -1, "...",
                    ControlHelper.EllipsisPosition.CENTER);
        } else {
            return ControlHelper.truncateString(linkedFile.getDescription(), -1, "...",
                    ControlHelper.EllipsisPosition.CENTER) + " (" +
                    ControlHelper.truncateString(linkedFile.getLink(), -1, "...",
                    ControlHelper.EllipsisPosition.CENTER) + ")";
        }
    }

    public Optional<Path> findIn(List<Path> directories) {
        return linkedFile.findIn(directories);
    }

    public JabRefIcon getTypeIcon() {
        return externalFileTypes.fromLinkedFile(linkedFile, false)
                                .map(ExternalFileType::getIcon)
                                .orElse(IconTheme.JabRefIcons.FILE);
    }

    public void markAsAutomaticallyFound() {
        isAutomaticallyFound.setValue(true);
    }

    public void acceptAsLinked() {
        isAutomaticallyFound.setValue(false);
    }

    public Observable[] getObservables() {
        List<Observable> observables = new ArrayList<>(Arrays.asList(linkedFile.getObservables()));
        observables.add(downloadOngoing);
        observables.add(downloadProgress);
        observables.add(isAutomaticallyFound);
        return observables.toArray(new Observable[0]);
    }

    public void open() {
        try {
            Optional<ExternalFileType> type = ExternalFileTypes.getInstance().fromLinkedFile(linkedFile, true);
            boolean successful = JabRefDesktop.openExternalFileAnyFormat(databaseContext, preferences, linkedFile.getLink(), type);
            if (!successful) {
                dialogService.showErrorDialogAndWait(Localization.lang("File not found"), Localization.lang("Could not find file '%0'.", linkedFile.getLink()));
            }
        } catch (IOException e) {
            dialogService.showErrorDialogAndWait(Localization.lang("Error opening file '%0'.", linkedFile.getLink()), e);
        }
    }

    public void openFolder() {
        try {
            if (!linkedFile.isOnlineLink()) {
                Optional<Path> resolvedPath = FileHelper.find(
                        databaseContext,
                        linkedFile.getLink(),
                        preferences.getFilePreferences());

                if (resolvedPath.isPresent()) {
                    JabRefDesktop.openFolderAndSelectFile(resolvedPath.get(), preferences);
                } else {
                    dialogService.showErrorDialogAndWait(Localization.lang("File not found"));
                }
            } else {
                dialogService.showErrorDialogAndWait(Localization.lang("Cannot open folder as the file is an online link."));
            }
        } catch (IOException ex) {
            LOGGER.debug("Cannot open folder", ex);
        }
    }

    public void renameToSuggestion() {
        renameFileToName(linkedFileHandler.getSuggestedFileName());
    }

    public void askForNameAndRename() {
        String oldFile = this.linkedFile.getLink();
        Path oldFilePath = Path.of(oldFile);
        Optional<String> askedFileName = dialogService.showInputDialogWithDefaultAndWait(
                Localization.lang("Rename file"),
                Localization.lang("New Filename"),
                oldFilePath.getFileName().toString());
        askedFileName.ifPresent(this::renameFileToName);
    }

    public void renameFileToName(String targetFileName) {
        if (linkedFile.isOnlineLink()) {
            // Cannot rename remote links
            return;
        }

        Optional<Path> file = linkedFile.findIn(databaseContext, preferences.getFilePreferences());
        if (file.isPresent()) {
            performRenameWithConflictCheck(targetFileName);
        } else {
            dialogService.showErrorDialogAndWait(Localization.lang("File not found"), Localization.lang("Could not find file '%0'.", linkedFile.getLink()));
        }
    }

    private void performRenameWithConflictCheck(String targetFileName) {
        Optional<Path> existingFile = linkedFileHandler.findExistingFile(linkedFile, entry, targetFileName);
        boolean overwriteFile = false;

        if (existingFile.isPresent()) {
            overwriteFile = dialogService.showConfirmationDialogAndWait(
                    Localization.lang("File exists"),
                    Localization.lang("'%0' exists. Overwrite file?", targetFileName),
                    Localization.lang("Overwrite"));

            if (!overwriteFile) {
                return;
            }
        }

        try {
            linkedFileHandler.renameToName(targetFileName, overwriteFile);
        } catch (IOException e) {
            dialogService.showErrorDialogAndWait(Localization.lang("Rename failed"), Localization.lang("JabRef cannot access the file because it is being used by another process."));
        }
    }

    public void moveToDefaultDirectory() {
        if (linkedFile.isOnlineLink()) {
            // Cannot move remote links
            return;
        }

        // Get target folder
        Optional<Path> fileDir = databaseContext.getFirstExistingFileDir(preferences.getFilePreferences());
        if (fileDir.isEmpty()) {
            dialogService.showErrorDialogAndWait(Localization.lang("Move file"), Localization.lang("File directory is not set or does not exist!"));
            return;
        }

        Optional<Path> file = linkedFile.findIn(databaseContext, preferences.getFilePreferences());
        if ((file.isPresent())) {
            // Found the linked file, so move it
            try {
                linkedFileHandler.moveToDefaultDirectory();
            } catch (IOException exception) {
                dialogService.showErrorDialogAndWait(
                        Localization.lang("Move file"),
                        Localization.lang("Could not move file '%0'.", file.get().toString()),
                        exception);
            }
        } else {
            // File doesn't exist, so we can't move it.
            dialogService.showErrorDialogAndWait(Localization.lang("File not found"), Localization.lang("Could not find file '%0'.", linkedFile.getLink()));
        }
    }

    /**
     * Gets the filename for the current linked file and compares it to the new suggested filename.
     *
     * @return true if the suggested filename is same as current filename.
     */
    public boolean isGeneratedNameSameAsOriginal() {
        Path file = Path.of(this.linkedFile.getLink());
        String currentFileName = file.getFileName().toString();
        String suggestedFileName = this.linkedFileHandler.getSuggestedFileName();

        return currentFileName.equals(suggestedFileName);
    }

    /**
     * Compares suggested directory of current linkedFile with existing filepath directory.
     *
     * @return true if suggested filepath is same as existing filepath.
     */
    public boolean isGeneratedPathSameAsOriginal() {
        FilePreferences filePreferences = preferences.getFilePreferences();
        Optional<Path> baseDir = databaseContext.getFirstExistingFileDir(filePreferences);
        if (baseDir.isEmpty()) {
            // could not find default path
            return false;
        }

        // append File directory pattern if exits
        String targetDirectoryName = FileUtil.createDirNameFromPattern(
                databaseContext.getDatabase(),
                entry,
                filePreferences.getFileDirectoryPattern());

        Optional<Path> targetDir = baseDir.map(dir -> dir.resolve(targetDirectoryName));

        Optional<Path> currentDir = linkedFile.findIn(databaseContext, preferences.getFilePreferences()).map(Path::getParent);
        if (currentDir.isEmpty()) {
            // Could not find file
            return false;
        }

        BiPredicate<Path, Path> equality = (fileA, fileB) -> {
            try {
                return Files.isSameFile(fileA, fileB);
            } catch (IOException e) {
                return false;
            }
        };
        return OptionalUtil.equals(targetDir, currentDir, equality);
    }

    public void moveToDefaultDirectoryAndRename() {
        moveToDefaultDirectory();
        renameToSuggestion();
    }

    /**
     * Asks the user for confirmation that he really wants to the delete the file from disk (or just remove the link).
     *
     * @return true if the linked file should be removed afterwards from the entry (i.e because it was deleted
     * successfully, does not exist in the first place or the user choose to remove it)
     */
    public boolean delete() {
        Optional<Path> file = linkedFile.findIn(databaseContext, preferences.getFilePreferences());

        if (file.isEmpty()) {
            LOGGER.warn("Could not find file " + linkedFile.getLink());
            return true;
        }

        ButtonType removeFromEntry = new ButtonType(Localization.lang("Remove from entry"), ButtonData.YES);
        ButtonType deleteFromEntry = new ButtonType(Localization.lang("Delete from disk"));
        Optional<ButtonType> buttonType = dialogService.showCustomButtonDialogAndWait(AlertType.INFORMATION,
                Localization.lang("Delete '%0'", file.get().toString()),
                Localization.lang("Delete the selected file permanently from disk, or just remove the file from the entry? Pressing Delete will delete the file permanently from disk."),
                removeFromEntry, deleteFromEntry, ButtonType.CANCEL);

        if (buttonType.isPresent()) {
            if (buttonType.get().equals(removeFromEntry)) {
                return true;
            }

            if (buttonType.get().equals(deleteFromEntry)) {
                try {
                    Files.delete(file.get());
                    return true;
                } catch (IOException ex) {
                    dialogService.showErrorDialogAndWait(Localization.lang("Cannot delete file"), Localization.lang("File permission error"));
                    LOGGER.warn("File permission error while deleting: " + linkedFile, ex);
                }
            }
        }
        return false;
    }

    public void edit() {
        Optional<LinkedFile> editedFile = dialogService.showCustomDialogAndWait(new LinkedFileEditDialogView(this.linkedFile));
        editedFile.ifPresent(file -> {
            this.linkedFile.setLink(file.getLink());
            this.linkedFile.setDescription(file.getDescription());
            this.linkedFile.setFileType(file.getFileType());
        });
    }

<<<<<<< HEAD
    public WriteMetadataToPdfCommand createWriteMetadataToPdfCommand() {
        return new WriteMetadataToPdfCommand(linkedFile, databaseContext, preferences, dialogService, entry, LOGGER, taskExecutor);
=======
    public void writeMetadataToPdf() {
        BackgroundTask<Void> writeTask = BackgroundTask.wrap(() -> {
            Optional<Path> file = linkedFile.findIn(databaseContext, preferences.getFilePreferences());
            if (file.isEmpty()) {
                dialogService.notify(Localization.lang("Failed to write metadata, file %1 not found.", file.map(Path::toString).orElse("")));
            } else {
                synchronized (linkedFile) {
                    try {
                        // Similar code can be found at {@link org.jabref.gui.exporter.WriteMetadataToPdfAction.writeMetadataToFile}
                        new XmpUtilWriter(preferences.getXmpPreferences()).writeXmp(file.get(), entry, databaseContext.getDatabase());

                        EmbeddedBibFilePdfExporter embeddedBibExporter = new EmbeddedBibFilePdfExporter(databaseContext.getMode(), Globals.entryTypesManager, preferences.getFieldWriterPreferences());
                        embeddedBibExporter.exportToFileByPath(databaseContext, databaseContext.getDatabase(), preferences.getFilePreferences(), file.get());

                        dialogService.notify(Localization.lang("Success! Finished writing metadata."));
                    } catch (IOException | TransformerException ex) {
                        dialogService.notify(Localization.lang("Error while writing metadata. See the error log for details."));
                        LOGGER.error("Error while writing metadata to {}", file.map(Path::toString).orElse(""), ex);
                    }
                }
            }
            return null;
        });

        taskExecutor.execute(writeTask);
>>>>>>> 117bb1cf
    }

    public void download() {
        if (!linkedFile.isOnlineLink()) {
            throw new UnsupportedOperationException("In order to download the file it has to be an online link");
        }
        try {
            Optional<Path> targetDirectory = databaseContext.getFirstExistingFileDir(preferences.getFilePreferences());
            if (targetDirectory.isEmpty()) {
                dialogService.showErrorDialogAndWait(Localization.lang("Download file"), Localization.lang("File directory is not set or does not exist!"));
                return;
            }

            URLDownload urlDownload = new URLDownload(linkedFile.getLink());
            if (!checkSSLHandshake(urlDownload)) {
                return;
            }

            BackgroundTask<Path> downloadTask = prepareDownloadTask(targetDirectory.get(), urlDownload);
            downloadTask.onSuccess(destination -> {
                boolean isDuplicate;
                try {
                    isDuplicate = FileNameUniqueness.isDuplicatedFile(targetDirectory.get(), destination.getFileName(), dialogService);
                } catch (IOException e) {
                    LOGGER.error("FileNameUniqueness.isDuplicatedFile failed", e);
                    return;
                }

                if (!isDuplicate) {
                    LinkedFile newLinkedFile = LinkedFilesEditorViewModel.fromFile(destination, databaseContext.getFileDirectories(preferences.getFilePreferences()), externalFileTypes);
                    List<LinkedFile> linkedFiles = entry.getFiles();

                    entry.addLinkedFile(entry, linkedFile, newLinkedFile, linkedFiles);

                    // Notify in bar when the file type is HTML.
                    if (newLinkedFile.getFileType().equals(StandardExternalFileType.URL.getName())) {
                        dialogService.notify(Localization.lang("Downloaded website as an HTML file."));
                        LOGGER.debug("Downloaded website {} as an HTML file at {}", linkedFile.getLink(), destination);
                    }
                }
            });
            downloadProgress.bind(downloadTask.workDonePercentageProperty());
            downloadTask.titleProperty().set(Localization.lang("Downloading"));
            downloadTask.messageProperty().set(
                    Localization.lang("Fulltext for") + ": " + entry.getCitationKey().orElse(Localization.lang("New entry")));
            downloadTask.showToUser(true);
            downloadTask.onFailure(ex -> {
                LOGGER.error("Error downloading", ex);
                dialogService.showErrorDialogAndWait(Localization.lang("Error downloading"), ex);
            });
            taskExecutor.execute(downloadTask);
        } catch (MalformedURLException exception) {
            dialogService.showErrorDialogAndWait(Localization.lang("Invalid URL"), exception);
        }
    }

    public boolean checkSSLHandshake(URLDownload urlDownload) {
        try {
            urlDownload.canBeReached();
        } catch (kong.unirest.UnirestException ex) {
            if (ex.getCause() instanceof javax.net.ssl.SSLHandshakeException) {
                if (dialogService.showConfirmationDialogAndWait(Localization.lang("Download file"),
                        Localization.lang("Unable to find valid certification path to requested target(%0), download anyway?",
                                urlDownload.getSource().toString()))) {
                    return true;
                } else {
                    dialogService.notify(Localization.lang("Download operation canceled."));
                }
            }
            return false;
        }
        return true;
    }

    public BackgroundTask<Path> prepareDownloadTask(Path targetDirectory, URLDownload urlDownload) {
        SSLSocketFactory defaultSSLSocketFactory = HttpsURLConnection.getDefaultSSLSocketFactory();
        HostnameVerifier defaultHostnameVerifier = HttpsURLConnection.getDefaultHostnameVerifier();
        BackgroundTask<Path> downloadTask = BackgroundTask
                .wrap(() -> {
                    Optional<ExternalFileType> suggestedType = inferFileType(urlDownload);
                    ExternalFileType externalFileType = suggestedType.orElse(StandardExternalFileType.PDF);
                    String suggestedTypeName = externalFileType.getName();
                    linkedFile.setFileType(suggestedTypeName);
                    String suggestedName = linkedFileHandler.getSuggestedFileName(externalFileType.getExtension());
                    String fulltextDir = FileUtil.createDirNameFromPattern(databaseContext.getDatabase(), entry, preferences.getFilePreferences().getFileDirectoryPattern());
                    suggestedName = FileNameUniqueness.getNonOverWritingFileName(targetDirectory.resolve(fulltextDir), suggestedName);
                    return targetDirectory.resolve(fulltextDir).resolve(suggestedName);
                })
                .then(destination -> new FileDownloadTask(urlDownload.getSource(), destination))
                .onFinished(() -> URLDownload.setSSLVerification(defaultSSLSocketFactory, defaultHostnameVerifier));
        return downloadTask;
    }

    private Optional<ExternalFileType> inferFileType(URLDownload urlDownload) {
        Optional<ExternalFileType> suggestedType = inferFileTypeFromMimeType(urlDownload);

        // If we did not find a file type from the MIME type, try based on extension:
        if (suggestedType.isEmpty()) {
            suggestedType = inferFileTypeFromURL(urlDownload.getSource().toExternalForm());
        }
        return suggestedType;
    }

    private Optional<ExternalFileType> inferFileTypeFromMimeType(URLDownload urlDownload) {
        String mimeType = urlDownload.getMimeType();

        if (mimeType != null) {
            LOGGER.debug("MIME Type suggested: " + mimeType);
            return externalFileTypes.getExternalFileTypeByMimeType(mimeType);
        } else {
            return Optional.empty();
        }
    }

    private Optional<ExternalFileType> inferFileTypeFromURL(String url) {
        return URLUtil.getSuffix(url)
                      .flatMap(externalFileTypes::getExternalFileTypeByExt);
    }

    public LinkedFile getFile() {
        return linkedFile;
    }

    public ValidationStatus fileExistsValidationStatus() {
        return fileExistsValidator.getValidationStatus();
    }

    public void parsePdfMetadataAndShowMergeDialog() {
        linkedFile.findIn(databaseContext, preferences.getFilePreferences()).ifPresent(filePath -> {
            MultiMergeEntriesView dialog = new MultiMergeEntriesView(preferences, taskExecutor);
            dialog.addSource(Localization.lang("Entry"), entry);
            dialog.addSource(Localization.lang("Verbatim"), wrapImporterToSupplier(new PdfVerbatimBibTextImporter(preferences.getImportFormatPreferences()), filePath));
            dialog.addSource(Localization.lang("Embedded"), wrapImporterToSupplier(new PdfEmbeddedBibFileImporter(preferences.getImportFormatPreferences()), filePath));
            if (preferences.getImporterPreferences().isGrobidEnabled()) {
                dialog.addSource("Grobid", wrapImporterToSupplier(new PdfGrobidImporter(preferences.getImporterPreferences(), preferences.getImportFormatPreferences()), filePath));
            }
            dialog.addSource(Localization.lang("XMP metadata"), wrapImporterToSupplier(new PdfXmpImporter(preferences.getXmpPreferences()), filePath));
            dialog.addSource(Localization.lang("Content"), wrapImporterToSupplier(new PdfContentImporter(preferences.getImportFormatPreferences()), filePath));
            dialog.showAndWait().ifPresent(newEntry -> {
                databaseContext.getDatabase().removeEntry(entry);
                databaseContext.getDatabase().insertEntry(newEntry);
            });
        });
    }

    private Supplier<BibEntry> wrapImporterToSupplier(Importer importer, Path filePath) {
        return () -> {
            try {
                ParserResult parserResult = importer.importDatabase(filePath);
                if (parserResult.isInvalid() || parserResult.isEmpty() || !parserResult.getDatabase().hasEntries()) {
                    return null;
                }
                return parserResult.getDatabase().getEntries().get(0);
            } catch (IOException e) {
                return null;
            }
        };
    }
}<|MERGE_RESOLUTION|>--- conflicted
+++ resolved
@@ -413,36 +413,8 @@
         });
     }
 
-<<<<<<< HEAD
     public WriteMetadataToPdfCommand createWriteMetadataToPdfCommand() {
         return new WriteMetadataToPdfCommand(linkedFile, databaseContext, preferences, dialogService, entry, LOGGER, taskExecutor);
-=======
-    public void writeMetadataToPdf() {
-        BackgroundTask<Void> writeTask = BackgroundTask.wrap(() -> {
-            Optional<Path> file = linkedFile.findIn(databaseContext, preferences.getFilePreferences());
-            if (file.isEmpty()) {
-                dialogService.notify(Localization.lang("Failed to write metadata, file %1 not found.", file.map(Path::toString).orElse("")));
-            } else {
-                synchronized (linkedFile) {
-                    try {
-                        // Similar code can be found at {@link org.jabref.gui.exporter.WriteMetadataToPdfAction.writeMetadataToFile}
-                        new XmpUtilWriter(preferences.getXmpPreferences()).writeXmp(file.get(), entry, databaseContext.getDatabase());
-
-                        EmbeddedBibFilePdfExporter embeddedBibExporter = new EmbeddedBibFilePdfExporter(databaseContext.getMode(), Globals.entryTypesManager, preferences.getFieldWriterPreferences());
-                        embeddedBibExporter.exportToFileByPath(databaseContext, databaseContext.getDatabase(), preferences.getFilePreferences(), file.get());
-
-                        dialogService.notify(Localization.lang("Success! Finished writing metadata."));
-                    } catch (IOException | TransformerException ex) {
-                        dialogService.notify(Localization.lang("Error while writing metadata. See the error log for details."));
-                        LOGGER.error("Error while writing metadata to {}", file.map(Path::toString).orElse(""), ex);
-                    }
-                }
-            }
-            return null;
-        });
-
-        taskExecutor.execute(writeTask);
->>>>>>> 117bb1cf
     }
 
     public void download() {
