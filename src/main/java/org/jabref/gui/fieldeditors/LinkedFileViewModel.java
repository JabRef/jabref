--- conflicted
+++ resolved
@@ -552,13 +552,9 @@
             dialog.addSource(Localization.lang("Entry"), entry);
             dialog.addSource(Localization.lang("Verbatim"), wrapImporterToSupplier(new PdfVerbatimBibTextImporter(preferences.getImportFormatPreferences()), filePath));
             dialog.addSource(Localization.lang("Embedded"), wrapImporterToSupplier(new PdfEmbeddedBibFileImporter(preferences.getImportFormatPreferences()), filePath));
-<<<<<<< HEAD
-            dialog.addSource("Grobid", wrapImporterToSupplier(new PdfGrobidImporter(preferences.getImporterPreferences(), preferences.getImportFormatPreferences()), filePath));
-=======
             if (preferences.getImporterPreferences().isGrobidEnabled()) {
                 dialog.addSource("Grobid", wrapImporterToSupplier(new PdfGrobidImporter(preferences.getImporterPreferences(), preferences.getImportFormatPreferences()), filePath));
             }
->>>>>>> c32a8dd2
             dialog.addSource(Localization.lang("XMP metadata"), wrapImporterToSupplier(new PdfXmpImporter(preferences.getXmpPreferences()), filePath));
             dialog.addSource(Localization.lang("Content"), wrapImporterToSupplier(new PdfContentImporter(preferences.getImportFormatPreferences()), filePath));
             dialog.showAndWait().ifPresent(newEntry -> {
