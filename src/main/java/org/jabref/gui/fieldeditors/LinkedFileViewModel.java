--- conflicted
+++ resolved
@@ -422,11 +422,8 @@
 
     private Optional<ExternalFileType> inferFileTypeFromMimeType(URLDownload urlDownload) {
         // TODO: what if this takes long time?
-<<<<<<< HEAD
-        String mimeType = urlDownload.getMimeType(); // Read MIME type
-=======
         String mimeType = urlDownload.getMimeType();
->>>>>>> 4d978258
+
         if (mimeType != null) {
             LOGGER.debug("MIME Type suggested: " + mimeType);
             return ExternalFileTypes.getInstance().getExternalFileTypeByMimeType(mimeType);
