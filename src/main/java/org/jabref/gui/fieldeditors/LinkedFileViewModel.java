package org.jabref.gui.fieldeditors;

import java.io.IOException;
import java.net.MalformedURLException;
import java.nio.file.Files;
import java.nio.file.Path;
import java.nio.file.Paths;
import java.util.ArrayList;
import java.util.Arrays;
import java.util.List;
import java.util.Optional;

import javax.xml.transform.TransformerException;

import javafx.beans.Observable;
import javafx.beans.property.BooleanProperty;
import javafx.beans.property.DoubleProperty;
import javafx.beans.property.SimpleBooleanProperty;
import javafx.beans.property.SimpleDoubleProperty;
import javafx.beans.property.StringProperty;
import javafx.scene.control.Alert.AlertType;
import javafx.scene.control.ButtonBar.ButtonData;
import javafx.scene.control.ButtonType;

import org.jabref.gui.AbstractViewModel;
import org.jabref.gui.DialogService;
import org.jabref.gui.desktop.JabRefDesktop;
import org.jabref.gui.externalfiles.DownloadExternalFile;
import org.jabref.gui.externalfiles.FileDownloadTask;
import org.jabref.gui.externalfiletype.ExternalFileType;
import org.jabref.gui.externalfiletype.ExternalFileTypes;
import org.jabref.gui.filelist.LinkedFileEditDialogView;
import org.jabref.gui.icon.IconTheme;
import org.jabref.gui.icon.JabRefIcon;
import org.jabref.gui.util.BackgroundTask;
import org.jabref.gui.util.TaskExecutor;
import org.jabref.logic.cleanup.MoveFilesCleanup;
import org.jabref.logic.cleanup.RenamePdfCleanup;
import org.jabref.logic.l10n.Localization;
import org.jabref.logic.net.URLDownload;
import org.jabref.logic.util.io.FileUtil;
import org.jabref.logic.xmp.XmpPreferences;
import org.jabref.logic.xmp.XmpUtilWriter;
import org.jabref.model.database.BibDatabaseContext;
import org.jabref.model.entry.BibEntry;
import org.jabref.model.entry.LinkedFile;
import org.jabref.model.metadata.FileDirectoryPreferences;
import org.jabref.model.strings.StringUtil;
import org.jabref.preferences.JabRefPreferences;

import org.slf4j.Logger;
import org.slf4j.LoggerFactory;

public class LinkedFileViewModel extends AbstractViewModel {

    private static final Logger LOGGER = LoggerFactory.getLogger(LinkedFileViewModel.class);

    private final LinkedFile linkedFile;
    private final BibDatabaseContext databaseContext;
    private final DoubleProperty downloadProgress = new SimpleDoubleProperty(-1);
    private final BooleanProperty downloadOngoing = new SimpleBooleanProperty(false);
    private final BooleanProperty isAutomaticallyFound = new SimpleBooleanProperty(false);
    private final BooleanProperty canWriteXMPMetadata = new SimpleBooleanProperty(false);
    private final DialogService dialogService;
    private final BibEntry entry;
    private final TaskExecutor taskExecutor;
    private final FileDirectoryPreferences fileDirectoryPreferences;
    private final String fileDirPattern;
    private final XmpPreferences xmpPreferences;
    private final String fileNamePattern;

    public LinkedFileViewModel(LinkedFile linkedFile,
                               BibEntry entry,
                               BibDatabaseContext databaseContext,
                               TaskExecutor taskExecutor,
                               DialogService dialogService,
                               JabRefPreferences preferences) {

        this.linkedFile = linkedFile;
        this.databaseContext = databaseContext;
        this.entry = entry;
        this.dialogService = dialogService;
        this.taskExecutor = taskExecutor;

        xmpPreferences = preferences.getXMPPreferences();
        fileNamePattern = preferences.get(JabRefPreferences.IMPORT_FILENAMEPATTERN);
        fileDirectoryPreferences = preferences.getFileDirectoryPreferences();
        fileDirPattern = preferences.get(JabRefPreferences.IMPORT_FILEDIRPATTERN);
        downloadOngoing.bind(downloadProgress.greaterThanOrEqualTo(0).and(downloadProgress.lessThan(1)));
        canWriteXMPMetadata.setValue(!linkedFile.isOnlineLink() && linkedFile.getFileType().equalsIgnoreCase("pdf"));
    }

    public BooleanProperty canWriteXMPMetadataProperty() {
        return canWriteXMPMetadata;
    }

    public boolean isAutomaticallyFound() {
        return isAutomaticallyFound.get();
    }

    public BooleanProperty isAutomaticallyFoundProperty() {
        return isAutomaticallyFound;
    }

    public BooleanProperty downloadOngoingProperty() {
        return downloadOngoing;
    }

    public DoubleProperty downloadProgressProperty() {
        return downloadProgress;
    }

    public StringProperty linkProperty() {
        return linkedFile.linkProperty();
    }

    public StringProperty descriptionProperty() {
        return linkedFile.descriptionProperty();
    }

    public String getDescription() {
        return linkedFile.getDescription();
    }

    public String getDescriptionAndLink() {
        if (StringUtil.isBlank(linkedFile.getDescription())) {
            return linkedFile.getLink();
        } else {
            return linkedFile.getDescription() + " (" + linkedFile.getLink() + ")";
        }
    }

    public Optional<Path> findIn(List<Path> directories) {
        return linkedFile.findIn(directories);
    }

    /**
     * TODO: Be a bit smarter and try to infer correct icon, for example using {@link
     * org.jabref.gui.externalfiletype.ExternalFileTypes#getExternalFileTypeByName(String)}
     */
    public JabRefIcon getTypeIcon() {
        return IconTheme.JabRefIcons.PDF_FILE;
    }

    public void markAsAutomaticallyFound() {
        isAutomaticallyFound.setValue(true);
    }

    public void acceptAsLinked() {
        isAutomaticallyFound.setValue(false);
    }

    public Observable[] getObservables() {
        List<Observable> observables = new ArrayList<>(Arrays.asList(linkedFile.getObservables()));
        observables.add(downloadOngoing);
        observables.add(downloadProgress);
        observables.add(isAutomaticallyFound);
        return observables.toArray(new Observable[observables.size()]);
    }

    public void open() {
        try {
            Optional<ExternalFileType> type = ExternalFileTypes.getInstance().fromLinkedFile(linkedFile, true);
            boolean successful = JabRefDesktop.openExternalFileAnyFormat(databaseContext, linkedFile.getLink(), type);
            if (!successful) {
                dialogService.showErrorDialogAndWait(Localization.lang("File not found"), Localization.lang("Could not find file '%0'.", linkedFile.getLink()));
            }
        } catch (IOException e) {
            dialogService.showErrorDialogAndWait(Localization.lang("Error opening file '%0'.", linkedFile.getLink()), e);
        }
    }

    public void openFolder() {
        try {
            Path path = null;
            // absolute path
            if (Paths.get(linkedFile.getLink()).isAbsolute()) {
                path = Paths.get(linkedFile.getLink());
            } else {
                // relative to file folder
                for (Path folder : databaseContext.getFileDirectoriesAsPaths(fileDirectoryPreferences)) {
                    Path file = folder.resolve(linkedFile.getLink());
                    if (Files.exists(file)) {
                        path = file;
                        break;
                    }
                }
            }
            if (path != null) {
                JabRefDesktop.openFolderAndSelectFile(path);
            } else {
                dialogService.showErrorDialogAndWait(Localization.lang("File not found"));
            }
        } catch (IOException ex) {
            LOGGER.debug("Cannot open folder", ex);
        }
    }

    public void rename() {
        if (linkedFile.isOnlineLink()) {
            // Cannot rename remote links
            return;
        }
        Optional<Path> fileDir = databaseContext.getFirstExistingFileDir(fileDirectoryPreferences);
        if (!fileDir.isPresent()) {
            dialogService.showErrorDialogAndWait(Localization.lang("Rename file"), Localization.lang("File directory is not set or does not exist!"));
            return;
        }

        Optional<Path> file = linkedFile.findIn(databaseContext, fileDirectoryPreferences);
        if ((file.isPresent()) && Files.exists(file.get())) {
<<<<<<< HEAD
            RenamePdfCleanup pdfCleanup = new RenamePdfCleanup(false, databaseContext,
                    Globals.prefs.getCleanupPreferences(Globals.journalAbbreviationLoader).getFileNamePattern(),
                    Globals.prefs.getFileDirectoryPreferences(), linkedFile);
=======
            RenamePdfCleanup pdfCleanup = new RenamePdfCleanup(false, databaseContext, fileDirPattern, fileDirectoryPreferences, linkedFile);
>>>>>>> afde0945

            String targetFileName = pdfCleanup.getTargetFileName(linkedFile, entry);

            boolean confirm = dialogService.showConfirmationDialogAndWait(Localization.lang("Rename file"),
                                                                          Localization.lang("Rename file to") + " " + targetFileName,
                                                                          Localization.lang("Rename file"),
                                                                          Localization.lang("Cancel"));

            if (confirm) {
                Optional<Path> fileConflictCheck = pdfCleanup.findExistingFile(linkedFile, entry);
                performRenameWithConflictCheck(file, pdfCleanup, targetFileName, fileConflictCheck);
            }
        } else {
            dialogService.showErrorDialogAndWait(Localization.lang("File not found"), Localization.lang("Could not find file '%0'.", linkedFile.getLink()));
        }
    }

    private void performRenameWithConflictCheck(Optional<Path> file, RenamePdfCleanup pdfCleanup, String targetFileName, Optional<Path> fileConflictCheck) {
        boolean confirm;
        if (!fileConflictCheck.isPresent()) {
            try {
                pdfCleanup.cleanupWithException(entry);
            } catch (IOException e) {
                dialogService.showErrorDialogAndWait(Localization.lang("Rename failed"), Localization.lang("JabRef cannot access the file because it is being used by another process."));
            }
        } else {
            confirm = dialogService.showConfirmationDialogAndWait(Localization.lang("File exists"),
                                                                  Localization.lang("'%0' exists. Overwrite file?", targetFileName),
                                                                  Localization.lang("Overwrite"),
                                                                  Localization.lang("Cancel"));

            if (confirm) {
                try {
                    FileUtil.renameFileWithException(fileConflictCheck.get(), file.get(), true);
                    pdfCleanup.cleanupWithException(entry);
                } catch (IOException e) {
                    dialogService.showErrorDialogAndWait(Localization.lang("Rename failed"),
                                                         Localization.lang("JabRef cannot access the file because it is being used by another process."));
                }
            }
        }
    }

    public void moveToDefaultDirectory() {
        if (linkedFile.isOnlineLink()) {
            // Cannot move remote links
            return;
        }

        // Get target folder
        Optional<Path> fileDir = databaseContext.getFirstExistingFileDir(fileDirectoryPreferences);
        if (!fileDir.isPresent()) {
            dialogService.showErrorDialogAndWait(Localization.lang("Move file"), Localization.lang("File directory is not set or does not exist!"));
            return;
        }

        Optional<Path> file = linkedFile.findIn(databaseContext, fileDirectoryPreferences);
        if ((file.isPresent()) && Files.exists(file.get())) {
            // Linked file exists, so move it
<<<<<<< HEAD
            MoveFilesCleanup moveFiles = new MoveFilesCleanup(databaseContext,
                    Globals.prefs.getCleanupPreferences(Globals.journalAbbreviationLoader).getFileDirPattern(),
                                                              Globals.prefs.getFileDirectoryPreferences(),
                                                              linkedFile);


            boolean confirm = dialogService.showConfirmationDialogAndWait(
                    Localization.lang("Move file"),
                    Localization.lang("Move file to file directory?") + " " + fileDir.get(),
                    Localization.lang("Move file"),
                    Localization.lang("Cancel"));
=======
            MoveFilesCleanup moveFiles = new MoveFilesCleanup(databaseContext, fileDirPattern, fileDirectoryPreferences, linkedFile);

            boolean confirm = dialogService.showConfirmationDialogAndWait(Localization.lang("Move file"), Localization.lang("Move file to file directory?") + " " + fileDir.get(), Localization.lang("Move file"), Localization.lang("Cancel"));
>>>>>>> afde0945
            if (confirm) {
                moveFiles.cleanup(entry);
            }
        } else {
            // File doesn't exist, so we can't move it.
            dialogService.showErrorDialogAndWait(Localization.lang("File not found"), Localization.lang("Could not find file '%0'.", linkedFile.getLink()));
        }
    }

    public boolean delete(FileDirectoryPreferences prefs) {
        Optional<Path> file = linkedFile.findIn(databaseContext, prefs);

        if (!file.isPresent()) {
            LOGGER.warn("Could not find file " + linkedFile.getLink());
            return true;
        }

        ButtonType removeFromEntry = new ButtonType(Localization.lang("Remove from entry"), ButtonData.YES);
        ButtonType deleteFromEntry = new ButtonType(Localization.lang("Delete from disk"));
        Optional<ButtonType> buttonType = dialogService.showCustomButtonDialogAndWait(AlertType.INFORMATION,
                                                                                      Localization.lang("Delete '%0'", file.get().toString()),
                                                                                      Localization.lang("Delete the selected file permanently from disk, or just remove the file from the entry? Pressing Delete will delete the file permanently from disk."),
                                                                                      removeFromEntry, deleteFromEntry, ButtonType.CANCEL);

        if (buttonType.isPresent()) {
            if (buttonType.get().equals(removeFromEntry)) {
                return true;
            }

            if (buttonType.get().equals(deleteFromEntry)) {
                try {
                    Files.delete(file.get());
                    return true;
                } catch (IOException ex) {
<<<<<<< HEAD
                    dialogService.showErrorDialogAndWait(
                                                         Localization.lang("Cannot delete file"),
                                                         Localization.lang("File permission error"));
=======
                    dialogService.showErrorDialogAndWait(Localization.lang("Cannot delete file"), Localization.lang("File permission error"));
>>>>>>> afde0945
                    LOGGER.warn("File permission error while deleting: " + linkedFile, ex);
                }
            }
        }
        return false;
    }

    public void edit() {

        LinkedFileEditDialogView dialog = new LinkedFileEditDialogView(this.linkedFile);

        Optional<LinkedFile> editedFile = dialog.showAndWait();
        editedFile.ifPresent(file -> {
            this.linkedFile.setLink(file.getLink());
            this.linkedFile.setDescription(file.getDescription());
            this.linkedFile.setFileType(file.getFileType());
        });
    }

    public void writeXMPMetadata() {
        // Localization.lang("Writing XMP-metadata...")
        BackgroundTask<Void> writeTask = BackgroundTask.wrap(() -> {
            Optional<Path> file = linkedFile.findIn(databaseContext, fileDirectoryPreferences);
            if (!file.isPresent()) {
                // TODO: Print error message
                // Localization.lang("PDF does not exist");
            } else {
                try {
                    XmpUtilWriter.writeXmp(file.get(), entry, databaseContext.getDatabase(), xmpPreferences);
                } catch (IOException | TransformerException ex) {
                    // TODO: Print error message
                    // Localization.lang("Error while writing") + " '" + file.toString() + "': " + ex;
                }
            }
            return null;
        });

        // Localization.lang("Finished writing XMP-metadata.")

        // TODO: Show progress
        taskExecutor.execute(writeTask);
    }

    public void download() {
        if (!linkedFile.isOnlineLink()) {
            throw new UnsupportedOperationException("In order to download the file it has to be an online link");
        }

        try {
            URLDownload urlDownload = new URLDownload(linkedFile.getLink());
            Optional<ExternalFileType> suggestedType = inferFileType(urlDownload);
            String suggestedTypeName = suggestedType.map(ExternalFileType::getName).orElse("");
            linkedFile.setFileType(suggestedTypeName);

            Optional<Path> targetDirectory = databaseContext.getFirstExistingFileDir(fileDirectoryPreferences);
            if (!targetDirectory.isPresent()) {
                dialogService.showErrorDialogAndWait(Localization.lang("Download file"), Localization.lang("File directory is not set or does not exist!"));
                return;
            }
            String suffix = suggestedType.map(ExternalFileType::getExtension).orElse("");
            String suggestedName = getSuggestedFileName(suffix);
            Path destination = targetDirectory.get().resolve(suggestedName);

            BackgroundTask<Void> downloadTask = new FileDownloadTask(urlDownload.getSource(), destination)
                                                                                                          .onSuccess(event -> {
                                                                                                              LinkedFile newLinkedFile = LinkedFilesEditorViewModel.fromFile(destination, databaseContext.getFileDirectoriesAsPaths(fileDirectoryPreferences));
                                                                                                              linkedFile.setLink(newLinkedFile.getLink());
                                                                                                              linkedFile.setFileType(newLinkedFile.getFileType());
                                                                                                          }).onFailure(ex -> dialogService.showErrorDialogAndWait("Download failed", ex));

            downloadProgress.bind(downloadTask.workDonePercentageProperty());
            taskExecutor.execute(downloadTask);
        } catch (MalformedURLException exception) {
            dialogService.showErrorDialogAndWait(Localization.lang("Invalid URL"), exception);
        }
    }

    private Optional<ExternalFileType> inferFileType(URLDownload urlDownload) {
        Optional<ExternalFileType> suggestedType = inferFileTypeFromMimeType(urlDownload);

        // If we did not find a file type from the MIME type, try based on extension:
        if (!suggestedType.isPresent()) {
            suggestedType = inferFileTypeFromURL(urlDownload.getSource().toExternalForm());
        }
        return suggestedType;
    }

    private Optional<ExternalFileType> inferFileTypeFromMimeType(URLDownload urlDownload) {
        try {
            // TODO: what if this takes long time?
            String mimeType = urlDownload.getMimeType(); // Read MIME type
            if (mimeType != null) {
                LOGGER.debug("MIME Type suggested: " + mimeType);
                return ExternalFileTypes.getInstance().getExternalFileTypeByMimeType(mimeType);
            } else {
                return Optional.empty();
            }
        } catch (IOException ex) {
            LOGGER.debug("Error while inferring MIME type for URL " + urlDownload.getSource(), ex);
            return Optional.empty();
        }
    }

    private Optional<ExternalFileType> inferFileTypeFromURL(String url) {
        String extension = DownloadExternalFile.getSuffix(url);
        if (extension != null) {
            return ExternalFileTypes.getInstance().getExternalFileTypeByExt(extension);
        } else {
            return Optional.empty();
        }
    }

    private String getSuggestedFileName(String suffix) {
        String plannedName = FileUtil.createFileNameFromPattern(databaseContext.getDatabase(), entry, fileNamePattern);

        if (!suffix.isEmpty()) {
            plannedName += "." + suffix;
        }
        return plannedName;
    }

    public LinkedFile getFile() {
        return linkedFile;
    }
}<|MERGE_RESOLUTION|>--- conflicted
+++ resolved
@@ -209,13 +209,7 @@
 
         Optional<Path> file = linkedFile.findIn(databaseContext, fileDirectoryPreferences);
         if ((file.isPresent()) && Files.exists(file.get())) {
-<<<<<<< HEAD
-            RenamePdfCleanup pdfCleanup = new RenamePdfCleanup(false, databaseContext,
-                    Globals.prefs.getCleanupPreferences(Globals.journalAbbreviationLoader).getFileNamePattern(),
-                    Globals.prefs.getFileDirectoryPreferences(), linkedFile);
-=======
             RenamePdfCleanup pdfCleanup = new RenamePdfCleanup(false, databaseContext, fileDirPattern, fileDirectoryPreferences, linkedFile);
->>>>>>> afde0945
 
             String targetFileName = pdfCleanup.getTargetFileName(linkedFile, entry);
 
@@ -275,23 +269,9 @@
         Optional<Path> file = linkedFile.findIn(databaseContext, fileDirectoryPreferences);
         if ((file.isPresent()) && Files.exists(file.get())) {
             // Linked file exists, so move it
-<<<<<<< HEAD
-            MoveFilesCleanup moveFiles = new MoveFilesCleanup(databaseContext,
-                    Globals.prefs.getCleanupPreferences(Globals.journalAbbreviationLoader).getFileDirPattern(),
-                                                              Globals.prefs.getFileDirectoryPreferences(),
-                                                              linkedFile);
-
-
-            boolean confirm = dialogService.showConfirmationDialogAndWait(
-                    Localization.lang("Move file"),
-                    Localization.lang("Move file to file directory?") + " " + fileDir.get(),
-                    Localization.lang("Move file"),
-                    Localization.lang("Cancel"));
-=======
             MoveFilesCleanup moveFiles = new MoveFilesCleanup(databaseContext, fileDirPattern, fileDirectoryPreferences, linkedFile);
 
             boolean confirm = dialogService.showConfirmationDialogAndWait(Localization.lang("Move file"), Localization.lang("Move file to file directory?") + " " + fileDir.get(), Localization.lang("Move file"), Localization.lang("Cancel"));
->>>>>>> afde0945
             if (confirm) {
                 moveFiles.cleanup(entry);
             }
@@ -326,13 +306,7 @@
                     Files.delete(file.get());
                     return true;
                 } catch (IOException ex) {
-<<<<<<< HEAD
-                    dialogService.showErrorDialogAndWait(
-                                                         Localization.lang("Cannot delete file"),
-                                                         Localization.lang("File permission error"));
-=======
                     dialogService.showErrorDialogAndWait(Localization.lang("Cannot delete file"), Localization.lang("File permission error"));
->>>>>>> afde0945
                     LOGGER.warn("File permission error while deleting: " + linkedFile, ex);
                 }
             }
