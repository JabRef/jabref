package org.jabref.gui.fieldeditors;

import java.io.IOException;
import java.nio.file.Files;
import java.nio.file.Path;
import java.util.ArrayList;
import java.util.Arrays;
import java.util.List;
import java.util.Optional;
import java.util.function.BiPredicate;

import javafx.beans.Observable;
import javafx.beans.binding.Bindings;
import javafx.beans.binding.ObjectBinding;
import javafx.beans.property.BooleanProperty;
import javafx.beans.property.DoubleProperty;
import javafx.beans.property.SimpleBooleanProperty;
import javafx.beans.property.SimpleDoubleProperty;
import javafx.beans.property.StringProperty;
import javafx.scene.Node;
import javafx.scene.control.Alert.AlertType;
import javafx.scene.control.ButtonType;
import javafx.scene.control.ButtonBar;

import org.jabref.gui.AbstractViewModel;
import org.jabref.gui.DialogService;
import org.jabref.gui.desktop.os.NativeDesktop;
import org.jabref.gui.externalfiles.PdfMergeDialog;
import org.jabref.gui.externalfiletype.ExternalFileType;
import org.jabref.gui.externalfiletype.ExternalFileTypes;
import org.jabref.gui.icon.IconTheme;
import org.jabref.gui.icon.JabRefIcon;
import org.jabref.gui.linkedfile.DeleteFileAction;
import org.jabref.gui.linkedfile.DownloadLinkedFileAction;
import org.jabref.gui.linkedfile.LinkedFileEditDialog;
import org.jabref.gui.mergeentries.MultiMergeEntriesView;
import org.jabref.gui.preferences.GuiPreferences;
import org.jabref.gui.util.ControlHelper;
import org.jabref.logic.FilePreferences;
import org.jabref.logic.externalfiles.LinkedFileHandler;
import org.jabref.logic.l10n.Localization;
import org.jabref.logic.util.TaskExecutor;
import org.jabref.logic.util.io.FileNameUniqueness;
import org.jabref.logic.util.io.FileUtil;
import org.jabref.model.database.BibDatabaseContext;
import org.jabref.model.entry.BibEntry;
import org.jabref.model.entry.LinkedFile;
import org.jabref.model.strings.StringUtil;
import org.jabref.model.util.OptionalUtil;

import de.saxsys.mvvmfx.utils.validation.FunctionBasedValidator;
import de.saxsys.mvvmfx.utils.validation.ValidationMessage;
import de.saxsys.mvvmfx.utils.validation.ValidationStatus;
import de.saxsys.mvvmfx.utils.validation.Validator;
import org.slf4j.Logger;
import org.slf4j.LoggerFactory;

public class LinkedFileViewModel extends AbstractViewModel {

    private static final Logger LOGGER = LoggerFactory.getLogger(LinkedFileViewModel.class);

    private final LinkedFile linkedFile;
    private final BibDatabaseContext databaseContext;
    private final DoubleProperty downloadProgress = new SimpleDoubleProperty(-1);
    private final BooleanProperty downloadOngoing = new SimpleBooleanProperty(false);
    private final BooleanProperty isAutomaticallyFound = new SimpleBooleanProperty(false);
    private final BooleanProperty isOfflinePdf = new SimpleBooleanProperty(false);
    private final DialogService dialogService;
    private final BibEntry entry;
    private final TaskExecutor taskExecutor;
    private final GuiPreferences preferences;
    private final LinkedFileHandler linkedFileHandler;

    private ObjectBinding<Node> linkedFileIconBinding;

    private final Validator fileExistsValidator;

    public LinkedFileViewModel(LinkedFile linkedFile,
                               BibEntry entry,
                               BibDatabaseContext databaseContext,
                               TaskExecutor taskExecutor,
                               DialogService dialogService,
                               GuiPreferences preferences) {
        this.linkedFile = linkedFile;
        this.preferences = preferences;
        this.linkedFileHandler = new LinkedFileHandler(linkedFile, entry, databaseContext, preferences.getFilePreferences());
        this.databaseContext = databaseContext;
        this.entry = entry;
        this.dialogService = dialogService;
        this.taskExecutor = taskExecutor;

        fileExistsValidator = new FunctionBasedValidator<>(
                linkedFile.linkProperty(),
                link -> {
                    if (linkedFile.isOnlineLink()) {
                        return true;
                    } else {
                        Optional<Path> path = FileUtil.find(databaseContext, link, preferences.getFilePreferences());
                        return path.isPresent() && Files.exists(path.get());
                    }
                },
                ValidationMessage.warning(Localization.lang("Could not find file '%0'.", linkedFile.getLink())));

        downloadOngoing.bind(downloadProgress.greaterThanOrEqualTo(0).and(downloadProgress.lessThan(1)));
        isOfflinePdf.setValue(!linkedFile.isOnlineLink() && "pdf".equalsIgnoreCase(linkedFile.getFileType()));
    }

    public static LinkedFileViewModel fromLinkedFile(
            LinkedFile linkedFile,
            BibEntry entry,
            BibDatabaseContext databaseContext,
            TaskExecutor taskExecutor,
            DialogService dialogService,
            GuiPreferences preferences) {
        return new LinkedFileViewModel(
                linkedFile,
                entry,
                databaseContext,
                taskExecutor,
                dialogService,
                preferences);
    }

    public BooleanProperty isOfflinePdfProperty() {
        return isOfflinePdf;
    }

    public boolean isAutomaticallyFound() {
        return isAutomaticallyFound.get();
    }

    public BooleanProperty isAutomaticallyFoundProperty() {
        return isAutomaticallyFound;
    }

    public BooleanProperty downloadOngoingProperty() {
        return downloadOngoing;
    }

    public DoubleProperty downloadProgressProperty() {
        return downloadProgress;
    }

    public StringProperty linkProperty() {
        return linkedFile.linkProperty();
    }

    public StringProperty descriptionProperty() {
        return linkedFile.descriptionProperty();
    }

    public String getDescription() {
        return linkedFile.getDescription();
    }

    public String getDescriptionAndLink() {
        if (StringUtil.isBlank(linkedFile.getDescription())) {
            return linkedFile.getLink();
        } else {
            return linkedFile.getDescription() + " (" + linkedFile.getLink() + ")";
        }
    }

    public String getTruncatedDescriptionAndLink() {
        if (StringUtil.isBlank(linkedFile.getDescription())) {
            return ControlHelper.truncateString(linkedFile.getLink(), -1, "...",
                    ControlHelper.EllipsisPosition.CENTER);
        } else {
            return ControlHelper.truncateString(linkedFile.getDescription(), -1, "...",
                    ControlHelper.EllipsisPosition.CENTER) + " (" +
                    ControlHelper.truncateString(linkedFile.getLink(), -1, "...",
                    ControlHelper.EllipsisPosition.CENTER) + ")";
        }
    }

    public Optional<Path> findIn(List<Path> directories) {
        return linkedFile.findIn(directories);
    }

    public JabRefIcon getTypeIcon() {
        return ExternalFileTypes.getExternalFileTypeByLinkedFile(linkedFile, false, preferences.getExternalApplicationsPreferences())
                                .map(ExternalFileType::getIcon)
                                .orElse(IconTheme.JabRefIcons.FILE);
    }

    public ObjectBinding<Node> typeIconProperty() {
        if (linkedFileIconBinding == null) {
            linkedFileIconBinding = Bindings.createObjectBinding(() -> this.getTypeIcon().getGraphicNode(), linkedFile.fileTypeProperty());
        }

        return linkedFileIconBinding;
    }

    public void markAsAutomaticallyFound() {
        isAutomaticallyFound.setValue(true);
    }

    public void acceptAsLinked() {
        isAutomaticallyFound.setValue(false);
    }

    public Observable[] getObservables() {
        List<Observable> observables = new ArrayList<>(Arrays.asList(linkedFile.getObservables()));
        observables.add(downloadOngoing);
        observables.add(downloadProgress);
        observables.add(isAutomaticallyFound);
        return observables.toArray(new Observable[0]);
    }

    public void open() {
        try {
            Optional<ExternalFileType> type = ExternalFileTypes.getExternalFileTypeByLinkedFile(linkedFile, true, preferences.getExternalApplicationsPreferences());
            boolean successful = NativeDesktop.openExternalFileAnyFormat(databaseContext, preferences.getExternalApplicationsPreferences(), preferences.getFilePreferences(), linkedFile.getLink(), type);
            if (!successful) {
                dialogService.showErrorDialogAndWait(Localization.lang("File not found"), Localization.lang("Could not find file '%0'.", linkedFile.getLink()));
            }
        } catch (IOException e) {
            dialogService.showErrorDialogAndWait(Localization.lang("Error opening file '%0'", linkedFile.getLink()), e);
        }
    }

    public void openFolder() {
        try {
            if (!linkedFile.isOnlineLink()) {
                Optional<Path> resolvedPath = FileUtil.find(
                        databaseContext,
                        linkedFile.getLink(),
                        preferences.getFilePreferences());
                if (resolvedPath.isPresent()) {
                    NativeDesktop.openFolderAndSelectFile(resolvedPath.get(), preferences.getExternalApplicationsPreferences(), dialogService);
                } else {
                    dialogService.showErrorDialogAndWait(Localization.lang("File not found"));
                }
            } else {
                dialogService.showErrorDialogAndWait(Localization.lang("Cannot open folder as the file is an online link."));
            }
        } catch (IOException ex) {
            LOGGER.debug("Cannot open folder", ex);
        }
    }

    public void renameToSuggestion() {
        renameFileToName(linkedFileHandler.getSuggestedFileName());
    }

    public void askForNameAndRename() {
        String oldFile = this.linkedFile.getLink();
        Path oldFilePath = Path.of(oldFile);
        Optional<String> askedFileName = dialogService.showInputDialogWithDefaultAndWait(
                Localization.lang("Rename file"),
                Localization.lang("New Filename"),
                oldFilePath.getFileName().toString());
        askedFileName.ifPresent(this::renameFileToName);
    }

    public void renameFileToName(String targetFileName) {
        if (linkedFile.isOnlineLink()) {
            // Cannot rename remote links
            return;
        }

        Optional<Path> file = linkedFile.findIn(databaseContext, preferences.getFilePreferences());
        if (file.isPresent()) {
            performRenameWithConflictCheck(targetFileName);
        } else {
            dialogService.showErrorDialogAndWait(Localization.lang("File not found"), Localization.lang("Could not find file '%0'.", linkedFile.getLink()));
        }
    }

    private void performRenameWithConflictCheck(String targetFileName) {
        Optional<Path> existingFile = linkedFileHandler.findExistingFile(linkedFile, entry, targetFileName);
        boolean overwriteFile = false;

        if (existingFile.isPresent()) {
            Path existingFileVal = existingFile.get();
            // show when hovering over "Keep both" button
            String suggestedFileName = FileNameUniqueness.getNonOverWritingFileName(
                existingFileVal.getParent(),
                existingFileVal.getFileName().toString()
            );

//            overwriteFile = dialogService.showConfirmationDialogAndWait(
//                    Localization.lang("Target file already exists"),
//                    Localization.lang("'%0' exists. Overwrite file?", targetFileName),
//                    Localization.lang("Overwrite"));
//
//            if (!overwriteFile) {
//                return;
//            }
            ButtonType overrideButton = new ButtonType("Override", ButtonBar.ButtonData.OTHER);
            ButtonType keepBothButton = new ButtonType("Keep both", ButtonBar.ButtonData.OTHER);
            ButtonType provideAltFileNameButton = new ButtonType("Provide alternative file name", ButtonBar.ButtonData.OTHER);
            ButtonType cancelButton = new ButtonType("Cancel", ButtonBar.ButtonData.CANCEL_CLOSE);

            Optional<ButtonType> result = dialogService.showCustomButtonDialogAndWait(
                    AlertType.CONFIRMATION,
                    Localization.lang("Target file already exists") ,
<<<<<<< HEAD
                    Localization.lang("'%0' exists. Overwrite file?", targetFileName),
                    overrideButton, keepBothButton, provideAltFileNameButton
=======
                    Localization.lang("Target file name: \n'%0'", targetFileName),
                    overrideButton, keepBothButton, alternativeFileNameButton
>>>>>>> f990da7a
            );

            if (result.isPresent()) {
                ButtonType buttonType = result.get();
                if (buttonType == overrideButton) {
                    System.out.println("Override selected");
                } else if (buttonType == keepBothButton) {
                    targetFileName = suggestedFileName;
                } else if (buttonType == provideAltFileNameButton) {
                    askForNameAndRename();
                }
            }

        }

        try {
            linkedFileHandler.renameToName(targetFileName, overwriteFile);
        } catch (IOException e) {
            dialogService.showErrorDialogAndWait(Localization.lang("Rename failed"), Localization.lang("JabRef cannot access the file because it is being used by another process."));
        }
    }

    public void moveToDefaultDirectory() {
        if (linkedFile.isOnlineLink()) {
            // Cannot move remote links
            return;
        }

        // Get target folder
        Optional<Path> fileDir = databaseContext.getFirstExistingFileDir(preferences.getFilePreferences());
        if (fileDir.isEmpty()) {
            dialogService.showErrorDialogAndWait(Localization.lang("Move file"), Localization.lang("File directory is not set or does not exist!"));
            return;
        }

        Optional<Path> file = linkedFile.findIn(databaseContext, preferences.getFilePreferences());
        if (file.isPresent()) {
            // Found the linked file, so move it
            try {
                linkedFileHandler.moveToDefaultDirectory();
            } catch (IOException exception) {
                dialogService.showErrorDialogAndWait(
                        Localization.lang("Move file"),
                        Localization.lang("Could not move file '%0'.", file.get().toString()),
                        exception);
            }
        } else {
            // File doesn't exist, so we can't move it.
            dialogService.showErrorDialogAndWait(Localization.lang("File not found"), Localization.lang("Could not find file '%0'.", linkedFile.getLink()));
        }
    }

    /**
     * Gets the filename for the current linked file and compares it to the new suggested filename.
     *
     * @return true if the suggested filename is same as current filename.
     */
    public boolean isGeneratedNameSameAsOriginal() {
        Path file = Path.of(this.linkedFile.getLink());
        String currentFileName = file.getFileName().toString();
        String suggestedFileName = this.linkedFileHandler.getSuggestedFileName();

        return currentFileName.equals(suggestedFileName);
    }

    /**
     * Compares suggested directory of current linkedFile with existing filepath directory.
     *
     * @return true if suggested filepath is same as existing filepath.
     */
    public boolean isGeneratedPathSameAsOriginal() {
        FilePreferences filePreferences = preferences.getFilePreferences();
        Optional<Path> baseDir = databaseContext.getFirstExistingFileDir(filePreferences);
        if (baseDir.isEmpty()) {
            // could not find default path
            return false;
        }

        // append File directory pattern if exits
        String targetDirectoryName = FileUtil.createDirNameFromPattern(
                databaseContext.getDatabase(),
                entry,
                filePreferences.getFileDirectoryPattern());

        Optional<Path> targetDir = baseDir.map(dir -> dir.resolve(targetDirectoryName));

        Optional<Path> currentDir = linkedFile.findIn(databaseContext, preferences.getFilePreferences()).map(Path::getParent);
        if (currentDir.isEmpty()) {
            // Could not find file
            return false;
        }

        BiPredicate<Path, Path> equality = (fileA, fileB) -> {
            try {
                return Files.isSameFile(fileA, fileB);
            } catch (IOException e) {
                return false;
            }
        };
        return OptionalUtil.equals(targetDir, currentDir, equality);
    }

    public void moveToDefaultDirectoryAndRename() {
        moveToDefaultDirectory();
        renameToSuggestion();
    }

    /**
     * Asks the user for confirmation that he really wants to the delete the file from disk (or just remove the link)
     * and then proceeds accordingly.
     *
     * @return true if the linked file has been removed afterward from the entry (i.e., because it was deleted
     * successfully, does not exist in the first place, or the user choose to remove it)
     */
    public boolean delete() {
        DeleteFileAction deleteFileAction = new DeleteFileAction(dialogService, preferences.getFilePreferences(), databaseContext, null, List.of(this));
        deleteFileAction.execute();
        return deleteFileAction.isSuccess();
    }

    public void edit() {
        Optional<LinkedFile> editedFile = dialogService.showCustomDialogAndWait(new LinkedFileEditDialog(this.linkedFile));
        editedFile.ifPresent(file -> {
            this.linkedFile.setLink(file.getLink());
            this.linkedFile.setDescription(file.getDescription());
            this.linkedFile.setFileType(file.getFileType());
            this.linkedFile.setSourceURL(file.getSourceUrl());
        });
    }

    /**
     * @implNote Similar method {@link org.jabref.gui.linkedfile.RedownloadMissingFilesAction#redownloadMissing}
     */
    public void redownload() {
        LOGGER.info("Redownloading file from {}", linkedFile.getSourceUrl());
        if (linkedFile.getSourceUrl().isEmpty() || !LinkedFile.isOnlineLink(linkedFile.getSourceUrl())) {
            throw new UnsupportedOperationException("In order to download the file, the source url has to be an online link");
        }

        String fileName = Path.of(linkedFile.getLink()).getFileName().toString();

        DownloadLinkedFileAction downloadLinkedFileAction = new DownloadLinkedFileAction(
                databaseContext,
                entry,
                linkedFile,
                linkedFile.getSourceUrl(),
                dialogService,
                preferences.getExternalApplicationsPreferences(),
                preferences.getFilePreferences(),
                taskExecutor,
                fileName,
                true);
        downloadProgress.bind(downloadLinkedFileAction.downloadProgress());
        downloadLinkedFileAction.execute();
    }

    public void download(boolean keepHtmlLink) {
        LOGGER.info("Downloading file from {}", linkedFile.getSourceUrl());
        if (!linkedFile.isOnlineLink()) {
            throw new UnsupportedOperationException("In order to download the file it has to be an online link");
        }

        DownloadLinkedFileAction downloadLinkedFileAction = new DownloadLinkedFileAction(
                databaseContext,
                entry,
                linkedFile,
                linkedFile.getLink(),
                dialogService,
                preferences.getExternalApplicationsPreferences(),
                preferences.getFilePreferences(),
                taskExecutor,
                "",
                keepHtmlLink);
        downloadProgress.bind(downloadLinkedFileAction.downloadProgress());
        downloadLinkedFileAction.execute();
    }

    public LinkedFile getFile() {
        return linkedFile;
    }

    public ValidationStatus fileExistsValidationStatus() {
        return fileExistsValidator.getValidationStatus();
    }

    public void parsePdfMetadataAndShowMergeDialog() {
        linkedFile.findIn(databaseContext, preferences.getFilePreferences()).ifPresent(filePath -> {
            MultiMergeEntriesView dialog = PdfMergeDialog.createMergeDialog(entry, filePath, preferences, taskExecutor);
            dialogService.showCustomDialogAndWait(dialog).ifPresent(newEntry -> {
                databaseContext.getDatabase().removeEntry(entry);
                databaseContext.getDatabase().insertEntry(newEntry);
            });
        });
    }
}<|MERGE_RESOLUTION|>--- conflicted
+++ resolved
@@ -295,13 +295,8 @@
             Optional<ButtonType> result = dialogService.showCustomButtonDialogAndWait(
                     AlertType.CONFIRMATION,
                     Localization.lang("Target file already exists") ,
-<<<<<<< HEAD
-                    Localization.lang("'%0' exists. Overwrite file?", targetFileName),
+                    Localization.lang("Target file name: \n'%0'", targetFileName),
                     overrideButton, keepBothButton, provideAltFileNameButton
-=======
-                    Localization.lang("Target file name: \n'%0'", targetFileName),
-                    overrideButton, keepBothButton, alternativeFileNameButton
->>>>>>> f990da7a
             );
 
             if (result.isPresent()) {
@@ -314,7 +309,6 @@
                     askForNameAndRename();
                 }
             }
-
         }
 
         try {
