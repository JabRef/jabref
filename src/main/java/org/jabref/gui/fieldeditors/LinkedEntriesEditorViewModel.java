--- conflicted
+++ resolved
@@ -32,11 +32,8 @@
         super(field, suggestionProvider, fieldCheckers, undoManager);
 
         this.databaseContext = databaseContext;
-<<<<<<< HEAD
+        this.suggestionProvider = suggestionProvider;
         this.stateManager = stateManager;
-=======
-        this.suggestionProvider = suggestionProvider;
->>>>>>> d7f7b67d
 
         linkedEntries = new SimpleListProperty<>(FXCollections.observableArrayList());
         BindingsHelper.bindContentBidirectional(
