--- conflicted
+++ resolved
@@ -8,15 +8,10 @@
 import org.jabref.gui.StateManager;
 import org.jabref.gui.autocompleter.SuggestionProvider;
 import org.jabref.gui.mergeentries.FetchAndMergeEntry;
-<<<<<<< HEAD
 import org.jabref.gui.preferences.GuiPreferences;
 import org.jabref.logic.integrity.FieldCheckers;
 import org.jabref.logic.l10n.Localization;
-=======
-import org.jabref.logic.integrity.FieldCheckers;
-import org.jabref.logic.l10n.Localization;
 import org.jabref.logic.preferences.CliPreferences;
->>>>>>> 1ff7a93d
 import org.jabref.logic.util.TaskExecutor;
 import org.jabref.model.entry.BibEntry;
 import org.jabref.model.entry.field.Field;
@@ -27,11 +22,7 @@
     private final DialogService dialogService;
     private final UndoManager undoManager;
     private final StateManager stateManager;
-<<<<<<< HEAD
     private final GuiPreferences preferences;
-=======
-    private final CliPreferences preferences;
->>>>>>> 1ff7a93d
 
     public ISSNEditorViewModel(
             Field field,
@@ -41,11 +32,7 @@
             DialogService dialogService,
             UndoManager undoManager,
             StateManager stateManager,
-<<<<<<< HEAD
             GuiPreferences preferences) {
-=======
-            CliPreferences preferences) {
->>>>>>> 1ff7a93d
         super(field, suggestionProvider, fieldCheckers, undoManager);
         this.taskExecutor = taskExecutor;
         this.dialogService = dialogService;
