--- conflicted
+++ resolved
@@ -69,13 +69,9 @@
         } else if (fieldExtras.contains(FieldProperty.SINGLE_ENTRY_LINK) || fieldExtras.contains(FieldProperty.MULTIPLE_ENTRY_LINK)) {
             return new LinkedEntriesEditor(fieldName, databaseContext, suggestionProvider, fieldCheckers);
         } else if (fieldExtras.contains(FieldProperty.PERSON_NAMES)) {
-<<<<<<< HEAD
             return new PersonsEditor(fieldName, suggestionProvider, preferences, fieldCheckers);
-=======
-            return new PersonsEditor(fieldName, suggestionProvider, preferences.getAutoCompletePreferences(), fieldCheckers);
         } else if (FieldName.KEYWORDS.equals(fieldName)) {
-            return new KeywordsEditor(fieldName, suggestionProvider, fieldCheckers);
->>>>>>> 42666964
+            return new KeywordsEditor(fieldName, suggestionProvider, fieldCheckers, preferences);
         }
 
         // default
