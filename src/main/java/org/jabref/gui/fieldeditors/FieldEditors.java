package org.jabref.gui.fieldeditors;

import java.time.format.DateTimeFormatter;
import java.util.List;
import java.util.Set;

import javax.swing.undo.UndoManager;

import org.jabref.gui.DialogService;
import org.jabref.gui.autocompleter.ContentSelectorSuggestionProvider;
import org.jabref.gui.autocompleter.SuggestionProvider;
import org.jabref.gui.autocompleter.SuggestionProviders;
import org.jabref.gui.fieldeditors.identifier.IdentifierEditor;
import org.jabref.gui.util.TaskExecutor;
import org.jabref.logic.integrity.FieldCheckers;
import org.jabref.logic.journals.JournalAbbreviationRepository;
import org.jabref.model.database.BibDatabaseContext;
import org.jabref.model.entry.field.Field;
import org.jabref.model.entry.field.FieldFactory;
import org.jabref.model.entry.field.FieldProperty;
import org.jabref.model.entry.field.InternalField;
import org.jabref.model.entry.field.StandardField;
import org.jabref.model.entry.types.EntryType;
import org.jabref.model.entry.types.IEEETranEntryType;
import org.jabref.model.metadata.MetaData;
import org.jabref.preferences.PreferencesService;

import org.slf4j.Logger;
import org.slf4j.LoggerFactory;

@SuppressWarnings("unchecked")
public class FieldEditors {

    private static final Logger LOGGER = LoggerFactory.getLogger(FieldEditors.class);

    public static FieldEditorFX getForField(final Field field,
                                            final TaskExecutor taskExecutor,
                                            final DialogService dialogService,
                                            final JournalAbbreviationRepository journalAbbreviationRepository,
                                            final PreferencesService preferences,
                                            final BibDatabaseContext databaseContext,
                                            final EntryType entryType,
                                            final SuggestionProviders suggestionProviders,
                                            final UndoManager undoManager) {
        final Set<FieldProperty> fieldProperties = field.getProperties();

        final SuggestionProvider<?> suggestionProvider = getSuggestionProvider(field, suggestionProviders, databaseContext.getMetaData());

        final FieldCheckers fieldCheckers = new FieldCheckers(
                databaseContext,
                preferences.getFilePreferences(),
                journalAbbreviationRepository,
                preferences.getEntryEditorPreferences().shouldAllowIntegerEditionBibtex());

        boolean isMultiLine = FieldFactory.isMultiLineField(field, preferences.getFieldPreferences().getNonWrappableFields());

        if (preferences.getTimestampPreferences().getTimestampField().equals(field)) {
            return new DateEditor(field, DateTimeFormatter.ofPattern(preferences.getTimestampPreferences().getTimestampFormat()), suggestionProvider, fieldCheckers);
        } else if (fieldProperties.contains(FieldProperty.DATE)) {
            return new DateEditor(field, DateTimeFormatter.ofPattern("[uuuu][-MM][-dd]"), suggestionProvider, fieldCheckers);
        } else if (fieldProperties.contains(FieldProperty.EXTERNAL)) {
            return new UrlEditor(field, suggestionProvider, fieldCheckers);
        } else if (fieldProperties.contains(FieldProperty.JOURNAL_NAME)) {
            return new JournalEditor(field, suggestionProvider, fieldCheckers);
        } else if (fieldProperties.contains(FieldProperty.DOI) || fieldProperties.contains(FieldProperty.EPRINT) || fieldProperties.contains(FieldProperty.ISBN)) {
            return new IdentifierEditor(field, suggestionProvider, fieldCheckers);
        } else if (fieldProperties.contains(FieldProperty.ISSN)) {
            return new ISSNEditor(field, suggestionProvider, fieldCheckers);
        } else if (field == StandardField.OWNER) {
            return new OwnerEditor(field, suggestionProvider, fieldCheckers);
        } else if (field == StandardField.GROUPS) {
            return new GroupEditor(field, suggestionProvider, fieldCheckers, preferences, isMultiLine, undoManager);
        } else if (fieldProperties.contains(FieldProperty.FILE_EDITOR)) {
            return new LinkedFilesEditor(field, databaseContext, suggestionProvider, fieldCheckers);
        } else if (fieldProperties.contains(FieldProperty.YES_NO)) {
            return new OptionEditor<>(new YesNoEditorViewModel(field, suggestionProvider, fieldCheckers, undoManager));
        } else if (fieldProperties.contains(FieldProperty.MONTH)) {
            return new OptionEditor<>(new MonthEditorViewModel(field, suggestionProvider, databaseContext.getMode(), fieldCheckers, undoManager));
        } else if (fieldProperties.contains(FieldProperty.GENDER)) {
            return new OptionEditor<>(new GenderEditorViewModel(field, suggestionProvider, fieldCheckers, undoManager));
        } else if (fieldProperties.contains(FieldProperty.EDITOR_TYPE)) {
            return new OptionEditor<>(new EditorTypeEditorViewModel(field, suggestionProvider, fieldCheckers, undoManager));
        } else if (fieldProperties.contains(FieldProperty.PAGINATION)) {
            return new OptionEditor<>(new PaginationEditorViewModel(field, suggestionProvider, fieldCheckers, undoManager));
        } else if (fieldProperties.contains(FieldProperty.TYPE)) {
            if (entryType.equals(IEEETranEntryType.Patent)) {
                return new OptionEditor<>(new PatentTypeEditorViewModel(field, suggestionProvider, fieldCheckers, undoManager));
            } else {
                return new OptionEditor<>(new TypeEditorViewModel(field, suggestionProvider, fieldCheckers, undoManager));
            }
<<<<<<< HEAD
        } else if (fieldProperties.contains(FieldProperty.SINGLE_ENTRY_LINK) || fieldProperties.contains(FieldProperty.MULTIPLE_ENTRY_LINK)) {
            return new LinkedEntriesEditor(field, databaseContext, (SuggestionProvider<BibEntry>) suggestionProvider, fieldCheckers);
=======
        } else if (fieldProperties.contains(FieldProperty.SINGLE_ENTRY_LINK)) {
            return new LinkedEntriesEditor(field, databaseContext, suggestionProvider, fieldCheckers);
        } else if (fieldProperties.contains(FieldProperty.MULTIPLE_ENTRY_LINK)) {
            return new LinkedEntriesEditor(field, databaseContext, suggestionProvider, fieldCheckers);
>>>>>>> d163d643
        } else if (fieldProperties.contains(FieldProperty.PERSON_NAMES)) {
            return new PersonsEditor(field, suggestionProvider, preferences, fieldCheckers, isMultiLine, undoManager);
        } else if (StandardField.KEYWORDS == field) {
            return new KeywordsEditor(field, suggestionProvider, fieldCheckers);
        } else if (field == InternalField.KEY_FIELD) {
            return new CitationKeyEditor(field, suggestionProvider, fieldCheckers, databaseContext);
        } else if (fieldProperties.contains(FieldProperty.MARKDOWN)) {
            return new MarkdownEditor(field, suggestionProvider, fieldCheckers, preferences, undoManager);
        } else {
            // default
            return new SimpleEditor(field, suggestionProvider, fieldCheckers, preferences, isMultiLine, undoManager);
        }
    }

    private static SuggestionProvider<?> getSuggestionProvider(Field field, SuggestionProviders suggestionProviders, MetaData metaData) {
        SuggestionProvider<?> suggestionProvider = suggestionProviders.getForField(field);

        List<String> contentSelectorValues = metaData.getContentSelectorValuesForField(field);
        if (!contentSelectorValues.isEmpty()) {
            // Enrich auto completion by content selector values
            try {
                return new ContentSelectorSuggestionProvider((SuggestionProvider<String>) suggestionProvider, contentSelectorValues);
            } catch (ClassCastException exception) {
                LOGGER.error("Content selectors are only supported for normal fields with string-based auto completion.");
                return suggestionProvider;
            }
        } else {
            return suggestionProvider;
        }
    }
}<|MERGE_RESOLUTION|>--- conflicted
+++ resolved
@@ -88,15 +88,8 @@
             } else {
                 return new OptionEditor<>(new TypeEditorViewModel(field, suggestionProvider, fieldCheckers, undoManager));
             }
-<<<<<<< HEAD
         } else if (fieldProperties.contains(FieldProperty.SINGLE_ENTRY_LINK) || fieldProperties.contains(FieldProperty.MULTIPLE_ENTRY_LINK)) {
-            return new LinkedEntriesEditor(field, databaseContext, (SuggestionProvider<BibEntry>) suggestionProvider, fieldCheckers);
-=======
-        } else if (fieldProperties.contains(FieldProperty.SINGLE_ENTRY_LINK)) {
             return new LinkedEntriesEditor(field, databaseContext, suggestionProvider, fieldCheckers);
-        } else if (fieldProperties.contains(FieldProperty.MULTIPLE_ENTRY_LINK)) {
-            return new LinkedEntriesEditor(field, databaseContext, suggestionProvider, fieldCheckers);
->>>>>>> d163d643
         } else if (fieldProperties.contains(FieldProperty.PERSON_NAMES)) {
             return new PersonsEditor(field, suggestionProvider, preferences, fieldCheckers, isMultiLine, undoManager);
         } else if (StandardField.KEYWORDS == field) {
