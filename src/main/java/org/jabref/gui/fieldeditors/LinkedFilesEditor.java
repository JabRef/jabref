--- conflicted
+++ resolved
@@ -36,12 +36,7 @@
 
 public class LinkedFilesEditor extends HBox implements FieldEditorFX {
 
-<<<<<<< HEAD
-    @FXML private LinkedFilesEditorViewModel viewModel;
-=======
-    private final String fieldName;
     @FXML private final LinkedFilesEditorViewModel viewModel;
->>>>>>> e80f450e
     @FXML private ListView<LinkedFileViewModel> listView;
 
     public LinkedFilesEditor(String fieldName, DialogService dialogService, BibDatabaseContext databaseContext, TaskExecutor taskExecutor, AutoCompleteSuggestionProvider<?> suggestionProvider) {
