--- conflicted
+++ resolved
@@ -50,23 +50,16 @@
     @FXML private final LinkedFilesEditorViewModel viewModel;
     @FXML private ListView<LinkedFileViewModel> listView;
 
-<<<<<<< HEAD
+    private final DialogService dialogService;
+    private final BibDatabaseContext databaseContext;
+
     public LinkedFilesEditor(Field field, DialogService dialogService, BibDatabaseContext databaseContext, TaskExecutor taskExecutor, AutoCompleteSuggestionProvider<?> suggestionProvider,
                              FieldCheckers fieldCheckers,
                              JabRefPreferences preferences) {
         this.viewModel = new LinkedFilesEditorViewModel(field, suggestionProvider, dialogService, databaseContext, taskExecutor, fieldCheckers, preferences);
-=======
-    private final DialogService dialogService;
-    private final BibDatabaseContext databaseContext;
-
-    public LinkedFilesEditor(String fieldName, DialogService dialogService, BibDatabaseContext databaseContext, TaskExecutor taskExecutor, AutoCompleteSuggestionProvider<?> suggestionProvider,
-                             FieldCheckers fieldCheckers,
-                             JabRefPreferences preferences) {
->>>>>>> 09f367ed
-
-        this.viewModel = new LinkedFilesEditorViewModel(fieldName, suggestionProvider, dialogService, databaseContext, taskExecutor, fieldCheckers, preferences);
         this.dialogService = dialogService;
         this.databaseContext = databaseContext;
+
         ViewLoader.view(this)
                   .root(this)
                   .load();
