--- conflicted
+++ resolved
@@ -55,12 +55,9 @@
     @Inject private UndoManager undoManager;
     @Inject private ClipBoardManager clipBoardManager;
 
-<<<<<<< HEAD
     private final KeywordsEditorViewModel viewModel;
     private Keyword draggedKeyword;
 
-=======
->>>>>>> d3c7e512
     public KeywordsEditor(Field field,
                           SuggestionProvider<?> suggestionProvider,
                           FieldCheckers fieldCheckers) {
