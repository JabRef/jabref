--- conflicted
+++ resolved
@@ -56,12 +56,6 @@
         this.fieldName = fieldName;
         setBackground(GUIGlobals.validFieldBackgroundColor);
         setForeground(GUIGlobals.editorTextColor);
-<<<<<<< HEAD
-
-        FieldTextMenu popMenu = new FieldTextMenu(this);
-        this.addMouseListener(popMenu);
-=======
->>>>>>> 87332ae7
     }
 
     @Override
