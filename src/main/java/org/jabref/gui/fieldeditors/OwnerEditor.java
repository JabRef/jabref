--- conflicted
+++ resolved
@@ -35,14 +35,9 @@
 
         this.viewModel = new OwnerEditorViewModel(field, suggestionProvider, preferencesService, fieldCheckers, undoManager);
 
-<<<<<<< HEAD
-        textArea.textProperty().bindBidirectional(viewModel.textProperty());
-        textArea.initContextMenu(EditorMenus.getNameMenu(textArea), keyBindingRepository);
-=======
         establishBinding(textArea, viewModel.textProperty());
 
-        textArea.initContextMenu(EditorMenus.getNameMenu(textArea));
->>>>>>> d51b52bf
+        textArea.initContextMenu(EditorMenus.getNameMenu(textArea), keyBindingRepository);
 
         new EditorValidator(preferencesService).configureValidation(viewModel.getFieldValidator().getValidationStatus(), textArea);
     }
