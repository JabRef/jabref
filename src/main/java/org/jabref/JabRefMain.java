package org.jabref;

import java.io.IOException;
import java.net.Authenticator;

import javax.swing.JFrame;
import javax.swing.JOptionPane;
import javax.swing.SwingUtilities;

import javafx.application.Application;
import javafx.application.Platform;
import javafx.stage.Stage;

import org.jabref.cli.ArgumentProcessor;
import org.jabref.gui.nativemessaging.NativeMessagingClient;
import org.jabref.gui.nativemessaging.NativeMessagingService;
import org.jabref.gui.nativemessaging.NativeMessagingServiceImpl;
import org.jabref.gui.nativemessaging.StreamNativeMessagingClient;
import org.jabref.gui.remote.JabRefMessageHandler;
import org.jabref.logic.exporter.ExporterFactory;
import org.jabref.logic.journals.JournalAbbreviationLoader;
import org.jabref.logic.l10n.Localization;
import org.jabref.logic.net.ProxyAuthenticator;
import org.jabref.logic.net.ProxyPreferences;
import org.jabref.logic.net.ProxyRegisterer;
import org.jabref.logic.protectedterms.ProtectedTermsLoader;
import org.jabref.logic.remote.RemotePreferences;
import org.jabref.logic.remote.client.RemoteListenerClient;
import org.jabref.logic.util.BuildInfo;
import org.jabref.logic.util.JavaVersion;
import org.jabref.logic.util.OS;
import org.jabref.migrations.PreferencesMigrations;
import org.jabref.model.EntryTypes;
import org.jabref.model.database.BibDatabaseMode;
import org.jabref.model.entry.InternalBibtexFields;
import org.jabref.preferences.JabRefPreferences;

import org.slf4j.Logger;
import org.slf4j.LoggerFactory;
import org.json.JSONArray;
import org.json.JSONObject;

/**
 * JabRef MainClass
 */
public class JabRefMain extends Application {

    private static final Logger LOGGER = LoggerFactory.getLogger(JabRefMain.class);
    private static String[] arguments;

    public static void main(String[] args) {
        arguments = args;

        launch(arguments);
    }

    private static void start(String[] args) throws IOException {
        NativeMessagingClient nativeMessagingClient = new StreamNativeMessagingClient(System.in, System.out);

<<<<<<< HEAD
    /**
     * Tests if we are running an acceptable Java and terminates JabRef when we are sure the version is not supported.
     * This test uses the requirements for the Java version as specified in <code>gradle.build</code>. It is possible to
     * define a minimum version including the built number and to indicate whether Java 9 can be use (which it currently
     * can't). It tries to compare this version number to the version of the currently running JVM. The check is
     * optimistic and will rather return true even if we could not exactly determine the version.
     * <p>
     * Note: Users with an very old version like 1.6 will not profit from this since class versions are incompatible and
     * JabRef won't even start. Currently, JabRef won't start with Java 9 either, but the warning that it cannot be used
     * with this version is helpful anyway to prevent users to update from an old 1.8 directly to version 9. Additionally,
     * we soon might have a JabRef that does start with Java 9 but is not perfectly compatible. Therefore, we should leave
     * the Java 9 check alive.
     */
    private static void ensureCorrectJavaVersion() {
        // Check if we are running an acceptable version of Java
        final BuildInfo buildInfo = Globals.BUILD_INFO;
        JavaVersion checker = new JavaVersion();
        final boolean java9Fail = !buildInfo.isAllowJava9() && checker.isJava9();
        final boolean versionFail = !checker.isAtLeast(buildInfo.getMinRequiredJavaVersion());

        if (java9Fail || versionFail) {
            StringBuilder versionError = new StringBuilder(
                    Localization.lang("Your current Java version (%0) is not supported. Please install version %1 or higher.",
                            checker.getJavaVersion(),
                            buildInfo.getMinRequiredJavaVersion()
                    )
            );

            versionError.append("\n");
            versionError.append(Localization.lang("Your Java Runtime Environment is located at %0.", checker.getJavaInstallationDirectory()));

            if (!buildInfo.isAllowJava9()) {
                versionError.append("\n");
                versionError.append(Localization.lang("Note that currently, JabRef does not run with Java 9."));
            }
            final JFrame frame = new JFrame();
            JOptionPane.showMessageDialog(frame, versionError, Localization.lang("Error"), JOptionPane.ERROR_MESSAGE);
            frame.dispose();

            // We exit on Java 9 error since this will definitely not work
            if (java9Fail) {
                System.exit(0);
            }
        }
    }

    private static void start(String[] args) {
        nativeMessagingClient.sendAsync("{\"m\":\"ka\"}");
=======
        nativeMessagingClient.send("{\"m\":\"ka\"}");
>>>>>>> fbd5260e

        FallbackExceptionHandler.installExceptionHandler();

        JabRefPreferences preferences = JabRefPreferences.getInstance();

<<<<<<< HEAD
        nativeMessagingClient.sendAsync("{\"m\":\"kb\"}");
        ensureCorrectJavaVersion();
=======
        nativeMessagingClient.send("{\"m\":\"kb\"}");
>>>>>>> fbd5260e

        ProxyPreferences proxyPreferences = preferences.getProxyPreferences();
        ProxyRegisterer.register(proxyPreferences);
        if (proxyPreferences.isUseProxy() && proxyPreferences.isUseAuthentication()) {
            Authenticator.setDefault(new ProxyAuthenticator());
        }

        nativeMessagingClient.send("{\"m\":\"kc\"}");
        Globals.prefs = preferences;
        Globals.startBackgroundTasks();
<<<<<<< HEAD

        // Note that the language was already set during the initialization of the preferences and it is safe to
        // call the next function.
=======
        nativeMessagingClient.send("{\"m\":\"kd\"}");
        Localization.setLanguage(preferences.get(JabRefPreferences.LANGUAGE));
>>>>>>> fbd5260e
        Globals.prefs.setLanguageDependentDefaultValues();
        nativeMessagingClient.send("{\"m\":\"ke\"}");

        // Perform Migrations
        // Perform checks and changes for users with a preference set from an older JabRef version.
        PreferencesMigrations.upgradePrefsToOrgJabRef();
        PreferencesMigrations.upgradeSortOrder();
        PreferencesMigrations.upgradeFaultyEncodingStrings();
        PreferencesMigrations.upgradeLabelPatternToBibtexKeyPattern();
        PreferencesMigrations.upgradeImportFileAndDirePatterns();
        PreferencesMigrations.upgradeStoredCustomEntryTypes();
        PreferencesMigrations.upgradeKeyBindingsToJavaFX();
        PreferencesMigrations.addCrossRefRelatedFieldsForAutoComplete();
        PreferencesMigrations.upgradeObsoleteLookAndFeels();

        nativeMessagingClient.send("{\"m\":\"kf\"}");

        // Update handling of special fields based on preferences
        InternalBibtexFields
                .updateSpecialFields(Globals.prefs.getBoolean(JabRefPreferences.SERIALIZESPECIALFIELDS));
        // Update name of the time stamp field based on preferences
        InternalBibtexFields.updateTimeStampField(Globals.prefs.getTimestampPreferences().getTimestampField());
        // Update which fields should be treated as numeric, based on preferences:
        InternalBibtexFields.setNumericFields(Globals.prefs.getStringList(JabRefPreferences.NUMERIC_FIELDS));

        nativeMessagingClient.send("{\"m\":\"kg\"}");

        // Read list(s) of journal names and abbreviations
        Globals.journalAbbreviationLoader = new JournalAbbreviationLoader();

        nativeMessagingClient.send("{\"m\":\"kh\"}");

        /* Build list of Import and Export formats */
        Globals.IMPORT_FORMAT_READER.resetImportFormats(Globals.prefs.getImportFormatPreferences(),
                Globals.prefs.getXMPPreferences(), Globals.getFileUpdateMonitor());
        EntryTypes.loadCustomEntryTypes(preferences.loadCustomEntryTypes(BibDatabaseMode.BIBTEX),
                preferences.loadCustomEntryTypes(BibDatabaseMode.BIBLATEX));
        Globals.exportFactory = ExporterFactory.create(Globals.prefs, Globals.journalAbbreviationLoader);

        nativeMessagingClient.send("{\"m\":\"ki\"}");

        // Initialize protected terms loader
        Globals.protectedTermsLoader = new ProtectedTermsLoader(Globals.prefs.getProtectedTermsPreferences());

        nativeMessagingClient.send("{\"m\":\"kj\"}");

        // Check for running JabRef
        RemotePreferences remotePreferences = Globals.prefs.getRemotePreferences();
        if (remotePreferences.useRemoteServer()) {
            Globals.REMOTE_LISTENER.open(new JabRefMessageHandler(), remotePreferences.getPort());

            if (!Globals.REMOTE_LISTENER.isOpen()) {
                // we are not alone, there is already a server out there, try to contact already running JabRef:
                if (RemoteListenerClient.sendToActiveJabRefInstance(args, remotePreferences.getPort())) {
                    // We have successfully sent our command line options through the socket to another JabRef instance.
                    // So we assume it's all taken care of, and quit.
                    LOGGER.info(Localization.lang("Arguments passed on to running JabRef instance. Shutting down."));
                    Globals.shutdownThreadPools();
                    // needed to tell JavaFx to stop
                    Platform.exit();
                    return;
                }
            }
            // we are alone, we start the server
            Globals.REMOTE_LISTENER.start();
        }

        nativeMessagingClient.send("{\"m\":\"kk\"}");

        // override used newline character with the one stored in the preferences
        // The preferences return the system newline character sequence as default
        OS.NEWLINE = Globals.prefs.get(JabRefPreferences.NEWLINE);

        nativeMessagingClient.send("{\"m\":\"kl\"}");

        JSONObject obj = new JSONObject();
        obj.put("m", new JSONArray().put(args));
        nativeMessagingClient.send(obj.toString());

        // Process arguments
        ArgumentProcessor argumentProcessor = new ArgumentProcessor(args, ArgumentProcessor.Mode.INITIAL_START);

        nativeMessagingClient.send("{\"m\":\"ko\"}");

        // See if we should shut down now
        if (argumentProcessor.shouldShutDown()) {
            Globals.shutdownThreadPools();
            Platform.exit();
            return;
        }

        // Start native messaging
        nativeMessagingClient.send("{\"m\":\"hi\"}");
        NativeMessagingService messagingService = new NativeMessagingServiceImpl(nativeMessagingClient);

        // If not, start GUI
        SwingUtilities
                .invokeLater(() -> new JabRefGUI(argumentProcessor.getParserResults(),
                        argumentProcessor.isBlank()));
    }

    @Override
    public void start(Stage mainStage) throws Exception {
        Platform.setImplicitExit(false);
        SwingUtilities.invokeLater(() -> {
            try {
                                   start(arguments);
            } catch(IOException e)
          {
               System.out.println(e.getMessage());
          }}
                );
    }
}<|MERGE_RESOLUTION|>--- conflicted
+++ resolved
@@ -57,7 +57,6 @@
     private static void start(String[] args) throws IOException {
         NativeMessagingClient nativeMessagingClient = new StreamNativeMessagingClient(System.in, System.out);
 
-<<<<<<< HEAD
     /**
      * Tests if we are running an acceptable Java and terminates JabRef when we are sure the version is not supported.
      * This test uses the requirements for the Java version as specified in <code>gradle.build</code>. It is possible to
@@ -106,20 +105,13 @@
 
     private static void start(String[] args) {
         nativeMessagingClient.sendAsync("{\"m\":\"ka\"}");
-=======
-        nativeMessagingClient.send("{\"m\":\"ka\"}");
->>>>>>> fbd5260e
 
         FallbackExceptionHandler.installExceptionHandler();
 
         JabRefPreferences preferences = JabRefPreferences.getInstance();
 
-<<<<<<< HEAD
-        nativeMessagingClient.sendAsync("{\"m\":\"kb\"}");
+        nativeMessagingClient.send("{\"m\":\"kb\"}");
         ensureCorrectJavaVersion();
-=======
-        nativeMessagingClient.send("{\"m\":\"kb\"}");
->>>>>>> fbd5260e
 
         ProxyPreferences proxyPreferences = preferences.getProxyPreferences();
         ProxyRegisterer.register(proxyPreferences);
@@ -130,14 +122,8 @@
         nativeMessagingClient.send("{\"m\":\"kc\"}");
         Globals.prefs = preferences;
         Globals.startBackgroundTasks();
-<<<<<<< HEAD
-
-        // Note that the language was already set during the initialization of the preferences and it is safe to
-        // call the next function.
-=======
         nativeMessagingClient.send("{\"m\":\"kd\"}");
         Localization.setLanguage(preferences.get(JabRefPreferences.LANGUAGE));
->>>>>>> fbd5260e
         Globals.prefs.setLanguageDependentDefaultValues();
         nativeMessagingClient.send("{\"m\":\"ke\"}");
 
