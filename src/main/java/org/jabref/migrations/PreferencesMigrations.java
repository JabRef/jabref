package org.jabref.migrations;

import java.util.ArrayList;
import java.util.HashMap;
import java.util.LinkedHashSet;
import java.util.List;
import java.util.Map;
import java.util.Set;
import java.util.function.UnaryOperator;
import java.util.prefs.BackingStoreException;
import java.util.prefs.Preferences;
import java.util.stream.Stream;

import org.jabref.Globals;
import org.jabref.JabRefMain;
import org.jabref.logic.util.OS;
import org.jabref.model.bibtexkeypattern.GlobalBibtexKeyPattern;
import org.jabref.model.entry.FieldName;
import org.jabref.preferences.JabRefPreferences;

import org.slf4j.Logger;
import org.slf4j.LoggerFactory;

public class PreferencesMigrations {

    private static final Logger LOGGER = LoggerFactory.getLogger(PreferencesMigrations.class);

    private PreferencesMigrations() {
    }

    /**
     * Migrate all preferences from net/sf/jabref to org/jabref
     */
    public static void upgradePrefsToOrgJabRef() {
        Preferences mainPrefsNode = Preferences.userNodeForPackage(JabRefMain.class);
        try {
            if (mainPrefsNode.childrenNames().length != 0) {
                // skip further processing as prefs already have been migrated
                LOGGER.debug("New prefs node already exists with content - skipping migration");
            } else {
                if (mainPrefsNode.parent().parent().nodeExists("net/sf/jabref")) {
                    LOGGER.info("Migrating old preferences.");
                    Preferences oldNode = mainPrefsNode.parent().parent().node("net/sf/jabref");
                    copyPrefsRecursively(oldNode, mainPrefsNode);
                }
            }
        } catch (BackingStoreException ex) {
            LOGGER.error("Migrating old preferences failed.", ex);
        }
    }

    private static void copyPrefsRecursively(Preferences from, Preferences to) throws BackingStoreException {
        for (String key : from.keys()) {
            String newValue = from.get(key, "");
            if (newValue.contains("net.sf")) {
                newValue = newValue.replaceAll("net\\.sf", "org");
            }
            to.put(key, newValue);
        }
        for (String child : from.childrenNames()) {
            Preferences childNode = from.node(child);
            Preferences newChildNode = to.node(child);
            copyPrefsRecursively(childNode, newChildNode);
        }
    }

    /**
     * Added from Jabref 2.11 beta 4 onwards to fix wrong encoding names
     */
    public static void upgradeFaultyEncodingStrings() {
        JabRefPreferences prefs = Globals.prefs;
        String defaultEncoding = prefs.get(JabRefPreferences.DEFAULT_ENCODING);
        if (defaultEncoding == null) {
            return;
        }

        Map<String, String> encodingMap = new HashMap<>();
        encodingMap.put("UTF8", "UTF-8");
        encodingMap.put("Cp1250", "CP1250");
        encodingMap.put("Cp1251", "CP1251");
        encodingMap.put("Cp1252", "CP1252");
        encodingMap.put("Cp1253", "CP1253");
        encodingMap.put("Cp1254", "CP1254");
        encodingMap.put("Cp1257", "CP1257");
        encodingMap.put("ISO8859_1", "ISO8859-1");
        encodingMap.put("ISO8859_2", "ISO8859-2");
        encodingMap.put("ISO8859_3", "ISO8859-3");
        encodingMap.put("ISO8859_4", "ISO8859-4");
        encodingMap.put("ISO8859_5", "ISO8859-5");
        encodingMap.put("ISO8859_6", "ISO8859-6");
        encodingMap.put("ISO8859_7", "ISO8859-7");
        encodingMap.put("ISO8859_8", "ISO8859-8");
        encodingMap.put("ISO8859_9", "ISO8859-9");
        encodingMap.put("ISO8859_13", "ISO8859-13");
        encodingMap.put("ISO8859_15", "ISO8859-15");
        encodingMap.put("KOI8_R", "KOI8-R");
        encodingMap.put("Big5_HKSCS", "Big5-HKSCS");
        encodingMap.put("EUC_JP", "EUC-JP");

        if (encodingMap.containsKey(defaultEncoding)) {
            prefs.put(JabRefPreferences.DEFAULT_ENCODING, encodingMap.get(defaultEncoding));
        }
    }

    /**
     * Upgrade the sort order preferences for the current version
     * The old preference is kept in case an old version of JabRef is used with
     * these preferences, but it is only used when the new preference does not
     * exist
     */
    public static void upgradeSortOrder() {
        JabRefPreferences prefs = Globals.prefs;

        if (prefs.get(JabRefPreferences.EXPORT_IN_SPECIFIED_ORDER, null) == null) {
            if (prefs.getBoolean("exportInStandardOrder", false)) {
                prefs.putBoolean(JabRefPreferences.EXPORT_IN_SPECIFIED_ORDER, true);
                prefs.put(JabRefPreferences.EXPORT_PRIMARY_SORT_FIELD, FieldName.AUTHOR);
                prefs.put(JabRefPreferences.EXPORT_SECONDARY_SORT_FIELD, FieldName.EDITOR);
                prefs.put(JabRefPreferences.EXPORT_TERTIARY_SORT_FIELD, FieldName.YEAR);
                prefs.putBoolean(JabRefPreferences.EXPORT_PRIMARY_SORT_DESCENDING, false);
                prefs.putBoolean(JabRefPreferences.EXPORT_SECONDARY_SORT_DESCENDING, false);
                prefs.putBoolean(JabRefPreferences.EXPORT_TERTIARY_SORT_DESCENDING, false);
            } else if (prefs.getBoolean("exportInTitleOrder", false)) {
                // exportInTitleOrder => title, author, editor
                prefs.putBoolean(JabRefPreferences.EXPORT_IN_SPECIFIED_ORDER, true);
                prefs.put(JabRefPreferences.EXPORT_PRIMARY_SORT_FIELD, FieldName.TITLE);
                prefs.put(JabRefPreferences.EXPORT_SECONDARY_SORT_FIELD, FieldName.AUTHOR);
                prefs.put(JabRefPreferences.EXPORT_TERTIARY_SORT_FIELD, FieldName.EDITOR);
                prefs.putBoolean(JabRefPreferences.EXPORT_PRIMARY_SORT_DESCENDING, false);
                prefs.putBoolean(JabRefPreferences.EXPORT_SECONDARY_SORT_DESCENDING, false);
                prefs.putBoolean(JabRefPreferences.EXPORT_TERTIARY_SORT_DESCENDING, false);
            }
        }
    }

    /**
     * Migrate all customized entry types from versions <=3.7
     */
    public static void upgradeStoredCustomEntryTypes() {

        JabRefPreferences prefs = Globals.prefs;
        Preferences mainPrefsNode = Preferences.userNodeForPackage(JabRefMain.class);

        try {
            if (mainPrefsNode.nodeExists(JabRefPreferences.CUSTOMIZED_BIBTEX_TYPES) ||
                    mainPrefsNode.nodeExists(JabRefPreferences.CUSTOMIZED_BIBLATEX_TYPES)) {
                // skip further processing as prefs already have been migrated
            } else {
                LOGGER.info("Migrating old custom entry types.");
                CustomEntryTypePreferenceMigration.upgradeStoredCustomEntryTypes(prefs.getDefaultBibDatabaseMode());
            }
        } catch (BackingStoreException ex) {
            LOGGER.error("Migrating old custom entry types failed.", ex);
        }
    }

    /**
     * Migrate LabelPattern configuration from versions <=3.5 to new BibtexKeyPatterns
     */
    public static void upgradeLabelPatternToBibtexKeyPattern() {

        JabRefPreferences prefs = Globals.prefs;

        try {
            Preferences mainPrefsNode = Preferences.userNodeForPackage(JabRefMain.class);

            // Migrate default pattern
            if (mainPrefsNode.get(JabRefPreferences.DEFAULT_BIBTEX_KEY_PATTERN, null) == null) {
                // Check whether old defaultLabelPattern is set
                String oldDefault = mainPrefsNode.get("defaultLabelPattern", null);
                if (oldDefault != null) {
                    prefs.put(JabRefPreferences.DEFAULT_BIBTEX_KEY_PATTERN, oldDefault);
                    LOGGER.info("Upgraded old default key generator pattern '" + oldDefault + "' to new version.");
                }
            }
            //Pref node already exists do not migrate from previous version
            if (mainPrefsNode.nodeExists(JabRefPreferences.BIBTEX_KEY_PATTERNS_NODE)) {
                return;
            }

            // Migrate type specific patterns
            // Check for prefs node for Version 3.3-3.5
            if (mainPrefsNode.nodeExists("logic/labelpattern")) {
                migrateTypedKeyPrefs(prefs, mainPrefsNode.node("logic/labelpattern"));
            } else if (mainPrefsNode.nodeExists("logic/labelPattern")) { // node used for version 3.0-3.2
                migrateTypedKeyPrefs(prefs, mainPrefsNode.node("logic/labelPattern"));
            } else if (mainPrefsNode.nodeExists("labelPattern")) { // node used for version <3.0
                migrateTypedKeyPrefs(prefs, mainPrefsNode.node("labelPattern"));
            }
        } catch (BackingStoreException e) {
            LOGGER.error("Migrating old bibtexKeyPatterns failed.", e);
        }
    }

    /**
     * Migrate Import File Name and Directory name Patterns from versions <=4.0 to new BracketedPatterns
     */
    private static void migrateFileImportPattern(String oldStylePattern, String newStylePattern,
                                                 JabRefPreferences prefs, Preferences mainPrefsNode) {
        String preferenceFileNamePattern = mainPrefsNode.get(JabRefPreferences.IMPORT_FILENAMEPATTERN, null);

<<<<<<< HEAD
        if (preferenceFileNamePattern != null &&
=======
        if ((preferenceFileNamePattern != null) &&
>>>>>>> 18011fca
                oldStylePattern.equals(preferenceFileNamePattern)) {
            // Upgrade the old-style File Name pattern to new one:
            mainPrefsNode.put(JabRefPreferences.IMPORT_FILENAMEPATTERN, newStylePattern);
            LOGGER.info("migrated old style " + JabRefPreferences.IMPORT_FILENAMEPATTERN +
                    " value \"" + oldStylePattern + "\" to new value \"" +
                    newStylePattern + "\" in the preference file");

            if (prefs.hasKey(JabRefPreferences.IMPORT_FILENAMEPATTERN)) {
                // Update also the key in the current application settings, if necessary:
                String fileNamePattern = prefs.get(JabRefPreferences.IMPORT_FILENAMEPATTERN);
                if (oldStylePattern.equals(fileNamePattern)) {
                    prefs.put(JabRefPreferences.IMPORT_FILENAMEPATTERN, newStylePattern);
                    LOGGER.info("migrated old style " + JabRefPreferences.IMPORT_FILENAMEPATTERN +
                            " value \"" + oldStylePattern + "\" to new value \"" +
                            newStylePattern + "\" in the running application");
                }
            }
        }
    }

    public static void upgradeImportFileAndDirePatterns() {
        JabRefPreferences prefs = Globals.prefs;

        Preferences mainPrefsNode = Preferences.userNodeForPackage(JabRefMain.class);

        // Migrate Import patterns
        // Check for prefs node for Version <= 4.0
        if (mainPrefsNode.get(JabRefPreferences.IMPORT_FILENAMEPATTERN, null) != null) {

            String[] oldStylePatterns = new String[]{"\\bibtexkey",
                    "\\bibtexkey\\begin{title} - \\format[RemoveBrackets]{\\title}\\end{title}"};
            String[] newStylePatterns = new String[]{"[bibtexkey]",
                    "[bibtexkey] - [fulltitle]"};
            for (int i = 0; i < oldStylePatterns.length; i++) {
                migrateFileImportPattern(oldStylePatterns[i], newStylePatterns[i], prefs, mainPrefsNode);
            }
        }
        // Directory preferences are not yet migrated, since it is not quote clear how to parse and reinterpret
        // the user defined old-style patterns, and the default pattern is "".
    }

    public static void upgradeKeyBindingsToJavaFX() {
        UnaryOperator<String> replaceKeys = (str) -> {
            String result = str.replace("ctrl ", "ctrl+");
            result = result.replace("shift ", "shift+");
            result = result.replace("alt ", "alt+");
            result = result.replace("meta ", "meta+");

            return result;
        };

        JabRefPreferences prefs = Globals.prefs;
        List<String> keys = prefs.getStringList(JabRefPreferences.BINDINGS);
        keys.replaceAll(replaceKeys);
        prefs.putStringList(JabRefPreferences.BINDINGS, keys);
    }

    public static void addCrossRefRelatedFieldsForAutoComplete() {
        JabRefPreferences prefs = Globals.prefs;
        //LinkedHashSet because we want to retain the order and add new fields to the end
        Set<String> keys = new LinkedHashSet<>(prefs.getStringList(JabRefPreferences.AUTOCOMPLETER_COMPLETE_FIELDS));
        keys.add("crossref");
        keys.add("related");
        keys.add("entryset");
        prefs.putStringList(JabRefPreferences.AUTOCOMPLETER_COMPLETE_FIELDS, new ArrayList<>(keys));
    }

    private static void migrateTypedKeyPrefs(JabRefPreferences prefs, Preferences oldPatternPrefs)
            throws BackingStoreException {
        LOGGER.info("Found old Bibtex Key patterns which will be migrated to new version.");

        GlobalBibtexKeyPattern keyPattern = GlobalBibtexKeyPattern.fromPattern(
                prefs.get(JabRefPreferences.DEFAULT_BIBTEX_KEY_PATTERN));
        for (String key : oldPatternPrefs.keys()) {
            keyPattern.addBibtexKeyPattern(key, oldPatternPrefs.get(key, null));
        }
        prefs.putKeyPattern(keyPattern);
    }

    public static void upgradeObsoleteLookAndFeels() {
        JabRefPreferences prefs = Globals.prefs;
        String currentLandF = prefs.get(JabRefPreferences.WIN_LOOK_AND_FEEL);
<<<<<<< HEAD
        if ("com.jgoodies.looks.windows.WindowsLookAndFeel".equals(currentLandF) ||
                "com.jgoodies.plaf.plastic.Plastic3DLookAndFeel".equals(currentLandF)) {
            if (OS.WINDOWS) {
                String windowsLandF = "com.sun.java.swing.plaf.windows.WindowsLookAndFeel";
                prefs.put(JabRefPreferences.WIN_LOOK_AND_FEEL, windowsLandF);
                LOGGER.info("Switched from obsolete look and feel " + currentLandF + " to " + windowsLandF);
            } else {
                String nimbusLandF = "javax.swing.plaf.nimbus.NimbusLookAndFeel";
                prefs.put(JabRefPreferences.WIN_LOOK_AND_FEEL, nimbusLandF);
                LOGGER.info("Switched from obsolete look and feel " + currentLandF + " to " + nimbusLandF);
            }
        }
=======

        Stream.of("com.jgoodies.looks.windows.WindowsLookAndFeel", "com.jgoodies.looks.plastic.PlasticLookAndFeel",
                "com.jgoodies.looks.plastic.Plastic3DLookAndFeel", "com.jgoodies.looks.plastic.PlasticXPLookAndFeel",
                "com.sun.java.swing.plaf.gtk.GTKLookAndFeel")
                .filter(style -> style.equals(currentLandF))
                .findAny()
                .ifPresent(loolAndFeel -> {
                    if (OS.WINDOWS) {
                        String windowsLandF = "com.sun.java.swing.plaf.windows.WindowsLookAndFeel";
                        prefs.put(JabRefPreferences.WIN_LOOK_AND_FEEL, windowsLandF);
                        LOGGER.info("Switched from obsolete look and feel " + currentLandF + " to " + windowsLandF);
                    } else {
                        String nimbusLandF = "javax.swing.plaf.nimbus.NimbusLookAndFeel";
                        prefs.put(JabRefPreferences.WIN_LOOK_AND_FEEL, nimbusLandF);
                        LOGGER.info("Switched from obsolete look and feel " + currentLandF + " to " + nimbusLandF);
                    }
                });
>>>>>>> 18011fca
    }
}<|MERGE_RESOLUTION|>--- conflicted
+++ resolved
@@ -199,11 +199,7 @@
                                                  JabRefPreferences prefs, Preferences mainPrefsNode) {
         String preferenceFileNamePattern = mainPrefsNode.get(JabRefPreferences.IMPORT_FILENAMEPATTERN, null);
 
-<<<<<<< HEAD
-        if (preferenceFileNamePattern != null &&
-=======
         if ((preferenceFileNamePattern != null) &&
->>>>>>> 18011fca
                 oldStylePattern.equals(preferenceFileNamePattern)) {
             // Upgrade the old-style File Name pattern to new one:
             mainPrefsNode.put(JabRefPreferences.IMPORT_FILENAMEPATTERN, newStylePattern);
@@ -286,20 +282,6 @@
     public static void upgradeObsoleteLookAndFeels() {
         JabRefPreferences prefs = Globals.prefs;
         String currentLandF = prefs.get(JabRefPreferences.WIN_LOOK_AND_FEEL);
-<<<<<<< HEAD
-        if ("com.jgoodies.looks.windows.WindowsLookAndFeel".equals(currentLandF) ||
-                "com.jgoodies.plaf.plastic.Plastic3DLookAndFeel".equals(currentLandF)) {
-            if (OS.WINDOWS) {
-                String windowsLandF = "com.sun.java.swing.plaf.windows.WindowsLookAndFeel";
-                prefs.put(JabRefPreferences.WIN_LOOK_AND_FEEL, windowsLandF);
-                LOGGER.info("Switched from obsolete look and feel " + currentLandF + " to " + windowsLandF);
-            } else {
-                String nimbusLandF = "javax.swing.plaf.nimbus.NimbusLookAndFeel";
-                prefs.put(JabRefPreferences.WIN_LOOK_AND_FEEL, nimbusLandF);
-                LOGGER.info("Switched from obsolete look and feel " + currentLandF + " to " + nimbusLandF);
-            }
-        }
-=======
 
         Stream.of("com.jgoodies.looks.windows.WindowsLookAndFeel", "com.jgoodies.looks.plastic.PlasticLookAndFeel",
                 "com.jgoodies.looks.plastic.Plastic3DLookAndFeel", "com.jgoodies.looks.plastic.PlasticXPLookAndFeel",
@@ -317,6 +299,5 @@
                         LOGGER.info("Switched from obsolete look and feel " + currentLandF + " to " + nimbusLandF);
                     }
                 });
->>>>>>> 18011fca
     }
 }