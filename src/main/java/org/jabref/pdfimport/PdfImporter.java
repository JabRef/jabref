package org.jabref.pdfimport;

import java.nio.file.Path;
import java.nio.file.Paths;
import java.util.ArrayList;
import java.util.Collections;
import java.util.List;
import java.util.Optional;

import javax.swing.JOptionPane;
import javax.swing.SwingUtilities;

import org.jabref.Globals;
import org.jabref.gui.BasePanel;
import org.jabref.gui.EntryTypeView;
import org.jabref.gui.JabRefFrame;
import org.jabref.gui.externalfiles.DroppedFileHandler;
import org.jabref.gui.externalfiletype.ExternalFileTypes;
import org.jabref.gui.filelist.FileListEntry;
import org.jabref.gui.filelist.FileListTableModel;
import org.jabref.gui.maintable.MainTable;
import org.jabref.logic.bibtexkeypattern.BibtexKeyGenerator;
import org.jabref.logic.importer.ParserResult;
import org.jabref.logic.importer.fileformat.PdfContentImporter;
import org.jabref.logic.importer.fileformat.PdfXmpImporter;
import org.jabref.logic.util.io.FileUtil;
import org.jabref.logic.xmp.XmpUtilShared;
import org.jabref.model.database.KeyCollisionException;
import org.jabref.model.entry.BibEntry;
import org.jabref.model.entry.EntryType;
import org.jabref.model.entry.FieldName;
import org.jabref.preferences.JabRefPreferences;

import org.slf4j.Logger;
import org.slf4j.LoggerFactory;

public class PdfImporter {

    private static final Logger LOGGER = LoggerFactory.getLogger(PdfImporter.class);
    private final JabRefFrame frame;
    private final BasePanel panel;
    private final MainTable entryTable;

    private final int dropRow;

    /**
     * Creates the PdfImporter
     *
     * @param frame the JabRef frame
     * @param panel the panel to use
     * @param entryTable the entry table to work on
     * @param dropRow the row the entry is dropped to. May be -1 to indicate that no row is selected.
     */
    public PdfImporter(JabRefFrame frame, BasePanel panel, MainTable entryTable, int dropRow) {
        this.frame = frame;
        this.panel = panel;
        this.entryTable = entryTable;
        this.dropRow = dropRow;
    }

    /**
     *
     * Imports the PDF files given by fileNames
     *
     * @param fileNames states the names of the files to import
     * @return list of successful created BibTeX entries and list of non-PDF files
     */
    public ImportPdfFilesResult importPdfFiles(List<String> fileNames) {
        // sort fileNames in PDFfiles to import and other files
        // PDFfiles: variable files
        // other files: variable noPdfFiles
        List<String> files = new ArrayList<>(fileNames);
        List<String> noPdfFiles = new ArrayList<>();
        for (String file : files) {
            if (!PdfFileFilter.accept(file)) {
                noPdfFiles.add(file);
            }
        }
        files.removeAll(noPdfFiles);
        // files and noPdfFiles correctly sorted

        // import the files
        List<BibEntry> entries = importPdfFilesInternal(files);

        return new ImportPdfFilesResult(noPdfFiles, entries);
    }

    /**
     * @param fileNames - PDF files to import
     * @return true if the import succeeded, false otherwise
     */
    private List<BibEntry> importPdfFilesInternal(List<String> fileNames) {
        if (panel == null) {
            return Collections.emptyList();
        }
        ImportDialog importDialog = null;
        boolean doNotShowAgain = false;
        boolean neverShow = Globals.prefs.getBoolean(JabRefPreferences.IMPORT_ALWAYSUSE);
        int globalChoice = Globals.prefs.getInt(JabRefPreferences.IMPORT_DEFAULT_PDF_IMPORT_STYLE);

        List<BibEntry> res = new ArrayList<>();

        for (String fileName : fileNames) {
            if (!neverShow && !doNotShowAgain) {
                importDialog = new ImportDialog(dropRow >= 0, fileName);
                if (!XmpUtilShared.hasMetadata(Paths.get(fileName), Globals.prefs.getXMPPreferences())) {
                    importDialog.disableXMPChoice();
                }
                importDialog.showDialog();
                doNotShowAgain = importDialog.isDoNotShowAgain();
            }
            if (neverShow || (importDialog.getResult() == JOptionPane.OK_OPTION)) {
                int choice = neverShow ? globalChoice : importDialog.getChoice();
                switch (choice) {
                    case ImportDialog.XMP:
                        doXMPImport(fileName, res);
                        break;

                    case ImportDialog.CONTENT:
                        doContentImport(fileName, res);
                        break;
                    case ImportDialog.NOMETA:
                        createNewBlankEntry(fileName).ifPresent(res::add);
                        break;
                    case ImportDialog.ONLYATTACH:
                        DroppedFileHandler dfh = new DroppedFileHandler(frame, panel);
                        if (dropRow >= 0) {
                            dfh.linkPdfToEntry(fileName, entryTable, dropRow);
                        } else {
                            entryTable.getSelectedEntries().forEach(entry -> dfh.linkPdfToEntry(fileName, entry));
                        }
                        break;
                    default:
                        break;
                }
            }

        }
        return res;
    }

    private void doXMPImport(String fileName, List<BibEntry> res) {
        List<BibEntry> localRes = new ArrayList<>();
        PdfXmpImporter importer = new PdfXmpImporter(Globals.prefs.getXMPPreferences());
        Path filePath = Paths.get(fileName);
        ParserResult result = importer.importDatabase(filePath, Globals.prefs.getDefaultEncoding());
        if (result.hasWarnings()) {
            frame.showMessage(result.getErrorMessage());
        }
        localRes.addAll(result.getDatabase().getEntries());

        if (localRes.isEmpty()) {
            // import failed -> generate default entry
            LOGGER.info("Import failed");
            createNewBlankEntry(fileName).ifPresent(res::add);
            return;
        }

        for (BibEntry entry : localRes) {
            // insert entry to database and link file
            panel.getDatabase().insertEntry(entry);
            panel.markBaseChanged();
            FileListTableModel tm = new FileListTableModel();
            Path toLink = Paths.get(fileName);
            // Get a list of file directories:
            List<Path> dirsS = panel.getBibDatabaseContext()
<<<<<<< HEAD
                                    .getFileDirectoriesAsPaths(Globals.prefs.getFilePreferences());

            tm.addEntry(0, new FileListEntry("", FileUtil.relativize(toLink, dirsS).toString(),
                    ExternalFileTypes.getInstance().getExternalFileTypeByName("PDF")));
=======
                                    .getFileDirectoriesAsPaths(Globals.prefs.getFileDirectoryPreferences());

            tm.addEntry(0, new FileListEntry("", FileUtil.shortenFileName(toLink, dirsS).toString(),
                                             ExternalFileTypes.getInstance().getExternalFileTypeByName("PDF")));
>>>>>>> 4c7194a3
            entry.setField(FieldName.FILE, tm.getStringRepresentation());
            res.add(entry);
        }
    }

    private Optional<BibEntry> createNewBlankEntry(String fileName) {
        Optional<BibEntry> newEntry = createNewEntry();
        newEntry.ifPresent(bibEntry -> {
            DroppedFileHandler dfh = new DroppedFileHandler(frame, panel);
            dfh.linkPdfToEntry(fileName, bibEntry);
        });
        return newEntry;
    }

    private void doContentImport(String fileName, List<BibEntry> res) {

        PdfContentImporter contentImporter = new PdfContentImporter(
                                                                    Globals.prefs.getImportFormatPreferences());
        Path filePath = Paths.get(fileName);
        ParserResult result = contentImporter.importDatabase(filePath, Globals.prefs.getDefaultEncoding());
        if (result.hasWarnings()) {
            frame.showMessage(result.getErrorMessage());
        }

        if (!result.getDatabase().hasEntries()) {
            // import failed -> generate default entry
            createNewBlankEntry(fileName).ifPresent(res::add);
            return;
        }

        // only one entry is imported
        BibEntry entry = result.getDatabase().getEntries().get(0);

        // insert entry to database and link file
        panel.getDatabase().insertEntry(entry);
        panel.markBaseChanged();
        new BibtexKeyGenerator(panel.getBibDatabaseContext(), Globals.prefs.getBibtexKeyPatternPreferences())
                                                                                                             .generateAndSetKey(entry);
        DroppedFileHandler dfh = new DroppedFileHandler(frame, panel);
        dfh.linkPdfToEntry(fileName, entry);

        SwingUtilities.invokeLater(() -> panel.clearAndSelect(entry));

        if (Globals.prefs.getBoolean(JabRefPreferences.AUTO_OPEN_FORM)) {
            panel.showAndEdit(entry);
        }
        res.add(entry);
    }

    private Optional<BibEntry> createNewEntry() {
        // Find out what type is desired
        EntryTypeView entryTypeDialog = new EntryTypeView(frame.getCurrentBasePanel(), frame.getDialogService(), Globals.prefs);
        EntryType type = entryTypeDialog.showAndWait().orElse(null);

        if (type != null) { // Only if the dialog was not canceled.
            final BibEntry bibEntry = new BibEntry(type);
            try {
                panel.insertEntry(bibEntry);

                return Optional.of(bibEntry);
            } catch (KeyCollisionException ex) {
                LOGGER.info("Key collision occurred", ex);
            }
        }
        return Optional.empty();
    }

    public class ImportPdfFilesResult {

        private final List<String> noPdfFiles;
        private final List<BibEntry> entries;

        public ImportPdfFilesResult(List<String> noPdfFiles, List<BibEntry> entries) {
            this.noPdfFiles = noPdfFiles;
            this.entries = entries;
        }

        public List<String> getNoPdfFiles() {
            return noPdfFiles;
        }

        public List<BibEntry> getEntries() {
            return entries;
        }
    }
}<|MERGE_RESOLUTION|>--- conflicted
+++ resolved
@@ -164,17 +164,10 @@
             Path toLink = Paths.get(fileName);
             // Get a list of file directories:
             List<Path> dirsS = panel.getBibDatabaseContext()
-<<<<<<< HEAD
                                     .getFileDirectoriesAsPaths(Globals.prefs.getFilePreferences());
 
             tm.addEntry(0, new FileListEntry("", FileUtil.relativize(toLink, dirsS).toString(),
                     ExternalFileTypes.getInstance().getExternalFileTypeByName("PDF")));
-=======
-                                    .getFileDirectoriesAsPaths(Globals.prefs.getFileDirectoryPreferences());
-
-            tm.addEntry(0, new FileListEntry("", FileUtil.shortenFileName(toLink, dirsS).toString(),
-                                             ExternalFileTypes.getInstance().getExternalFileTypeByName("PDF")));
->>>>>>> 4c7194a3
             entry.setField(FieldName.FILE, tm.getStringRepresentation());
             res.add(entry);
         }
