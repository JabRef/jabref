--- conflicted
+++ resolved
@@ -9,15 +9,7 @@
 import org.jabref.gui.util.DefaultFileUpdateMonitor;
 import org.jabref.logic.UiCommand;
 import org.jabref.logic.preferences.CliPreferences;
-<<<<<<< HEAD
-import org.jabref.logic.protectedterms.ProtectedTermsLoader;
-import org.jabref.logic.remote.RemotePreferences;
-import org.jabref.logic.remote.client.RemoteClient;
 import org.jabref.logic.search.PostgreServer;
-import org.jabref.logic.util.BuildInfo;
-import org.jabref.logic.util.Directories;
-=======
->>>>>>> 0e08b24e
 import org.jabref.logic.util.HeadlessExecutorService;
 import org.jabref.migrations.PreferencesMigrations;
 
@@ -47,172 +39,10 @@
 
         PreferencesMigrations.runMigrations(preferences);
 
-<<<<<<< HEAD
-            PreferencesMigrations.runMigrations(preferences, entryTypesManager);
+        PostgreServer postgreServer = new PostgreServer();
+        Injector.setModelOrService(PostgreServer.class, postgreServer);
 
-            Injector.setModelOrService(JournalAbbreviationRepository.class, JournalAbbreviationLoader.loadRepository(preferences.getJournalAbbreviationPreferences()));
-            Injector.setModelOrService(ProtectedTermsLoader.class, new ProtectedTermsLoader(preferences.getProtectedTermsPreferences()));
-
-            configureProxy(preferences.getProxyPreferences());
-            configureSSL(preferences.getSSLPreferences());
-
-            clearOldSearchIndices();
-
-            try {
-                DefaultFileUpdateMonitor fileUpdateMonitor = new DefaultFileUpdateMonitor();
-                Injector.setModelOrService(FileUpdateMonitor.class, fileUpdateMonitor);
-                HeadlessExecutorService.INSTANCE.executeInterruptableTask(fileUpdateMonitor, "FileUpdateMonitor");
-
-                DirectoryMonitor directoryMonitor = new DefaultDirectoryMonitor();
-                Injector.setModelOrService(DirectoryMonitor.class, directoryMonitor);
-
-                PostgreServer postgreServer = new PostgreServer();
-                Injector.setModelOrService(PostgreServer.class, postgreServer);
-
-                // Process arguments
-                ArgumentProcessor argumentProcessor = new ArgumentProcessor(
-                        args,
-                        ArgumentProcessor.Mode.INITIAL_START,
-                        preferences,
-                        preferences,
-                        fileUpdateMonitor,
-                        entryTypesManager);
-                argumentProcessor.processArguments();
-                if (argumentProcessor.shouldShutDown()) {
-                    LOGGER.debug("JabRef shut down after processing command line arguments");
-                    // A clean shutdown takes 60s time
-                    // We don't need the clean shutdown here
-                    System.exit(0);
-                }
-
-                List<UiCommand> uiCommands = new ArrayList<>(argumentProcessor.getUiCommands());
-                JabRefGUI.setup(uiCommands, preferences, fileUpdateMonitor);
-                JabRefGUI.launch(JabRefGUI.class, args);
-            } catch (ParseException e) {
-                LOGGER.error("Problem parsing arguments", e);
-                JabRefCLI.printUsage(preferences);
-            }
-        } catch (Exception ex) {
-            LOGGER.error("Unexpected exception", ex);
-        }
-    }
-
-    /**
-     * This needs to be called as early as possible. After the first log write, it
-     * is not possible to alter the log configuration programmatically anymore.
-     */
-    private static void initLogging(String[] args) {
-        // routeLoggingToSlf4J
-        SLF4JBridgeHandler.removeHandlersForRootLogger();
-        SLF4JBridgeHandler.install();
-
-        // We must configure logging as soon as possible, which is why we cannot wait for the usual
-        // argument parsing workflow to parse logging options .e.g. --debug
-        boolean isDebugEnabled;
-        try {
-            JabRefCLI jabRefCLI = new JabRefCLI(args);
-            isDebugEnabled = jabRefCLI.isDebugLogging();
-        } catch (ParseException e) {
-            isDebugEnabled = false;
-        }
-
-        // addLogToDisk
-        Path directory = Directories.getLogDirectory();
-        try {
-            Files.createDirectories(directory);
-        } catch (IOException e) {
-            LOGGER = LoggerFactory.getLogger(Launcher.class);
-            LOGGER.error("Could not create log directory {}", directory, e);
-            return;
-        }
-
-        // The "Shared File Writer" is explained at
-        // https://tinylog.org/v2/configuration/#shared-file-writer
-        Map<String, String> configuration = Map.of(
-                "level", isDebugEnabled ? "debug" : "info",
-                "writerFile", "rolling file",
-                "writerFile.level", isDebugEnabled ? "debug" : "info",
-                // We need to manually join the path, because ".resolve" does not work on Windows, because ":" is not allowed in file names on Windows
-                "writerFile.file", directory + File.separator + "log_{date:yyyy-MM-dd_HH-mm-ss}.txt",
-                "writerFile.charset", "UTF-8",
-                "writerFile.policies", "startup",
-                "writerFile.backups", "30");
-        configuration.forEach(Configuration::set);
-
-        LOGGER = LoggerFactory.getLogger(Launcher.class);
-    }
-
-    /**
-     * @return true if JabRef should continue starting up, false if it should quit.
-     */
-    private static boolean handleMultipleAppInstances(String[] args, RemotePreferences remotePreferences) throws InterruptedException {
-        LOGGER.trace("Checking for remote handling...");
-        if (remotePreferences.useRemoteServer()) {
-            // Try to contact already running JabRef
-            RemoteClient remoteClient = new RemoteClient(remotePreferences.getPort());
-            if (remoteClient.ping()) {
-                LOGGER.debug("Pinging other instance succeeded.");
-                if (args.length == 0) {
-                    // There is already a server out there, avoid showing log "Passing arguments" while no arguments are provided.
-                    LOGGER.warn("This JabRef instance is already running. Please switch to that instance.");
-                } else {
-                    // We are not alone, there is already a server out there, send command line arguments to other instance
-                    LOGGER.debug("Passing arguments passed on to running JabRef...");
-                    if (remoteClient.sendCommandLineArguments(args)) {
-                        // So we assume it's all taken care of, and quit.
-                        // Output to both to the log and the screen. Therefore, we do not have an additional System.out.println.
-                        LOGGER.info("Arguments passed on to running JabRef instance. Shutting down.");
-                    } else {
-                        LOGGER.warn("Could not communicate with other running JabRef instance.");
-                    }
-                }
-                // We do not launch a new instance in presence if there is another instance running
-                return false;
-            } else {
-                LOGGER.debug("Could not ping JabRef instance.");
-            }
-        }
-        return true;
-    }
-
-    private static void configureProxy(ProxyPreferences proxyPreferences) {
-        ProxyRegisterer.register(proxyPreferences);
-        if (proxyPreferences.shouldUseProxy() && proxyPreferences.shouldUseAuthentication()) {
-            Authenticator.setDefault(new ProxyAuthenticator());
-        }
-    }
-
-    private static void configureSSL(SSLPreferences sslPreferences) {
-        TrustStoreManager.createTruststoreFileIfNotExist(Path.of(sslPreferences.getTruststorePath()));
-    }
-
-    private static void clearOldSearchIndices() {
-        Path currentIndexPath = Directories.getFulltextIndexBaseDirectory();
-        Path appData = currentIndexPath.getParent();
-
-        try {
-            Files.createDirectories(currentIndexPath);
-        } catch (IOException e) {
-            LOGGER.error("Could not create index directory {}", appData, e);
-        }
-
-        try (DirectoryStream<Path> stream = Files.newDirectoryStream(appData)) {
-            for (Path path : stream) {
-                if (Files.isDirectory(path) && !path.toString().endsWith("ssl") && path.toString().contains("lucene")
-                        && !path.equals(currentIndexPath)) {
-                    LOGGER.info("Deleting out-of-date fulltext search index at {}.", path);
-                    Files.walk(path)
-                            .sorted(Comparator.reverseOrder())
-                            .map(Path::toFile)
-                            .forEach(File::delete);
-                }
-            }
-        } catch (IOException e) {
-            LOGGER.error("Could not access app-directory at {}", appData, e);
-        }
-=======
         JabRefGUI.setup(uiCommands, preferences, fileUpdateMonitor);
         JabRefGUI.launch(JabRefGUI.class, args);
->>>>>>> 0e08b24e
     }
 }