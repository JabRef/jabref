package org.jabref;

import java.io.File;
import java.io.IOException;
import java.net.Authenticator;
import java.nio.file.DirectoryStream;
import java.nio.file.Files;
import java.nio.file.Path;
import java.util.ArrayList;
import java.util.Comparator;
import java.util.List;
import java.util.Map;

import org.jabref.cli.ArgumentProcessor;
import org.jabref.cli.JabRefCLI;
import org.jabref.gui.JabRefGUI;
import org.jabref.gui.preferences.GuiPreferences;
import org.jabref.gui.preferences.JabRefGuiPreferences;
import org.jabref.gui.util.DefaultDirectoryMonitor;
import org.jabref.gui.util.DefaultFileUpdateMonitor;
import org.jabref.logic.UiCommand;
import org.jabref.logic.journals.JournalAbbreviationLoader;
import org.jabref.logic.journals.JournalAbbreviationRepository;
import org.jabref.logic.net.ProxyAuthenticator;
import org.jabref.logic.net.ProxyPreferences;
import org.jabref.logic.net.ProxyRegisterer;
import org.jabref.logic.net.ssl.SSLPreferences;
import org.jabref.logic.net.ssl.TrustStoreManager;
import org.jabref.logic.preferences.CliPreferences;
import org.jabref.logic.protectedterms.ProtectedTermsLoader;
import org.jabref.logic.remote.RemotePreferences;
import org.jabref.logic.remote.client.RemoteClient;
import org.jabref.logic.util.BuildInfo;
import org.jabref.logic.util.Directories;
import org.jabref.logic.util.HeadlessExecutorService;
import org.jabref.migrations.PreferencesMigrations;
import org.jabref.model.entry.BibEntryTypesManager;
import org.jabref.model.util.DirectoryMonitor;
import org.jabref.model.util.FileUpdateMonitor;

import com.airhacks.afterburner.injection.Injector;
import org.apache.commons.cli.ParseException;
import org.slf4j.Logger;
import org.slf4j.LoggerFactory;
import org.slf4j.bridge.SLF4JBridgeHandler;
import org.tinylog.configuration.Configuration;

/**
 * The main entry point for the JabRef application.
 * <p>
 * It has two main functions:
 * - Handle the command line arguments
 * - Start the JavaFX application (if not in cli mode)
 */
public class Launcher {
    private static Logger LOGGER;

    public static void main(String[] args) {
        initLogging(args);

        try {
            Injector.setModelOrService(BuildInfo.class, new BuildInfo());

            // Initialize preferences
            final JabRefGuiPreferences preferences = JabRefGuiPreferences.getInstance();
<<<<<<< HEAD
            Injector.setModelOrService(org.jabref.logic.preferences.CliPreferences.class, preferences);
=======
            Injector.setModelOrService(CliPreferences.class, preferences);
>>>>>>> 1ff7a93d
            Injector.setModelOrService(GuiPreferences.class, preferences);

            // Early exit in case another instance is already running
            if (!handleMultipleAppInstances(args, preferences.getRemotePreferences())) {
                return;
            }

            BibEntryTypesManager entryTypesManager = preferences.getCustomEntryTypesRepository();
            Injector.setModelOrService(BibEntryTypesManager.class, entryTypesManager);

            PreferencesMigrations.runMigrations(preferences, entryTypesManager);

            Injector.setModelOrService(JournalAbbreviationRepository.class, JournalAbbreviationLoader.loadRepository(preferences.getJournalAbbreviationPreferences()));
            Injector.setModelOrService(ProtectedTermsLoader.class, new ProtectedTermsLoader(preferences.getProtectedTermsPreferences()));

            configureProxy(preferences.getProxyPreferences());
            configureSSL(preferences.getSSLPreferences());

            clearOldSearchIndices();

            try {
                DefaultFileUpdateMonitor fileUpdateMonitor = new DefaultFileUpdateMonitor();
                Injector.setModelOrService(FileUpdateMonitor.class, fileUpdateMonitor);
                HeadlessExecutorService.INSTANCE.executeInterruptableTask(fileUpdateMonitor, "FileUpdateMonitor");

                DirectoryMonitor directoryMonitor = new DefaultDirectoryMonitor();
                Injector.setModelOrService(DirectoryMonitor.class, directoryMonitor);

                // Process arguments
                ArgumentProcessor argumentProcessor = new ArgumentProcessor(
                        args,
                        ArgumentProcessor.Mode.INITIAL_START,
                        preferences,
                        preferences,
                        fileUpdateMonitor,
                        entryTypesManager);
                argumentProcessor.processArguments();
                if (argumentProcessor.shouldShutDown()) {
                    LOGGER.debug("JabRef shut down after processing command line arguments");
                    // A clean shutdown takes 60s time
                    // We don't need the clean shutdown here
                    System.exit(0);
                }

                List<UiCommand> uiCommands = new ArrayList<>(argumentProcessor.getUiCommands());
                JabRefGUI.setup(uiCommands, preferences, fileUpdateMonitor);
                JabRefGUI.launch(JabRefGUI.class, args);
            } catch (ParseException e) {
                LOGGER.error("Problem parsing arguments", e);
                JabRefCLI.printUsage(preferences);
            }
        } catch (Exception ex) {
            LOGGER.error("Unexpected exception", ex);
        }
    }

    /**
     * This needs to be called as early as possible. After the first log write, it
     * is not possible to alter the log configuration programmatically anymore.
     */
    private static void initLogging(String[] args) {
        // routeLoggingToSlf4J
        SLF4JBridgeHandler.removeHandlersForRootLogger();
        SLF4JBridgeHandler.install();

        // We must configure logging as soon as possible, which is why we cannot wait for the usual
        // argument parsing workflow to parse logging options .e.g. --debug
        boolean isDebugEnabled;
        try {
            JabRefCLI jabRefCLI = new JabRefCLI(args);
            isDebugEnabled = jabRefCLI.isDebugLogging();
        } catch (ParseException e) {
            isDebugEnabled = false;
        }

        // addLogToDisk
        Path directory = Directories.getLogDirectory();
        try {
            Files.createDirectories(directory);
        } catch (IOException e) {
            LOGGER = LoggerFactory.getLogger(Launcher.class);
            LOGGER.error("Could not create log directory {}", directory, e);
            return;
        }

        // The "Shared File Writer" is explained at
        // https://tinylog.org/v2/configuration/#shared-file-writer
        Map<String, String> configuration = Map.of(
                "level", isDebugEnabled ? "debug" : "info",
                "writerFile", "rolling file",
                "writerFile.level", isDebugEnabled ? "debug" : "info",
                // We need to manually join the path, because ".resolve" does not work on Windows, because ":" is not allowed in file names on Windows
                "writerFile.file", directory + File.separator + "log_{date:yyyy-MM-dd_HH-mm-ss}.txt",
                "writerFile.charset", "UTF-8",
                "writerFile.policies", "startup",
                "writerFile.backups", "30");
        configuration.forEach(Configuration::set);

        LOGGER = LoggerFactory.getLogger(Launcher.class);
    }

    /**
     * @return true if JabRef should continue starting up, false if it should quit.
     */
    private static boolean handleMultipleAppInstances(String[] args, RemotePreferences remotePreferences) {
        LOGGER.trace("Checking for remote handling...");
        if (remotePreferences.useRemoteServer()) {
            // Try to contact already running JabRef
            RemoteClient remoteClient = new RemoteClient(remotePreferences.getPort());
            if (remoteClient.ping()) {
                LOGGER.debug("Pinging other instance succeeded.");
                // We are not alone, there is already a server out there, send command line
                // arguments to other instance
                LOGGER.debug("Passing arguments passed on to running JabRef...");
                if (remoteClient.sendCommandLineArguments(args)) {
                    // So we assume it's all taken care of, and quit.
                    // Output to both to the log and the screen. Therefore, we do not have an additional System.out.println.
                    LOGGER.info("Arguments passed on to running JabRef instance. Shutting down.");
                    return false;
                } else {
                    LOGGER.warn("Could not communicate with other running JabRef instance.");
                    // We do not launch a new instance in presence of an error
                    return false;
                }
            } else {
                LOGGER.debug("Could not ping JabRef instance.");
            }
        }
        return true;
    }

    private static void configureProxy(ProxyPreferences proxyPreferences) {
        ProxyRegisterer.register(proxyPreferences);
        if (proxyPreferences.shouldUseProxy() && proxyPreferences.shouldUseAuthentication()) {
            Authenticator.setDefault(new ProxyAuthenticator());
        }
    }

    private static void configureSSL(SSLPreferences sslPreferences) {
        TrustStoreManager.createTruststoreFileIfNotExist(Path.of(sslPreferences.getTruststorePath()));
    }

    private static void clearOldSearchIndices() {
        Path currentIndexPath = Directories.getFulltextIndexBaseDirectory();
        Path appData = currentIndexPath.getParent();

        try {
            Files.createDirectories(currentIndexPath);
        } catch (IOException e) {
            LOGGER.error("Could not create index directory {}", appData, e);
        }

        try (DirectoryStream<Path> stream = Files.newDirectoryStream(appData)) {
            for (Path path : stream) {
                if (Files.isDirectory(path) && !path.toString().endsWith("ssl") && path.toString().contains("lucene")
                        && !path.equals(currentIndexPath)) {
                    LOGGER.info("Deleting out-of-date fulltext search index at {}.", path);
                    Files.walk(path)
                            .sorted(Comparator.reverseOrder())
                            .map(Path::toFile)
                            .forEach(File::delete);
                }
            }
        } catch (IOException e) {
            LOGGER.error("Could not access app-directory at {}", appData, e);
        }
    }
}<|MERGE_RESOLUTION|>--- conflicted
+++ resolved
@@ -63,11 +63,7 @@
 
             // Initialize preferences
             final JabRefGuiPreferences preferences = JabRefGuiPreferences.getInstance();
-<<<<<<< HEAD
-            Injector.setModelOrService(org.jabref.logic.preferences.CliPreferences.class, preferences);
-=======
             Injector.setModelOrService(CliPreferences.class, preferences);
->>>>>>> 1ff7a93d
             Injector.setModelOrService(GuiPreferences.class, preferences);
 
             // Early exit in case another instance is already running
