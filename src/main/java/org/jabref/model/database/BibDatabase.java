--- conflicted
+++ resolved
@@ -86,25 +86,6 @@
     }
 
     /**
-<<<<<<< HEAD
-=======
-     * Returns a text with references resolved according to an optionally given database.
-     *
-     * @param toResolve The text to resolve.
-     * @param database  The database to use for resolving the text.
-     * @return The resolved text or the original text if either the text or the database are null
-     * @deprecated use  {@link BibDatabase#resolveForStrings(String)}
-     */
-    @Deprecated
-    public static String getText(@Nullable String toResolve, @Nullable BibDatabase database) {
-        if ((toResolve != null) && (database != null)) {
-            return database.resolveForStrings(toResolve);
-        }
-        return toResolve;
-    }
-
-    /**
->>>>>>> 6537bc95
      * Returns the number of entries.
      */
     public int getEntryCount() {
