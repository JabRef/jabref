package org.jabref.model.database;

import java.nio.file.Files;
import java.nio.file.Path;
import java.util.ArrayList;
import java.util.List;
import java.util.Objects;
import java.util.Optional;
import java.util.stream.Collectors;

import org.jabref.architecture.AllowedToUseLogic;
import org.jabref.gui.LibraryTab;
import org.jabref.logic.crawler.Crawler;
import org.jabref.logic.crawler.StudyRepository;
import org.jabref.logic.shared.DatabaseLocation;
import org.jabref.logic.shared.DatabaseSynchronizer;
import org.jabref.logic.util.CoarseChangeFilter;
import org.jabref.logic.util.OS;
import org.jabref.model.entry.BibEntry;
import org.jabref.model.metadata.MetaData;
import org.jabref.model.study.Study;
import org.jabref.preferences.FilePreferences;

import org.slf4j.Logger;
import org.slf4j.LoggerFactory;

/**
 * Represents everything related to a BIB file.
 *
 * <p> The entries are stored in BibDatabase, the other data in MetaData
 * and the options relevant for this file in Defaults.
 * </p>
 * <p>
 *     To get an instance for a .bib file, use {@link org.jabref.logic.importer.fileformat.BibtexParser}.
 * </p>
 */
@AllowedToUseLogic("because it needs access to shared database features")
public class BibDatabaseContext {

    private static final Logger LOGGER = LoggerFactory.getLogger(LibraryTab.class);

    private final BibDatabase database;
    private MetaData metaData;

    /**
     * The path where this database was last saved to.
     */
    private Path path;

    private DatabaseSynchronizer dbmsSynchronizer;
    private CoarseChangeFilter dbmsListener;
    private DatabaseLocation location;

    public BibDatabaseContext() {
        this(new BibDatabase());
    }

    public BibDatabaseContext(BibDatabase database) {
        this(database, new MetaData());
    }

    public BibDatabaseContext(BibDatabase database, MetaData metaData) {
        this.database = Objects.requireNonNull(database);
        this.metaData = Objects.requireNonNull(metaData);
        this.location = DatabaseLocation.LOCAL;
    }

    public BibDatabaseContext(BibDatabase database, MetaData metaData, Path path) {
        this(database, metaData, path, DatabaseLocation.LOCAL);
    }

    public BibDatabaseContext(BibDatabase database, MetaData metaData, Path path, DatabaseLocation location) {
        this(database, metaData);
        Objects.requireNonNull(location);
        this.path = path;

        if (location == DatabaseLocation.LOCAL) {
            convertToLocalDatabase();
        }
    }

    public BibDatabaseMode getMode() {
        return metaData.getMode().orElse(BibDatabaseMode.BIBLATEX);
    }

    public void setMode(BibDatabaseMode bibDatabaseMode) {
        metaData.setMode(bibDatabaseMode);
    }

    public void setDatabasePath(Path file) {
        this.path = file;
    }

    /**
     * Get the path where this database was last saved to or loaded from, if any.
     *
     * @return Optional of the relevant Path, or Optional.empty() if none is defined.
     */
    public Optional<Path> getDatabasePath() {
        return Optional.ofNullable(path);
    }

    public void clearDatabasePath() {
        this.path = null;
    }

    public BibDatabase getDatabase() {
        return database;
    }

    public MetaData getMetaData() {
        return metaData;
    }

    public void setMetaData(MetaData metaData) {
        this.metaData = Objects.requireNonNull(metaData);
    }

    public boolean isBiblatexMode() {
        return getMode() == BibDatabaseMode.BIBLATEX;
    }

    /**
     * Returns whether this .bib file belongs to a {@link Study}
     */
    public boolean isStudy() {
        return this.getDatabasePath()
                .map(path -> path.getFileName().toString().equals(Crawler.FILENAME_STUDY_RESULT_BIB) &&
                        Files.exists(path.resolveSibling(StudyRepository.STUDY_DEFINITION_FILE_NAME)))
                .orElse(false);
    }

    /**
     * Look up the directories set up for this database.
     * There can be up to four directories definitions for these files:
     * <ol>
     * <li>next to the .bib file.</li>
     * <li>the preferences can specify a default one.</li>
     * <li>the database's metadata can specify a general directory.</li>
     * <li>the database's metadata can specify a user-specific directory.</li>
     * </ol>
     * <p>
     * The settings are prioritized in the following order, and the first defined setting is used:
     * <ol>
     *     <li>user-specific metadata directory</li>
     *     <li>general metadata directory</li>
     *     <li>BIB file directory (if configured in the preferences AND none of the two above directories are configured)</li>
     *     <li>preferences directory (if .bib file directory should not be used according to the preferences)</li>
     * </ol>
     *
     * @param preferences The fileDirectory preferences
     */
    public List<Path> getFileDirectories(FilePreferences preferences) {
        List<Path> fileDirs = new ArrayList<>();

        // 1. Metadata user-specific directory
        metaData.getUserFileDirectory(preferences.getUserAndHost())
                .ifPresent(userFileDirectory -> fileDirs.add(getFileDirectoryPath(userFileDirectory)));

        // 2. Metadata general directory
        metaData.getDefaultFileDirectory()
                .ifPresent(metaDataDirectory -> fileDirs.add(getFileDirectoryPath(metaDataDirectory)));

        // 3. BIB file directory or Main file directory
        // fileDirs.isEmpty in the case, 1) no user-specific file directory and 2) no general file directory is set
        // (in the metadata of the bib file)
        if (fileDirs.isEmpty() && preferences.shouldStoreFilesRelativeToBibFile()) {
            getDatabasePath().ifPresent(dbPath -> {
                Path parentPath = dbPath.getParent();
                if (parentPath == null) {
                    parentPath = Path.of(System.getProperty("user.dir"));
                }
                Objects.requireNonNull(parentPath, "BibTeX database parent path is null");
                fileDirs.add(parentPath);
            });
        } else {
            // Main file directory
            preferences.getMainFileDirectory().ifPresent(fileDirs::add);
        }

        return fileDirs.stream().map(Path::toAbsolutePath).collect(Collectors.toList());
    }

    /**
     * Returns the first existing file directory from  {@link #getFileDirectories(FilePreferences)}
     *
     * @return the path - or an empty optional, if none of the directories exists
     */
    public Optional<Path> getFirstExistingFileDir(FilePreferences preferences) {
        return getFileDirectories(preferences).stream()
                                              .filter(Files::exists)
                                              .findFirst();
    }

    private Path getFileDirectoryPath(String directoryName) {
        Path directory = Path.of(directoryName);
        // If this directory is relative, we try to interpret it as relative to
        // the file path of this BIB file:
        Optional<Path> databaseFile = getDatabasePath();
        if (!directory.isAbsolute() && databaseFile.isPresent()) {
            return databaseFile.get().getParent().resolve(directory).normalize();
        }
        return directory;
    }

    public DatabaseSynchronizer getDBMSSynchronizer() {
        return this.dbmsSynchronizer;
    }

    public void clearDBMSSynchronizer() {
        this.dbmsSynchronizer = null;
    }

    public DatabaseLocation getLocation() {
        return this.location;
    }

    public void convertToSharedDatabase(DatabaseSynchronizer dmbsSynchronizer) {
        this.dbmsSynchronizer = dmbsSynchronizer;

        this.dbmsListener = new CoarseChangeFilter(this);
        dbmsListener.registerListener(dbmsSynchronizer);

        this.location = DatabaseLocation.SHARED;
    }

    public void convertToLocalDatabase() {
        if (Objects.nonNull(dbmsListener) && (location == DatabaseLocation.SHARED)) {
            dbmsListener.unregisterListener(dbmsSynchronizer);
            dbmsListener.shutdown();
        }

        this.location = DatabaseLocation.LOCAL;
    }

    public List<BibEntry> getEntries() {
        return database.getEntries();
    }

    public Path getFulltextIndexPath() {
        Path appData = OS.getNativeDesktop().getFulltextIndexBaseDirectory();
        Path indexPath;

        if (getDatabasePath().isPresent()) {
<<<<<<< HEAD
            Path databasePath = appData.resolve(String.valueOf(this.getDatabasePath().get().hashCode()));
            LOGGER.debug("Index path for {} is {}", getDatabasePath().get(), databasePath);
            return databasePath;
=======
            indexPath = appData.resolve(String.valueOf(this.getDatabasePath().get().hashCode()));
            LOGGER.debug("Index path for {} is {}", getDatabasePath().get(), indexPath);
            return indexPath;
>>>>>>> a1e22838
        }

        indexPath = appData.resolve("unsaved");
        LOGGER.debug("Using index for unsaved database: {}", indexPath);
        return indexPath;
    }

    @Override
    public String toString() {
        return "BibDatabaseContext{" +
                "metaData=" + metaData +
                ", mode=" + getMode() +
                ", databasePath=" + getDatabasePath() +
                ", biblatexMode=" + isBiblatexMode() +
                ", fulltextIndexPath=" + getFulltextIndexPath() +
                '}';
    }
}<|MERGE_RESOLUTION|>--- conflicted
+++ resolved
@@ -242,15 +242,9 @@
         Path indexPath;
 
         if (getDatabasePath().isPresent()) {
-<<<<<<< HEAD
-            Path databasePath = appData.resolve(String.valueOf(this.getDatabasePath().get().hashCode()));
-            LOGGER.debug("Index path for {} is {}", getDatabasePath().get(), databasePath);
-            return databasePath;
-=======
             indexPath = appData.resolve(String.valueOf(this.getDatabasePath().get().hashCode()));
             LOGGER.debug("Index path for {} is {}", getDatabasePath().get(), indexPath);
             return indexPath;
->>>>>>> a1e22838
         }
 
         indexPath = appData.resolve("unsaved");
