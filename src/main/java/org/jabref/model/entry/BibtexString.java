package org.jabref.model.entry;

import java.util.Locale;
import java.util.Objects;

/**
 * This class models a BibTex String ("@String")
 */
public class BibtexString implements Cloneable {

    /**
     * Type of a \@String.
     * <p>
     * Differentiate a \@String based on its usage:
     * <p>
     * - {@link #AUTHOR}: prefix "a", for author and editor fields.
     * - {@link #INSTITUTION}: prefix "i", for institution and organization
     * field
     * - {@link #PUBLISHER}: prefix "p", for publisher fields
     * - {@link #OTHER}: no prefix, for any field
     * <p>
     * Examples:
     * <p>
     * \@String { aKahle    = "Kahle, Brewster " } -> author
     * \@String { aStallman = "Stallman, Richard" } -> author
     * \@String { iMIT      = "{Massachusetts Institute of Technology ({MIT})}" } -> institution
     * \@String { pMIT      = "{Massachusetts Institute of Technology ({MIT}) press}" } -> publisher
     * \@String { anct      = "Anecdote" } -> other
     * \@String { eg        = "for example" } -> other
     * \@String { et        = " and " } -> other
     * \@String { lBigMac   = "Big Mac" } -> other
     * <p>
     * Usage:
     * <p>
     * \@Misc {
     * title       = "The GNU Project"
     * author      = aStallman # et # aKahle
     * institution = iMIT
     * publisher   = pMIT
     * note        = "Just " # eg
     * }
     */
    public enum Type {
        AUTHOR("a"),
        INSTITUTION("i"),
        PUBLISHER("p"),
        OTHER("");

        private final String prefix;

        Type(String prefix) {
            this.prefix = prefix;
        }

        public static Type get(String key) {
            if (key.length() <= 1) {
                return OTHER;
            }

            // Second character is not upper case
            // aStallman -> AUTHOR
            // asdf -> OTHER
            if (!(String.valueOf(key.charAt(1))).toUpperCase(Locale.ROOT).equals(String.valueOf(key.charAt(1)))) {
                return OTHER;
            }
            for (Type t : Type.values()) {
                if (t.prefix.equals(String.valueOf(key.charAt(0)))) {
                    return t;
                }
            }
            return OTHER;
        }
    }

    private String name;
    private String content;
    private String id;
    private Type type;
    private String parsedSerialization;
    private boolean hasChanged;

    public BibtexString(String name, String content) {
        this.id = IdGenerator.next();
        this.name = name;
        this.content = content;
        hasChanged = true;
        type = Type.get(name);
    }

    public String getId() {
        return id;
    }

    public void setId(String id) {
        this.id = id;
        hasChanged = true;
    }

    /**
     * Returns the name/label of the string
     * @return
     */
    public String getName() {
        return name;
    }

    public void setName(String name) {
        this.name = name;
        hasChanged = true;
        type = Type.get(name);
    }

    /*
     * Never returns null
     */
    public String getContent() {
        return content == null ? "" : content;
    }

    public void setContent(String content) {
        this.content = content;
        hasChanged = true;
    }

    public Type getType() {
        return type;
    }

    public void setParsedSerialization(String parsedSerialization) {
        this.parsedSerialization = parsedSerialization;
        hasChanged = false;
    }

    public String getParsedSerialization() {
        return parsedSerialization;
    }

    public boolean hasChanged() {
        return hasChanged;
    }

    /*
     * Returns user comments (arbitrary text before the string) if there are any. If not returns the empty string
     */
    public String getUserComments() {
        if (parsedSerialization != null) {

            try {
                // get the text before the string
                String prolog = parsedSerialization.substring(0, parsedSerialization.indexOf('@'));

                // delete trailing whitespaces (between string and text)
                prolog = prolog.replaceFirst("\\s+$", "");
                // if there is any non whitespace text, write it with proper line separation
                if (prolog.length() > 0) {
                    return prolog;
                }
            } catch (StringIndexOutOfBoundsException ignore) {
                // if this occurs a broken parsed serialization has been set, so just do nothing
            }
        }

        return "";
    }

    @Override
    public Object clone() {
        BibtexString clone = new BibtexString(name, content);
        clone.setId(id);

        return clone;
    }

    @Override
    public String toString() {
        return name + "=" + content;
    }

    @Override
    public boolean equals(Object o) {
        if (this == o) {
            return true;
        }
<<<<<<< HEAD
        if ((o == null) || (getClass() != o.getClass())) {
=======
        if (o == null || getClass() != o.getClass()) {
>>>>>>> a051e1b0
            return false;
        }
        BibtexString that = (BibtexString) o;
        return (Objects.equals(hasChanged,that.hasChanged) &&
                Objects.equals(name, that.name) &&
                Objects.equals(content, that.content) &&
                Objects.equals(id, that.id)  &&
                Objects.equals(type, that.type) &&
                Objects.equals(parsedSerialization, that.parsedSerialization));
    }

    @Override
    public int hashCode() {
        return Objects.hash(name, content, id, type, parsedSerialization, hasChanged);
    }
}<|MERGE_RESOLUTION|>--- conflicted
+++ resolved
@@ -181,11 +181,7 @@
         if (this == o) {
             return true;
         }
-<<<<<<< HEAD
         if ((o == null) || (getClass() != o.getClass())) {
-=======
-        if (o == null || getClass() != o.getClass()) {
->>>>>>> a051e1b0
             return false;
         }
         BibtexString that = (BibtexString) o;
