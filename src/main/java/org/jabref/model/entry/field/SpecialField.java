--- conflicted
+++ resolved
@@ -16,21 +16,12 @@
             SpecialFieldValue.PRIORITY_MEDIUM,
             SpecialFieldValue.PRIORITY_LOW
     ),
-
-<<<<<<< HEAD
+    
     QUALITY("quality",
             SpecialFieldValue.CLEAR_QUALITY,
             SpecialFieldValue.QUALITY_LOW,
             SpecialFieldValue.QUALITY_MEDIUM,
             SpecialFieldValue.QUALITY_HIGH
-=======
-    QUALITY("qualityassured",
-            SpecialFieldValue.HIGH_QUALITY,
-            SpecialFieldValue.MEDIUM_QUALITY,
-            SpecialFieldValue.LOW_QUALITY
-//            SpecialFieldValue.QUALITY_ASSURED
-
->>>>>>> 9c4da0b1
     ),
 
     RANKING("ranking",
