--- conflicted
+++ resolved
@@ -10,12 +10,8 @@
  * JabRef internal fields. These are not normal fields but mostly place holders with special functions.
  */
 public enum InternalField implements Field {
-<<<<<<< HEAD
-    KEY_FIELD("bibtexkey"),
+    KEY_FIELD("citationkey"),
     CITATION_COUNT("citationcount"),
-=======
-    KEY_FIELD("citationkey"),
->>>>>>> 6dec1747
     /**
      * field which indicates the entrytype
      */
