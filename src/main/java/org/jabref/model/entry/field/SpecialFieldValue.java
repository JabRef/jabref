--- conflicted
+++ resolved
@@ -13,21 +13,10 @@
     PRIORITY_MEDIUM("prio2"),
     PRIORITY_LOW("prio3"),
 
-<<<<<<< HEAD
     CLEAR_QUALITY(null),
     QUALITY_LOW("quality1"),
     QUALITY_MEDIUM("quality2"),
     QUALITY_HIGH("quality3"),
-=======
-    HIGH_QUALITY("highQuality"),
-
-//    QUALITY_ASSURED("qualityAssured"),
-    LOW_QUALITY("lowQuality"),
-    MEDIUM_QUALITY("mediumQuality"),
-
-    NOT_RELEVANT("notRelevant"),
->>>>>>> 9c4da0b1
-
     CLEAR_RANK(null),
     RANK_1("rank1"),
     RANK_2("rank2"),
