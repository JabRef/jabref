package org.jabref.model.entry.field;

import java.util.ArrayList;
import java.util.Arrays;
import java.util.Collection;
import java.util.Collections;
import java.util.Comparator;
import java.util.EnumSet;
import java.util.HashSet;
import java.util.LinkedHashSet;
import java.util.List;
import java.util.SequencedSet;
import java.util.Set;
import java.util.TreeSet;
import java.util.function.Predicate;
import java.util.regex.Pattern;
import java.util.stream.Collectors;

import org.jabref.model.entry.types.EntryType;
import org.jabref.model.strings.StringUtil;
import org.jabref.model.util.OptionalUtil;

public class FieldFactory {

    /**
     * Character separating field names that are to be used in sequence as fallbacks for a single column
     * (e.g. "author/editor" to use editor where author is not set):
     */
    private static final String FIELD_OR_SEPARATOR = "/";
    private static final String DELIMITER = ";";
    private static final String FIELD_PROPERTY_SEPARATOR = ",";
    private static final String FIELD_NAME_PROPERTY_SEPARATOR = "|";

    public static String serializeOrFields(Field... fields) {
        return serializeOrFields(new OrFields(fields));
    }

    public static String serializeOrFields(OrFields fields) {
        return fields.getFields().stream()
                     .map(field -> {
                         if (field instanceof UnknownField unknownField) {
                             // In case a user has put a user-defined field, the casing of that field is kept
                             return unknownField.getDisplayName();
                         } else {
                             // In all fields known to JabRef, the name is used - JabRef knows better than the user how to case the field
                             return field.getName();
                         }
                     })
                     .collect(Collectors.joining(FIELD_OR_SEPARATOR));
    }

    public static String serializeOrFieldsV2(OrFields fields) {
        return fields.getFields().stream()
                     .map(field -> {
                         if (field instanceof UnknownField unknownField) {
                             return serializeUnknownField(unknownField);
                         } else {
                             // In all fields known to JabRef, the name is used - JabRef knows better than the user how to case the field
                             return field.getName();
                         }
                     })
                     .collect(Collectors.joining(FIELD_OR_SEPARATOR));
    }

    private static String serializeUnknownField(UnknownField unknownField) {
        // In case a user has put a user-defined field, the casing of that field is kept
        String displayName = unknownField.getDisplayName();
        String fieldProperties = unknownField.getProperties().stream()
                                             .filter(e -> e != FieldProperty.CUSTOM_FIELD)
                                             .map(Enum::name)
                                             .collect(Collectors.joining(FIELD_PROPERTY_SEPARATOR));

        if (fieldProperties.isBlank()) {
            return displayName;
        }

        return displayName + FIELD_NAME_PROPERTY_SEPARATOR + fieldProperties;
    }

    public static String serializeOrFieldsList(Set<OrFields> fields) {
        return fields.stream().map(FieldFactory::serializeOrFields).collect(Collectors.joining(DELIMITER));
    }

<<<<<<< HEAD
    public static String serializeOrFieldsListV2(Set<OrFields> fields) {
        return fields.stream().map(FieldFactory::serializeOrFieldsV2).collect(Collectors.joining(DELIMITER));
    }

    public static List<Field> getNotTextFieldNames() {
        return Arrays.asList(StandardField.DOI, StandardField.FILE, StandardField.URL, StandardField.URI, StandardField.ISBN, StandardField.ISSN, StandardField.MONTH, StandardField.DATE, StandardField.YEAR);
=======
    /**
     * Checks whether the given field contains LaTeX code or something else
     */
    public static boolean isLatexField(Field field) {
        return Collections.disjoint(field.getProperties(), Set.of(FieldProperty.VERBATIM, FieldProperty.MARKDOWN));
>>>>>>> 14ba56d8
    }

    /**
     * Returns a collection of StandardFields where the content should not be interpreted as "plain" text, but something else (such as links to other fields, numbers, ...)
     */
    public static Collection<Field> getNotTextFields() {
        Set<Field> result = Arrays.stream(StandardField.values())
              .filter(field -> !Collections.disjoint(field.getProperties(), Set.of(FieldProperty.VERBATIM, FieldProperty.NUMERIC, FieldProperty.DATE, FieldProperty.MULTIPLE_ENTRY_LINK)))
                .collect(Collectors.toSet());

        // These fields are not marked as verbatim, because they could include LaTeX code
        result.add(StandardField.MONTH);
        result.add(StandardField.DATE);
        return result;
    }

    public static OrFields parseOrFields(String fieldNames) {
        Set<Field> fields = Arrays.stream(fieldNames.split(FieldFactory.FIELD_OR_SEPARATOR))
                                  .filter(StringUtil::isNotBlank)
                                  .map(FieldFactory::parseField)
                                  .collect(Collectors.toCollection(LinkedHashSet::new));
        return new OrFields(fields);
    }

    public static SequencedSet<OrFields> parseOrFieldsList(String fieldNames) {
        return Arrays.stream(fieldNames.split(FieldFactory.DELIMITER))
                     .filter(StringUtil::isNotBlank)
                     .map(FieldFactory::parseOrFields)
                     .collect(Collectors.toCollection(LinkedHashSet::new));
    }

    public static SequencedSet<Field> parseFieldList(String fieldNames) {
        return Arrays.stream(fieldNames.split(FieldFactory.DELIMITER))
                     .filter(StringUtil::isNotBlank)
                     .map(FieldFactory::parseField)
                     .collect(Collectors.toCollection(LinkedHashSet::new));
    }

    public static String serializeFieldsList(Collection<Field> fields) {
        return fields.stream()
                     .map(field -> {
                         if (field instanceof UnknownField unknownField) {
                             // In case a user has put a user-defined field, the casing of that field is kept
                             return unknownField.getDisplayName();
                         } else {
                             // In all fields known to JabRef, the name is used - JabRef knows better than the user how to case the field
                             return field.getName();
                         }
                     })
                     .collect(Collectors.joining(DELIMITER));
    }

    public static String serializeFieldsListV2(Collection<Field> fields) {
        return fields.stream()
                     .map(field -> {
                         if (field instanceof UnknownField unknownField) {
                             return serializeUnknownField(unknownField);
                         } else {
                             // In all fields known to JabRef, the name is used - JabRef knows better than the user how to case the field
                             return field.getName();
                         }
                     })
                     .collect(Collectors.joining(DELIMITER));
    }

    /**
     * Type T is an entry type and is used to direct the mapping to the Java field class.
     * This somehow acts as filter, BibLaTeX "APA" entry type has field "article", but we want to have StandardField (if not explicitly requested otherwise)
     */
    public static <T extends EntryType> Field parseField(T type, String fieldName) {
        // Check if the field name starts with "comment-" which indicates it's a UserSpecificCommentField
        if (fieldName.startsWith("comment-")) {
            String username = fieldName.substring("comment-".length());
            return new UserSpecificCommentField(username);
        }

        if (fieldName.contains(FIELD_NAME_PROPERTY_SEPARATOR)) {
            String[] components = fieldName.split(Pattern.quote(FIELD_NAME_PROPERTY_SEPARATOR));

            if (components.length == 2) {
                String unknownFieldName = components[0];
                String[] fieldProperties = components[1].split(Pattern.quote(FIELD_PROPERTY_SEPARATOR));

                if (fieldProperties.length == 0) {
                    return UnknownField.fromDisplayName(unknownFieldName);
                } else if (fieldProperties.length == 1) {
                    return new UnknownField(unknownFieldName, unknownFieldName, FieldProperty.valueOf(fieldProperties[0]));
                } else {
                    FieldProperty firstProperty = FieldProperty.valueOf(fieldProperties[0]);
                    FieldProperty[] restProperties = Arrays.stream(fieldProperties, 1, fieldProperties.length)
                                                           .map(FieldProperty::valueOf)
                                                           .toArray(FieldProperty[]::new);

                    return new UnknownField(unknownFieldName, unknownFieldName, firstProperty, restProperties);
                }
            }
        }

        return OptionalUtil.<Field>orElse(
              OptionalUtil.<Field>orElse(
               OptionalUtil.<Field>orElse(
                OptionalUtil.<Field>orElse(
                 OptionalUtil.<Field>orElse(
                   OptionalUtil.<Field>orElse(
              InternalField.fromName(fieldName),
              StandardField.fromName(fieldName)),
              SpecialField.fromName(fieldName)),
              IEEEField.fromName(fieldName)),
              BiblatexSoftwareField.fromName(type, fieldName)),
              BiblatexApaField.fromName(type, fieldName)),
              AMSField.fromName(type, fieldName))
              .orElse(UnknownField.fromDisplayName(fieldName));
    }

    public static Field parseField(String fieldName) {
        return parseField(null, fieldName);
    }

    public static boolean isInternalField(Field field) {
        return field.getName().startsWith("__");
    }

    public static Set<Field> getJournalNameFields() {
        return getFieldsFiltered(field -> field.getProperties().contains(FieldProperty.JOURNAL_NAME));
    }

    /**
     * Returns a Set with all standard fields and including some common internal fields
     */
    public static Set<Field> getCommonFields() {
        EnumSet<StandardField> allFields = EnumSet.allOf(StandardField.class);

        LinkedHashSet<Field> publicAndInternalFields = new LinkedHashSet<>(allFields.size() + 3);
        publicAndInternalFields.add(InternalField.INTERNAL_ALL_FIELD);
        publicAndInternalFields.add(InternalField.INTERNAL_ALL_TEXT_FIELDS_FIELD);
        publicAndInternalFields.add(InternalField.KEY_FIELD);
        publicAndInternalFields.addAll(allFields);

        return publicAndInternalFields;
    }

    /**
     * Returns a sorted Set of Fields (by {@link Field#getDisplayName} with all fields without internal ones
     */
    public static Set<Field> getAllFieldsWithOutInternal() {
        Set<Field> fields = new TreeSet<>(Comparator.comparing(Field::getDisplayName));
        fields.addAll(getAllFields());
        fields.removeAll(EnumSet.allOf(InternalField.class));

        return fields;
    }

    /**
     * Returns a list with all standard fields and the citation key field
     */
    public static SequencedSet<Field> getStandardFieldsWithCitationKey() {
        EnumSet<StandardField> allFields = EnumSet.allOf(StandardField.class);

        LinkedHashSet<Field> standardFieldsWithBibtexKey = new LinkedHashSet<>(allFields.size() + 1);
        standardFieldsWithBibtexKey.add(InternalField.KEY_FIELD);
        standardFieldsWithBibtexKey.addAll(allFields);

        return standardFieldsWithBibtexKey;
    }

    public static Set<Field> getBookNameFields() {
        return getFieldsFiltered(field -> field.getProperties().contains(FieldProperty.BOOK_NAME));
    }

    public static Set<Field> getPersonNameFields() {
        return getFieldsFiltered(field -> field.getProperties().contains(FieldProperty.PERSON_NAMES));
    }

    private static Set<Field> getFieldsFiltered(Predicate<Field> selector) {
        return getAllFields().stream()
                             .filter(selector)
                             .collect(Collectors.toSet());
    }

    private static Set<Field> getAllFields() {
        Set<Field> fields = new HashSet<>();
        fields.addAll(EnumSet.allOf(BiblatexApaField.class));
        fields.addAll(EnumSet.allOf(BiblatexSoftwareField.class));
        fields.addAll(EnumSet.allOf(IEEEField.class));
        fields.addAll(EnumSet.allOf(InternalField.class));
        fields.addAll(EnumSet.allOf(SpecialField.class));
        fields.addAll(EnumSet.allOf(StandardField.class));
        return fields;
    }

    /**
     * These are the fields JabRef always displays as default {@link org.jabref.preferences.JabRefPreferences#setLanguageDependentDefaultValues()}
     * <p>
     * A user can change them. The change is currently stored in the preferences only and not explicitly exposed as
     * separate preferences object
     */
    public static List<Field> getDefaultGeneralFields() {
        List<Field> defaultGeneralFields = new ArrayList<>(Arrays.asList(StandardField.DOI, StandardField.CROSSREF, StandardField.KEYWORDS, StandardField.EPRINT, StandardField.URL, StandardField.FILE, StandardField.GROUPS, StandardField.OWNER, StandardField.TIMESTAMP));
        defaultGeneralFields.addAll(EnumSet.allOf(SpecialField.class));
        return defaultGeneralFields;
    }

    // TODO: This should ideally be user configurable! (https://github.com/JabRef/jabref/issues/9840)
    // TODO: Move somewhere more appropriate in the future
    public static boolean isMultiLineField(final Field field, List<Field> nonWrappableFields) {
        return field.getProperties().contains(FieldProperty.MULTILINE_TEXT) || nonWrappableFields.contains(field);
    }
}<|MERGE_RESOLUTION|>--- conflicted
+++ resolved
@@ -81,20 +81,19 @@
         return fields.stream().map(FieldFactory::serializeOrFields).collect(Collectors.joining(DELIMITER));
     }
 
-<<<<<<< HEAD
     public static String serializeOrFieldsListV2(Set<OrFields> fields) {
         return fields.stream().map(FieldFactory::serializeOrFieldsV2).collect(Collectors.joining(DELIMITER));
     }
 
     public static List<Field> getNotTextFieldNames() {
         return Arrays.asList(StandardField.DOI, StandardField.FILE, StandardField.URL, StandardField.URI, StandardField.ISBN, StandardField.ISSN, StandardField.MONTH, StandardField.DATE, StandardField.YEAR);
-=======
+    }
+
     /**
      * Checks whether the given field contains LaTeX code or something else
      */
     public static boolean isLatexField(Field field) {
         return Collections.disjoint(field.getProperties(), Set.of(FieldProperty.VERBATIM, FieldProperty.MARKDOWN));
->>>>>>> 14ba56d8
     }
 
     /**
