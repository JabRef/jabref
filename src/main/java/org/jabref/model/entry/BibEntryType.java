--- conflicted
+++ resolved
@@ -84,21 +84,10 @@
     }
 
     public Set<Field> getDeprecatedFields(BibDatabaseMode mode) {
-<<<<<<< HEAD
-        Set<Field> deprecatedFields;
-        if (mode == BibDatabaseMode.BIBLATEX) {
-            deprecatedFields = new LinkedHashSet<>(EntryConverter.FIELD_ALIASES_TEX_TO_LTX.keySet());
-            deprecatedFields.add(StandardField.YEAR);
-            deprecatedFields.add(StandardField.MONTH);
-        } else {
-            deprecatedFields = new LinkedHashSet<>(EntryConverter.FIELD_ALIASES_LTX_TO_TEX.keySet());
-        }
-=======
         if (mode == BibDatabaseMode.BIBTEX) {
             return Collections.emptySet();
         }
         Set<Field> deprecatedFields = new LinkedHashSet<>(EntryConverter.FIELD_ALIASES_BIBTEX_TO_BIBLATEX.keySet());
->>>>>>> 0910630d
 
         // Only the optional fields which are mapped to another BibLaTeX name should be shown as "deprecated"
         deprecatedFields.retainAll(getOptionalFieldsAndAliases());
