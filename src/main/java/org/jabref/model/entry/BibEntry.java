package org.jabref.model.entry;

import java.util.ArrayList;
import java.util.Collection;
import java.util.Collections;
import java.util.HashMap;
import java.util.HashSet;
import java.util.List;
import java.util.Map;
import java.util.Objects;
import java.util.Optional;
import java.util.Set;
import java.util.concurrent.ConcurrentHashMap;
import java.util.function.BiFunction;
import java.util.regex.Pattern;

import javafx.beans.Observable;
import javafx.beans.binding.Bindings;
import javafx.beans.binding.ObjectBinding;
import javafx.beans.property.ObjectProperty;
import javafx.beans.property.SimpleObjectProperty;
import javafx.collections.FXCollections;
import javafx.collections.ObservableMap;

import org.jabref.model.FieldChange;
import org.jabref.model.database.BibDatabase;
import org.jabref.model.entry.event.EntriesEventSource;
import org.jabref.model.entry.event.FieldAddedOrRemovedEvent;
import org.jabref.model.entry.event.FieldChangedEvent;
import org.jabref.model.entry.field.Field;
import org.jabref.model.entry.field.InternalField;
import org.jabref.model.entry.field.OrFields;
import org.jabref.model.entry.field.StandardField;
import org.jabref.model.entry.identifier.DOI;
import org.jabref.model.entry.types.EntryType;
import org.jabref.model.entry.types.IEEETranEntryType;
import org.jabref.model.entry.types.StandardEntryType;
import org.jabref.model.strings.StringUtil;
import org.jabref.model.util.MultiKeyMap;

import com.google.common.base.Strings;
import com.google.common.eventbus.EventBus;
import com.tobiasdiez.easybind.EasyBind;
import org.slf4j.Logger;
import org.slf4j.LoggerFactory;

/**
 * Represents a BibTex / BibLaTeX entry.
 * <p>
 * In case you search for a builder as described in Item 2 of the book "Effective Java", you won't find one. Please use the methods {@link #withCiteKey(String)} and {@link #withField(Field, String)}.
 */
public class BibEntry implements Cloneable {

    public static final EntryType DEFAULT_TYPE = StandardEntryType.Misc;
    private static final Logger LOGGER = LoggerFactory.getLogger(BibEntry.class);
    private static final Pattern REMOVE_TRAILING_WHITESPACE = Pattern.compile("\\s+$");
    private final SharedBibEntryData sharedBibEntryData;

    /**
     * Map to store the words in every field
     */
    private final Map<Field, Set<String>> fieldsAsWords = new HashMap<>();

    /**
     * Cache that stores latex free versions of fields.
     */
    private final Map<Field, String> latexFreeFields = new ConcurrentHashMap<>();

    /**
     * Cache that stores the field as keyword lists (format &lt;Field, Separator, Keyword list>)
     */
    private final MultiKeyMap<StandardField, Character, KeywordList> fieldsAsKeywords = new MultiKeyMap<>(StandardField.class);

    private final EventBus eventBus = new EventBus();
    private String id;
    private final ObjectProperty<EntryType> type = new SimpleObjectProperty<>(DEFAULT_TYPE);

    private ObservableMap<Field, String> fields = FXCollections.observableMap(new ConcurrentHashMap<>());
    private String parsedSerialization = "";
    private String commentsBeforeEntry = "";

    /**
     * Marks whether the complete serialization, which was read from file, should be used.
     * <p>
     * Is set to <code>true</code>, if parts of the entry changed. This causes the entry to be serialized based on the internal state (and not based on the old serialization)
     */
    private boolean changed;

    /**
     * Constructs a new BibEntry. The internal ID is set to IdGenerator.next()
     */
    public BibEntry() {
        this(DEFAULT_TYPE);
    }

    /**
     * Constructs a new BibEntry. The internal ID is set to IdGenerator.next()
     */
    public BibEntry(EntryType type) {
        this.id = IdGenerator.next();
        setType(type);
        this.sharedBibEntryData = new SharedBibEntryData();
    }

    public Optional<FieldChange> setMonth(Month parsedMonth) {
        return setField(StandardField.MONTH, parsedMonth.getJabRefFormat());
    }

    public Optional<String> getResolvedFieldOrAlias(OrFields fields, BibDatabase database) {
        for (Field field : fields) {
            Optional<String> value = getResolvedFieldOrAlias(field, database);
            if (value.isPresent()) {
                return value;
            }
        }
        return Optional.empty();
    }

    /**
     * Map an (empty) field of a BibEntry to a field of a cross-referenced entry.
     *
     * @param targetField field name of the BibEntry
     * @param targetEntry type of the BibEntry
     * @param sourceEntry type of the cross-referenced BibEntry
     * @return the mapped field or null if there is no valid mapping available
     */
    private Optional<Field> getSourceField(Field targetField, EntryType targetEntry, EntryType sourceEntry) {
        //// 1. Sort out forbidden fields
        if ((targetField == StandardField.IDS) ||
            (targetField == StandardField.CROSSREF) ||
            (targetField == StandardField.XREF) ||
            (targetField == StandardField.ENTRYSET) ||
            (targetField == StandardField.RELATED) ||
            (targetField == StandardField.SORTKEY)) {
            return Optional.empty();
        }

        //// 2. Handle special field mappings
        if (((sourceEntry == StandardEntryType.MvBook) && (targetEntry == StandardEntryType.InBook)) ||
                ((sourceEntry == StandardEntryType.MvBook) && (targetEntry == StandardEntryType.BookInBook)) ||
                ((sourceEntry == StandardEntryType.MvBook) && (targetEntry == StandardEntryType.SuppBook)) ||
                ((sourceEntry == StandardEntryType.Book) && (targetEntry == StandardEntryType.InBook)) ||
                ((sourceEntry == StandardEntryType.Book) && (targetEntry == StandardEntryType.BookInBook)) ||
                ((sourceEntry == StandardEntryType.Book) && (targetEntry == StandardEntryType.SuppBook))) {
            if (targetField == StandardField.AUTHOR) {
                return Optional.of(StandardField.AUTHOR);
            }
            if (targetField == StandardField.BOOKAUTHOR) {
                return Optional.of(StandardField.AUTHOR);
            }
        }

        if (((sourceEntry == StandardEntryType.MvBook) && (targetEntry == StandardEntryType.Book)) ||
                ((sourceEntry == StandardEntryType.MvBook) && (targetEntry == StandardEntryType.InBook)) ||
                ((sourceEntry == StandardEntryType.MvBook) && (targetEntry == StandardEntryType.BookInBook)) ||
                ((sourceEntry == StandardEntryType.MvBook) && (targetEntry == StandardEntryType.SuppBook)) ||
                ((sourceEntry == StandardEntryType.MvCollection) && (targetEntry == StandardEntryType.Collection)) ||
                ((sourceEntry == StandardEntryType.MvCollection) && (targetEntry == StandardEntryType.InCollection)) ||
                ((sourceEntry == StandardEntryType.MvCollection) && (targetEntry == StandardEntryType.SuppCollection)) ||
                ((sourceEntry == StandardEntryType.MvProceedings) && (targetEntry == StandardEntryType.Proceedings)) ||
                ((sourceEntry == StandardEntryType.MvProceedings) && (targetEntry == StandardEntryType.InProceedings)) ||
                ((sourceEntry == StandardEntryType.MvReference) && (targetEntry == StandardEntryType.Reference)) ||
                ((sourceEntry == StandardEntryType.MvReference) && (targetEntry == StandardEntryType.InReference))) {
            if (targetField == StandardField.MAINTITLE) {
                return Optional.of(StandardField.TITLE);
            }
            if (targetField == StandardField.MAINSUBTITLE) {
                return Optional.of(StandardField.SUBTITLE);
            }
            if (targetField == StandardField.MAINTITLEADDON) {
                return Optional.of(StandardField.TITLEADDON);
            }

            // those fields are no more available for the same-name inheritance strategy
            if ((targetField == StandardField.TITLE) ||
                (targetField == StandardField.SUBTITLE) ||
                (targetField == StandardField.TITLEADDON)) {
                return Optional.empty();
            }

            // for these fields, inheritance is not allowed for the specified entry types
            if (targetField == StandardField.SHORTTITLE) {
                return Optional.empty();
            }
        }

        if (((sourceEntry == StandardEntryType.Book) && (targetEntry == StandardEntryType.InBook)) ||
            ((sourceEntry == StandardEntryType.Book) && (targetEntry == StandardEntryType.BookInBook)) ||
            ((sourceEntry == StandardEntryType.Book) && (targetEntry == StandardEntryType.SuppBook)) ||
            ((sourceEntry == StandardEntryType.Collection) && (targetEntry == StandardEntryType.InCollection)) ||
            ((sourceEntry == StandardEntryType.Collection) && (targetEntry == StandardEntryType.SuppCollection)) ||
            ((sourceEntry == StandardEntryType.Reference) && (targetEntry == StandardEntryType.InReference)) ||
            ((sourceEntry == StandardEntryType.Proceedings) && (targetEntry == StandardEntryType.InProceedings))) {
            if (targetField == StandardField.BOOKTITLE) {
                return Optional.of(StandardField.TITLE);
            }
            if (targetField == StandardField.BOOKSUBTITLE) {
                return Optional.of(StandardField.SUBTITLE);
            }
            if (targetField == StandardField.BOOKTITLEADDON) {
                return Optional.of(StandardField.TITLEADDON);
            }

            // those fields are no more available for the same-name inheritance strategy
            if ((targetField == StandardField.TITLE) ||
                (targetField == StandardField.SUBTITLE) ||
                (targetField == StandardField.TITLEADDON)) {
                return Optional.empty();
            }

            // for these fields, inheritance is not allowed for the specified entry types
            if ((targetField == StandardField.SHORTTITLE)) {
                return Optional.empty();
            }
        }

        if (((sourceEntry == IEEETranEntryType.Periodical) && (targetEntry == StandardEntryType.Article)) ||
            ((sourceEntry == IEEETranEntryType.Periodical) && (targetEntry == StandardEntryType.SuppPeriodical))) {
            if (targetField == StandardField.JOURNALTITLE) {
                return Optional.of(StandardField.TITLE);
            }
            if (targetField == StandardField.JOURNALSUBTITLE) {
                return Optional.of(StandardField.SUBTITLE);
            }

            // those fields are no more available for the same-name inheritance strategy
            if ((targetField == StandardField.TITLE) ||
                (targetField == StandardField.SUBTITLE)) {
                return Optional.empty();
            }

            // for these fields, inheritance is not allowed for the specified entry types
            if ((targetField == StandardField.SHORTTITLE)) {
                return Optional.empty();
            }
        }

        //// 3. Fallback to inherit the field with the same name.
        return Optional.ofNullable(targetField);
    }

    /**
     * Returns the text stored in the given field of the given bibtex entry
     * which belongs to the given database.
     * <p>
     * If a database is given, this function will try to resolve any string
     * references in the field-value.
     * Also, if a database is given, this function will try to find values for
     * unset fields in the entry linked by the "crossref" field, if any.
     *
     * @param field    The field to return the value of.
     * @param database maybenull
     *                 The database of the bibtex entry.
     * @return The resolved field value or null if not found.
     */
    public Optional<String> getResolvedFieldOrAlias(Field field, BibDatabase database) {
        return genericGetResolvedFieldOrAlias(field, database, BibEntry::getFieldOrAlias);
    }

    public Optional<String> getResolvedFieldOrAliasLatexFree(Field field, BibDatabase database) {
        return genericGetResolvedFieldOrAlias(field, database, BibEntry::getFieldOrAliasLatexFree);
    }

    private Optional<String> genericGetResolvedFieldOrAlias(Field field, BibDatabase database, BiFunction<BibEntry, Field, Optional<String>> getFieldOrAlias) {
        if (InternalField.TYPE_HEADER.equals(field) || InternalField.OBSOLETE_TYPE_HEADER.equals(field)) {
            return Optional.of(type.get().getDisplayName());
        }

        if (InternalField.KEY_FIELD.equals(field)) {
            return getCiteKeyOptional();
        }

        Optional<String> result = getFieldOrAlias.apply(this, field);
        // If this field is not set, and the entry has a crossref, try to look up the
        // field in the referred entry, following the biblatex rules
        if (result.isEmpty() && (database != null)) {
            Optional<BibEntry> referred = database.getReferencedEntry(this);
            if (referred.isPresent()) {
                EntryType sourceEntry = referred.get().type.get();
                EntryType targetEntry = type.get();
                Optional<Field> sourceField = getSourceField(field, targetEntry, sourceEntry);

                if (sourceField.isPresent()) {
                    result = getFieldOrAlias.apply(referred.get(), sourceField.get());
                }
            }
        }
        return result.map(resultText -> BibDatabase.getText(resultText, database));
    }

    /**
     * Returns this entry's ID.
     */
    public String getId() {
        return id;
    }

    /**
     * Sets this entry's identifier (ID). It is used internally  to distinguish different BibTeX entries. It is <emph>not</emph> the BibTeX key. The BibTexKey is the {@link InternalField#KEY_FIELD}.
     * <p>
     * The entry is also updated in the shared database - provided the database containing it doesn't veto the change.
     *
     * @param id The ID to be used
     */
    public void setId(String id) {
        Objects.requireNonNull(id, "Every BibEntry must have an ID");

        String oldId = this.id;

        eventBus.post(new FieldChangedEvent(this, InternalField.INTERNAL_ID_FIELD, id, oldId));
        this.id = id;
        changed = true;
    }

    /**
     * Sets the cite key AKA citation key AKA BibTeX key. Note: This is <emph>not</emph> the internal Id of this entry.
     * The internal Id is always present, whereas the BibTeX key might not be present.
     *
     * @param newCiteKey The cite key to set. Must not be null; use {@link #clearCiteKey()} to remove the cite key.
     */
    public Optional<FieldChange> setCiteKey(String newCiteKey) {
        return setField(InternalField.KEY_FIELD, newCiteKey);
    }

    public BibEntry withCiteKey(String newCiteKey) {
        setCiteKey(newCiteKey);
        this.setChanged(false);
        return this;
    }

    public Optional<String> getCiteKeyOptional() {
        return Optional.ofNullable(fields.get(InternalField.KEY_FIELD));
    }

    public boolean hasCiteKey() {
        return this.getField(InternalField.KEY_FIELD).map(key -> !Strings.isNullOrEmpty(key)).orElse(false);
    }

    /**
     * Returns this entry's type.
     */
    public EntryType getType() {
        return type.getValue();
    }

    public ObjectProperty<EntryType> typeProperty() {
        return type;
    }

    /**
     * Sets this entry's type.
     */
    public Optional<FieldChange> setType(EntryType type) {
        return setType(type, EntriesEventSource.LOCAL);
    }

    /**
     * Sets this entry's type.
     */
    public Optional<FieldChange> setType(EntryType newType, EntriesEventSource eventSource) {
        Objects.requireNonNull(newType);

        EntryType oldType = type.get();
        if (newType.equals(oldType)) {
            return Optional.empty();
        }

        changed = true;
        this.type.setValue(newType);

        FieldChange change = new FieldChange(this, InternalField.TYPE_HEADER, oldType.getName(), newType.getName());
        eventBus.post(new FieldChangedEvent(change, eventSource));
        return Optional.of(change);
    }

    /**
     * Returns an set containing the names of all fields that are set for this particular entry.
     *
     * @return a set of existing field names
     */
    public Set<Field> getFields() {
        return Collections.unmodifiableSet(fields.keySet());
    }

    /**
     * Returns the contents of the given field as an Optional.
     */
    public Optional<String> getField(Field field) {
        return Optional.ofNullable(fields.get(field));
    }

    /**
     * Returns true if the entry has the given field, or false if it is not set.
     */
    public boolean hasField(Field field) {
        return fields.containsKey(field);
    }

    /**
     * Internal method used to get the content of a field (or its alias)
     *
     * Used by {@link #getFieldOrAlias(Field)} and {@link #getFieldOrAliasLatexFree(Field)}
     *
     * @param field         the field
     * @param getFieldValue the method to get the value of a given field in a given entry
     * @return determined field value
     */
    private Optional<String> genericGetFieldOrAlias(Field field, BiFunction<BibEntry, Field, Optional<String>> getFieldValue) {
        Optional<String> fieldValue = getFieldValue.apply(this, field);

        if (fieldValue.isPresent() && !fieldValue.get().isEmpty()) {
            return fieldValue;
        }

        // No value of this field found, so look at the alias
        Field aliasForField = EntryConverter.FIELD_ALIASES.get(field);

        if (aliasForField != null) {
            return getFieldValue.apply(this, aliasForField);
        }

        // Finally, handle dates
        if (StandardField.DATE.equals(field)) {
            Optional<Date> date = Date.parse(
                    getFieldValue.apply(this, StandardField.YEAR),
                    getFieldValue.apply(this, StandardField.MONTH),
                    getFieldValue.apply(this, StandardField.DAY));

            return date.map(Date::getNormalized);
        }

        if (StandardField.YEAR.equals(field) || StandardField.MONTH.equals(field) || StandardField.DAY.equals(field)) {
            Optional<String> date = getFieldValue.apply(this, StandardField.DATE);
            if (date.isEmpty()) {
                return Optional.empty();
            }

            Optional<Date> parsedDate = Date.parse(date.get());
            if (parsedDate.isPresent()) {
                if (StandardField.YEAR.equals(field)) {
                    return parsedDate.get().getYear().map(Object::toString);
                }
                if (StandardField.MONTH.equals(field)) {
                    return parsedDate.get().getMonth().map(Month::getJabRefFormat);
                }
                if (StandardField.DAY.equals(field)) {
                    return parsedDate.get().getDay().map(Object::toString);
                }
            } else {
                // Date field not in valid format
                LOGGER.debug("Could not parse date " + date.get());
                return Optional.empty();
            }
        }
        return Optional.empty();
    }

    public Optional<DOI> getDOI() {
        return getField(StandardField.DOI).flatMap(DOI::parse);
    }

    /**
     * Return the LaTeX-free contents of the given field or its alias an an Optional
     * <p>
     * For details see also {@link #getFieldOrAlias(Field)}
     *
     * @param name the name of the field
     * @return the stored latex-free content of the field (or its alias)
     */
    public Optional<String> getFieldOrAliasLatexFree(Field name) {
        return genericGetFieldOrAlias(name, BibEntry::getLatexFreeField);
    }

    /**
     * Returns the contents of the given field or its alias as an Optional
     * <p>
     * The following aliases are considered (old bibtex <-> new biblatex) based
     * on the biblatex documentation, chapter 2.2.5:<br>
     * address        <-> location <br>
     * annote         <-> annotation <br>
     * archiveprefix  <-> eprinttype <br>
     * journal        <-> journaltitle <br>
     * key            <-> sortkey <br>
     * pdf            <-> file <br>
     * primaryclass   <-> eprintclass <br>
     * school         <-> institution <br>
     * These work bidirectional. <br>
     * </p>
     *
     * <p>
     * Special attention is paid to dates: (see the biblatex documentation,
     * chapter 2.3.8)
     * The fields 'year' and 'month' are used if the 'date'
     * field is empty. Conversely, getFieldOrAlias("year") also tries to
     * extract the year from the 'date' field (analogously for 'month').
     * </p>
     */
    public Optional<String> getFieldOrAlias(Field field) {
        return genericGetFieldOrAlias(field, BibEntry::getField);
    }

    /**
     * Sets a number of fields simultaneously. The given HashMap contains field
     * names as keys, each mapped to the value to set.
     */
    public void setField(Map<Field, String> fields) {
        Objects.requireNonNull(fields, "fields must not be null");

        fields.forEach(this::setField);
    }

    /**
     * Set a field, and notify listeners about the change.
     *
     * @param field       The field to set
     * @param value       The value to set
     * @param eventSource Source the event is sent from
     */
    public Optional<FieldChange> setField(Field field, String value, EntriesEventSource eventSource) {
        Objects.requireNonNull(field, "field name must not be null");
        Objects.requireNonNull(value, "field value must not be null");

        if (value.isEmpty()) {
            return clearField(field);
        }

        String oldValue = getField(field).orElse(null);
        boolean isNewField = oldValue == null;
        if (value.equals(oldValue)) {
            return Optional.empty();
        }

        changed = true;

        invalidateFieldCache(field);
        fields.put(field, value.intern());

        FieldChange change = new FieldChange(this, field, oldValue, value);
        if (isNewField) {
            eventBus.post(new FieldAddedOrRemovedEvent(change, eventSource));
        } else {
            eventBus.post(new FieldChangedEvent(change, eventSource));
        }
        return Optional.of(change);
    }

    /**
     * Set a field, and notify listeners about the change.
     *
     * @param field The field to set.
     * @param value The value to set.
     */
    public Optional<FieldChange> setField(Field field, String value) {
        return setField(field, value, EntriesEventSource.LOCAL);
    }

    /**
     * Remove the mapping for the field name, and notify listeners about the change.
     *
     * @param field The field to clear.
     */
    public Optional<FieldChange> clearField(Field field) {
        return clearField(field, EntriesEventSource.LOCAL);
    }

    /**
     * Remove the mapping for the field name, and notify listeners about
     * the change including the {@link EntriesEventSource}.
     *
     * @param field       the field to clear.
     * @param eventSource the source a new {@link FieldChangedEvent} should be posten from.
     */
    public Optional<FieldChange> clearField(Field field, EntriesEventSource eventSource) {
        Optional<String> oldValue = getField(field);
        if (!oldValue.isPresent()) {
            return Optional.empty();
        }

        changed = true;

        invalidateFieldCache(field);
        fields.remove(field);

        FieldChange change = new FieldChange(this, field, oldValue.get(), null);
        eventBus.post(new FieldAddedOrRemovedEvent(change, eventSource));
        return Optional.of(change);
    }

    /**
     * Determines whether this entry has all the given fields present. If a non-null
     * database argument is given, this method will try to look up missing fields in
     * entries linked by the "crossref" field, if any.
     *
     * @param fields   An array of field names to be checked.
     * @param database The database in which to look up crossref'd entries, if any. This argument can be null, meaning
     *                 that no attempt will be made to follow crossrefs.
     * @return true if all fields are set or could be resolved, false otherwise.
     */
    public boolean allFieldsPresent(Collection<OrFields> fields, BibDatabase database) {
        return fields.stream().allMatch(field -> this.getResolvedFieldOrAlias(field, database).isPresent());
    }

    /**
     * Returns a clone of this entry. Useful for copying.
     * This will set a new ID for the cloned entry to be able to distinguish both copies.
     */
    @Override
    public Object clone() {
        BibEntry clone = new BibEntry(type.getValue());
        clone.fields = FXCollections.observableMap(new ConcurrentHashMap<>(fields));
        return clone;
    }

    /**
     * This returns a canonical BibTeX serialization. Special characters such as "{" or "&" are NOT escaped, but written
     * as is. In case the JabRef "hack" for distinguishing "field = value" and "field = {value}" (in .bib files) is
     * used, it is output as "field = {#value#}", which may cause headaches in debugging. We nevertheless do it this way
     * to a) enable debugging the internal representation and b) save time at this method.
     * <p>
     * Serializes all fields, even the JabRef internal ones. Does NOT serialize "KEY_FIELD" as field, but as key.
     */
    @Override
    public String toString() {
        return CanonicalBibEntry.getCanonicalRepresentation(this);
    }

    /**
     * @param maxCharacters The maximum number of characters (additional
     *                      characters are replaced with "..."). Set to 0 to disable truncation.
     * @return A short textual description of the entry in the format:
     * Author1, Author2: Title (Year)
     */
    public String getAuthorTitleYear(int maxCharacters) {
        String[] s = new String[]{getField(StandardField.AUTHOR).orElse("N/A"), getField(StandardField.TITLE).orElse("N/A"),
                getField(StandardField.YEAR).orElse("N/A")};

        String text = s[0] + ": \"" + s[1] + "\" (" + s[2] + ')';
        if ((maxCharacters <= 0) || (text.length() <= maxCharacters)) {
            return text;
        }
        return text.substring(0, maxCharacters + 1) + "...";
    }

    /**
     * Returns the title of the given BibTeX entry as an Optional.
     *
     * @return an Optional containing the title of a BibTeX entry in case it exists, otherwise return an empty Optional.
     */
    public Optional<String> getTitle() {
        return getField(StandardField.TITLE);
    }

    /**
     * Will return the publication date of the given bibtex entry conforming to ISO 8601, i.e. either YYYY or YYYY-MM.
     *
     * @return will return the publication date of the entry or null if no year was found.
     */
    public Optional<Date> getPublicationDate() {
        return getFieldOrAlias(StandardField.DATE).flatMap(Date::parse);
    }

    public String getParsedSerialization() {
        return parsedSerialization;
    }

    public void setParsedSerialization(String parsedSerialization) {
        changed = false;
        this.parsedSerialization = parsedSerialization;
    }

    public void setCommentsBeforeEntry(String parsedComments) {
        // delete trailing whitespaces (between entry and text)
        this.commentsBeforeEntry = REMOVE_TRAILING_WHITESPACE.matcher(parsedComments).replaceFirst("");
    }

    public boolean hasChanged() {
        return changed;
    }

    public void setChanged(boolean changed) {
        this.changed = changed;
    }

    public Optional<FieldChange> putKeywords(List<String> keywords, Character delimiter) {
        Objects.requireNonNull(delimiter);
        return putKeywords(new KeywordList(keywords), delimiter);
    }

    public Optional<FieldChange> putKeywords(KeywordList keywords, Character delimiter) {
        Objects.requireNonNull(keywords);
        Optional<String> oldValue = this.getField(StandardField.KEYWORDS);

        if (keywords.isEmpty()) {
            // Clear keyword field
            if (oldValue.isPresent()) {
                return this.clearField(StandardField.KEYWORDS);
            } else {
                return Optional.empty();
            }
        }

        // Set new keyword field
        String newValue = keywords.getAsString(delimiter);
        return this.setField(StandardField.KEYWORDS, newValue);
    }

    /**
     * Check if a keyword already exists (case insensitive), if not: add it
     *
     * @param keyword Keyword to add
     */
    public void addKeyword(String keyword, Character delimiter) {
        Objects.requireNonNull(keyword, "keyword must not be null");

        if (keyword.isEmpty()) {
            return;
        }

        addKeyword(new Keyword(keyword), delimiter);
    }

    public void addKeyword(Keyword keyword, Character delimiter) {
        KeywordList keywords = this.getKeywords(delimiter);
        keywords.add(keyword);
        this.putKeywords(keywords, delimiter);
    }

    /**
     * Add multiple keywords to entry
     *
     * @param keywords Keywords to add
     */
    public void addKeywords(Collection<String> keywords, Character delimiter) {
        Objects.requireNonNull(keywords);
        keywords.forEach(keyword -> addKeyword(keyword, delimiter));
    }

    public KeywordList getKeywords(Character delimiter) {
        return getFieldAsKeywords(StandardField.KEYWORDS, delimiter);
    }

    public KeywordList getResolvedKeywords(Character delimiter, BibDatabase database) {
        Optional<String> keywordsContent = getResolvedFieldOrAlias(StandardField.KEYWORDS, database);
        return keywordsContent.map(content -> KeywordList.parse(content, delimiter)).orElse(new KeywordList());
    }

    public Optional<FieldChange> removeKeywords(KeywordList keywordsToRemove, Character keywordDelimiter) {
        KeywordList keywordList = getKeywords(keywordDelimiter);
        keywordList.removeAll(keywordsToRemove);
        return putKeywords(keywordList, keywordDelimiter);
    }

    public Optional<FieldChange> replaceKeywords(KeywordList keywordsToReplace, Keyword newValue,
                                                 Character keywordDelimiter) {
        KeywordList keywordList = getKeywords(keywordDelimiter);
        keywordList.replaceAll(keywordsToReplace, newValue);

        return putKeywords(keywordList, keywordDelimiter);
    }

    public Collection<String> getFieldValues() {
        return fields.values();
    }

    public Map<Field, String> getFieldMap() {
        return fields;
    }

    public SharedBibEntryData getSharedBibEntryData() {
        return sharedBibEntryData;
    }

    @Override
    public boolean equals(Object o) {
        if (this == o) {
            return true;
        }
        if ((o == null) || (getClass() != o.getClass())) {
            return false;
        }
        BibEntry entry = (BibEntry) o;
        return Objects.equals(type.getValue(), entry.type.getValue())
                && Objects.equals(fields, entry.fields)
                && Objects.equals(commentsBeforeEntry, entry.commentsBeforeEntry);
    }

    @Override
    public int hashCode() {
        return Objects.hash(type.getValue(), fields);
    }

    public void registerListener(Object object) {
        this.eventBus.register(object);
    }

    public void unregisterListener(Object object) {
        try {
            this.eventBus.unregister(object);
        } catch (IllegalArgumentException e) {
            // occurs if the event source has not been registered, should not prevent shutdown
            LOGGER.debug("Problem unregistering", e);
        }
    }

    public BibEntry withField(Field field, String value) {
        setField(field, value);
        this.setChanged(false);
        return this;
    }

    /*
     * Returns user comments (arbitrary text before the entry), if they exist. If not, returns the empty String
     */
    public String getUserComments() {
        return commentsBeforeEntry;
    }

    public List<ParsedEntryLink> getEntryLinkList(Field field, BibDatabase database) {
        return getField(field).map(fieldValue -> EntryLinkList.parse(fieldValue, database))
                              .orElse(Collections.emptyList());
    }

    public Optional<FieldChange> setEntryLinkList(Field field, List<ParsedEntryLink> list) {
        return setField(field, EntryLinkList.serialize(list));
    }

    public Set<String> getFieldAsWords(Field field) {
        Set<String> storedList = fieldsAsWords.get(field);
        if (storedList != null) {
            return storedList;
        } else {
            String fieldValue = fields.get(field);
            if (fieldValue == null) {
                return Collections.emptySet();
            } else {
                HashSet<String> words = new HashSet<>(StringUtil.getStringAsWords(fieldValue));
                fieldsAsWords.put(field, words);
                return words;
            }
        }
    }

    public KeywordList getFieldAsKeywords(Field field, Character keywordSeparator) {
        if (field instanceof StandardField) {
            Optional<KeywordList> storedList = fieldsAsKeywords.get((StandardField) field, keywordSeparator);
            if (storedList.isPresent()) {
                return storedList.get();
            }
        }

        KeywordList keywords = getField(field)
                .map(content -> KeywordList.parse(content, keywordSeparator))
                .orElse(new KeywordList());

        if (field instanceof StandardField) {
            fieldsAsKeywords.put((StandardField) field, keywordSeparator, keywords);
        }
        return keywords;
    }

    public Optional<FieldChange> clearCiteKey() {
        return clearField(InternalField.KEY_FIELD);
    }

    private void invalidateFieldCache(Field field) {
        latexFreeFields.remove(field);
        fieldsAsWords.remove(field);

        if (field instanceof StandardField) {
            fieldsAsKeywords.remove((StandardField) field);
        }
    }

    public Optional<String> getLatexFreeField(Field field) {
        if (InternalField.KEY_FIELD.equals(field)) {
            // the key field should not be converted
            return getCiteKeyOptional();
        } else if (InternalField.TYPE_HEADER.equals(field)) {
            return Optional.of(type.get().getDisplayName());
        } else if (latexFreeFields.containsKey(field)) {
            return Optional.ofNullable(latexFreeFields.get(field));
        } else {
            Optional<String> fieldValue = getField(field);
            if (fieldValue.isPresent()) {
<<<<<<< HEAD
                // FIXME
                // String latexFreeField = LatexToUnicodeAdapter.format(fieldValue.get()).intern();
                String latexFreeField = fieldValue.get();
                latexFreeFields.put(field, latexFreeField);
                return Optional.of(latexFreeField);
=======
                String latexFreeValue = LatexToUnicodeAdapter.format(fieldValue.get()).intern();
                latexFreeFields.put(field, latexFreeValue);
                return Optional.of(latexFreeValue);
>>>>>>> fe5eec67
            } else {
                return Optional.empty();
            }
        }
    }

    public Optional<FieldChange> setFiles(List<LinkedFile> files) {
        Optional<String> oldValue = this.getField(StandardField.FILE);
        String newValue = FileFieldWriter.getStringRepresentation(files);

        if (oldValue.isPresent() && oldValue.get().equals(newValue)) {
            return Optional.empty();
        }

        return this.setField(StandardField.FILE, newValue);
    }

    /**
     * Gets a list of linked files.
     *
     * @return the list of linked files, is never null but can be empty.
     * Changes to the underlying list will have no effect on the entry itself. Use {@link #addFile(LinkedFile)}
     */
    public List<LinkedFile> getFiles() {
        // Extract the path
        Optional<String> oldValue = getField(StandardField.FILE);
        if (oldValue.isEmpty()) {
            return new ArrayList<>(); // Return new ArrayList because emptyList is immutable
        }

        return FileFieldParser.parse(oldValue.get());
    }

    public void setDate(Date date) {
        date.getYear().ifPresent(year -> setField(StandardField.YEAR, year.toString()));
        date.getMonth().ifPresent(this::setMonth);
        date.getDay().ifPresent(day -> setField(StandardField.DAY, day.toString()));
    }

    public Optional<Month> getMonth() {
        return getFieldOrAlias(StandardField.MONTH).flatMap(Month::parse);
    }

    public ObjectBinding<String> getFieldBinding(Field field) {
        if ((field == InternalField.TYPE_HEADER) || (field == InternalField.OBSOLETE_TYPE_HEADER)) {
            return (ObjectBinding<String>) EasyBind.map(type, EntryType::getDisplayName);
        }
        return Bindings.valueAt(fields, field);
    }

    public ObjectBinding<String> getCiteKeyBinding() {
        return getFieldBinding(InternalField.KEY_FIELD);
    }

    public Optional<FieldChange> addFile(LinkedFile file) {
        List<LinkedFile> linkedFiles = getFiles();
        linkedFiles.add(file);
        return setFiles(linkedFiles);
    }

    public Optional<FieldChange> addFile(int index, LinkedFile file) {
        List<LinkedFile> linkedFiles = getFiles();
        linkedFiles.add(index, file);
        return setFiles(linkedFiles);
    }

    public ObservableMap<Field, String> getFieldsObservable() {
        return fields;
    }

    /**
     * Returns a list of observables that represent the data of the entry.
     */
    public Observable[] getObservables() {
        return new Observable[] {fields, type};
    }
}<|MERGE_RESOLUTION|>--- conflicted
+++ resolved
@@ -882,17 +882,11 @@
         } else {
             Optional<String> fieldValue = getField(field);
             if (fieldValue.isPresent()) {
-<<<<<<< HEAD
                 // FIXME
-                // String latexFreeField = LatexToUnicodeAdapter.format(fieldValue.get()).intern();
-                String latexFreeField = fieldValue.get();
-                latexFreeFields.put(field, latexFreeField);
-                return Optional.of(latexFreeField);
-=======
-                String latexFreeValue = LatexToUnicodeAdapter.format(fieldValue.get()).intern();
+                // String latexFreeValue = LatexToUnicodeAdapter.format(fieldValue.get()).intern();
+                String latexFreeValue = fieldValue.get();
                 latexFreeFields.put(field, latexFreeValue);
                 return Optional.of(latexFreeValue);
->>>>>>> fe5eec67
             } else {
                 return Optional.empty();
             }
