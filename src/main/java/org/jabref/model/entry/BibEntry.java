--- conflicted
+++ resolved
@@ -918,13 +918,8 @@
     public List<LinkedFile> getFiles() {
         // Extract the path
         Optional<String> oldValue = getField(StandardField.FILE);
-<<<<<<< HEAD
         if (oldValue.isEmpty()) {
-            return new ArrayList<>(); //Return new ArrayList because emptyList is immutable
-=======
-        if (!oldValue.isPresent()) {
             return new ArrayList<>(); // Return new ArrayList because emptyList is immutable
->>>>>>> 5f958b40
         }
 
         return FileFieldParser.parse(oldValue.get());
