--- conflicted
+++ resolved
@@ -106,14 +106,8 @@
         // Remove whitespace
         String trimmedDoi = doi.trim();
 
-<<<<<<< HEAD
         // Remove non-valid special character at the end
         trimmedDoi = removeScharDOI(trimmedDoi);
-=======
-        // jie add-------------------------
-        trimmedDoi = removeScharDOI(trimmedDoi);
-        // jie add done--------------------
->>>>>>> e49a1d29
 
         // HTTP URL decoding
         if (doi.matches(HTTP_EXP) || doi.matches(SHORT_DOI_HTTP_EXP)) {
@@ -157,10 +151,6 @@
      * @return an DOI string with the special character at the end removed
      */
     public static String removeScharDOI(String doiStr) {
-<<<<<<< HEAD
-=======
-        // jie add
->>>>>>> e49a1d29
         char[] lcharDoi = doiStr.toCharArray();
         int i = lcharDoi.length - 1;
         // valid DOI characters are a-z(97-122), A-Z(65-90), 0-9(48-57), -(45), .(46), _(95), ;(59), ( (40), ) (41), /(47)
@@ -177,24 +167,7 @@
                 break;
             }
         }
-<<<<<<< HEAD
-        return doiStr.substring(0, i+1);
-=======
-
-//        char[] lcharDoi = doiStr.toCharArray();
-//        //jie add
-//        int i = lcharDoi.length-1;
-//        for (; i >= 0; i--) {
-//            if (lcharDoi[i] != 45 || (lcharDoi[i] >= 48 && lcharDoi[i] <= 57) ||
-//                    lcharDoi[i] != 47 || lcharDoi[i] >= 65 && lcharDoi[i] <= 90 ||
-//                    lcharDoi[i] != 95 || lcharDoi[i] >= 97 && lcharDoi[i] <= 122
-//            ) {
-//                System.out.println(i);
-//                break;
-//            }
-//        }
         return doiStr.substring(0, i + 1);
->>>>>>> e49a1d29
     }
 
     /**
