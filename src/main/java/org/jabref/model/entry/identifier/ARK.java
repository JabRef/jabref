--- conflicted
+++ resolved
@@ -37,10 +37,6 @@
 
     @Override
     public Optional<URI> getExternalURI() {
-<<<<<<< HEAD
-        return Optional.of(URLUtil.createUri("https://n2t.net/ark:/" + getNormalized()));
-=======
-        return Optional.of(URI.create("https://n2t.net/ark:/" + asString()));
->>>>>>> 5aa8261c
+        return Optional.of(URLUtil.createUri("https://n2t.net/ark:/" + asString()));
     }
 }