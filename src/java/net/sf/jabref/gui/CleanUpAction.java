/*  Copyright (C) 2012 JabRef contributors.
    This program is free software; you can redistribute it and/or modify
    it under the terms of the GNU General Public License as published by
    the Free Software Foundation; either version 2 of the License, or
    (at your option) any later version.

    This program is distributed in the hope that it will be useful,
    but WITHOUT ANY WARRANTY; without even the implied warranty of
    MERCHANTABILITY or FITNESS FOR A PARTICULAR PURPOSE.  See the
    GNU General Public License for more details.

    You should have received a copy of the GNU General Public License along
    with this program; if not, write to the Free Software Foundation, Inc.,
    51 Franklin Street, Fifth Floor, Boston, MA 02110-1301 USA.
*/
package net.sf.jabref.gui;

import java.io.File;
import java.util.ArrayList;
import java.util.Arrays;
import java.util.HashMap;
import java.util.logging.Logger;

import javax.swing.JCheckBox;
import javax.swing.JLabel;
import javax.swing.JOptionPane;
import javax.swing.JPanel;
import javax.swing.event.ChangeEvent;
import javax.swing.event.ChangeListener;

import net.sf.jabref.AbstractWorker;
import net.sf.jabref.BasePanel;
import net.sf.jabref.BibtexEntry;
import net.sf.jabref.CheckBoxMessage;
import net.sf.jabref.GUIGlobals;
import net.sf.jabref.Globals;
import net.sf.jabref.ImportSettingsTab;
import net.sf.jabref.JabRefFrame;
import net.sf.jabref.Util;
import net.sf.jabref.external.ExternalFileType;
import net.sf.jabref.imports.HTMLConverter;
import net.sf.jabref.imports.CaseKeeper;
import net.sf.jabref.imports.UnitFormatter;
import net.sf.jabref.undo.NamedCompound;
import net.sf.jabref.undo.UndoableFieldChange;

import com.jgoodies.forms.builder.DefaultFormBuilder;
import com.jgoodies.forms.layout.CellConstraints;
import com.jgoodies.forms.layout.FormLayout;

public class CleanUpAction extends AbstractWorker {
	private Logger logger = Logger.getLogger(CleanUpAction.class.getName());

	public final static String 
		AKS_AUTO_NAMING_PDFS_AGAIN = "AskAutoNamingPDFsAgain",
		CLEANUP_DOI = "CleanUpDOI",
		CLEANUP_MONTH = "CleanUpMonth",
		CLEANUP_PAGENUMBERS = "CleanUpPageNumbers",
		CLEANUP_MAKEPATHSRELATIVE = "CleanUpMakePathsRelative",
		CLEANUP_RENAMEPDF = "CleanUpRenamePDF",
		CLEANUP_RENAMEPDF_ONLYRELATIVE_PATHS = "CleanUpRenamePDFonlyRelativePaths",
		CLEANUP_UPGRADE_EXTERNAL_LINKS = "CleanUpUpgradeExternalLinks",
		CLEANUP_SUPERSCRIPTS = "CleanUpSuperscripts",
	        CLEANUP_HTML = "CleanUpHTML",
		CLEANUP_CASE = "CleanUpCase",
                CLEANUP_LATEX = "CleanUpLaTeX",
                CLEANUP_UNITS = "CleanUpUnits";
                
	public static void putDefaults(HashMap<String, Object> defaults) {
		defaults.put(AKS_AUTO_NAMING_PDFS_AGAIN, Boolean.TRUE);
		defaults.put(CLEANUP_SUPERSCRIPTS, Boolean.TRUE);
		defaults.put(CLEANUP_DOI, Boolean.TRUE);
		defaults.put(CLEANUP_MONTH, Boolean.TRUE);
		defaults.put(CLEANUP_PAGENUMBERS, Boolean.TRUE);
		defaults.put(CLEANUP_MAKEPATHSRELATIVE, Boolean.TRUE);
		defaults.put(CLEANUP_RENAMEPDF, Boolean.TRUE);
		defaults.put(CLEANUP_RENAMEPDF_ONLYRELATIVE_PATHS, Boolean.FALSE);
		defaults.put(CLEANUP_UPGRADE_EXTERNAL_LINKS, Boolean.FALSE);
		defaults.put(CLEANUP_MAKEPATHSRELATIVE, Boolean.TRUE);
                defaults.put(CLEANUP_HTML, Boolean.TRUE);
                defaults.put(CLEANUP_CASE, Boolean.TRUE);
                defaults.put(CLEANUP_LATEX, Boolean.TRUE);
                defaults.put(CLEANUP_UNITS, Boolean.TRUE);
	}
	
	private JCheckBox cleanUpSuperscrips;
	private JCheckBox cleanUpDOI;
	private JCheckBox cleanUpMonth;
	private JCheckBox cleanUpPageNumbers;
	private JCheckBox cleanUpMakePathsRelative;
	private JCheckBox cleanUpRenamePDF;
	private JCheckBox cleanUpRenamePDFonlyRelativePaths;
	private JCheckBox cleanUpUpgradeExternalLinks;
	private JCheckBox cleanUpHTML;
	private JCheckBox cleanUpCase;
        private JCheckBox cleanUpLaTeX;
	private JCheckBox cleanUpUnits;
	private JPanel optionsPanel = new JPanel();
	private BasePanel panel;
	private JabRefFrame frame;
	
	// global variable to count unsucessful Renames
    int unsuccesfullRenames = 0;
	
	public CleanUpAction(BasePanel panel) {
		this.panel = panel;
		this.frame = panel.frame();
		initOptionsPanel();
	}
	
	private void initOptionsPanel() {
	    cleanUpSuperscrips = new JCheckBox(Globals.lang("Convert 1st, 2nd, ... to real superscripts"));
		cleanUpDOI = new JCheckBox(Globals.lang("Move DOIs from note and URL field to DOI field and remove http prefix"));
		cleanUpMonth = new JCheckBox(Globals.lang("Format content of month field to #mon#"));
		cleanUpPageNumbers = new JCheckBox(Globals.lang("Ensure that page ranges are of the form num1--num2"));
		cleanUpMakePathsRelative = new JCheckBox(Globals.lang("Make paths of linked files relative (if possible)"));
		cleanUpRenamePDF = new JCheckBox(Globals.lang("Rename PDFs to given file name format pattern"));
		cleanUpRenamePDF.addChangeListener(new ChangeListener() {
			@Override
			public void stateChanged(ChangeEvent arg0) {
				cleanUpRenamePDFonlyRelativePaths.setEnabled(cleanUpRenamePDF.isSelected());
			}
		});
		cleanUpRenamePDFonlyRelativePaths = new JCheckBox(Globals.lang("Rename only PDFs having a relative path"));
		cleanUpUpgradeExternalLinks = new JCheckBox(Globals.lang("Upgrade external PDF/PS links to use the '%0' field.", GUIGlobals.FILE_FIELD));
		cleanUpHTML = new JCheckBox(Globals.lang("Run HTML converter on title"));
		cleanUpCase = new JCheckBox(Globals.lang("Run filter on title keeping the case of selected words"));
		cleanUpLaTeX = new JCheckBox(Globals.lang("Remove unneccessary $, {, and } and move adjacent numbers into equations"));
		cleanUpUnits = new JCheckBox(Globals.lang("Add brackets and replace separators with their non-breaking version for units"));
		optionsPanel = new JPanel();
		retrieveSettings();

		FormLayout layout = new FormLayout("left:15dlu,pref:grow", "pref, pref, pref, pref, pref, pref, pref, pref, pref, pref, pref, pref, pref");
        DefaultFormBuilder builder = new DefaultFormBuilder(layout,	optionsPanel);
        builder.setDefaultDialogBorder();
        CellConstraints cc = new CellConstraints();
        builder.add(cleanUpHTML, cc.xyw(1,1,2));
        builder.add(cleanUpCase, cc.xyw(1,2,2));
        builder.add(cleanUpLaTeX, cc.xyw(1,3,2));
        builder.add(cleanUpUnits, cc.xyw(1,4,2));
        builder.add(cleanUpSuperscrips, cc.xyw(1,5,2));
        builder.add(cleanUpDOI, cc.xyw(1,6,2));
        builder.add(cleanUpMonth, cc.xyw(1,7,2));
        builder.add(cleanUpPageNumbers, cc.xyw(1,8,2));
        builder.add(cleanUpUpgradeExternalLinks, cc.xyw(1, 9, 2));
        builder.add(cleanUpMakePathsRelative, cc.xyw(1,10,2));
        builder.add(cleanUpRenamePDF, cc.xyw(1,11,2));
        String currentPattern = Globals.lang("File name format pattern").concat(": ").concat(Globals.prefs.get(ImportSettingsTab.PREF_IMPORT_FILENAMEPATTERN));
        builder.add(new JLabel(currentPattern), cc.xyw(2,12,1));
        builder.add(cleanUpRenamePDFonlyRelativePaths, cc.xyw(2,13,1));
	}
	
	private void retrieveSettings() {
	    cleanUpSuperscrips.setSelected(Globals.prefs.getBoolean(CLEANUP_SUPERSCRIPTS));
		cleanUpDOI.setSelected(Globals.prefs.getBoolean(CLEANUP_DOI));
		cleanUpMonth.setSelected(Globals.prefs.getBoolean(CLEANUP_MONTH));
		cleanUpPageNumbers.setSelected(Globals.prefs.getBoolean(CLEANUP_PAGENUMBERS));
		cleanUpMakePathsRelative.setSelected(Globals.prefs.getBoolean(CLEANUP_MAKEPATHSRELATIVE));
		cleanUpRenamePDF.setSelected(Globals.prefs.getBoolean(CLEANUP_RENAMEPDF));
		cleanUpRenamePDFonlyRelativePaths.setSelected(Globals.prefs.getBoolean(CLEANUP_RENAMEPDF_ONLYRELATIVE_PATHS));
		cleanUpRenamePDFonlyRelativePaths.setEnabled(cleanUpRenamePDF.isSelected());
		cleanUpUpgradeExternalLinks.setSelected(Globals.prefs.getBoolean(CLEANUP_UPGRADE_EXTERNAL_LINKS));
                cleanUpHTML.setSelected(Globals.prefs.getBoolean(CLEANUP_HTML));
                cleanUpCase.setSelected(Globals.prefs.getBoolean(CLEANUP_CASE));
                cleanUpLaTeX.setSelected(Globals.prefs.getBoolean(CLEANUP_LATEX));
                cleanUpUnits.setSelected(Globals.prefs.getBoolean(CLEANUP_LATEX));
	}
	
	private void storeSettings() {
	    Globals.prefs.putBoolean(CLEANUP_SUPERSCRIPTS, cleanUpSuperscrips.isSelected());
		Globals.prefs.putBoolean(CLEANUP_DOI, cleanUpDOI.isSelected());
		Globals.prefs.putBoolean(CLEANUP_MONTH, cleanUpMonth.isSelected());
		Globals.prefs.putBoolean(CLEANUP_PAGENUMBERS, cleanUpPageNumbers.isSelected());
		Globals.prefs.putBoolean(CLEANUP_MAKEPATHSRELATIVE, cleanUpMakePathsRelative.isSelected());
		Globals.prefs.putBoolean(CLEANUP_RENAMEPDF, cleanUpRenamePDF.isSelected());
		Globals.prefs.putBoolean(CLEANUP_RENAMEPDF_ONLYRELATIVE_PATHS, cleanUpRenamePDFonlyRelativePaths.isSelected());
		Globals.prefs.putBoolean(CLEANUP_UPGRADE_EXTERNAL_LINKS, cleanUpUpgradeExternalLinks.isSelected());
                Globals.prefs.putBoolean(CLEANUP_HTML, cleanUpHTML.isSelected());
                Globals.prefs.putBoolean(CLEANUP_CASE, cleanUpCase.isSelected());
                Globals.prefs.putBoolean(CLEANUP_LATEX, cleanUpLaTeX.isSelected());
                Globals.prefs.putBoolean(CLEANUP_UNITS, cleanUpUnits.isSelected());
	}

	private int showCleanUpDialog() {
    	String dialogTitle = Globals.lang("Cleanup entries");

    	Object[] messages = {Globals.lang("What would you like to clean up?"), optionsPanel}; 
        return JOptionPane.showConfirmDialog(frame, messages, dialogTitle,
            JOptionPane.OK_CANCEL_OPTION, JOptionPane.QUESTION_MESSAGE);
	}
	
	
    boolean cancelled;
	int modifiedEntriesCount;
    int numSelected;
    
    public void init() {
    	cancelled = false;
    	modifiedEntriesCount = 0;
    	int numSelected = panel.getSelectedEntries().length;
        if (numSelected == 0) { // None selected. Inform the user to select entries first.
            JOptionPane.showMessageDialog(frame, Globals.lang("First select entries to clean up."), 
                                          Globals.lang("Cleanup entry"), JOptionPane.INFORMATION_MESSAGE);
            cancelled = true;
            return;
        }
        frame.block();
        panel.output(Globals.lang("Doing a cleanup for %0 entries...", Integer.toString(numSelected)));
    }
    
    public void run() {
    	if (cancelled) return;
    	int choice = showCleanUpDialog();
    	if (choice != JOptionPane.OK_OPTION) {
    		cancelled = true;
    		return;
    	}
    	storeSettings();
    	boolean
    	    choiceCleanUpSuperscripts = cleanUpSuperscrips.isSelected(),
    		choiceCleanUpDOI = cleanUpDOI.isSelected(),
    		choiceCleanUpMonth = cleanUpMonth.isSelected(),
    		choiceCleanUpPageNumbers = cleanUpPageNumbers.isSelected(),
    		choiceCleanUpUpgradeExternalLinks = cleanUpUpgradeExternalLinks.isSelected(),
    		choiceMakePathsRelative = cleanUpMakePathsRelative.isSelected(),
		choiceRenamePDF = cleanUpRenamePDF.isSelected(),
	        choiceConvertHTML = cleanUpHTML.isSelected(),
                choiceConvertCase = cleanUpCase.isSelected(),
                choiceConvertLaTeX = cleanUpLaTeX.isSelected(),
                choiceConvertUnits = cleanUpUnits.isSelected();
   
    	
    	if (choiceRenamePDF && Globals.prefs.getBoolean(AKS_AUTO_NAMING_PDFS_AGAIN)) { 
	        CheckBoxMessage cbm = new CheckBoxMessage(Globals.lang("Auto-generating PDF-Names does not support undo. Continue?"),
        		Globals.lang("Disable this confirmation dialog"), false);
	        int answer = JOptionPane.showConfirmDialog(frame, cbm, Globals.lang("Autogenerate PDF Names"),
                JOptionPane.YES_NO_OPTION);
	        if (cbm.isSelected())
	        	Globals.prefs.putBoolean(AKS_AUTO_NAMING_PDFS_AGAIN, false);
	        if (answer == JOptionPane.NO_OPTION) {
	            cancelled = true;
	            return;
	        }
	    }
    	
    	// first upgrade the external links
    	// we have to use it separately as the Utils function generates a separate Named Compound
    	if (choiceCleanUpUpgradeExternalLinks) {
    		NamedCompound ce = Util.upgradePdfPsToFile(Arrays.asList(panel.getSelectedEntries()), new String[] {"pdf", "ps"});
    		if (ce.hasEdits()) {
	    		panel.undoManager.addEdit(ce);
	    		panel.markBaseChanged();
	    		panel.updateEntryEditorIfShowing();
	    		panel.output(Globals.lang("Upgraded links."));
    		}
    	}

    	for (BibtexEntry entry : panel.getSelectedEntries()) {
    		// undo granularity is on entry level
        	NamedCompound ce = new NamedCompound(Globals.lang("Cleanup entry"));
        	
        	if (choiceCleanUpSuperscripts) doCleanUpSuperscripts(entry, ce);
        	if (choiceCleanUpDOI) doCleanUpDOI(entry, ce);
        	if (choiceCleanUpMonth) doCleanUpMonth(entry, ce);
        	if (choiceCleanUpPageNumbers) doCleanUpPageNumbers(entry, ce);
        	fixWrongFileEntries(entry, ce);
        	if (choiceMakePathsRelative) doMakePathsRelative(entry, ce);
        	if (choiceRenamePDF) doRenamePDFs(entry, ce);
		if (choiceConvertHTML) doConvertHTML(entry, ce);
		if (choiceConvertUnits) doConvertUnits(entry, ce);
        	if (choiceConvertCase) doConvertCase(entry, ce);
        	if (choiceConvertLaTeX) doConvertLaTeX(entry, ce);
        	
            ce.end();
            if (ce.hasEdits()) {
            	modifiedEntriesCount++;
            	panel.undoManager.addEdit(ce);
            }
    	}
    }

	public void update() {
        if (cancelled) {
            frame.unblock();
            return;
        }
	    if(unsuccesfullRenames>0) { //Rename failed for at least one entry
	        JOptionPane.showMessageDialog(frame, Globals.lang("File rename failed for")+" "
	        		+ unsuccesfullRenames 
	        		+ " "+Globals.lang("entries") + ".",
	                Globals.lang("Autogenerate PDF Names"), JOptionPane.INFORMATION_MESSAGE);
	    }
    	if (modifiedEntriesCount>0) {
        	panel.updateEntryEditorIfShowing();
        	panel.markBaseChanged() ;
    	}
    	String message;
    	switch (modifiedEntriesCount) {
    	case 0:
    		message = Globals.lang("No entry needed a clean up");
    		break;
    	case 1:
    		message = Globals.lang("One entry needed a clean up");
    		break;
    	default:
    		message = Globals.lang("%0 entries needed a clean up", Integer.toString(modifiedEntriesCount));
    		break;
    	}
        panel.output(message);
        frame.unblock();
    }
	
	/**
	 * Converts the text in 1st, 2nd, ... to real superscripts by wrapping in \textsuperscript{st}, ...
	 */
    private void doCleanUpSuperscripts(BibtexEntry entry, NamedCompound ce) {
        final String field = "booktitle";
        String oldValue = entry.getField(field);
        if (oldValue == null) return;
        String newValue = oldValue.replaceAll(" (\\d+)(st|nd|rd|th) ", " $1\\\\textsuperscript{$2} ");
        if (!oldValue.equals(newValue)) {
            entry.setField(field, newValue);
            ce.addEdit(new UndoableFieldChange(entry, field, oldValue, newValue));
        }
    }

    /**
     * Removes the http://... for each DOI
     * Moves DOIs from URL and NOTE filed to DOI field
     * @param ce 
     */
    private void doCleanUpDOI(BibtexEntry bes, NamedCompound ce) {
        
        // fields to check
    	String[] fields = {"note", "url", "ee"};

        // First check if the DOI Field is empty
        if (bes.getField("doi") != null) {
        	String doiFieldValue = bes.getField("doi");
        	if (Util.checkForDOIwithHTTPprefix(doiFieldValue)) {
        		String newValue = Util.getDOI(doiFieldValue);
        		ce.addEdit(new UndoableFieldChange(bes, "doi", doiFieldValue, newValue));
        		bes.setField("doi", newValue);
        	};
        	if (Util.checkForPlainDOI(doiFieldValue)) {
        		// DOI field seems to contain DOI
        		// cleanup note, url, ee field
        		// we do NOT copy values to the DOI field as the DOI field contains a DOI!
            	for (String field: fields) {
            		if (Util.checkForPlainDOI(bes.getField(field))){
            			Util.removeDOIfromBibtexEntryField(bes, field, ce);
            		}
            	}
        	}
        } else {
        	// As the DOI field is empty we now check if note, url, or ee field contains a DOI
        	
        	for (String field: fields) {
        		if (Util.checkForPlainDOI(bes.getField(field))){
        			// update DOI
                	String oldValue = bes.getField("doi");
                	String newValue = Util.getDOI(bes.getField(field));                                	
        			ce.addEdit(new UndoableFieldChange(bes, "doi", oldValue, newValue));
        			bes.setField("doi", newValue);
        			
        			Util.removeDOIfromBibtexEntryField(bes, field, ce);
        		}
            } 
        }
    }
    
	private void doCleanUpMonth(BibtexEntry entry, NamedCompound ce) {
		// implementation based on patch 3470076 by Mathias Walter
		String oldValue = entry.getField("month");
		if (oldValue == null) {
                    return;
                }
		String newValue = oldValue;
		try {
                    int month = Integer.parseInt(newValue);
                    newValue = new StringBuffer("#").append(Globals.MONTHS[month - 1]).append('#').toString();
                } catch (NumberFormatException e) {
                    // Much more liberal matching covering most known abbreviations etc.
                    String testString = newValue.substring(0, 3).toLowerCase();
                    if (Globals.MONTH_STRINGS.containsKey(testString)) {
                        newValue = new StringBuffer("#").append(testString).append('#').toString();
        	}
    	}
    	if (!oldValue.equals(newValue)) {
    		entry.setField("month", newValue);
    		ce.addEdit(new UndoableFieldChange(entry, "month", oldValue, newValue));
    	}
	}
	
	private void doCleanUpPageNumbers(BibtexEntry entry, NamedCompound ce) {
		String oldValue = entry.getField("pages");		
		if (oldValue == null) return;
		String newValue = oldValue.replaceAll(" *(\\d+) *- *(\\d+) *", "$1--$2");
		if (!oldValue.equals(newValue)) {
			entry.setField("pages", newValue);
			ce.addEdit(new UndoableFieldChange(entry, "pages", oldValue, newValue));
		}
	}
	
	private void fixWrongFileEntries(BibtexEntry entry, NamedCompound ce) {
		String oldValue = entry.getField(GUIGlobals.FILE_FIELD);
		if (oldValue == null) return;
		FileListTableModel flModel = new FileListTableModel();
		flModel.setContent(oldValue);
		if (flModel.getRowCount() == 0) {
			return;
		}
		boolean changed = false;
		for (int i = 0; i<flModel.getRowCount(); i++) {
			FileListEntry flEntry = flModel.getEntry(i);
			String link = flEntry.getLink();
			String description = flEntry.getDescription();
	    	if (link.equals("") && (!description.equals(""))) {
	    		// link and description seem to be switched, quickly fix that
	    		flEntry.setLink(flEntry.getDescription());
	    		flEntry.setDescription("");
	    		changed = true;
	    	}
		}
		if (changed) {
	        String newValue = flModel.getStringRepresentation();
			assert(!oldValue.equals(newValue));
			entry.setField(GUIGlobals.FILE_FIELD, newValue);
			ce.addEdit(new UndoableFieldChange(entry, GUIGlobals.FILE_FIELD, oldValue, newValue));
		}
    }

	private void doMakePathsRelative(BibtexEntry entry, NamedCompound ce) {
		String oldValue = entry.getField(GUIGlobals.FILE_FIELD);
		if (oldValue == null) return;
		FileListTableModel flModel = new FileListTableModel();
		flModel.setContent(oldValue);
		if (flModel.getRowCount() == 0) {
			return;
		}
		boolean changed = false;
		for (int i = 0; i<flModel.getRowCount(); i++) {
			FileListEntry flEntry = flModel.getEntry(i);
			String oldFileName = flEntry.getLink();
			String newFileName = Util.shortenFileName(new File(oldFileName), panel.metaData().getFileDirectory(GUIGlobals.FILE_FIELD)).toString();
			if (!oldFileName.equals(newFileName)) {
				flEntry.setLink(newFileName);
				changed = true;
			}
		}
		if (changed) {
	        String newValue = flModel.getStringRepresentation();
			assert(!oldValue.equals(newValue));
			entry.setField(GUIGlobals.FILE_FIELD, newValue);
			ce.addEdit(new UndoableFieldChange(entry, GUIGlobals.FILE_FIELD, oldValue, newValue));
		}
	}

    private void doRenamePDFs(BibtexEntry entry, NamedCompound ce) {
		//Extract the path
		String oldValue = entry.getField(GUIGlobals.FILE_FIELD);
		if (oldValue == null) return;
		FileListTableModel flModel = new FileListTableModel();
		flModel.setContent(oldValue);
		if (flModel.getRowCount() == 0) {
			return;
		}
		boolean changed = false;
		
		for (int i=0; i<flModel.getRowCount(); i++) {
			String realOldFilename = flModel.getEntry(i).getLink();
			
			if (cleanUpRenamePDFonlyRelativePaths.isSelected() && (new File(realOldFilename).isAbsolute()))
				continue;
	
			String newFilename = Util.getLinkedFileName(panel.database(), entry);
			//String oldFilename = bes.getField(GUIGlobals.FILE_FIELD); // would have to be stored for undoing purposes
			
			//Add extension to newFilename
			newFilename = newFilename + "." + flModel.getEntry(i).getType().getExtension();
			
			//get new Filename with path
		    //Create new Path based on old Path and new filename
		    File expandedOldFile = Util.expandFilename(realOldFilename, panel.metaData().getFileDirectory(GUIGlobals.FILE_FIELD));
		    if (expandedOldFile.getParent() == null) {
		    	// something went wrong. Just skipt his entry
		    	continue;
		    }
		    String newPath = expandedOldFile.getParent().concat(System.getProperty("file.separator")).concat(newFilename);
		    
		    if (new File(newPath).exists())
		    	// we do not overwrite files
		    	// TODO: we could check here if the newPath file is linked with the current entry. And if not, we could add a link
		    	continue;
		    
			//do rename
			boolean renameSuccesfull = Util.renameFile(expandedOldFile.toString(), newPath);
			
			if (renameSuccesfull) {
				changed = true;
				
				//Change the path for this entry
				String description = flModel.getEntry(i).getDescription();
				ExternalFileType type = flModel.getEntry(i).getType();
				flModel.removeEntry(i);
				
				// we cannot use "newPath" to generate a FileListEntry as newPath is absolute, but we want to keep relative paths whenever possible
				File parent = (new File(realOldFilename)).getParentFile();
				String newFileEntryFileName;
				if (parent == null) {
					newFileEntryFileName = newFilename;
				} else {
					newFileEntryFileName = parent.toString().concat(System.getProperty("file.separator")).concat(newFilename);
				}
		        flModel.addEntry(i, new FileListEntry(description, newFileEntryFileName, type));
			}
			else {
				unsuccesfullRenames++;
			}
		}
		
		if (changed) {
	        String newValue = flModel.getStringRepresentation();
			assert(!oldValue.equals(newValue));
			entry.setField(GUIGlobals.FILE_FIELD, newValue);
			//we put an undo of the field content here
			//the file is not being renamed back, which leads to inconsostencies
			//if we put a null undo object here, the change by "doMakePathsRelative" would overwrite the field value nevertheless.
			ce.addEdit(new UndoableFieldChange(entry, GUIGlobals.FILE_FIELD, oldValue, newValue));
		}
	}

	/**
	 * Converts HTML code to LaTeX code
	 */
    private void doConvertHTML(BibtexEntry entry, NamedCompound ce) {
        final String field = "title";
        String oldValue = entry.getField(field);
        if (oldValue == null) {
            return;
        }
        final HTMLConverter htmlConverter = new HTMLConverter();
        String newValue = htmlConverter.format(oldValue);
        if (!oldValue.equals(newValue)) {
            entry.setField(field, newValue);
            ce.addEdit(new UndoableFieldChange(entry, field, oldValue, newValue));
        }
    }

	/**
	 * Adds curly brackets {} around keywords
	 */
    private void doConvertCase(BibtexEntry entry, NamedCompound ce) {
        final String field = "title";
        String oldValue = entry.getField(field);
        if (oldValue == null) {
            return;
        }
        final CaseKeeper caseKeeper = new CaseKeeper();
        String newValue = caseKeeper.format(oldValue);
        if (!oldValue.equals(newValue)) {
            entry.setField(field, newValue);
            ce.addEdit(new UndoableFieldChange(entry, field, oldValue, newValue));
        }
    }

    private void doConvertUnits(BibtexEntry entry, NamedCompound ce) {
        final String field = "title";
        String oldValue = entry.getField(field);
        if (oldValue == null) {
            return;
        }
        final UnitFormatter unitFormatter = new UnitFormatter();
        String newValue = unitFormatter.format(oldValue);
        if (!oldValue.equals(newValue)) {
            entry.setField(field, newValue);
            ce.addEdit(new UndoableFieldChange(entry, field, oldValue, newValue));
        }
    }

    private void doConvertLaTeX(BibtexEntry entry, NamedCompound ce) {
        final String field = "title";
        String oldValue = entry.getField(field);
        if (oldValue == null) {
            return;
        }
        String newValue = oldValue;
<<<<<<< HEAD
        // Remove redundant $, {, and }, but not if the } is part of a command argument: \mbox{-}{GPS} should not be adjusted
        newValue = newValue.replace("$$","").replaceAll("(?<!\\\\[\\p{Alpha}]{0,100}\\{[^\\}]{0,100})\\}([-/ ]?)\\{","$1");
        
        // Move numbers, +, -, /, and brackets into equations
        // System.err.println(newValue);
        newValue = newValue.replaceAll("(([^$]|\\\\\\$)*)\\$","$1@@"); // Replace $, but not \$ with @@
        // System.err.println(newValue);
        newValue = newValue.replaceAll("([^@]*)@@([^@]*)@@", "$1\\$$2@@"); // Replace every other @@ with $
        // System.err.println(newValue);
        //newValue = newValue.replaceAll("([0-9\\(\\.]+) \\$","\\$$1\\\\ "); // Move numbers followed by a space left of $ inside the equation, e.g., 0.35 $\mu$m
        // System.err.println(newValue);
        newValue = newValue.replaceAll("([0-9\\(\\.]+[ ]?[-+/]?[ ]?)\\$","\\$$1"); // Move numbers, possibly with operators +, -, or /,  left of $ into the equation
        // System.err.println(newValue);
        newValue = newValue.replaceAll("@@([ ]?[-+/]?[ ]?[0-9\\)\\.]+)"," $1@@"); // Move numbers right of @@ into the equation
        // System.err.println(newValue);
        newValue = newValue.replace("@@","$"); // Replace all @@ with $
        // System.err.println(newValue);
        newValue = newValue.replace("  "," "); // Clean up
        newValue = newValue.replace("$$","");
        newValue = newValue.replace(" )$",")$");
        
=======
        // Remove redundant $, {, and }
        newValue = newValue.replace("$$","").replaceAll("(?<!\\\\[\\p{Alpha}]{0,100}\\{[^\\}]{0,100})\\}([-/ ]?)\\{","$1");
>>>>>>> b0f334c8
        if (!oldValue.equals(newValue)) {
            entry.setField(field, newValue);
            ce.addEdit(new UndoableFieldChange(entry, field, oldValue, newValue));
        }
    }

}<|MERGE_RESOLUTION|>--- conflicted
+++ resolved
@@ -585,10 +585,9 @@
             return;
         }
         String newValue = oldValue;
-<<<<<<< HEAD
+
         // Remove redundant $, {, and }, but not if the } is part of a command argument: \mbox{-}{GPS} should not be adjusted
         newValue = newValue.replace("$$","").replaceAll("(?<!\\\\[\\p{Alpha}]{0,100}\\{[^\\}]{0,100})\\}([-/ ]?)\\{","$1");
-        
         // Move numbers, +, -, /, and brackets into equations
         // System.err.println(newValue);
         newValue = newValue.replaceAll("(([^$]|\\\\\\$)*)\\$","$1@@"); // Replace $, but not \$ with @@
@@ -606,11 +605,7 @@
         newValue = newValue.replace("  "," "); // Clean up
         newValue = newValue.replace("$$","");
         newValue = newValue.replace(" )$",")$");
-        
-=======
-        // Remove redundant $, {, and }
-        newValue = newValue.replace("$$","").replaceAll("(?<!\\\\[\\p{Alpha}]{0,100}\\{[^\\}]{0,100})\\}([-/ ]?)\\{","$1");
->>>>>>> b0f334c8
+
         if (!oldValue.equals(newValue)) {
             entry.setField(field, newValue);
             ce.addEdit(new UndoableFieldChange(entry, field, oldValue, newValue));
