--- conflicted
+++ resolved
@@ -59,11 +59,7 @@
 
 We are thankful for any bug reports or other feedback.
 If you have ideas for new features you want to be included in JabRef, tell us in [the feature section](http://discourse.jabref.org/c/features) of our forum!
-<<<<<<< HEAD
-If you need support in using JabRef, please read [the documentation](https://docs.jabref.org/) first, the [frequently asked questions (FAQ)](https://docs.jabref.org/faq) and also take a look at our [community forum](https://discourse.jabref.org/c/help/7).
-=======
 If you need support in using JabRef, please read the [user documentation](https://docs.jabref.org/), especially the [frequently asked questions (FAQ)](https://docs.jabref.org/faq) and also take a look at our [community forum](https://discourse.jabref.org/c/help/7).
->>>>>>> 4916a012
 You can use our [GitHub issue tracker](https://github.com/JabRef/jabref/issues) to file bug reports.
 
 An explanation of donation possibilities and usage of donations is available at our [donations page](https://donations.jabref.org).
