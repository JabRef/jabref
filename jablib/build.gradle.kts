import com.vanniktech.maven.publish.JavaLibrary
import com.vanniktech.maven.publish.JavadocJar
import com.vanniktech.maven.publish.SonatypeHost
import dev.jbang.gradle.tasks.JBangTask
import org.gradle.api.tasks.testing.logging.TestExceptionFormat
import java.net.URI
import java.util.*

plugins {
    id("org.jabref.gradle.module")
    id("java-library")

    id("antlr")
    id("com.github.bjornvester.xjc") version "1.8.1"

    id("me.champeau.jmh") version "0.7.3"

    id("com.vanniktech.maven.publish") version "0.32.0"

    // id("dev.jbang") version "0.2.0"
    // Workaround for https://github.com/jbangdev/jbang-gradle-plugin/issues/7
    id("com.github.koppor.jbang-gradle-plugin") version "fix-7-SNAPSHOT"
}

var version: String = project.findProperty("projVersion")?.toString() ?: "0.1.0"
if (project.findProperty("tagbuild")?.toString() != "true") {
    version += "-SNAPSHOT"
}

configurations.antlr {
    extendsFrom(configurations.internal.get())
}

configurations {
    // Treat the ANTLR compiler as a separate tool that should not end up on the compile/runtime
    // classpath of our runtime.
    // https://github.com/gradle/gradle/issues/820
    api { setExtendsFrom(extendsFrom.filterNot { it == antlr.get() }) }
    // Get ANTLR version from 'hiero-dependency-versions'
    antlr { extendsFrom(configurations["internal"]) }
}
tasks.withType<com.autonomousapps.tasks.CodeSourceExploderTask>().configureEach {
    dependsOn(tasks.withType<AntlrTask>())
}

dependencies {
    implementation("org.openjfx:javafx-base")

    // Required by afterburner.fx
    implementation("org.openjfx:javafx-controls")
    implementation("org.openjfx:javafx-fxml")
    implementation("org.openjfx:javafx-graphics")
    implementation("com.ibm.icu:icu4j")

    // Fix "error: module not found: javafx.controls" during compilation
    // implementation("org.openjfx:javafx-controls:$javafxVersion")

    // We do not use [Version Catalogs](https://docs.gradle.org/current/userguide/version_catalogs.html#sec:dependency-bundles), because
    // exclusions are not supported

    implementation("org.jabref:afterburner.fx")
    implementation("org.jabref:easybind")

    implementation ("org.apache.pdfbox:pdfbox")
    implementation ("org.apache.pdfbox:fontbox")
    implementation ("org.apache.pdfbox:xmpbox")

    implementation("org.apache.lucene:lucene-core")
    implementation("org.apache.lucene:lucene-queryparser")
    implementation("org.apache.lucene:lucene-queries")
    implementation("org.apache.lucene:lucene-analysis-common")
    implementation("org.apache.lucene:lucene-highlighter")

    implementation("org.apache.commons:commons-csv")
    implementation("org.apache.commons:commons-lang3")
    implementation("org.apache.commons:commons-text")
    implementation("commons-logging:commons-logging")

    implementation("com.h2database:h2-mvstore")

    // required for reading write-protected PDFs - see https://github.com/JabRef/jabref/pull/942#issuecomment-209252635
    implementation("org.bouncycastle:bcprov-jdk18on")

    // region: LibreOffice
    implementation("org.libreoffice:unoloader")
    implementation("org.libreoffice:libreoffice")
    // Required for ID generation
    implementation("io.github.thibaultmeyer:cuid")
    // endregion

    implementation("io.github.java-diff-utils:java-diff-utils")
    implementation("info.debatty:java-string-similarity")

    implementation("com.github.javakeyring:java-keyring")

    implementation("org.eclipse.jgit:org.eclipse.jgit")

    implementation("com.fasterxml.jackson.dataformat:jackson-dataformat-yaml")
    implementation("com.fasterxml.jackson.datatype:jackson-datatype-jsr310")

    // required by XJC
    implementation("jakarta.xml.bind:jakarta.xml.bind-api")

    implementation("com.fasterxml:aalto-xml")

    implementation("org.postgresql:postgresql")

    antlr("org.antlr:antlr4")
    implementation("org.antlr:antlr4-runtime")

    implementation("com.google.guava:guava")

    implementation("jakarta.annotation:jakarta.annotation-api")
    implementation("jakarta.inject:jakarta.inject-api")

    // region HTTP clients
    implementation("org.jsoup:jsoup")
    implementation("com.konghq:unirest-java-core")
    implementation("com.konghq:unirest-modules-gson")
    implementation("org.apache.httpcomponents.client5:httpclient5")
    implementation("jakarta.ws.rs:jakarta.ws.rs-api")
    // endregion

    implementation("org.slf4j:slf4j-api")
    // route all requests to java.util.logging to SLF4J (which in turn routes to tinylog in the CLI and GUI)
    implementation("org.slf4j:jul-to-slf4j")
    // route all requests to log4j to SLF4J
    implementation("org.apache.logging.log4j:log4j-to-slf4j")

    // required by org.jabref.generators (only)
    implementation("org.tinylog:slf4j-tinylog")
    implementation("org.tinylog:tinylog-api")
    implementation("org.tinylog:tinylog-impl")

    implementation("de.undercouch:citeproc-java")

    implementation("com.vladsch.flexmark:flexmark")
    implementation("com.vladsch.flexmark:flexmark-html2md-converter")

    implementation("net.harawata:appdirs")

    implementation("org.jooq:jool")

    // Because of GraalVM quirks, we need to ship that. See https://github.com/jspecify/jspecify/issues/389#issuecomment-1661130973 for details
    implementation("org.jspecify:jspecify")

    // parse plist files
    implementation("com.googlecode.plist:dd-plist")

    // Parse lnk files
    implementation("com.github.vatbub:mslinks")

    // YAML reading and writing
    implementation("org.yaml:snakeyaml")

    // XJC related
    implementation("org.glassfish.jaxb:jaxb-runtime")

    // region AI
    implementation("dev.langchain4j:langchain4j")
    // Even though we use jvm-openai for LLM connection, we still need this package for tokenization.
    implementation("dev.langchain4j:langchain4j-open-ai")
    implementation("dev.langchain4j:langchain4j-mistral-ai")
    implementation("dev.langchain4j:langchain4j-google-ai-gemini")
    implementation("dev.langchain4j:langchain4j-hugging-face")

    implementation("org.apache.velocity:velocity-engine-core")
    implementation("ai.djl:api")
    implementation("ai.djl.huggingface:tokenizers")
    implementation("ai.djl.pytorch:pytorch-model-zoo")
    implementation("io.github.stefanbratanov:jvm-openai")
    // openai depends on okhttp, which needs kotlin - see https://github.com/square/okhttp/issues/5299 for details
    implementation("com.squareup.okhttp3:okhttp")
    // GemxFX also (transitively) depends on kotlin
    implementation("org.jetbrains.kotlin:kotlin-stdlib-jdk8")
    // endregion

    implementation("commons-io:commons-io")

    implementation("com.github.tomtung:latex2unicode_2.13")

    implementation("de.rototor.snuggletex:snuggletex-jeuclid")

    // Even if("compileOnly") is used, IntelliJ always adds to module-info.java. To avoid issues during committing, we use("implementation") instead of("compileOnly")
    implementation("io.github.adr:e-adr")

    implementation("io.zonky.test:embedded-postgres")
    implementation("io.zonky.test.postgres:embedded-postgres-binaries-darwin-arm64v8")
    implementation("io.zonky.test.postgres:embedded-postgres-binaries-linux-arm64v8")

    testImplementation(project(":test-support"))

    // loading of .fxml files in localization tests requires JabRef's GUI classes
    testImplementation(project(":jabgui"))

    testImplementation("io.github.classgraph:classgraph")
    testImplementation("org.junit.jupiter:junit-jupiter-api")
    testImplementation("org.junit.jupiter:junit-jupiter")
    testImplementation("org.junit.jupiter:junit-jupiter-params")
    testImplementation("org.junit.platform:junit-platform-launcher")

    testImplementation("org.mockito:mockito-core")
    testImplementation("net.bytebuddy:byte-buddy")

    testImplementation("org.xmlunit:xmlunit-core")
    testImplementation("org.xmlunit:xmlunit-matchers")
    testRuntimeOnly("com.tngtech.archunit:archunit-junit5-engine")
    testImplementation("com.tngtech.archunit:archunit-junit5-api")

    testImplementation("org.hamcrest:hamcrest-library")

    testImplementation("org.wiremock:wiremock")

    // Required for LocalizationConsistencyTest
    testImplementation("org.testfx:testfx-core")
    testImplementation("org.testfx:testfx-junit5")
}
/*
jacoco {
    toolVersion = "0.8.13"
}
 */

tasks.generateGrammarSource {
    maxHeapSize = "64m"
    arguments = arguments + listOf("-visitor", "-long-messages")
}

<<<<<<< HEAD
=======
xjc {
    xsdDir.set(layout.projectDirectory.dir("src/main/xsd"))
    xjcVersion.set("4.0.5")
    defaultPackage.set("org.jabref.logic.importer.fileformat.citavi")
    options.set(listOf("encoding=UTF-8"))
}

val abbrvJabRefOrgDir = layout.projectDirectory.dir("src/main/abbrv.jabref.org")
val generatedJournalFile = layout.buildDirectory.file("generated/resources/journals/journal-list.mv")

var taskGenerateJournalListMV = tasks.register<JBangTask>("generateJournalListMV") {
    group = "JabRef"
    description = "Converts the comma-separated journal abbreviation file to a H2 MVStore"
    dependsOn(tasks.named("generateGrammarSource"))

    script = rootProject.layout.projectDirectory.file("build-support/src/main/java/JournalListMvGenerator.java").asFile.absolutePath

    inputs.dir(abbrvJabRefOrgDir)
    outputs.file(generatedJournalFile)
}

var taskGenerateCitationStyleCatalog = tasks.register<JBangTask>("generateCitationStyleCatalog") {
    group = "JabRef"
    description = "Generates a catalog of all available citation styles"

    script = rootProject.layout.projectDirectory.file("build-support/src/main/java/CitationStyleCatalogGenerator.java").asFile.absolutePath


    inputs.dir(layout.projectDirectory.dir("src/main/resources/csl-styles"))
    outputs.file(layout.buildDirectory.file("generated/resources/citation-style-catalog.json"))
}

var ltwaCsvFile = layout.buildDirectory.file("tmp/ltwa_20210702.csv")

tasks.register("downloadLtwaFile") {
    group = "JabRef"
    description = "Downloads the LTWA file for journal abbreviations"

    val ltwaUrl = "https://www.issn.org/wp-content/uploads/2021/07/ltwa_20210702.csv"
    val ltwaDir = layout.buildDirectory.dir("resources/main/journals")

    outputs.file(ltwaCsvFile)

    // Ensure that the task really is not run if the file already exists (otherwise, the task could also run if gradle's cache is cleared, ...)
    onlyIf {!ltwaCsvFile.get().asFile.exists()}

    doLast {
        val dir = ltwaDir.get().asFile
        val file = ltwaCsvFile.get().asFile

        dir.mkdirs()

        URI(ltwaUrl).toURL().openStream().use { input ->
            file.outputStream().use { output ->
                input.copyTo(output)
            }
        }

        logger.debug("Downloaded LTWA file to $file")
    }
}

var taskGenerateLtwaListMV = tasks.register<JBangTask>("generateLtwaListMV") {
    group = "JabRef"
    description = "Converts the LTWA CSV file to a H2 MVStore"
    dependsOn("downloadLtwaFile", tasks.named("generateGrammarSource"))

    script = rootProject.layout.projectDirectory.file("build-support/src/main/java/LtwaListMvGenerator.java").asFile.absolutePath

    inputs.file(ltwaCsvFile)
    outputs.file(layout.buildDirectory.file("generated/resources/journals/ltwa-list.mv"))
}

// Adds ltwa, journal-list.mv, and citation-style-catalog.json to the resources directory
sourceSets["main"].resources {
    srcDir(layout.buildDirectory.dir("generated/resources"))
}


// region processResources
>>>>>>> 3df517fc
abstract class JoinNonCommentedLines : DefaultTask() {

    @get:InputFile
    abstract val inputFile: RegularFileProperty

    @get:OutputFile
    abstract val outputFile: RegularFileProperty

    @TaskAction
    fun extract() {
        val input = inputFile.get().asFile
        val result = input.readLines()
            .filterNot { it.trim().startsWith("#") }
            .joinToString(", ")

        outputFile.get().asFile.writeText(result)
    }
}

val extractMaintainers by tasks.registering(JoinNonCommentedLines::class) {
    inputFile.set(layout.projectDirectory.file("../MAINTAINERS"))
    outputFile.set(layout.buildDirectory.file("maintainers.txt"))
}

val maintainersProvider: Provider<String> = extractMaintainers.flatMap {
    it.outputFile.map { file -> file.asFile.readText() }
}

val versionProvider = providers.gradleProperty("projVersionInfo").orElse("100.0.0")

val year = Calendar.getInstance().get(Calendar.YEAR).toString()

val azureInstrumentationKey = providers.environmentVariable("AzureInstrumentationKey").orElse("")
val springerNatureAPIKey = providers.environmentVariable("SpringerNatureAPIKey").orElse("")
val astrophysicsDataSystemAPIKey = providers.environmentVariable("AstrophysicsDataSystemAPIKey").orElse("")
val ieeeAPIKey = providers.environmentVariable("IEEEAPIKey").orElse("")
val scienceDirectApiKey = providers.environmentVariable("SCIENCEDIRECTAPIKEY").orElse("")
val biodiversityHeritageApiKey = providers.environmentVariable("BiodiversityHeritageApiKey").orElse("")
val semanticScholarApiKey = providers.environmentVariable("SemanticScholarApiKey").orElse("")

tasks.named<ProcessResources>("processResources") {
    dependsOn(extractMaintainers)
    dependsOn(taskGenerateJournalListMV)
    dependsOn(taskGenerateCitationStyleCatalog)
    dependsOn(taskGenerateLtwaListMV)
    filteringCharset = "UTF-8"

    inputs.property("version", versionProvider)
    inputs.property("year", year)
    inputs.property("maintainers", maintainersProvider)
    inputs.property("azureInstrumentationKey", azureInstrumentationKey)
    inputs.property("springerNatureAPIKey", springerNatureAPIKey)
    inputs.property("astrophysicsDataSystemAPIKey", astrophysicsDataSystemAPIKey)
    inputs.property("ieeeAPIKey", ieeeAPIKey)
    inputs.property("scienceDirectApiKey", scienceDirectApiKey)
    inputs.property("biodiversityHeritageApiKey", biodiversityHeritageApiKey)
    inputs.property("semanticScholarApiKey", semanticScholarApiKey)

    filesMatching("build.properties") {
        expand(
            mapOf(
                "version" to inputs.properties["version"],
                "year" to inputs.properties["year"],
                "maintainers" to inputs.properties["maintainers"],
                "azureInstrumentationKey" to inputs.properties["azureInstrumentationKey"],
                "springerNatureAPIKey" to inputs.properties["springerNatureAPIKey"],
                "astrophysicsDataSystemAPIKey" to inputs.properties["astrophysicsDataSystemAPIKey"],
                "ieeeAPIKey" to inputs.properties["ieeeAPIKey"],
                "scienceDirectApiKey" to inputs.properties["scienceDirectApiKey"],
                "biodiversityHeritageApiKey" to inputs.properties["biodiversityHeritageApiKey"],
                "semanticScholarApiKey" to inputs.properties["semanticScholarApiKey"]
            )
        )
    }

    filesMatching(
        listOf(
            "resources/resource/ods/meta.xml",
            "resources/resource/openoffice/meta.xml"
        )
    ) {
        expand(mapOf("version" to inputs.properties["version"]))
    }
}
// endregion


tasks.withType<JavaCompile>().configureEach {
    options.encoding = "UTF-8"

    // Hint from https://docs.gradle.org/current/userguide/performance.html#run_the_compiler_as_a_separate_process
    options.isFork = true
}

tasks.javadoc {
    (options as StandardJavadocDocletOptions).apply {
        encoding = "UTF-8"
        // version = false
        // author = false
    }
}

tasks.test {
    useJUnitPlatform {
        excludeTags("DatabaseTest", "FetcherTest")
    }
}

jmh {
    warmupIterations = 5
    iterations = 10
    fork = 2
    zip64  = true
}

tasks.register<Test>("fetcherTest") {
    useJUnitPlatform {
        includeTags("FetcherTest")
    }

    maxParallelForks = 1
}

tasks.register<Test>("databaseTest") {
    useJUnitPlatform {
        includeTags("DatabaseTest")
    }

    testLogging {
        // set options for log level LIFECYCLE
        events("FAILED")
        exceptionFormat = TestExceptionFormat.FULL
    }

    maxParallelForks = 1
}

/*
tasks.register('jacocoPrepare') {
    doFirst {
        // Ignore failures of tests
        tasks.withType(Test).tap {
            configureEach {
                ignoreFailures = true
            }
        }
    }
}
test.mustRunAfter jacocoPrepare
databaseTest.mustRunAfter jacocoPrepare
fetcherTest.mustRunAfter jacocoPrepare

jacocoTestReport {
    dependsOn jacocoPrepare, test, fetcherTest, databaseTest

    executionData files(
            layout.buildDirectory.file('jacoco/test.exec').get().asFile,
            layout.buildDirectory.file('jacoco/fetcherTest.exec').get().asFile,
            layout.buildDirectory.file('jacoco/databaseTest.exec').get().asFile)

    reports {
        csv.required = true
        html.required = true
        // coveralls plugin depends on xml format report
        xml.required = true
    }
}
*/

mavenPublishing {
  configure(JavaLibrary(
    // configures the -javadoc artifact, possible values:
    // - `JavadocJar.None()` don't publish this artifact
    // - `JavadocJar.Empty()` publish an emprt jar
    // - `JavadocJar.Javadoc()` to publish standard javadocs
    javadocJar = JavadocJar.Javadoc(),
    // whether to publish a sources jar
    sourcesJar = true,
  ))

  publishToMavenCentral(SonatypeHost.CENTRAL_PORTAL)

  signAllPublications()

  coordinates("org.jabref", "jablib", version)

  pom {
    name.set("jablib")
    description.set("JabRef's Java library to work with BibTeX")
    inceptionYear.set("2025")
    url.set("https://github.com/JabRef/jabref/")
    licenses {
      license {
        name.set("MIT")
        url.set("https://github.com/JabRef/jabref/blob/main/LICENSE")
      }
    }
    developers {
      developer {
        id.set("jabref")
        name.set("JabRef Developers")
        url.set("https://github.com/JabRef/")
      }
    }
    scm {
        url.set("https://github.com/JabRef/jabref")
        connection.set("scm:git:https://github.com/JabRef/jabref")
        developerConnection.set("scm:git:git@github.com:JabRef/jabref.git")
    }
  }
}

tasks.named<Jar>("sourcesJar") {
    dependsOn(
        tasks.named("generateGrammarSource"),

        // We have generated/resources on the sources path, which needs to be populated
        taskGenerateJournalListMV,
        taskGenerateLtwaListMV,
        taskGenerateCitationStyleCatalog
    )
}

tasks.withType<GenerateModuleMetadata> {
    suppressedValidationErrors.add("enforced-platform")
}

javaModuleTesting.whitebox(testing.suites["test"]) {
    requires.add("io.github.classgraph")
    requires.add("org.junit.jupiter.api")
    requires.add("org.junit.jupiter.params")
    requires.add("org.jabref.testsupport")
    requires.add("org.mockito")
    requires.add("wiremock")
    requires.add("wiremock.slf4j.spi.shim")

    // --add-reads
    //reads.add("org.jabref.jablib=io.github.classgraph")
    //reads.add("org.jabref.jablib=org.jabref.testsupport")
}<|MERGE_RESOLUTION|>--- conflicted
+++ resolved
@@ -226,14 +226,6 @@
     arguments = arguments + listOf("-visitor", "-long-messages")
 }
 
-<<<<<<< HEAD
-=======
-xjc {
-    xsdDir.set(layout.projectDirectory.dir("src/main/xsd"))
-    xjcVersion.set("4.0.5")
-    defaultPackage.set("org.jabref.logic.importer.fileformat.citavi")
-    options.set(listOf("encoding=UTF-8"))
-}
 
 val abbrvJabRefOrgDir = layout.projectDirectory.dir("src/main/abbrv.jabref.org")
 val generatedJournalFile = layout.buildDirectory.file("generated/resources/journals/journal-list.mv")
@@ -308,7 +300,6 @@
 
 
 // region processResources
->>>>>>> 3df517fc
 abstract class JoinNonCommentedLines : DefaultTask() {
 
     @get:InputFile
