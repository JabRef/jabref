--- conflicted
+++ resolved
@@ -2880,9 +2880,6 @@
 Citation\ information=Informações de citação
 Total\ Citations\:\ %0\nSupporting\:\ %1\nContradicting\:\ %2\nMentioning\:\ %3\nUnclassified\:\ %4\nCiting\ Publications\:\ %5=Total de Citações\: %0\nSuportando\: %1\nContradizendo\: %2\nMencionando\: %3\nNão classificado\: %4\nCitando Publicações\: %5
 
-<<<<<<< HEAD
-Citations\ relations\ local\ storage\ time-to-live\ (in\ days)=Tempo de vida do armazenamento local das relações de citações (em dias)
-=======
 # NewEntry*
 Add\ entry=Adicionar entrada
 An\ unknown\ error\ has\ occurred.\nEntries\ may\ need\ to\ be\ added\ manually.=Ocorreu um erro desconhecido.\nEntradas precisam ser adicionadas manualmente.
@@ -2962,5 +2959,4 @@
 File\ '%0'\ already\ exists.\ Use\ -f\ or\ --force\ to\ overwrite.=O arquivo '%0' já existe. Utilize -f ou --force para substituir.
 Pseudonymizing\ library\ '%0'...=Pseudonimizando biblioteca '%0'...
 Invalid\ output\ file\ type\ provided.=Tipo de arquivo de saída fornecido inválido.
-Saved\ %0.=Salvo %0.
->>>>>>> 214a843c
+Saved\ %0.=Salvo %0.