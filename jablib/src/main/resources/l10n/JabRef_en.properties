--- conflicted
+++ resolved
@@ -3512,11 +3512,6 @@
 Export\ to\ Markdown=Export to Markdown
 Export\ chat\ history=Export chat history
 No\ summary\ available\ to\ export=No summary available to export
-<<<<<<< HEAD
-No\ chat\ history\ to\ export=No chat history to export
 Problem\ occurred\ while\ writing\ the\ export\ file=Problem occurred while writing the export file
 
-Select\ Citation\ Fetcher=Select Citation Fetcher
-=======
-Problem\ occurred\ while\ writing\ the\ export\ file=Problem occurred while writing the export file
->>>>>>> b3c0ea59
+Select\ Citation\ Fetcher=Select Citation Fetcher