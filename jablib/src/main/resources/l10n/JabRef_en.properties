--- conflicted
+++ resolved
@@ -3014,7 +3014,6 @@
 Invalid\ output\ file\ type\ provided.=Invalid output file type provided.
 Saved\ %0.=Saved %0.
 
-<<<<<<< HEAD
 # Merge BibTeX Files Into Current Library Command
 Merge\ BibTeX\ files\ into\ current\ library=Merge BibTeX files into current library
 Merge\ entries\ with\ same\ citation\ key=Merge entries with same citation key
@@ -3023,7 +3022,6 @@
 Chosen\ path\ is\ not\ a\ folder\:= Chosen path is not a folder:
 Chosen\ folder\ is\ not\ readable\:= Chosen folder is not readable:
 Merge\ libraries=Merge libraries
-=======
+
 Open\ all\ linked\ files=Open all linked files
-Cancel\ file\ opening=Cancel file opening
->>>>>>> 265663c3
+Cancel\ file\ opening=Cancel file opening