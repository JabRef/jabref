--- conflicted
+++ resolved
@@ -3367,7 +3367,6 @@
 Successfully\ pushed\ to\ GitHub.=Successfully pushed to GitHub.
 Unexpected\ error\:\ %0=Unexpected error: %0
 Create\ an\ empty\ repository\ on\ GitHub,\ then\ copy\ the\ HTTPS\ URL\ (ends\ with\ .git).\ Click\ to\ open\ GitHub.=Create an empty repository on GitHub, then copy the HTTPS URL (ends with .git). Click to open GitHub.
-<<<<<<< HEAD
 Already\ up\ to\ date.=Already up to date.
 Cannot\ push\ to\ Git\:\ No\ file\ is\ associated\ with\ this\ library.=Cannot push to Git: No file is associated with this library.
 Git\ Push=Git Push
@@ -3376,7 +3375,6 @@
 Nothing\ to\ push.\ Local\ branch\ is\ up\ to\ date.=Nothing to push. Local branch is up to date.
 Please\ open\ a\ library\ before\ pushing.=Please open a library before pushing.
 Pushed\ successfully.=Pushed successfully.
-=======
 Merge\ completed\ with\ conflicts.=Merge completed with conflicts.
 Successfully\ merged\ and\ updated.=Successfully merged and updated.
 Commit\ message\ cannot\ be\ empty=Commit message cannot be empty
@@ -3388,5 +3386,4 @@
 Commit\ aborted\:\ Local\ repository\ has\ unresolved\ merge\ conflicts.=Commit aborted: Local repository has unresolved merge conflicts.
 Commit\ aborted\:\ Path\ is\ not\ inside\ a\ Git\ repository.=Commit aborted: Path is not inside a Git repository.
 Commit\ aborted\:\ The\ file\ is\ not\ under\ Git\ version\ control.=Commit aborted: The file is not under Git version control.
-Update\ references=Update references
->>>>>>> c8772911
+Update\ references=Update references