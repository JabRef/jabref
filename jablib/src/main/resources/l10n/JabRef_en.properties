Unable\ to\ monitor\ file\ changes.\ Please\ close\ files\ and\ processes\ and\ restart.\ You\ may\ encounter\ errors\ if\ you\ continue\ with\ this\ session.=Unable to monitor file changes. Please close files and processes and restart. You may encounter errors if you continue with this session.

%0/%1\ entries=%0/%1 entries

Export\ operation\ finished\ successfully.=Export operation finished successfully.

Reveal\ in\ File\ Explorer=Reveal in File Explorer

Abbreviate\ journal\ names\ of\ the\ selected\ entries\ (DEFAULT\ abbreviation)=Abbreviate journal names of the selected entries (DEFAULT abbreviation)
Abbreviate\ journal\ names\ of\ the\ selected\ entries\ (DOTLESS\ abbreviation)=Abbreviate journal names of the selected entries (DOTLESS abbreviation)
Abbreviate\ journal\ names\ of\ the\ selected\ entries\ (SHORTEST\ UNIQUE\ abbreviation)=Abbreviate journal names of the selected entries (SHORTEST UNIQUE abbreviation)
Abbreviate\ journal\ names\ of\ the\ selected\ entries\ (LTWA)=Abbreviate journal names of the selected entries (LTWA)

Abbreviate\ names=Abbreviate names
Abbreviated\ %0\ journal\ names.=Abbreviated %0 journal names.

Abbreviation=Abbreviation
Abbreviations=Abbreviations

Unabbreviate\ journal\ names\ of\ the\ selected\ entries=Unabbreviate journal names of the selected entries
Unabbreviated\ %0\ journal\ names.=Unabbreviated %0 journal names.

dotless=dotless
shortest\ unique=shortest unique
LTWA=LTWA

About\ JabRef=About JabRef

Abstract=Abstract

Accept=Accept

Accept\ recommendations\ from\ Mr.\ DLib=Accept recommendations from Mr. DLib

Action=Action

Add=Add

Add\ a\ (compiled)\ custom\ Importer\ class\ from\ a\ class\ path.=Add a (compiled) custom Importer class from a class path.
The\ path\ need\ not\ be\ on\ the\ classpath\ of\ JabRef.=The path need not be on the classpath of JabRef.

Add\ a\ regular\ expression\ for\ the\ key\ pattern.=Add a regular expression for the key pattern.

Add\ selected\ entries\ to\ this\ group=Add selected entries to this group

Add\ subgroup=Add subgroup
Rename\ subgroup=Rename subgroup

Add\ JabRef\ suggested\ groups=Add JabRef suggested groups
Created\ %0\ suggested\ groups.=Created %0 suggested groups.

Entries\ without\ groups=Entries without groups
Entries\ without\ linked\ files=Entries without linked files

Added\ group\ "%0".=Added group "%0".

Added\ string\:\ '%0'=Added string: '%0'
Added\ string=Added string
Edit\ strings=Edit strings
Duplicate\ string\ name\:\ '%0'=Duplicate string name: '%0'
Modified\ string=Modified string
Modified\ string\:\ '%0' =Modified string: '%0'
New\ string=New string
Remove\ string\ %0=Remove string %0
Deleted\ string=Deleted string
Deleted\ string\:\ '%0'=Deleted string: '%0'
Renamed\ string\:\ '%0'=Renamed string: '%0'
Please\ enter\ the\ string's\ label=Please enter the string's label
Resolve\ BibTeX\ strings=Resolve BibTeX strings
The\ label\ of\ the\ string\ cannot\ be\ a\ number.=The label of the string cannot be a number.
The\ label\ of\ the\ string\ cannot\ contain\ spaces.=The label of the string cannot contain spaces.
The\ label\ of\ the\ string\ cannot\ contain\ the\ '\#'\ character.=The label of the string cannot contain the '#' character.
String\ dialog,\ add\ string=String dialog, add string
String\ dialog,\ remove\ string=String dialog, remove string
Add\ new\ String=Add new String
String\ constants=String constants
Must\ not\ be\ empty\!=Must not be empty\!
A\ string\ with\ the\ label\ '%0'\ already\ exists.=A string with the label '%0' already exists.
String\ constant\ "%0"\ was\ not\ imported\ because\ it\ is\ not\ a\ valid\ string\ constant=String constant "%0" was not imported because it is not a valid string constant
String\ constant\ %0\ was\ not\ imported\ because\ it\ already\ exists\ in\ this\ library=String constant %0 was not imported because it already exists in this library
Could\ not\ import\ the\ following\ string\ constants\:\n\ %0=Could not import the following string constants:\n %0
Importing\ String\ constants=Importing String constants

All\ entries=All entries

Also\ remove\ subgroups=Also remove subgroups

Appearance=Appearance

Application=Application

Application\ to\ push\ entries\ to=Application to push entries to

%0\ |\ Cite\ As\ You\ Write=%0 | Cite As You Write

Apply=Apply

Assign\ the\ original\ group's\ entries\ to\ this\ group?=Assign the original group's entries to this group?

Assigned\ %0\ entries\ to\ group\ "%1".=Assigned %0 entries to group "%1".

Assigned\ 1\ entry\ to\ group\ "%0".=Assigned 1 entry to group "%0".

Automatically\ create\ groups=Automatically create groups

Automatically\ remove\ exact\ duplicates=Automatically remove exact duplicates

Available\ import\ formats=Available import formats

%0\ source=%0 source
Show\ BibTeX\ source=Show BibTeX source
Show/edit\ %0\ source=Show/edit %0 source

Background\ tasks=Background tasks

Background\ tasks\ are\ running=Background tasks are running

Background\ tasks\ are\ finished=Background tasks are finished

Browse=Browse

by=by
The\ conflicting\ fields\ of\ these\ entries\ will\ be\ merged\ into\ the\ 'Comment'\ field.=The conflicting fields of these entries will be merged into the 'Comment' field.

Cancel=Cancel
Cannot\ create\ group=Cannot create group

Cannot\ create\ group.\ Please\ create\ a\ library\ first.=Cannot create group. Please create a library first.

Cannot\ open\ folder\ as\ the\ file\ is\ an\ online\ link.=Cannot open folder as the file is an online link.

Case\ sensitive=Case sensitive

change\ assignment\ of\ entries=change assignment of entries

Catalogues\ used\ for\ 'Search\ pre-configured'=Catalogues used for 'Search pre-configured'

Change\ case=Change case

Change\ entry\ type=Change entry type


Change\ of\ Grouping\ Method=Change of Grouping Method

change\ preamble=change preamble

Changed\ language\ to\ %0=Changed language to %0

Changed\ preamble=Changed preamble

Cite\ command=Cite command

Clear=Clear

Open\ /\ close\ entry\ editor=Open / close entry editor

Close\ dialog=Close dialog

Close\ the\ current\ library=Close the current library

Close\ window=Close window

Comments=Comments

Contained\ in=Contained in

Content=Content

Copy=Copy

Copy\ title=Copy title
Copy\ citation\ (html)=Copy citation (html)
Copy\ citation\ (text)=Copy citation (text)
Copy\ citation\ (markdown)=Copy citation (markdown)

Copy\ citation\ key=Copy citation key
Copy\ citation\ key\ and\ link=Copy citation key and link
Copy\ citation\ key\ and\ title=Copy citation key and title
Copy\ citation\ key\ with\ configured\ cite\ command=Copy citation key with configured cite command

Copy\ to\ clipboard=Copy to clipboard

Could\ not\ call\ executable=Could not call executable

Could\ not\ export\ preferences=Could not export preferences

Could\ not\ find\ a\ suitable\ import\ format.=Could not find a suitable import format.
Could\ not\ import\ preferences=Could not import preferences

Could\ not\ instantiate\ %0=Could not instantiate %0
Could\ not\ instantiate\ %0\ %1=Could not instantiate %0 %1
Could\ not\ instantiate\ %0.\ Have\ you\ chosen\ the\ correct\ package\ path?=Could not instantiate %0. Have you chosen the correct package path?

Could\ not\ print\ preview=Could not print preview

Create\ custom\ fields\ for\ each\ BibTeX\ entry=Create custom fields for each BibTeX entry

crossreferenced\ entries\ included=crossreferenced entries included

Current\ content\:\ %0=Current content: %0

Current\ value\:\ %0=Current value: %0

Custom\ entry\ types=Custom entry types

Custom\ entry\ types\ found\ in\ file=Custom entry types found in file

Customize\ entry\ types=Customize entry types

Customize\ keyboard\ shortcuts=Customize keyboard shortcuts

Cut=Cut

cut\ entries=cut entries

cut\ entry\ %0=cut entry %0

Library\ encoding=Library encoding

Library\ properties=Library properties
%0\ -\ Library\ properties=%0 - Library properties

Default=Default

Character\ encoding\ UTF-8\ is\ not\ supported.=Character encoding UTF-8 is not supported.
UTF-8\ could\ not\ be\ used\ to\ encode\ the\ following\ characters\:\ %0=UTF-8 could not be used to encode the following characters: %0
The\ chosen\ encoding\ '%0'\ could\ not\ encode\ the\ following\ characters\:=The chosen encoding '%0' could not encode the following characters:

Downloading=Downloading

Execute\ default\ action\ in\ dialog=Execute default action in dialog

Delete=Delete

Delete\ entry=Delete entry

Delete\ multiple\ entries=Delete multiple entries

Descending=Descending

Description=Description

Do\ not\ ask\ again=Do not ask again

Display\ all\ entries\ belonging\ to\ one\ or\ more\ of\ the\ selected\ groups=Display all entries belonging to one or more of the selected groups

Display\ all\ error\ messages=Display all error messages



Display\ only\ entries\ belonging\ to\ all\ selected\ groups=Display only entries belonging to all selected groups

Do\ not\ abbreviate\ names=Do not abbreviate names

Do\ not\ wrap\ when\ saving=Do not wrap when saving

File\ already\ exists=File already exists
File\ name\:\ \n'%0'=File name: \n'%0'
New\ filename\:\ %0=New filename: %0
Provide\ alternative\ file\ name=Provide alternative file name


Download\ file=Download file

Download\ '%0'\ was\ a\ HTML\ file.\ Removed.=Download '%0' was a HTML file. Removed.
Download\ '%0'\ was\ a\ HTML\ file.\ Keeping\ URL.=Download '%0' was a HTML file. Keeping URL.

duplicate\ removal=duplicate removal

Duplicate\ fields=Duplicate fields

Unable\ to\ change\ field\ name\.\ "%0"\ already\ in\ use.=Unable to change field name. "%0" already in use.

Duplicates\ found=Duplicates found

Dynamically\ group\ entries\ by\ a\ free-form\ search\ expression=Dynamically group entries by a free-form search expression

Dynamically\ group\ entries\ by\ searching\ a\ field\ for\ a\ keyword=Dynamically group entries by searching a field for a keyword

Each\ line\ must\ be\ of\ the\ following\ form\:\ \'tab\:field1;field2;...;fieldN\'.=Each line must be of the following form\: 'tab\:field1;field2;...;fieldN'.

Search\ groups\ migration\ of\ %0=Search groups migration of %0
The\ search\ groups\ syntax\ is\ outdated.\ Do\ you\ want\ to\ migrate\ to\ the\ new\ syntax?=The search groups syntax is outdated. Do you want to migrate to the new syntax?
Migrate=Migrate
Keep\ as\ is=Keep as is
Search\ group\ migration\ failed=Search group migration failed
The\ search\ group\ '%0'\ could\ not\ be\ migrated.\ Please\ enter\ the\ new\ search\ expression.=The search group '%0' could not be migrated. Please enter the new search expression.
Edit=Edit

Edit\ file\ type=Edit file type

Edit\ group=Edit group

empty\ library=empty library
Autocompletion=Autocompletion

Enter\ URL\ to\ download=Enter URL to download

entries=entries

Entries\ exported\ to\ clipboard=Entries exported to clipboard

entry=entry

Entry\ editor=Entry editor

Entry\ owner=Entry owner

Entry\ preview=Entry preview

Entry\ table=Entry table
Entry\ table\ columns=Entry table columns
Entry\ Title\ (Required\ to\ deliver\ recommendations.)=Entry Title (Required to deliver recommendations.)
Error=Error
Error\ occurred\ when\ parsing\ entry=Error occurred when parsing entry
Error\ occurred\ when\ getting\ citation\ count,\ please\ try\ again\ or\ check\ the\ identifier.\n\n%0=Error occurred when getting citation count, please try again or check the identifier.\n\n%0
Error\ during\ persistence\ of\ crawling\ results.=Error during persistence of crawling results.
'%0'\ exists.\ Overwrite\ file?='%0' exists. Overwrite file?
Export=Export
Export\ preferences=Export preferences
Export\ preferences\ to\ file.=Export preferences to file.
Export\ to\ clipboard=Export to clipboard
Export\ to\ text\ file.=Export to text file.

Extract\ references\ from\ file\ (offline)=Extract references from file (offline)
Extract\ references\ from\ file\ (online)=Extract references from file (online)
Extract\ References\ (offline)=Extract References (offline)
Extract\ References\ (online)=Extract References (online)

Processing...=Processing...
Processing\ "%0"...=Processing "%0"...
Processing\ PDF(s)=Processing PDF(s)
Processing\ %0=Processing %0
Importing\ files\ into\ %1\ |\ %2\ of\ %0\ file(s)\ processed.=Importing files into %1 | %2 of %0 file(s) processed.
Processing\ a\ large\ number\ of\ files=Processing a large number of files

You\ are\ about\ to\ process\ %0\ files.\ Continue?=You are about to process %0 files. Continue?

Will\ write\ metadata\ to\ the\ PDFs\ linked\ from\ selected\ entries.=Will write metadata to the PDFs linked from selected entries.

Write\ metadata\ for\ all\ PDFs\ in\ current\ library?=Write metadata for all PDFs in current library?
Writing\ metadata...=Writing metadata...

Write\ BibTeX\ to\ PDF\ (XMP\ and\ embedded)=Write BibTeX to PDF (XMP and embedded)
Write\ metadata\ to\ PDF\ files=Write metadata to PDF files
XMP-annotated\ PDF=XMP-annotated PDF
XMP\ export\ privacy\ settings=XMP export privacy settings
XMP\ metadata=XMP metadata
Do\ not\ write\ the\ following\ fields\ to\ XMP\ Metadata=Do not write the following fields to XMP Metadata

Could\ not\ extract\ Metadata\ from\:\ %0=Could not extract Metadata from: %0
Parse\ Metadata\ from\ PDF.=Parse Metadata from PDF.
Merge\ PDF\ metadata=Merge PDF metadata
Embedded\ BIB-file\ in\ PDF=Embedded BIB-file in PDF
PDF\ content=PDF content
PDF\ meta\ data\ merger=PDF meta data merger
Verbatim\ BibTeX\ in\ PDF=Verbatim BibTeX in PDF

Importer\ for\ COPAC\ format.=Importer for COPAC format.
Importer\ for\ the\ CFF\ format,\ which\ is\ intended\ to\ make\ software\ and\ datasets\ citable.=Importer for the CFF format, which is intended to make software and datasets citable.
Importer\ for\ the\ Citavi\ XML\ format.=Importer for the Citavi XML format.
Importer\ for\ the\ EndNote\ XML\ format.=Importer for the EndNote XML format.
Import\ for\ the\ Refer/BibIX\ file.=Import for the Refer/BibIX file.
Importer\ for\ the\ INSPEC\ format.=Importer for the INSPEC format.
Importer\ for\ the\ ISI\ Web\ of\ Science,\ INSPEC\ and\ Medline\ format.=Importer for the ISI Web of Science, INSPEC and Medline format.
Importer\ for\ the\ MODS\ format.=Importer for the MODS format.
Importer\ for\ the\ MS\ Office\ 2007\ XML\ bibliography\ format.=Importer for the MS Office 2007 XML bibliography format.
Importer\ for\ the\ Medline\ format.=Importer for the Medline format.
Importer\ for\ the\ MedlinePlain\ format.=Importer for the MedlinePlain format.
Importer\ for\ the\ Ovid\ format.=Importer for the Ovid format.
Importer\ for\ the\ Refer/Endnote\ format.\ Modified\ to\ use\ article\ number\ for\ pages\ if\ pages\ are\ missing.=Importer for the Refer/Endnote format. Modified to use article number for pages if pages are missing.
Imports\ BibTeX\ data\ from\ a\ PDF\ using\ multiple\ strategies\ (e.g.,\ XMP,\ embedded\ BibTeX,\ text\ parsing,\ Grobid,\ and\ DOI\ lookup)\ and\ merges\ the\ result.=Imports BibTeX data from a PDF using multiple strategies (e.g., XMP, embedded BibTeX, text parsing, Grobid, and DOI lookup) and merges the result.
Imports\ BibTeX\ data\ of\ a\ PDF\ using\ Grobid.=Imports BibTeX data of a PDF using Grobid.
Imports\ BibTeX\ data\ using\ XMP\ data\ of\ a\ PDF.=Imports BibTeX data using XMP data of a PDF.
Imports\ a\ BibTeX\ file\ found\ inside\ a\ PDF.=Imports a BibTeX file found inside a PDF.
Imports\ a\ Biblioscape\ Tag\ File.\nSeveral\ Biblioscape\ field\ types\ are\ ignored.\ Others\ are\ only\ included\ in\ the\ BibTeX\ field\ "comment".=Imports a Biblioscape Tag File.\nSeveral Biblioscape field types are ignored. Others are only included in the BibTeX field "comment".
Imports\ a\ Biblioscape\ tag\ file.=Imports a Biblioscape tag file.
Imports\ a\ New\ Economics\ Papers-Message\ from\ the\ REPEC-NEP\ Service.=Imports a New Economics Papers-Message from the REPEC-NEP Service.
No\ BibTeX\ was\ found.\ An\ empty\ entry\ was\ created\ with\ file\ link.=No BibTeX was found. An empty entry was created with file link.
Reads\ the\ references\ from\ the\ 'References'\ section\ of\ a\ PDF\ file.=Reads the references from the 'References' section of a PDF file.
Scrapes\ the\ first\ page\ of\ a\ PDF\ for\ BibTeX\ information.=Scrapes the first page of a PDF for BibTeX information.
This\ importer\ enables\ "--importToOpen\ someEntry.bib"=This importer enables "--importToOpen someEntry.bib"
This\ importer\ parses\ data\ of\ the\ first\ page\ of\ the\ PDF\ and\ creates\ a\ BibTeX\ entry.\ Currently,\ Springer\ and\ IEEE\ formats\ are\ supported.=This importer parses data of the first page of the PDF and creates a BibTeX entry. Currently, Springer and IEEE formats are supported.

Exporting\ %0=Exporting %0
Unknown\ export\ format\ %0=Unknown export format %0

Importing\ %0=Importing %0
Importing\ file\ %0\ as\ unknown\ format=Importing file %0 as unknown format
Format\ used\:\ %0=Format used: %0

Extension=Extension

External\ Changes\ Resolver=External Changes Resolver

External\ programs=External programs

Field=Field

Field\ name=Field name
Field\ names=Field names
Field\ names\ are\ not\ allowed\ to\ contain\ white\ spaces\ or\ certain\ characters\ (%0).=Field names are not allowed to contain white spaces or certain characters (%0).
New\ field\ name=New field name
Add\ new\ field\ name=Add new field name
Field\ name\ \"%0\"\ already\ exists=Field name "%0" already exists
No\ field\ name\ selected\!=No field name selected!
Remove\ field\ name=Remove field name
Are\ you\ sure\ you\ want\ to\ remove\ field\ name\:\ \"%0\"?=Are you sure you want to remove field name: "%0"?
Manage\ field\ names\ &\ content=Manage field names & content

Field\ to\ group\ by=Field to group by

Filter=Filter
Filter\ groups...=Filter groups...

Success\!\ Finished\ writing\ metadata.=Success! Finished writing metadata.
Error\ while\ writing\ metadata.\ See\ the\ error\ log\ for\ details.=Error while writing metadata. See the error log for details.
Failed\ to\ write\ metadata,\ file\ %1\ not\ found.=Failed to write metadata, file %1 not found.

Generate=Generate

First\ select\ the\ entries\ you\ want\ keys\ to\ be\ generated\ for.=First select the entries you want keys to be generated for.
Autogenerate\ citation\ keys=Autogenerate citation keys
Generate\ citation\ key=Generate citation key
Generate\ keys=Generate keys
Citation\ key\ generator=Citation key generator
Generate\ keys\ before\ saving\ (for\ entries\ without\ a\ key)=Generate keys before saving (for entries without a key)
Generated\ citation\ key\ for=Generated citation key for
Generating\ citation\ key\ for=Generating citation key for
Invalid\ citation\ key=Invalid citation key
Duplicate\ citation\ key=Duplicate citation key
Citation\ key\ '%0'\ to\ select\ not\ found\ in\ open\ libraries.=Citation key '%0' to select not found in open libraries.

Jump\ to\ entry\ in\ library=Jump to entry in library

Autolink\ files\ with\ names\ starting\ with\ the\ citation\ key=Autolink files with names starting with the citation key
Autolink\ only\ files\ that\ match\ the\ citation\ key=Autolink only files that match the citation key

Fit\ table\ horizontally\ on\ screen=Fit table horizontally on screen

Format\:\ Tab\:field;field;...\ (e.g.\ General\:url;pdf;note...)=Format\: Tab\:field;field;... (e.g. General\:url;pdf;note...)

Format\ of\ author\ and\ editor\ names=Format of author and editor names
Format\ string=Format string

Formatter\ name=Formatter name

Fulltext\ for\ %0=Fulltext for %0
Fulltext\ for\ a\ new\ entry=Fulltext for a new entry

Further\ information\ about\ Mr.\ DLib\ for\ JabRef\ users.=Further information about Mr. DLib for JabRef users.

General=General

Get\ fulltext=Get fulltext

Groups=Groups
has/have\ both\ a\ 'Comment'\ and\ a\ 'Review'\ field.=has/have both a 'Comment' and a 'Review' field.

Have\ you\ chosen\ the\ correct\ package\ path?=Have you chosen the correct package path?

Help=Help

Help\ on\ key\ patterns=Help on key patterns

Hierarchical\ context=Hierarchical context

Highlight=Highlight
Marking=Marking
Underline=Underline
Empty\ Highlight=Empty Highlight
Empty\ Marking=Empty Marking
Empty\ Underline=Empty Underline
The\ marked\ area\ does\ not\ contain\ any\ legible\ text!=The marked area does not contain any legible text!

HTML\ table=HTML table
HTML\ table\ (with\ Abstract\ &\ BibTeX)=HTML table (with Abstract & BibTeX)
Markdown\ titles=Markdown titles

Icon=Icon

Ignore=Ignore

Import=Import

Import\ entries=Import entries

Import\ name=Import name

Import\ preferences=Import preferences

Importer\ class=Importer class

Include\ subgroups\:\ When\ selected,\ view\ entries\ contained\ in\ this\ group\ or\ its\ subgroups=Include subgroups: When selected, view entries contained in this group or its subgroups

Independent\ group\:\ When\ selected,\ view\ only\ this\ group's\ entries=Independent group: When selected, view only this group's entries
I\ Agree=I Agree

Indexing\ bib\ fields\ for\ %0=Indexing bib fields for %0
Indexing\ %0=Indexing %0
Indexing\ files\ for\ %1\ |\ %2\ of\ %0\ file(s)\ indexed.=Indexing files for %1 | %2 of %0 file(s) indexed.
%0\ of\ %1\ entries\ added\ to\ the\ index.=%0 of %1 entries added to the index.
%0\ of\ %1\ entries\ removed\ from\ the\ index.=%0 of %1 entries removed from the index.
Removing\ entries\ from\ index\ for\ %0=Removing entries from index for %0
Invalid\ URL=Invalid URL

Online\ help=Online help
JabRef\ Language\ (Provides\ for\ better\ recommendations\ by\ giving\ an\ indication\ of\ user's\ preferred\ language.)=JabRef Language (Provides for better recommendations by giving an indication of user's preferred language.)

JabRef\ preferences=JabRef preferences
JabRef\ requests\ recommendations\ from\ Mr.\ DLib,\ which\ is\ an\ external\ service.\ To\ enable\ Mr.\ DLib\ to\ calculate\ recommendations,\ some\ of\ your\ data\ must\ be\ shared\ with\ Mr.\ DLib.\ Generally,\ the\ more\ data\ is\ shared\ the\ better\ recommendations\ can\ be\ calculated.\ However,\ we\ understand\ that\ some\ of\ your\ data\ in\ JabRef\ is\ sensitive,\ and\ you\ may\ not\ want\ to\ share\ it.\ Therefore,\ Mr.\ DLib\ offers\ a\ choice\ of\ which\ data\ you\ would\ like\ to\ share.=JabRef requests recommendations from Mr. DLib, which is an external service. To enable Mr. DLib to calculate recommendations, some of your data must be shared with Mr. DLib. Generally, the more data is shared the better recommendations can be calculated. However, we understand that some of your data in JabRef is sensitive, and you may not want to share it. Therefore, Mr. DLib offers a choice of which data you would like to share.
JabRef\ Version\ (Required\ to\ ensure\ backwards\ compatibility\ with\ Mr.\ DLib's\ Web\ Service)=JabRef Version (Required to ensure backwards compatibility with Mr. DLib's Web Service)

Journal\ abbreviations=Journal abbreviations
Journal\ lists\:=Journal lists:
Remove\ journal\ '%0'=Remove journal '%0'

Journal\ Information=Journal Information
Year=Year
ISSN\ or\ journal\ name\ required\ for\ fetching\ journal\ information=ISSN or journal name required for fetching journal information
Fetch\ journal\ information\ online\ to\ show=Fetch journal information online to show
Allow\ sending\ ISSN\ to\ a\ JabRef\ online\ service\ (SCimago)\ for\ fetching\ journal\ information=Allow sending ISSN to a JabRef online service (SCimago) for fetching journal information
Categories=Categories
ISSN=ISSN
Publisher=Publisher
h-index=h-index
Error\ while\ fetching\ journal\ information\:\ %0=Error while fetching journal information: %0
ISSN\ and/or\ journal\ name\ not\ found\ in\ catalog=ISSN and/or journal name not found in catalog
Citable\ Docs\ (Previous\ 3\ Years)=Citable Docs (Previous 3 Years)
Cites\ Incoming\ by\ Recently\ Published=Cites Incoming by Recently Published
Cites\ Outgoing=Cites Outgoing
Cites\ Outgoing\ per\ Document=Cites Outgoing per Document
Docs\ (This\ Year)=Docs (This Year)
Incorrect\ ISSN\ format=Incorrect ISSN format
Error\ accessing\ catalog=Error accessing catalog

Check\ for\ updates\ on\ startup=Check for updates on startup
If\ you\ encounter\ an\ issue\ or\ a\ bug,\ please\ check\ the\ latest\ version,\ whether\ the\ issue\ is\ still\ present.=If you encounter an issue or a bug, please check the latest version, whether the issue is still present.

Keep\ both=Keep both

Keep\ subgroups=Keep subgroups

Key\ pattern=Key pattern

Keyboard\ shortcuts=Keyboard shortcuts

Keyboard\ shortcuts\ changed=Keyboard shortcuts changed

keys\ in\ library=keys in library

Keyword=Keyword

Keywords=Keywords

Label=Label
Label\:\ %0=Label: %0
Content\:\ %0=Content: %0
Language=Language

Last\ modified=Last modified

Memory\ stick\ mode\ -\ Store\ preferences\ in\ 'jabref.xml'\ in\ the\ app\ folder.=Memory stick mode - Store preferences in 'jabref.xml' in the app folder.

Show\ advanced\ hints\ (i.e.\ helpful\ tooltips,\ suggestions\ and\ explanation)=Show advanced hints (i.e. helpful tooltips, suggestions and explanation)

Manage\ custom\ exports=Manage custom exports

Manage\ custom\ imports=Manage custom imports
External\ file\ types=External file types

Mark\ new\ entries\ with\ owner\ name=Mark new entries with owner name

Merged\ external\ changes=Merged external changes
Merge\ fields=Merge fields

Modified\ group\ "%0".=Modified group "%0".

Modified\ groups=Modified groups

Modify=Modify

move\ group=move group

Moved\ group\ "%0".=Moved group "%0".

Mr.\ DLib\ Privacy\ settings=Mr. DLib Privacy settings

No\ database\ is\ open=No database is open

We\ need\ a\ database\ to\ export\ from.\ Open\ one.=We need a database to export from. Open one.

No\ recommendations\ received\ from\ Mr.\ DLib\ for\ this\ entry.=No recommendations received from Mr. DLib for this entry.

Error\ while\ fetching\ recommendations\ from\ Mr.DLib.=Error while fetching recommendations from Mr.DLib.

Name=Name

Name\ formatter=Name formatter

Natbib\ style=Natbib style

New\ group=New group

Next\ entry=Next entry

No\ entries\ found.\ Please\ make\ sure\ you\ are\ using\ the\ correct\ import\ filter.=No entries found. Please make sure you are using the correct import filter.
No\ files\ found.=No files found.

No\ journal\ names\ could\ be\ abbreviated.=No journal names could be abbreviated.

No\ journal\ names\ could\ be\ unabbreviated.=No journal names could be unabbreviated.

not\ found=not found

Nothing\ to\ redo=Nothing to redo

Nothing\ to\ undo=Nothing to undo

One\ or\ more\ keys\ will\ be\ overwritten.\ Continue?=One or more keys will be overwritten. Continue?


Open=Open

Open\ library=Open library
New\ example\ library=New example library

Open\ editor\ when\ a\ new\ entry\ is\ created=Open editor when a new entry is created

Open\ file=Open file

Open\ file\ explorer=Open file explorer
Open\ file\ explorer\ in\ files\ directory=Open file explorer in files directory
Open\ file\ explorer\ in\ last\ opened\ directory=Open file explorer in last opened directory

Open\ last\ edited\ libraries\ on\ startup=Open last edited libraries on startup

Connect\ to\ shared\ database=Connect to shared database

Use\ Expert\ mode=Use Expert mode
Custom\ JDBC\ Url\:=Custom JDBC Url:

Open\ terminal\ here=Open terminal here

Open\ URL\ or\ DOI=Open URL or DOI

Opening=Opening

Operation\ canceled.=Operation canceled.
Operating\ System\ (Provides\ for\ better\ recommendations\ by\ giving\ an\ indication\ of\ user's\ system\ set-up.)=Operating System (Provides for better recommendations by giving an indication of user's system set-up.)

Optional\ fields=Optional fields

or=or

Override\ default\ file\ directories=Override default file directories
Overwrite=Overwrite

Overwrite\ keys=Overwrite keys

pairs\ processed=pairs processed
Password=Password

Paste=Paste

paste\ entries=paste entries

paste\ entry\ %0=paste entry %0

Path\ to\ %0\ not\ defined=Path to %0 not defined

Path\ to\ LyX\ pipe=Path to LyX pipe

File\ has\ no\ attached\ annotations=File has no attached annotations

Please\ enter\ a\ name\ for\ the\ group.=Please enter a name for the group.

Please\ restart\ JabRef\ for\ preferences\ to\ take\ effect.=Please restart JabRef for preferences to take effect.

Possible\ duplicate\ entries=Possible duplicate entries

Possible\ duplicate\ of\ existing\ entry.\ Will\ be\ resolved\ on\ import.=Possible duplicate of existing entry. Will be resolved on import.

Import\ canceled=Import canceled


Preferences=Preferences

Preferences\ recorded.=Preferences recorded.

Preview=Preview
Current\ Preview=Current Preview
Add\ BST\ file=Add BST file

Cannot\ generate\ bibliography\ based\ on\ selected\ citation\ style.=Cannot generate bibliography based on selected citation style.
Cannot\ generate\ citation\ based\ on\ selected\ citation\ style.=Cannot generate citation based on selected citation style.
Bad\ character\ inside\ entry=Bad character inside entry
Error\ while\ generating\ citation\ style=Error while generating citation style
Preview\ style\ changed\ to\:\ %0=Preview style changed to: %0
Next\ preview\ layout=Next preview layout
Previous\ preview\ layout=Previous preview layout
Available=Available
Selected=Selected
Selected\ Layouts\ can\ not\ be\ empty=Selected Layouts can not be empty
Reset\ default\ preview\ style=Reset default preview style
Previous\ entry=Previous entry
Problem\ with\ parsing\ entry=Problem with parsing entry
Pull\ changes\ from\ shared\ database=Pull changes from shared database

Pushed\ citations\ to\ %0=Pushed citations to %0

Push\ applications=Push applications

Quit\ JabRef=Quit JabRef

Read\ only=Read only

Redo=Redo

Refine\ supergroup\:\ When\ selected,\ view\ entries\ contained\ in\ both\ this\ group\ and\ its\ supergroup=Refine supergroup: When selected, view entries contained in both this group and its supergroup

regular\ expression=regular expression

Remove=Remove

Remove\ subgroups=Remove subgroups

Remove\ all\ subgroups\ of\ "%0"?=Remove all subgroups of "%0"?

Remove\ selected\ entries\ from\ this\ group=Remove selected entries from this group

Remove\ group=Remove group

Remove\ group\ and\ subgroups=Remove group and subgroups

Remove\ groups\ and\ subgroups=Remove groups and subgroups

Remove\ all\ selected\ groups\ and\ keep\ their\ subgroups?=Remove all selected groups and keep their subgroups?

Remove\ group\ "%0"\ and\ keep\ its\ subgroups?=Remove group "%0" and keep its subgroups?

Remove\ groups=Remove groups

Removed\ all\ selected\ groups.=Removed all selected groups.

Remove\ group\ "%0"\ and\ its\ subgroups?=Remove group "%0" and its subgroups?

Removed\ group\ "%0"\ and\ its\ subgroups.=Removed group "%0" and its subgroups.

Remove\ all\ selected\ groups\ and\ their\ subgroups?=Remove all selected groups and their subgroups?

Removed\ all\ selected\ groups\ and\ their\ subgroups.=Removed all selected groups and their subgroups.

Remove\ group\ "%0"?=Remove group "%0"?

Remove\ link=Remove link
Remove\ links=Remove links

Removed\ group\ "%0".=Removed group "%0".

Replace=Replace
Replace\ With\:=Replace With:
Limit\ to\ Selected\ Entries=Limit to Selected Entries
Limit\ to\ Fields=Limit to Fields
All\ Field\ Replace=All Field Replace
Find\:=Find:
Find\ and\ Replace=Find and Replace

Replace\ (regular\ expression)=Replace (regular expression)

Replace\ String=Replace String
Replace\ string=Replace string

Replace\ Unicode\ ligatures=Replace Unicode ligatures
Replaces\ Unicode\ ligatures\ with\ their\ expanded\ form=Replaces Unicode ligatures with their expanded form

Required\ fields=Required fields

resolved=resolved

Restart=Restart

Restart\ required=Restart required

Review=Review
Review\ changes=Review changes
Review\ Field\ Migration=Review Field Migration

Save=Save
Save\ all\ finished.=Save all finished.
Save\ all\ open\ libraries=Save all open libraries
Save\ before\ closing=Save before closing
Save\ library=Save library
Save\ library\ as...=Save library as...
Saving=Saving
Saving\ all\ libraries...=Saving all libraries...
Saving\ library=Saving library
Library\ saved=Library saved
Could\ not\ save\ file.=Could not save file.
Could\ not\ save,\ file\ locked\ by\ another\ JabRef\ instance.=Could not save, file locked by another JabRef instance.
Saved\ selected\ to\ '%0'.=Saved selected to '%0'.
Autosave\ local\ libraries=Autosave local libraries
Automatically\ save\ the\ library\ to=Automatically save the library to
Please\ enter\ a\ valid\ file\ path.=Please enter a valid file path.
Overwrite\ file=Overwrite file
Unable\ to\ write\ to\ %0.=Unable to write to %0.

Refuse\ to\ save\ the\ library\ before\ external\ changes\ have\ been\ reviewed.=Refuse to save the library before external changes have been reviewed.
Library\ protection=Library protection
Unable\ to\ save\ library=Unable to save library

Always\ reformat\ library\ on\ save\ and\ export=Always reformat library on save and export
Character\ encoding\ '%0'\ is\ not\ supported.=Character encoding '%0' is not supported.

Filter\ search\ results=Filter search results
Filter\ by\ groups=Filter by groups
Invert\ groups=Invert groups
Scroll\ to\ previous\ match\ category=Scroll to previous match category
Scroll\ to\ next\ match\ category=Scroll to next match category
Search=Search
Search...=Search...
Searching...=Searching...
Finished\ Searching=Finished Searching
Search\ expression=Search expression
This\ only\ affects\ unfielded\ terms.\ For\ using\ RegEx\ in\ a\ fielded\ term,\ use\ \=~\ operator.=This only affects unfielded terms. For using RegEx in a fielded term, use =~ operator.
This\ only\ affects\ unfielded\ terms.\ For\ using\ case-sensitive\ in\ a\ fielded\ term,\ use\ \=!\ operator.=This only affects unfielded terms. For using case-sensitive in a fielded term, use =! operator.
Fulltext\ search=Fulltext search

Enable\ indexing=Enable indexing
Fulltext\ search\ requires\ the\ setting\ 'Automatically\ index\ all\ linked\ files\ for\ fulltext\ search'\ to\ be\ enabled.\ Do\ you\ want\ to\ enable\ indexing\ now?=Fulltext search requires the setting 'Automatically index all linked files for fulltext search' to be enabled. Do you want to enable indexing now?

Help\ on\ regular\ expression\ search=Help on regular expression search
Searching\ for\ duplicates...=Searching for duplicates...
Searching\ for\ files=Searching for files
Use\ regular\ expression\ search=Use regular expression search
search\ expression=search expression
Free\ search\ expression=Free search expression
Illegal\ search\ expression=Illegal search expression
No\ search\ matches.=No search matches.
Web\ search=Web search
Search\ results=Search results
Please\ enter\ a\ search\ string=Please enter a search string
Please\ open\ or\ start\ a\ new\ library\ before\ searching=Please open or start a new library before searching
Please\ enter\ a\ field\ name\ to\ search\ for\ a\ keyword.=Please enter a field name to search for a keyword.
No\ results\ found.=No results found.
Found\ %0\ results.=Found %0 results.
Clear\ search=Clear search
Search\ document\ identifier\ online=Search document identifier online
Search\ for\ unlinked\ local\ files=Search for unlinked local files
Search\ full\ text\ documents\ online=Search full text documents online
Hint\:\n\nTo\ search\ all\ fields\ for\ <b>Smith</b>,\ enter\:\n<tt>smith</tt>\n\nTo\ search\ the\ field\ <b>author</b>\ for\ <b>Smith</b>\ and\ the\ field\ <b>title</b>\ for\ <b>electrical</b>,\ enter\:\n<tt>author\=Smith\ AND\ title\=electrical</tt>=Hint:\n\nTo search all fields for <b>Smith</b>, enter:\n<tt>smith</tt>\n\nTo search the field <b>author</b> for <b>Smith</b> and the field <b>title</b> for <b>electrical</b>, enter:\n<tt>author=Smith AND title=electrical</tt>
Search\ term\ is\ empty.=Search term is empty.
Invalid\ regular\ expression.=Invalid regular expression.
Searching\ for\ a\ keyword=Searching for a keyword

Open\ global\ search\ window=Open global search window
Search\ across\ libraries\ in\ a\ new\ window=Search across libraries in a new window
Keep\ search\ string\ across\ libraries=Keep search string across libraries
Keep\ dialog\ always\ on\ top=Keep dialog always on top
Search\ results\ from\ open\ libraries=Search results from open libraries

Select\ all=Select all
Select\ new\ encoding=Select new encoding

Select\ library=Select library

Select\ file\ from\ ZIP-archive=Select file from ZIP-archive

Settings=Settings

Shortcut=Shortcut


Show\ 'Firstname\ Lastname'=Show 'Firstname Lastname'

Show\ 'Lastname,\ Firstname'=Show 'Lastname, Firstname'

Show\ BibTeX\ source\ by\ default=Show BibTeX source by default

Attached\ files=Attached files
Show\ confirmation\ dialog\ when\ deleting\ entries=Show confirmation dialog when deleting entries
Show\ confirmation\ dialog\ when\ deleting\ attached\ files=Show confirmation dialog when deleting attached files

Hide\ tab\ bar\ when\ single\ library\ is\ present=Hide tab bar when single library is present

Persist\ password\ between\ sessions=Persist password between sessions

Persist\ api\ keys\ between\ sessions=Persist api keys between sessions

Credential\ store\ not\ available.=Credential store not available.

Show\ last\ names\ only=Show last names only

Show\ names\ unchanged=Show names unchanged

Show\ optional\ fields=Show optional fields

Show\ required\ fields=Show required fields

Show\ validation\ messages=Show validation messages

Simple\ HTML=Simple HTML
Since\ the\ 'Review'\ field\ was\ deprecated\ in\ JabRef\ 4.2,\ these\ two\ fields\ are\ about\ to\ be\ merged\ into\ the\ 'Comment'\ field.=Since the 'Review' field was deprecated in JabRef 4.2, these two fields are about to be merged into the 'Comment' field.

Size=Size

JabRef\ skipped\ the\ entry.=JabRef skipped the entry.
Import\ error=Import error
Open\ library\ error=Open library error
Please\ check\ your\ library\ file\ for\ wrong\ syntax.=Please check your library file for wrong syntax.
SourceTab\ error=SourceTab error
User\ input\ via\ entry-editor\ in\ `{}bibtex\ source`\ tab\ led\ to\ failure.=User input via entry-editor in `{}bibtex source` tab led to failure.

Sort\ subgroups\ A-Z=Sort subgroups A-Z
Sort\ subgroups\ Z-A=Sort subgroups Z-A
Sort\ subgroups\ by\ #\ of\ entries\ (Descending)=Sort subgroups by # of entries (Descending)
Sort\ subgroups\ by\ #\ of\ entries\ (Ascending)=Sort subgroups by # of entries (Ascending)

source\ edit=source edit
Special\ name\ formatters=Special name formatters

Statically\ group\ entries\ by\ manual\ assignment=Statically group entries by manual assignment

Status=Status

AUX\ file\ import=AUX file import
LaTeX\ AUX\ file\:=LaTeX AUX file\:
found\ in\ AUX\ file=found in AUX file
nested\ AUX\ files=nested AUX files
New\ library\ based\ on\ references\ in\ PDF\ file...\ (offline)=New library based on references in PDF file... (offline)
New\ library\ based\ on\ references\ in\ PDF\ file...\ (online)=New library based on references in PDF file... (online)
This\ feature\ generates\ a\ new\ library\ based\ on\ the\ list\ of\ references\ in\ a\ PDF\ file.\ Thereby,\ it\ uses\ Grobid's\ functionality.=This feature generates a new library based on the list of references in a PDF file. Thereby, it uses Grobid's functionality.
This\ feature\ generates\ a\ new\ library\ based\ on\ the\ list\ of\ references\ in\ a\ PDF\ file.\ Thereby,\ it\ uses\ JabRef's\ built-in\ functionality.=This feature generates a new library based on the list of references in a PDF file. Thereby, it uses JabRef's built-in functionality.
New\ BibTeX\ sublibrary=New BibTeX sublibrary

Switches\ between\ full\ and\ abbreviated\ journal\ name\ if\ the\ journal\ name\ is\ known.=Switches between full and abbreviated journal name if the journal name is known.

The\ group\ "%0"\ already\ contains\ the\ selection.=The group "%0" already contains the selection.

This\ operation\ requires\ all\ selected\ entries\ to\ have\ citation\ keys\ defined.=This operation requires all selected entries to have citation keys defined.

This\ operation\ requires\ one\ or\ more\ entries\ to\ be\ selected.=This operation requires one or more entries to be selected.

This\ setting\ may\ be\ changed\ in\ preferences\ at\ any\ time.=This setting may be changed in preferences at any time.
Timezone\ (Provides\ for\ better\ recommendations\ by\ indicating\ the\ time\ of\ day\ the\ request\ is\ being\ made.)=Timezone (Provides for better recommendations by indicating the time of day the request is being made.)
Time\ stamp=Time stamp
Toggle\ groups\ interface=Toggle groups interface

Trim\ all\ whitespace\ characters\ in\ the\ field\ content.=Trim all whitespace characters in the field content.

Trim\ whitespace\ characters=Trim whitespace characters

Try\ different\ encoding=Try different encoding

Undo=Undo

Unknown\ BibTeX\ entries\:=Unknown BibTeX entries\:

unknown\ edit=unknown edit

untitled=untitled

Upgrade\ external\ PDF/PS\ links\ to\ use\ the\ '%0'\ field.=Upgrade external PDF/PS links to use the '%0' field.

Use\ autocompletion=Use autocompletion

User\ interface=User interface

Value\ cleared\ externally=Value cleared externally

Value\ set\ externally\:\ %0=Value set externally: %0

Verify\ that\ LyX\ is\ running\ and\ that\ the\ lyxpipe\ is\ valid.=Verify that LyX is running and that the lyxpipe is valid.

View=View

View\ journal\ info=View journal info

Warning=Warning
Warnings=Warnings
Warn\ about\ unresolved\ duplicates\ when\ closing\ inspection\ window=Warn about unresolved duplicates when closing inspection window
Warn\ before\ overwriting\ existing\ keys=Warn before overwriting existing keys
Warning\:\ You\ added\ field\ "%0"\ twice.\ Only\ one\ will\ be\ kept.=Warning: You added field "%0" twice. Only one will be kept.

web\ link=web link

What\ do\ you\ want\ to\ do?=What do you want to do?
Whatever\ option\ you\ choose,\ Mr.\ DLib\ may\ share\ its\ data\ with\ research\ partners\ to\ further\ improve\ recommendation\ quality\ as\ part\ of\ a\ 'living\ lab'.\ Mr.\ DLib\ may\ also\ release\ public\ datasets\ that\ may\ contain\ anonymized\ information\ about\ you\ and\ the\ recommendations\ (sensitive\ information\ such\ as\ metadata\ of\ your\ articles\ will\ be\ anonymised\ through\ e.g.\ hashing).\ Research\ partners\ are\ obliged\ to\ adhere\ to\ the\ same\ strict\ data\ protection\ policy\ as\ Mr.\ DLib.=Whatever option you choose, Mr. DLib may share its data with research partners to further improve recommendation quality as part of a 'living lab'. Mr. DLib may also release public datasets that may contain anonymized information about you and the recommendations (sensitive information such as metadata of your articles will be anonymised through e.g. hashing). Research partners are obliged to adhere to the same strict data protection policy as Mr. DLib.


You\ must\ restart\ JabRef\ for\ this\ to\ come\ into\ effect.=You must restart JabRef for this to come into effect.

Could\ not\ find\ fetcher\ '%0'=Could not find fetcher '%0'
Running\ query\ '%0'\ with\ fetcher\ '%1'.=Running query '%0' with fetcher '%1'.
Invalid\ query.\ Check\ position\ %0.=Invalid query. Check position %0.
Invalid\ query\ element\ '%0'\ at\ position\ %1=Invalid query element '%0' at position %1

Move\ file=Move file
Rename\ file=Rename file

Move\ file\ to\ file\ directory\ and\ rename\ file=Move file to file directory and rename file

File\ '%0'\ is\ write\ protected.=File '%0' is write protected.
Could\ not\ move\ file\ '%0'.=Could not move file '%0'.
Could\ not\ find\ file\ '%0'.=Could not find file '%0'.
Error\ opening\ file=Error opening file
Error\ opening\ file\ '%0'=Error opening file '%0'
File\ '%0'\ already\ linked=File '%0' already linked

%0\ entry(s)\ imported=%0 entry(s) imported

Error\ while\ fetching\ from\ %0=Error while fetching from %0

Unable\ to\ open\ link.=Unable to open link.
MIME\ type=MIME type

Line\ %0\:\ Found\ corrupted\ citation\ key\ %1.=Line %0: Found corrupted citation key %1.
Line\ %0\:\ Found\ corrupted\ citation\ key\ %1\ (contains\ whitespaces).=Line %0: Found corrupted citation key %1 (contains whitespaces).
Line\ %0\:\ Found\ corrupted\ citation\ key\ %1\ (comma\ missing).=Line %0: Found corrupted citation key %1 (comma missing).

Check\ integrity=Check integrity
Checking\ integrity...=Checking integrity...
Waiting\ for\ the\ check\ to\ finish...=Waiting for the check to finish...
BibTeX\ log\ files=BibTeX log files
No\ warnings\ found.\ Please\ check\ if\ the\ .blg\ file\ matches\ the\ current\ library.=No warnings found. Please check if the .blg file matches the current library.
Could\ not\ read\ BibTeX\ log\ file.\ Please\ check\ the\ file\ path\ and\ try\ again.=Could not read BibTeX log file. Please check the file path and try again.

Field\ Presence\ Consistency\ Check\ Result=Field Presence Consistency Check Result
required\ field\ is\ present=required field is present
optional\ field\ is\ present=optional field is present
unknown\ field\ is\ present=unknown field is present
field\ is\ absent=field is absent

Consistency\ check\ completed=Consistency check completed

%0/%1\ entry\ types=%0/%1 entry types
Checking\ consistency\ for\ entry\ type\ %0\ of\ %1=Checking consistency for entry type %0 of %1

Check\ consistency=Check consistency
Consistency\ check\ failed.=Consistency check failed.
Checking\ consistency...=Checking consistency...

Meaning=Meaning
Symbol=Symbol

Entry\ type=Entry type
Export\ as\ csv\ file=Export as csv file
Export\ as\ txt\ file=Export as txt file
Failed\ to\ export\ file.=Failed to export file.
Problem\ when\ exporting\ file=Problem when exporting file

Symbols\ information=Symbols information
Required\ field\ is\ present=Required field is present
Optional\ field\ is\ present=Optional field is present
Unknown\ field\ is\ present=Unknown field is present
Field\ is\ absent=Field is absent

No\ full\ text\ document\ found=No full text document found
Download\ from\ URL=Download from URL
Rename\ field=Rename field

Looking\ for\ full\ text\ document...=Looking for full text document...
A\ local\ copy\ will\ be\ opened.=A local copy will be opened.

Formatter\ not\ found\:\ %0=Formatter not found: %0

Metadata\ change=Metadata change
The\ following\ metadata\ changed\:=The following metadata changed:

Red\:\ Removed,\ Blue\:\ Changed,\ Green\:\ Added=Red: Removed, Blue: Changed, Green: Added

Unable\ to\ create\ backup=Unable to create backup
Move\ file\ to\ file\ directory=Move file to file directory
<b>All\ Entries</b>\ (this\ group\ cannot\ be\ edited\ or\ removed)=<b>All Entries</b> (this group cannot be edited or removed)
static\ group=static group
dynamic\ group=dynamic group
refines\ supergroup=refines supergroup
includes\ subgroups=includes subgroups
contains=contains

Optional\ fields\ 2=Optional fields 2

Waiting\ for\ save\ operation\ to\ finish...=Waiting for save operation to finish...
Waiting\ for\ background\ tasks\ to\ finish.\ Quit\ anyway?=Waiting for background tasks to finish. Quit anyway?

Find\ and\ remove\ duplicate\ citation\ keys=Find and remove duplicate citation keys

Library-specific\ file\ directory=Library-specific file directory
User-specific\ file\ directory=User-specific file directory
LaTeX\ file\ directory=LaTeX file directory
Path\ %0\ could\ not\ be\ resolved.\ Using\ working\ directory.=Path %0 could not be resolved. Using working directory.
Switch\ to\ absolute\ path\:\ converts\ the\ path\ to\ an\ absolute\ path.=Switch to absolute path: converts the path to an absolute path.
Switch\ to\ relative\ path\:\ converts\ the\ path\ to\ a\ relative\ path.=Switch to relative path: converts the path to a relative path.


You\ must\ enter\ an\ integer\ value\ in\ the\ interval\ 1025-65535=You must enter an integer value in the interval 1025-65535
Autocomplete\ names\ in\ 'Firstname\ Lastname'\ format\ only=Autocomplete names in 'Firstname Lastname' format only
Autocomplete\ names\ in\ 'Lastname,\ Firstname'\ format\ only=Autocomplete names in 'Lastname, Firstname' format only
Autocomplete\ names\ in\ both\ formats=Autocomplete names in both formats
Send=Send
As\ Email=As Email
To\ Kindle=To Kindle
Send\ to\ Kindle=Send to Kindle
Email\ address\ for\ sending\ to\ Kindle=Email address for sending to Kindle
References=References
Bibliography=Bibliography
Sending\ of\ emails=Sending of emails
Subject\ for\ sending\ an\ email\ with\ references=Subject for sending an email with references
Automatically\ open\ folders\ of\ attached\ files=Automatically open folders of attached files
Error\ creating\ email=Error creating email
Entries\ added\ to\ an\ email=Entries added to an email
Custom\ applications=Custom applications
Please\ specify\ a\ file\ browser.=Please specify a file browser.
Please\ specify\ a\ terminal\ application.=Please specify a terminal application.
Use\ custom\ file\ browser=Use custom file browser
Use\ custom\ terminal\ emulator=Use custom terminal emulator
Linked\ file\ name\ conventions=Linked file name conventions
Filename\ format\ pattern=Filename format pattern
Filename\ format\ pattern\ (from\ preferences)=Filename format pattern (from preferences)
Additional\ parameters=Additional parameters
Cite\ selected\ entries\ between\ parenthesis=Cite selected entries between parenthesis
Cite\ selected\ entries\ with\ in-text\ citation=Cite selected entries with in-text citation
Cite\ special=Cite special
Extra\ information\ (e.g.\ page\ number)=Extra information (e.g. page number)
Manage\ citations=Manage citations
Problem\ modifying\ citation=Problem modifying citation
Problem\ collecting\ citations=Problem collecting citations
Citation=Citation
Connecting...=Connecting...
Select\ style=Select style
Journals=Journals
Cite=Cite
Cite\ in-text=Cite in-text
Insert\ empty\ citation=Insert empty citation
Merge\ citations=Merge citations
Manual\ connect=Manual connect
Select\ Writer\ document=Select Writer document
Sync\ OpenOffice/LibreOffice\ bibliography=Sync OpenOffice/LibreOffice bibliography
Select\ which\ open\ Writer\ document\ to\ work\ on=Select which open Writer document to work on
Connected\ to\ document=Connected to document

Could\ not\ connect\ to\ any\ Writer\ document.\ Please\ make\ sure\ a\ document\ is\ open\ before\ using\ the\ 'Select\ Writer\ document'\ button\ to\ connect\ to\ it.=Could not connect to any Writer document. Please make sure a document is open before using the 'Select Writer document' button to connect to it.

No\ Writer\ documents\ found=No Writer documents found

Insert\ a\ citation\ without\ text\ (the\ entry\ will\ appear\ in\ the\ reference\ list)=Insert a citation without text (the entry will appear in the reference list)
Cite\ selected\ entries\ with\ extra\ information=Cite selected entries with extra information

Your\ OpenOffice/LibreOffice\ document\ references\ the\ citation\ key\ '%0',\ which\ could\ not\ be\ found\ in\ your\ current\ library.=Your OpenOffice/LibreOffice document references the citation key '%0', which could not be found in your current library.

This\ operation\ requires\ a\ bibliography\ database.=This operation requires a bibliography database.

Your\ OpenOffice/LibreOffice\ document\ references\ at\ least\ %0\ citation\ keys\ which\ could\ not\ be\ found\ in\ your\ current\ library.\ Some\ of\ these\ are\ %1.=Your OpenOffice/LibreOffice document references at least %0 citation keys which could not be found in your current library. Some of these are %1.

Your\ OpenOffice/LibreOffice\ document\ references\ no\ citation\ keys\ which\ could\ also\ be\ found\ in\ your\ current\ library.=Your OpenOffice/LibreOffice document references no citation keys which could also be found in your current library.

Make/Sync\ bibliography=Make/Sync bibliography
No\ cited\ entries\ found\ in\ the\ document.=No cited entries found in the document.

Unable\ to\ synchronize\ bibliography=Unable to synchronize bibliography
Combine\ pairs\ of\ citations\ that\ are\ separated\ by\ spaces\ only=Combine pairs of citations that are separated by spaces only
Autodetection\ failed=Autodetection failed
Please\ wait...=Please wait...
Connection\ lost=Connection lost

Could\ not\ update\ bibliography=Could not update bibliography
Not\ connected\ to\ document=Not connected to document
Problem\ combining\ cite\ markers=Problem combining cite markers
Unable\ to\ reload\ style\ file=Unable to reload style file

Problem\ during\ separating\ cite\ markers=Problem during separating cite markers

Automatically\ add\ "Cited\ on\ pages..."\ at\ the\ end\ of\ bibliographic\ entries=Automatically add "Cited on pages..." at the end of bibliographic entries
Automatically\ sync\ bibliography\ when\ inserting\ citations=Automatically sync bibliography when inserting citations
Look\ up\ BibTeX\ entries\ in\ the\ active\ tab\ only=Look up BibTeX entries in the active tab only
Look\ up\ BibTeX\ entries\ in\ all\ open\ libraries=Look up BibTeX entries in all open libraries
Autodetecting\ paths...=Autodetecting paths...
Could\ not\ find\ OpenOffice/LibreOffice\ installation=Could not find OpenOffice/LibreOffice installation
Found\ more\ than\ one\ OpenOffice/LibreOffice\ executable.=Found more than one OpenOffice/LibreOffice executable.
Please\ choose\ which\ one\ to\ connect\ to\:=Please choose which one to connect to:
Choose\ OpenOffice/LibreOffice\ executable=Choose OpenOffice/LibreOffice executable
Select\ document=Select document
HTML\ list=HTML list
Could\ not\ open\ %0=Could not open %0
Unknown\ import\ format=Unknown import format
Style\ selection=Style selection
No\ valid\ style\ file\ defined=No valid style file defined
Choose\ pattern=Choose pattern
Search\ and\ store\ files\ relative\ to\ library\ file\ location=Search and store files relative to library file location
File\ directory=File directory

Error\ pushing\ entries=Error pushing entries
Could\ not\ push\ to\ a\ running\ Vim\ server.=Could not push to a running Vim server.
Vim\ server\ name=Vim server name
Could\ not\ run\ the\ 'vim'\ program.=Could not run the 'vim' program.
Could\ not\ push\ to\ a\ running\ emacs\ daemon.=Could not push to a running emacs daemon.
Could\ not\ run\ the\ emacs\ client.=Could not run the emacs client.

You\ must\ select\ either\ a\ valid\ style\ file,\ or\ use\ one\ of\ the\ default\ styles.=You must select either a valid style file, or use one of the default styles.

This\ feature\ generates\ a\ new\ library\ based\ on\ which\ entries\ are\ needed\ in\ an\ existing\ LaTeX\ document.=This feature generates a new library based on which entries are needed in an existing LaTeX document.

First\ select\ entries\ to\ clean\ up.=First select entries to clean up.
Cleanup\ entry=Cleanup entry
Autogenerate\ PDF\ Names=Autogenerate PDF Names
Auto-generating\ PDF-Names\ does\ not\ support\ undo.\ Continue?=Auto-generating PDF-Names does not support undo. Continue?

Use\ full\ firstname\ whenever\ possible=Use full firstname whenever possible
Use\ abbreviated\ firstname\ whenever\ possible=Use abbreviated firstname whenever possible
Use\ abbreviated\ and\ full\ firstname=Use abbreviated and full firstname
Name\ format=Name format
First\ names=First names
Clean\ up\ entries=Clean up entries
Automatically\ assign\ new\ entry\ to\ selected\ groups=Automatically assign new entry to selected groups
%0\ mode=%0 mode
Move\ DOIs\ from\ 'note'\ field\ and\ 'URL'\ field\ to\ 'DOI'\ field\ and\ remove\ http\ prefix=Move DOIs from 'note' field and 'URL' field to 'DOI' field and remove http prefix
Move\ URL\ in\ 'note'\ field\ to\ 'URL'\ field=Move URL in 'note' field to 'URL' field
Make\ paths\ of\ linked\ files\ relative\ (if\ possible)=Make paths of linked files relative (if possible)
Only\ rename\ files\ that\ have\ a\ relative\ path=Only rename files that have a relative path
No\ entry\ needed\ a\ clean\ up=No entry needed a clean up
One\ entry\ needed\ a\ clean\ up=One entry needed a clean up
%0\ entries\ needed\ a\ clean\ up=%0 entries needed a clean up

Group\ tree\ could\ not\ be\ parsed.\ If\ you\ save\ the\ BibTeX\ library,\ all\ groups\ will\ be\ lost.=Group tree could not be parsed. If you save the BibTeX library, all groups will be lost.
Attach\ file=Attach file
Attach\ file\ from\ URL=Attach file from URL
Setting\ all\ preferences\ to\ default\ values.=Setting all preferences to default values.
Unable\ to\ clear\ preferences.=Unable to clear preferences.

Unselect\ all=Unselect all
Expand\ all=Expand all
Collapse\ all=Collapse all
Searches\ the\ selected\ directory\ for\ unlinked\ files.=Searches the selected directory for unlinked files.
Starts\ the\ import\ of\ BibTeX\ entries.=Starts the import of BibTeX entries.
Last\ edited\:=Last edited:
All\ time=All time
last\ edited=last edited
Last\ day=Last day
Last\ week=Last week
Last\ month=Last month
Last\ year=Last year
Sort\ by\:=Sort by:
Newest\ first=Newest first
Oldest\ first=Oldest first
Directory=Directory
Import\ result=Import result
Searching\ file\ system...=Searching file system...
Citation\ key\ patterns=Citation key patterns
Clear\ priority=Clear priority
Clear\ rank=Clear rank
Enable\ special\ fields=Enable special fields
One\ star=One star
Two\ stars=Two stars
Three\ stars=Three stars
Four\ stars=Four stars
Five\ stars=Five stars
Help\ on\ special\ fields=Help on special fields
Keywords\ of\ selected\ entries=Keywords of selected entries
Content\ selectors=Content selectors
Manage\ keywords=Manage keywords
No\ priority\ information=No priority information
No\ rank\ information=No rank information
Priority=Priority
Priority\ high=Priority high
Priority\ low=Priority low
Priority\ medium=Priority medium
Quality=Quality
Rank=Rank
Relevance=Relevance
Set\ priority\ to\ high=Set priority to high
Set\ priority\ to\ low=Set priority to low
Set\ priority\ to\ medium=Set priority to medium
Toggle\ relevance=Toggle relevance
Toggle\ quality\ assured=Toggle quality assured
Toggle\ print\ status=Toggle print status
Update\ keywords=Update keywords
Problem\ connecting=Problem connecting
Connection\ to\ OpenOffice/LibreOffice\ has\ been\ lost.\ Please\ make\ sure\ OpenOffice/LibreOffice\ is\ running,\ and\ try\ to\ reconnect.=Connection to OpenOffice/LibreOffice has been lost. Please make sure OpenOffice/LibreOffice is running, and try to reconnect.

Correct\ the\ entry,\ and\ reopen\ editor\ to\ display/edit\ source.=Correct the entry, and reopen editor to display/edit source.
Could\ not\ connect\ to\ running\ OpenOffice/LibreOffice.=Could not connect to running OpenOffice/LibreOffice.
Make\ sure\ you\ have\ installed\ OpenOffice/LibreOffice\ with\ Java\ support.=Make sure you have installed OpenOffice/LibreOffice with Java support.
If\ connecting\ manually,\ please\ verify\ program\ and\ library\ paths.=If connecting manually, please verify program and library paths.
Error\ message\:=Error message:
If\ a\ pasted\ or\ imported\ entry\ already\ has\ the\ field\ set,\ overwrite.=If a pasted or imported entry already has the field set, overwrite.
Not\ connected\ to\ any\ Writer\ document.\ Please\ make\ sure\ a\ document\ is\ open,\ and\ use\ the\ 'Select\ Writer\ document'\ button\ to\ connect\ to\ it.=Not connected to any Writer document. Please make sure a document is open, and use the 'Select Writer document' button to connect to it.
Removed\ all\ subgroups\ of\ group\ "%0".=Removed all subgroups of group "%0".
Unable\ to\ connect.\ One\ possible\ reason\ is\ that\ JabRef\ and\ OpenOffice/LibreOffice\ are\ not\ both\ running\ in\ either\ 32\ bit\ mode\ or\ 64\ bit\ mode.=Unable to connect. One possible reason is that JabRef and OpenOffice/LibreOffice are not both running in either 32 bit mode or 64 bit mode.
Delimiter(s)=Delimiter(s)
When\ downloading\ files,\ or\ moving\ linked\ files\ to\ the\ file\ directory,\ use\ the\ bib\ file\ location.=When downloading files, or moving linked files to the file directory, use the bib file location.

Canceled\ merging\ entries=Canceled merging entries

Merge\ entries=Merge entries
Merged\ entry=Merged entry
Merged\ entries=Merged entries
None=None
Parse=Parse
Result=Result
You\ have\ to\ choose\ exactly\ two\ entries\ to\ merge.=You have to choose exactly two entries to merge.

Add\ timestamp\ to\ modified\ entries\ (field\ "modificationdate")=Add timestamp to modified entries (field "modificationdate")
Add\ timestamp\ to\ new\ entries\ (field\ "creationdate")=Add timestamp to new entries (field "creationdate")
All\ keyboard\ shortcuts\ will\ be\ reset\ to\ their\ defaults.=All keyboard shortcuts will be reset to their defaults.

Automatically\ set\ file\ links=Automatically set file links
Finished\ automatically\ setting\ external\ links.=Finished automatically setting external links.
Changed\ %0\ entries.=Changed %0 entries.

Resetting\ all\ keyboard\ shortcuts=Resetting all keyboard shortcuts

Open\ folder=Open folder
Export\ sort\ order=Export sort order
Save\ sort\ order=Save sort order

Keep\ original\ order\ and\ add\ new\ entries\ at\ the\ end=Keep original order and add new entries at the end
Use\ current\ table\ sort\ order=Use current table sort order
Use\ specified\ order=Use specified order
Show\ extra\ columns=Show extra columns
Parsing\ error=Parsing error
illegal\ backslash\ expression=illegal backslash expression

Clear\ read\ status=Clear read status

Convert\ to\ biblatex\ format\ (e.g.,\ store\ publication\ date\ in\ date\ field)=Convert to biblatex format (e.g., store publication date in date field)
Convert\ to\ BibTeX\ format\ (e.g.,\ store\ publication\ date\ in\ year\ and\ month\ fields)=Convert to BibTeX format (e.g., store publication date in year and month fields)

Convert\ MSC\ Keyword\ codes\ to\ their\ respective\ descriptions.=Convert MSC Keyword codes to their respective descriptions.
MSC\ Codes\ to\ Descriptions=MSC Codes to Descriptions

Deprecated\ fields=Deprecated fields

Shows\ fields\ having\ a\ successor\ in\ biblatex.=Shows fields having a successor in biblatex.
Shows\ fields\ having\ a\ successor\ in\ biblatex.\nFor\ instance,\ the\ publication\ month\ should\ be\ part\ of\ the\ date\ field.\nUse\ the\ Clean\ up\ Entries\ functionality\ to\ convert\ the\ entry\ to\ biblatex.=Shows fields having a successor in biblatex.\nFor instance, the publication month should be part of the date field.\nUse the Clean up Entries functionality to convert the entry to biblatex.


No\ read\ status\ information=No read status information
Printed=Printed
Read\ status=Read status
Read\ status\ read=Read status read
Read\ status\ skimmed=Read status skimmed
Save\ selected\ as\ plain\ BibTeX...=Save selected as plain BibTeX...
Set\ read\ status\ to\ read=Set read status to read
Set\ read\ status\ to\ skimmed=Set read status to skimmed

Donate\ to\ JabRef=Donate to JabRef
Donation=Donation

Opens\ JabRef's\ GitHub\ page=Opens JabRef's GitHub page
Opens\ JabRef's\ LinkedIn\ page=Opens JabRef's LinkedIn page
LinkedIn=LinkedIn
Opens\ JabRef's\ Mastodon\ page=Opens JabRef's Mastodon page
Mastodon=Mastodon
Privacy\ policy=Privacy policy
Opens\ JabRef's\ Facebook\ page=Opens JabRef's Facebook page
Opens\ JabRef's\ blog=Opens JabRef's blog
Opens\ JabRef's\ website=Opens JabRef's website
Opens\ JabRef's\ privacy\ policy=Opens JabRef's privacy policy

Could\ not\ open\ browser.=Could not open browser.
Please\ open\ %0\ manually.=Please open %0 manually.
The\ link\ has\ been\ copied\ to\ the\ clipboard.=The link has been copied to the clipboard.

Open\ %0\ file=Open %0 file
Could\ not\ detect\ terminal\ automatically\ using\ '%0'.\ Please\ define\ a\ custom\ terminal\ in\ the\ preferences.=Could not detect terminal automatically using '%0'. Please define a custom terminal in the preferences.

Convert=Convert
Normalize\ to\ BibTeX\ name\ format=Normalize to BibTeX name format
Help\ on\ Name\ Formatting=Help on Name Formatting

Add\ new\ file\ type=Add new file type

Original\ entry=Original entry
Select\ at\ least\ one\ entry\ to\ manage\ keywords.=Select at least one entry to manage keywords.
OpenDocument\ text=OpenDocument text
OpenDocument\ spreadsheet=OpenDocument spreadsheet
OpenDocument\ presentation=OpenDocument presentation
%0\ image=%0 image
Added\ entry\ '%0'=Added entry '%0'
Added\ entry=Added entry
Modified\ entry\ '%0'=Modified entry '%0'
Modified\ entry=Modified entry
Deleted\ entry\ '%0'=Deleted entry '%0'
Deleted\ entry=Deleted entry
Modified\ groups\ tree=Modified groups tree
Removed\ all\ groups=Removed all groups
%0.\ Accepting\ the\ change\ replaces\ the\ complete\ groups\ tree\ with\ the\ externally\ modified\ groups\ tree.=%0. Accepting the change replaces the complete groups tree with the externally modified groups tree.
Select\ export\ format=Select export format
Return\ to\ library=Return to library

Could\ not\ connect\ to\ %0=Could not connect to %0
Warning\:\ %0\ out\ of\ %1\ entries\ have\ undefined\ title.=Warning: %0 out of %1 entries have undefined title.
Warning\:\ %0\ out\ of\ %1\ entries\ have\ undefined\ citation\ key.=Warning: %0 out of %1 entries have undefined citation key.
Warning\:\ %0\ out\ of\ %1\ entries\ have\ undefined\ DOIs.=Warning: %0 out of %1 entries have undefined DOIs.
Really\ delete\ the\ selected\ entry?=Really delete the selected entry?
Really\ delete\ the\ %0\ selected\ entries?=Really delete the %0 selected entries?

On\ disk=On disk
In\ JabRef=In JabRef
Entry\ Preview=Entry Preview

Keep\ left=Keep left
Keep\ right=Keep right
Existing\ entry=Existing entry
From\ import=From import
From\ DOI=From DOI
No\ problems\ found.=No problems found.
Save\ changes=Save changes
Discard\ changes=Discard changes
Library\ '%0'\ has\ changed.=Library '%0' has changed.
Print\ entry\ preview=Print entry preview

Invalid\ DOI\:\ '%0'.=Invalid DOI: '%0'.
Same\ DOI\ used\ in\ multiple\ entries=Same DOI used in multiple entries
should\ start\ with\ a\ name=should start with a name
should\ end\ with\ a\ name=should end with a name
unexpected\ closing\ curly\ bracket=unexpected closing curly bracket
unexpected\ opening\ curly\ bracket=unexpected opening curly bracket
capital\ letters\ are\ not\ masked\ using\ curly\ brackets\ {}=capital letters are not masked using curly brackets {}
should\ contain\ a\ four\ digit\ number=should contain a four digit number
should\ contain\ a\ valid\ page\ number\ range=should contain a valid page number range

Unable\ to\ autodetect\ OpenOffice/LibreOffice\ installation.\ Please\ choose\ the\ installation\ directory\ manually.=Unable to autodetect OpenOffice/LibreOffice installation. Please choose the installation directory manually.

Close\ library=Close library
Entry\ editor,\ next\ entry=Entry editor, next entry
Entry\ editor,\ next\ panel=Entry editor, next panel
Entry\ editor,\ next\ panel\ 2=Entry editor, next panel 2
Entry\ editor,\ previous\ entry=Entry editor, previous entry
Entry\ editor,\ previous\ panel=Entry editor, previous panel
Entry\ editor,\ previous\ panel\ 2=Entry editor, previous panel 2
File\ list\ editor,\ move\ entry\ down=File list editor, move entry down
File\ list\ editor,\ move\ entry\ up=File list editor, move entry up
Focus\ entry\ table=Focus entry table
Focus\ group\ list=Focus group list
Import\ into\ current\ library=Import into current library
Import\ into\ new\ library=Import into new library
New\ article=New article
New\ book=New book
New\ inbook=New inbook
New\ mastersthesis=New mastersthesis
New\ phdthesis=New phdthesis
New\ proceedings=New proceedings
New\ unpublished=New unpublished
Push\ to\ application=Push to application
Refresh\ OpenOffice/LibreOffice=Refresh OpenOffice/LibreOffice
Resolve\ duplicate\ citation\ keys=Resolve duplicate citation keys
Save\ all=Save all
Synchronize\ files=Synchronize files
Unabbreviate=Unabbreviate
should\ contain\ a\ protocol=should contain a protocol
Copy\ preview=Copy preview
Copy\ selection=Copy selection
Automatically\ setting\ file\ links=Automatically setting file links

Default\ library\ mode=Default library mode
Show\ only\ preferences\ deviating\ from\ their\ default\ value=Show only preferences deviating from their default value
default=default
key=key
type=type
value=value
Show\ preferences=Show preferences
Save\ actions=Save actions
Other\ fields=Other fields
Show\ remaining\ fields=Show remaining fields

link\ should\ refer\ to\ a\ correct\ file\ path=link should refer to a correct file path
abbreviation\ detected=abbreviation detected
wrong\ entry\ type\ as\ proceedings\ has\ page\ numbers=wrong entry type as proceedings has page numbers
Abbreviate\ journal\ names=Abbreviate journal names
Abbreviating...=Abbreviating...
Abbreviation\ '%0'\ for\ journal\ '%1'\ already\ defined.=Abbreviation '%0' for journal '%1' already defined.
Abbreviation\ cannot\ be\ empty=Abbreviation cannot be empty
Duplicated\ Journal\ Abbreviation=Duplicated Journal Abbreviation
Duplicated\ Journal\ File=Duplicated Journal File
Error\ Occurred=Error Occurred
Journal\ file\ %s\ already\ added=Journal file %s already added
Name\ cannot\ be\ empty=Name cannot be empty

Display\ keywords\ appearing\ in\ ALL\ entries=Display keywords appearing in ALL entries
Display\ keywords\ appearing\ in\ ANY\ entry=Display keywords appearing in ANY entry
None\ of\ the\ selected\ entries\ have\ titles.=None of the selected entries have titles.
None\ of\ the\ selected\ entries\ have\ citation\ keys.=None of the selected entries have citation keys.
None\ of\ the\ selected\ entries\ have\ DOIs.=None of the selected entries have DOIs.
Unabbreviate\ journal\ names=Unabbreviate journal names
Unabbreviating...=Unabbreviating...

Adds\ {}\ brackets\ around\ acronyms,\ month\ names\ and\ countries\ to\ preserve\ their\ case.=Adds {} brackets around acronyms, month names and countries to preserve their case.
Are\ you\ sure\ you\ want\ to\ reset\ all\ settings\ to\ default\ values?=Are you sure you want to reset all settings to default values?
Reset\ preferences=Reset preferences
Ill-formed\ entrytype\ comment\ in\ BIB\ file=Ill-formed entrytype comment in BIB file

Move\ linked\ files\ to\ default\ file\ directory\ %0=Move linked files to default file directory %0

Internal\ style=Internal style
Add\ .jstyle\ file=Add .jstyle file
Remove\ style=Remove style
You\ must\ select\ a\ valid\ style\ file.\ Your\ style\ is\ probably\ missing\ a\ line\ for\ the\ type\ "default".=You must select a valid style file. Your style is probably missing a line for the type "default".
Invalid\ style\ selected=Invalid style selected
Currently\ set\ style\:=Currently set style:
Currently\ selected\ JStyle\:\ '%0'=Currently selected JStyle: '%0'
Currently\ selected\ CSL\ Style\:\ '%0'=Currently selected CSL Style: '%0'
Add\ .csl\ file=Add .csl file
Style\ added=Style added
The\ CSL\ style\ has\ been\ added\ successfully.=The CSL style has been added successfully.
You\ must\ select\ a\ valid\ CSL\ style\ file.=You must select a valid CSL style file.
Are\ you\ sure\ you\ want\ to\ delete\ the\ style\ '%0'?=Are you sure you want to delete the style '%0'?
Cannot\ delete\ style=Cannot delete style
Could\ not\ delete\ style.\ It\ might\ be\ an\ internal\ style\ that\ cannot\ be\ removed.=Could not delete style. It might be an internal style that cannot be removed.
Delete\ style=Delete style
Style\ not\ found=Style not found
The\ CSL\ style\ was\ added\ but\ could\ not\ be\ found\ in\ the\ list.=The CSL style was added but could not be found in the list.

Reload=Reload

Capitalize=Capitalize
Capitalize\ all\ Words,\ but\ Converts\ Articles,\ Prepositions,\ and\ Conjunctions\ to\ Lower\ Case.=Capitalize all Words, but Converts Articles, Prepositions, and Conjunctions to Lower Case.
Capitalize\ the\ first\ word,\ changes\ other\ words\ to\ lower\ case.=Capitalize the first word, changes other words to lower case.
changes\ all\ letters\ to\ lower\ case.=changes all letters to lower case.
CHANGES\ ALL\ LETTERS\ TO\ UPPER\ CASE.=CHANGES ALL LETTERS TO UPPER CASE.
Changes\ The\ First\ Letter\ Of\ All\ Words\ To\ Capital\ Case\ And\ The\ Remaining\ Letters\ To\ Lower\ Case.=Changes The First Letter Of All Words To Capital Case And The Remaining Letters To Lower Case.
Cleans\ up\ LaTeX\ code.=Cleans up LaTeX code.
LaTeX\ Warning\:\ %0=LaTeX Warning: %0
Converts\ HTML\ code\ to\ LaTeX\ code.=Converts HTML code to LaTeX code.
HTML\ to\ Unicode=HTML to Unicode
Converts\ HTML\ code\ to\ Unicode.=Converts HTML code to Unicode.
Converts\ LaTeX\ encoding\ to\ Unicode\ characters.=Converts LaTeX encoding to Unicode characters.
Converts\ Unicode\ characters\ to\ LaTeX\ encoding.=Converts Unicode characters to LaTeX encoding.
Converts\ ordinals\ to\ LaTeX\ superscripts.=Converts ordinals to LaTeX superscripts.
Converts\ units\ to\ LaTeX\ formatting.=Converts units to LaTeX formatting.
HTML\ to\ LaTeX=HTML to LaTeX
LaTeX\ cleanup=LaTeX cleanup
LaTeX\ to\ Unicode=LaTeX to Unicode
lower\ case=lower case
Camel\ case=Camel case
Camel\ case\ -\ n\ letters\ max= Camel case - n letters max
Very\ short\ title=Very short title
Short\ title=Short title
Returns\ first\ word\ of\ the\ title\ ignoring\ any\ function\ words.=Returns first word of the title ignoring any function words.
Returns\ first\ 3\ words\ of\ the\ title\ ignoring\ any\ function\ words.=Returns first 3 words of the title ignoring any function words.
Returns\ capitalized\ and\ concatenated\ title\ to\ N\ length.=Returns capitalized and concatenated title to N length.
Returns\ capitalized\ and\ concatenated\ title.=Returns capitalized and concatenated title.
Minify\ list\ of\ person\ names=Minify list of person names
Normalize\ date=Normalize date
Normalize\ en\ dashes=Normalize en dashes
Normalize\ month=Normalize month
Normalize\ month\ to\ BibTeX\ standard\ abbreviation.=Normalize month to BibTeX standard abbreviation.
Normalize\ names\ of\ persons=Normalize names of persons
Normalize\ page\ numbers=Normalize page numbers
Normalize\ pages\ to\ BibTeX\ standard.=Normalize pages to BibTeX standard.
Normalizes\ lists\ of\ persons\ to\ the\ BibTeX\ standard.=Normalizes lists of persons to the BibTeX standard.
Normalizes\ the\ date\ to\ ISO\ date\ format.=Normalizes the date to ISO date format.
Normalizes\ the\ en\ dashes.=Normalizes the en dashes.
Ordinals\ to\ LaTeX\ superscript=Ordinals to LaTeX superscript
Protect\ terms=Protect terms
Add\ enclosing\ braces=Add enclosing braces
Add\ braces\ encapsulating\ the\ complete\ field\ content.=Add braces encapsulating the complete field content.
Remove\ enclosing\ braces=Remove enclosing braces
Remove\ word\ enclosing\ braces=Remove word enclosing braces
Removes\ braces\ encapsulating\ a\ complete\ word\ and\ the\ complete\ field\ content.=Removes braces encapsulating a complete word and the complete field content.
Removes\ braces\ encapsulating\ the\ complete\ field\ content.=Removes braces encapsulating the complete field content.
Removes\ all\ balanced\ {}\ braces\ around\ words.=Removes all balanced {} braces around words.
Shorten\ DOI=Shorten DOI
Shortens\ DOI\ to\ more\ human\ readable\ form.=Shortens DOI to more human readable form.
Sentence\ case=Sentence case
Shortens\ lists\ of\ persons\ if\ there\ are\ more\ than\ 2\ persons\ to\ "et\ al.".=Shortens lists of persons if there are more than 2 persons to "et al.".
Title\ Case=Title Case
Unicode\ to\ LaTeX=Unicode to LaTeX
Units\ to\ LaTeX=Units to LaTeX
UPPER\ CASE=UPPER CASE
Does\ nothing.=Does nothing.
Identity=Identity
Clears\ the\ field\ completely.=Clears the field completely.

Main\ file\ directory=Main file directory
Main\ file\ directory\ '%0'\ not\ found.\nCheck\ the\ tab\ "Linked\ files".=Main file directory '%0' not found.\nCheck the tab "Linked files".
The\ file\ directory\ '%0'\ for\ the\ %1\ file\ path\ is\ not\ found\ or\ is\ inaccessible.=The file directory '%0' for the %1 file path is not found or is inaccessible.
Invalid\ path\:\ '%0'.\nCheck\ "%1".=Invalid path: '%0'.\nCheck "%1".
Action\ required\:\ override\ default\ file\ directories=Action required: override default file directories
Return\ to\ Properties=Return to Properties
Would\ you\ like\ to\ save\ your\ other\ preferences?=Would you like to save your other preferences?
No\ library\ selected=No library selected

This\ operation\ requires\ exactly\ one\ item\ to\ be\ selected.=This operation requires exactly one item to be selected.
Opening\ large\ number\ of\ files=Opening large number of files
You\ are\ about\ to\ open\ %0\ files.\ Continue?=You are about to open %0 files. Continue?
Continue=Continue
Importing\ in\ %0\ format=Importing in %0 format
Female\ name=Female name
Female\ names=Female names
Male\ name=Male name
Male\ names=Male names
Mixed\ names=Mixed names
Neuter\ name=Neuter name
Neuter\ names=Neuter names

Determined\ %0\ for\ %1\ entries=Determined %0 for %1 entries
Look\ up\ %0=Look up %0
Looking\ up\ %0...\ -\ entry\ %1\ out\ of\ %2\ -\ found\ %3=Looking up %0... - entry %1 out of %2 - found %3

Audio\ CD=Audio CD
British\ patent=British patent
British\ patent\ request=British patent request
Bachelor's\ thesis=Bachelor's thesis
Candidate\ thesis=Candidate thesis
Collaborator=Collaborator
Column=Column
Compiler=Compiler
Continuator=Continuator
Data\ CD=Data CD
Editor=Editor
European\ patent=European patent
European\ patent\ request=European patent request
Founder=Founder
French\ patent=French patent
French\ patent\ request=French patent request
German\ patent=German patent
German\ patent\ request=German patent request
Line=Line
Master's\ thesis=Master's thesis
Page=Page
Paragraph=Paragraph
Patent=Patent
Patent\ request=Patent request
PhD\ thesis=PhD thesis
Redactor=Redactor
Research\ report=Research report
Reviser=Reviser
Section=Section
Software=Software
Technical\ report=Technical report
U.S.\ patent=U.S. patent
U.S.\ patent\ request=U.S. patent request
Verse=Verse

change\ entries\ of\ group=change entries of group
odd\ number\ of\ unescaped\ '\#'=odd number of unescaped '#'

Found\ %0\ unescaped\ '\&'=Found %0 unescaped '&'

Show\ diff=Show diff
Copy\ Version=Copy Version
Maintainers=Maintainers
Contributors=Contributors
License=License
JabRef\ would\ not\ have\ been\ possible\ without\ the\ help\ of\ our\ contributors.=JabRef would not have been possible without the help of our contributors.

HTML\ encoded\ character\ found=HTML encoded character found
booktitle\ ends\ with\ 'conference\ on'=booktitle ends with 'conference on'
contains\ a\ URL=contains a URL

incorrect\ control\ digit=incorrect control digit
incorrect\ format=incorrect format

Copied\ version\ to\ clipboard=Copied version to clipboard

Citation\ key=Citation key
Message=Message

MathSciNet\ Review=MathSciNet Review

Reset\ all=Reset all

Decryption\ not\ supported.=Decryption not supported.

Cleared\ '%0'\ for\ %1\ entries=Cleared '%0' for %1 entries
Set\ '%0'\ to\ '%1'\ for\ %2\ entries=Set '%0' to '%1' for %2 entries
Toggled\ '%0'\ for\ %1\ entries=Toggled '%0' for %1 entries

Check\ for\ updates=Check for updates
Download\ update=Download update
New\ version\ available=New version available
Installed\ version\:\ %0=Installed version: %0
Latest\ version\:\ %0=Latest version: %0
Remind\ me\ later=Remind me later
Ignore\ this\ update=Ignore this update
Could\ not\ connect\ to\ the\ update\ server.=Could not connect to the update server.
Please\ try\ again\ later\ and/or\ check\ your\ network\ connection.=Please try again later and/or check your network connection.
See\ what's\ new=See what's new
A\ new\ version\ of\ JabRef\ is\ available!=A new version of JabRef is available!
JabRef\ is\ up-to-date.=JabRef is up-to-date.
Community=Community
Community\ forum=Community forum
Custom=Custom

Export\ cited=Export cited
Unable\ to\ generate\ new\ library=Unable to generate new library

The\ cursor\ is\ in\ a\ protected\ area.=The cursor is in a protected area.
JabRefException=JabRefException
No\ bibliography\ database\ is\ open\ for\ citation.=No bibliography database is open for citation.

No\ database\ is\ open\ for\ updating\ citation\ markers\ after\ citing.=No database is open for updating citation markers after citing.

No\ bibliography\ entries\ are\ selected\ for\ citation.=No bibliography entries are selected for citation.
No\ bibliography\ style\ is\ selected\ for\ citation.=No bibliography style is selected for citation.
No\ database=No database

No\ entries\ selected\ for\ citation=No entries selected for citation
Open\ one\ before\ citing.=Open one before citing.

Select\ one\ before\ citing.=Select one before citing.
Select\ some\ before\ citing.=Select some before citing.

Citation\ relations=Citation relations
Show\ articles\ related\ by\ citation=Show articles related by citation
Error\ while\ fetching\ cited\ entries\:\ %0=Error while fetching cited entries: %0
Error\ while\ fetching\ citing\ entries\:\ %0=Error while fetching citing entries: %0
Restricted\ access\ to\ references\:\ %0=Restricted access to references: %0

Found\ identical\ ranges=Found identical ranges
Found\ overlapping\ ranges=Found overlapping ranges
Found\ touching\ ranges=Found touching ranges

Note\:\ Use\ the\ placeholder\ %DIR%\ for\ the\ location\ of\ the\ opened\ library\ file.=Note: Use the placeholder %DIR% for the location of the opened library file.
Error\ occurred\ while\ executing\ the\ command\ \"%0\".=Error occurred while executing the command \"%0\".
Reformat\ ISSN=Reformat ISSN

Computer\ science=Computer science
Countries\ and\ territories\ in\ English=Countries and territories in English
Electrical\ engineering\ terms=Electrical engineering terms
Enabled=Enabled
Internal\ list=Internal list
Protected\ terms\ files=Protected terms files
Months\ and\ weekdays\ in\ English=Months and weekdays in English
The\ text\ after\ the\ last\ line\ starting\ with\ \#\ will\ be\ used=The text after the last line starting with # will be used
Add\ protected\ terms\ file=Add protected terms file
Are\ you\ sure\ you\ want\ to\ remove\ the\ protected\ terms\ file?=Are you sure you want to remove the protected terms file?
Remove\ protected\ terms\ file=Remove protected terms file
Add\ selected\ text\ to\ list=Add selected text to list
Add\ {}\ around\ selected\ text=Add {} around selected text
Remove\ all\ {}\ in\ selected\ text=Remove all {} in selected text
Format\ field=Format field
New\ protected\ terms\ file=New protected terms file
change\ field\ %0\ of\ entry\ %1\ from\ %2\ to\ %3=change field %0 of entry %1 from %2 to %3
change\ key\ from\ %0\ to\ %1=change key from %0 to %1
change\ string\ content\ %0\ to\ %1=change string content %0 to %1
change\ string\ name\ %0\ to\ %1=change string name %0 to %1
change\ type\ of\ entry\ %0\ from\ %1\ to\ %2=change type of entry %0 from %1 to %2
insert\ entry\ %0=insert entry %0
insert\ string\ %0=insert string %0
remove\ entries=remove entries
remove\ entry\ %0=remove entry %0
remove\ string\ %0=remove string %0
undefined=undefined
Cannot\ get\ info\ based\ on\ given\ %0\:\ %1=Cannot get info based on given %0: %1
Get\ bibliographic\ data\ from\ %0=Get bibliographic data from %0
No\ %0\ found=No %0 found
Entry\ from\ %0=Entry from %0
Merge\ entry\ with\ %0\ information=Merge entry with %0 information
Get\ bibliographic\ data\ from\ %0\ (fully\ automated)=Get bibliographic data from %0 (fully automated)
Batch\ update\ successful.\ %0\ entry(s)\ updated.=Batch update successful. %0 entry(s) updated.
Merge\ operation\ cancelled\ after\ updating\ %0\ entry(s)=Merge operation cancelled after updating %0 entry(s)
No\ entries\ available\ for\ merging=No entries available for merging
Starting\ merge\ operation...=Starting merge operation...
Processing\ entry\ %0\ of\ %1=Processing entry %0 of %1
Fetching\ and\ merging\ entry(s)=Fetching and merging entry(s)
No\ updates\ found.=No updates found.
Fetching\ information\ using\ %0=Fetching information using %0
No\ information\ added=No information added
Updated\ entry\ with\ info\ from\ %0=Updated entry with info from %0
Add\ new\ list=Add new list
Open\ existing\ list=Open existing list
Remove\ list=Remove list
Add\ abbreviation=Add abbreviation
Full\ journal\ name=Full journal name
Abbreviation\ name=Abbreviation name
Shortest\ unique\ abbreviation=Shortest unique abbreviation

No\ abbreviation\ files\ loaded=No abbreviation files loaded

Loading\ built\ in\ lists=Loading built in lists

JabRef\ built\ in\ list=JabRef built in list

Event\ log=Event log
We\ now\ give\ you\ insight\ into\ the\ inner\ workings\ of\ JabRef\'s\ internals.\ This\ information\ might\ be\ helpful\ to\ diagnose\ the\ root\ cause\ of\ a\ problem.\ Please\ feel\ free\ to\ inform\ the\ developers\ about\ an\ issue.=We now give you insight into the inner workings of JabRef\'s internals. This information might be helpful to diagnose the root cause of a problem. Please feel free to inform the developers about an issue.
Log\ copied\ to\ clipboard.=Log copied to clipboard.
Copy\ Log=Copy Log
Clear\ Log=Clear Log
Report\ Issue=Report Issue
Issue\ on\ GitHub\ successfully\ reported.=Issue on GitHub successfully reported.
Issue\ report\ successful=Issue report successful
Your\ issue\ was\ reported\ in\ your\ browser.=Your issue was reported in your browser.
The\ log\ and\ exception\ information\ was\ copied\ to\ your\ clipboard.=The log and exception information was copied to your clipboard.
Please\ paste\ this\ information\ (with\ Ctrl+V)\ in\ the\ issue\ description.=Please paste this information (with Ctrl+V) in the issue description.
Last\ notification=Last notification
Check\ the\ event\ log\ to\ see\ all\ notifications=Check the event log to see all notifications

Library=Library
Libraries=Libraries

Host=Host
Hostname=Hostname
Port=Port
Host/Port\:=Host/Port\:
User\:=User\:
User=User
Username=Username
Please\ specify\ a\ hostname=Please specify a hostname
Please\ specify\ a\ port=Please specify a port
Please\ specify\ a\ username=Please specify a username
Please\ specify\ a\ password=Please specify a password
Network=Network
Connect=Connect
Connection\ error=Connection error
Connection\ to\ %0\ server\ established.=Connection to %0 server established.
Required\ field\ "%0"\ is\ empty.=Required field "%0" is empty.
%0\ driver\ not\ available.=%0 driver not available.
The\ connection\ to\ the\ server\ has\ been\ terminated.=The connection to the server has been terminated.
Reconnect=Reconnect
Work\ offline=Work offline
Working\ offline.=Working offline.
Update\ refused.=Update refused.
Update\ refused=Update refused
Update\ could\ not\ be\ performed\ due\ to\ existing\ change\ conflicts.=Update could not be performed due to existing change conflicts.
You\ are\ not\ working\ on\ the\ newest\ version\ of\ the\ entry.=You are not working on the newest version of the entry.
Local\ version\:\ %0=Local version: %0
Shared\ version\:\ %0=Shared version: %0
Press\ "Merge\ entries"\ to\ merge\ the\ changes\ and\ resolve\ this\ problem.=Press "Merge entries" to merge the changes and resolve this problem.
Canceling\ this\ operation\ will\ leave\ your\ changes\ unsynchronized.=Canceling this operation will leave your changes unsynchronized.
Shared\ entry\ is\ no\ longer\ present=Shared entry is no longer present
The\ entry\ you\ currently\ work\ on\ has\ been\ deleted\ on\ the\ shared\ side.=The entry you currently work on has been deleted on the shared side.
You\ can\ restore\ the\ entry\ using\ the\ "Undo"\ operation.=You can restore the entry using the "Undo" operation.
You\ are\ already\ connected\ to\ a\ database\ using\ entered\ connection\ details.=You are already connected to a database using entered connection details.

Database\ Type\:=Database Type\:
Database\:=Database\:
Keystore\:=Keystore\:
Password\:=Password\:
Keystore\ password\:=Keystore password\:
Server\ Timezone\:=Server Timezone\:
Remember\ Password=Remember Password

Enforce\ single\ JabRef\ instance\ (and\ allow\ remote\ operations)\ using\ port=Enforce single JabRef instance (and allow remote operations) using port
Remote\ operation=Remote operation
Remote\ services=Remote services
Cannot\ use\ port\ %0\ for\ remote\ operation;\ another\ application\ may\ be\ using\ it.\ Try\ specifying\ another\ port.=Cannot use port %0 for remote operation; another application may be using it. Try specifying another port.

Enable\ HTTP\ Server\ (e.g.,\ for\ JabMap)\ on\ port=Enable HTTP Server (e.g., for JabMap) on port
HTTP\ Server=HTTP Server

Grobid\ URL=Grobid URL
Allow\ sending\ PDF\ files\ and\ raw\ citation\ strings\ to\ a\ JabRef\ online\ service\ (Grobid)\ to\ determine\ Metadata.\ This\ produces\ better\ results.=Allow sending PDF files and raw citation strings to a JabRef online service (Grobid) to determine Metadata. This produces better results.
Send\ to\ Grobid=Send to Grobid
Do\ not\ send=Do not send

Proxy\ requires\ password=Proxy requires password
Proxy\ configuration=Proxy configuration
Use\ custom\ proxy\ configuration=Use custom proxy configuration
Proxy\ requires\ authentication=Proxy requires authentication
Check\ Proxy\ Setting=Check Proxy Setting

Clear\ connection\ settings=Clear connection settings
Check\ connection=Check connection
Connection\ failed\!=Connection failed\!
Connection\ successful\!=Connection successful\!

Use\ SSL=Use SSL
SSL\ Configuration=SSL Configuration
SSL\ configuration\ changed=SSL configuration changed
SSL\ certificate\ file=SSL certificate file
Duplicate\ Certificates=Duplicate Certificates
You\ already\ added\ this\ certificate=You already added this certificate

Cannot\ cite\ entries\ without\ citation\ keys.\ Generate\ keys\ now?=Cannot cite entries without citation keys. Generate keys now?
New\ technical\ report=New technical report

%0\ file=%0 file
%0\ file\ (%1)=%0 file (%1)
Custom\ layout\ file=Custom layout file
Protected\ terms\ file=Protected terms file

Open\ OpenOffice/LibreOffice\ connection=Open OpenOffice/LibreOffice connection
Non-ASCII\ encoded\ character\ found=Non-ASCII encoded character found
Non-UTF-8\ encoded\ field\ found=Non-UTF-8 encoded field found
Toggle\ web\ search\ interface=Toggle web search interface

Migration\ help\ information=Migration help information
Entered\ database\ has\ obsolete\ structure\ and\ is\ no\ longer\ supported.=Entered database has obsolete structure and is no longer supported.
However,\ a\ new\ database\ was\ created\ alongside\ the\ pre-3.6\ one.=However, a new database was created alongside the pre-3.6 one.
Opens\ a\ link\ where\ the\ current\ development\ version\ can\ be\ downloaded=Opens a link where the current development version can be downloaded
See\ what\ has\ been\ changed\ in\ the\ JabRef\ versions=See what has been changed in the JabRef versions
Referenced\ citation\ key\ '%0'\ does\ not\ exist=Referenced citation key '%0' does not exist
Full\ text\ document\ for\ entry\ %0\ already\ linked.=Full text document for entry %0 already linked.
Download\ full\ text\ documents=Download full text documents
You\ are\ attempting\ to\ download\ full\ text\ documents\ for\ %0\ entries.\nJabRef\ will\ send\ at\ least\ one\ request\ per\ entry\ to\ a\ publisher.=You are attempting to download full text documents for %0 entries.\nJabRef will send at least one request per entry to a publisher.
last\ four\ nonpunctuation\ characters\ should\ be\ numerals=last four nonpunctuation characters should be numerals

Author=Author
Date=Date
File\ annotations=File annotations
Show\ file\ annotations=Show file annotations
shared=shared
should\ contain\ an\ integer\ or\ a\ literal=should contain an integer or a literal
should\ have\ the\ first\ letter\ capitalized=should have the first letter capitalized
edition\ of\ book\ reported\ as\ just\ 1=edition of book reported as just 1
no\ integer\ as\ values\ for\ edition\ allowed=no integer as values for edition allowed
Tools=Tools
What\'s\ new\ in\ this\ version?=What\'s new in this version?
Want\ to\ help?=Want to help?
Make\ a\ donation=Make a donation
get\ involved=get involved
Used\ libraries=Used libraries
Existing\ file=Existing file

Select\ first\ entry=Select first entry
Select\ last\ entry=Select last entry

should\ be\ an\ integer\ or\ normalized=should be an integer or normalized
should\ be\ normalized=should be normalized

biblatex\ field\ only=biblatex field only

Error\ while\ generating\ fetch\ URL=Error while generating fetch URL
Error\ while\ parsing\ ID\ list=Error while parsing ID list
Unable\ to\ get\ PubMed\ IDs=Unable to get PubMed IDs
Backup\ found=Backup found

This\ might\ be\ caused\ by\ reaching\ the\ traffic\ limitation\ of\ Google\ Scholar\ (see\ 'Help'\ for\ details).=This might be caused by reaching the traffic limitation of Google Scholar (see 'Help' for details).

Could\ not\ open\ website.=Could not open website.
Problem\ downloading\ from\ %0\:\ %1=Problem downloading from %0: %1

File\ directory\ pattern=File directory pattern
Update\ with\ bibliographic\ information\ from\ the\ web=Update with bibliographic information from the web

Could\ not\ find\ any\ bibliographic\ information.=Could not find any bibliographic information.
Citation\ key\ deviates\ from\ generated\ key=Citation key deviates from generated key
DOI\ %0\ is\ invalid=DOI %0 is invalid

Select\ all\ customized\ types\ to\ be\ stored\ in\ local\ preferences\:=Select all customized types to be stored in local preferences\:
Different\ customization,\ current\ settings\ will\ be\ overwritten=Different customization, current settings will be overwritten
%0\ (from\ file)\n%1\ (current\ setting)=%0 (from file)\n%1 (current setting)

Entry\ type\ %0\ is\ only\ defined\ for\ Biblatex\ but\ not\ for\ BibTeX=Entry type %0 is only defined for Biblatex but not for BibTeX

Copied\ %0\ citations.=Copied %0 citations.

journal\ not\ found\ in\ abbreviation\ list=journal not found in abbreviation list
Unhandled\ exception\ occurred.=Unhandled exception occurred.

strings\ included=strings included
Escape\ underscores=Escape underscores
Color=Color
Please\ also\ add\ all\ steps\ to\ reproduce\ this\ issue,\ if\ possible.=Please also add all steps to reproduce this issue, if possible.
Document\ viewer=Document viewer

Could\ not\ load\ PDF\:\ %0=Could not load PDF: %0
Loading\ PDF...=Loading PDF...
No\ PDF\ available\ for\ preview=No PDF available for preview
No\ PDF\ files\ available=No PDF files available

Live=Live
Locked=Locked
Show\ the\ document\ of\ the\ currently\ selected\ entry.=Show the document of the currently selected entry.
Show\ this\ document\ until\ unlocked.=Show this document until unlocked.
Set\ current\ user\ name\ as\ owner.=Set current user name as owner.

This\ file\ was\ found\ automatically.\ Do\ you\ want\ to\ link\ it\ to\ this\ entry?=This file was found automatically. Do you want to link it to this entry?
Names\ are\ not\ in\ the\ standard\ %0\ format.=Names are not in the standard %0 format.

Copy\ linked\ file=Copy linked file
Copy\ linked\ file\ to\ folder...=Copy linked file to folder...
Could\ not\ copy\ file\ to\ %0,\ maybe\ the\ file\ is\ already\ existing?=Could not copy file to %0, maybe the file is already existing?
Successfully\ copied\ file\ to\ %0.=Successfully copied file to %0.
Could\ not\ resolve\ the\ file\ %0=Could not resolve the file %0

Copy\ linked\ files\ to\ folder...=Copy linked files to folder...
Copied\ file\ successfully=Copied file successfully
Copying\ files...=Copying files...
Copying\ file\ %0\ of\ entry\ %1=Copying file %0 of entry %1
Finished\ copying=Finished copying
Could\ not\ copy\ file=Could not copy file
Copied\ %0\ files\ of\ %1\ successfully\ to\ %2=Copied %0 files of %1 successfully to %2
Rename\ failed=Rename failed
JabRef\ cannot\ access\ the\ file\ because\ it\ is\ being\ used\ by\ another\ process.=JabRef cannot access the file because it is being used by another process.

Remove\ line\ breaks=Remove line breaks
Removes\ all\ line\ breaks\ in\ the\ field\ content.=Removes all line breaks in the field content.

Remove\ hyphenated\ line\ breaks=Remove hyphenated line breaks
Removes\ all\ hyphenated\ line\ breaks\ in\ the\ field\ content.=Removes all hyphenated line breaks in the field content.

Entry\ from\ %0\ could\ not\ be\ parsed.=Entry from %0 could not be parsed.
Invalid\ identifier\:\ '%0'.=Invalid identifier: '%0'.
empty\ citation\ key=empty citation key
Aux\ file=Aux file
Group\ containing\ entries\ cited\ in\ a\ given\ TeX\ file=Group containing entries cited in a given TeX file
There\ already\ exists\ a\ group\ with\ the\ same\ name.\nIf\ you\ use\ it,\ it\ will\ inherit\ all\ entries\ from\ this\ other\ group.=There already exists a group with the same name.\nIf you use it, it will inherit all entries from this other group.

Any\ file=Any file

No\ linked\ files\ found\ for\ export.=No linked files found for export.

No\ full\ text\ document\ found\ for\ entry\ %0.=No full text document found for entry %0.

Next\ library=Next library
Previous\ library=Previous library
Add\ group=Add group
Rename\ group=Rename group
Entry\ is\ contained\ in\ the\ following\ groups\:=Entry is contained in the following groups\:
Delete\ entries=Delete entries
Keep\ entries=Keep entries
Keep\ entry=Keep entry
Ignore\ backup=Ignore backup
Restore\ from\ backup=Restore from backup

Shared\ database\ connection=Shared database connection

Preamble=Preamble
Markings=Markings
Use\ selected\ instance=Use selected instance

Hide\ panel=Hide panel
Move\ panel\ up=Move panel up
Move\ panel\ down=Move panel down
Linked\ files=Linked files
Group\ view\ mode\ set\ to\ intersection=Group view mode set to intersection
Group\ view\ mode\ set\ to\ union=Group view mode set to union
Open\ file\ %0=Open file %0
Toggle\ intersection=Toggle intersection
Toggle\ union=Toggle union
The\ group\ name\ contains\ the\ keyword\ separator\ "%0"\ and\ thus\ probably\ does\ not\ work\ as\ expected.=The group name contains the keyword separator "%0" and thus probably does not work as expected.
Blog=Blog

Cleanup\ URL\ link=Cleanup URL link
Cleanup\ URL\ link\ by\ removing\ special\ symbols\ and\ extracting\ simple\ link=Cleanup URL link by removing special symbols and extracting simple link
Copy\ DOI=Copy DOI
Copy\ DOI\ url=Copy DOI url
Development\ version=Development version
Export\ selected\ entries=Export selected entries
Export\ selected\ entries\ to\ clipboard=Export selected entries to clipboard
Find\ duplicates=Find duplicates
JabRef\ resources=JabRef resources
Manage\ journal\ abbreviations=Manage journal abbreviations
Manage\ protected\ terms=Manage protected terms
New\ sublibrary\ based\ on\ AUX\ file=New sublibrary based on AUX file
Push\ entries\ to\ external\ application\ (%0)=Push entries to external application (%0)
Quit=Quit
Recent\ libraries=Recent libraries
Clear\ recent\ libraries=Clear recent libraries
Set\ up\ general\ fields=Set up general fields
View\ change\ log=View change log
View\ event\ log=View event log
Website=Website

Override\ default\ font\ settings=Override default font settings

Click\ help\ to\ learn\ about\ the\ migration\ of\ pre-3.6\ databases.=Click help to learn about the migration of pre-3.6 databases.

Move\ preprint\ information\ from\ 'URL'\ field\ and\ 'journal'\ field\ to\ the\ 'eprint'\ field=Move preprint information from 'URL' field and 'journal' field to the 'eprint' field
Customize\ Export\ Formats=Customize Export Formats
Export\ name=Export name
Main\ layout\ file\:=Main layout file\:
Main\ layout\ file=Main layout file
Save\ exporter=Save exporter
File\ extension\:=File extension\:
Export\ format\ name\:=Export format name\:
Cleared\ connection\ settings=Cleared connection settings
Error\ adding\ discovered\ CitationStyles=Error adding discovered CitationStyles
(more)=(more)
Select\ all\ new\ entries=Select all new entries
Select\ all\ entries=Select all entries
Total\ items\ found\:=Total items found:
Selected\ items\:=Selected items:
Download\ referenced\ files\ (PDFs,\ ...)=Download referenced files (PDFs, ...)
Select\ the\ entries\ to\ be\ imported\:=Select the entries to be imported\:
Open\ Help\ page=Open Help page
Add\ new\ keyword=Add new keyword
Keyword\:=Keyword:
Keyword\ \"%0\"\ already\ exists=Keyword "%0" already exists
Keyword\ separator=Keyword separator
Remove\ keyword=Remove keyword
Are\ you\ sure\ you\ want\ to\ remove\ keyword\:\ \"%0\"?=Are you sure you want to remove keyword: "%0"?
Reset\ to\ default=Reset to default
Export\ all\ entries=Export all entries
Generate\ citation\ keys=Generate citation keys
New\ empty\ library=New empty library
OpenOffice/LibreOffice=OpenOffice/LibreOffice
Open\ document\ viewer=Open document viewer
Open\ entry\ editor=Open entry editor
Find\ and\ replace=Find and replace

Found\ documents\:=Found documents\:
Use\ selected\ document=Use selected document
Dismiss\ changes=Dismiss changes
The\ library\ has\ been\ modified\ by\ another\ program.=The library has been modified by another program.

Set\ rank\ to\ one=Set rank to one
Set\ rank\ to\ two=Set rank to two
Set\ rank\ to\ three=Set rank to three
Set\ rank\ to\ four=Set rank to four
Set\ rank\ to\ five=Set rank to five

Executing\ command\ "%0"...=Executing command "%0"...

Rename\ files\ to\ configured\ filename\ format\ pattern=Rename files to configured filename format pattern
New\ Filename=New Filename
Rename\ file\ to\ defined\ pattern=Rename file to defined pattern

Application\ settings=Application settings

Allow\ integers\ in\ 'edition'\ field\ in\ BibTeX\ mode=Allow integers in 'edition' field in BibTeX mode

Please\ enter\ a\ name\ for\ the\ MIME\ type.=Please enter a name for the MIME type.
Please\ enter\ a\ name\ for\ the\ extension.=Please enter a name for the extension.
Please\ enter\ a\ name.=Please enter a name.

There\ already\ exists\ an\ external\ file\ type\ with\ the\ same\ MIME\ type=There already exists an external file type with the same MIME type
There\ already\ exists\ an\ external\ file\ type\ with\ the\ same\ extension=There already exists an external file type with the same extension
There\ already\ exists\ an\ external\ file\ type\ with\ the\ same\ name=There already exists an external file type with the same name


Show\ tab\ 'LaTeX\ citations'=Show tab 'LaTeX citations'
Show\ tab\ 'File\ annotations'\ only\ if\ it\ contains\ highlights\ or\ comments=Show tab 'File annotations' only if it contains highlights or comments
Show\ tab\ 'Citation\ information'=Show tab 'Citation information'
Search\ scite.ai\ for\ Smart\ Citations=Search scite.ai for Smart Citations
See\ full\ report\ at\ [%0]=See full report at [%0]
No\ active\ entry=No active entry
Tallies\ for\ %0=Tallies for %0

LaTeX\ citations=LaTeX citations
Search\ for\ citations\ in\ LaTeX\ files...=Search for citations in LaTeX files...
LaTeX\ Citations\ Search\ Results=LaTeX Citations Search Results
LaTeX\ files\ directory\:=LaTeX files directory:
LaTeX\ files\ found\:=LaTeX files found:
%0\ file(s)=%0 file(s)
Search\ citations\ for\ this\ entry\ in\ LaTeX\ files=Search citations for this entry in LaTeX files
No\ citations\ found=No citations found
No\ LaTeX\ files\ containing\ this\ entry\ were\ found.=No LaTeX files containing this entry were found.
Current\ search\ directory\ does\ not\ exist\:\ %0= Current search directory does not exist: %0
Selected\ entry\ does\ not\ have\ an\ associated\ citation\ key.=Selected entry does not have an associated citation key.
Current\ search\ directory\:=Current search directory:
Set\ LaTeX\ file\ directory=Set LaTeX file directory

Import\ entries\ from\ LaTeX\ files=Import entries from LaTeX files
Import\ new\ entries=Import new entries

Group\ color=Group color

Columns=Columns
File\ type=File type
IEEE=IEEE
Internal=Internal
Special=Special
Remove\ column=Remove column
Add\ custom\ column=Add custom column
Update\ to\ current\ column\ order=Update to current column order
Sort\ column\ one\ step\ upwards=Sort column one step upwards
Sort\ column\ one\ step\ downwards=Sort column one step downwards
List\ must\ not\ be\ empty.=List must not be empty.

Order=Order

Add\ field\ to\ filter\ list=Add field to filter list
Add\ formatter\ to\ list=Add formatter to list
Filter\ List=Filter List
Open\ files...=Open files...

Affected\ fields=Affected fields
Show\ preview\ as\ a\ tab\ in\ entry\ editor=Show preview as a tab in entry editor
Visual\ theme=Visual theme
Overwrite\ existing\ keys=Overwrite existing keys
Key\ patterns=Key patterns
Font\ settings=Font settings
Custom...=Custom...
Dark=Dark
Light=Light
Use\ System\ Preference=Use System Preference
Please\ specify\ a\ css\ theme\ file.=Please specify a css theme file.
You\ must\ enter\ an\ integer\ value\ higher\ than\ 8.=You must enter an integer value higher than 8.
Letters\ after\ duplicate\ generated\ keys=Letters after duplicate generated keys
Start\ on\ second\ duplicate\ key\ with\ letter\ A\ (a,\ b,\ ...)=Start on second duplicate key with letter A (a, b, ...)
Start\ on\ second\ duplicate\ key\ with\ letter\ B\ (b,\ c,\ ...)=Start on second duplicate key with letter B (b, c, ...)
Always\ add\ letter\ (a,\ b,\ ...)\ to\ generated\ keys=Always add letter (a, b, ...) to generated keys
Default\ pattern=Default pattern
Reset\ %s\ to\ default\ value=Reset %s to default value
Library\ mode=Library mode
Reset\ to\ recommended=Reset to recommended
Remove\ all=Remove all
Reset\ All=Reset All
Linked\ identifiers=Linked identifiers

insert\ entries=insert entries

Independent=Independent
Intersection=Intersection
Union=Union
Collect\ by=Collect by
Explicit\ selection=Explicit selection
Specified\ keywords=Specified keywords
Cited\ entries=Cited entries
Please\ provide\ a\ valid\ aux\ file.=Please provide a valid aux file.
Keyword\ delimiter=Keyword delimiter
Hierarchical\ keyword\ delimiter=Hierarchical keyword delimiter
Escape\ ampersands=Escape ampersands
Escape\ dollar\ sign=Escape dollar sign

Copied\ '%0'\ to\ clipboard.=Copied '%0' to clipboard.
This\ operation\ requires\ an\ open\ library.=This operation requires an open library.

LLM=LLM
Rule-based=Rule-based
Default\ plain\ citation\ parser=Default plain citation parser
Grobid=Grobid

Citation\ key\ filters=Citation key filters
Field\ filters=Field filters
Message\ filters=Message filters
Clear\ filters=Clear filters

Add\ new\ Field=Add new Field
Add\ new\ entry\ type=Add new entry type
Required\ and\ optional\ fields=Required and optional fields
Index=Index
Remove\ entry\ type=Remove entry type
Remove\ field\ %0\ from\ currently\ selected\ entry\ type=Remove field %0 from currently selected entry type
Optional=Optional
Required=Required
Entry\ type\ cannot\ be\ empty.\ Please\ enter\ a\ name.=Entry type cannot be empty. Please enter a name.
Field\ cannot\ be\ empty.\ Please\ enter\ a\ name.=Field cannot be empty. Please enter a name.

Capitalize\ current\ word=Capitalize current word
Delete\ text=Delete text
Make\ current\ word\ lowercase=Make current word lowercase
Make\ current\ word\ uppercase=Make current word uppercase
Move\ caret\ left=Move caret left
Move\ caret\ right=Move caret right
Move\ caret\ to\ previous\ word=Move caret to previous word
Move\ caret\ to\ next\ word=Move caret to next word
Move\ caret\ to\ beginning\ of\ line=Move caret to beginning of line
Move\ caret\ to\ end\ of\ line=Move caret to end of line
Move\ the\ caret\ down=Move the caret down
Move\ the\ caret\ to\ the\ beginning\ of\ text=Move the caret to the beginning of text
Move\ the\ caret\ to\ the\ end\ of\ text=Move the caret to the end of text
Move\ the\ caret\ up=Move the caret up
Remove\ line\ after\ caret=Remove line after caret
Remove\ characters\ until\ next\ word=Remove characters until next word
Remove\ the\ current\ word\ backwards=Remove the current word backwards

Text\ editor=Text editor

Search\ ShortScience=Search ShortScience
Unable\ to\ open\ ShortScience.=Unable to open ShortScience.

Shared\ database=Shared database
Lookup=Lookup

Access\ date\ of\ the\ address\ specified\ in\ the\ url\ field.=Access date of the address specified in the url field.
Additional\ information\ related\ to\ the\ resource\ indicated\ by\ the\ eprint\ field.=Additional information related to the resource indicated by the eprint field.
Annex\ to\ the\ eventtitle\ field.=Annex to the eventtitle field.
Author(s)\ of\ a\ commentary\ to\ the\ work.=Author(s) of a commentary to the work.
Author(s)\ of\ an\ afterword\ to\ the\ work.=Author(s) of an afterword to the work.
Author(s)\ of\ an\ introduction\ to\ the\ work.=Author(s) of an introduction to the work.
Author(s)\ of\ annotations\ to\ the\ work.=Author(s) of annotations to the work.
Author(s)\ of\ the\ work.=Author(s) of the work.
Can\ be\ used\ for\ known\ event\ acronyms.=Can be used for known event acronyms.
Chapter\ or\ section\ or\ any\ other\ unit\ of\ a\ work.=Chapter or section or any other unit of a work.
Date\ of\ a\ conference,\ a\ symposium,\ or\ some\ other\ event.=Date of a conference, a symposium, or some other event.
Designation\ to\ be\ used\ by\ the\ citation\ style\ as\ a\ substitute\ for\ the\ regular\ label\ if\ any\ data\ required\ to\ generate\ the\ regular\ label\ is\ missing.=Designation to be used by the citation style as a substitute for the regular label if any data required to generate the regular label is missing.
Digital\ Object\ Identifier\ of\ the\ work.=Digital Object Identifier of the work.
Edition\ of\ a\ printed\ publication.=Edition of a printed publication.
Editor(s)\ of\ the\ work\ or\ the\ main\ publication,\ depending\ on\ the\ type\ of\ the\ entry.=Editor(s) of the work or the main publication, depending on the type of the entry.
Electronic\ identifier\ of\ a\ work.=Electronic identifier of a work.
Electronic\ identifier\ of\ an\ online\ publication.=Electronic identifier of an online publication.
If\ the\ work\ is\ published\ as\ part\ of\ another\ one,\ such\ as\ an\ article\ in\ a\ journal\ or\ a\ collection,\ this\ field\ holds\ the\ relevant\ page\ range\ in\ that\ other\ work.\ It\ may\ also\ be\ used\ to\ limit\ the\ reference\ to\ a\ specific\ part\ of\ a\ work\ (a\ chapter\ in\ a\ book,\ for\ example).\ For\ papers\ in\ electronic\ journals\ with\ anon-classical\ pagination\ setup\ the\ eid\ field\ may\ be\ more\ suitable.=If the work is published as part of another one, such as an article in a journal or a collection, this field holds the relevant page range in that other work. It may also be used to limit the reference to a specific part of a work (a chapter in a book, for example). For papers in electronic journals with anon-classical pagination setup the eid field may be more suitable.
Information\ such\ as\ a\ library\ name\ and\ a\ call\ number.=Information such as a library name and a call number.
International\ Standard\ Book\ Number\ of\ a\ book.=International Standard Book Number of a book.
Issue\ of\ a\ journal.=Issue of a journal.
Key\ by\ which\ the\ work\ may\ be\ cited.=Key by which the work may be cited.
Link(s)\ to\ a\ local\ PDF\ or\ other\ document\ of\ the\ work.=Link(s) to a local PDF or other document of the work.
Location\ of\ a\ conference,\ a\ symposium,\ or\ some\ other\ event.=Location of a conference, a symposium, or some other event.
Main\ title\ of\ a\ multi-volume\ book,\ such\ as\ "Collected\ Works".=Main title of a multi-volume book, such as "Collected Works".
Miscellaneous\ bibliographic\ data\ usually\ printed\ at\ the\ end\ of\ the\ entry.=Miscellaneous bibliographic data usually printed at the end of the entry.
Miscellaneous\ bibliographic\ data\ which\ does\ not\ fit\ into\ any\ other\ field.=Miscellaneous bibliographic data which does not fit into any other field.
Name(s)\ of\ the\ (manual)\ groups\ the\ entry\ belongs\ to.=Name(s) of the (manual) groups the entry belongs to.
Name(s)\ of\ the\ publisher(s).=Name(s) of the publisher(s).
Name\ of\ a\ journal,\ a\ newspaper,\ or\ some\ other\ periodical.=Name of a journal, a newspaper, or some other periodical.
Name\ of\ a\ publication\ series,\ such\ as\ "Studies\ in...",\ or\ the\ number\ of\ a\ journal\ series.=Name of a publication series, such as "Studies in...", or the number of a journal series.
Name\ of\ a\ university\ or\ some\ other\ institution.=Name of a university or some other institution.
Note\ that\ this\ field\ holds\ the\ plain\ title\ of\ the\ event.\ Things\ like\ "Proceedings\ of\ the\ Fifth\ XYZ\ Conference"\ go\ into\ the\ titleaddon\ or\ booktitleaddon\ field.=Note that this field holds the plain title of the event. Things like "Proceedings of the Fifth XYZ Conference" go into the titleaddon or booktitleaddon field.
Note\ that\ this\ field\ is\ intended\ for\ commented\ editions\ which\ have\ a\ commentator\ in\ addition\ to\ the\ author.\ If\ the\ work\ is\ a\ stand-alone\ commentary,\ the\ commentator\ should\ be\ given\ in\ the\ author\ field.=Note that this field is intended for commented editions which have a commentator in addition to the author. If the work is a stand-alone commentary, the commentator should be given in the author field.
Number\ of\ a\ journal\ or\ the\ volume/number\ of\ a\ book\ in\ a\ series.=Number of a journal or the volume/number of a book in a series.
One\ or\ more\ page\ numbers\ or\ page\ ranges.=One or more page numbers or page ranges.
Organization(s)\ that\ published\ a\ manual\ or\ an\ online\ resource,\ or\ sponsored\ a\ conference.=Organization(s) that published a manual or an online resource, or sponsored a conference.
Publication\ date\ of\ the\ work.=Publication date of the work.
Publication\ month.=Publication month.
Publication\ notice\ for\ unusual\ publications\ which\ do\ not\ fit\ into\ any\ of\ the\ common\ categories.=Publication notice for unusual publications which do not fit into any of the common categories.
Publication\ state\ of\ the\ work,\ e.g.,\ "in\ press".=Publication state of the work, e.g., "in press".
Revision\ number\ of\ a\ piece\ of\ software,\ a\ manual,\ etc.=Revision number of a piece of software, a manual, etc.
Separated\ list\ of\ keywords.=Separated list of keywords.
Subtitle\ of\ a\ specific\ issue\ of\ a\ journal\ or\ other\ periodical.=Subtitle of a specific issue of a journal or other periodical.
Subtitle\ of\ the\ work.=Subtitle of the work.
Place(s)\ of\ publication,\ i.\ e.,\ the\ location\ of\ the\ publisher\ or\ institution,\ depending\ on\ the\ entry\ type.=Place(s) of publication, i. e., the location of the publisher or institution, depending on the entry type.
This\ could\ be\ a\ section\ of\ an\ archive,\ a\ path\ indicating\ a\ service,\ a\ classification\ of\ some\ sort.=This could be a section of an archive, a path indicating a service, a classification of some sort.
This\ field\ is\ intended\ for\ journals\ whose\ individual\ issues\ are\ identified\ by\ a\ designation\ such\ as\ "Spring"\ or\ "Summer"\ rather\ than\ the\ month\ or\ a\ number.\ Integer\ ranges\ and\ short\ designators\ are\ better\ written\ to\ the\ number\ field.=This field is intended for journals whose individual issues are identified by a designation such as "Spring" or "Summer" rather than the month or a number. Integer ranges and short designators are better written to the number field.
This\ field\ may\ replace\ the\ pages\ field\ for\ journals\ deviating\ from\ the\ classic\ pagination\ scheme\ of\ printed\ journals\ by\ only\ enumerating\ articles\ or\ papers\ and\ not\ pages.=This field may replace the pages field for journals deviating from the classic pagination scheme of printed journals by only enumerating articles or papers and not pages.
This\ is\ roughly\ comparable\ to\ a\ DOI\ but\ specific\ to\ a\ certain\ archive,\ repository,\ service,\ or\ system.=This is roughly comparable to a DOI but specific to a certain archive, repository, service, or system.
Title\ of\ a\ conference,\ a\ symposium,\ or\ some\ other\ event.=Title of a conference, a symposium, or some other event.
Title\ of\ a\ specific\ issue\ of\ a\ journal\ or\ other\ periodical.=Title of a specific issue of a journal or other periodical.
Title\ of\ the\ main\ publication\ this\ work\ is\ part\ of.=Title of the main publication this work is part of.
Title\ of\ the\ work.=Title of the work.
Total\ number\ of\ pages\ of\ the\ work.=Total number of pages of the work.
Total\ number\ of\ volumes\ of\ a\ multi-volume\ work.=Total number of volumes of a multi-volume work.
Type\ of\ the\ eprint\ identifier,\ e.g.,\ the\ name\ of\ the\ archive,\ repository,\ service,\ or\ system\ the\ eprint\ field\ refers\ to.=Type of the eprint identifier, e.g., the name of the archive, repository, service, or system the eprint field refers to.
URL\ of\ an\ online\ publication.=URL of an online publication.
Volume\ of\ a\ multi-volume\ book\ or\ a\ periodical.=Volume of a multi-volume book or a periodical.
Year\ of\ publication.=Year of publication.
This\ field\ is\ intended\ for\ recording\ abstracts,\ to\ be\ printed\ by\ a\ special\ bibliography\ style.=This field is intended for recording abstracts, to be printed by a special bibliography style.
This\ field\ may\ be\ useful\ when\ implementing\ a\ style\ for\ annotated\ bibliographies.=This field may be useful when implementing a style for annotated bibliographies.
Subtitle\ related\ to\ the\ "Booktitle".=Subtitle related to the "Booktitle".
Subtitle\ related\ to\ the\ "Maintitle".=Subtitle related to the "Maintitle".
Annex\ to\ the\ "Booktitle",\ to\ be\ printed\ in\ a\ different\ font.=Annex to the "Booktitle", to be printed in a different font.
Comment\ to\ this\ entry.=Comment to this entry.
Secondary\ editor\ performing\ a\ different\ editorial\ role,\ such\ as\ compiling,\ redacting,\ etc.=Secondary editor performing a different editorial role, such as compiling, redacting, etc.
Another\ secondary\ editor\ performing\ a\ different\ role.=Another secondary editor performing a different role.
Type\ of\ editorial\ role\ performed\ by\ the\ "Editor".=Type of editorial role performed by the "Editor".
Type\ of\ editorial\ role\ performed\ by\ the\ "Editora".=Type of editorial role performed by the "Editora".
Type\ of\ editorial\ role\ performed\ by\ the\ "Editorb".=Type of editorial role performed by the "Editorb".
Type\ of\ editorial\ role\ performed\ by\ the\ "Editorc".=Type of editorial role performed by the "Editorc".
Author(s)\ of\ a\ foreword\ to\ the\ work.=Author(s) of a foreword to the work.
International\ Standard\ Technical\ Report\ Number\ of\ a\ technical\ report.=International Standard Technical Report Number of a technical report.
International\ Standard\ Serial\ Number\ of\ a\ periodical.=International Standard Serial Number of a periodical.
Subtitle\ of\ a\ journal,\ a\ newspaper,\ or\ some\ other\ periodical.=Subtitle of a journal, a newspaper, or some other periodical.
Language(s)\ of\ the\ work.\ Languages\ may\ be\ specified\ literally\ or\ as\ localisation\ keys.=Language(s) of the work. Languages may be specified literally or as localisation keys.
Annex\ to\ the\ "Maintitle",\ to\ be\ printed\ in\ a\ different\ font.=Annex to the "Maintitle", to be printed in a different font.
Addon\ to\ be\ printed\ immediately\ after\ the\ author\ name\ in\ the\ bibliography.=Addon to be printed immediately after the author name in the bibliography.
If\ the\ work\ is\ a\ translation,\ a\ reprint,\ or\ something\ similar,\ the\ publication\ date\ of\ the\ original\ edition.=If the work is a translation, a reprint, or something similar, the publication date of the original edition.
If\ the\ work\ is\ a\ translation,\ the\ language(s)\ of\ the\ original\ work.=If the work is a translation, the language(s) of the original work.
Pagination\ of\ the\ work.\ The\ key\ should\ be\ given\ in\ the\ singular\ form.=Pagination of the work. The key should be given in the singular form.
Number\ of\ a\ partial\ volume.\ This\ field\ applies\ to\ books\ only,\ not\ to\ journals.\ It\ may\ be\ used\ when\ a\ logical\ volume\ consists\ of\ two\ or\ more\ physical\ ones.=Number of a partial volume. This field applies to books only, not to journals. It may be used when a logical volume consists of two or more physical ones.
Title\ in\ an\ abridged\ form.=Title in an abridged form.
Annex\ to\ the\ "Title",\ to\ be\ printed\ in\ a\ different\ font.=Annex to the "Title", to be printed in a different font.
Translator(s)\ of\ the\ "Title"\ or\ "Booktitle",\ depending\ on\ the\ entry\ type.\ If\ the\ translator\ is\ identical\ to\ the\ "Editor",\ the\ standard\ styles\ will\ automatically\ concatenate\ these\ fields\ in\ the\ bibliography.=Translator(s) of the "Title" or "Booktitle", depending on the entry type. If the translator is identical to the "Editor", the standard styles will automatically concatenate these fields in the bibliography.
Type\ of\ a\ "Manual",\ "Patent",\ "Report",\ or\ "Thesis".=Type of a "Manual", "Patent", "Report", or "Thesis".
This\ field\ holds\ an\ entry\ key\ for\ the\ cross-referencing\ feature.\ Child\ entries\ with\ a\ "Crossref"\ field\ inherit\ data\ from\ the\ parent\ entry\ specified\ in\ the\ "Crossref"\ field.=This field holds an entry key for the cross-referencing feature. Child entries with a "Crossref" field inherit data from the parent entry specified in the "Crossref" field.
Gender\ of\ the\ author\ or\ gender\ of\ the\ editor,\ if\ there\ is\ no\ author.=Gender of the author or gender of the editor, if there is no author.
Citation\ keys\ of\ other\ entries\ which\ have\ a\ relationship\ to\ this\ entry.=Citation keys of other entries which have a relationship to this entry.
This\ field\ is\ an\ alternative\ cross-referencing\ mechanism.\ It\ differs\ from\ "Crossref"\ in\ that\ the\ child\ entry\ will\ not\ inherit\ any\ data\ from\ the\ parent\ entry\ specified\ in\ the\ "Xref"\ field.=This field is an alternative cross-referencing mechanism. It differs from "Crossref" in that the child entry will not inherit any data from the parent entry specified in the "Xref" field.
Owner/creator\ of\ this\ entry.=Owner/creator of this entry.
Timestamp\ of\ this\ entry,\ when\ it\ has\ been\ created\ or\ last\ modified.=Timestamp of this entry, when it has been created or last modified.
User-specific\ printed\ flag,\ in\ case\ the\ entry\ has\ been\ printed.=User-specific printed flag, in case the entry has been printed.
User-specific\ priority.=User-specific priority.
User-specific\ quality\ flag,\ in\ case\ its\ quality\ is\ assured.=User-specific quality flag, in case its quality is assured.
User-specific\ ranking.=User-specific ranking.
User-specific\ read\ status.=User-specific read status.
User-specific\ relevance\ flag,\ in\ case\ the\ entry\ is\ relevant.=User-specific relevance flag, in case the entry is relevant.

Auto\ complete\ disabled.=Auto complete disabled.
Auto\ complete\ enabled.=Auto complete enabled.

Remove\ formatter\ for\ %0=Remove formatter for %0
Remove\ formatter\ '%0'=Remove formatter '%0'

An\ article\ in\ a\ journal,\ magazine,\ newspaper,\ or\ other\ periodical\ which\ forms\ a\ self-contained\ unit\ with\ its\ own\ title.=An article in a journal, magazine, newspaper, or other periodical which forms a self-contained unit with its own title.
A\ single-volume\ book\ with\ one\ or\ more\ authors\ where\ the\ authors\ share\ credit\ for\ the\ work\ as\ a\ whole.=A single-volume book with one or more authors where the authors share credit for the work as a whole.
A\ book-like\ work\ without\ a\ formal\ publisher\ or\ sponsoring\ institution.=A book-like work without a formal publisher or sponsoring institution.
A\ single-volume\ collection\ with\ multiple,\ self-contained\ contributions\ by\ distinct\ authors\ which\ have\ their\ own\ title.\ The\ work\ as\ a\ whole\ has\ no\ overall\ author\ but\ it\ will\ usually\ have\ an\ editor.=A single-volume collection with multiple, self-contained contributions by distinct authors which have their own title. The work as a whole has no overall author but it will usually have an editor.
A\ legacy\ alias\ for\ "InProceedings".=A legacy alias for "InProceedings".
A\ part\ of\ a\ book\ which\ forms\ a\ self-contained\ unit\ with\ its\ own\ title.=A part of a book which forms a self-contained unit with its own title.
A\ contribution\ to\ a\ collection\ which\ forms\ a\ self-contained\ unit\ with\ a\ distinct\ author\ and\ title.=A contribution to a collection which forms a self-contained unit with a distinct author and title.
An\ article\ in\ a\ conference\ proceedings.=An article in a conference proceedings.
Technical\ or\ other\ documentation,\ not\ necessarily\ in\ printed\ form.=Technical or other documentation, not necessarily in printed form.
A\ fallback\ type\ for\ entries\ which\ do\ not\ fit\ into\ any\ other\ category.=A fallback type for entries which do not fit into any other category.
Similar\ to\ "Thesis"\ except\ that\ the\ type\ field\ is\ optional\ and\ defaults\ to\ the\ localised\ term\ \ Master's\ thesis.=Similar to "Thesis" except that the type field is optional and defaults to the localised term  Master's thesis.
Similar\ to\ "Thesis"\ except\ that\ the\ type\ field\ is\ optional\ and\ defaults\ to\ the\ localised\ term\ PhD\ thesis.=Similar to "Thesis" except that the type field is optional and defaults to the localised term PhD thesis.
A\ single-volume\ conference\ proceedings.\ This\ type\ is\ very\ similar\ to\ "Collection".=A single-volume conference proceedings. This type is very similar to "Collection".
Similar\ to\ "Report"\ except\ that\ the\ type\ field\ is\ optional\ and\ defaults\ to\ the\ localised\ term\ technical\ report.=Similar to "Report" except that the type field is optional and defaults to the localised term technical report.
A\ work\ with\ an\ author\ and\ a\ title\ which\ has\ not\ been\ formally\ published,\ such\ as\ a\ manuscript\ or\ the\ script\ of\ a\ talk.=A work with an author and a title which has not been formally published, such as a manuscript or the script of a talk.
This\ type\ is\ similar\ to\ "InBook"\ but\ intended\ for\ works\ originally\ published\ as\ a\ stand-alone\ book.=This type is similar to "InBook" but intended for works originally published as a stand-alone book.
An\ article\ in\ a\ work\ of\ reference.\ This\ is\ a\ more\ specific\ variant\ of\ the\ generic\ "InCollection"\ entry\ type.=An article in a work of reference. This is a more specific variant of the generic "InCollection" entry type.
A\ multi-volume\ "Book".=A multi-volume "Book".
A\ multi-volume\ "Collection".=A multi-volume "Collection".
A\ multi-volume\ "Proceedings"\ entry.=A multi-volume "Proceedings" entry.
A\ multi-volume\ "Reference"\ entry.\ The\ standard\ styles\ will\ treat\ this\ entry\ type\ as\ an\ alias\ for\ "MvCollection".=A multi-volume "Reference" entry. The standard styles will treat this entry type as an alias for "MvCollection".
This\ entry\ type\ is\ intended\ for\ sources\ such\ as\ web\ sites\ which\ are\ intrinsically\ online\ resources.=This entry type is intended for sources such as web sites which are intrinsically online resources.
A\ single-volume\ work\ of\ reference\ such\ as\ an\ encyclopedia\ or\ a\ dictionary.=A single-volume work of reference such as an encyclopedia or a dictionary.
A\ technical\ report,\ research\ report,\ or\ white\ paper\ published\ by\ a\ university\ or\ some\ other\ institution.=A technical report, research report, or white paper published by a university or some other institution.
An\ entry\ set\ is\ a\ group\ of\ entries\ which\ are\ cited\ as\ a\ single\ reference\ and\ listed\ as\ a\ single\ item\ in\ the\ bibliography.=An entry set is a group of entries which are cited as a single reference and listed as a single item in the bibliography.
Supplemental\ material\ in\ a\ "Book".\ This\ type\ is\ provided\ for\ elements\ such\ as\ prefaces,\ introductions,\ forewords,\ afterwords,\ etc.\ which\ often\ have\ a\ generic\ title\ only.=Supplemental material in a "Book". This type is provided for elements such as prefaces, introductions, forewords, afterwords, etc. which often have a generic title only.
Supplemental\ material\ in\ a\ "Collection".=Supplemental material in a "Collection".
Supplemental\ material\ in\ a\ "Periodical".\ This\ type\ may\ be\ useful\ when\ referring\ to\ items\ such\ as\ regular\ columns,\ obituaries,\ letters\ to\ the\ editor,\ etc.\ which\ only\ have\ a\ generic\ title.=Supplemental material in a "Periodical". This type may be useful when referring to items such as regular columns, obituaries, letters to the editor, etc. which only have a generic title.
A\ thesis\ written\ for\ an\ educational\ institution\ to\ satisfy\ the\ requirements\ for\ a\ degree.=A thesis written for an educational institution to satisfy the requirements for a degree.
An\ alias\ for\ "Online",\ provided\ for\ jurabib\ compatibility.=An alias for "Online", provided for jurabib compatibility.
Computer\ software.\ The\ standard\ styles\ will\ treat\ this\ entry\ type\ as\ an\ alias\ for\ "Misc".=Computer software. The standard styles will treat this entry type as an alias for "Misc".
A\ data\ set\ or\ a\ similar\ collection\ of\ (mostly)\ raw\ data.=A data set or a similar collection of (mostly) raw data.

Display\ count\ of\ items\ in\ group=Display count of items in group
Remove\ the\ following\ characters\:=Remove the following characters:
Truncate=Truncate
Truncates\ a\ string\ after\ a\ given\ index.=Truncates a string after a given index.
Close\ all=Close all
Close\ all\ libraries=Close all libraries
Close\ other\ libraries=Close other libraries
Close\ others=Close others
Reveal\ in\ file\ explorer=Reveal in file explorer

Autolink\ files=Autolink files

Custom\ editor\ tabs=Custom editor tabs
Custom\ export\ formats=Custom export formats
Custom\ import\ formats=Custom import formats

No\ list\ enabled=No list enabled
Protect\ selection=Protect selection
Unprotect\ selection=Unprotect selection

Customized\ preview\ style=Customized preview style
Next\ preview\ style=Next preview style
Previous\ preview\ style=Previous preview style

(\ Note\:\ Press\ return\ to\ commit\ changes\ in\ the\ table\!\ )=( Note\: Press return to commit changes in the table\! )
New\ inproceedings=New inproceedings
Reset\ entry\ types\ and\ fields\ to\ defaults=Reset entry types and fields to defaults
This\ will\ reset\ all\ entry\ types\ to\ their\ default\ values\ and\ remove\ all\ custom\ entry\ types=This will reset all entry types to their default values and remove all custom entry types
Replace\ tabs\ with\ space=Replace tabs with space
Replace\ tabs\ with\ space\ in\ the\ field\ content.=Replace tabs with space in the field content.
Remove\ redundant\ spaces=Remove redundant spaces
Replaces\ consecutive\ spaces\ with\ a\ single\ space\ in\ the\ field\ content.=Replaces consecutive spaces with a single space in the field content.
Remove\ digits=Remove digits
Removes\ digits.=Removes digits.

Presets=Presets

Generate\ groups\ from\ keywords\ in\ the\ following\ field=Generate groups from keywords in the following field
Generate\ groups\ for\ author\ last\ names=Generate groups for author last names
Regular\ expression=Regular expression

Error\ importing.\ See\ the\ error\ log\ for\ details.=Error importing. See the error log for details.

Error\ from\ import\:\ %0=Error from import\: %0
Error\ reading\ PDF\ content\:\ %0=Error reading PDF content\: %0
Bib\ entry\ was\ successfully\ imported=Bib entry was successfully imported
File\ was\ successfully\ imported\ as\ a\ new\ entry=File was successfully imported as a new entry
No\ BibTeX\ data\ was\ found.\ An\ empty\ entry\ was\ created\ with\ file\ link.=No BibTeX data was found. An empty entry was created with file link.
Export\ selected=Export selected

Separate\ merged\ citations=Separate merged citations
Separate\ citations=Separate citations

Unprotect\ terms=Unprotect terms

Generate\ a\ new\ key\ for\ imported\ entries\ (overwriting\ their\ default)=Generate a new key for imported entries (overwriting their default)
Warn\ about\ duplicates\ on\ import=Warn about duplicates on import
Add\ imported\ entries\ to\ group=Add imported entries to group
<b>Smart\ Group</b>\ (Import\ Entries)=<b>Smart Group</b> (Import Entries)
Imported\ entries=Imported entries

Custom\ DOI\ URI=Custom DOI URI
Use\ custom\ DOI\ base\ URI\ for\ article\ access=Use custom DOI base URI for article access

Cited\ on\ pages=Cited on pages
Please\ move\ the\ cursor\ into\ the\ document\ text.=Please\ move\ the\ cursor\ into\ the\ document\ text.
To\ get\ the\ visual\ positions\ of\ your\ citations\ I\ need\ to\ move\ the\ cursor\ around,\ but\ could\ not\ get\ it.=To\ get\ the\ visual\ positions\ of\ your\ citations\ I\ need\ to\ move\ the\ cursor\ around,\ but\ could\ not\ get\ it.

I\ cannot\ insert\ to\ the\ cursor's\ current\ location.=I\ cannot\ insert\ to\ the\ cursor's\ current\ location.

Please\ move\ the\ cursor\ to\ the\ location\ for\ the\ new\ citation.=Please\ move\ the\ cursor\ to\ the\ location\ for\ the\ new\ citation.

Please\ create\ it\ in\ the\ document\ or\ change\ in\ the\ file\:=Please create it in the document or change in the file:

Please\ use\ the\ latter\ in\ the\ style\ file\ below\ to\ avoid\ localization\ problems.=Please use the latter in the style file below to avoid localization problems.

The\ %0\ character\ style\ '%1'\ is\ a\ display\ name\ for\ '%2'.=The %0 character style '%1' is a display name for '%2'.

The\ %0\ character\ style\ '%1'\ is\ missing\ from\ the\ document=The %0 character style '%1' is missing from the document

The\ %0\ paragraph\ style\ '%1'\ is\ a\ display\ name\ for\ '%2'.=The %0 paragraph style '%1' is a display name for '%2'.

The\ %0\ paragraph\ style\ '%1'\ is\ missing\ from\ the\ document=The %0 paragraph style '%1' is missing from the document

Error\ while\ checking\ if\ Writer\ is\ recording\ changes\ or\ has\ recorded\ changes.=Error while checking if Writer is recording changes or has recorded changes.

Cannot\ work\ with\ [Edit]/[Track\ Changes]/[Record]\ turned\ on.=Cannot work with [Edit]/[Track Changes]/[Record] turned on.

Changes\ by\ JabRef\ could\ result\ in\ unexpected\ interactions\ with\ recorded\ changes.=Changes by JabRef could result in unexpected interactions with recorded changes.

Recording\ and/or\ Recorded\ changes=Recording and/or Recorded changes

Use\ [Edit]/[Track\ Changes]/[Manage]\ to\ resolve\ them\ first.=Use [Edit]/[Track Changes]/[Manage] to resolve them first.

Unable\ to\ find\ valid\ certification\ path\ to\ requested\ target(%0),\ download\ anyway?=Unable to find valid certification path to requested target(%0), download anyway?
Download\ operation\ canceled.=Download operation canceled.

Convert\ timestamp\ field\ to\ field\ 'creationdate'=Convert timestamp field to field 'creationdate'
Convert\ timestamp\ field\ to\ field\ 'modificationdate'=Convert timestamp field to field 'modificationdate'

New\ entry\ by\ type=New entry by type

File\ '%1'\ is\ a\ duplicate\ of\ '%0'.\ Keeping\ '%0'=File '%1' is a duplicate of '%0'. Keeping '%0'

Enable\ field\ formatters=Enable field formatters
Entry\ Type=Entry Type
Entry\ types=Entry types

Define\ study\ parameters=Define study parameters
Authors\ and\ Title=Authors and Title
Catalog=Catalog
Catalogs=Catalogs
Select\ Catalogs\:=Select Catalogs:
Add\ Author\:=Add Author\:
Add\ Query\:=Add Query\:
Add\ Research\ Question\:=Add Research Question\:
Queries=Queries
Research\ Questions=Research Questions
Study\ Title\:=Study Title\:
Start\ new\ systematic\ literature\ review=Start new systematic literature review
Manage\ study\ definition=Manage study definition
Error\ during\ reading\ of\ study\ definition\ file.=Error during reading of study definition file.
Update\ study\ search\ results=Update study search results
Study\ repository\ could\ not\ be\ created=Study repository could not be created

All\ query\ terms\ are\ joined\ using\ the\ logical\ AND,\ and\ OR\ operators=All query terms are joined using the logical AND, and OR operators
Finalize=Finalize
If\ the\ sequence\ of\ terms\ is\ relevant\ wrap\ them\ in\ double\ quotes =If the sequence of terms is relevant wrap them in double quotes
Query\ terms\ are\ separated\ by\ spaces.=Query terms are separated by spaces.
Select\ the\ study\ directory\:=Select the study directory\:
An\ example\:=An example\:
Start\ survey=Start survey
Query=Query
Question=Question
Select\ directory=Select directory

Fulltext\ Index=Fulltext Index
Automatically\ index\ all\ linked\ files\ for\ fulltext\ search=Automatically index all linked files for fulltext search
Rebuild\ fulltext\ search\ index=Rebuild fulltext search index
Rebuild\ fulltext\ search\ index\ for\ current\ library?=Rebuild fulltext search index for current library?
Rebuilding\ fulltext\ search\ index...=Rebuilding fulltext search index...
Found\ match\ in\ %0=Found match in %0
On\ page\ %0=On page %0
Found\ matches\ in\ annotations\:=Found matches in annotations:

Fetcher\ cannot\ be\ tested\!=Fetcher cannot be tested!
Fetcher\ unknown\!=Fetcher unknown!

Character\ by\ character=Character by character
Embedded=Embedded
Entry=Entry
Symmetric\ character\ by\ character=Symmetric character by character
Symmetric\ word\ by\ word=Symmetric word by word
Verbatim=Verbatim
Word\ by\ word=Word by word

Add\ certificate=Add certificate
Serial\ number=Serial number
Issuer=Issuer
Valid\ from=Valid from
Valid\ to=Valid to
Signature\ algorithm=Signature algorithm
Version=Version

Error\ downloading=Error downloading

No\ data\ was\ found\ for\ the\ identifier=No data was found for the identifier
Server\ not\ available=Server not available
Look\ up\ identifier=Look up identifier

Custom\ API\ key=Custom API key
Check\ %0\ API\ Key\ Setting=Check %0 API Key Setting

Edit\ content=Edit content
Copy\ or\ Move\ content=Copy or Move content
Overwrite\ field\ content=Overwrite field content
Set=Set
Append=Append
Clear\ field\ content=Clear field content
Set\ or\ append\ content=Set or append content
Edit\ field\ content\ for\ selected\ entries=Edit field content for selected entries
Rename=Rename
Copy\ content=Copy content
Move\ content=Move content
Swap\ content=Swap content
Copy\ or\ move\ the\ content\ of\ one\ field\ to\ another=Copy or move the content of one field to another
Automatic\ field\ editor=Automatic field editor
From=From
Keep\ Modifications=Keep Modifications
To=To
Open\ Link=Open Link
Highlight\ words=Highlight words
Highlight\ characters=Highlight characters
Unified\ View=Unified View
Split\ View=Split View
Plain\ Text=Plain Text
Show\ Diff=Show Diff
Only\ show\ changed\ fields=Only show changed fields


# AI
AI=AI
AI\ chat=AI chat
I\ agree=I agree
Privacy\ notice=Privacy notice
AI\ functionality\ in\ Jabref\ includes\:=AI functionality in Jabref includes:
Enable\ AI\ functionality\ in\ JabRef=Enable AI functionality in JabRef
•\ Chatting\ with\ entries.=• Chatting with entries.
•\ Summarizing\ entries.=• Summarizing entries.
•\ Turn\ a\ citation\ into\ a\ BibTeX\ or\ BibLaTeX\ entry.=• Turn a citation into a BibTeX or BibLaTeX entry.
Show\ tab\ 'AI\ Chat'=Show tab 'AI Chat'
Show\ tab\ 'AI\ Summary'=Show tab 'AI Summary'
Hide\ 'AI'\ tabs=Hide 'AI' tabs
Submit=Submit
Unable\ to\ chat=Unable to chat
Clear\ chat\ history=Clear chat history
Document\ splitter\ -\ chunk\ size=Document splitter - chunk size
Document\ splitter\ -\ overlap\ size=Document splitter - overlap size
Document\ splitter\ chunk\ size\ must\ be\ greater\ than\ 0=Document splitter chunk size must be greater than 0
Document\ splitter\ overlap\ size\ must\ be\ greater\ than\ 0\ and\ less\ than\ chunk\ size=Document splitter overlap size must be greater than 0 and less than chunk size
Embedding\ model=Embedding model
Expert\ settings=Expert settings
Reset\ expert\ settings\ to\ default=Reset expert settings to default
Only\ PDF\ files\ are\ supported.=Only PDF files are supported.
Please\ provide\ a\ non-empty\ and\ unique\ citation\ key\ for\ this\ entry.=Please provide a non-empty and unique citation key for this entry.
RAG\ -\ maximum\ results\ count=RAG - maximum results count
RAG\ -\ minimum\ score=RAG - minimum score
RAG\ max\ results\ count\ must\ be\ greater\ than\ 0=RAG max results count must be greater than 0
Clear\ embeddings\ cache=Clear embeddings cache
Clear\ embeddings\ cache\ for\ current\ library?=Clear embeddings cache for current library?
Clearing\ embeddings\ cache...=Clearing embeddings cache...
Temperature=Temperature
Temperature\ must\ be\ between\ 0\ and\ 2=Temperature must be between 0 and 2
Are\ you\ sure\ you\ want\ to\ clear\ the\ chat\ history\ of\ this\ entry?=Are you sure you want to clear the chat history of this entry?
Context\ window\ size=Context window size
Context\ window\ size\ must\ be\ greater\ than\ 0=Context window size must be greater than 0
An\ I/O\ error\ occurred\ while\ opening\ the\ embedding\ model\ by\ URL\ %0=An I/O error occurred while opening the embedding model by URL %0
Got\ error\ while\ processing\ the\ file\:=Got error while processing the file:
The\ model\ by\ URL\ %0\ is\ malformed=The model by URL %0 is malformed
Unable\ to\ find\ the\ embedding\ model\ by\ the\ URL\ %0=Unable to find the embedding model by the URL %0
API\ base\ URL\ has\ to\ be\ provided=API base URL has to be provided
Chat\ model=Chat model
Chat\ model\ has\ to\ be\ provided=Chat model has to be provided
AI\ provider=AI provider
API\ base\ URL\ (used\ only\ for\ LLM)=API base URL (used only for LLM)
An\ error\ occurred\ while\ building\ the\ embedding\ model=An error occurred while building the embedding model
Embedding\ model\ is\ not\ set\ up=Embedding model is not set up
AI\ summary=AI summary
Regenerate=Regenerate
The\ path\ of\ the\ current\ library\ is\ not\ set,\ but\ it\ is\ required\ for\ summarization=The path of the current library is not set, but it is required for summarization
Customize\ expert\ settings=Customize expert settings
Chat\ with\ AI\ about\ content\ of\ attached\ file(s)=Chat with AI about content of attached file(s)
In\ order\ to\ use\ AI\ chat,\ you\ need\ to\ enable\ chatting\ with\ attached\ PDF\ files\ in\ JabRef\ preferences\ (AI\ tab).=In order to use AI chat, you need to enable chatting with attached PDF files in JabRef preferences (AI tab).
In\ order\ to\ use\ AI\ chat,\ set\ an\ API\ key\ inside\ JabRef\ preferences\ (AI\ tab).=In order to use AI chat, set an API key inside JabRef preferences (AI tab).
Unable\ to\ chat\ with\ AI.=Unable to chat with AI.
API\ key=API key
Downloading...=Downloading...
No\ summary\ can\ be\ generated\ for\ entry\ '%0'.\ Could\ not\ find\ attached\ linked\ files.=No summary can be generated for entry '%0'. Could not find attached linked files.
Rebuild=Rebuild
API\ base\ URL\ setting\ appears\ to\ be\ incorrect.\ Please\ check\ it\ in\ AI\ expert\ settings.=API base URL setting appears to be incorrect. Please check it in AI expert settings.
AI-generated\ summary\ of\ attached\ file(s)=AI-generated summary of attached file(s)
Downloading\ embedding\ model...\ Afterward,\ you\ will\ be\ able\ to\ chat\ with\ your\ files.=Downloading embedding model... Afterward, you will be able to chat with your files.
JabRef\ uses\ AI\ providers\ to\ enable\ AI\ functionality\ (chatting\ with\ attached\ file(s)\ and\ summarization).\ AI\ provider\ is\ an\ external\ service.\ To\ enable\ processing\ of\ attached\ file(s),\ their\ contents\ need\ to\ be\ shared\ with\ the\ currently\ selected\ AI\ provider.\ As\ soon\ as\ you\ ask\ a\ question,\ the\ text\ content\ of\ all\ PDFs\ attached\ to\ the\ entry\ are\ sent\ to\ external\ service.\ By\ using\ this\ service\ you\ agree\ to\ the\ privacy\ policy\ of\ the\ selected\ AI\ provider.=JabRef uses AI providers to enable AI functionality (chatting with attached file(s) and summarization). AI provider is an external service. To enable processing of attached file(s), their contents need to be shared with the currently selected AI provider. As soon as you ask a question, the text content of all PDFs attached to the entry are sent to external service. By using this service you agree to the privacy policy of the selected AI provider.
Please\ attach\ at\ least\ one\ PDF\ file\ to\ enable\ chatting\ with\ PDF\ file(s).=Please attach at least one PDF file to enable chatting with PDF file(s).
The\ attached\ file(s)\ are\ currently\ being\ processed\ by\ %0.\ Once\ completed,\ you\ will\ be\ able\ to\ see\ the\ summary.=The attached file(s) are currently being processed by %0. Once completed, you will be able to see the summary.
Waiting\ summary\ for\ %0...=Waiting summary for %0...
Additionally,\ we\ use\ Deep\ Java\ Library\ (DJL)\ embedding\ models\ for\ both\ chatting\ and\ summarization.\ The\ embedding\ model\ will\ be\ downloaded\ in\ background\ (size\ %0)\ from\ Deep\ Java\ Library\ servers\ anonymously.=Additionally, we use Deep Java Library (DJL) embedding models for both chatting and summarization. The embedding model will be downloaded in background (size %0) from Deep Java Library servers anonymously.
An\ API\ key\ has\ to\ be\ provided=An API key has to be provided
Current\ AI\ model\:\ %0.\ The\ AI\ may\ generate\ inaccurate\ or\ inappropriate\ responses.\ Please\ verify\ any\ information\ provided.=Current AI model: %0. The AI may generate inaccurate or inappropriate responses. Please verify any information provided.
Delete\ message\ from\ chat\ history=Delete message from chat history
Generated\ at\ %0\ by\ %1=Generated at %0 by %1
Retry=Retry
Updating\ local\ embedding\ model...=Updating local embedding model...
Estimated\ time\ left\:\ 15\ seconds.=Estimated time left: 15 seconds.
Estimated\ time\ left\:\ 30\ seconds.=Estimated time left: 30 seconds.
Estimated\ time\ left\:\ 5\ seconds.=Estimated time left: 5 seconds.
Estimated\ time\ left\:\ approx.\ 1\ minute.=Estimated time left: approx. 1 minute.
Estimated\ time\ left\:\ approx.\ 2\ minutes.=Estimated time left: approx. 2 minutes.
Estimated\ time\ left\:\ more\ than\ 2\ minutes.=Estimated time left: more than 2 minutes.
You\ can\ find\ information\ about\ DJL\ privacy\ policy\ here.=You can find information about DJL privacy policy here.
The\ size\ of\ the\ embedding\ model\ could\ be\ smaller\ than\ written\ in\ the\ list.=The size of the embedding model could be smaller than written in the list.
Embedding\ model\ has\ to\ be\ provided=Embedding model has to be provided
After\ the\ file\ is\ ingested,\ you\ will\ be\ able\ to\ chat\ with\ it.=After the file is ingested, you will be able to chat with it.
Could\ not\ find\ path\ for\ a\ linked\ file\ '%0'\ while\ generating\ embeddings.=Could not find path for a linked file '%0' while generating embeddings.
File\ %0\ could\ not\ be\ ingested=File %0 could not be ingested
File\ %0\ is\ currently\ being\ processed=File %0 is currently being processed
File\ %0\ is\ not\ a\ PDF\ file=File %0 is not a PDF file
Generating\ embeddings\ for\ file\ '%0'=Generating embeddings for file '%0'
Notifications=Notifications
Only\ PDF\ files\ can\ be\ used\ for\ chatting=Only PDF files can be used for chatting
The\ chat\ history\ will\ not\ be\ stored\ in\ next\ sessions=The chat history will not be stored in next sessions
Unable\ to\ generate\ embeddings\ for\ file\ '%0',\ because\ JabRef\ was\ unable\ to\ extract\ text\ from\ the\ file=Unable to generate embeddings for file '%0', because JabRef was unable to extract text from the file
Chat\ with\ group=Chat with group
Waiting\ for\ AI\ reply...=Waiting for AI reply...
An\ error\ occurred\ while\ opening\ chat\ history\ storage.\ Chat\ history\ of\ entries\ and\ groups\ will\ not\ be\ stored\ in\ the\ next\ session.=An error occurred while opening chat history storage. Chat history of entries and groups will not be stored in the next session.
An\ error\ occurred\ while\ opening\ summary\ storage.\ Summaries\ of\ entries\ will\ not\ be\ stored\ in\ the\ next\ session.=An error occurred while opening summary storage. Summaries of entries will not be stored in the next session.
An\ error\ occurred\ while\ opening\ the\ embeddings\ cache\ file.\ Embeddings\ will\ not\ be\ stored\ in\ the\ next\ session.=An error occurred while opening the embeddings cache file. Embeddings will not be stored in the next session.
An\ error\ occurred\ while\ opening\ the\ fully\ ingested\ documents\ cache\ file.\ Fully\ ingested\ documents\ will\ not\ be\ stored\ in\ the\ next\ session.=An error occurred while opening the fully ingested documents cache file. Fully ingested documents will not be stored in the next session.
Invalid\ citation\ key\ for\ %0\ (%1)=Invalid citation key for %0 (%1)
No\ citation\ key\ for\ %0=No citation key for %0
Please\ attach\ at\ least\ one\ PDF\ file\ to\ enable\ summarization\ of\ PDF\ file(s).=Please attach at least one PDF file to enable summarization of PDF file(s).
Unable\ to\ generate\ summary=Unable to generate summary
Group\ %0=Group %0
AI\ chat\ with\ %0=AI chat with %0
Generating\ embeddings\ for\ %0=Generating embeddings for %0
RAG\ minimum\ score\ must\ be\ a\ number=RAG minimum score must be a number
RAG\ minimum\ score\ must\ be\ greater\ than\ 0\ and\ less\ than\ 1=RAG minimum score must be greater than 0 and less than 1
Temperature\ must\ be\ a\ number=Temperature must be a number
Automatically\ generate\ embeddings\ for\ new\ entries=Automatically generate embeddings for new entries
Automatically\ generate\ summaries\ for\ new\ entries=Automatically generate summaries for new entries
Connection=Connection
Generate\ embeddings\ for\ linked\ files\ in\ the\ group=Generate embeddings for linked files in the group
Generate\ summaries\ for\ entries\ in\ the\ group=Generate summaries for entries in the group
Generating\ summaries\ for\ %0=Generating summaries for %0
Ingestion\ started\ for\ group\ "%0".=Ingestion started for group "%0".
Summarization\ started\ for\ group\ "%0".=Summarization started for group "%0".
Reset\ templates\ to\ default=Reset templates to default
Templates=Templates
System\ message\ for\ chatting=System message for chatting
System\ message\ for\ citation\ parsing=System message for citation parsing
System\ message\ for\ parsing\ raw\ citations=System message for parsing raw citations
System\ message\ for\ summarization\ of\ a\ chunk=System message for summarization of a chunk
System\ message\ for\ summarization\ of\ several\ chunks=System message for summarization of several chunks
User\ message\ for\ citation\ parsing=User message for citation parsing
User\ message\ for\ parsing\ raw\ citations=User message for parsing raw citations
User\ message\ for\ summarization\ of\ a\ chunk=User message for summarization of a chunk
User\ message\ for\ summarization\ of\ several\ chunks=User message for summarization of several chunks
User\ message\ for\ chatting=User message for chatting
Try\ with\ examples=Try with examples
What\ is\ the\ goal\ of\ the\ paper?=What is the goal of the paper?
Which\ methods\ were\ used\ in\ the\ research?=Which methods were used in the research?
What\ are\ the\ key\ findings?=What are the key findings?

Link=Link
Source\ URL=Source URL
Edit\ file\ link=Edit file link
Add\ file\ link=Add file link

(Note\:\ If\ original\ entries\ lack\ keywords\ to\ qualify\ for\ the\ new\ group\ configuration,\ confirming\ here\ will\ add\ them)=(Note: If original entries lack keywords to qualify for the new group configuration, confirming here will add them)
Assign=Assign
Do\ not\ assign=Do not assign

Error\ occurred\ %0=Error occurred %0
Left\ Entry=Left Entry
Merge\ %0=Merge %0
Right\ Entry=Right Entry
Unmerge\ %0=Unmerge %0

The\ %0s\ are\ the\ same.\ However,\ the\ order\ of\ field\ content\ differs=The %0s are the same. However, the order of field content differs

Keep\ from\ import=Keep from import
Keep\ merged=Keep merged
Keep\ existing\ entry=Keep existing entry

No\ entries\ corresponding\ to\ given\ query=No entries corresponding to given query

Review\ backup=Review\ backup
A\ backup\ file\ for\ '%0'\ was\ found\ at\ [%1]=A backup file for '%0' was found at [%1]
Do\ you\ want\ to\ recover\ the\ library\ from\ the\ backup\ file?=Do you want to recover the library from the backup file?
This\ could\ indicate\ that\ JabRef\ did\ not\ shut\ down\ cleanly\ last\ time\ the\ file\ was\ used.=This could indicate that JabRef did not shut down cleanly last time the file was used.

Use\ the\ field\ FJournal\ to\ store\ the\ full\ journal\ name\ for\ (un)abbreviations\ in\ the\ entry=Use the field FJournal to store the full journal name for (un)abbreviations in the entry

Library\ to\ import\ into=Library to import into

Enable\ web\ search=Enable web search
Web\ search\ disabled=Web search disabled

Multiline=Multiline

Unable\ to\ open\ linked\ eprint.\ Please\ set\ the\ eprinttype\ field=Unable to open linked eprint. Please set the eprinttype field
Unable\ to\ open\ linked\ eprint.\ Please\ verify\ that\ the\ eprint\ field\ has\ a\ valid\ '%0'\ id=Unable to open linked eprint. Please verify that the eprint field has a valid '%0' id

Search\ from\ history...=Search from history...
your\ search\ history\ is\ empty=your search history is empty
Clear\ history=Clear history

File=File
File\ directory\ is\ not\ set\ or\ does\ not\ exist.=File directory is not set or does not exist.
File\ exists=File exists
File\ not\ found=File not found

Delete\ '%0'=Delete '%0'
Delete\ %0\ files=Delete %0 files
How\ should\ these\ files\ be\ handled?=How should these files be handled?
Permanently\ delete\ local\ file=Permanently delete local file
Delete\ from\ disk=Delete from disk
Move\ file(s)\ to\ trash=Move file(s) to trash
Keep\ file(s)=Keep file(s)
Error\ accessing\ file\ '%0'.=Error accessing file '%0'.
Cannot\ delete\ file\ '%0'=Cannot delete file '%0'
This\ operation\ requires\ selected\ linked\ files.=This operation requires selected linked files.
Move\ deleted\ files\ to\ trash\ (instead\ of\ deleting\ them)=Move deleted files to trash (instead of deleting them)

File\ permission\ error=File permission error
JabRef\ does\ not\ have\ permission\ to\ access\ %s=JabRef does not have permission to access %s

Problem\ finding\ files.\ See\ error\ log\ for\ details.=Problem finding files. See error log for details.
Path\ to\ %0=Path to %0

Create\ backup=Create backup
Automatically\ search\ and\ show\ unlinked\ files\ in\ the\ entry\ editor=Automatically search and show unlinked files in the entry editor

File\ "%0"\ cannot\ be\ added\!=File "%0" cannot be added!
Illegal\ characters\ in\ the\ file\ name\ detected.\nFile\ will\ be\ renamed\ to\ "%0"\ and\ added.=Illegal characters in the file name detected.\nFile will be renamed to "%0" and added.
Rename\ and\ add=Rename and add

Failed\ to\ download\ from\ URL=Failed to download from URL
Access\ denied.\ You\ are\ not\ authorized\ to\ access\ this\ resource.\ Please\ check\ your\ credentials\ and\ try\ again.\ If\ you\ believe\ you\ should\ have\ access,\ please\ contact\ the\ administrator\ for\ assistance.=Access denied. You are not authorized to access this resource. Please check your credentials and try again. If you believe you should have access, please contact the administrator for assistance.
Access\ denied.\ You\ do\ not\ have\ permission\ to\ access\ this\ resource.\ Please\ contact\ the\ administrator\ for\ assistance\ or\ try\ a\ different\ action.=Access denied. You do not have permission to access this resource. Please contact the administrator for assistance or try a different action.
The\ requested\ resource\ could\ not\ be\ found.\ It\ seems\ that\ the\ file\ you\ are\ trying\ to\ download\ is\ not\ available\ or\ has\ been\ moved.\ Please\ verify\ the\ URL\ and\ try\ again.\ If\ you\ believe\ this\ is\ an\ error,\ please\ contact\ the\ administrator\ for\ further\ assistance.=The requested resource could not be found. It seems that the file you are trying to download is not available or has been moved. Please verify the URL and try again. If you believe this is an error, please contact the administrator for further assistance.
Something\ is\ wrong\ on\ JabRef\ side.\ Please\ check\ the\ URL\ and\ try\ again.=Something is wrong on JabRef side. Please check the URL and try again.
Error\ downloading\ from\ URL.\ Cause\ is\ likely\ the\ server\ side.\nPlease\ try\ again\ later\ or\ contact\ the\ server\ administrator.=Error downloading from URL. Cause is likely the server side.\nPlease try again later or contact the server administrator.
Please\ check\ the\ URL\ and\ try\ again.\nURL\:\ %0\nDetails\:\ %1=Please check the URL and try again.\nURL: %0\nDetails: %1

Finished=Finished
Finished\ writing\ metadata\ for\ library\ %0\ (%1\ succeeded,\ %2\ skipped,\ %3\ errors).=Finished writing metadata for library %0 (%1 succeeded, %2 skipped, %3 errors).
Writing\ metadata\ to\ %0=Writing metadata to %0

Get\ more\ themes...=Get more themes...

Miscellaneous=Miscellaneous
File-related=File-related

Add\ selected\ entry(s)\ to\ library=Add selected entry(s) to library
The\ selected\ entry\ doesn't\ have\ a\ DOI\ linked\ to\ it.=The selected entry doesn't have a DOI linked to it.
Look\ up\ a\ DOI\ and\ try\ again.=Look up a DOI and try again.
Looking\ up\ DOI...=Looking up DOI...
No\ DOI\ found.=No DOI found.
References\ that\ cite\ %0=References that cite %0
References\ cited\ in\ %0=References cited in %0
No\ articles\ found=No articles found
Restart\ search=Restart search
Cancel\ search=Cancel search
Select\ entry=Select entry
Search\ aborted.=Search aborted.
Also\ called\ "backward\ citations"=Also called "backward citations"
Also\ called\ "forward\ citations"=Also called "forward citations"

Help\ on\ external\ applications=Help on external applications
Identifier-based\ Web\ Search=Identifier-based Web Search

Related\ articles=Related articles
Show\ tab\ 'Related\ articles'=Show tab 'Related articles'
Hide\ 'Related\ articles'\ tab=Hide 'Related articles' tab

Pushing\ citations\ to\ TeXShop\ is\ only\ possible\ on\ macOS\!=Pushing citations to TeXShop is only possible on macOS!

Single\ instance=Single instance

Copied\ %0\ entry(s)=Copied %0 entry(s)
Cut\ %0\ entry(s)=Cut %0 entry(s)
Deleted\ %0\ entry(s)=Deleted %0 entry(s)

Enable\ Journal\ Information\ Fetching?=Enable Journal Information Fetching?
Would\ you\ like\ to\ enable\ fetching\ of\ journal\ information?\ This\ can\ be\ changed\ later\ in\ %0\ >\ %1.=Would you like to enable fetching of journal information? This can be changed later in %0 > %1.
Enable=Enable
Keep\ disabled=Keep disabled

Show\ user\ comments\ field=Show user comments field
Hide\ user-specific\ comments\ field=Hide user-specific comments field
Show\ user-specific\ comments\ field=Show user-specific comments field

More\ options...=More options...
Treat\ all\ duplicates\ entries\ the\ same\ way=Treat all duplicates entries the same way
Ask\ every\ time=Ask every time

Value\ is\ not\ in\ Unicode's\ Normalization\ Form\ "Canonical\ Composition"\ (NFC)\ format=Value is not in Unicode's Normalization Form "Canonical Composition" (NFC) format

Copy\ failed=Copy failed
Cut\ failed=Cut failed

Group\ icons=Group icons
Redownload\ file=Redownload file
Redownload\ missing\ files=Redownload missing files
Redownload\ missing\ files\ for\ current\ library?=Redownload missing files for current library?

Note\:\ The\ study\ directory\ should\ be\ empty.=Note: The study directory should be empty.
Warning\:\ The\ selected\ directory\ is\ not\ empty.=Warning: The selected directory is not empty.
Warning\:\ Failed\ to\ check\ if\ the\ directory\ is\ empty.=Warning: Failed to check if the directory is empty.
Warning\:\ The\ selected\ directory\ is\ not\ a\ valid\ directory.=Warning: The selected directory is not a valid directory.

Store\ url\ for\ downloaded\ file=Store url for downloaded file
Bibliography\ properties=Bibliography properties
Modify\ bibliography\ properties=Modify bibliography properties
Bibliography\ title=Bibliography title
Title\ format=Title format
Body\ format=Body format

Compare\ with\ existing\ entry=Compare with existing entry
Library\ Entry=Library Entry
Citation\ Entry=Citation Entry

File\ Move\ Errors=File Move Errors
Could\ not\ move\ file\ %0.\ Please\ close\ this\ file\ and\ retry.=Could not move file %0. Please close this file and retry.

Copy\ to=Copy to
Include=Include
Exclude=Exclude
Include\ or\ exclude\ cross-referenced\ entries=Include or exclude cross-referenced entries
Would\ you\ like\ to\ include\ cross-reference\ entries\ in\ the\ current\ operation?=Would you like to include cross-reference entries in the current operation?

Copied\ %0\ entry(s)\ to\ %1,\ including\ cross-references=Copied %0 entry(s) to %1, including cross-references
Copied\ %0\ entry(s)\ to\ %1.\ %2\ were\ skipped\ including\ cross-references=Copied %0 entry(s) to %1. %2 were skipped including cross-references
Copied\ %0\ entry(s)\ to\ %1\ without\ cross-references=Copied %0 entry(s) to %1 without cross-references
Copied\ %0\ entry(s)\ to\ %1.\ %2\ were\ skipped\ without\ cross-references=Copied %0 entry(s) to %1. %2 were skipped without cross-references
target\ library=target library
No\ entry\ was\ copied\ to\ %0=No entry was copied to %0

Ask\ whether\ to\ include\ cross-references\ when\ copying\ to\ another\ library=Ask whether to include cross-references when copying to another library

All\ patterns=All patterns
Author\ related=Author related
Editor\ related=Editor related
Title\ related=Title related
Entry\ fields=Entry fields

Add\ example\ entry=Add example entry
No\ content\ in\ table=No content in table
Import\ existing\ PDFs=Import existing PDFs

No\ library\ present=No library present
Show/edit\ source=Show/edit source
Source=Source

No\ recent\ libraries=No recent libraries
Recent=Recent
Start=Start
Stay\ on\ top\ of\ your\ literature=Stay on top of your literature
Welcome\ to\ JabRef=Welcome to JabRef
Welcome=Welcome
Open\ welcome\ tab=Open welcome tab
Current\ JabRef\ version\:\ %0=Current JabRef version: %0
Download\ development\ version=Download development version
CHANGELOG=CHANGELOG
Show\ preview\ in\ entry\ table\ tooltip=Show preview in entry table tooltip
Citation\ information=Citation information
Total\ Citations\:\ %0\nSupporting\:\ %1\nContradicting\:\ %2\nMentioning\:\ %3\nUnclassified\:\ %4\nCiting\ Publications\:\ %5=Total Citations: %0\nSupporting: %1\nContradicting: %2\nMentioning: %3\nUnclassified: %4\nCiting Publications: %5

Citations\ relations\ local\ storage\ time-to-live\ (in\ days)=Citations relations local storage time-to-live (in days)

# NewEntry*
Add\ entry=Add entry
An\ unknown\ error\ has\ occurred.\nEntries\ may\ need\ to\ be\ added\ manually.=An unknown error has occurred.\nEntries may need to be added manually.
An\ unknown\ error\ has\ occurred.\nThis\ entry\ may\ need\ to\ be\ added\ manually.=An unknown error has occurred.\nThis entry may need to be added manually.
Automatically\ determine\ identifier\ type=Automatically determine identifier type
Bibliographic\ data\ could\ not\ be\ retrieved.\nThe\ following\ error\ was\ encountered\:\n%0=Bibliographic data could not be retrieved.\nThe following error was encountered:\n%0
Bibliographic\ data\ could\ not\ be\ retrieved.\nThis\ is\ likely\ due\ to\ an\ issue\ being\ experienced\ by\ the\ server.\nTry\ again\ later.\n%0=Bibliographic data could not be retrieved.\nThis is likely due to an issue being experienced by the server.\nTry again later.\n%0
Bibliographic\ data\ could\ not\ be\ retrieved.\nThis\ is\ likely\ due\ to\ an\ issue\ with\ your\ input,\ or\ your\ network\ connection.\nCheck\ your\ provided\ identifier\ (and\ identifier\ type),\ and\ try\ again.\n%0=Bibliographic data could not be retrieved.\nThis is likely due to an issue with your input, or your network connection.\nCheck your provided identifier (and identifier type), and try again.\n%0
Choose\ Entry\ Type=Choose Entry Type
Add\ entry\ using...=Add entry using...
Custom\ types=Custom types
Enter\ Bib(La)TeX\ sources\ to\ generate\ entries\ from.=Enter Bib(La)TeX sources to generate entries from.
Enter\ Identifier=Enter Identifier
Enter\ identifier...=Enter identifier...
Enter\ identifier=Enter identifier
Enter\ plain\ citations\ to\ parse,\ separated\ by\ blank\ lines.=Enter plain citations to parse, separated by blank lines.
Enter\ the\ reference\ identifier\ to\ search\ for.=Enter the reference identifier to search for.
Entry\ already\ exists\ in\ a\ library=Entry already exists in a library
Failed\ to\ interpret\ citations.\nThe\ following\ error\ was\ encountered\:\n%0=Failed to interpret citations.\nThe following error was encountered:\n%0
Failed\ to\ interpret\ citations=Failed to interpret citations
Failed\ to\ lookup\ identifier=Failed to lookup identifier
Failed\ to\ parse\ Bib(La)Tex=Failed to parse Bib(La)Tex
Failed\ to\ parse\ entries.\nThe\ following\ error\ was\ encountered\:\n%0=Failed to parse entries.\nThe following error was encountered:\n%0
Identifier=Identifier
Identifier\ type=Identifier type
If\ selected,\ the\ provided\ identifier\ will\ automatically\ parsed\ and\ searched\ for.\nThis\ process\ may\ not\ always\ return\ correct\ results.=If selected, the provided identifier will automatically parsed and searched for.\nThis process may not always return correct results.
If\ selected,\ the\ specified\ type\ will\ be\ used\ for\ parsing\ and\ searching\ the\ provided\ identifier.=If selected, the specified type will be used for parsing and searching the provided identifier.
Interpret\ Citations=Interpret Citations
Interpret\ citations...=Interpret citations...
Interpret\ citations=Interpret citations
Invalid\ result=Invalid result
Invalid\ result\ returned=Invalid result returned
Jump\ to\ entry=Jump to entry
New\ Entry=New Entry
Other\ types=Other types
Parser=Parser
Plain\ citation\ parsing\ may\ generate\ inappropriate\ results.=Plain citation parsing may generate inappropriate results.
Recommended\ types=Recommended types
Specify\ Bib(La)TeX=Specify Bib(La)TeX
Specify\ the\ parser\ to\ use\ for\ interpreting\ the\ provided\ citations.=Specify the parser to use for interpreting the provided citations.
Specify\ the\ source\ identifier\ to\ look\ up.=Specify the source identifier to look up.
Specify\ the\ type\ of\ the\ provided\ identifier.=Specify the type of the provided identifier.
The\ 'add\ entry'\ tool\ uses\ the\ last-selected\ entry\ type\ from\ this\ menu.=The 'add entry' tool uses the last-selected entry type from this menu.
The\ following\ error\ occurred\:\n%0=The following error occurred:\n%0
Verify\ all\ entries\ added\ with\ this\ method.=Verify all entries added with this method.
You\ can\ also\ paste\ identifiers\ (using\ 'Ctrl\ +\ V')\ into\ the\ JabRef\ table\ to\ add\ entries\ directly.=You can also paste identifiers (using 'Ctrl + V') into the JabRef table to add entries directly.
You\ must\ provide\ an\ identifier.=You must provide an identifier.
You\ must\ select\ an\ identifier\ type.=You must select an identifier type.
You\ must\ specify\ a\ Bib(La)TeX\ source.=You must specify a Bib(La)TeX source.
You\ must\ specify\ an\ identifier.=You must specify an identifier.
You\ must\ specify\ one\ (or\ more)\ citations.=You must specify one (or more) citations.

<<<<<<< HEAD
# Walkthrough Menu
Walkthroughs=Walkthroughs
Configure\ main\ file\ directory=Configure main file directory
Link\ PDFs\ to\ entries=Link PDFs to entries
Finish=Finish

# Walkthrough: Configure main file directory
# Step 1
=======
# Walkthrough
Walkthroughs=Walkthroughs
Back=Back
Next=Next
Select\ the\ \"%0\"\ tab=Select the "%0" tab

# Configure main file directory walkthrough
>>>>>>> 784e3700
Click\ on\ "File"\ menu=Click on "File" menu

# Step 2
Click\ on\ "Preferences"=Click on "Preferences"
<<<<<<< HEAD

# Step 3
Select\ the\ "Linked\ files"\ tab=Select the "Linked files" tab
=======
>>>>>>> 784e3700
This\ section\ manages\ how\ JabRef\ handles\ your\ PDF\ files\ and\ other\ documents.=This section manages how JabRef handles your PDF files and other documents.

# Step 4
Enable\ "Main\ file\ directory"\ option=Enable "Main file directory" option
Choose\ this\ option\ to\ tell\ JabRef\ where\ your\ research\ files\ are\ stored.\ This\ makes\ it\ easy\ to\ attach\ PDFs\ and\ other\ documents\ to\ your\ bibliography\ entries.\ You\ can\ browse\ to\ select\ your\ preferred\ folder\ in\ the\ next\ step.=Choose this option to tell JabRef where your research files are stored. This makes it easy to attach PDFs and other documents to your bibliography entries. You can browse to select your preferred folder in the next step.

# Step 5
Specify\ "Main\ file\ directory"\ option=Specify "Main file directory" option

# Step 6
Click\ "Save"\ to\ save\ changes=Click "Save" to save changes
Congratulations.\ Your\ main\ file\ directory\ is\ now\ configured.\ JabRef\ will\ use\ this\ location\ to\ automatically\ find\ and\ organize\ your\ research\ documents.=Congratulations. Your main file directory is now configured. JabRef will use this location to automatically find and organize your research documents.
<<<<<<< HEAD
Additional\ information\ on\ main\ file\ directory\ can\ be\ found\ in\ [help](https\://docs.jabref.org/v5/finding-sorting-and-cleaning-entries/filelinks)=Additional information on main file directory can be found in [help](https://docs.jabref.org/v5/finding-sorting-and-cleaning-entries/filelinks)

# Walkthrough: Link PDFs to entries
# Step 1
Open\ Example\ Library=Open Example Library

# Step 2
Welcome\ to\ PDF\ linking\ walkthrough=Welcome to PDF linking walkthrough
This\ walkthrough\ will\ guide\ you\ through\ how\ to\ link\ your\ PDF\ files\ with\ JabRef.\ We've\ opened\ an\ example\ library\ so\ you\ can\ see\ how\ this\ feature\ works\ with\ actual\ bibliography\ entries.=This walkthrough will guide you through how to link your PDF files with JabRef. We've opened an example library so you can see how this feature works with actual bibliography entries.

# Step 3
Double\ click\ on\ the\ "Ding_2006"\ entry=Double click on the "Ding_2006" entry
Let's\ start\ by\ selecting\ an\ entry\ to\ work\ with.\ Double\ click\ on\ the\ entry\ titled\ "Chocolate\ and\ Prevention\ of\ Cardiovascular\ Disease\:\ A\ Systematic\ Review"\ by\ Ding\ et\ al.=Let's start by selecting an entry to work with. Double click on the entry titled "Chocolate and Prevention of Cardiovascular Disease: A Systematic Review" by Ding et al.

# Step 4
Click\ on\ the\ "General"\ tab=Click on the "General" tab
Now\ we\ need\ to\ access\ the\ entry\ editor.\ Click\ on\ the\ "General"\ tab\ to\ view\ and\ edit\ the\ entry\ details.=Now we need to access the entry editor. Click on the "General" tab to view and edit the entry details.

# Step 5
PDF\ file\ management\ area=PDF file management area
This\ is\ the\ PDF\ file\ management\ area\ where\ you\ can\ link\ files\ to\ your\ bibliography\ entries.\ Notice\ the\ three\ buttons\ on\ the\ right\ side\u2014each\ offers\ a\ different\ way\ to\ add\ PDF\ files.\ Let's\ explore\ each\ method\ step\ by\ step.=This is the PDF file management area where you can link files to your bibliography entries. Notice the three buttons on the right side\u2014each offers a different way to add PDF files. Let's explore each method step by step.

# Step 6
Drag\ and\ drop\ files=Drag and drop files
You\ can\ drag\ and\ drop\ PDF\ files\ directly\ onto\ the\ file\ list\ area.\ This\ is\ often\ the\ quickest\ way\ to\ link\ files\ that\ are\ already\ on\ your\ computer.=You can drag and drop PDF files directly onto the file list area. This is often the quickest way to link files that are already on your computer.
Try\ dragging\ a\ PDF\ file\ here\ to\ continue\ the\ walkthrough.=Try dragging a PDF file here to continue the walkthrough.

# Step 7
Click\ "Add"\ to\ link\ a\ file\ from\ your\ computer=Click "Add" to link a file from your computer
Click\ the\ "Add"\ button\ (first\ button\ with\ a\ plus\ icon)\ to\ link\ a\ PDF\ file\ that\ you\ already\ have\ on\ your\ computer.\ This\ will\ open\ a\ dialog\ where\ you\ can\ browse\ and\ select\ the\ file.=Click the "Add" button (first button with a plus icon) to link a PDF file that you already have on your computer. This will open a dialog where you can browse and select the file.

# Step 8
Browse\ for\ your\ PDF\ file=Browse for your PDF file
Use\ the\ "Browse"\ button\ to\ select\ a\ PDF\ file\ from\ your\ computer.\ Click\ the\ folder\ icon\ next\ to\ the\ "Link"\ field\ to\ open\ the\ file\ browser.=Use the "Browse" button to select a PDF file from your computer. Click the folder icon next to the "Link" field to open the file browser.

# Step 9
Add\ a\ description\ for\ the\ file=Add a description for the file
Enter\ a\ meaningful\ description\ for\ this\ file\ in\ the\ "Description"\ field.\ This\ helps\ you\ identify\ the\ file\ later.=Enter a meaningful description for this file in the "Description" field. This helps you identify the file later.

# Step 10
Select\ the\ file\ type=Select the file type
Choose\ the\ appropriate\ file\ type\ from\ the\ "Filetype"\ dropdown.\ Usually\ "PDF"\ is\ the\ correct\ choice\ for\ research\ papers.=Choose the appropriate file type from the "Filetype" dropdown. Usually "PDF" is the correct choice for research papers.

# Step 11
Optionally\ add\ source\ URL=Optionally add source URL
If\ you\ downloaded\ this\ file\ from\ a\ website,\ you\ can\ add\ the\ source\ URL\ in\ the\ "Source\ URL"\ field.\ This\ is\ optional\ but\ helpful\ for\ tracking\ where\ you\ found\ the\ file.=If you downloaded this file from a website, you can add the source URL in the "Source URL" field. This is optional but helpful for tracking where you found the file.

# Step 12
Complete\ the\ file\ linking=Complete the file linking
Now\ click\ "Add"\ to\ complete\ the\ file\ linking\ process,\ or\ "Cancel"\ to\ try\ another\ method.=Now click "Add" to complete the file linking process, or "Cancel" to try another method.

# Step 13
Click\ "Get\ fulltext"\ to\ find\ PDFs\ automatically=Click "Get fulltext" to find PDFs automatically
Click\ the\ "Get\ fulltext"\ button\ (second\ button\ with\ a\ download\ icon)\ to\ let\ JabRef\ automatically\ search\ for\ and\ download\ the\ PDF\ using\ online\ fetchers.\ This\ works\ when\ your\ entry\ has\ proper\ metadata\ like\ DOI\ or\ title.=Click the "Get fulltext" button (second button with a download icon) to let JabRef automatically search for and download the PDF using online fetchers. This works when your entry has proper metadata like DOI or title.

# Step 14
Wait\ for\ fulltext\ search\ to\ complete=Wait for fulltext search to complete
JabRef\ is\ now\ searching\ for\ the\ full\ text\ of\ this\ paper\ using\ various\ online\ sources.\ Please\ wait\ for\ the\ search\ to\ complete.=JabRef is now searching for the full text of this paper using various online sources. Please wait for the search to complete.

# Step 15
Click\ "Download\ from\ URL"\ to\ download\ from\ a\ web\ link=Click "Download from URL" to download from a web link
Click\ the\ "Download\ from\ URL"\ button\ (third\ button\ with\ a\ download\ icon)\ to\ download\ a\ PDF\ directly\ from\ a\ web\ URL.\ JabRef\ will\ prompt\ you\ to\ enter\ the\ URL\ and\ then\ download\ the\ file\ automatically.=Click the "Download from URL" button (third button with a download icon) to download a PDF directly from a web URL. JabRef will prompt you to enter the URL and then download the file automatically.

# Step 16
Enter\ URL\ for\ download=Enter URL for download
Enter\ the\ URL\ of\ the\ PDF\ file\ you\ want\ to\ download.\ You\ can\ try\ this\ example\ URL\:\ https\://nutritionandmetabolism.biomedcentral.com/articles/10.1186/1743-7075-3-2=Enter the URL of the PDF file you want to download. You can try this example URL: https://nutritionandmetabolism.biomedcentral.com/articles/10.1186/1743-7075-3-2

# Step 17
Confirm\ URL\ download=Confirm URL download
Click\ "OK"\ to\ start\ downloading\ the\ PDF\ from\ the\ entered\ URL.=Click "OK" to start downloading the PDF from the entered URL.

# Step 18
Perfect\!\ PDF\ file\ linked\ successfully=Perfect! PDF file linked successfully
Congratulations\!\ You\ have\ successfully\ linked\ a\ PDF\ file\ to\ a\ bibliography\ entry.\ This\ makes\ it\ easy\ to\ access\ your\ research\ documents\ directly\ from\ JabRef.\ You\ can\ repeat\ this\ process\ for\ all\ your\ entries.=Congratulations! You have successfully linked a PDF file to a bibliography entry. This makes it easy to access your research documents directly from JabRef. You can repeat this process for all your entries.
For\ detailed\ information\:\ [Adding\ PDFs](https\://docs.jabref.org/collect/add-pdfs-to-an-entry),\ [Managing\ files](https\://docs.jabref.org/finding-sorting-and-cleaning-entries/filelinks),\ [Finding\ unlinked\ files](https\://docs.jabref.org/collect/findunlinkedfiles).=For detailed information: [Adding PDFs](https://docs.jabref.org/collect/add-pdfs-to-an-entry), [Managing files](https://docs.jabref.org/finding-sorting-and-cleaning-entries/filelinks), [Finding unlinked files](https://docs.jabref.org/collect/findunlinkedfiles).

# Walkthrough side effects
Side\ effect\ timeout=Side effect timeout
The\ condition\ for\ '%0'\ was\ not\ met\ within\ the\ timeout\ period.=The condition for '%0' was not met within the timeout period.
Walkthrough\ side\ effect\ error=Walkthrough side effect error
An\ error\ occurred\ while\ executing\ '%0'\:\ %1=An error occurred while executing '%0': %1

# Walkthrough quit
Quit\ walkthrough=Quit walkthrough
Are\ you\ sure\ you\ want\ to\ quit\ the\ walkthrough?=Are you sure you want to quit the walkthrough?
Continue\ walkthrough=Continue walkthrough
=======
Additional\ information\ on\ main\ file\ directory\ can\ be\ found\ in\ https\://docs.jabref.org/v5/finding-sorting-and-cleaning-entries/filelinks=Additional information on main file directory can be found in https://docs.jabref.org/v5/finding-sorting-and-cleaning-entries/filelinks
# Entry table walkthrough
Customize\ your\ entry\ table\ columns=Customize your entry table columns
This\ section\ allows\ you\ to\ customize\ the\ columns\ displayed\ in\ the\ entry\ table\ when\ viewing\ your\ bibliography.=This section allows you to customize the columns displayed in the entry table when viewing your bibliography.
Here\ you\ can\ customize\ which\ columns\ appear\ in\ your\ entry\ table.\ You\ can\ add,\ remove,\ or\ reorder\ columns\ such\ as\ citation\ key,\ title,\ author,\ year,\ and\ journal.\ This\ helps\ you\ see\ the\ most\ relevant\ information\ for\ your\ research\ at\ a\ glance.=Here you can customize which columns appear in your entry table. You can add, remove, or reorder columns such as citation key, title, author, year, and journal. This helps you see the most relevant information for your research at a glance.
The\ columns\ you\ configure\ here\ will\ be\ displayed\ whenever\ you\ open\ a\ library\ in\ JabRef.\ You\ can\ always\ return\ to\ this\ settings\ page\ to\ modify\ your\ column\ preferences.=The columns you configure here will be displayed whenever you open a library in JabRef. You can always return to this settings page to modify your column preferences.
Your\ entry\ table\ columns\ are\ now\ configured.\ These\ settings\ will\ be\ applied\ to\ all\ your\ libraries\ in\ JabRef.=Your entry table columns are now configured. These settings will be applied to all your libraries in JabRef.
You\ can\ find\ more\ information\ about\ customizing\ JabRef\ at\ https\://docs.jabref.org/=You can find more information about customizing JabRef at https://docs.jabref.org/
>>>>>>> 784e3700

# CommandLine
Available\ export\ formats\:=Available export formats:
Available\ import\ formats\:=Available import formats:
Cannot\ embed\ metadata\ on\ any\ linked\ files\ of\ %s.\ Make\ sure\ there\ is\ at\ least\ one\ linked\ file\ and\ the\ path\ is\ correct.=Cannot embed metadata on any linked files of %s. Make sure there is at least one linked file and the path is correct.
Cannot\ write\ XMP\ metadata\ on\ any\ linked\ files\ of\ %0.\ Make\ sure\ there\ is\ at\ least\ one\ linked\ file\ and\ the\ path\ is\ correct.=Cannot write XMP metadata on any linked files of %0. Make sure there is at least one linked file and the path is correct.
Checking\ consistency\ of\ '%0'.=Checking consistency of '%0'.
Checking\ integrity\ of\ '%0'.=Checking integrity of '%0'.
Converting\ '%0'\ to\ '%1'.=Converting '%0' to '%1'.
Created\ library\ with\ '%0'\ entries.=Created library with '%0' entries.
Creating\ excerpt\ of\ from\ '%0'\ with\ '%1'.=Creating excerpt of from '%0' with '%1'.
Exporting\ '%0'.=Exporting '%0'.
File\ %0\ is\ not\ linked\ to\ any\ entry\ in\ library.=File %0 is not linked to any entry in library.
Import\ preferences\ from\ file.=Import preferences from file.
Input\ file\ '%0'\ is\ invalid\ and\ could\ not\ be\ parsed.=Input file '%0' is invalid and could not be parsed.
No\ library\ generated.=No library generated.
Regenerating\ citation\ keys\ according\ to\ metadata.=Regenerating citation keys according to metadata.
Successfully\ embedded\ XMP\ metadata\ of\ at\ least\ one\ entry\ to\ %0.=Successfully embedded XMP metadata of at least one entry to %0.
Successfully\ embedded\ metadata\ on\ at\ least\ one\ linked\ file\ of\ %0.=Successfully embedded metadata on at least one linked file of %0.
Successfully\ written\ XMP\ metadata\ of\ at\ least\ one\ entry\ to\ %0.=Successfully written XMP metadata of at least one entry to %0.
Successfully\ written\ XMP\ metadata\ on\ at\ least\ one\ linked\ file\ of\ %0.=Successfully written XMP metadata on at least one linked file of %0.
The\ following\ providers\ are\ available\:=The following providers are available:
Unable\ to\ open\ file\ '%0'.=Unable to open file '%0'.
Unknown\ export\ format\ '%0'.=Unknown export format '%0'.
Updating\ PDF\ metadata.=Updating PDF metadata.

File\ '%0'\ already\ exists.\ Overwriting.=File '%0' already exists. Overwriting.
File\ '%0'\ already\ exists.\ Use\ -f\ or\ --force\ to\ overwrite.=File '%0' already exists. Use -f or --force to overwrite.
Pseudonymizing\ library\ '%0'...=Pseudonymizing library '%0'...
Invalid\ output\ file\ type\ provided.=Invalid output file type provided.
Saved\ %0.=Saved %0.

# Quick Settings
Quick\ settings=Quick settings

# Quick Settings Buttons
Set\ main\ file\ directory=Set main file directory
Change\ visual\ theme=Change visual theme
Optimize\ for\ large\ libraries=Optimize for large libraries
Configure\ push\ to\ applications=Configure push to applications
Configure\ web\ search\ services=Configure web search services
Customize\ entry\ table=Customize entry table

# Main File Directory Dialog
Main\ file\ directory\ path=Main file directory path
Choose\ the\ default\ directory\ for\ storing\ attached\ files=Choose the default directory for storing attached files
Set\ the\ default\ directory\ for\ storing\ attached\ files.\ Files\ will\ be\ stored\ relative\ to\ this\ directory\ unless\ specified\ otherwise.=Set the default directory for storing attached files. Files will be stored relative to this directory unless specified otherwise.

# Visual Theme Dialog
Choose\ between\ light,\ dark,\ or\ custom\ themes\ to\ personalize\ your\ JabRef\ experience.=Choose between light, dark, or custom themes to personalize your JabRef experience.
Select\ your\ preferred\ theme\ for\ the\ application=Select your preferred theme for the application
Custom\ theme\ file\ path=Custom theme file path

# Large Library Optimization Dialog
Select\ features\ to\ disable.\ Disabling\ these\ features\ can\ significantly\ improve\ performance\ when\ working\ with\ large\ libraries.=Select features to disable. Disabling these features can significantly improve performance when working with large libraries.
Improve\ performance\ when\ working\ with\ libraries\ containing\ many\ entries=Improve performance when working with libraries containing many entries
Fulltext\ indexing=Fulltext indexing
Creation\ date\ timestamps=Creation date timestamps
Modification\ date\ timestamps=Modification date timestamps
Automatic\ saving=Automatic saving
Group\ entry\ counts=Group entry counts

# Push to Applications Dialog
Configure\ external\ applications\ to\ push\ citations\ to.\ Detected\ applications\ are\ highlighted.\ Applications\ that\ are\ not\ detected\ can\ be\ set\ manually\ by\ specifying\ the\ path\ to\ the\ executable.=Configure external applications to push citations to. Detected applications are highlighted. Applications that are not detected can be set manually by specifying the path to the executable.
Select\ your\ text\ editor\ or\ LaTeX\ application\ for\ pushing\ citations=Select your text editor or LaTeX application for pushing citations
Path\ to\ application\ executable=Path to application executable

# Online Services Dialog
Configure\ online\ catalogues\ and\ services\ for\ importing\ entries.\ Enable\ web\ search,\ update\ checking,\ and\ metadata\ extraction\ services.=Configure online catalogues and services for importing entries. Enable web search, update checking, and metadata extraction services.
Enable\ and\ configure\ online\ databases\ and\ services\ for\ importing\ entries=Enable and configure online databases and services for importing entries
Service\ URL=Service URL
Web\ search\ databases=Web search databases
Check\ for\ updates\ at\ startup=Check for updates at startup
Enable\ Grobid\ (metadata\ extraction\ service)=Enable Grobid (metadata extraction service)
Enable\ recommendations\ by\ Mr.\ DLib=Enable recommendations by Mr. DLib

# Entry Table Customization Dialog
Configure\ which\ columns\ are\ displayed\ in\ the\ entry\ table.\ The\ citation\ key\ column\ can\ be\ toggled\ to\ show\ or\ hide\ citation\ keys.=Configure which columns are displayed in the entry table. The citation key column can be toggled to show or hide citation keys.
Configure\ which\ columns\ are\ displayed\ in\ the\ entry\ table=Configure which columns are displayed in the entry table
Show\ citation\ key\ column=Show citation key column
Open\ all\ linked\ files=Open all linked files
Cancel\ file\ opening=Cancel file opening

An\ unexpected\ Git\ error\ occurred\:\ %0=An unexpected Git error occurred: %0
Cannot\ pull\ from\ Git\:\ No\ file\ is\ associated\ with\ this\ library.=Cannot pull from Git: No file is associated with this library.
Cannot\ pull\:\ .bib\ file\ path\ missing\ in\ BibDatabaseContext.=Cannot pull: .bib file path missing in BibDatabaseContext.
Cannot\ pull\:\ No\ active\ BibDatabaseContext.=Cannot pull: No active BibDatabaseContext.
Git\ Pull=Git Pull
Git\ Pull\ Failed=Git Pull Failed
I/O\ error\:\ %0=I/O error: %0
Local=Local
Merge\ completed\ with\ conflicts.=Merge completed with conflicts.
No\ library\ file\ path=No library file path
No\ library\ open=No library open
Please\ open\ a\ library\ before\ pulling.=Please open a library before pulling.
Remote=Remote
Successfully\ merged\ and\ updated.=Successfully merged and updated.
Unexpected\ error\:\ %0=Unexpected error: %0<|MERGE_RESOLUTION|>--- conflicted
+++ resolved
@@ -2979,7 +2979,6 @@
 You\ must\ specify\ an\ identifier.=You must specify an identifier.
 You\ must\ specify\ one\ (or\ more)\ citations.=You must specify one (or more) citations.
 
-<<<<<<< HEAD
 # Walkthrough Menu
 Walkthroughs=Walkthroughs
 Configure\ main\ file\ directory=Configure main file directory
@@ -2988,7 +2987,6 @@
 
 # Walkthrough: Configure main file directory
 # Step 1
-=======
 # Walkthrough
 Walkthroughs=Walkthroughs
 Back=Back
@@ -2996,17 +2994,13 @@
 Select\ the\ \"%0\"\ tab=Select the "%0" tab
 
 # Configure main file directory walkthrough
->>>>>>> 784e3700
 Click\ on\ "File"\ menu=Click on "File" menu
 
 # Step 2
 Click\ on\ "Preferences"=Click on "Preferences"
-<<<<<<< HEAD
 
 # Step 3
 Select\ the\ "Linked\ files"\ tab=Select the "Linked files" tab
-=======
->>>>>>> 784e3700
 This\ section\ manages\ how\ JabRef\ handles\ your\ PDF\ files\ and\ other\ documents.=This section manages how JabRef handles your PDF files and other documents.
 
 # Step 4
@@ -3019,7 +3013,6 @@
 # Step 6
 Click\ "Save"\ to\ save\ changes=Click "Save" to save changes
 Congratulations.\ Your\ main\ file\ directory\ is\ now\ configured.\ JabRef\ will\ use\ this\ location\ to\ automatically\ find\ and\ organize\ your\ research\ documents.=Congratulations. Your main file directory is now configured. JabRef will use this location to automatically find and organize your research documents.
-<<<<<<< HEAD
 Additional\ information\ on\ main\ file\ directory\ can\ be\ found\ in\ [help](https\://docs.jabref.org/v5/finding-sorting-and-cleaning-entries/filelinks)=Additional information on main file directory can be found in [help](https://docs.jabref.org/v5/finding-sorting-and-cleaning-entries/filelinks)
 
 # Walkthrough: Link PDFs to entries
@@ -3106,7 +3099,6 @@
 Quit\ walkthrough=Quit walkthrough
 Are\ you\ sure\ you\ want\ to\ quit\ the\ walkthrough?=Are you sure you want to quit the walkthrough?
 Continue\ walkthrough=Continue walkthrough
-=======
 Additional\ information\ on\ main\ file\ directory\ can\ be\ found\ in\ https\://docs.jabref.org/v5/finding-sorting-and-cleaning-entries/filelinks=Additional information on main file directory can be found in https://docs.jabref.org/v5/finding-sorting-and-cleaning-entries/filelinks
 # Entry table walkthrough
 Customize\ your\ entry\ table\ columns=Customize your entry table columns
@@ -3115,7 +3107,6 @@
 The\ columns\ you\ configure\ here\ will\ be\ displayed\ whenever\ you\ open\ a\ library\ in\ JabRef.\ You\ can\ always\ return\ to\ this\ settings\ page\ to\ modify\ your\ column\ preferences.=The columns you configure here will be displayed whenever you open a library in JabRef. You can always return to this settings page to modify your column preferences.
 Your\ entry\ table\ columns\ are\ now\ configured.\ These\ settings\ will\ be\ applied\ to\ all\ your\ libraries\ in\ JabRef.=Your entry table columns are now configured. These settings will be applied to all your libraries in JabRef.
 You\ can\ find\ more\ information\ about\ customizing\ JabRef\ at\ https\://docs.jabref.org/=You can find more information about customizing JabRef at https://docs.jabref.org/
->>>>>>> 784e3700
 
 # CommandLine
 Available\ export\ formats\:=Available export formats:
