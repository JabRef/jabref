--- conflicted
+++ resolved
@@ -2978,11 +2978,9 @@
 Unable\ to\ open\ file\ '%0'.=Unable to open file '%0'.
 Unknown\ export\ format\ '%0'.=Unknown export format '%0'.
 Updating\ PDF\ metadata.=Updating PDF metadata.
-<<<<<<< HEAD
-=======
+
 File\ '%0'\ already\ exists.\ Overwriting.=File '%0' already exists. Overwriting.
 File\ '%0'\ already\ exists.\ Use\ -f\ or\ --force\ to\ overwrite.=File '%0' already exists. Use -f or --force to overwrite.
 Pseudonymizing\ library\ '%0'...=Pseudonymizing library '%0'...
 Invalid\ output\ file\ type\ provided.=Invalid output file type provided.
-Saved\ %0.=Saved %0.
->>>>>>> fe2d4b23
+Saved\ %0.=Saved %0.