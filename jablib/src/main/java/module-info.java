open module org.jabref.jablib {
    exports org.jabref.model;
    exports org.jabref.logic;

    exports org.jabref.search;
    exports org.jabref.logic.search;
    exports org.jabref.logic.search.query;
    exports org.jabref.model.entry.field;
    exports org.jabref.model.search;
    exports org.jabref.model.search.query;
    exports org.jabref.model.util;
    exports org.jabref.logic.preferences;
    exports org.jabref.logic.importer;
    exports org.jabref.logic.bibtex;
    exports org.jabref.logic.citationkeypattern;
    exports org.jabref.logic.exporter;
    exports org.jabref.logic.importer.fileformat;
    exports org.jabref.logic.journals;
    exports org.jabref.logic.l10n;
    exports org.jabref.logic.net;
    exports org.jabref.logic.os;
    exports org.jabref.logic.quality.consistency;
    exports org.jabref.logic.shared.prefs;
    exports org.jabref.logic.util;
    exports org.jabref.logic.util.io;
    exports org.jabref.logic.xmp;
    exports org.jabref.model.database;
    exports org.jabref.model.entry;
    exports org.jabref.model.strings;
    exports org.jabref.logic.protectedterms;
    exports org.jabref.logic.remote;
    exports org.jabref.logic.remote.client;
    exports org.jabref.logic.net.ssl;
    exports org.jabref.logic.citationstyle;
    exports org.jabref.architecture;
    exports org.jabref.logic.journals.ltwa;
    exports org.jabref.logic.shared;
    exports org.jabref.model.groups;
    exports org.jabref.model.groups.event;
    exports org.jabref.logic.preview;
    exports org.jabref.logic.ai;
    exports org.jabref.logic.pdf;
    exports org.jabref.model.database.event;
    exports org.jabref.model.entry.event;
    exports org.jabref.logic.push;
    exports org.jabref.model.search.event;
    exports org.jabref.model.search.matchers;
    exports org.jabref.model.entry.identifier;
    exports org.jabref.model.entry.types;
    exports org.jabref.logic.importer.util;
    exports org.jabref.logic.database;
    exports org.jabref.logic.externalfiles;
    exports org.jabref.logic.help;
    exports org.jabref.logic.bibtex.comparator;
    exports org.jabref.logic.groups;
    exports org.jabref.logic.layout;
    exports org.jabref.logic.openoffice.style;
    exports org.jabref.model.metadata;
    exports org.jabref.model.metadata.event;
    exports org.jabref.logic.ai.chatting;
    exports org.jabref.logic.ai.util;
    exports org.jabref.logic.ai.ingestion;
    exports org.jabref.logic.ai.ingestion.model;
    exports org.jabref.model.ai;
    exports org.jabref.logic.ai.processingstatus;
    exports org.jabref.logic.ai.summarization;
    exports org.jabref.logic.layout.format;
    exports org.jabref.logic.auxparser;
    exports org.jabref.logic.cleanup;
    exports org.jabref.logic.formatter;
    exports org.jabref.logic.importer.fetcher.citation.semanticscholar;
    exports org.jabref.logic.formatter.bibtexfields;
    exports org.jabref.model.pdf;
    exports org.jabref.logic.texparser;
    exports org.jabref.model.texparser;
    exports org.jabref.logic.importer.fetcher;
    exports org.jabref.logic.importer.fetcher.citation;
    exports org.jabref.logic.importer.fileformat.pdf;
    exports org.jabref.logic.integrity;
    exports org.jabref.logic.formatter.casechanger;
    exports org.jabref.logic.shared.exception;
    exports org.jabref.logic.importer.fetcher.isbntobibtex;
    exports org.jabref.logic.importer.fetcher.transformers;
    exports org.jabref.logic.biblog;
    exports org.jabref.model.biblog;
    exports org.jabref.model.http;
    exports org.jabref.logic.remote.server;
    exports org.jabref.logic.util.strings;
    exports org.jabref.model.openoffice;
    exports org.jabref.logic.openoffice;
    exports org.jabref.logic.openoffice.action;
    exports org.jabref.logic.openoffice.frontend;
    exports org.jabref.logic.openoffice.oocsltext;
    exports org.jabref.model.openoffice.rangesort;
    exports org.jabref.model.openoffice.style;
    exports org.jabref.model.openoffice.uno;
    exports org.jabref.model.openoffice.util;
    exports org.jabref.logic.importer.plaincitation;
    exports org.jabref.logic.ai.templates;
    exports org.jabref.logic.bst;
    exports org.jabref.model.study;
    exports org.jabref.logic.shared.security;
    exports org.jabref.logic.shared.event;
    exports org.jabref.logic.citation;
    exports org.jabref.logic.crawler;
    exports org.jabref.logic.pseudonymization;
    exports org.jabref.logic.citation.repository;
<<<<<<< HEAD
    exports org.jabref.model.paging;
=======
    exports org.jabref.logic.git;
    exports org.jabref.logic.git.conflicts;
    exports org.jabref.logic.git.io;
    exports org.jabref.logic.git.merge;
    exports org.jabref.logic.git.model;
    exports org.jabref.logic.git.status;
>>>>>>> 796b4199
    exports org.jabref.logic.command;

    requires java.base;

    requires javafx.base;
    requires javafx.graphics; // because of javafx.scene.paint.Color
    requires afterburner.fx;
    requires com.tobiasdiez.easybind;

    // for java.awt.geom.Rectangle2D required by org.jabref.logic.pdf.TextExtractor
    requires java.desktop;

    // SQL
    requires java.sql;
    requires java.sql.rowset;

    // region: Logging
    requires org.slf4j;
    requires jul.to.slf4j;
    requires org.apache.logging.log4j.to.slf4j;
    // endregion

    // Preferences and XML
    requires java.prefs;
    requires com.fasterxml.aalto;

    // YAML
    requires org.yaml.snakeyaml;

    // region: Annotations (@PostConstruct)
    requires jakarta.annotation;
    requires jakarta.inject;
    // endregion

    // region: data mapping
    requires jdk.xml.dom;
    requires com.google.gson;
    requires com.fasterxml.jackson.databind;
    requires com.fasterxml.jackson.dataformat.yaml;
    requires com.fasterxml.jackson.datatype.jsr310;
    // endregion

    // region HTTP clients
    requires java.net.http;
    requires jakarta.ws.rs;
    requires org.apache.httpcomponents.core5.httpcore5;
    requires org.jsoup;
    requires unirest.java.core;
    requires unirest.modules.gson;
    // endregion

    // region: SQL databases
    requires embedded.postgres;
    requires org.tukaani.xz;
    requires org.postgresql.jdbc;
    // endregion

    // region: Apache Commons and other (similar) helper libraries
    requires com.google.common;
    requires io.github.javadiffutils;
    requires java.string.similarity;
    requires org.apache.commons.compress;
    requires org.apache.commons.csv;
    requires org.apache.commons.io;
    requires org.apache.commons.lang3;
    requires org.apache.commons.text;
    requires org.apache.commons.logging;
    // endregion

    // region: latex2unicode
    requires com.github.tomtung.latex2unicode;
    requires fastparse;
    requires scala.library;
    // endregion

    requires jbibtex;
    requires citeproc.java;

    requires snuggletex.core;

    requires org.apache.pdfbox;
    requires org.apache.xmpbox;
    requires com.ibm.icu;

    requires flexmark;
    requires flexmark.html2md.converter;
    requires flexmark.util.ast;
    requires flexmark.util.data;

    requires com.h2database.mvstore;

    requires java.keyring;
    requires org.freedesktop.dbus;

    requires org.jooq.jool;

    // region AI
    requires ai.djl.api;
    requires ai.djl.pytorch_model_zoo;
    requires ai.djl.tokenizers;
    requires jvm.openai;
    requires langchain4j;
    requires langchain4j.core;
    requires langchain4j.google.ai.gemini;
    requires langchain4j.hugging.face;
    requires langchain4j.mistral.ai;
    requires langchain4j.open.ai;
    uses ai.djl.engine.EngineProvider;
    uses ai.djl.repository.RepositoryFactory;
    uses ai.djl.repository.zoo.ZooProvider;
    uses dev.langchain4j.spi.prompt.PromptTemplateFactory;
    requires velocity.engine.core;
    // endregion

    // region: Lucene
    /*
     * In case the version is updated, please also increment {@link org.jabref.model.search.LinkedFilesConstants.VERSION} to trigger reindexing.
     */
    uses org.apache.lucene.codecs.lucene101.Lucene101Codec;
    requires org.apache.lucene.analysis.common;
    requires org.apache.lucene.core;
    requires org.apache.lucene.highlighter;
    requires org.apache.lucene.queryparser;
    // endregion

    requires net.harawata.appdirs;
    requires com.sun.jna;
    requires com.sun.jna.platform;

    requires org.eclipse.jgit;
    uses org.eclipse.jgit.transport.SshSessionFactory;
    uses org.eclipse.jgit.lib.Signer;

    requires transitive org.jspecify;

    // region: other libraries (alphabetically)
    requires cuid;
    requires dd.plist;
    requires io.github.adr;
    // required by okhttp and some AI library
    requires kotlin.stdlib;
    requires mslinks;
    requires org.antlr.antlr4.runtime;
    requires org.libreoffice.uno;
    requires org.jetbrains.annotations;
    // endregion
}<|MERGE_RESOLUTION|>--- conflicted
+++ resolved
@@ -105,16 +105,13 @@
     exports org.jabref.logic.crawler;
     exports org.jabref.logic.pseudonymization;
     exports org.jabref.logic.citation.repository;
-<<<<<<< HEAD
     exports org.jabref.model.paging;
-=======
     exports org.jabref.logic.git;
     exports org.jabref.logic.git.conflicts;
     exports org.jabref.logic.git.io;
     exports org.jabref.logic.git.merge;
     exports org.jabref.logic.git.model;
     exports org.jabref.logic.git.status;
->>>>>>> 796b4199
     exports org.jabref.logic.command;
 
     requires java.base;
