open module org.jabref.jablib {
    exports org.jabref.model;
    exports org.jabref.logic;

    exports org.jabref.search;
    exports org.jabref.logic.search;
    exports org.jabref.logic.search.query;
    exports org.jabref.model.entry.field;
    exports org.jabref.model.search;
    exports org.jabref.model.search.query;
    exports org.jabref.model.util;
    exports org.jabref.logic.preferences;
    exports org.jabref.logic.importer;
    exports org.jabref.logic.bibtex;
    exports org.jabref.logic.citationkeypattern;
    exports org.jabref.logic.exporter;
    exports org.jabref.logic.importer.fileformat;
    exports org.jabref.logic.journals;
    exports org.jabref.logic.l10n;
    exports org.jabref.logic.net;
    exports org.jabref.logic.os;
    exports org.jabref.logic.quality.consistency;
    exports org.jabref.logic.shared.prefs;
    exports org.jabref.logic.util;
    exports org.jabref.logic.util.io;
    exports org.jabref.logic.xmp;
    exports org.jabref.model.database;
    exports org.jabref.model.entry;
    exports org.jabref.model.strings;
    exports org.jabref.logic.protectedterms;
    exports org.jabref.logic.remote;
    exports org.jabref.logic.remote.client;
    exports org.jabref.logic.net.ssl;
    exports org.jabref.logic.citationstyle;
    exports org.jabref.architecture;
    exports org.jabref.logic.journals.ltwa;
    exports org.jabref.logic.shared;
    exports org.jabref.model.groups;
    exports org.jabref.model.groups.event;
    exports org.jabref.logic.preview;
    exports org.jabref.logic.ai;
    exports org.jabref.logic.pdf;
    exports org.jabref.model.database.event;
    exports org.jabref.model.entry.event;
    exports org.jabref.logic.push;
    exports org.jabref.model.search.event;
    exports org.jabref.model.search.matchers;
    exports org.jabref.model.entry.identifier;
    exports org.jabref.model.entry.types;
    exports org.jabref.logic.importer.util;
    exports org.jabref.logic.database;
    exports org.jabref.logic.externalfiles;
    exports org.jabref.logic.help;
    exports org.jabref.logic.bibtex.comparator;
    exports org.jabref.logic.groups;
    exports org.jabref.logic.layout;
    exports org.jabref.logic.openoffice.style;
    exports org.jabref.model.metadata;
    exports org.jabref.model.metadata.event;
    exports org.jabref.logic.ai.chatting;
    exports org.jabref.logic.ai.util;
    exports org.jabref.logic.ai.ingestion;
    exports org.jabref.logic.ai.ingestion.model;
    exports org.jabref.model.ai;
    exports org.jabref.logic.ai.processingstatus;
    exports org.jabref.logic.ai.summarization;
    exports org.jabref.logic.layout.format;
    exports org.jabref.logic.auxparser;
    exports org.jabref.logic.cleanup;
    exports org.jabref.logic.formatter;
    exports org.jabref.logic.importer.fetcher.citation.semanticscholar;
    exports org.jabref.logic.formatter.bibtexfields;
    exports org.jabref.model.pdf;
    exports org.jabref.logic.texparser;
    exports org.jabref.model.texparser;
    exports org.jabref.logic.importer.fetcher;
    exports org.jabref.logic.importer.fetcher.citation;
    exports org.jabref.logic.importer.fileformat.pdf;
    exports org.jabref.logic.integrity;
    exports org.jabref.logic.formatter.casechanger;
    exports org.jabref.logic.shared.exception;
    exports org.jabref.logic.importer.fetcher.isbntobibtex;
    exports org.jabref.logic.importer.fetcher.transformers;
    exports org.jabref.logic.biblog;
    exports org.jabref.model.biblog;
    exports org.jabref.model.http;
    exports org.jabref.logic.remote.server;
    exports org.jabref.logic.util.strings;
    exports org.jabref.model.openoffice;
    exports org.jabref.logic.openoffice;
    exports org.jabref.logic.openoffice.action;
    exports org.jabref.logic.openoffice.frontend;
    exports org.jabref.logic.openoffice.oocsltext;
    exports org.jabref.model.openoffice.rangesort;
    exports org.jabref.model.openoffice.style;
    exports org.jabref.model.openoffice.uno;
    exports org.jabref.model.openoffice.util;
    exports org.jabref.logic.importer.plaincitation;
    exports org.jabref.logic.ai.templates;
    exports org.jabref.logic.bst;
    exports org.jabref.model.study;
    exports org.jabref.logic.shared.security;
    exports org.jabref.logic.shared.event;
    exports org.jabref.logic.citation;
    exports org.jabref.logic.crawler;
    exports org.jabref.logic.pseudonymization;
    exports org.jabref.logic.citation.repository;
    exports org.jabref.logic.git;
    exports org.jabref.logic.git.conflicts;
    exports org.jabref.logic.git.io;
    exports org.jabref.logic.git.merge;
    exports org.jabref.logic.git.model;
    exports org.jabref.logic.git.status;
    exports org.jabref.logic.command;
    exports org.jabref.logic.git.util;
    exports org.jabref.logic.git.preferences;

    requires java.base;

    requires javafx.base;
    requires javafx.graphics; // because of javafx.scene.paint.Color
    requires afterburner.fx;
    requires com.tobiasdiez.easybind;

    // for java.awt.geom.Rectangle2D required by org.jabref.logic.pdf.TextExtractor
    requires java.desktop;

    // SQL
    requires java.sql;
    requires java.sql.rowset;

    // region: Logging
    requires org.slf4j;
    requires jul.to.slf4j;
    requires org.apache.logging.log4j.to.slf4j;
    // endregion

    // Preferences and XML
    requires java.prefs;
    requires com.fasterxml.aalto;

    // YAML
    requires org.yaml.snakeyaml;

    // region: Annotations (@PostConstruct)
    requires jakarta.annotation;
    requires jakarta.inject;
    // endregion

    // region: data mapping
    requires jdk.xml.dom;
    requires com.google.gson;
    requires com.fasterxml.jackson.databind;
    requires com.fasterxml.jackson.dataformat.yaml;
    requires com.fasterxml.jackson.datatype.jsr310;
    // endregion

    // region HTTP clients
    requires java.net.http;
    requires jakarta.ws.rs;
    requires org.apache.httpcomponents.core5.httpcore5;
    requires org.jsoup;
    requires unirest.java.core;
    requires unirest.modules.gson;
    // endregion

    // region: SQL databases
    requires embedded.postgres;
    requires org.tukaani.xz;
    requires org.postgresql.jdbc;
    // endregion

    // region: Apache Commons and other (similar) helper libraries
    requires com.google.common;
    requires io.github.javadiffutils;
    requires java.string.similarity;
    requires org.apache.commons.compress;
    requires org.apache.commons.csv;
    requires org.apache.commons.io;
    requires org.apache.commons.lang3;
    requires org.apache.commons.text;
    requires org.apache.commons.logging;
    // endregion

    // region: latex2unicode
    requires com.github.tomtung.latex2unicode;
    requires fastparse;
    requires scala.library;
    // endregion

    requires jbibtex;
    requires citeproc.java;

    requires snuggletex.core;

    requires org.apache.pdfbox;
    requires org.apache.xmpbox;
    requires com.ibm.icu;

    requires flexmark;
    requires flexmark.html2md.converter;
    requires flexmark.util.ast;
    requires flexmark.util.data;

    requires com.h2database.mvstore;

    requires java.keyring;
    requires org.freedesktop.dbus;

    // region AI
    requires ai.djl.api;
    requires ai.djl.pytorch_model_zoo;
    requires ai.djl.tokenizers;
    requires jvm.openai;
    requires langchain4j;
    requires langchain4j.core;
    requires langchain4j.google.ai.gemini;
    requires langchain4j.hugging.face;
    requires langchain4j.mistral.ai;
    requires langchain4j.open.ai;
    uses ai.djl.engine.EngineProvider;
    uses ai.djl.repository.RepositoryFactory;
    uses ai.djl.repository.zoo.ZooProvider;
    uses dev.langchain4j.spi.prompt.PromptTemplateFactory;
    requires velocity.engine.core;
    // endregion

    // region: Lucene
    /*
     * In case the version is updated, please also increment {@link org.jabref.model.search.LinkedFilesConstants.VERSION} to trigger reindexing.
     */
    uses org.apache.lucene.codecs.lucene101.Lucene101Codec;
    requires org.apache.lucene.analysis.common;
    requires org.apache.lucene.core;
    requires org.apache.lucene.highlighter;
    requires org.apache.lucene.queryparser;
    // endregion

    // region: appdirs
    requires net.harawata.appdirs;
    requires com.sun.jna;
    requires com.sun.jna.platform;
    // endregion

    // region: jgit
    requires org.eclipse.jgit;
    uses org.eclipse.jgit.transport.SshSessionFactory;
    uses org.eclipse.jgit.lib.Signer;
    // endregion

    // region: other libraries (alphabetically)
    requires cuid;
    requires dd.plist;
    requires io.github.adr;
    // required by okhttp and some AI library
    requires kotlin.stdlib;
    requires mslinks;
    requires org.antlr.antlr4.runtime;
    requires org.jooq.jool;
    requires org.libreoffice.uno;
<<<<<<< HEAD
    requires org.jetbrains.annotations;
  // endregion
=======
    requires transitive org.jspecify;
    // endregion
>>>>>>> 1f8876e1
}<|MERGE_RESOLUTION|>--- conflicted
+++ resolved
@@ -258,11 +258,6 @@
     requires org.antlr.antlr4.runtime;
     requires org.jooq.jool;
     requires org.libreoffice.uno;
-<<<<<<< HEAD
-    requires org.jetbrains.annotations;
-  // endregion
-=======
     requires transitive org.jspecify;
     // endregion
->>>>>>> 1f8876e1
 }