open module org.jabref.jablib {
    exports org.jabref.model;
    exports org.jabref.logic;

    exports org.jabref.search;
    exports org.jabref.logic.search;
    exports org.jabref.logic.search.query;
    exports org.jabref.model.entry.field;
    exports org.jabref.model.search;
    exports org.jabref.model.search.query;
    exports org.jabref.model.util;
    exports org.jabref.logic.preferences;
    exports org.jabref.logic.importer;
    exports org.jabref.logic.bibtex;
    exports org.jabref.logic.citationkeypattern;
    exports org.jabref.logic.exporter;
    exports org.jabref.logic.importer.fileformat;
    exports org.jabref.logic.journals;
    exports org.jabref.logic.l10n;
    exports org.jabref.logic.net;
    exports org.jabref.logic.os;
    exports org.jabref.logic.quality.consistency;
    exports org.jabref.logic.shared.prefs;
    exports org.jabref.logic.util;
    exports org.jabref.logic.util.io;
    exports org.jabref.logic.xmp;
    exports org.jabref.model.database;
    exports org.jabref.model.entry;
    exports org.jabref.model.strings;
    exports org.jabref.logic.protectedterms;
    exports org.jabref.logic.remote;
    exports org.jabref.logic.remote.client;
    exports org.jabref.logic.net.ssl;
    exports org.jabref.logic.citationstyle;
    exports org.jabref.architecture;
    exports org.jabref.logic.journals.ltwa;
    exports org.jabref.logic.shared;
    exports org.jabref.model.groups;
    exports org.jabref.model.groups.event;
    exports org.jabref.logic.preview;
    exports org.jabref.logic.ai;
    exports org.jabref.logic.pdf;
    exports org.jabref.model.database.event;
    exports org.jabref.model.entry.event;
    exports org.jabref.logic.push;
    exports org.jabref.model.search.event;
    exports org.jabref.model.search.matchers;
    exports org.jabref.model.entry.identifier;
    exports org.jabref.model.entry.types;
    exports org.jabref.logic.importer.util;
    exports org.jabref.logic.database;
    exports org.jabref.logic.externalfiles;
    exports org.jabref.logic.help;
    exports org.jabref.logic.bibtex.comparator;
    exports org.jabref.logic.groups;
    exports org.jabref.logic.layout;
    exports org.jabref.logic.openoffice.style;
    exports org.jabref.model.metadata;
    exports org.jabref.model.metadata.event;
    exports org.jabref.logic.ai.chatting;
    exports org.jabref.logic.ai.util;
    exports org.jabref.logic.ai.ingestion;
    exports org.jabref.logic.ai.ingestion.model;
    exports org.jabref.model.ai;
    exports org.jabref.logic.ai.processingstatus;
    exports org.jabref.logic.ai.summarization;
    exports org.jabref.logic.layout.format;
    exports org.jabref.logic.auxparser;
    exports org.jabref.logic.cleanup;
    exports org.jabref.logic.formatter;
    exports org.jabref.logic.importer.fetcher.citation.semanticscholar;
    exports org.jabref.logic.formatter.bibtexfields;
    exports org.jabref.model.pdf;
    exports org.jabref.logic.texparser;
    exports org.jabref.model.texparser;
    exports org.jabref.logic.importer.fetcher;
    exports org.jabref.logic.importer.fetcher.citation;
    exports org.jabref.logic.importer.fileformat.pdf;
    exports org.jabref.logic.integrity;
    exports org.jabref.logic.formatter.casechanger;
    exports org.jabref.logic.shared.exception;
    exports org.jabref.logic.importer.fetcher.isbntobibtex;
    exports org.jabref.logic.importer.fetcher.transformers;
    exports org.jabref.logic.biblog;
    exports org.jabref.model.biblog;
    exports org.jabref.model.http;
    exports org.jabref.logic.remote.server;
    exports org.jabref.logic.util.strings;
    exports org.jabref.model.openoffice;
    exports org.jabref.logic.openoffice;
    exports org.jabref.logic.openoffice.action;
    exports org.jabref.logic.openoffice.frontend;
    exports org.jabref.logic.openoffice.oocsltext;
    exports org.jabref.model.openoffice.rangesort;
    exports org.jabref.model.openoffice.style;
    exports org.jabref.model.openoffice.uno;
    exports org.jabref.model.openoffice.util;
    exports org.jabref.logic.importer.plaincitation;
    exports org.jabref.logic.ai.templates;
    exports org.jabref.logic.bst;
    exports org.jabref.model.study;
    exports org.jabref.logic.shared.security;
    exports org.jabref.logic.shared.event;
    exports org.jabref.logic.citation;
    exports org.jabref.logic.crawler;
    exports org.jabref.logic.git;
    exports org.jabref.logic.pseudonymization;
    exports org.jabref.logic.ocr;
    exports org.jabref.logic.citation.repository;

    requires java.base;

    requires javafx.base;
    requires javafx.graphics; // because of javafx.scene.paint.Color
    requires afterburner.fx;
    requires com.tobiasdiez.easybind;

    // for java.awt.geom.Rectangle2D required by org.jabref.logic.pdf.TextExtractor
    requires java.desktop;

    // SQL
    requires java.sql;
    requires java.sql.rowset;

    // region: Logging
    requires org.slf4j;
    requires jul.to.slf4j;
    requires org.apache.logging.log4j.to.slf4j;
    // endregion

    // Preferences and XML
    requires java.prefs;
    requires com.fasterxml.aalto;

    // YAML
    requires org.yaml.snakeyaml;

    // region: Annotations (@PostConstruct)
    requires jakarta.annotation;
    requires jakarta.inject;
    // endregion

    // region: data mapping
    requires jdk.xml.dom;
    requires com.google.gson;
    requires com.fasterxml.jackson.databind;
    requires com.fasterxml.jackson.dataformat.yaml;
    requires com.fasterxml.jackson.datatype.jsr310;
    // endregion

    // region HTTP clients
    requires java.net.http;
    requires jakarta.ws.rs;
    requires org.apache.httpcomponents.core5.httpcore5;
    requires org.jsoup;
    requires unirest.java.core;
    requires unirest.modules.gson;
    // endregion

    // region: SQL databases
    requires embedded.postgres;
    requires org.tukaani.xz;
    requires org.postgresql.jdbc;
    // endregion

    // region: Apache Commons and other (similar) helper libraries
    requires com.google.common;
    requires io.github.javadiffutils;
    requires java.string.similarity;
    requires org.apache.commons.compress;
    requires org.apache.commons.csv;
    requires org.apache.commons.io;
    requires org.apache.commons.lang3;
    requires org.apache.commons.text;
    requires org.apache.commons.logging;
    // endregion

    // region: latex2unicode
    requires com.github.tomtung.latex2unicode;
    requires fastparse;
    requires scala.library;
    // endregion

    requires jbibtex;
    requires citeproc.java;

    requires snuggletex.core;

    requires org.apache.pdfbox;
    requires org.apache.xmpbox;
    requires com.ibm.icu;

    requires flexmark;
    requires flexmark.html2md.converter;
    requires flexmark.util.ast;
    requires flexmark.util.data;

    requires com.h2database.mvstore;

    requires java.keyring;
    requires org.freedesktop.dbus;

    requires org.jooq.jool;

    // region AI
    requires ai.djl.api;
    requires ai.djl.pytorch_model_zoo;
    requires ai.djl.tokenizers;
    requires jvm.openai;
    requires langchain4j;
    requires langchain4j.core;
    requires langchain4j.google.ai.gemini;
    requires langchain4j.hugging.face;
    requires langchain4j.mistral.ai;
    requires langchain4j.open.ai;
    uses ai.djl.engine.EngineProvider;
    uses ai.djl.repository.RepositoryFactory;
    uses ai.djl.repository.zoo.ZooProvider;
    uses dev.langchain4j.spi.prompt.PromptTemplateFactory;
    requires velocity.engine.core;
    // endregion

    // region: Lucene
    /*
     * In case the version is updated, please also increment {@link org.jabref.model.search.LinkedFilesConstants.VERSION} to trigger reindexing.
     */
    uses org.apache.lucene.codecs.lucene101.Lucene101Codec;
    requires org.apache.lucene.analysis.common;
    requires org.apache.lucene.core;
    requires org.apache.lucene.highlighter;
    requires org.apache.lucene.queryparser;
    // endregion

    requires net.harawata.appdirs;
    requires com.sun.jna;
    requires com.sun.jna.platform;

    requires org.eclipse.jgit;
    uses org.eclipse.jgit.transport.SshSessionFactory;
    uses org.eclipse.jgit.lib.Signer;

    requires transitive org.jspecify;

    // region: other libraries (alphabetically)
    requires cuid;
    requires dd.plist;
    requires io.github.adr;
    // required by okhttp and some AI library
    requires kotlin.stdlib;
    requires mslinks;
    requires org.antlr.antlr4.runtime;
    requires org.libreoffice.uno;
<<<<<<< HEAD
    requires tess4j;
=======
    requires org.jetbrains.annotations;
>>>>>>> 5d9b6ac1
    // endregion
}<|MERGE_RESOLUTION|>--- conflicted
+++ resolved
@@ -105,7 +105,6 @@
     exports org.jabref.logic.crawler;
     exports org.jabref.logic.git;
     exports org.jabref.logic.pseudonymization;
-    exports org.jabref.logic.ocr;
     exports org.jabref.logic.citation.repository;
 
     requires java.base;
@@ -250,10 +249,6 @@
     requires mslinks;
     requires org.antlr.antlr4.runtime;
     requires org.libreoffice.uno;
-<<<<<<< HEAD
-    requires tess4j;
-=======
     requires org.jetbrains.annotations;
->>>>>>> 5d9b6ac1
     // endregion
 }