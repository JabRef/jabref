--- conflicted
+++ resolved
@@ -106,11 +106,8 @@
     exports org.jabref.logic.git;
     exports org.jabref.logic.pseudonymization;
     exports org.jabref.logic.citation.repository;
-<<<<<<< HEAD
     exports org.jabref.model.paging;
-=======
     exports org.jabref.logic.command;
->>>>>>> d0637f92
 
     requires java.base;
 
