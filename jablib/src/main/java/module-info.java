open module org.jabref.jablib {
    exports org.jabref.model;
    exports org.jabref.logic;

    exports org.jabref.search;
    exports org.jabref.logic.search;
    exports org.jabref.logic.search.query;
    exports org.jabref.model.entry.field;
    exports org.jabref.model.search;
    exports org.jabref.model.search.query;
    exports org.jabref.model.util;
    exports org.jabref.logic.preferences;
    exports org.jabref.logic.importer;
    exports org.jabref.logic.bibtex;
    exports org.jabref.logic.citationkeypattern;
    exports org.jabref.logic.exporter;
    exports org.jabref.logic.importer.fileformat;
    exports org.jabref.logic.journals;
    exports org.jabref.logic.l10n;
    exports org.jabref.logic.net;
    exports org.jabref.logic.os;
    exports org.jabref.logic.quality.consistency;
    exports org.jabref.logic.shared.prefs;
    exports org.jabref.logic.util;
    exports org.jabref.logic.util.io;
    exports org.jabref.logic.xmp;
    exports org.jabref.model.database;
    exports org.jabref.model.entry;
    exports org.jabref.model.strings;
    exports org.jabref.logic.protectedterms;
    exports org.jabref.logic.remote;
    exports org.jabref.logic.remote.client;
    exports org.jabref.logic.net.ssl;
    exports org.jabref.logic.citationstyle;
    exports org.jabref.architecture;
    exports org.jabref.logic.journals.ltwa;
    exports org.jabref.logic.shared;
    exports org.jabref.model.groups;
    exports org.jabref.model.groups.event;
    exports org.jabref.logic.preview;
    exports org.jabref.logic.ai;
    exports org.jabref.logic.pdf;
    exports org.jabref.model.database.event;
    exports org.jabref.model.entry.event;
    exports org.jabref.logic.push;
    exports org.jabref.model.search.event;
    exports org.jabref.model.search.matchers;
    exports org.jabref.model.entry.identifier;
    exports org.jabref.model.entry.types;
    exports org.jabref.logic.importer.util;
    exports org.jabref.logic.database;
    exports org.jabref.logic.externalfiles;
    exports org.jabref.logic.help;
    exports org.jabref.logic.bibtex.comparator;
    exports org.jabref.logic.groups;
    exports org.jabref.logic.layout;
    exports org.jabref.logic.openoffice.style;
    exports org.jabref.model.metadata;
    exports org.jabref.model.metadata.event;
    exports org.jabref.logic.ai.chatting;
    exports org.jabref.logic.ai.util;
    exports org.jabref.logic.ai.ingestion;
    exports org.jabref.logic.ai.ingestion.model;
    exports org.jabref.model.ai;
    exports org.jabref.logic.ai.processingstatus;
    exports org.jabref.logic.ai.summarization;
    exports org.jabref.logic.layout.format;
    exports org.jabref.logic.auxparser;
    exports org.jabref.logic.cleanup;
    exports org.jabref.logic.formatter;
    exports org.jabref.logic.importer.fetcher.citation.semanticscholar;
    exports org.jabref.logic.formatter.bibtexfields;
    exports org.jabref.model.pdf;
    exports org.jabref.logic.texparser;
    exports org.jabref.model.texparser;
    exports org.jabref.logic.importer.fetcher;
    exports org.jabref.logic.importer.fetcher.citation;
    exports org.jabref.logic.importer.fileformat.pdf;
    exports org.jabref.logic.integrity;
    exports org.jabref.logic.formatter.casechanger;
    exports org.jabref.logic.shared.exception;
    exports org.jabref.logic.importer.fetcher.isbntobibtex;
    exports org.jabref.logic.importer.fetcher.transformers;
    exports org.jabref.logic.biblog;
    exports org.jabref.model.biblog;
    exports org.jabref.model.http;
    exports org.jabref.logic.remote.server;
    exports org.jabref.logic.util.strings;
    exports org.jabref.model.openoffice;
    exports org.jabref.logic.openoffice;
    exports org.jabref.logic.openoffice.action;
    exports org.jabref.logic.openoffice.frontend;
    exports org.jabref.logic.openoffice.oocsltext;
    exports org.jabref.model.openoffice.rangesort;
    exports org.jabref.model.openoffice.style;
    exports org.jabref.model.openoffice.uno;
    exports org.jabref.model.openoffice.util;
    exports org.jabref.logic.importer.plaincitation;
    exports org.jabref.logic.ai.templates;
    exports org.jabref.logic.bst;
    exports org.jabref.model.study;
    exports org.jabref.logic.shared.security;
    exports org.jabref.logic.shared.event;
    exports org.jabref.logic.citation;
    exports org.jabref.logic.crawler;
    exports org.jabref.logic.pseudonymization;
    exports org.jabref.logic.citation.repository;
    exports org.jabref.model.paging;
    exports org.jabref.logic.git;
    exports org.jabref.logic.git.conflicts;
    exports org.jabref.logic.git.io;
    exports org.jabref.logic.git.merge;
    exports org.jabref.logic.git.model;
    exports org.jabref.logic.git.status;
    exports org.jabref.logic.command;
    exports org.jabref.logic.git.util;
    exports org.jabref.logic.git.preferences;
    exports org.jabref.logic.icore;
    exports org.jabref.model.icore;
<<<<<<< HEAD
    exports org.jabref.logic.git.merge.planning;
    exports org.jabref.logic.git.merge.execution;
=======
    exports org.jabref.model.sciteTallies;
>>>>>>> b873a786

    requires java.base;

    requires javafx.base;
    requires javafx.graphics; // because of javafx.scene.paint.Color
    requires afterburner.fx;
    requires com.tobiasdiez.easybind;

    // for java.awt.geom.Rectangle2D required by org.jabref.logic.pdf.TextExtractor
    requires java.desktop;

    // SQL
    requires java.sql;
    requires java.sql.rowset;

    // region: Logging
    requires org.slf4j;
    requires jul.to.slf4j;
    requires org.apache.logging.log4j.to.slf4j;
    // endregion

    // Preferences and XML
    requires java.prefs;
    requires com.fasterxml.aalto;

    // YAML
    requires org.yaml.snakeyaml;

    // region: Annotations (@PostConstruct)
    requires jakarta.annotation;
    requires jakarta.inject;
    // endregion

    // region: data mapping
    requires jdk.xml.dom;
    requires com.google.gson;
    requires com.fasterxml.jackson.databind;
    requires com.fasterxml.jackson.dataformat.yaml;
    requires com.fasterxml.jackson.datatype.jsr310;
    // endregion

    // region HTTP clients
    requires java.net.http;
    requires jakarta.ws.rs;
    requires org.apache.httpcomponents.core5.httpcore5;
    requires org.jsoup;
    requires unirest.java.core;
    requires unirest.modules.gson;
    // endregion

    // region: SQL databases
    requires embedded.postgres;
    requires org.tukaani.xz;
    requires org.postgresql.jdbc;
    // endregion

    // region: Apache Commons and other (similar) helper libraries
    requires com.google.common;
    requires io.github.javadiffutils;
    requires java.string.similarity;
    requires org.apache.commons.compress;
    requires org.apache.commons.csv;
    requires org.apache.commons.io;
    requires org.apache.commons.lang3;
    requires org.apache.commons.text;
    requires org.apache.commons.logging;
    // endregion

    // region: latex2unicode
    requires com.github.tomtung.latex2unicode;
    requires fastparse;
    requires scala.library;
    // endregion

    requires jbibtex;
    requires citeproc.java;

    requires snuggletex.core;

    requires org.apache.pdfbox;
    requires org.apache.xmpbox;
    requires com.ibm.icu;

    requires flexmark;
    requires flexmark.html2md.converter;
    requires flexmark.util.ast;
    requires flexmark.util.data;

    requires com.h2database.mvstore;

    requires java.keyring;
    requires org.freedesktop.dbus;

    // region AI
    requires ai.djl.api;
    requires ai.djl.pytorch_model_zoo;
    requires ai.djl.tokenizers;
    requires jvm.openai;
    requires langchain4j;
    requires langchain4j.core;
    uses ai.djl.engine.EngineProvider;
    uses ai.djl.repository.RepositoryFactory;
    uses ai.djl.repository.zoo.ZooProvider;
    uses dev.langchain4j.spi.prompt.PromptTemplateFactory;
    requires velocity.engine.core;
    // endregion

    // region: Lucene
    /*
     * In case the version is updated, please also increment {@link org.jabref.model.search.LinkedFilesConstants.VERSION} to trigger reindexing.
     */
    uses org.apache.lucene.codecs.lucene103.Lucene103Codec;
    requires org.apache.lucene.analysis.common;
    requires org.apache.lucene.core;
    requires org.apache.lucene.highlighter;
    requires org.apache.lucene.queryparser;
    // endregion

    // region: appdirs
    requires net.harawata.appdirs;
    requires com.sun.jna;
    requires com.sun.jna.platform;
    // endregion

    // region: jgit
    requires org.eclipse.jgit;
    uses org.eclipse.jgit.transport.SshSessionFactory;
    uses org.eclipse.jgit.lib.Signer;
    // endregion

    // region: other libraries (alphabetically)
    requires cuid;
    requires dd.plist;
    requires io.github.adr;
    // required by okhttp and some AI library
    requires kotlin.stdlib;
    requires mslinks;
    requires org.antlr.antlr4.runtime;
    requires org.jooq.jool;
    requires org.libreoffice.uno;
    requires transitive org.jspecify;
    requires org.jabref.jablib;
    // endregion
}<|MERGE_RESOLUTION|>--- conflicted
+++ resolved
@@ -109,7 +109,6 @@
     exports org.jabref.logic.git;
     exports org.jabref.logic.git.conflicts;
     exports org.jabref.logic.git.io;
-    exports org.jabref.logic.git.merge;
     exports org.jabref.logic.git.model;
     exports org.jabref.logic.git.status;
     exports org.jabref.logic.command;
@@ -117,12 +116,9 @@
     exports org.jabref.logic.git.preferences;
     exports org.jabref.logic.icore;
     exports org.jabref.model.icore;
-<<<<<<< HEAD
     exports org.jabref.logic.git.merge.planning;
     exports org.jabref.logic.git.merge.execution;
-=======
     exports org.jabref.model.sciteTallies;
->>>>>>> b873a786
 
     requires java.base;
 
@@ -264,6 +260,5 @@
     requires org.jooq.jool;
     requires org.libreoffice.uno;
     requires transitive org.jspecify;
-    requires org.jabref.jablib;
     // endregion
 }