open module org.jabref.jablib {
    exports org.jabref.model;
    exports org.jabref.logic;

    exports org.jabref.search;
    exports org.jabref.logic.search;
    exports org.jabref.logic.search.query;
    exports org.jabref.model.entry.field;
    exports org.jabref.model.search;
    exports org.jabref.model.search.query;
    exports org.jabref.model.util;
    exports org.jabref.logic.preferences;
    exports org.jabref.logic.importer;
    exports org.jabref.logic.bibtex;
    exports org.jabref.logic.citationkeypattern;
    exports org.jabref.logic.exporter;
    exports org.jabref.logic.importer.fileformat;
    exports org.jabref.logic.journals;
    exports org.jabref.logic.l10n;
    exports org.jabref.logic.net;
    exports org.jabref.logic.os;
    exports org.jabref.logic.quality.consistency;
    exports org.jabref.logic.shared.prefs;
    exports org.jabref.logic.util;
    exports org.jabref.logic.util.io;
    exports org.jabref.logic.xmp;
    exports org.jabref.model.database;
    exports org.jabref.model.entry;
    exports org.jabref.model.strings;
    exports org.jabref.logic.protectedterms;
    exports org.jabref.logic.remote;
    exports org.jabref.logic.remote.client;
    exports org.jabref.logic.net.ssl;
    exports org.jabref.logic.citationstyle;
    exports org.jabref.architecture;
    exports org.jabref.logic.journals.ltwa;
    exports org.jabref.logic.shared;
    exports org.jabref.model.groups;
    exports org.jabref.model.groups.event;
    exports org.jabref.logic.preview;
    exports org.jabref.logic.ai;
    exports org.jabref.logic.pdf;
    exports org.jabref.model.database.event;
    exports org.jabref.model.entry.event;
    exports org.jabref.logic.push;
    exports org.jabref.model.search.event;
    exports org.jabref.model.search.matchers;
    exports org.jabref.model.entry.identifier;
    exports org.jabref.model.entry.types;
    exports org.jabref.logic.importer.util;
    exports org.jabref.logic.database;
    exports org.jabref.logic.externalfiles;
    exports org.jabref.logic.help;
    exports org.jabref.logic.bibtex.comparator;
    exports org.jabref.logic.groups;
    exports org.jabref.logic.layout;
    exports org.jabref.logic.openoffice.style;
    exports org.jabref.model.metadata;
    exports org.jabref.model.metadata.event;
    exports org.jabref.logic.ai.chatting;
    exports org.jabref.logic.ai.util;
    exports org.jabref.logic.ai.ingestion;
    exports org.jabref.logic.ai.ingestion.model;
    exports org.jabref.model.ai;
    exports org.jabref.logic.ai.processingstatus;
    exports org.jabref.logic.ai.summarization;
    exports org.jabref.logic.layout.format;
    exports org.jabref.logic.auxparser;
    exports org.jabref.logic.cleanup;
    exports org.jabref.logic.formatter;
    exports org.jabref.logic.importer.fetcher.citation.semanticscholar;
    exports org.jabref.logic.formatter.bibtexfields;
    exports org.jabref.model.pdf;
    exports org.jabref.logic.texparser;
    exports org.jabref.model.texparser;
    exports org.jabref.logic.importer.fetcher;
    exports org.jabref.logic.importer.fetcher.citation;
    exports org.jabref.logic.importer.fileformat.pdf;
    exports org.jabref.logic.integrity;
    exports org.jabref.logic.formatter.casechanger;
    exports org.jabref.logic.shared.exception;
    exports org.jabref.logic.importer.fetcher.isbntobibtex;
    exports org.jabref.logic.importer.fetcher.transformers;
    exports org.jabref.logic.biblog;
    exports org.jabref.model.biblog;
    exports org.jabref.model.http;
    exports org.jabref.logic.remote.server;
    exports org.jabref.logic.util.strings;
    exports org.jabref.model.openoffice;
    exports org.jabref.logic.openoffice;
    exports org.jabref.logic.openoffice.action;
    exports org.jabref.logic.openoffice.frontend;
    exports org.jabref.logic.openoffice.oocsltext;
    exports org.jabref.model.openoffice.rangesort;
    exports org.jabref.model.openoffice.style;
    exports org.jabref.model.openoffice.uno;
    exports org.jabref.model.openoffice.util;
    exports org.jabref.logic.importer.plaincitation;
    exports org.jabref.logic.ai.templates;
    exports org.jabref.logic.bst;
    exports org.jabref.model.study;
    exports org.jabref.logic.shared.security;
    exports org.jabref.logic.shared.event;
    exports org.jabref.logic.citation;
    exports org.jabref.logic.crawler;
    exports org.jabref.logic.git;
    exports org.jabref.logic.pseudonymization;
    exports org.jabref.logic.citation.repository;
<<<<<<< HEAD
    exports org.jabref.logic.git.conflicts;
    exports org.jabref.logic.git.merge;
    exports org.jabref.logic.git.io;
    exports org.jabref.logic.git.model;
    exports org.jabref.logic.git.status;
=======
    exports org.jabref.logic.command;
>>>>>>> f3d523e3

    requires java.base;

    requires javafx.base;
    requires javafx.graphics; // because of javafx.scene.paint.Color
    requires afterburner.fx;
    requires com.tobiasdiez.easybind;

    // for java.awt.geom.Rectangle2D required by org.jabref.logic.pdf.TextExtractor
    requires java.desktop;

    // SQL
    requires java.sql;
    requires java.sql.rowset;

    // region: Logging
    requires org.slf4j;
    requires jul.to.slf4j;
    requires org.apache.logging.log4j.to.slf4j;
    // endregion

    // Preferences and XML
    requires java.prefs;
    requires com.fasterxml.aalto;

    // YAML
    requires org.yaml.snakeyaml;

    // region: Annotations (@PostConstruct)
    requires jakarta.annotation;
    requires jakarta.inject;
    // endregion

    // region: data mapping
    requires jdk.xml.dom;
    requires com.google.gson;
    requires com.fasterxml.jackson.databind;
    requires com.fasterxml.jackson.dataformat.yaml;
    requires com.fasterxml.jackson.datatype.jsr310;
    // endregion

    // region HTTP clients
    requires java.net.http;
    requires jakarta.ws.rs;
    requires org.apache.httpcomponents.core5.httpcore5;
    requires org.jsoup;
    requires unirest.java.core;
    requires unirest.modules.gson;
    // endregion

    // region: SQL databases
    requires embedded.postgres;
    requires org.tukaani.xz;
    requires org.postgresql.jdbc;
    // endregion

    // region: Apache Commons and other (similar) helper libraries
    requires com.google.common;
    requires io.github.javadiffutils;
    requires java.string.similarity;
    requires org.apache.commons.compress;
    requires org.apache.commons.csv;
    requires org.apache.commons.io;
    requires org.apache.commons.lang3;
    requires org.apache.commons.text;
    requires org.apache.commons.logging;
    // endregion

    // region: latex2unicode
    requires com.github.tomtung.latex2unicode;
    requires fastparse;
    requires scala.library;
    // endregion

    requires jbibtex;
    requires citeproc.java;

    requires snuggletex.core;

    requires org.apache.pdfbox;
    requires org.apache.xmpbox;
    requires com.ibm.icu;

    requires flexmark;
    requires flexmark.html2md.converter;
    requires flexmark.util.ast;
    requires flexmark.util.data;

    requires com.h2database.mvstore;

    requires java.keyring;
    requires org.freedesktop.dbus;

    requires org.jooq.jool;

    // region AI
    requires ai.djl.api;
    requires ai.djl.pytorch_model_zoo;
    requires ai.djl.tokenizers;
    requires jvm.openai;
    requires langchain4j;
    requires langchain4j.core;
    requires langchain4j.google.ai.gemini;
    requires langchain4j.hugging.face;
    requires langchain4j.mistral.ai;
    requires langchain4j.open.ai;
    uses ai.djl.engine.EngineProvider;
    uses ai.djl.repository.RepositoryFactory;
    uses ai.djl.repository.zoo.ZooProvider;
    uses dev.langchain4j.spi.prompt.PromptTemplateFactory;
    requires velocity.engine.core;
    // endregion

    // region: Lucene
    /*
     * In case the version is updated, please also increment {@link org.jabref.model.search.LinkedFilesConstants.VERSION} to trigger reindexing.
     */
    uses org.apache.lucene.codecs.lucene101.Lucene101Codec;
    requires org.apache.lucene.analysis.common;
    requires org.apache.lucene.core;
    requires org.apache.lucene.highlighter;
    requires org.apache.lucene.queryparser;
    // endregion

    requires net.harawata.appdirs;
    requires com.sun.jna;
    requires com.sun.jna.platform;

    requires org.eclipse.jgit;
    uses org.eclipse.jgit.transport.SshSessionFactory;
    uses org.eclipse.jgit.lib.Signer;

    requires transitive org.jspecify;

    // region: other libraries (alphabetically)
    requires cuid;
    requires dd.plist;
    requires io.github.adr;
    // required by okhttp and some AI library
    requires kotlin.stdlib;
    requires mslinks;
    requires org.antlr.antlr4.runtime;
    requires org.libreoffice.uno;
    requires org.jetbrains.annotations;
    // endregion
}<|MERGE_RESOLUTION|>--- conflicted
+++ resolved
@@ -106,15 +106,12 @@
     exports org.jabref.logic.git;
     exports org.jabref.logic.pseudonymization;
     exports org.jabref.logic.citation.repository;
-<<<<<<< HEAD
     exports org.jabref.logic.git.conflicts;
     exports org.jabref.logic.git.merge;
     exports org.jabref.logic.git.io;
     exports org.jabref.logic.git.model;
     exports org.jabref.logic.git.status;
-=======
     exports org.jabref.logic.command;
->>>>>>> f3d523e3
 
     requires java.base;
 
