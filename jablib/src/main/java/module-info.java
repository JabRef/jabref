open module org.jabref.jablib {
    exports org.jabref.model;
    exports org.jabref.logic;

    exports org.jabref.search;
    exports org.jabref.logic.search;
    exports org.jabref.logic.search.query;
    exports org.jabref.model.entry.field;
    exports org.jabref.model.search;
    exports org.jabref.model.search.query;
    exports org.jabref.model.util;
    exports org.jabref.logic.preferences;
    exports org.jabref.logic.importer;
    exports org.jabref.logic.bibtex;
    exports org.jabref.logic.citationkeypattern;
    exports org.jabref.logic.exporter;
    exports org.jabref.logic.importer.fileformat;
    exports org.jabref.logic.journals;
    exports org.jabref.logic.l10n;
    exports org.jabref.logic.net;
    exports org.jabref.logic.os;
    exports org.jabref.logic.quality.consistency;
    exports org.jabref.logic.shared.prefs;
    exports org.jabref.logic.util;
    exports org.jabref.logic.util.io;
    exports org.jabref.logic.xmp;
    exports org.jabref.model.database;
    exports org.jabref.model.entry;
    exports org.jabref.model.strings;
    exports org.jabref.logic.protectedterms;
    exports org.jabref.logic.remote;
    exports org.jabref.logic.remote.client;
    exports org.jabref.logic.net.ssl;
    exports org.jabref.logic.citationstyle;
    exports org.jabref.architecture;
    exports org.jabref.logic.journals.ltwa;
    exports org.jabref.logic.shared;
    exports org.jabref.model.groups;
    exports org.jabref.model.groups.event;
    exports org.jabref.logic.preview;
    exports org.jabref.logic.ai;
    exports org.jabref.logic.pdf;
    exports org.jabref.model.database.event;
    exports org.jabref.model.entry.event;
    exports org.jabref.logic.push;
    exports org.jabref.model.search.event;
    exports org.jabref.model.search.matchers;
    exports org.jabref.model.entry.identifier;
    exports org.jabref.model.entry.types;
    exports org.jabref.logic.importer.util;
    exports org.jabref.logic.database;
    exports org.jabref.logic.externalfiles;
    exports org.jabref.logic.help;
    exports org.jabref.logic.bibtex.comparator;
    exports org.jabref.logic.groups;
    exports org.jabref.logic.layout;
    exports org.jabref.logic.openoffice.style;
    exports org.jabref.model.metadata;
    exports org.jabref.model.metadata.event;
    exports org.jabref.logic.ai.chatting;
    exports org.jabref.logic.ai.util;
    exports org.jabref.logic.ai.ingestion;
    exports org.jabref.logic.ai.ingestion.model;
    exports org.jabref.model.ai;
    exports org.jabref.logic.ai.processingstatus;
    exports org.jabref.logic.ai.summarization;
    exports org.jabref.logic.layout.format;
    exports org.jabref.logic.auxparser;
    exports org.jabref.logic.cleanup;
    exports org.jabref.logic.formatter;
    exports org.jabref.logic.importer.fetcher.citation.semanticscholar;
    exports org.jabref.logic.formatter.bibtexfields;
    exports org.jabref.model.pdf;
    exports org.jabref.logic.texparser;
    exports org.jabref.model.texparser;
    exports org.jabref.logic.importer.fetcher;
    exports org.jabref.logic.importer.fetcher.citation;
    exports org.jabref.logic.importer.fileformat.pdf;
    exports org.jabref.logic.integrity;
    exports org.jabref.logic.formatter.casechanger;
    exports org.jabref.logic.shared.exception;
    exports org.jabref.logic.importer.fetcher.isbntobibtex;
    exports org.jabref.logic.importer.fetcher.transformers;
    exports org.jabref.logic.biblog;
    exports org.jabref.model.biblog;
    exports org.jabref.model.http;
    exports org.jabref.logic.remote.server;
    exports org.jabref.logic.util.strings;
    exports org.jabref.model.openoffice;
    exports org.jabref.logic.openoffice;
    exports org.jabref.logic.openoffice.action;
    exports org.jabref.logic.openoffice.frontend;
    exports org.jabref.logic.openoffice.oocsltext;
    exports org.jabref.model.openoffice.rangesort;
    exports org.jabref.model.openoffice.style;
    exports org.jabref.model.openoffice.uno;
    exports org.jabref.model.openoffice.util;
    exports org.jabref.logic.importer.plaincitation;
    exports org.jabref.logic.ai.templates;
    exports org.jabref.logic.bst;
    exports org.jabref.model.study;
    exports org.jabref.logic.shared.security;
    exports org.jabref.logic.shared.event;
    exports org.jabref.logic.citation;
    exports org.jabref.logic.crawler;
    exports org.jabref.logic.pseudonymization;
    exports org.jabref.logic.citation.repository;
    exports org.jabref.model.paging;
    exports org.jabref.logic.git;
    exports org.jabref.logic.git.conflicts;
    exports org.jabref.logic.git.io;
    exports org.jabref.logic.git.model;
    exports org.jabref.logic.git.status;
    exports org.jabref.logic.command;
    exports org.jabref.logic.git.util;
    exports org.jabref.logic.git.preferences;
    exports org.jabref.logic.icore;
    exports org.jabref.model.icore;
<<<<<<< HEAD
    exports org.jabref.model.cleanup;
=======
    exports org.jabref.logic.git.merge.planning;
    exports org.jabref.logic.git.merge.execution;
    exports org.jabref.model.sciteTallies;
>>>>>>> 380729ff

    requires java.base;

    requires javafx.base;
    requires javafx.graphics; // because of javafx.scene.paint.Color
    requires afterburner.fx;
    requires com.tobiasdiez.easybind;

    // for java.awt.geom.Rectangle2D required by org.jabref.logic.pdf.TextExtractor
    requires java.desktop;

    // SQL
    requires java.sql;
    requires java.sql.rowset;

    // region: Logging
    requires org.slf4j;
    requires jul.to.slf4j;
    requires org.apache.logging.log4j.to.slf4j;
    // endregion

    // Preferences and XML
    requires java.prefs;
    requires com.fasterxml.aalto;

    // YAML
    requires org.yaml.snakeyaml;

    // region: Annotations (@PostConstruct)
    requires jakarta.annotation;
    requires jakarta.inject;
    // endregion

    // region: data mapping
    requires jdk.xml.dom;
    requires com.google.gson;
    requires com.fasterxml.jackson.databind;
    requires com.fasterxml.jackson.dataformat.yaml;
    requires com.fasterxml.jackson.datatype.jsr310;
    // endregion

    // region HTTP clients
    requires java.net.http;
    requires jakarta.ws.rs;
    requires org.apache.httpcomponents.core5.httpcore5;
    requires org.jsoup;
    requires unirest.java.core;
    requires unirest.modules.gson;
    // endregion

    // region: SQL databases
    requires embedded.postgres;
    requires org.tukaani.xz;
    requires org.postgresql.jdbc;
    // endregion

    // region: Apache Commons and other (similar) helper libraries
    requires com.google.common;
    requires io.github.javadiffutils;
    requires java.string.similarity;
    requires org.apache.commons.compress;
    requires org.apache.commons.csv;
    requires org.apache.commons.io;
    requires org.apache.commons.lang3;
    requires org.apache.commons.text;
    requires org.apache.commons.logging;
    // endregion

    // region: latex2unicode
    requires com.github.tomtung.latex2unicode;
    requires fastparse;
    requires scala.library;
    // endregion

    requires jbibtex;
    requires citeproc.java;

    requires snuggletex.core;

    requires org.apache.pdfbox;
    requires org.apache.xmpbox;
    requires com.ibm.icu;

    requires flexmark;
    requires flexmark.html2md.converter;
    requires flexmark.util.ast;
    requires flexmark.util.data;

    requires com.h2database.mvstore;

    requires java.keyring;
    requires org.freedesktop.dbus;

    // region AI
    requires ai.djl.api;
    requires ai.djl.pytorch_model_zoo;
    requires ai.djl.tokenizers;
    requires jvm.openai;
    requires langchain4j;
    requires langchain4j.core;
    uses ai.djl.engine.EngineProvider;
    uses ai.djl.repository.RepositoryFactory;
    uses ai.djl.repository.zoo.ZooProvider;
    uses dev.langchain4j.spi.prompt.PromptTemplateFactory;
    requires velocity.engine.core;
    // endregion

    // region: Lucene
    /*
     * In case the version is updated, please also increment {@link org.jabref.model.search.LinkedFilesConstants.VERSION} to trigger reindexing.
     */
    uses org.apache.lucene.codecs.lucene103.Lucene103Codec;
    requires org.apache.lucene.analysis.common;
    requires org.apache.lucene.core;
    requires org.apache.lucene.highlighter;
    requires org.apache.lucene.queryparser;
    // endregion

    // region: appdirs
    requires net.harawata.appdirs;
    requires com.sun.jna;
    requires com.sun.jna.platform;
    // endregion

    // region: jgit
    requires org.eclipse.jgit;
    uses org.eclipse.jgit.transport.SshSessionFactory;
    uses org.eclipse.jgit.lib.Signer;
    // endregion

    // region: other libraries (alphabetically)
    requires cuid;
    requires dd.plist;
    requires io.github.adr;
    // required by okhttp and some AI library
    requires kotlin.stdlib;
    requires mslinks;
    requires org.antlr.antlr4.runtime;
    requires org.jooq.jool;
    requires org.libreoffice.uno;
    requires transitive org.jspecify;
    // endregion
}<|MERGE_RESOLUTION|>--- conflicted
+++ resolved
@@ -116,13 +116,10 @@
     exports org.jabref.logic.git.preferences;
     exports org.jabref.logic.icore;
     exports org.jabref.model.icore;
-<<<<<<< HEAD
     exports org.jabref.model.cleanup;
-=======
     exports org.jabref.logic.git.merge.planning;
     exports org.jabref.logic.git.merge.execution;
     exports org.jabref.model.sciteTallies;
->>>>>>> 380729ff
 
     requires java.base;
 
