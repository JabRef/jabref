--- conflicted
+++ resolved
@@ -3,12 +3,8 @@
 import java.util.EnumSet;
 import java.util.Optional;
 
-<<<<<<< HEAD
-=======
 import org.jabref.model.entry.EntryConverter;
-import org.jabref.model.strings.StringUtil;
 
->>>>>>> 2fc4da58
 public interface Field {
 
     /**
