package org.jabref.logic.util;

import java.util.Collection;
import java.util.List;
import java.util.Objects;
import java.util.Timer;
import java.util.TimerTask;
import java.util.concurrent.Callable;
import java.util.concurrent.ExecutionException;
import java.util.concurrent.Executor;
import java.util.concurrent.ExecutorService;
import java.util.concurrent.Executors;
import java.util.concurrent.Future;
import java.util.concurrent.TimeUnit;

import org.slf4j.Logger;
import org.slf4j.LoggerFactory;

/// Responsible for managing of all threads (_except_ GUI threads) in JabRef.
///
/// GUI background tasks should run in `org.jabref.gui.util.UiTaskExecutor``
///
/// This is a wrapper around [ExecutorService]
///
/// Offers both high-priority and low-priority thread pools.
public class HeadlessExecutorService implements Executor {

    public static final HeadlessExecutorService INSTANCE = new HeadlessExecutorService();

    private static final Logger LOGGER = LoggerFactory.getLogger(HeadlessExecutorService.class);

    private static final String EXECUTOR_NAME = "JabRef CachedThreadPool";
    private static final String LOW_PRIORITY_EXECUTOR_NAME = "JabRef LowPriorityCachedThreadPool";

    private final ExecutorService executorService = Executors.newCachedThreadPool(r -> {
        Thread thread = new Thread(r);
        thread.setName(EXECUTOR_NAME);
        thread.setUncaughtExceptionHandler(new FallbackExceptionHandler());
        return thread;
    });

    private final ExecutorService lowPriorityExecutorService = Executors.newCachedThreadPool(r -> {
        Thread thread = new Thread(r);
        thread.setName(LOW_PRIORITY_EXECUTOR_NAME);
        thread.setUncaughtExceptionHandler(new FallbackExceptionHandler());
        return thread;
    });

    private final Timer timer = new Timer("timer", true);

    private HeadlessExecutorService() {
   }

    public void execute(Runnable command) {
        Objects.requireNonNull(command);
        executorService.execute(command);
    }

    public void executeAndWait(Runnable command) {
        Objects.requireNonNull(command);
        Future<?> future = executorService.submit(command);
        try {
            future.get();
        } catch (InterruptedException e) {
            LOGGER.debug("The thread is waiting, occupied or interrupted", e);
        } catch (ExecutionException e) {
            LOGGER.error("Problem executing command", e);
        }
    }

    /**
     * Executes a callable task that provides a return value after the calculation is done.
     *
     * @param command The task to execute.
     * @return A Future object that provides the returning value.
     */
    public <T> Future<T> execute(Callable<T> command) {
        Objects.requireNonNull(command);
        return executorService.submit(command);
    }

    /**
     * Executes a collection of callable tasks and returns a List of the resulting Future objects after the calculation is done.
     *
     * @param tasks The tasks to execute
     * @return A List of Future objects that provide the returning values.
     */
    public <T> List<Future<T>> executeAll(Collection<Callable<T>> tasks) {
        Objects.requireNonNull(tasks);
        try {
            return executorService.invokeAll(tasks);
        } catch (InterruptedException exception) {
            // Ignored
            return List.of();
        }
    }

    public <T> List<Future<T>> executeAll(Collection<Callable<T>> tasks, int timeout, TimeUnit timeUnit) {
        Objects.requireNonNull(tasks);
        try {
            return executorService.invokeAll(tasks, timeout, timeUnit);
        } catch (InterruptedException exception) {
            // Ignored
            return List.of();
        }
    }

    public void executeInterruptableTask(final Runnable runnable, String taskName) {
        this.lowPriorityExecutorService.execute(new NamedRunnable(taskName, runnable));
    }

    public void executeInterruptableTaskAndWait(Runnable runnable) {
        Objects.requireNonNull(runnable);

        Future<?> future = lowPriorityExecutorService.submit(runnable);
        try {
            future.get();
        } catch (InterruptedException e) {
            LOGGER.error("The thread is waiting, occupied or interrupted", e);
        } catch (ExecutionException e) {
            LOGGER.error("Problem executing command", e);
        }
    }

    public void submit(TimerTask timerTask, long millisecondsDelay) {
        timer.schedule(timerTask, millisecondsDelay);
    }

    /**
     * Shuts everything down. After termination, this method returns.
     */
    public void shutdownEverything() {
        LOGGER.trace("Gracefully shut down executor service");
        gracefullyShutdown(EXECUTOR_NAME, this.executorService, 15);

        LOGGER.trace("Gracefully shut down low priority executor service");
        gracefullyShutdown(LOW_PRIORITY_EXECUTOR_NAME, this.lowPriorityExecutorService, 15);

        LOGGER.trace("Canceling timer");
        timer.cancel();

        LOGGER.trace("Finished shutdownEverything");
    }

    private static class NamedRunnable implements Runnable {

        private final String name;

        private final Runnable task;

        private NamedRunnable(String name, Runnable runnable) {
            this.name = name;
            this.task = runnable;
        }

        @Override
        public void run() {
            final String orgName = Thread.currentThread().getName();
            Thread.currentThread().setName(name);
            try {
                task.run();
            } finally {
                Thread.currentThread().setName(orgName);
            }
        }
    }

    /**
     * Shuts down the provided executor service by first trying a normal shutdown, then waiting for the shutdown and then forcibly shutting it down.
     * Returns if the status of the shut down is known.
     */
    public static void gracefullyShutdown(String name, ExecutorService executorService, int timeoutInSeconds) {
        try {
            // This is non-blocking. See https://stackoverflow.com/a/57383461/873282.
            executorService.shutdown();
<<<<<<< HEAD
            if (!executorService.awaitTermination(60, TimeUnit.SECONDS)) {
                LOGGER.debug("One minute passed, {} still not completed. Trying forced shutdown.", executorService);
                // those threads will be interrupted in their current task
                executorService.shutdownNow();
                if (executorService.awaitTermination(60, TimeUnit.SECONDS)) {
                    LOGGER.debug("One minute passed again - forced shutdown of {} worked.", executorService);
                } else {
                    LOGGER.error("{} did not terminate", executorService);
=======
            if (!executorService.awaitTermination(timeoutInSeconds, TimeUnit.SECONDS)) {
                LOGGER.debug("{} seconds passed, {} still not completed. Trying forced shutdown.", timeoutInSeconds, name);
                // those threads will be interrupted in their current task
                executorService.shutdownNow();
                if (executorService.awaitTermination(timeoutInSeconds, TimeUnit.SECONDS)) {
                    LOGGER.debug("{} seconds passed again - forced shutdown of {} worked.", timeoutInSeconds, name);
                } else {
                    LOGGER.error("{} did not terminate", name);
>>>>>>> 934f9710
                }
            }
        } catch (InterruptedException ie) {
            executorService.shutdownNow();
            Thread.currentThread().interrupt();
        }
    }
}<|MERGE_RESOLUTION|>--- conflicted
+++ resolved
@@ -173,16 +173,6 @@
         try {
             // This is non-blocking. See https://stackoverflow.com/a/57383461/873282.
             executorService.shutdown();
-<<<<<<< HEAD
-            if (!executorService.awaitTermination(60, TimeUnit.SECONDS)) {
-                LOGGER.debug("One minute passed, {} still not completed. Trying forced shutdown.", executorService);
-                // those threads will be interrupted in their current task
-                executorService.shutdownNow();
-                if (executorService.awaitTermination(60, TimeUnit.SECONDS)) {
-                    LOGGER.debug("One minute passed again - forced shutdown of {} worked.", executorService);
-                } else {
-                    LOGGER.error("{} did not terminate", executorService);
-=======
             if (!executorService.awaitTermination(timeoutInSeconds, TimeUnit.SECONDS)) {
                 LOGGER.debug("{} seconds passed, {} still not completed. Trying forced shutdown.", timeoutInSeconds, name);
                 // those threads will be interrupted in their current task
@@ -191,7 +181,6 @@
                     LOGGER.debug("{} seconds passed again - forced shutdown of {} worked.", timeoutInSeconds, name);
                 } else {
                     LOGGER.error("{} did not terminate", name);
->>>>>>> 934f9710
                 }
             }
         } catch (InterruptedException ie) {
