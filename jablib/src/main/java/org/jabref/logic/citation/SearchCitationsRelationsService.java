package org.jabref.logic.citation;

import java.util.List;

import org.jabref.logic.bibtex.FieldPreferences;
import org.jabref.logic.citation.repository.BibEntryCitationsAndReferencesRepository;
import org.jabref.logic.citation.repository.BibEntryCitationsAndReferencesRepositoryShell;
import org.jabref.logic.importer.FetcherException;
import org.jabref.logic.importer.ImportFormatPreferences;
import org.jabref.logic.importer.ImporterPreferences;
import org.jabref.logic.importer.fetcher.citation.CitationFetcher;
import org.jabref.logic.importer.fetcher.citation.semanticscholar.SemanticScholarCitationFetcher;
import org.jabref.logic.util.Directories;
import org.jabref.model.entry.BibEntry;
import org.jabref.model.entry.BibEntryTypesManager;

import com.google.common.annotations.VisibleForTesting;
import org.slf4j.Logger;
import org.slf4j.LoggerFactory;

public class SearchCitationsRelationsService {

    private static final Logger LOGGER = LoggerFactory.getLogger(SearchCitationsRelationsService.class);

    private final CitationFetcher citationFetcher;
    private final BibEntryCitationsAndReferencesRepository relationsRepository;

    public SearchCitationsRelationsService(ImporterPreferences importerPreferences,
                                           ImportFormatPreferences importFormatPreferences,
                                           FieldPreferences fieldPreferences,
                                           BibEntryTypesManager entryTypesManager) {
        this.citationFetcher = new SemanticScholarCitationFetcher(importerPreferences);
        this.relationsRepository = BibEntryCitationsAndReferencesRepositoryShell.of(
                Directories.getCitationsRelationsDirectory(),
                importerPreferences.getCitationsRelationsStoreTTL(),
                importFormatPreferences,
                fieldPreferences,
                entryTypesManager
        );
    }

    /**
     * @implNote Typically, this would be a Shim in JavaFX
     */
    @VisibleForTesting
<<<<<<< HEAD
    public SearchCitationsRelationsService(CitationFetcher citationFetcher,
                                           BibEntryCitationsAndReferencesRepository repository
    ) {
=======
    public SearchCitationsRelationsService(CitationFetcher citationFetcher, BibEntryCitationsAndReferencesRepository repository) {
>>>>>>> c16d4ad1
        this.citationFetcher = citationFetcher;
        this.relationsRepository = repository;
    }

    public List<BibEntry> searchReferences(BibEntry referenced) {
        boolean isFetchingAllowed = relationsRepository.isReferencesUpdatable(referenced)
            || !relationsRepository.containsReferences(referenced);
        if (isFetchingAllowed) {
            try {
                List<BibEntry> referencedBy = citationFetcher.searchCiting(referenced);
                relationsRepository.insertReferences(referenced, referencedBy);
            } catch (FetcherException e) {
                LOGGER.error("Error while fetching references for entry {}", referenced.getTitle(), e);
            }
        }
        return this.relationsRepository.readReferences(referenced);
    }

    /**
     * If the store was empty and nothing was fetch in any case (empty fetch, or error) then yes => empty list
     * If the store was not empty and nothing was fetched after a successful fetch => the store will be erased and the returned collection will be empty
     * If the store was not empty and an error occurs while fetching => will return the content of the store
     */
    public List<BibEntry> searchCitations(BibEntry cited) {
        boolean isFetchingAllowed = relationsRepository.isCitationsUpdatable(cited)
            || !this.relationsRepository.containsCitations(cited);
        if (isFetchingAllowed) {
            try {
                List<BibEntry> citedBy = citationFetcher.searchCitedBy(cited);
                this.relationsRepository.insertCitations(cited, citedBy);
            } catch (FetcherException e) {
                LOGGER.error("Error while fetching citations for entry {}", cited.getTitle(), e);
            }
        }
        return this.relationsRepository.readCitations(cited);
    }

    public void close() {
        this.relationsRepository.close();
    }
}<|MERGE_RESOLUTION|>--- conflicted
+++ resolved
@@ -43,13 +43,9 @@
      * @implNote Typically, this would be a Shim in JavaFX
      */
     @VisibleForTesting
-<<<<<<< HEAD
     public SearchCitationsRelationsService(CitationFetcher citationFetcher,
                                            BibEntryCitationsAndReferencesRepository repository
     ) {
-=======
-    public SearchCitationsRelationsService(CitationFetcher citationFetcher, BibEntryCitationsAndReferencesRepository repository) {
->>>>>>> c16d4ad1
         this.citationFetcher = citationFetcher;
         this.relationsRepository = repository;
     }
