 package org.jabref.logic.importer;

import java.util.Optional;

import org.jabref.logic.importer.fetcher.ArXivFetcher;
import org.jabref.logic.importer.fetcher.DoiFetcher;
import org.jabref.logic.importer.fetcher.RfcFetcher;
import org.jabref.logic.importer.fetcher.isbntobibtex.IsbnFetcher;
import org.jabref.model.entry.BibEntry;
import org.jabref.model.entry.identifier.ArXivIdentifier;
import org.jabref.model.entry.identifier.DOI;
import org.jabref.model.entry.identifier.ISBN;
import org.jabref.model.entry.identifier.Identifier;
import org.jabref.model.entry.identifier.RFC;
import org.jabref.model.entry.identifier.SSRN;

public class CompositeIdFetcher {

    private final ImportFormatPreferences importFormatPreferences;

    public CompositeIdFetcher(ImportFormatPreferences importFormatPreferences) {
        this.importFormatPreferences = importFormatPreferences;
    }

    public Optional<BibEntry> performSearchById(String identifier) throws FetcherException {
        // All identifiers listed here should also appear at {@link org.jabref.gui.mergeentries.FetchAndMergeEntry.SUPPORTED_FIELDS} and vice versa.

        Optional<Identifier> identifierOpt = Identifier.from(identifier);
        if (identifierOpt.isEmpty()) {
            return Optional.empty();
        }

<<<<<<< HEAD
        Identifier identifier = identifierOpt.get();
        switch (identifier.getClass())) {
            // TODO - merge stuff below
        }
                                  .
        getFetcher(identifier.get());

=======
        // TODO - merge stuff below
>>>>>>> 709b9148
        Optional<DOI> doi = DOI.findInText(identifier);
        if (doi.isPresent()) {
            return new DoiFetcher(importFormatPreferences).performSearchById(doi.get().asString());
        }
        Optional<ArXivIdentifier> arXivIdentifier = ArXivIdentifier.parse(identifier);
        if (arXivIdentifier.isPresent()) {
            return new ArXivFetcher(importFormatPreferences).performSearchById(arXivIdentifier.get().asString());
        }
        Optional<ISBN> isbn = ISBN.parse(identifier);
        if (isbn.isPresent()) {
            return new IsbnFetcher(importFormatPreferences)
                    // .addRetryFetcher(new EbookDeIsbnFetcher(importFormatPreferences))
                    // .addRetryFetcher(new DoiToBibtexConverterComIsbnFetcher(importFormatPreferences))
                    .performSearchById(isbn.get().asString());
        }
        /* TODO: IACR is currently disabled, because it needs to be reworked: https://github.com/JabRef/jabref/issues/8876
        Optional<IacrEprint> iacrEprint = IacrEprint.parse(identifier);
        if (iacrEprint.isPresent()) {
            return new IacrEprintFetcher(importFormatPreferences).performSearchById(iacrEprint.get().getNormalized());
        }*/

        Optional<SSRN> ssrn = SSRN.parse(identifier);
        if (ssrn.isPresent()) {
            return new DoiFetcher(importFormatPreferences).performSearchById(ssrn.get().toDoi().asString());
        }

        Optional<RFC> rfcId = RFC.parse(identifier);
        if (rfcId.isPresent()) {
            return new RfcFetcher(importFormatPreferences).performSearchById(rfcId.get().asString());
        }

        return Optional.empty();
    }

    public String getName() {
        return "CompositeIdFetcher";
    }

    public static boolean containsValidId(String identifier) {
        return Identifier.from(identifier).isPresent();
    }
}<|MERGE_RESOLUTION|>--- conflicted
+++ resolved
@@ -1,4 +1,4 @@
- package org.jabref.logic.importer;
+package org.jabref.logic.importer;
 
 import java.util.Optional;
 
@@ -30,17 +30,6 @@
             return Optional.empty();
         }
 
-<<<<<<< HEAD
-        Identifier identifier = identifierOpt.get();
-        switch (identifier.getClass())) {
-            // TODO - merge stuff below
-        }
-                                  .
-        getFetcher(identifier.get());
-
-=======
-        // TODO - merge stuff below
->>>>>>> 709b9148
         Optional<DOI> doi = DOI.findInText(identifier);
         if (doi.isPresent()) {
             return new DoiFetcher(importFormatPreferences).performSearchById(doi.get().asString());
