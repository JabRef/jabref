--- conflicted
+++ resolved
@@ -19,13 +19,12 @@
 import java.util.ArrayList;
 
 import java.util.List;
-<<<<<<< HEAD
-
-
-=======
+fix-for-issue-13400
+
+
 import java.util.Optional;
 import java.util.regex.Pattern;
->>>>>>> 2538565d
+main
 
 import org.jabref.logic.cleanup.FieldFormatterCleanup;
 
@@ -36,14 +35,14 @@
 import org.jabref.logic.importer.ParseException;
 
 import org.jabref.logic.importer.Parser;
-<<<<<<< HEAD
+ fix-for-issue-13400
 
 import org.jabref.logic.importer.SearchBasedParserFetcher;
 
-=======
+
 import org.jabref.logic.importer.SearchBasedParserFetcher;
 import org.jabref.logic.importer.fetcher.transformers.DefaultSearchQueryTransformer;
->>>>>>> 2538565d
+ main
 import org.jabref.logic.importer.util.JsonReader;
 
 import org.jabref.model.entry.BibEntry;
@@ -66,16 +65,16 @@
 import kong.unirest.core.json.JSONException;
 
 import kong.unirest.core.json.JSONObject;
-<<<<<<< HEAD
-
-=======
+ fix-for-issue-13400
+
+
 import org.apache.hc.core5.net.URIBuilder;
->>>>>>> 2538565d
+main
 import org.slf4j.Logger;
 
 import org.slf4j.LoggerFactory;
 
-<<<<<<< HEAD
+ fix-for-issue-13400
 
 
 public class EuropePmcFetcher implements IdBasedParserFetcher, SearchBasedParserFetcher {
@@ -258,7 +257,7 @@
 
 }
 
-=======
+===
 public class EuropePmcFetcher implements IdBasedParserFetcher, SearchBasedParserFetcher {
     private static final Logger LOGGER = LoggerFactory.getLogger(EuropePmcFetcher.class);
 
@@ -503,5 +502,5 @@
     public String getName() {
         return "Europe/PMCID";
     }
->>>>>>> 2538565d
+>>>>main
 }