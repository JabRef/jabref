--- conflicted
+++ resolved
@@ -319,15 +319,9 @@
         }
     }
 
-<<<<<<< HEAD
-     /// Pulls from the current branch’s upstream.
-     /// If no remote is configured, silently performs local computeMergePlan.
-     /// This ensures SLR repositories without remotes still initialize correctly.
-=======
     /// Pulls from the current branch’s upstream.
     /// If no remote is configured, silently performs local merge.
     /// This ensures SLR repositories without remotes still initialize correctly.
->>>>>>> 8d3978ea
     public void pullOnCurrentBranch() throws IOException {
         try (Git git = Git.open(this.repositoryPathAsFile)) {
             Optional<CredentialsProvider> credsOpt = resolveCredentials();
@@ -419,19 +413,20 @@
     }
 
     // TODO: 清理GitHandler 里面和Bookkeeper的git 落账。现在调用的 GitHandler 里面的方法，似乎有隐式副作用导致索引/文件被触碰？
+
     /// Pre-stage a computeMergePlan (two parents) but do NOT commit yet.
     /// Equivalent to: `git computeMergePlan -s ours --no-commit <remote>`
     /// Puts the repo into MERGING state, sets MERGE_HEAD=remote; working tree becomes "ours".
     @Deprecated
     public void beginOursMergeNoCommit(RevCommit remote) throws IOException, GitAPIException {
-//        try (Git git = Git.open(this.repositoryPathAsFile)) {
-//            git.merge()
-//               .include(remote)
-//               .setStrategy(org.eclipse.jgit.merge.MergeStrategy.OURS)
-//               .setFastForward(org.eclipse.jgit.api.MergeCommand.FastForwardMode.NO_FF)
-//               .setCommit(false)
-//               .call();
-//        }
+        //        try (Git git = Git.open(this.repositoryPathAsFile)) {
+        //            git.merge()
+        //               .include(remote)
+        //               .setStrategy(org.eclipse.jgit.merge.MergeStrategy.OURS)
+        //               .setFastForward(org.eclipse.jgit.api.MergeCommand.FastForwardMode.NO_FF)
+        //               .setCommit(false)
+        //               .call();
+        //        }
     }
 
     /// Fast-forward only to <remote> (when local is strictly behind).
@@ -493,7 +488,7 @@
     /// Start a "semantic-computeMergePlan computeMergePlan-state" and return a guard:
     @Deprecated
     public MergeGuard beginSemanticMergeGuard(RevCommit remote, Path bibFilePath) throws IOException, GitAPIException {
-//        beginOursMergeNoCommit(remote);
+        //        beginOursMergeNoCommit(remote);
         return new MergeGuard(this, bibFilePath);
     }
 
@@ -514,7 +509,7 @@
             if (!active.get()) {
                 return;
             }
-//            handler.createCommitOnCurrentBranch(message, false);
+            //            handler.createCommitOnCurrentBranch(message, false);
             committed = true;
         }
 
@@ -525,18 +520,18 @@
             if (!active.compareAndSet(true, false)) {
                 return;
             }
-//            if (committed) {
-//                return;
-//            }
-//            try {
-//                handler.abortSemanticMerge(bibFilePath, false);
-//            } catch (IOException | GitAPIException e) {
-//                LOGGER.debug("Abort semantic computeMergePlan failed (best-effort cleanup). path={}", bibFilePath, e);
-//            } catch (RuntimeException e) {
-//                // Deliberately catching RuntimeException here because this is a best-effort cleanup in AutoCloseable.close().
-//                // have to NOT throw from close() to avoid masking the primary failure/result of pull/computeMergePlan.
-//                LOGGER.warn("Unexpected runtime exception during cleanup; rethrowing. path={}", bibFilePath, e);
-//            }
+            //            if (committed) {
+            //                return;
+            //            }
+            //            try {
+            //                handler.abortSemanticMerge(bibFilePath, false);
+            //            } catch (IOException | GitAPIException e) {
+            //                LOGGER.debug("Abort semantic computeMergePlan failed (best-effort cleanup). path={}", bibFilePath, e);
+            //            } catch (RuntimeException e) {
+            //                // Deliberately catching RuntimeException here because this is a best-effort cleanup in AutoCloseable.close().
+            //                // have to NOT throw from close() to avoid masking the primary failure/result of pull/computeMergePlan.
+            //                LOGGER.warn("Unexpected runtime exception during cleanup; rethrowing. path={}", bibFilePath, e);
+            //            }
         }
     }
 }