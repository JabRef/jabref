--- conflicted
+++ resolved
@@ -2,6 +2,7 @@
 
 import java.util.List;
 
+import org.jabref.logic.git.GitSyncService;
 import org.jabref.model.entry.BibEntry;
 
 /// Strategy interface for resolving semantic entry-level conflicts during Git merges.
@@ -17,11 +18,7 @@
      *
      * @param conflicts the list of detected three-way entry conflicts
      * @return the modified BibDatabaseContext containing resolved entries,
-<<<<<<< HEAD
-     *         or empty if user canceled computeMergePlan or CLI refuses to computeMergePlan.
-=======
      * or empty if user canceled merge or CLI refuses to merge.
->>>>>>> 8d3978ea
      */
     List<BibEntry> resolveConflicts(List<ThreeWayEntryConflict> conflicts);
 }