package org.jabref.logic.git.conflicts;

import java.util.ArrayList;
import java.util.LinkedHashMap;
import java.util.LinkedHashSet;
import java.util.List;
import java.util.Map;
import java.util.Objects;
import java.util.Optional;
import java.util.Set;
import java.util.function.Function;
import java.util.stream.Collectors;
import java.util.stream.Stream;

import org.jabref.logic.bibtex.comparator.BibDatabaseDiff;
import org.jabref.logic.bibtex.comparator.BibEntryDiff;
import org.jabref.logic.git.model.MergePlan;
import org.jabref.model.database.BibDatabaseContext;
import org.jabref.model.entry.BibEntry;
import org.jabref.model.entry.field.Field;

import static com.google.common.collect.Sets.union;

/// Detects semantic computeMergePlan conflicts between base, local, and remote.
///
/// Strategy:
/// Instead of computing full diffs from base to local/remote, we simulate a Git-style computeMergePlan
/// by applying the diff between base and remote onto local (`result := local + remoteDiff`).
///
/// Caveats:
/// - Only entries with the same citation key are considered matching.
/// - Entries without citation keys are currently ignored.
/// - Changing a citation key is not supported and is treated as deletion + addition.
@Deprecated
public class SemanticConflictDetector {
    public static List<ThreeWayEntryConflict> detectConflicts(BibDatabaseContext base, BibDatabaseContext local, BibDatabaseContext remote) {
        // 1. get diffs between base, local and remote
        BibDatabaseDiff localDiff = BibDatabaseDiff.compare(base, local);
        BibDatabaseDiff remoteDiff = BibDatabaseDiff.compare(base, remote);

        // 2. Union of all citationKeys that were changed (on either side)
        EntryTriples triples = EntryTriples.from(base, local, remote);

        // 3. Build a map from citationKey -> BibEntryDiff for both local and remote diffs
        Map<String, BibEntryDiff> localDiffMap = indexByCitationKey(localDiff.getEntryDifferences());
        Map<String, BibEntryDiff> remoteDiffMap = indexByCitationKey(remoteDiff.getEntryDifferences());
        Set<String> allKeys = union(localDiffMap.keySet(), remoteDiffMap.keySet());

        List<ThreeWayEntryConflict> conflicts = new ArrayList<>();

        // 4. Build full 3-way entry maps (key -> entry) from each database
        for (String key : allKeys) {
            BibEntry baseEntry = triples.baseMap.get(key);
            BibEntry localEntry = resolveEntry(key, localDiffMap.get(key), triples.localMap);
            BibEntry remoteEntry = resolveEntry(key, remoteDiffMap.get(key), triples.remoteMap);

            // 5. If this triplet results in a conflict, collect it
            detectEntryConflict(baseEntry, localEntry, remoteEntry).ifPresent(conflicts::add);
        }

        return conflicts;
    }

    /**
     * Detect entry-level conflicts among base, local, and remote versions of an entry.
     * <p>
     *
     * @param base   the entry in the common ancestor
     * @param local  the entry in the local version
     * @param remote the entry in the remote version
     * @return optional conflict (if detected)
     */
    private static Optional<ThreeWayEntryConflict> detectEntryConflict(BibEntry base,
                                                                       BibEntry local,
                                                                       BibEntry remote) {
        // Case 1: Both local and remote added same citation key -> compare their fields
        if (base == null && local != null && remote != null) {
            if (hasConflictingFields(new BibEntry(), local, remote)) {
                return Optional.of(new ThreeWayEntryConflict(null, local, remote));
            } else {
                return Optional.empty();
            }
        }

        // Case 2: base exists, one side deleted, other modified -> conflict
        if (base != null) {
            boolean localDeleted = local == null;
            boolean remoteDeleted = remote == null;

            boolean localChanged = !localDeleted && !base.getFieldMap().equals(local.getFieldMap());
            boolean remoteChanged = !remoteDeleted && !base.getFieldMap().equals(remote.getFieldMap());

            if ((localChanged && remoteDeleted) || (remoteChanged && localDeleted)) {
                return Optional.of(new ThreeWayEntryConflict(base, local, remote));
            }
        }

        // Case 3: base exists, both sides modified the entry -> check field-level diff
        if (base != null && local != null && remote != null) {
            boolean localChanged = !base.getFieldMap().equals(local.getFieldMap());
            boolean remoteChanged = !base.getFieldMap().equals(remote.getFieldMap());

            if (localChanged && remoteChanged && hasConflictingFields(base, local, remote)) {
                return Optional.of(new ThreeWayEntryConflict(base, local, remote));
            }
        }

        return Optional.empty();
    }

    private static boolean hasConflictingFields(BibEntry base, BibEntry local, BibEntry remote) {
        if (entryTypeChangedDifferently(base, local, remote)) {
            return true;
        }

        Set<Field> allFields = Stream.of(base, local, remote)
                                     .flatMap(entry -> entry.getFields().stream())
                                     .collect(Collectors.toSet());

        for (Field field : allFields) {
            String baseVal = base.getField(field).orElse(null);
            String localVal = local.getField(field).orElse(null);
            String remoteVal = remote.getField(field).orElse(null);

            // Case 1: Both local and remote modified the same field from base, and the values differ
            if (modifiedOnBothSidesWithDisagreement(baseVal, localVal, remoteVal)) {
                return true;
            }

            // Case 2: One side deleted the field, the other side modified it
            if (oneSideDeletedOneSideModified(baseVal, localVal, remoteVal)) {
                return true;
            }

            // Case 3: Both sides added the field with different values
            if (addedOnBothSidesWithDisagreement(baseVal, localVal, remoteVal)) {
                return true;
            }
        }

        return false;
    }

    private static boolean entryTypeChangedDifferently(BibEntry base, BibEntry local, BibEntry remote) {
        if (base == null || local == null || remote == null) {
            return false;
        }

        boolean localChanged = !base.getType().equals(local.getType());
        boolean remoteChanged = !base.getType().equals(remote.getType());
        boolean changedToDifferentTypes = !local.getType().equals(remote.getType());

        return localChanged && remoteChanged && changedToDifferentTypes;
    }

    private static boolean modifiedOnBothSidesWithDisagreement(String baseVal, String localVal, String remoteVal) {
        return notEqual(baseVal, localVal) && notEqual(baseVal, remoteVal) && notEqual(localVal, remoteVal);
    }

    private static boolean oneSideDeletedOneSideModified(String baseVal, String localVal, String remoteVal) {
        if (localVal == null && remoteVal == null) {
            return false;
        }

        return (baseVal != null)
                && ((localVal == null && notEqual(baseVal, remoteVal))
                || (remoteVal == null && notEqual(baseVal, localVal)));
    }

    private static boolean addedOnBothSidesWithDisagreement(String baseVal, String localVal, String remoteVal) {
        return baseVal == null && localVal != null && remoteVal != null && notEqual(localVal, remoteVal);
    }

    private static boolean notEqual(String a, String b) {
        return !Objects.equals(a, b);
    }

    /**
     * Compares base and remote, finds all semantic-level changes (new entries, updated fields), and builds a patch plan.
     * This plan is meant to be applied to local during computeMergePlan:
     * result = local + (remote − base)
     *
     * @param base   The base version of the database.
     * @param remote The remote version to be merged.
     * @return A {@link MergePlan} describing how to update the local copy with remote changes.
     */
    public static MergePlan extractMergePlan(BibDatabaseContext base, BibDatabaseContext local, BibDatabaseContext remote) {
        EntryTriples triples = EntryTriples.from(base, local, remote);

        Map<String, Map<Field, String>> fieldPatches = new LinkedHashMap<>();
        List<BibEntry> newEntries = new ArrayList<>();
        List<String> deletedEntryKeys = new ArrayList<>();

        for (Map.Entry<String, BibEntry> remoteEntryPair : triples.remoteMap.entrySet()) {
            String key = remoteEntryPair.getKey();
            BibEntry remoteEntry = remoteEntryPair.getValue();
            BibEntry baseEntry = triples.baseMap.get(key);
            BibEntry localEntry = triples.localMap.get(key);

            // Case 1: Both sides added the same key, if there is no disagreement on overlapping fields -> add as a union
            if (baseEntry == null && localEntry != null) {
                if (!hasOverlappingFieldDisagreement(localEntry, remoteEntry)) {
                    newEntries.add(unionEntry(localEntry, remoteEntry));
                }
                continue;
            }

            // Case 2: Added only on the remote side
            if (baseEntry == null && localEntry == null) {
                newEntries.add(remoteEntry);
                continue;
            }

            // Case 3: Base exists — generate patches that apply only where local kept the base value
            if (baseEntry != null) {
                Map<Field, String> patch = computeFieldPatch(baseEntry, localEntry, remoteEntry);
                if (!patch.isEmpty()) {
                    fieldPatches.put(key, patch);
                }
            }
        }

        return new MergePlan(fieldPatches, newEntries, deletedEntryKeys);
    }

<<<<<<< HEAD
    /// Compares base and remote and constructs a patch at the field level. null == the field is deleted.
    ///
    /// - Apply remote change when local kept base value (including deletions: null);
    /// - If both sides changed to the same value, no patch needed;
    /// - Fallback: if a divergence is still observed, do not override local; skip this field,
    ///
    /// @param base base version
    /// @param local local version
    /// @param remote remote version
    /// @return A map from field to new value
=======
    /**
     * Compares base and remote and constructs a patch at the field level. null == the field is deleted.
     * - Apply remote change when local kept base value (including deletions: null);
     * - If both sides changed to the same value, no patch needed;
     * - Fallback: if a divergence is still observed, do not override local; skip this field,
     *
     * @param base   base version
     * @param local  local version
     * @param remote remote version
     * @return A map from field to new value
     */
>>>>>>> 8d3978ea
    private static Map<Field, String> computeFieldPatch(BibEntry base, BibEntry local, BibEntry remote) {
        Map<Field, String> patch = new LinkedHashMap<>();

        if (remote == null) {
            return patch;
        }

        Stream.concat(base.getFields().stream(), remote.getFields().stream())
              .distinct()
              .filter(field -> !isMetaField(field))
              .forEach(field -> {
                  String baseValue = base.getField(field).orElse(null);
                  String remoteValue = remote.getField(field).orElse(null);
                  String localValue = local == null ? null : local.getField(field).orElse(null);

                  if (Objects.equals(baseValue, remoteValue)) {
                      return;
                  }
                  if (Objects.equals(localValue, baseValue)) {
                      patch.put(field, remoteValue);
                      return;
                  }
                  if (Objects.equals(localValue, remoteValue)) {
                      return;
                  }
              });
        return patch;
    }

    /**
     * Converts a List of BibEntryDiff into a Map where the key is the citation key,
     * and the value is the corresponding BibEntryDiff.
     * <p>
     * Notes:
     * - Only entries with a citation key are included (entries without a key cannot be uniquely identified during computeMergePlan).
     * - Entries that represent additions (base == null) or deletions (new == null) are also included.
     * - If multiple BibEntryDiffs share the same citation key (rare), the latter one will overwrite the former.
     * <p>
     *
     * @param entryDiffs A list of entry diffs produced by BibDatabaseDiff
     * @return A map from citation key to corresponding BibEntryDiff
     */
    private static Map<String, BibEntryDiff> indexByCitationKey(List<BibEntryDiff> entryDiffs) {
        Map<String, BibEntryDiff> result = new LinkedHashMap<>();

        for (BibEntryDiff diff : entryDiffs) {
            Optional<String> citationKey = Optional.ofNullable(diff.newEntry())
                                                   .flatMap(BibEntry::getCitationKey)
                                                   .or(() -> Optional.ofNullable(diff.originalEntry())
                                                                     .flatMap(BibEntry::getCitationKey));
            citationKey.ifPresent(key -> result.put(key, diff));
        }

        return result;
    }

    private static Map<String, BibEntry> getCitationKeyToEntryMap(BibDatabaseContext context) {
        return context.getDatabase().getEntries().stream()
                      .filter(entry -> entry.getCitationKey().isPresent())
                      .collect(Collectors.toMap(
                              entry -> entry.getCitationKey().get(),
                              Function.identity(),
                              (existing, replacement) -> replacement,
                              LinkedHashMap::new
                      ));
    }

    private static BibEntry resolveEntry(String key, BibEntryDiff diff, Map<String, BibEntry> fullMap) {
        if (diff == null) {
            return fullMap.get(key);
        }
        return diff.newEntry();
    }

    private static boolean hasOverlappingFieldDisagreement(BibEntry left, BibEntry right) {
        Set<Field> overlap = new LinkedHashSet<>(left.getFields());
        overlap.retainAll(right.getFields());
        overlap.removeIf(SemanticConflictDetector::isMetaField);
        for (Field overlappingField : overlap) {
            String leftFieldValue = left.getField(overlappingField).orElse(null);
            String rightFieldValue = right.getField(overlappingField).orElse(null);
            if (!leftFieldValue.equals(rightFieldValue)) {
                return true;
            }
        }
        return false;
    }

    private static BibEntry unionEntry(BibEntry localAdded, BibEntry remoteAdded) {
        BibEntry merged = new BibEntry(localAdded);
        for (Field field : remoteAdded.getFields()) {
            if (isMetaField(field)) {
                continue;
            }
            if (merged.getField(field).isEmpty()) {
                merged.setField(field, remoteAdded.getField(field).get());
            }
        }
        return merged;
    }

    private static boolean isMetaField(Field f) {
        String name = f.getName();
        return name.startsWith("_") || "_jabref_shared".equalsIgnoreCase(name);
    }

    static final class EntryTriples {
        final Map<String, BibEntry> baseMap;
        final Map<String, BibEntry> localMap;
        final Map<String, BibEntry> remoteMap;

        private EntryTriples(Map<String, BibEntry> baseMap,
                             Map<String, BibEntry> localMap,
                             Map<String, BibEntry> remoteMap) {
            this.baseMap = baseMap;
            this.localMap = localMap;
            this.remoteMap = remoteMap;
        }

        static EntryTriples from(BibDatabaseContext base,
                                 BibDatabaseContext local,
                                 BibDatabaseContext remote) {
            return new EntryTriples(
                    getCitationKeyToEntryMap(base),
                    getCitationKeyToEntryMap(local),
                    getCitationKeyToEntryMap(remote)
            );
        }
    }
}<|MERGE_RESOLUTION|>--- conflicted
+++ resolved
@@ -223,7 +223,6 @@
         return new MergePlan(fieldPatches, newEntries, deletedEntryKeys);
     }
 
-<<<<<<< HEAD
     /// Compares base and remote and constructs a patch at the field level. null == the field is deleted.
     ///
     /// - Apply remote change when local kept base value (including deletions: null);
@@ -234,19 +233,6 @@
     /// @param local local version
     /// @param remote remote version
     /// @return A map from field to new value
-=======
-    /**
-     * Compares base and remote and constructs a patch at the field level. null == the field is deleted.
-     * - Apply remote change when local kept base value (including deletions: null);
-     * - If both sides changed to the same value, no patch needed;
-     * - Fallback: if a divergence is still observed, do not override local; skip this field,
-     *
-     * @param base   base version
-     * @param local  local version
-     * @param remote remote version
-     * @return A map from field to new value
-     */
->>>>>>> 8d3978ea
     private static Map<Field, String> computeFieldPatch(BibEntry base, BibEntry local, BibEntry remote) {
         Map<Field, String> patch = new LinkedHashMap<>();
 
