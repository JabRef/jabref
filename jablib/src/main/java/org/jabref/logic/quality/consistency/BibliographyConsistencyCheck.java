--- conflicted
+++ resolved
@@ -8,12 +8,10 @@
 import java.util.Map;
 import java.util.SequencedCollection;
 import java.util.Set;
-<<<<<<< HEAD
 import java.util.stream.Collectors;
 import java.util.stream.Stream;
-=======
 import java.util.function.BiConsumer;
->>>>>>> 0d6969b0
+
 
 import org.jabref.logic.bibtex.comparator.BibEntryByCitationKeyComparator;
 import org.jabref.logic.bibtex.comparator.BibEntryByFieldsComparator;
@@ -130,7 +128,6 @@
     }
 
     private static void collectEntriesIntoMaps(List<BibEntry> entries, Map<EntryType, Set<Field>> entryTypeToFieldsInAnyEntryMap, Map<EntryType, Set<Field>> entryTypeToFieldsInAllEntriesMap, Map<EntryType, Set<BibEntry>> entryTypeToEntriesMap) {
-<<<<<<< HEAD
         entries.forEach(entry -> {
                       EntryType entryType = entry.getType();
 
@@ -151,19 +148,5 @@
                                         .computeIfAbsent(entryType, k -> new HashSet<>());
                       entriesOfType.add(entry);
                     });
-=======
-        for (BibEntry entry : entries) {
-            EntryType entryType = entry.getType();
-
-            Set<Field> fieldsInAnyEntry = entryTypeToFieldsInAnyEntryMap.computeIfAbsent(entryType, _ -> new HashSet<>());
-            fieldsInAnyEntry.addAll(entry.getFields());
-
-            Set<Field> fieldsInAllEntries = entryTypeToFieldsInAllEntriesMap.computeIfAbsent(entryType, _ -> new HashSet<>(entry.getFields()));
-            fieldsInAllEntries.retainAll(entry.getFields());
-
-            Set<BibEntry> entriesOfType = entryTypeToEntriesMap.computeIfAbsent(entryType, _ -> new HashSet<>());
-            entriesOfType.add(entry);
-        }
->>>>>>> 0d6969b0
     }
 }