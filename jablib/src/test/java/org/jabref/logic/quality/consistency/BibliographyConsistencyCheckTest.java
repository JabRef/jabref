package org.jabref.logic.quality.consistency;

import java.nio.file.Path;
import java.util.List;
import java.util.Map;
import java.util.Set;
import java.util.prefs.BackingStoreException;

import org.jabref.logic.FilePreferences;
import org.jabref.logic.InternalPreferences;
import org.jabref.logic.JabRefException;
import org.jabref.logic.LibraryPreferences;
import org.jabref.logic.ai.AiPreferences;
import org.jabref.logic.bibtex.FieldPreferences;
import org.jabref.logic.citationkeypattern.CitationKeyPatternPreferences;
import org.jabref.logic.cleanup.CleanupPreferences;
import org.jabref.logic.exporter.ExportPreferences;
import org.jabref.logic.exporter.SelfContainedSaveConfiguration;
import org.jabref.logic.git.preferences.GitPreferences;
import org.jabref.logic.importer.ImportFormatPreferences;
import org.jabref.logic.importer.ImporterPreferences;
import org.jabref.logic.importer.fetcher.MrDlibPreferences;
import org.jabref.logic.importer.util.GrobidPreferences;
import org.jabref.logic.journals.JournalAbbreviationPreferences;
import org.jabref.logic.journals.JournalAbbreviationRepository;
import org.jabref.logic.layout.LayoutFormatterPreferences;
import org.jabref.logic.layout.format.NameFormatterPreferences;
import org.jabref.logic.net.ProxyPreferences;
import org.jabref.logic.net.ssl.SSLPreferences;
import org.jabref.logic.openoffice.OpenOfficePreferences;
import org.jabref.logic.preferences.CliPreferences;
import org.jabref.logic.preferences.DOIPreferences;
import org.jabref.logic.preferences.LastFilesOpenedPreferences;
import org.jabref.logic.preferences.OwnerPreferences;
import org.jabref.logic.preferences.TimestampPreferences;
import org.jabref.logic.protectedterms.ProtectedTermsPreferences;
import org.jabref.logic.push.PushToApplicationPreferences;
import org.jabref.logic.remote.RemotePreferences;
import org.jabref.logic.search.SearchPreferences;
import org.jabref.logic.util.io.AutoLinkPreferences;
import org.jabref.logic.xmp.XmpPreferences;
import org.jabref.model.database.BibDatabase;
import org.jabref.model.database.BibDatabaseContext;
import org.jabref.model.database.BibDatabaseMode;
import org.jabref.model.entry.BibEntry;
import org.jabref.model.entry.BibEntryPreferences;
import org.jabref.model.entry.BibEntryTypesManager;
import org.jabref.model.entry.field.Field;
import org.jabref.model.entry.field.SpecialField;
import org.jabref.model.entry.field.StandardField;
import org.jabref.model.entry.field.UnknownField;
import org.jabref.model.entry.field.UserSpecificCommentField;
import org.jabref.model.entry.types.StandardEntryType;

import org.junit.jupiter.api.Test;
import org.junit.jupiter.api.io.TempDir;

import static org.junit.jupiter.api.Assertions.assertEquals;

class BibliographyConsistencyCheckTest {
    private final BibEntryTypesManager bibEntryTypesManager = new BibEntryTypesManager();
    CliPreferences cliPreferences = new CliPreferences() {
            @Override
            public void clear() throws BackingStoreException {

            }

            @Override
            public void deleteKey(String key) throws IllegalArgumentException {

            }

            @Override
            public BibEntryTypesManager getCustomEntryTypesRepository() {
                return bibEntryTypesManager;
            }

            @Override
            public BibEntryTypesManager getCustomEntryTypesRepository(BibEntryTypesManager bibEntryTypesManager) {
                return bibEntryTypesManager;
            }

            @Override
            public void flush() {

            }

            @Override
            public void exportPreferences(Path file) throws JabRefException {

            }

            @Override
            public void importPreferences(Path file) throws JabRefException {

            }

            @Override
            public InternalPreferences getInternalPreferences() {
                return null;
            }

            @Override
            public BibEntryPreferences getBibEntryPreferences() {
                return null;
            }

            @Override
            public JournalAbbreviationPreferences getJournalAbbreviationPreferences() {
                return null;
            }

            @Override
            public FilePreferences getFilePreferences() {
                return null;
            }

            @Override
            public FieldPreferences getFieldPreferences() {
                return null;
            }

            @Override
            public Map<String, Object> getPreferences() {
                return Map.of();
            }

            @Override
            public Map<String, Object> getDefaults() {
                return Map.of();
            }

            @Override
            public LayoutFormatterPreferences getLayoutFormatterPreferences() {
                return null;
            }

            @Override
            public ImportFormatPreferences getImportFormatPreferences() {
                return null;
            }

            @Override
            public SelfContainedSaveConfiguration getSelfContainedExportConfiguration() {
                return null;
            }

            @Override
            public void storeCustomEntryTypesRepository(BibEntryTypesManager entryTypesManager) {

            }

            @Override
            public CleanupPreferences getCleanupPreferences() {
                return null;
            }

            @Override
            public CleanupPreferences getDefaultCleanupPreset() {
                return null;
            }

            @Override
            public LibraryPreferences getLibraryPreferences() {
                return null;
            }

            @Override
            public DOIPreferences getDOIPreferences() {
                return null;
            }

            @Override
            public OwnerPreferences getOwnerPreferences() {
                return null;
            }

            @Override
            public TimestampPreferences getTimestampPreferences() {
                return null;
            }

            @Override
            public RemotePreferences getRemotePreferences() {
                return null;
            }

            @Override
            public ProxyPreferences getProxyPreferences() {
                return null;
            }

            @Override
            public SSLPreferences getSSLPreferences() {
                return null;
            }

            @Override
            public CitationKeyPatternPreferences getCitationKeyPatternPreferences() {
                return null;
            }

            @Override
            public AutoLinkPreferences getAutoLinkPreferences() {
                return null;
            }

            @Override
            public ExportPreferences getExportPreferences() {
                return null;
            }

            @Override
            public ImporterPreferences getImporterPreferences() {
                return null;
            }

            @Override
            public GrobidPreferences getGrobidPreferences() {
                return null;
            }

            @Override
            public XmpPreferences getXmpPreferences() {
                return null;
            }

            @Override
            public NameFormatterPreferences getNameFormatterPreferences() {
                return null;
            }

            @Override
            public SearchPreferences getSearchPreferences() {
                return null;
            }

            @Override
            public MrDlibPreferences getMrDlibPreferences() {
                return null;
            }

            @Override
            public ProtectedTermsPreferences getProtectedTermsPreferences() {
                return null;
            }

            @Override
            public AiPreferences getAiPreferences() {
                return null;
            }

            @Override
            public LastFilesOpenedPreferences getLastFilesOpenedPreferences() {
                return null;
            }

            @Override
            public OpenOfficePreferences getOpenOfficePreferences(JournalAbbreviationRepository journalAbbreviationRepository) {
                return null;
            }

            @Override
            public PushToApplicationPreferences getPushToApplicationPreferences() {
                return null;
            }

            @Override
            public GitPreferences getGitPreferences() {
                return null;
            }
        };

    @Test
    void checkSimpleLibrary(@TempDir Path tempDir) {
        BibEntry first = new BibEntry(StandardEntryType.Article, "first")
                .withField(StandardField.AUTHOR, "Author One")
                .withField(StandardField.PAGES, "some pages");
        BibEntry second = new BibEntry(StandardEntryType.Article, "second")
                .withField(StandardField.AUTHOR, "Author One")
                .withField(StandardField.PUBLISHER, "publisher");
        BibDatabase database = new BibDatabase(List.of(first, second));
        BibDatabaseContext bibContext = new BibDatabaseContext(database);
        bibContext.setMode(BibDatabaseMode.BIBTEX);
<<<<<<< HEAD
        BibliographyConsistencyCheck.Result result = new BibliographyConsistencyCheck(cliPreferences, bibEntryTypesManager).check(bibContext, (count, total) -> { });
=======
        BibliographyConsistencyCheck.Result result = new BibliographyConsistencyCheck().check(bibContext, (count, total) -> {
        });
>>>>>>> 98a0558d

        BibliographyConsistencyCheck.EntryTypeResult entryTypeResult = new BibliographyConsistencyCheck.EntryTypeResult(Set.of(StandardField.PAGES, StandardField.PUBLISHER), List.of(first, second));
        BibliographyConsistencyCheck.Result expected = new BibliographyConsistencyCheck.Result(Map.of(StandardEntryType.Article, entryTypeResult));
        assertEquals(expected, result);
    }

    @Test
    void checkDifferentOutputSymbols(@TempDir Path tempDir) {
        UnknownField customField = new UnknownField("custom");
        BibEntry first = new BibEntry(StandardEntryType.Article, "first")
                .withField(StandardField.AUTHOR, "Author One") // required
                .withField(StandardField.TITLE, "Title") // required
                .withField(StandardField.PAGES, "some pages") // optional
                .withField(customField, "custom"); // unknown
        BibEntry second = new BibEntry(StandardEntryType.Article, "second")
                .withField(StandardField.AUTHOR, "Author One");
        BibDatabase bibDatabase = new BibDatabase(List.of(first, second));
        BibDatabaseContext bibContext = new BibDatabaseContext(bibDatabase);
        bibContext.setMode(BibDatabaseMode.BIBTEX);
<<<<<<< HEAD
        BibliographyConsistencyCheck.Result result = new BibliographyConsistencyCheck(cliPreferences, bibEntryTypesManager).check(bibContext, (_, _) -> { });
=======
        BibliographyConsistencyCheck.Result result = new BibliographyConsistencyCheck().check(bibContext, (_, _) -> {
        });
>>>>>>> 98a0558d

        BibliographyConsistencyCheck.EntryTypeResult entryTypeResult = new BibliographyConsistencyCheck.EntryTypeResult(Set.of(StandardField.PAGES, StandardField.TITLE, customField), List.of(first, second));
        BibliographyConsistencyCheck.Result expected = new BibliographyConsistencyCheck.Result(Map.of(StandardEntryType.Article, entryTypeResult));
        assertEquals(expected, result);
    }

    @Test
    void checkComplexLibrary(@TempDir Path tempDir) {
        BibEntry first = new BibEntry(StandardEntryType.Article, "first")
                .withField(StandardField.AUTHOR, "Author One")
                .withField(StandardField.PAGES, "some pages");
        BibEntry second = new BibEntry(StandardEntryType.Article, "second")
                .withField(StandardField.AUTHOR, "Author One")
                .withField(StandardField.PUBLISHER, "publisher");

        BibEntry third = new BibEntry(StandardEntryType.InProceedings, "third")
                .withField(StandardField.AUTHOR, "Author One")
                .withField(StandardField.LOCATION, "location")
                .withField(StandardField.YEAR, "2024")
                .withField(StandardField.PAGES, "some pages");
        BibEntry fourth = new BibEntry(StandardEntryType.InProceedings, "fourth")
                .withField(StandardField.AUTHOR, "Author One")
                .withField(StandardField.YEAR, "2024")
                .withField(StandardField.PUBLISHER, "publisher");
        BibEntry fifth = new BibEntry(StandardEntryType.InProceedings, "fifth")
                .withField(StandardField.AUTHOR, "Author One")
                .withField(StandardField.YEAR, "2024");

        BibDatabase bibDatabase = new BibDatabase(List.of(first, second, third, fourth, fifth));
        BibDatabaseContext bibContext = new BibDatabaseContext(bibDatabase);

<<<<<<< HEAD
        BibliographyConsistencyCheck.Result result = new BibliographyConsistencyCheck(cliPreferences, bibEntryTypesManager).check(bibContext, (_, _) -> { });
=======
        BibliographyConsistencyCheck.Result result = new BibliographyConsistencyCheck().check(bibContext, (_, _) -> {
        });
>>>>>>> 98a0558d

        BibliographyConsistencyCheck.EntryTypeResult articleResult = new BibliographyConsistencyCheck.EntryTypeResult(Set.of(StandardField.PAGES, StandardField.PUBLISHER), List.of(first, second));
        BibliographyConsistencyCheck.EntryTypeResult inProceedingsResult = new BibliographyConsistencyCheck.EntryTypeResult(Set.of(StandardField.PAGES, StandardField.PUBLISHER, StandardField.LOCATION), List.of(fifth, fourth, third));
        BibliographyConsistencyCheck.Result expected = new BibliographyConsistencyCheck.Result(Map.of(
                StandardEntryType.Article, articleResult,
                StandardEntryType.InProceedings, inProceedingsResult
        ));
        assertEquals(expected, result);
    }

    @Test
    void checkLibraryWithoutIssues(@TempDir Path tempDir) {
        BibEntry first = new BibEntry(StandardEntryType.Article, "first")
                .withField(StandardField.AUTHOR, "Author One")
                .withField(StandardField.PAGES, "some pages");
        BibEntry second = new BibEntry(StandardEntryType.Article, "second")
                .withField(StandardField.AUTHOR, "Author One")
                .withField(StandardField.PAGES, "some pages");
        BibDatabase bibDatabase = new BibDatabase(List.of(first, second));
        BibDatabaseContext bibContext = new BibDatabaseContext(bibDatabase);

<<<<<<< HEAD
        BibliographyConsistencyCheck.Result result = new BibliographyConsistencyCheck(cliPreferences, bibEntryTypesManager).check(bibContext, (_, _) -> { });
=======
        BibliographyConsistencyCheck.Result result = new BibliographyConsistencyCheck().check(bibContext, (_, _) -> {
        });
>>>>>>> 98a0558d

        BibliographyConsistencyCheck.Result expected = new BibliographyConsistencyCheck.Result(Map.of());
        assertEquals(expected, result);
    }

    @Test
    void filteredFieldsAreIgnored() {
        BibEntry a = new BibEntry(StandardEntryType.Misc, "a")
                .withField(StandardField.COMMENT, "note")
                .withField(StandardField.PDF, "file.pdf")
                .withField(new UserSpecificCommentField("XYZ"), "foo")
                .withField(SpecialField.PRIORITY, "high");
        BibEntry b = new BibEntry(StandardEntryType.Misc, "b")
                .withField(StandardField.COMMENT, "another note")
                .withField(StandardField.PDF, "other.pdf");

        BibDatabase bibDatabase = new BibDatabase(List.of(a, b));
        BibDatabaseContext bibContext = new BibDatabaseContext(bibDatabase);

<<<<<<< HEAD
        BibliographyConsistencyCheck.Result result = new BibliographyConsistencyCheck(cliPreferences, bibEntryTypesManager)
                .check(bibContext, (_, _) -> { });
=======
        BibliographyConsistencyCheck.Result result = new BibliographyConsistencyCheck()
                .check(bibContext, (_, _) -> {
                });
>>>>>>> 98a0558d

        assertEquals(Map.of(), result.entryTypeToResultMap(),
                "Differences only in filtered fields must be ignored");
    }

    @Test
    void nonFilteredFieldDifferenceIsReported() {
        BibEntry withAuthor = new BibEntry(StandardEntryType.Misc, "1")
                .withField(StandardField.AUTHOR, "Knuth");
        BibEntry withoutAuthor = new BibEntry(StandardEntryType.Misc, "2");

        BibDatabase bibDatabase = new BibDatabase(List.of(withAuthor, withoutAuthor));
        BibDatabaseContext bibContext = new BibDatabaseContext(bibDatabase);

<<<<<<< HEAD
        BibliographyConsistencyCheck.Result result = new BibliographyConsistencyCheck(cliPreferences, bibEntryTypesManager)
                .check(bibContext, (_, _) -> { });
=======
        BibliographyConsistencyCheck.Result result = new BibliographyConsistencyCheck()
                .check(bibContext, (_, _) -> {
                });
>>>>>>> 98a0558d

        BibliographyConsistencyCheck.EntryTypeResult typeResult =
                result.entryTypeToResultMap().get(StandardEntryType.Misc);

        assertEquals(Set.of(StandardField.AUTHOR), typeResult.fields());
    }

    @Test
    void unsetRequriedFieldsReported() {
        BibEntry withDate = new BibEntry(StandardEntryType.Online)
                .withCitationKey("withDate")
                .withField(StandardField.DATE, "date") // Required in BibLaTeX
                .withField(StandardField.URLDATE, "urldate");
        BibEntry withoutDate = new BibEntry(StandardEntryType.Online)
                .withCitationKey("withoutDate")
                .withField(StandardField.URLDATE, "urldate");

        BibDatabase bibDatabase = new BibDatabase(List.of(withDate, withoutDate));
        BibDatabaseContext bibContext = new BibDatabaseContext(bibDatabase);
        bibContext.setMode(BibDatabaseMode.BIBLATEX);

<<<<<<< HEAD
        BibliographyConsistencyCheck.Result result = new BibliographyConsistencyCheck(cliPreferences, bibEntryTypesManager)
                .check(bibContext, (_, _) -> { });
=======
        BibliographyConsistencyCheck.Result result = new BibliographyConsistencyCheck()
                .check(bibContext, (_, _) -> {
                });
>>>>>>> 98a0558d

        BibliographyConsistencyCheck.EntryTypeResult typeResult =
                result.entryTypeToResultMap().get(StandardEntryType.Online);

        assertEquals(List.of(withDate, withoutDate), typeResult.sortedEntries().stream().toList());
    }

    @Test
    void unsetFieldsReportedInBibtexMode() {
        // "Online" is unknown in BibTeX, thus "date" should be reported as inconsistent (set only in one entry)
        BibEntry withDate = new BibEntry(StandardEntryType.Online)
                .withCitationKey("withDate")
                .withField(StandardField.DATE, "date")
                .withField(StandardField.URLDATE, "urldate");
        BibEntry withoutDate = new BibEntry(StandardEntryType.Online)
                .withCitationKey("withoutDate")
                .withField(StandardField.URLDATE, "urldate");

        BibDatabase bibDatabase = new BibDatabase(List.of(withDate, withoutDate));
        BibDatabaseContext bibContext = new BibDatabaseContext(bibDatabase);
        bibContext.setMode(BibDatabaseMode.BIBTEX);
<<<<<<< HEAD
        BibliographyConsistencyCheck.Result result = new BibliographyConsistencyCheck(cliPreferences, bibEntryTypesManager)
                .check(bibContext, (_, _) -> { });
=======
        BibliographyConsistencyCheck.Result result = new BibliographyConsistencyCheck()
                .check(bibContext, (_, _) -> {
                });
>>>>>>> 98a0558d
        BibliographyConsistencyCheck.EntryTypeResult typeResult =
                result.entryTypeToResultMap().get(StandardEntryType.Online);

        assertEquals(List.of(withDate), typeResult.sortedEntries().stream().toList());
    }

    @Test
    void checkFieldEntriesWithFieldDifferences() {
        BibEntry entry1 = new BibEntry(StandardEntryType.Article, "id1")
                .withField(StandardField.AUTHOR, "Author One")
                .withField(StandardField.TITLE, "Title ")
                .withField(StandardField.PAGES, "1-10");

        BibEntry entry2 = new BibEntry(StandardEntryType.Article, "id2")
                .withField(StandardField.AUTHOR, "Author Two");

        BibEntry entry3 = new BibEntry(StandardEntryType.Article, "id3")
                .withField(StandardField.AUTHOR, "Author Three")
                .withField(new UnknownField("customField"), "valore custom");

        BibEntry entry4 = new BibEntry(StandardEntryType.Article, "id4")
                .withField(StandardField.AUTHOR, "Author Four")
                .withField(StandardField.PDF, "file.pdf");

        BibEntry entry5 = new BibEntry(StandardEntryType.Article, "id5")
                .withField(StandardField.AUTHOR, "Author Five")
                .withField(StandardField.PUBLISHER, "Editor");

        Set<Field> differingFields = Set.of(
                StandardField.TITLE,
                StandardField.PAGES,
                new UnknownField("customField"),
                StandardField.PUBLISHER
        );
        List<BibEntry> result = new BibliographyConsistencyCheck(cliPreferences, bibEntryTypesManager).filterAndSortEntriesWithFieldDifferences(
                Set.of(entry1, entry2, entry3, entry4, entry5),
                differingFields,
                Set.of(StandardField.AUTHOR, StandardField.TITLE, StandardField.PAGES, StandardField.PDF));

        assertEquals(List.of(entry1, entry2, entry3, entry4, entry5), result);
    }

    @Test
    void checkComplexLibraryWithAdditionalEntry(@TempDir Path tempDir) {
        BibEntry first = new BibEntry(StandardEntryType.Article, "first")
                .withField(StandardField.AUTHOR, "Author One")
                .withField(StandardField.PAGES, "some pages");
        BibEntry second = new BibEntry(StandardEntryType.Article, "second")
                .withField(StandardField.AUTHOR, "Author One")
                .withField(StandardField.PUBLISHER, "publisher");
        BibEntry third = new BibEntry(StandardEntryType.InProceedings, "third")
                .withField(StandardField.AUTHOR, "Author One")
                .withField(StandardField.LOCATION, "location")
                .withField(StandardField.YEAR, "2024")
                .withField(StandardField.PAGES, "some pages");
        BibEntry fourth = new BibEntry(StandardEntryType.InProceedings, "fourth")
                .withField(StandardField.AUTHOR, "Author One")
                .withField(StandardField.YEAR, "2024")
                .withField(StandardField.PUBLISHER, "publisher");
        BibEntry fifth = new BibEntry(StandardEntryType.InProceedings, "fifth")
                .withField(StandardField.AUTHOR, "Author One")
                .withField(StandardField.YEAR, "2024");
        BibEntry sixth = new BibEntry(StandardEntryType.InProceedings, "sixth")
                .withField(StandardField.AUTHOR, "Author One");

        BibDatabase bibDatabase = new BibDatabase(List.of(first, second, third, fourth, fifth, sixth));
        BibDatabaseContext bibContext = new BibDatabaseContext(bibDatabase);

<<<<<<< HEAD
        BibliographyConsistencyCheck.Result actualResult = new BibliographyConsistencyCheck(cliPreferences, bibEntryTypesManager).check(bibContext, (_, _) -> { });
=======
        BibliographyConsistencyCheck.Result actualResult = new BibliographyConsistencyCheck().check(bibContext, (_, _) -> {
        });
>>>>>>> 98a0558d

        BibliographyConsistencyCheck.EntryTypeResult articleResult = new BibliographyConsistencyCheck.EntryTypeResult(Set.of(StandardField.PAGES, StandardField.PUBLISHER), List.of(first, second));
        BibliographyConsistencyCheck.EntryTypeResult expectedInProceedings = new BibliographyConsistencyCheck.EntryTypeResult(Set.of(StandardField.PAGES, StandardField.PUBLISHER, StandardField.LOCATION, StandardField.YEAR), List.of(fifth, fourth, sixth, third));
        BibliographyConsistencyCheck.Result expectedResult = new BibliographyConsistencyCheck.Result(Map.of(
                StandardEntryType.Article, articleResult,
                StandardEntryType.InProceedings, expectedInProceedings
        ));
        assertEquals(expectedResult, actualResult);
    }
}<|MERGE_RESOLUTION|>--- conflicted
+++ resolved
@@ -282,12 +282,8 @@
         BibDatabase database = new BibDatabase(List.of(first, second));
         BibDatabaseContext bibContext = new BibDatabaseContext(database);
         bibContext.setMode(BibDatabaseMode.BIBTEX);
-<<<<<<< HEAD
-        BibliographyConsistencyCheck.Result result = new BibliographyConsistencyCheck(cliPreferences, bibEntryTypesManager).check(bibContext, (count, total) -> { });
-=======
-        BibliographyConsistencyCheck.Result result = new BibliographyConsistencyCheck().check(bibContext, (count, total) -> {
-        });
->>>>>>> 98a0558d
+
+        BibliographyConsistencyCheck.Result result = new BibliographyConsistencyCheck(cliPreferences, bibEntryTypesManager).check(bibContext, (_, _) -> { });
 
         BibliographyConsistencyCheck.EntryTypeResult entryTypeResult = new BibliographyConsistencyCheck.EntryTypeResult(Set.of(StandardField.PAGES, StandardField.PUBLISHER), List.of(first, second));
         BibliographyConsistencyCheck.Result expected = new BibliographyConsistencyCheck.Result(Map.of(StandardEntryType.Article, entryTypeResult));
@@ -307,12 +303,8 @@
         BibDatabase bibDatabase = new BibDatabase(List.of(first, second));
         BibDatabaseContext bibContext = new BibDatabaseContext(bibDatabase);
         bibContext.setMode(BibDatabaseMode.BIBTEX);
-<<<<<<< HEAD
-        BibliographyConsistencyCheck.Result result = new BibliographyConsistencyCheck(cliPreferences, bibEntryTypesManager).check(bibContext, (_, _) -> { });
-=======
-        BibliographyConsistencyCheck.Result result = new BibliographyConsistencyCheck().check(bibContext, (_, _) -> {
-        });
->>>>>>> 98a0558d
+
+        BibliographyConsistencyCheck.Result result = new BibliographyConsistencyCheck(cliPreferences, bibEntryTypesManager).check(bibContext, (_, _) -> { });
 
         BibliographyConsistencyCheck.EntryTypeResult entryTypeResult = new BibliographyConsistencyCheck.EntryTypeResult(Set.of(StandardField.PAGES, StandardField.TITLE, customField), List.of(first, second));
         BibliographyConsistencyCheck.Result expected = new BibliographyConsistencyCheck.Result(Map.of(StandardEntryType.Article, entryTypeResult));
@@ -344,12 +336,7 @@
         BibDatabase bibDatabase = new BibDatabase(List.of(first, second, third, fourth, fifth));
         BibDatabaseContext bibContext = new BibDatabaseContext(bibDatabase);
 
-<<<<<<< HEAD
-        BibliographyConsistencyCheck.Result result = new BibliographyConsistencyCheck(cliPreferences, bibEntryTypesManager).check(bibContext, (_, _) -> { });
-=======
-        BibliographyConsistencyCheck.Result result = new BibliographyConsistencyCheck().check(bibContext, (_, _) -> {
-        });
->>>>>>> 98a0558d
+        BibliographyConsistencyCheck.Result result = new BibliographyConsistencyCheck(cliPreferences, bibEntryTypesManager).check(bibContext, (_, _) -> { });
 
         BibliographyConsistencyCheck.EntryTypeResult articleResult = new BibliographyConsistencyCheck.EntryTypeResult(Set.of(StandardField.PAGES, StandardField.PUBLISHER), List.of(first, second));
         BibliographyConsistencyCheck.EntryTypeResult inProceedingsResult = new BibliographyConsistencyCheck.EntryTypeResult(Set.of(StandardField.PAGES, StandardField.PUBLISHER, StandardField.LOCATION), List.of(fifth, fourth, third));
@@ -371,12 +358,7 @@
         BibDatabase bibDatabase = new BibDatabase(List.of(first, second));
         BibDatabaseContext bibContext = new BibDatabaseContext(bibDatabase);
 
-<<<<<<< HEAD
-        BibliographyConsistencyCheck.Result result = new BibliographyConsistencyCheck(cliPreferences, bibEntryTypesManager).check(bibContext, (_, _) -> { });
-=======
-        BibliographyConsistencyCheck.Result result = new BibliographyConsistencyCheck().check(bibContext, (_, _) -> {
-        });
->>>>>>> 98a0558d
+        BibliographyConsistencyCheck.Result result = new BibliographyConsistencyCheck(cliPreferences, bibEntryTypesManager).check(bibContext, (_, _) -> { });
 
         BibliographyConsistencyCheck.Result expected = new BibliographyConsistencyCheck.Result(Map.of());
         assertEquals(expected, result);
@@ -396,14 +378,7 @@
         BibDatabase bibDatabase = new BibDatabase(List.of(a, b));
         BibDatabaseContext bibContext = new BibDatabaseContext(bibDatabase);
 
-<<<<<<< HEAD
-        BibliographyConsistencyCheck.Result result = new BibliographyConsistencyCheck(cliPreferences, bibEntryTypesManager)
-                .check(bibContext, (_, _) -> { });
-=======
-        BibliographyConsistencyCheck.Result result = new BibliographyConsistencyCheck()
-                .check(bibContext, (_, _) -> {
-                });
->>>>>>> 98a0558d
+        BibliographyConsistencyCheck.Result result = new BibliographyConsistencyCheck(cliPreferences, bibEntryTypesManager).check(bibContext, (_, _) -> { });
 
         assertEquals(Map.of(), result.entryTypeToResultMap(),
                 "Differences only in filtered fields must be ignored");
@@ -418,14 +393,7 @@
         BibDatabase bibDatabase = new BibDatabase(List.of(withAuthor, withoutAuthor));
         BibDatabaseContext bibContext = new BibDatabaseContext(bibDatabase);
 
-<<<<<<< HEAD
-        BibliographyConsistencyCheck.Result result = new BibliographyConsistencyCheck(cliPreferences, bibEntryTypesManager)
-                .check(bibContext, (_, _) -> { });
-=======
-        BibliographyConsistencyCheck.Result result = new BibliographyConsistencyCheck()
-                .check(bibContext, (_, _) -> {
-                });
->>>>>>> 98a0558d
+        BibliographyConsistencyCheck.Result result = new BibliographyConsistencyCheck(cliPreferences, bibEntryTypesManager).check(bibContext, (_, _) -> { });
 
         BibliographyConsistencyCheck.EntryTypeResult typeResult =
                 result.entryTypeToResultMap().get(StandardEntryType.Misc);
@@ -447,14 +415,7 @@
         BibDatabaseContext bibContext = new BibDatabaseContext(bibDatabase);
         bibContext.setMode(BibDatabaseMode.BIBLATEX);
 
-<<<<<<< HEAD
-        BibliographyConsistencyCheck.Result result = new BibliographyConsistencyCheck(cliPreferences, bibEntryTypesManager)
-                .check(bibContext, (_, _) -> { });
-=======
-        BibliographyConsistencyCheck.Result result = new BibliographyConsistencyCheck()
-                .check(bibContext, (_, _) -> {
-                });
->>>>>>> 98a0558d
+        BibliographyConsistencyCheck.Result result = new BibliographyConsistencyCheck(cliPreferences, bibEntryTypesManager).check(bibContext, (_, _) -> { });
 
         BibliographyConsistencyCheck.EntryTypeResult typeResult =
                 result.entryTypeToResultMap().get(StandardEntryType.Online);
@@ -476,14 +437,9 @@
         BibDatabase bibDatabase = new BibDatabase(List.of(withDate, withoutDate));
         BibDatabaseContext bibContext = new BibDatabaseContext(bibDatabase);
         bibContext.setMode(BibDatabaseMode.BIBTEX);
-<<<<<<< HEAD
-        BibliographyConsistencyCheck.Result result = new BibliographyConsistencyCheck(cliPreferences, bibEntryTypesManager)
-                .check(bibContext, (_, _) -> { });
-=======
-        BibliographyConsistencyCheck.Result result = new BibliographyConsistencyCheck()
-                .check(bibContext, (_, _) -> {
-                });
->>>>>>> 98a0558d
+
+        BibliographyConsistencyCheck.Result result = new BibliographyConsistencyCheck(cliPreferences, bibEntryTypesManager).check(bibContext, (_, _) -> { });
+        
         BibliographyConsistencyCheck.EntryTypeResult typeResult =
                 result.entryTypeToResultMap().get(StandardEntryType.Online);
 
@@ -552,12 +508,7 @@
         BibDatabase bibDatabase = new BibDatabase(List.of(first, second, third, fourth, fifth, sixth));
         BibDatabaseContext bibContext = new BibDatabaseContext(bibDatabase);
 
-<<<<<<< HEAD
-        BibliographyConsistencyCheck.Result actualResult = new BibliographyConsistencyCheck(cliPreferences, bibEntryTypesManager).check(bibContext, (_, _) -> { });
-=======
-        BibliographyConsistencyCheck.Result actualResult = new BibliographyConsistencyCheck().check(bibContext, (_, _) -> {
-        });
->>>>>>> 98a0558d
+        BibliographyConsistencyCheck.Result result = new BibliographyConsistencyCheck(cliPreferences, bibEntryTypesManager).check(bibContext, (_, _) -> { });
 
         BibliographyConsistencyCheck.EntryTypeResult articleResult = new BibliographyConsistencyCheck.EntryTypeResult(Set.of(StandardField.PAGES, StandardField.PUBLISHER), List.of(first, second));
         BibliographyConsistencyCheck.EntryTypeResult expectedInProceedings = new BibliographyConsistencyCheck.EntryTypeResult(Set.of(StandardField.PAGES, StandardField.PUBLISHER, StandardField.LOCATION, StandardField.YEAR), List.of(fifth, fourth, sixth, third));
