--- conflicted
+++ resolved
@@ -46,12 +46,8 @@
         database.insertEntry(second);
 
         BibDatabaseContext bibContext = new BibDatabaseContext(database);
-<<<<<<< HEAD
+
         BibliographyConsistencyCheck.Result result = new BibliographyConsistencyCheck(cliPreferences, bibEntryTypesManager).check(bibContext, (count, total) -> { });
-=======
-        BibliographyConsistencyCheck.Result result = new BibliographyConsistencyCheck().check(bibContext, (count, total) -> {
-        });
->>>>>>> 98a0558d
 
         Path csvFile = tempDir.resolve("checkSimpleLibrary-result.csv");
         try (Writer writer = new OutputStreamWriter(Files.newOutputStream(csvFile));
@@ -81,12 +77,8 @@
 
         BibDatabaseContext bibContext = new BibDatabaseContext(database);
         bibContext.setMode(BibDatabaseMode.BIBTEX);
-<<<<<<< HEAD
+
         BibliographyConsistencyCheck.Result result = new BibliographyConsistencyCheck(cliPreferences, bibEntryTypesManager).check(bibContext, (count, total) -> { });
-=======
-        BibliographyConsistencyCheck.Result result = new BibliographyConsistencyCheck().check(bibContext, (count, total) -> {
-        });
->>>>>>> 98a0558d
 
         Path csvFile = tempDir.resolve("checkDifferentOutputSymbols-result.csv");
         try (Writer writer = new OutputStreamWriter(Files.newOutputStream(csvFile));
@@ -131,12 +123,8 @@
         database.insertEntry(fifth);
 
         BibDatabaseContext bibContext = new BibDatabaseContext(database);
-<<<<<<< HEAD
+
         BibliographyConsistencyCheck.Result result = new BibliographyConsistencyCheck(cliPreferences, bibEntryTypesManager).check(bibContext, (count, total) -> { });
-=======
-        BibliographyConsistencyCheck.Result result = new BibliographyConsistencyCheck().check(bibContext, (count, total) -> {
-        });
->>>>>>> 98a0558d
 
         Path csvFile = tempDir.resolve("checkSimpleLibrary-result.csv");
         try (Writer writer = new OutputStreamWriter(Files.newOutputStream(csvFile));
@@ -167,12 +155,8 @@
 
         BibDatabaseContext bibContext = new BibDatabaseContext(database);
         bibContext.setMode(BibDatabaseMode.BIBTEX);
-<<<<<<< HEAD
+
         BibliographyConsistencyCheck.Result result = new BibliographyConsistencyCheck(cliPreferences, bibEntryTypesManager).check(bibContext, (count, total) -> { });
-=======
-        BibliographyConsistencyCheck.Result result = new BibliographyConsistencyCheck().check(bibContext, (count, total) -> {
-        });
->>>>>>> 98a0558d
 
         Path csvFile = tempDir.resolve("checkLibraryWithoutIssues-result.csv");
         try (Writer writer = new OutputStreamWriter(Files.newOutputStream(csvFile));
@@ -190,12 +174,9 @@
         Path file = Path.of("C:\\TEMP\\JabRef\\biblio-anon.bib");
         Path csvFile = file.resolveSibling("biblio-cited.csv");
         BibDatabaseContext databaseContext = importer.importDatabase(file).getDatabaseContext();
-<<<<<<< HEAD
+
         BibliographyConsistencyCheck.Result result = new BibliographyConsistencyCheck(cliPreferences, bibEntryTypesManager).check(databaseContext, (_, _) -> { });
-=======
-        BibliographyConsistencyCheck.Result result = new BibliographyConsistencyCheck().check(databaseContext, (_, _) -> {
-        });
->>>>>>> 98a0558d
+
         try (Writer writer = new OutputStreamWriter(Files.newOutputStream(csvFile));
              BibliographyConsistencyCheckResultCsvWriter paperConsistencyCheckResultCsvWriter = new BibliographyConsistencyCheckResultCsvWriter(result, writer, true)) {
             paperConsistencyCheckResultCsvWriter.writeFindings();
