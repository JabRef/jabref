--- conflicted
+++ resolved
@@ -47,12 +47,8 @@
 
         BibDatabaseContext bibContext = new BibDatabaseContext(database);
         bibContext.setMode(BibDatabaseMode.BIBTEX);
-<<<<<<< HEAD
+
         BibliographyConsistencyCheck.Result result = new BibliographyConsistencyCheck(cliPreferences, bibEntryTypesManager).check(bibContext, (count, total) -> { });
-=======
-        BibliographyConsistencyCheck.Result result = new BibliographyConsistencyCheck().check(bibContext, (count, total) -> {
-        });
->>>>>>> 98a0558d
 
         Path txtFile = tempDir.resolve("checkSimpleLibrary-result.txt");
         try (Writer writer = new OutputStreamWriter(Files.newOutputStream(txtFile));
@@ -138,12 +134,7 @@
         BibDatabaseContext bibContext = new BibDatabaseContext(bibDatabase);
         bibContext.setMode(BibDatabaseMode.BIBTEX);
 
-<<<<<<< HEAD
-        BibliographyConsistencyCheck.Result result = new BibliographyConsistencyCheck(cliPreferences, bibEntryTypesManager).check(bibContext, (_, _) -> { });
-=======
-        BibliographyConsistencyCheck.Result result = new BibliographyConsistencyCheck().check(bibContext, (_, _) -> {
-        });
->>>>>>> 98a0558d
+        BibliographyConsistencyCheck.Result result = new BibliographyConsistencyCheck(cliPreferences, bibEntryTypesManager).check(bibContext, (_, _) -> { });
 
         Path txtFile = tempDir.resolve("checkDifferentOutputSymbols-result.txt");
         try (Writer writer = new OutputStreamWriter(Files.newOutputStream(txtFile));
@@ -182,12 +173,8 @@
         bibDatabase.insertEntries(bibEntriesList);
         BibDatabaseContext bibContext = new BibDatabaseContext(bibDatabase);
         bibContext.setMode(BibDatabaseMode.BIBTEX);
-<<<<<<< HEAD
-        BibliographyConsistencyCheck.Result result = new BibliographyConsistencyCheck(cliPreferences, bibEntryTypesManager).check(bibContext, (_, _) -> { });
-=======
-        BibliographyConsistencyCheck.Result result = new BibliographyConsistencyCheck().check(bibContext, (_, _) -> {
-        });
->>>>>>> 98a0558d
+
+        BibliographyConsistencyCheck.Result result = new BibliographyConsistencyCheck(cliPreferences, bibEntryTypesManager).check(bibContext, (_, _) -> { });
 
         Path txtFile = tempDir.resolve("checkDifferentOutputSymbols-result.txt");
         try (Writer writer = new OutputStreamWriter(Files.newOutputStream(txtFile));
@@ -243,12 +230,7 @@
         bibDatabase.insertEntries(bibEntriesList);
         BibDatabaseContext bibContext = new BibDatabaseContext(bibDatabase);
 
-<<<<<<< HEAD
-        BibliographyConsistencyCheck.Result result = new BibliographyConsistencyCheck(cliPreferences, bibEntryTypesManager).check(bibContext, (_, _) -> { });
-=======
-        BibliographyConsistencyCheck.Result result = new BibliographyConsistencyCheck().check(bibContext, (_, _) -> {
-        });
->>>>>>> 98a0558d
+        BibliographyConsistencyCheck.Result result = new BibliographyConsistencyCheck(cliPreferences, bibEntryTypesManager).check(bibContext, (_, _) -> { });
 
         Path txtFile = tempDir.resolve("checkSimpleLibrary-result.txt");
         try (Writer writer = new OutputStreamWriter(Files.newOutputStream(txtFile));
@@ -289,12 +271,7 @@
         bibDatabase.insertEntries(bibEntriesList);
         BibDatabaseContext bibContext = new BibDatabaseContext(bibDatabase);
 
-<<<<<<< HEAD
-        BibliographyConsistencyCheck.Result result = new BibliographyConsistencyCheck(cliPreferences, bibEntryTypesManager).check(bibContext, (_, _) -> { });
-=======
-        BibliographyConsistencyCheck.Result result = new BibliographyConsistencyCheck().check(bibContext, (_, _) -> {
-        });
->>>>>>> 98a0558d
+        BibliographyConsistencyCheck.Result result = new BibliographyConsistencyCheck(cliPreferences, bibEntryTypesManager).check(bibContext, (_, _) -> { });
 
         Path txtFile = tempDir.resolve("checkLibraryWithoutIssues-result.txt");
         try (Writer writer = new OutputStreamWriter(Files.newOutputStream(txtFile));
@@ -321,12 +298,7 @@
         bibDatabase.insertEntries(bibEntriesList);
         BibDatabaseContext bibContext = new BibDatabaseContext(bibDatabase);
 
-<<<<<<< HEAD
-        BibliographyConsistencyCheck.Result result = new BibliographyConsistencyCheck(cliPreferences, bibEntryTypesManager).check(bibContext, (_, _) -> { });
-=======
-        BibliographyConsistencyCheck.Result result = new BibliographyConsistencyCheck().check(bibContext, (_, _) -> {
-        });
->>>>>>> 98a0558d
+        BibliographyConsistencyCheck.Result result = new BibliographyConsistencyCheck(cliPreferences, bibEntryTypesManager).check(bibContext, (_, _) -> { });
 
         Path txtFile = tempDir.resolve("checkLibraryWithoutIssues-result.txt");
         try (Writer writer = new OutputStreamWriter(Files.newOutputStream(txtFile));
@@ -342,12 +314,9 @@
         Path file = Path.of("C:\\TEMP\\JabRef\\biblio-anon.bib");
         Path txtFile = file.resolveSibling("biblio-cited.txt");
         BibDatabaseContext databaseContext = importer.importDatabase(file).getDatabaseContext();
-<<<<<<< HEAD
-        BibliographyConsistencyCheck.Result result = new BibliographyConsistencyCheck(cliPreferences, bibEntryTypesManager).check(databaseContext, (_, _) -> { });
-=======
-        BibliographyConsistencyCheck.Result result = new BibliographyConsistencyCheck().check(databaseContext, (_, _) -> {
-        });
->>>>>>> 98a0558d
+
+        BibliographyConsistencyCheck.Result result = new BibliographyConsistencyCheck(cliPreferences, bibEntryTypesManager).check(bibContext, (_, _) -> { });
+        
         try (Writer writer = new OutputStreamWriter(Files.newOutputStream(txtFile));
              BibliographyConsistencyCheckResultTxtWriter txtWriter = new BibliographyConsistencyCheckResultTxtWriter(result, writer, true)) {
             txtWriter.writeFindings();
