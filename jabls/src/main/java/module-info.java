module org.jabref.jabls {
    exports org.jabref.languageserver;
    opens org.jabref.languageserver to org.eclipse.lsp4j, org.eclipse.lsp4j.jsonrpc, com.google.gson;
    exports org.jabref.languageserver.controller;
    exports org.jabref.languageserver.util;

    requires org.jabref.jablib;

    requires com.google.common;
    requires com.google.gson;

    requires org.slf4j;

    requires org.eclipse.lsp4j;
    requires org.eclipse.lsp4j.jsonrpc;
    requires org.eclipse.lsp4j.websocket;
<<<<<<< HEAD
    requires org.jspecify;
=======

    requires org.hisp.dhis.jsontree;
>>>>>>> 99e61bb4
}<|MERGE_RESOLUTION|>--- conflicted
+++ resolved
@@ -14,10 +14,7 @@
     requires org.eclipse.lsp4j;
     requires org.eclipse.lsp4j.jsonrpc;
     requires org.eclipse.lsp4j.websocket;
-<<<<<<< HEAD
     requires org.jspecify;
-=======
 
     requires org.hisp.dhis.jsontree;
->>>>>>> 99e61bb4
 }