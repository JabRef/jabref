--- conflicted
+++ resolved
@@ -22,18 +22,11 @@
 
 public class LspConsistencyCheck {
 
-<<<<<<< HEAD
     public List<Diagnostic> check(BibDatabaseContext bibDatabaseContext, String content, CliPreferences cliPreferences) {
         List<Diagnostic> diagnostics = new ArrayList<>();
         BibEntryTypesManager bibEntryTypesManager = new BibEntryTypesManager();
         BibliographyConsistencyCheck consistencyCheck = new BibliographyConsistencyCheck(cliPreferences, bibEntryTypesManager);
         BibliographyConsistencyCheck.Result result = consistencyCheck.check(bibDatabaseContext, (_, _) -> {
-=======
-    public List<Diagnostic> check(ParserResult parserResult) {
-        List<Diagnostic> diagnostics = new ArrayList<>();
-        BibliographyConsistencyCheck consistencyCheck = new BibliographyConsistencyCheck();
-        BibliographyConsistencyCheck.Result result = consistencyCheck.check(parserResult.getDatabaseContext(), (_, _) -> {
->>>>>>> 98a0558d
         });
 
         Set<Field> allReportedFields = result.entryTypeToResultMap().values().stream()
