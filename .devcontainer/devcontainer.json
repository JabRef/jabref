--- conflicted
+++ resolved
@@ -12,13 +12,9 @@
         }
     },
 
-<<<<<<< HEAD
-    "onCreateCommand": "gradle assemble || true",
-=======
     // Source code generation needs to be done before hand-over to VS Code.
     // Otherwise, the Java extension will go mad.
     "onCreateCommand": "./gradlew testClasses --console=plain --no-daemon",
->>>>>>> 5b34fe8d
 
     // Forward the vncPort and noVNC port.
     // They are provided by desktop-lite:
