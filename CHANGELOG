[master]
    - Removes option to set a custom icon for the external file types. This is not possible anymore with the new icon font.
    - Added combo box in MassSetFieldAction to simplify selecting the correct field name
    - Fixes bug when having added and then removed a personal journal list, an exception is always shown on startup
    - Removes legacy options to sync files in the "pdf" or "ps" field
    - Removes button to merge entries and keep the old ones.
    - Removes non-compact rank symbols in favor of compact rank
    - Feature: Merge information from both entries on duplication detection
    - Always use import inspection dialog on import from file
    - All duplicate whitespaces / tabs / newlines are now removed from non-multiline fields
    - Fixed a bug in the IEEEXploreFetcher
    - Feature: Merge information from a DOI generated BibTex entry to an entry
    - Added more characters to HTML/Unicode converter
    - Feature: Push citations to Texmaker (SF: #318, #582)
    - Case changers improved to honor words (not yet more than single words) within {}
    - Feature: Added converters from HTML and Unicode to LaTeX on right click in text fields (#191)
    - Fixed bug 1282 (SourceForge) related to backslashes duplication.
    - Feature: Add an option to the FileList context menu to delete an associated file from the file system
    - Feature: Field names "Doi", "Ee", and "Url" are now written as "DOI", "EE", and "URL"
    - The default language is now automatically set to the system's locale.
    - Use correct encoding names (#155) and replace old encoding names in bibtex files. This changes the file header.
    - Feature: When pasting a Google search URL, meta data will be automatically stripped before insertion.
    - No longer write JabRef version to BibTex file header.
    - No longer add blank lines inside a bibtex entry
    - Feature: PDF auto download from ACS, arXiv, ScienceDirect, SpringerLink, and Google Scholar
    - List of authors is now auto generated `scripts/generate-authors.sh` and inserted into L10N About.html
    - Remove Mr.DLib support as MR.DLib will be shut down in 2015
    - Streamline logging API: Replace usages of java.util.logging with commons.logging
    - BREAKING: Remove plugin functionality.
    - Fixes Bug#1297: No console message on closing.
    - Fix bug #1285: Editing position is not lost on saving
    - Fix bug #194: JabRef starts again on Win XP and Win Vista
    - Remove support for custom icon themes. The user has to use the default one.
    - Bugfix: Tooltips are now shown for the #-field when the bibtex entry is incomplete.
    - Solved feature request #767: New subdatabase based on AUX file (biblatex)
    - Fixes GH Bug #173: Personal journal abbreviation list is not loaded twice
    - Bugfix: Preview of external journal abbreviation list now displays the correct list
    - Feature: DOItoBibTeX fetcher now also handles HTTP URLs
    - Feature: "Normalize to BibTeX name format" also removes newlines
    - Tweak of preference defaults
      - Autolink requires that the filename starts with the given BibTeX key and the default filename patterns is key followed by title
      - Default sorting changed
      - Default label pattern changed from [auth][year] to [authors3][year]
    - Remove support to the move-to-SysTray action
    - Feature: case changers now leave protected areas (enclosed with curly brakets) alone
    - Fix #223: Window is displayed in visible area even when having multiple screens
    - Localization tweaks: "can not" -> "cannot" and "file name" -> "filename"
    - Bugfix: When reconfiguring the BibTeX key generator, changes are applied instantly without requiring a restart of JabRef
    - BREAKING: The BibTeX key generator settings from previous versions are lost
    - BREAKING: LabelPatterns [auth.etal], [authEtAl], [authors], [authorsN], [authorLast] and more to omit spaces and commas (and work as described at http://jabref.sourceforge.net/help/LabelPatterns.php)
    - BREAKING: [keywordN] returns the Nth keyword (as described in the help) and not the first N keywords
    - Feature: new LabelPattern [authFirstFull] returning the last name of the first author and also a "van" or "von" if it exists
    - Feature: all new lines when writing an entry are obeying the globally configured new line (File -> newline separator). Affects fields: abstract and review
    - Feature: [veryShortTitle] and [shortTitle] also skip words like "in", "among", "before", ...
    - Feature: New LabelPattern [keywordsN], where N is optional. Returns the first N keywords. If no N is specified ("[keywords]"), all keywords are returned. Spaces are removed.
    - Removes support for key bindings per external application by allowing only the key binding "push to application" for the currently selected external application.
    - Removes "edit preamble" from toolbar
    - Fix #250: No hard line breaks after 70 chars in serialized JabRef meta data
    - Update supported LookAndFeels
[dev_2.11]
<<<<<<< HEAD
    - Backports from 2.80: Fix bug #194: JabRef starts again on Win XP and Win Vista
    - Backports from 2.80: Fixes #103: JDialog for auto set links is openend and closed correctly
=======
    - Backports from 2.80: Bug fix in #193: sometimes IEEEXplore stalls during fetch
    - Backports from 2.80: Fixes #194 and #244: JabRef starts again on Win XP and Win Vista
    - Backports from 2.80: Fixes #103: JDialog for auto set links is opened and closed correctly
    - Backports from 2.80: Define a default lookAndFeel for Mac OS X
>>>>>>> c82b8c40
2.11 beta 4
    - Add of Persian localization (by Behrouz Javanmardi)
    - Backport from 2.80: Fixes #115: Remove whitespaces in serialization
    - Backport from 2.80: Fixes Bug#1297: No console message on closing.
    - Backport from 2.80: Fixes Bug#1290: Spanish localization was not displayed correctly.
    - Backport from 2.80: Fixes #144: Unreadable text in Russian installer
    - Fix for bugs #1221 and #1261 (also partly #1243): order of fields in customized entry types no longer gets destroyed by the entry editor 
    - "ISBN to BibTeX" fetcher now uses eBook.de's API (fixes bug #1241)
    - BREAKING: Search groups now use same search logic as UI --> avoids confusion when converting a UI search into a search group. Behaviour before: contains/regex check of whole search string; behaviour after: contains/regex check of every word of the search string. The new search is more powerful and con simulate the old behaviour: enclose everything in double quotes, e.g., process language --> "process language".
    - Fix for bug #1276: OO styles do not consider editor fields anymore for sorting
    - Fix for bug #1288: Emacs keybindings: Rebinding of C-f can now be configured
    - Special fields: .bib files edited with 2.11 beta 3 are not compatible with this release. Other versions are not affected.
    - JabRef metadata ("jabref-meta") @comments are now always written in alphabetical order
    - Changed HTML description of search expressions, expressing the conditional logic more explicitly with brackets.
    - Fixed INSPIRE searches compatibility problem (by Stefano Gariazzo).
    - Change default of "use IEEE abbreviations" from TRUE to FALSE
    - Fix for bug #1293: "Star" for modified database is correctly shown again.
    - Journal abbreviation lists: In case entries are defined more than once, a message is output on the console
    - Antialiasing is now enabled and set to LCD
    - Update dependencies: jersey, commons.logging, pdfbox, JGoodies, glazedlists, JDBC connectors
    - Remove local JGoodies dependency: replace SimpleInteralFrame with SwingX JXTitledPanel and UIFSplitPane by JSplitPane
    - Switch from antlr2 grammar to antlr4 for capturing the search expressions. Should be backwards compatible.
    - Streamline logging API: Replace usages of java.util.logging with commons.logging
    - Refactored preferences
    - Fix several FindBugs warnings
2.11 beta 3
    - New MacOSX integration
    - Two releases for MacOSX: OSX-Java6 for Apple Java 1.6 and OSX for Oracle Java 1.7+
    - Fix for bug #1278 Crash after changing LookAndFeel (showing a proper error message if L&F is not available)
    - Adds some predefined look and feels in preference window (lists only available L&Fs)
    - Fixes #1131: MacOSX: JabRef minimizes when clicking on x
    - Dropped jayatana version 1.2.4 as version 2.x superseeds it
    - Feature: Trim journal names before looking up the abbreviation
    - Minor fixes regarding the status output of marking/unmarking entries
    - Internal default key bindings are honored again
    - Default key bindings for "Find unlinked files" (shift F7), "Open folder" (ctrl shift O), and "Hide/show toolbar" (ctrl alt t)
    - Opening a file using the CLI works again. Just use the filename as parameter, without any command.
    - Emacs keybindings: CTRL+f is not rebound as CTRL+f is more often used for "search"
    - Performance Improvement: Saving of large databases is dramatically faster
    - When a syntax error in the BibTeX source panel is made, the error cause is now always output
    - Jars that are available in maven are now downloaded and used in both ant and gradle
    - Replaced option parsing library ritopt with apache commons-cli which is in maven repository
    - BREAKING passing an option file to the cli command no longer works due to change of internal cli library!
    - Fix for bug #1283: Month fields like {8,} no longer cause exceptions
    - Disabled ISBNtoBibTeX fetcher (see bug #1241)
2.11 beta 2
    - Feature: Option to clean URLs generated by Google (patch #204)
    - Fix for bug #1272: JabRef now launches on Mac OS X
    - Updated DBLPfetcher to new DBLP functionality
    - Feature: Ability to reorder the panels in the side pane
    - Feature: Option to save selected entries as plain BibTex without JabRef metadata
2.11 beta
    - Some UI updates (mainly removing unnecessary boundaries)
    - Feature: Gridlines are now optional (and disabled by default)
    - Fix for bug #1248: Key bindings not modified
    - Fix for bug #876: Windows 7/8/10 - Pinning Jabref to the taskbar
    - Feature: Option to change the table row height padding
    - Feature: Make it possible to hide the toolbar
    - Fix for bug #1270: Cleanup entries error 3
    - Fix for bug #919: Accents don't export to RTF (by ruy.takata)
    - Change the CrossRef content negotiation for bibtex DOI import (by sheffien)
    - Fix for bug #1253: Cleanup entries error 2 (by ruy.takata)
    - Fix for bug 1213 (sourceforge): Fix encoding for DOI import
    - Feature #809: import pubmed central id (pmc) field from medline
    - Fix undoing Cleanup/Convert to Biblatex
    - Adapted pattern to parse DBLP entries
    - Partial fix for bug 913: fixed export for .ods and .sxc (by yaragg)
    - Fix for bug 1240: Accepting string with length of one character (by lhaddad).
    - Fix for bug 958: ArrayIndexOutOfBoundsException on "Content Selector Dialog"
    - Fix for bug 949: Exception properly logged
    - Fix for bug 950: NullPointerException on "Manage custom imports"
    - Feature 850: Keyboard shortcut for 'Cleanup entries' (by eduardogreco)
    - Change default behaviour to be more non-invasive: timestamps and owners are NOT set by default per entry.
    - "Open Folder" works again
    - newline separator can now be configured globally
    - Feature 847: Adds title case as a case changer
    - Feature 841: Support for multiple file columns (by noravanq)
    - Fix for bug 1176: automatic bibtexkey generation for authors containing/ending with and in their name
    - Saving order of entries can now be configured per database
    - Improved XMP Privacy (pull request #8)
    - Support FindFullText with ACS DOIs (pull request #9)
    - Fixes groups and adds optional 2.9.2 save ordering (pull request #10)
    - Fixes bug 880 "PubMed Import broken" (pull request #11 by vegeziel)
    - Fixes bug #959 "StringIndexOutOfBoundsException with invalid Preview text" (pull request #13 by IngvarJackal)
    - Fixes bug #960 "FileNotFoundException in Journal abbreviations window" (pull request #13 by IngvarJackal)
    - Make (un)abbreviating journal titles also work on the journaltitle field
    - Fix edits getting lost in Biblatex mode
    - Fix error when setting a previously unset field via the source panel of the entry editor
    - Improved BibLatex support (alias fields, option to convert old entries to the new format via the cleanup menu)
        - Fixes bug #1087 "jabref does not follow biblatex specification"
        - Fixes bug #1014 'journal' not recognized as alias for 'journaltitle''
        - Fixes bug #874 Support of biblatex "date" field
        - Fixes bug that prevented the secondary optional fields to update properly in the "Customize entry fields" dialog (in BibLatex mode)
    - Added special fields 'Printed' and 'Read status', thereby implementing (at least partially):
        - Feature #762 Printed attribute
        - Feature #692 Marking of new entries and often read entries
        - Feature #685 Highlight new entries that were "forgotten"
        - Feature #602 could add the mark as read feature
        - Feature #225 read? checkbox
    - Take aliased fields into account when sorting entries
2.10
    - Made IEEEXploreFetcher author parsing work again.
    - Added a few more characters in the HTML/Unicode to LaTeX conversion.
    - Find unlinked files tool doesn't always use PDF content importer any more,
      but the dialog opened when a file is dropped into JabRef
    - Uninstaller doesn't delete whole directory any more. Fixes bugs 1142, 1175, 1212.
2.10 beta 3
    - Fix GoogleScholarFetcher (patch 207)
    - Line breaks in BibTeX fields (e.g., abstract and review) are now kept.
    - Fixed completeness indicator in main table for entries with crossrefs and either/or required fields.
    - Fixed [shorttitle] and [veryshorttitle] key generator markers, so they remove punctuation as described
      in the documentation.
2.10 beta 2
    - Patched Windows install script to avoid wrong placement of Start menu items.
    - Reintroduced right-click on type label in entry editor to change entry type.
    - Fixed compatibility issue with OpenOffice plugin
    - Added Russian as language
    - Fix for bug 1160: Certain DOI references with "<" characters are not processed correctly (by Jonathan Powell)
    - Fix for bug 1153: Bug in user-specific file paths stored in @comment (by  Thomas Arildsen)
2.10 beta
    - Applied fix for JStor fetcher (patch 202 by Nicolas Brouard)
    - Added Settings menu item "Clear connection settings" in OpenOffice/LibreOffice panel.
    - Added support for specifying a BibTeX file at "--importToOpen". This allows a usage in browsers
      to directly append downloaded entries to the currently opened database.
    - Added Unicode to LaTeX conversion for Medline imports (feature 721)
    - Added Unicode to LaTeX conversion cleanup action (feature 721)
    - Added countries, weekdays and months to the case keeper
    - Added support for Emacs key bindings at the entry editor.
      To avoid collisions of common key bindings, Page up and page down (C-v) are not supported as C-v is "paste" in Windows key bindings.
    - Added a formatter for units which keeps the case and adds non-breaking separators
    - Added a Merge entries functionality
    - Added a setting to choose either a DOI link or a URL to be standard (feature 710)
    - Added button to change entry type. Removed this functionality from the type label, and
      reduced the font size.
    - Added Iso690 export including two new formatters: Iso690FormatDate and Iso690NamesAuthors
      (patch 123 by Laura Hernández Gómez)
    - Added menu option "Automatically set file links for selected entries".
    - Added new BibTeX label pattern authEtAl
    - Added new BibTeX label pattern authForeIne, authorLastForeIni, edtrForeIni, and editorLastForeIni
      (patch 199)
    - The folder of attachments can now be opened (feature 726, patch by Douglas Nassif Roma Junior).
    - New translation: Spanish. By Jorge Tornero et al.
    - Adapted the required and optional fields of entry types according to
      http://en.wikipedia.org/wiki/BibTeX#Entry_types
    - After a search has been done, the first entry of the entry table is selected (feature 656).
    - Entries contained in an .aux file can now be selected (feature 644).
    - Number of entries in a group is now displayed in brackets (patch 124).
      Feature has to be enabled at the group settings as calculating the numbers takes a long time at huge databases.
    - New entries are now always be added to a group. Fixes bug 1093.
    - Configurable: Timestamp is now automatically updated on a change of an entry (feature 799)
    - Re-enabled customization of shortcut keys
    - Changed serialization of BibTeX entries:
      * First, the required, then the optional and then all other fields are written.
        Thereby, fields are now ordered by name. Except the title, which is written first.
      * The second word in of the BibTeX type is capitalized. E.g., Inproceedings got InProceedings
      * Configurable: Start field contents in same column. Enabled by default.
      * Configurable: Use camel case for field names (e.g., "HowPublished" instead of "howpublished"). Enabled by default.
      * If no field name is given, then "UNKNOWN" is used. For instance, " = {X}" gets " UNKNOWN = {X}".
    - Saving a part of the database now also writes entries with a crossref field first.
    - Author field is now resolved using @String data.
    - A custom proxy can be specified (patch 198 by Michael).
    - Default key binding for Write XMP is now "CTRL+F7" instead of "CTRL+F4"
      as the latter conflicts with "Synchronize files" (by Adrian Daerr)
    - WriteXMPAction now uses database to resolve strings even for selected entries (by Adrian Daerr)
    - Extend XMP privacy filtering to Dublin Core Schema (by Adrian Daerr)
    - IEEE search should include author field again (patch 201 by Christopher S. Lester, fixes bug 1137)
2.9.2
    - Fixed handling of empty author parts in rare cases. Fixes bug 1124.
    - Fetchers work again: Import inspection dialog is not modal any more.
2.9.1
    - Command line option --importToOpen now also adds to an open tab when JabRef is launched.
    - Importing of entries works again. Fixes bug 1121.
    - Import inspection dialog is now modal.
    - Replaced Java launcher by launch4j. Fixes bugs 1100, 1103, 1123.
    - Menu font size can now be changed again. Help contents are also enlarged accordingly. Fixes bug 1122.
2.9
    - Fixed bug: in OO/LO reference lists, entries may fall out when multiple entries with same
      author and year are cited.
    - Added support for converting HTML combining accents to LaTeX
    - When generating subdatabase from AUX file, preamble and strings are now included from
      the source database.
    - Added cleanup action for removing redundant $, {, and }
    - Fix for removing starting and ending spaces in the page number cleanup action
    - Fix for a more liberal detection in the month cleanup action
2.9 beta 2
    - Added DiVA fetcher
    - Can control if the HTML converter should create subscripts and superscripts
      as text or an equation via the preferences
    - Added initial support for adding curly brackets {} for certain
      key words to keep the character case independent of .bst, e.g., for
      names and abbreviations (use via "Cleanup entries") and can be controlled
      via preferences if it should be used at searches
    - Fixed author and DOI import from IEEE Xplore
    - Improved import of equations in IEEE Xplore titles handling images, (sub) and /spl / representations
    - Rewrote the HTML import in a more general way. A few characters need to be added.
    - IEEE Xplore abstract fetching should now be working again.
    - Added DOI to BibTex entry fetcher.
    - Added ADS (The SAO/NASA Astrophysics Data System) fetcher by Ryo Igarashi (patch #120).
    - Reintroduced Google Scholar and ACM portal fetcher with entry preview to reduce server load.
    - Added alternate entry fetcher type where a preview can be displayed so the user can choose
      which entries to download. This can reduce server load significantly and prevent users from
      getting locked out of search services.
    - Fix for exception and minor bugs in HTML import parsing (patch 3575998 by Daniel Svärd)
    - HTML import handles more characters. Cleanup can also do HTML cleanup. (Patch 3582375 by Oscar Gustafsson)
    - During file renaming: More illegal characters are removed (idea by Sarel Botha)
    - Rudimentary support for IEEEtranBSTCTL added (patch 3582376 by Oscar Gustafsson)
    - ":" is not filtered from the BibTeX keys any more (patch 3582376 by Oscar Gustafsson)
    - Changed internal look&feel setting (based on patch 3580605)
    - Custom importers nested in jars should be supported now (bug 3582838)
    - PDFContentImporter uses the DOI fetcher to fetch the BibTeX for the entry (if a DOI exists at the first page).
    - Moved migration of legacy PDF/PS fields from legacy tools to clean up dialog.
    - MHT files can now also be linked by drag'n'drop without the need to configure "external file types".
    - Adds support for Ubunut's global menu and HUD integration by using java-swing-ayatana (feature #796).
    - Updates PostgreSQL support to PostgreSQL 9.2
    - New Mac OS X icon (patch #61)
2.9 beta
    - Replaced notification dialog after moving/renaming linked file by status message.
    - Replaced dialog warnings about empty/duplicate key in entry editor by status line messages,
      to prevent lockup if Save button is pressed directly.
    - Replaced window icon with 48x48 image.
    - [experimental] Added local undo/redo handling for entry editor text fields.
    - Added special field functionality for ranking, marking as relevant,
      marking as quality assured, and prioritizing. Can be enabled by "Entry table columns".
      Based on the work by Igor Chernyavsky, Florian Straßer, and Marius Kleiner.
    - Added PDF preview functionality to the preview panel. Configurable via "Entry preview" settings.
    - Group edit dialog now closes when Escape is pressed.
    - Fixed MS bib import, month was lost on import.
    - Generate key action in entry editor now honors key overwrite settings.
    - Fixed bug when importing XMP data from PDF, file will now be linked from the new entry.
    - Fixed bug in layout processing - quoted formatter argments are now handled correctly.
    - Fixed bug 3545394: null and curly brackets in custom export filter.
    - Added "Manage keywords" popup menu to manage common keywords of selected entries.
    - Added support for pushing citations to TeXstudio (requires TeXstudio >=2.4)
    - Text-based citations can now be imported using FreeCite by Brown University
      (http://freecite.library.brown.edu). By Kai Mindermann and Daniel Maurer.
    - JabRef supports synchronization of unlinked PDFs. Feature request "[2163626] Scan database - find unlinked files".
      Based on patch 3122104.
    - Added command line argument -d/-prdef for resetting preferences to default values. Can
      reset a comma-separated list of preference values, or all values.
    - Added small right-click popup menu at each tab
    - A PDF can also be dropped to the preview panel to trigger linking it
    - Drag'n'drop of text from the preview panel to other applications is now working
    - Added highlighting in preview area for search text (based on patch 3121914 by
      Maximilian Lengsfeld).
    - New context menu option "Switch preview layout" in the preview panel.
    - BibTeX key generator patterns can now be stored in per database (implements feature 3495993)
    - Braces around author names are now dropped internally. They remain in the .bib though
      Effects (incomplete list): Authors in the main window are shown without braces,
      autocompletion does not show these braces
    - Autocompletion: ";" is now also a delimiter allowing "keyword1; keyword2" in the keyword fields
    - Autocompletion: the amount of characters to trigger autocompletion may now be configured
      (default is 2)
    - Autocompletion: in case lower case letters are used, the search is case-insenstive,
      otherwise the search is case sensitive.
    - Autocompletion: new preference to choose how to deal with first names
      (always full/always abbreviated/both full and abbreviated)
    - Added functionality "clean up entries"
      - Includes clean up DOI functionality by Florian Straßer and Marius Kleiner
        (move of DOIs from ee, note, and url field is supported)
      - Option to rename PDF of entry according to configured PDF-naming-scheme
        (by Florian Straßer and Marius Kleiner)
      - make file paths relative
      - clean up month (functionality based on patch 3470076 by Mathias Walter)
      - clean up pages
      - fix superscripts
    - New "ISBN to BibTeX" fetcher. Uses the online "ISBN to BibTeX Converter" service by Manas Tungare.
    - Added support for drag'n'drop of tabs by Florian Straßer and Marius Kleiner.
    - PDF import dialog now always stores settings: checkbox removed
    - float search now also jumps to first entry if entry editor is opened
    - usability improvements of "content selectors"
2.8.1
    - New DBLP fetcher. Patch 3462232 by Sascha Hunold.
    - Disabled ACM portal fetcher to avoid users of getting banned.
    - Fixed bug in PostgreSQL export/import.
    - Improved handling of file fields written in the style exported from Zotero.
2.8
    - Applied Oscar Gustafsson's fix for IEEEXplore fetcher.
    - Added capability to remove databases from SQL database.
    - Fixed customization of entries in Biblatex mode.
2.8 beta 2
    - Improvements to SQL export and import. Fixed bug where subsequent exports to same
      database would fail. Can now save multiple bib bases to a single SQL database.
    - "abbr" modifier in BibTeX key generator now skips parentheses.
    - Minor change to FirstPage formatter. Now splits at spaces as well as hyphens,
      and returns original field content if only one page number is found.
    - When using the preferences import command line option, preferences are now imported
      before load/import/export operations are handled.
    - Applied Nicolas Pavillon's patch for proper keystroke handling on Mac OS X.
    - Applied Ivanilton Polato's patch for handling multi-line fields in CSV export.
    - Fixed bug: "Send as Email" did not handle absolute paths correctly.
    - Fixed bug 3472991: Search: "Highlight Words" inconsistent
    - Fixed bug 2933201: Exporting InProceedings to Word 2007
    - Fixed bug 3146059: Error in translating author field to MS Office
    - Fixed bug: entering field names containing capital letters in table columns tab
      in Preferences makes the columns empty.
2.8 beta
    - Fixed issues with ACM portal fetcher using Benjamin Langmann's patch, plus an
      additional minor fix.
    - A large list of journal abbreviations is now loaded by default.
    - Added global option to allow file links relative to the bib file location, in addition
      to the global or database- or user-specific file directory.
    - Fixed bug 3434674: Reviewing changes overwrites groups.
    - Integrated the plugin for interaction with OpenOffice/LibreOffice as a standard part
      of JabRef.
    - Added keyboard shortcuts Ctrl-Up and Ctrl-Down to move file links up and down in a list
      of external links in the entry editor.
    - Applied "bjoerntm"'s patch for making the loading of group information less sensitive
      to white space, in order to prevent trouble loading files written by other tools.
    - Added optional autocompletion of author/editor last names in search field.
    - Changed entry fetcher system so all fetchers are accessed from a single side pane
      component with a selector.
    - Added INSPIRE fetcher by Sheer El-Showk.
    - Improved error handling when importing in specific format.
    - Prevented crash when calling invalid import format on startup.
    - Improved duplicate detection.
    - Added markers \filename and \filepath for ".begin.layout" and ".end.layout" files
      in order to output the name or full path of the bib file of the exported database.
    - Fixed possible array index exception in LastPage formatter.
    - Improved author/editor normalization in entry editor.
    - Added metadata extraction from text when PDFs are dragged into JabRef.
    - The filename pattern for renaming a file when dropping a PDF can now be
      configured at "Options"/"Preferences"/"Import"/"File name format pattern".
    - The defaults of the ImportDialog shown when PDFs are dragged into JabRef
      can now be configured at "Options"/"Preferences"/"Import". It is possible to
      override showing the ImportDialog.
    - An entry can be sent by a right click on an entry and select "Send as Email"
      (patch 3306271).
    - Added option to "copy BibTeX key and title" (patch 3370471).
    - The command for pushing to emacs can be configured now. New command for Emacs 23.
      New default for Windows: emacsclient.
    - Added export support for DIN1505 style (based on patch 1874662).
    - Added support for PostgreSQL import/export (patch 3368760 by Fred Stevens).
    - Added formatter "JournalAbbreviator" (patch 3013311 by Meigel).
    - RTFExport: Replaces ligatures `` and '' with RTF control sequences {\ldblquote} and {\rdblquote}.
      (patch 2905383 by Russell Almond).
    - Bugfix for NullPointerException in Biblatex mode (patch 3222388 by Matthias Erll).
    - ToggleButton added to GroupSelector to ease adding/removing references to/from groups
      (based on patch 3313564 updated by Andreas Schlicker).
    - Export filter "tablerefsandbib" updated to contain links to files and notes
      (patch 2787096 by Thomas Arildsen).
    - "of" added to the list of skip words (patch 2781830).
    - Added cli-function for exporting entries filtered by a search term
      (patch 1817093 by Silberer, Zirn)
    - Added highlighting in textarea for search text (patch 3117881 by Ben).
      Slightly modified to cope with words[]={""}, support for "BibTeX source" tab, and that
      "Clear" also clears the highlighting.
    - Switched from PDFBox 0.7.3 to PDFBox 1.6.0.
2.7.2
    - Fixed bug that prevented search functions from working under Java 7.
2.7.1
    - Fixed problem with search function under Java 7.
    - Made Database properties dialog modal to prevent database from being closed
      while properties window is open.
    - Fixed error handling in custom import dialog when invalid jar files or class
      files are specified.
    - Added OR operator for conditional export formatting.
    - DocBook export format switched to 4.4 (based on patch 3313898).
    - Fixed bug that made the key generator combination [shorttitle:abbr] return
      only a single letter.
    - "of" added to the list of skip words (patch 2781830).
    - Bugfix for NullPointerException in Biblatex mode (patch 3222388 by Matthias Erll).
    - RTFExport: Replaces ligatures `` and '' with RTF control sequences {\ldblquote} and {\rdblquote}.
      (patch 2905383 by Russell Almond).
    - Fixed bug that made menu items for marking in specific colors invisible
      under Windows 7.
    - In case a new entry is added, this entry is highlighted and the editor is opened
      if configured in the settings (patch 3370466). The UI behavior of adding an entry
      at "new entry from plain text" is now similar to "new entry".
    - Fixed bug in focus handling that affected some actions.
    - Running JabRef under the Oracle JVM will no longer give a warning.
2.7
    - Medline importer now wraps multipart last names in braces.
    - RIS importer now handles multiple title fields by concatenation.
    - Disallowed "comment" as entry type name, since this conflicts with the BibTeX format.
    - Fixed handling of suffix name parts (Jr, etc.) in Medline importer.
    - Added optional second numeric argument to Authors formatter, which determines
      how many authors are shown if the maximum number is exceeded.
    - Added content selector for "review" field in entry editor.
    - Improved detection of file type when adding new link. Can now recognize double
      extensions such as ".ps.gz".
    - Improved autocompletion of author names. Added options to complete either in
      'Firstname Lastname' or 'Lastname, Firstname' formats, or in both.
    - Fixed bug in import function if no suitable import filter is found.
2.7 beta 2
    - Added support for MrdLib lookup or metadata extraction when PDFs are dragged into
      JabRef.
    - Added option under "External programs" for disabling the automatic opening of the
      Browse dialog when creating a new file link.
    - Fixed shortcut key collision. Shortcut for Import to new database is now Ctrl-Alt-I.
    - The "Open URL or DOI" action now uses URL links in the "file" field as fallback if
      no links are found in the "url" or "doi" fields.
    - Restricted remote listener port numbers to interval 1025-65535.
    - Added Japanese translation by Koji Yokota.
    - Added scrollbar to entry editor when it is too high to fit in its panel. Patch
      by Matthias Erll
    - Made it possible to copy entries from the search dialog.
    - Added proper error message when trying to search with invalid regular expression.
    - Added error dialog on startup if custom look and feel cannot be loaded.
    - Applied Alexander Hug's patch for correctly importing doi from ScienceDirect RIS files.
    - Removed potential NullPointerException in SearchExpressionTreeParser.
2.7 beta
    - Some improvements to MS Office export filter.
    - Introduced three choices for ensuring unique generated keys. The default one (marking
      with a, b, etc.), a modified one (marking with b, c, etc.) and always adding a letter
      (a, b, etc.).
    - Font and background colors are now customizable in the entry editor (Options ->
      Preferences -> Appearance).
    - Window title now includes the full path to the current file.
    - Entries can now be marked in a series of different colors. Automarking of imported
      entries is now done in separate color without affecting other marked entries.
    - Added new feature (Tools -> Scan database... -> Resolve duplicate BibTeX keys) to
      search for duplicate keys and offer to generate new keys to resolve the duplicates.
      Instead of being listed in a warning dialog after opening a bib file, duplicate keys
      now trigger a dialog asking whether the user wants to resolve the duplicates.
    - Added check that ensures that application doesn't quit while a large save operation
      is still in progress. Shows wait message with cancel button.
    - Added apostrophe (') as illegal character in BibTeX keys.
    - BibTeX strings that refer each other are now sorted correctly when saving bib file.
    - Fixed bug in merging external changes - file would still be reported as modified
      externally after merging changes.
    - Fixed bug in Move/rename file link feature that could cause the wrong link to be
      stored for certain directory structures.
    - Fixed bug: curly braces can now be used in arguments to formatters.
    - Fixed lockup bug when generating key for entries with crossref fields.
    - BibTeX strings are now resolved before attempting to (un)abbreviate journal names.
    - Modified [shorttitle] and [veryshorttitle] key generator markers so they consider
      a hyphen a word boundary, and remove punctuation characters (keep only numbers and
      letters).
    - deprecate various export formatters with new Authors formatter, which provides flexible
      formatting options.
2.6
    - Fixed IEEExplorer and ACM fetchers to adapt to web site changes.
    - Active preview (1 or 2) is now remembered.
    - Applied patch by Igor L. Chernyavsky. to prevent loss of entry selection after
      generating key.
    - Changed OpenDocument Spreadsheet export so the mimetype file is written correctly
      at the start of the zip file.
    - Fixed bug when importing preferences: custom export filters would not be updated
      after import.
    - Changed help page loading procedure so help pages can be loaded for plugin entry
      fetchers.
    - Made it possible to define customized entry types with either-or conditions on
      required fields, e.g. using a pseudo-field called "author/editor" will indicate
      that the entry requires either the "author" or the "editor" field set.
    - Fixed bug: entries of a customized type could be indicated as complete even if
      BibTeX key was not set.
    - Changed deletion process for some temporary files to avoid leftover files.
2.6b3
    - Added ScienceDirect entry fetcher that utilizes the BibSonomy scraper.
    - Changed non-native file dialog setting so files cannot be renamed. This prevents
      accidentally entering rename mode when trying to enter directory. Can be enabled
      again in Options -> Preferences -> Advanced.
    - Added new JStor fetcher that utilizes the BibSonomy scraper to obtain BibTeX data.
    - Fixed bug in CookieHandlerImpl.
    - Fixed bug; when dragging a file into JabRef and asking to move it to the file
      directory, warning will now be given if the destination file already exists. Patch
      by Alastair Mailer.
    - When dragging a file into JabRef and asking to copy or move it to the file directory,
      it is now possible to rename to an arbitrary name. Patch by Alastair Mailer.
    - Added "review" field to BibTeXML export.
    - Added Reset button to entry fetchers. Patch by Dennis Hartrampf and Ines Moosdorf.
    - Changed Microsoft Office XML export so "number" rather than "issue" is exported
      as <b:Issue>, which conforms with import format.
    - Added confirmation dialog that allows saving without backup in cases when
      backup creation fails.
    - Fixed bug 2938562: using the move/rename feature on a file link could give an
      absolute link even if the file was put below the main file directory.
    - Fixed bug 2931293: error generating key with [authorsAlpha] for short names.
    - When checking for external modifications, file size is now checked in addition
      to the time stamp.
    - Fixed handling of maximised state when shutting down and starting up JabRef.
      Patch by Igor L. Chernyavsky.
    - Fixed bug that prevented correct handling of DOS short file names. Patch
      by Igor L. Chernyavsky.
    - Added support for KOI8_R character set.
    - Removed DocumentPrinter class, using standard API functions instead. Patch by
      Tony Mancill.
    - Removed HightlightFilter class, using standard API functions instead. Patch by
      Tony Mancill.
    - Changed keyboard shortcut for IEEXplorer search to Alt-F8.
    - Disabled JStor search, which doesn't work due to API changes.
    - External file type manager now removes "." prefix in file type extension if the user
      has typed it that way.
    - Preview panel now defaults to preview layout 1 instead of 2. Switched default layouts.
    - Added IfPlural formatter by Russell Almond. The formatter outputs its first argument
      if the input field contains " and " and the second one otherwise.
    - Applied patch by Philipp Cordes and Björn Kahlert for improved handling of names by
      autocompleter. The patch also reorganizes the autocompleter classes.
    - Table will now scroll to keep the currently edited entry visible if an edit leads to
      the entry getting sorted to a different position.
    - Reworked author and editor handling in Docbook export. Added Docbook XML header.
    - Database will no longer be marked as changed after accepting external changes, unless one or
      more changes were not accepted before merging, and unless database was already marked as
      changed.
    - Fixed bug: undesired autocompletion when saving file.
    - Fixed bug: entry editor doesn't appear when new entry is added while a filtering search or
      group selection is active.
    - Fixed bug in writing of metadata on Windows. For certain metadata lengths newlines would be
      messed up after the metadata comment in a bib file.
    - Search dialog now automatically previews first hit, and hides preview if there are no hits.
2.6b2
    - Added export formatter "Default" which takes a single argument. Outputs the string to format
      unchanged if it is non-empty, otherwise outputs the argument.
    - Added option under Options -> Preferences -> General for disabling the strict enforcing of
      correct BibTeX keys. Disabling this makes it possible to use e.g. umlaut characters in keys.
    - Modified launcher script for Windows installer to give higher heap size limit.
    - Improved autocompletion. All fields with autocompletion which have content selectors will now
      autocomplete on content selector values. For the "journal" field, the autocompleter will now
      additionally use entries from the current journal abbreviations list, and will also complete
      on the entire field up to the cursor rather than just looking at the last word only.
    - Added support for postformatter in Layout. The postformatter will be run after
      the formatters called from a layout.
    - Improved group autogeneration. Added option to generate groups based on author or editor
      last names. Autogenerated groups are now alphabetized.
    - Modified Endnote export filter so "--" gets converted to "-" in the "pages" field.
    - Changed keyword groups so they will match on whole words only. E.g. a keyword group for the
      keyword "can" will no longer match the keyword "scanner".
    - Improved entry type determination and author parsing for some varieties of CSA files.
    - Minor change to Harvard RTF export. Added space after "ed.", and added editor to output for
      inbook entries.
    - Set limit to the number of displayed characters in group names in groups tree in order to
      avoid group panel width problems.
    - Changed file link handling so all remote links classified as URL can be opened through
      the browser. Setting a different file type manually makes JabRef call a remote link using
      the handler application instead.
    - Modified Endnote/refer import filter to strip "doi:" from the %R field.
    - Modified HTML conversion so single newline is displayed in the preview (and HTML exports) as
      <br>, while multiple newlines are displayed as <p>.
    - Fixed bug: switching entry editor between entries of different type may result in switching
      of entry editor tabs.
    - Fixed bug: adding external file link leads to relative path from root directory if file
      directory is set to an empty string.
    - Fixed error message when a # in a BibTeX string prevents saving. No longer states that the
      problem is in an entry, but specifies that it is in a string.
    - Fixed bug: ODS export doesn't resolve BibTeX strings.
    - Fixed bug: content selector for "editor" field uses "," instead of " and " as delimiter.
    - Fixed bug: editing source doesn't allow change of entry type.
    - RTFChars formatter now converts --- to \emdash and -- to \endash.

2.6b
    - Added pages information to several entry types in Endnote export.
    - Modified LastPage formatter so it returns the number when only the number of pages is given.
    - Modified search algorithms so LaTeX commands are removed before search. For instance, this
      means that the value "test \textit{case}" now matches the search string "test case".
    - Changed default table font family to "SansSerif".
    - Can now create lock file while writing a bib file. The lock file is checked before
      saving, and before scanning an externally changed file, in order to avoid reading an
      unfinished file.
    - Added support for dragging a file link from the file column to another application.
    - Added toolbar button and shortcut (Alt-F) in entry editor for autosetting file links.
    - Improved ISI import filter so DOI information is included.
    - Fixed bug: metadata changes would not be detected as external changes to a database.
    - Fixed bug: when accepting external changes and not saving before new changes are
      detected, the previously accepted changes would also be listed.
    - Fixed bug in Scifinder import where an empty Inventor field could overwrite the
      author field.
    - Fixed bug in autocompleter. Current suggested completion would be added to the field
      if the user closed the entry editor or mouse clicked on another field.
    - Fixed problem with exporting to some MySql versions. Patch by François Dorin.
    - Fixed bug in handling of LaTeX character sequences - now sequences with = as command
      character (e.g. "\={A}") are recognized.
    - Fixed bug: gray out / hide setting in groups panel is overridden on startup
      by search mode selection. Added separate prefs key for the groups setting.
      Fix suggested by Igor L. Chernyavsky.
    - Fixed bug: cookie manager installed by Download button in file field editor throws
      an exception when trying to fetch from Medline.
    - Fixed bug: temporary files don't get deleted on shutdown.
    - Disabled table column reordering in import inspection window, since a user reported
      problems when using this.
    - Changed years from 2008 to 2009 in splash image.
2.5
    - Modified export layout procedure so missing formatters can be reported in the error
      output. Export now succeeds with warnings added where formatters are missing.
    - Conditional blocks (\begin{field}...\end{field}) in layout files can now be given a
      semicolon-separated list of fields as argument. All fields must then be set for output
      to be given.
    - Changed RIS import so multiple abstract fields in an entry are concatenated.
    - Added quoting of some special characters in SQL export, based on Kyle Crabtree's patch.
    - Fixed bug in MS Office 2007 XML export - editor names missing.
    - Fixed bug in plugin manager that prevented the "Download plugin" button from working.
    - Fixed bug in plugin manager routine that checks for installed versions of a plugin.
    - Fixed bug in startup that could show warnings multiple times when loading
      from autosave files.
2.5b2
    - Plugin manager now handles plugin versions correctly based on the version number in their
      plugin.xml file.
    - Added formatter "Number" that outputs a sequence number for the current entry in the current
      export operation. This formatter can be used to produce a numbered list of entries.
    - Added autosave feature.
    - Fixed bug in file link handling in BibTeXML export.
    - Improved handling of patents in Scifinder import.
2.5b
    - Added Simplified Chinese translation.
    - Added simple plugin manager.
    - Added ~/.jabref/plugins as user-specific plugin directory.
    - Added \r marker to WrapFileLinks formatter that outputs file links without expanding
      relative links.
    - Added [authorsAlpha] key marker that formats authors according to the "alpha" BibTeX style.
      Patch submitted by Oliver Kopp.
    - Table sort order set by clicking and Ctrl-clicking table columns is now immediately set
      as default sort order in preferences.
    - Changed LyX pipe setting so it works whether ".in" is included or omitted.
    - Modified ISI importer so the words "of", "and" and "the" will not be capitalized in the title,
      journal or publisher fields.
    - When adding new local file link, browse dialog now appears immediately when opening file link
      editor, saving one mouse click.
    - Added "Remove all broken links" option in the resolver dialog for broken links when
      synchronizing file links.
    - Added rename option to Set/clear field dialog, to move contents from one field to another.
    - Added Back and Forward actions, for switching between recently edited BibTeX entries.
    - Added option under "Entry table" to designate fields as numeric for sorting purposes.
    - Added possibility for custom export filters to define their own name formatters.
      This is done by adding a file named "<filtername>.formatters". This file defines
      one formatter on each line, with each line containing the name of the formatter and
      the formatter definition, separated by a colon (:).
    - Added menu items for increasing/decreasing table font size, with shortcut keys Ctrl-plus and
      Ctrl-minus.
    - Added options to automatically mark entries imported into an existing database, and to unmark
      previously marked entries when importing.
    - Added ":(x)" modifier to key generator, specifying that the arbitrary string x
      should be used as a fallback value if the value returned by the field marker is empty.
    - Added ":upper" modifier to key generator, to force uppercase for a field marker.
    - Added buttons in External programs tab in Preferences for modifying settings for
      "Push to"-features, and removed obsolete fields.
    - Added support for DOI field in Endnote importer.
    - Added support for language and publication status fields in Medline import (publication status
      stored in "medline-pst" field).
    - Enabled cookie handling for downloading full-text articles.
    - Improved handling of invalid BibTeX keys containing white space. Parser will now try to
      piece together the key and avoid disturbing the continued parsing. Patch submitted by
      Stephan Lau.
    - Cosmetic change to the entry type label to the left in the entry editor.
    - Changed name handling so a single-entry name without a capital initial letter, such as
      "unknown", will be treated as a solitary last name rather than a von particle.
    - Changed table selection coloring so entries that are grayed out or marked can be
      distinguished from normal entries when selected.
    - Changed handling of "affiliation" in Medline import - now makes sure to escape
      # characters before storing.
    - Modified ACM portal fetcher due to web site changes.
    - Improvements to IEEEXplore fetcher - better handling of month and page fields.
    - Changed behaviour of source panel when an entry contains imbalanced # characters -
      the panel can now show the entry in its invalid form, allowing the user to fix the problem.
    - Improved handling of PDF files without XMP metadata - other metadata will now be retained.
      Patch submitted by Felix Langner.
    - Fixed bug in parsing file field - double spaces in file names would be reduced to single
      spaces, breaking the file link. Fix submitted by Uwe Kuehn.
    - Fixed NullPointerException when downloading external file and file directory is undefined.
    - Fixed bug in HTMLConverter.
    - Fixed NullPointerException in key generator for incomplete names.
    - Fixed bug in removing custom export filters.
    - Fixed bug 2225371: restart is no longer required after adding a new custom export filter.
    - Fixed bug in "Move/rename file" feature in file field editor with regard to undefined
      file directory.
    - Fixed bug in Ris importer.
    - Fixed NullPointerException in Endnote importer.
2.4.2
    - Added missing layout formatters FirstPage and LastPage.
    - Fixed a bug regarding ParamLayoutFormatter loaded from plugin.
    - Fixed crash during initalization of journal abbreviation list.
    - Added option to have JabRef search for external file when "Open file" function is chosen
      for an entry without any linked files. This is similar to what was always done in
      JabRef 2.3.1 and earlier.
    - Improved regular expression file search, so the regular expression can contain field
      markers as used for BibTeX key generation in addition to just regular fields. It is
      no longer possible to call arbitrary layout formatters, but the modifiers "upper",
      "lower" and "abbr" (for case conversion and abbreviation) can be used.
    - Ris importer now imports PB as "school" instead of "publisher" for THES entries.
    - Fixed bug 2157664: Current edit is now treated as an undoable edit in itself.
2.4.1
    - Fixed bug: layout formatter arguments were not set when using a ParamLayoutFormatter
      loaded from plugin.
    - Fixed bug: when abbreviating first names, for authors with first names connected
      with "-", only the first letter is shown.
    - Enhanced ExportFormatTemplate plugins with an optional property "encoding" which
      overrides the default encoding with the given one.
    - Fixed menu colors under Windows Vista.
    - Fixed bug 2137771: Missing file extension when downloading.
    - Fixed bug 2105329: Ensure that newly added entry is visible in table.
    - Fixed bug 1908222: Preference "Fit table horizontally on screen" doesn't work
    - Fixed bug 2119059: Handling of the A1 tag in the RIS format.
    - Added missing help file for ACM digital library fetcher.
    - Added option for whether to use IEEE LaTeX journal abbreviation list.
    - Added tooltip to menu items in push-to-application popup menu.
2.4
    - Added mappings for some special characters that need to be sanitized when generating
      BibTeX keys.
    - Added ACM Digital Library fetcher by Aaron Chen.
    - Added new entry types (conference, patent, standard, electronic).
    - Improvements to IEEEXplore fetcher.
    - Added explanatory text to indicate that "ps" and "pdf" files are legacy features.
    - Fixed unexpected behaviour of "Open PDF or PS" menu item - now looks in "file" field,
      and does not launch search for external files.
    - Fixed bug 1827568: 'Save database' might not store current edit in entry editor.
    - Fixed bug 2027944: updating custom export definitions requires restart.
2.4b2
    - Opening external files on Linux now uses "xdg-open" as application if no other is specified
      for the file type. xdg-open should be available to call the appropriate application according
      to the user's settings on all freedesktop compliant Linux distributions.
    - Download external file now attempts to determine file type based on MIME type, using
      file extension as fallback.
    - Changed the way names are handled under autocompletion. Last and first names are
      now indexed separately.
    - A table column can now be set up with fallback fields used if the main field is
      empty. Fallback fields are set in Options -> Preferences -> Main table columns by
      setting a column to "field1/field2/...". The fields will be checked in succession
      until a non-empty value has been found or al fields have been checked. For instance,
      specifying "author/editor" will result in a column displaying the author field where,
      set, and the editor field for entries with an empty author field.
    - Added special handling of autocompletion for the "crossref" field - now indexes
      words from the BibTeX key field instead of the "crossref" field. Added crossref
      to the default fields using autocompletion.
    - Added menu item and shortcut (ctrl shift E) to shift focus to the entry table.
    - Main window now remembers maximisation state from last time.
    - Improved SQL export feature so the complete information about groups, strings and preamble
      is included. Added SQL import feature supporting the same database schema.
    - Added new implementation of regular expression file search that can handler multiple files
      and file types. Added regexp search as a third option for autolink feature.
    - Added support for BibO RDF format, contributed by Egon Willighagen.
    - Fixed bug in autocompletion; continuing writing the suggested word after cycling
      through alternatives would give wrong result in editor.
    - Fixed bug where selection would jump back if an entry of different type was selected
      by mouse click while editing a field of the current entry.
    - Fixed missing name formatting in search dialog. Now uses same formatting as main table.
2.4b
    - Added Export to SQL database feature. Supports MySQL.
    - Added "protection" flag in Database properties. When this flag is set, JabRef will
      refuse to save the database when the file has been externally modified, until the
      changes have been reviewed and partly or completely accepted.
    - Fixed bug where the external update notification in the side pane would remain
      even if the referred database was closed.
    - Added two new search modes - display search results in a dialog, and global search.
    - Support for fetching from the command line using --fetch (contributed by
      Jan F. Boldt and David Kaltschmidt).
    - Support for fetching from Spires (contributed by Fedor Bezrukov).
    - Support for fetching from JSTOR (contributed by Tobias Langner, Juliane
      Doege, Sebastian de Hoog and Christoph Jacob)
    - Added context menu for file list editor with options to move/rename linked file
      as well as to automatically move the file to file directory and optionally rename
      after BibTeX key.
    - JabRef can now be extended by plugins (using the Java Plugin Framework
      JPF as the underlying technology). Currently extension points exist for:
        - ImportFormat
        - ExportFormat based on Templates
        - ExportFormat based on IExportFormat (contributed by Kariem Hussein)
        - LayoutFormatter
        - EntryFetcher
        - PushToApplication
      JabRef uses JPFCodeGenerator (which was written just for JabRef) to
      generate helper classes for making JPF easier. Current version used: 0.4
      http://forge.spline.inf.fu-berlin.de/projects/jpfcodegen/
    - Print warnings if insufficient Java version is used or if JRE is not from Sun.
    - Memory Stick Mode: JabRef automatically loads configuration settings from
      jabref.xml and also writes them there if enabled.
    - Improved handling of crossrefs. Fields are now resolved in preview and export.
    - Updated dependencies, now using: JempBox-0.2
    - Improved handling of ArXiv URIs.
    - Changed default preference value: now using import inspection dialog also
      when just a single entry is imported.
    - Parsing of field lists for non-wrappable fields and fields for which to automatically
      add braces around capitals now ignores whitespace between entries.
    - [ 1620792 ] Fixed: JabRef randomly hangs during Medline fetch
    - [ 1738920 ] Fixed: Windows Position in Multi-Monitor environment
    - [ 1795355 ] Fixed: LatexFieldFormatter omits "{" on beginning of optional field
    - [ 1297576 ] New feature: Printing of entry preview (use right-click menu)
    - [ 1717849 ] Fixed: Bug in aux import (contributed by Kai Eckert)
    - [ 1749613 ] Fixed: About translation
    - [ 1709449 ] Fixed: Clicking a DOI from context menu fails
    - [ 1869331 ] Fixed: Uninstall after silent install removes Windows start menu
    - [ 1723219 ] Fixed: Strange message (LyX) while installing
2.3
    - Added handling of unknown file types when synchronizing the file field.
    - Changed the way customized external file types are stored. Types are now stored in a
      way analogous to a diff from the default types. This allows default types added in later
      versions to appear immediately, even if the user has customized the list.
    - Moved file preferences from General tab to new File tab.
    - Reduced horizontal size of preferences dialog.
    - Fixed handling of quotes when using the "abbr" modifier for key generator (Debian bug
      #448917).
    - Download file procedure now strips query string in order to find correct file extension
      (Debian bug #448027).
2.3b3
    - Export formats that output the character encoding now use common names for encodings
      instead of Java-specific names.
    - Added "Open" button in external link dialog box to test or use the link.
    - Added formatter WrapFileLinks which iterates over file links, producing a formatted
      string for each containing any desired information about the file link.
    - Applied Fedor Bezrukov patch (setting User-Agent in URLDownload to solve ArXiv problem).
    - Applied Aaron Chen's patch for fixing bugs in IEEExplore fetcher.
    - Applied Edward Valeev's patch for handling article numbers replacing pages in Refer/Endnote
      import.
    - Added toolbar button to entry editor for writing XMP-metadata.
    - Added paste and drag & drop support to file list editor.
    - Added "authorLast" and "editorLast" markers for using last author's last name in BibTeX keys.
    - Added support for file field in Write XMP action.
    - Numeric fields (year, volume, number, pmid, citeseercitationcount) are now sorted as numbers
      when possible.
    - Improvements to the Ovid import filter.
    - Modified AuthorLastFirstAbbreviator and AuthorAbbreviator to accept names in both last-first
      and first-first format, but always return in last-first format. These two formatters are
      identical.
    - [ 1648789 ] Fixed: Problem on writing XMP when option to leave out some fields was active.
    - [ 1561990 ] Fixed: Exporting to WinEdt - apostrophe.
    - Fixed bug in entry editor: source panel edits were not properly stored when clicking a
      different entry in the main table.
    - Fixed problem with "Synchronize file links" not honouring database specific file directory.
    - Fixed problem with file type selection in external file link editor not being up-to-date.
    - Fixed problem with wrong enable/disable behaviour of Clear search button when switching
      between tabs.
    - Fixed argument parsing in AbstractParamLayoutFormatter so \t and \n can be used for
      tabs and newlines.
2.3b2
    - Added % at start of signature text in BibTeX output. Parser now reads both
      old and new style.
    - When user chooses to save to an existing file, and answers that the file should not be
      overwritten, a new file dialog now appears instead of the operation cancelling.
    - Removed antialias setting for main table, because it interferes with proper rendering
      on LCDs when running under JRE 6. Removed non-optional antialias settings for entry
      editor for the same reason.
    - Changed external link handling so remote (http) links can be sent to the external
      application. Applications like Evince and Gimp can open remote links.
    - Replaced Simle HTML export filter with improved version by Mark Schenk.
    - Introduced ParamLayoutFormatter interface for layout formatters that can take an
      argument by the following syntax: \format[MyFormatter(argument)]{\field}
      Implementing classes contain a setArgument(String) method that receives the argument
      (if any) before the format() method is called.
    - Timestamp and owner fields are now set also when appending a bib file, and new options
      have been introduced to control whether imported/appended/pasted entries should have
      these fields overwritten if already set.
    - Added operations for adding file links in import inspection window, and made file
      and URL icons in the table clickable.
    - Removed PDF and PS columns and operations in import inspection window (replaced by
      operations on the "file" field).
    - File field column in main table now shows file type icon instead of generic icon.
    - Modified Endnote export to take "file" field into account, and to resolve full
      paths to PDF files.
    - Added "Auto" button to automatically set "owner" field to the default username.
    - Added \encoding tag for begin/end layouts in export filters to print the name of the
      character encoding used for the export. The tag is not available in entry layouts.
    - Added \% as a supported LaTeX command, producing '%'.
    - Fixed bug in HTMLChars: commands like {\aa} and {\o} were not processed properly, even
      though defined in Globals.HTMLCHARS.
    - Fixed bug that made it possible to accidentally close database without saving, when error
      occurs during the save operation.
2.3b
    - Added MIS Quarterly export format.
    - Added support for COPAC file format.
    - Added RemoveTilde LayoutFormatter to deal with Bibtex non-breakable spaces.
    - Added autocompletion feature for author/editors and other fields.
    - Added feature to save all open databases.
    - Added support for pushing citations to Vim when Vim server is enabled.
    - Added missing option for specifying the path to LEd.exe.
    - Added -s/--nosplash command line option for disabling the splash screen.
    - Added new field marker [auth.etal] for key generation.
    - Added support in XMP metadata handling for bibtex string resolution.
    - When opening databases, already open files are now skipped.
    - Option to use native instead of Swing file dialogs is now available on all OSes.
    - Synchronize external links now searches entire database, not selected entries.
    - Medline import now adds <Affiliation> information into the "institution" field.
    - Improved handling of external links. The 'file' field can now specify a list
      of external links, and arbitrary file types are supported. Old-style PDF and
      PS links can be moved automatically into the 'file' field.
    - Fixed minor bug in importing preferences. General fields for entry editors are
      now updated without restarting JabRef.
    - Fixed bug in RIS and Refer/Endnote imports. Entries with editors but no authors
      are now imported properly.
    - Fixed missing export formatter AuthorFirstFirstCommas.
    - Fixed minor bug in Harvard export with missing space between year and title.
    - Fixed bug that caused lockup when connection to IEEExplore fails.
    - Fixed wrong dependency in OAI2/ArXiv Fetcher.
    - Fixed problem with foreign characters in OAI2/ArXiv Fetcher.
    - Fixed problem with key generation in OAI2/ArXiv Fetcher.
    - Fixed bug in duplicate search that made misc entries never get
      detected as duplicates.
    - Fixed bug in XMP reimport from DublinCore related to month strings.
2.2      - Added progress bar to indicate progress when synchronizing PS/PDF links.
        - Option to autogenerate key for imported entries now also affects entries imported
          without using the import inspection window.
        - Modified quick jump behaviour so sequences of letters can be found. Timeout or
          ESC resets the search.
        - Width of side pane is now remembered.
        - Improved XMP support:
          - JabRef now reads and write DublinCore and Legacy Document Properties
            Caution needs to be used though since, JabRef does overwrite existing values.
          - XMP privacy filter can be used to prevent sensitive fields to be exported.
        - Support for OAI2 identifiers with subcategories, e.g. math.RA/0601001
        - Fixed bug that made explicit groups appear empty after updating group tree from external
          change.
        - New windows installer thanks to Uwe Stöhr.
        - [ 1641247 ] Fixed: No update of preview after generating bibtex key
        - [ 1631548 ] Fixed: Absolute paths should be stored for last open files.
        - [ 1598777 ] Fixed: Month sorting
        - [ 1570570 ] New Feature: Deselect all duplicates on import
        - [ 1574773 ] Fixed: sanitizeUrl() breaks ftp:// and file:///
        - [ 1609991 ] Fixed: Silverplatter Import: Publisher and Year confused
        - [ 1608391 ] Fixed: Medline Search Editbox size gets to big
2.2b2   - Redesigned export functions to simplify GUI and provide "Export selected
          entries" functionality. Export filter is now chosen using the file type
          dropdown menu in the file dialog.
        - Fixed bug that caused UnsupportedEncodingException on Windows when saving.
        - Added warning dialog when exporting failed.
        - Added fix for exporting special chars in RTF like ï¿½ï¿½ï¿½...
        - Added NameFormat LayoutFormatter based on Bibtex method name.format$
        - Added Fetch from ArXiv.org to Web Search
          [ 1587342 ] Quering ArXiv (and any OAI2 Repository)
        - [ 1594123 ] Fixed: Failure to import big numbers in Bibtex
        - [ 1594169 ] Fixed: Entry editor navigation between panels faulty
        - [ 1588028 ] Fixed: Export HTML table has relative DOI URL
        - [ 1601651 ] Fixed: PDF subdirectory - missing first character
2.2b    - Added Mark Schenk's advanced HTML export filter.
        - Added options to copy/move/link to dragged linkable file (pdf, ps, etc.).
        - Removed unnecessary output text when scanning for external file changes.
        - Changed layout of entry editor to solve problem with collapsing text fields.
        - Added first version of support for XMP-metadata in PDFs.
          - "Import into..."
          - Integrate with copy/move/link.
          - Added option to write all/selected PDFs in database
        - Added tooltips to database tabs showing the file's full path.
        - Added function for setting or clearing specific fields in selected or
          all entries.
        - Setting a relative PDF/PS path in Database Properties now makes JabRef
          look for the directory relative to the bib file's location.
        - Removed Oxford comma from AuthorList...Comma-LayoutFormatters.
        - Added LayoutFormatters that print the Oxford comma.
        - Added missing space between abbreviated author first names:
          William Andrew Paul => W. A. Paul (used to be W.A. Paul)
        - Added LayoutFormatter for HTML paragraphs.
        - Changing Database Properties now causes the database to be marked as changed.
        - Improved simple search. Words are now treated as separate search terms,
          and phrases can be indicated with "double quotes".
        - When a letter key is pressed in the table, the first entry starting with the
          same letter (in the current sort column) is selected.
        - Bib files dragged into JabRef now appear in the Recent files menu.
        - Fixed bug in import dialog.
        - Better support for ISI files in general (should basically be better than INSPEC) including IEEE parsing.
        - Added regular expression search for auto-linking. Search is now more flexible by default.
        - Search operation also now search relative to the JabRef directory.
        - General improvements in Inspec ISI handling.
        - New LayoutFormatter: AuthorOrgSci - first author is in "last, first"
          all others in "first last". First names are abbreviated.
        - New LayoutFormatter: NoSpaceBetweenAbbreviations - spaces between multiple
          abbreviated first names are removed.
        - Improved PDF link resolver to produce proper URIs.                                                 s
        - [ 1503956 ] Fixed: Help text instead of Help icon.
        - [ 1542552 ] Fixed: Wrong author import from ISI file.
        - [ 1534537 ] Fixed: resize groups interface
        - [ 1465610 ] Fixed: (Double-)Names containing hyphen (-) not handled correctly
        - [ 1436014 ] Fixed: No comma added to separate keywords
        - [ 1548875 ] Fixed: download pdf produces unsupported filename
        - [ 1545601 ] Fixed: downloading pdf corrupts pdf field text
        - [ 1285977 ] Fixed: Impossible to properly sort a numeric field
        - [ 1535044 ] Fixed: Month sorting
        - [ 1540646 ] Fixed: Default sort order: bibtexkey
        - [ 1553552 ] Fixed: Not properly detecting changes to flag as changed
2.1     - Added capability to drag files and WWW links into JabRef. BibTeX files will be
          opened normally, other files imported, and WWW links downloaded and imported.
        - The -v command line option now makes the application only print version number
          and quit immediately.
        - Duplicates within a set of imported entries are now found and shown in the
          import inspection window.
        - Mac users can now choose between native and Swing file chooser under
          Preferences -> Advanced.
        - Fixed missing duplicate warning when importing without import inspection window.
        - Fixed error in ISI import which allowed empty fields to be set, causing errors
          when saving and reloading entries.
        - Fixed missing time and owner stamps when importing entries (only in 2.1b/2.1b2).
        - Fixed erroneous updates in entry editor if user switches to a different entry
          while downloading PDF/PS file.
        - Fixed bug (only in 2.1b2) in calling file open/save dialog on Mac OS X.
        - Fixed bug that made duplicate resolver dialog pop under import inspection dialog.
        - Fixed bug in windows-installer which prevented running JabRef from the
          command-line with arguments.
        - Added windows-installer-option to associate JabRef with .bib files.
2.1b2   - Added option to toggle floating of marked entries to the top of the table.
        - Added option to open, append and import multiple BibTeX files.
        - Improved support for LaTeX special characters in HTML and RTF representations.
        - Improved generation of subdatabase from AUX file. Crossreferenced entries are
          now included automatically.
        - Fixed bug that made entry selection get lost when an edit modifies the entry's
          position in the main table.
        - Fixed bug in BibTeXML export (entry type name missing in tag).
        - Fixed name handling in (non-compliant) Endnote files giving all author names
          on the same line.
        - Fixed problem with keyword handling in Medline import.
        - Fixed (harmless) NullPointerException when medline fetch is cancelled.
        - Fixed bug in parser that made {"} illegal in fields quoted with ".
2.1b    - Known issue: font sizes cannot be changed, but should follow OS settings on
          Windows and Mac.
        - Known issue: some HTML may be handled inappropriately when downloading from
          IEEEXplore.
        - Changed Paste function so timestamp and owner fields are updated.
        - Added "Other" item to the "New entry ..." menu.
        - Changed sorting order so marked entries are displayed at the top of the table.
        - Added IEEEXplore search and download feature.
        - Added option to store entries in their original order. Unsorted table view now
          shows entries in their original order.
        - Added option to autogenerate keys for entries with missing keys before each save.
        - Improved handling of external URLs to prevent problems with special characters.
        - Medline and Endnote imports no longer automatically add curly braces around capital
          letters in title.
        - Float search now scrolls table to the top.
        - Fixed lockup problem in preview with uneven number of # characters in fields.
        - Fixed problem with default content selector fields reappearing after removal.
        - Fixed problem with unsupported character encodings being selectable and causing
          unreported save errors.
        - Fixed bug that blocked last line in table columns setup from being removed.
        - Fixed missing export formats from command line.
        - Fixed bug that made Review tab impossible to remove from entry editor.
        - Fixed bug in Medline XML import that assigned wrong PMID for some entries.
        - Fixed bug in custom export that collapsed sequences of two or more backslashes
          into a single backslash in output.
        - Fixed bug (misspelled formatter name) in Harvard RTF export.
2.0.1:  - Fixed bug that made a hidden entry editor under some circumstances store a
          field value to the wrong entry.
        - Fixed synchronization bug that made the opening of a new database sometimes fail.
        - Fixed bug in setting external journal lists when no personal list is set.
2.0:    - Changed sorting selection interface for main table for more intuitive
          operation.
        - Made import operation update "working directory".
        - Removed hard-coded author/editor name rearrangement in OpenOffice and
          OpenDocument exports.
        - Fixed hangup when parsing RIS files from Nature.
        - Fixed NullPointerException when generating database from AUX file on Mac OS X.
        - Fixed bug in routine for adding braces around capital letters.
        - Fixed bug in switching preview layouts.
        - Fixed bug in link handling in entry preview.
2.0b2:  - Changed field order in OpenDocument export to comply with bibliography requirement.
        - Added support for inserting citations into Emacs using gnuserv/gnuclient.
        - Added option to set a regular expression replace operation on generated bibtex keys.
        - Added support for custom importers inside a jar file.
        - Fixed bug in opening URLs containing '&' on Windows.
2.0b:   - Added a system for registering custom import formats in the form of Java classes.
        - Added export option for OpenDocument spreadsheet.
        - Added new options for name formatting in main table.
        - Added REPEC-NEP import filter.
        - Added option for non-field parameters for export formatters. If the parameters does not start with the
          backslash character, it will be passed unchanged to the formatter in place of any field value.
        - Added export formatter CurrentDate, which returns the current date, and takes a format string as
          parameter.
        - Added customization of table colors, accessible from Tools -> Preferences -> Entry table.
        - Added new Appearance tab to preferences dialog to gather appearance related options.
        - Added toggling of abbreviated and full journal names. The list of journals is realized as
           an external file, but editable from a Manage Journal Abbreviations panel. Secondary lists can also
           be linked, but not edited. There is a download option to quickly get a list available on the internet,
           and we will provide one or more lists for download from the SourceForge web server.
        - Added functionality for new JabRef instances to detect a running instance, and send
          command line parameters to the running instance for processing.
        - Added handling of HTML links in preview panel.
        - Added confirmation dialog when database is saved and the chosen encoding doesn't support all characters.
          Gives options to save, cancel or try a different encoding.
        - The encoding used when opening a database is now remembered, and used when database is stored.
        - Added review field for research comments, paper reviews, etc.
        - Added option to disable wrapping for certain fields. Wrapping of pdf, ps, doi and url is disabled by
          default.
        - Antialiasing option now affects entry editor text fields as well as table text.
        - Changed to monospaced font in source editor field.
        - Removed option to put double braces around BibTeX fields, but retained option to remove double braces
          when loading. Added option to put braces around capital letters of a chosen set of fields.
        - Improved Ovid import.
        - Fixed problem with ordering of BibTeX strings that are referred to by other strings.
        - Fixed problem with loading 16-bit encoded bib files with 8-bit encoding as default, and vice versa.
        - Fixed multiplying authors bug when author/editor field appears both in Required and Optional tabs.
        - Fixed startup freeze when trying to load certain malformed bib files.
        - Fixed bug related to multi-line fields in RIS import.
        - Fixed bug related to looking up a fully qualified DOI
        - Included review field to preview panel 1, which shows the abstract
        - Fixed bug where booktitle field was not displayed in preview
          for conference proceedings, similar to journal field
        - By default preserve capitalization on the following fields: title;journal;booktitle;review;abstract
1.8.1:  - Added automatic timestamp with configurable format for entries.
        - Added new key generator modifier ":abbr" to abbreviate field contents.
        - Added Help button in Preferences -> Entry preview
        - Added Big5, Big5_HKSCS and GBK encodings for Chinese.
        - Improved marking feature. Username is now used for marking, so different users can mark
          entries separately without interference.
        - Improved handling of names such as "Firstname de la Lastname jr.", with different handling
          for presentation and sorting purposes. Key generation now should always use the genuine last
          name, and not produce keys like "de2001".
        - Removed duplicate warning from inspection dialog for non-selected entries.
        - Fixed setting of sheet name in OpenOffice.org Calc export.
        - Fixed bug that prevented PDF/PS opening by F4 from automatically finding files in
          subdirectories below the main PDF/PS dir.
        - Fixed BibTeX parser bug that made it choke on short comment strings.
        - Fixed bug that made regexp search fail for fields containing newline characters.
        - Fixed platform-dependent handling of newline characters.
        - Fixed bug that prevented command line import with explicit format.
        - Fixed bug that made it impossible to disable table antialiasing.
        - Fixed AuthorAndsCommaReplacer.
1.8:    - Search panel now starts visible if it was visible at last shutdown.
        - Added option to disable import inspection window when only one entry is being imported.
        - Fixed parser bug that caused problems for bib files containing extra characters after the
          last entry.
        - Fixed missing month in JStor import.
        - Fixed some bugs in "new from plain-text" wizard
1.8b2:  - Changed handling of external updates so the notification is suppressed when there are
          no actual changes.
        - Changed autodetecting import so BibTeX files are handled more similarly to other formats.
        - Enabled sorting by icon columns.
        - Added option to remove BibTeX source panel from entry editor.
        - Added command line option to not load any files at startup. Will override any autoloading
          or other command line options that normally load or import files.
        - Added handling of duplicates to import inspection window.
        - Made entry preview be updated whenever the selection is expanded by one row, to make
          it more useful while selecting a set of entries.
        - Changed BibTeX field parsing to avoid inserting line breaks at wrong places.
        - Improved handling of page numbers in Medline import.
        - Fixed import of file links when importing SixPack files.
        - Fixed bug that prevented closing of search interface when no databases are open.
        - Fixed OpenOffice Calc export to be compatible with OpenOffice.org 2.0 beta.
        - Fixed bugs in Refer/Endnote import filter.
        - Fixed bug that caused changes to be lost in some cases when the same field is present
          in multiple entry editor tabs.
        - Fixed bug that prevented command line autodetecting import from working with BibTeX files.
        - Fixed minor bug in routine for removing double braces.
1.8b:   - Added option to store bib file with double braces.
        - Follow @input tags in aux files to indicate nested aux files for
          generating subdatabases.
        - Improved wrapping and formatting of bib files, to preserve paragraph separator (empty line).
        - Added test buttons for customization of preview layouts.
        - Added inspection dialog for previewing and generating keys for imported entries,
          and deciding which ones to keep and discard. The dialog allows inspection during long import
          processes such as Medline search.
        - Restructured layout to use a common side pane with all tabs.
        - Added import filter for Cambridge Scientific Abstracts (CSA) format.
        - Added PS directory with similar options as PDF.
        - Added [authshort] and [edtrshort] key field markers. Patch submitted by
          Kolja Brix.
        - Made the program remember preview enable setting.
        - Improved handling of illegal regular expressions in search.
        - Removed options to search only Required, Optional and/or General fields,
          in order to simplify search interface.
        - Changed keys for Next and Previous tab to CTRL-PGDN and CTRL-PGUP to match shortcuts in a
          certain popular web browser.
        - Minor change to Preferences -> Table columns to enable insertion of column in position 2.
        - Fixed parser bug that caused problems for files with >10000 entries.
        - Fixed bug in entry editor that caused the source edit panel to remove marking from entries.
        - Fixed export bug that made "\begin" tags fail if encountered immediately after an "\end" tag.
        - Fixed export bug that made whitespace disappear after empty field values.
        - Fixed ISI import bug that handled SO fields with line breaks wrong.
        - Fixed bug occuring when choosing not to import duplicate imported entry.
        - Fixed problem with detecting popup trigger on Mac OSX with one button mouse.
        - Fixed erroneous relative paths for PDF files when PDF directory is not set.
        - Fixed entry preview to resolve string references.
1.7.1   - Removed unnecessary stack traces when opening external viewer.
        - Fixed bug that made Ctrl-E destroy current edit in entry editor.
        - Fixed problem when copying modified BibTeX key gave old value.
        - Fixed missing 'booktitle' import in CONF entries in RIS import.
        - Fixed bug that made group tree disappear for certain keyword expressions.
        - Fixed bug that made standard BibTeX fields be saved without line wrapping.
1.7     - When fetching from Medline or CiteSeer, fetched entry is now opened in editor.
        - Added French translations of help files.
        - Added color highlighting of focused text field in entry editor.
        - Added option in context menu of entry editor for changing capitalization
              of field contents.
            - Added name conversion "Smith, RA" -> "Smith, R. A." to Medline import.
            - Fixed bug that left some search settings items disabled when they shouldn't be.
        - Fixed bug that caused requirement for restart to register change in default
          key pattern.
        - Fixed bug that caused crash some times after adding/removing field content selectors.
        - Fixed bug in recognizing custom entry types when reading bib files.
        - Fixed bug that allowed a deleted entry to stay visible in the entry editor.
1.7b2:  - Made side pane resizable.
        - Replaced entry customization dialog with improved interface.
        - Added standard entry type "conference", similar to "inproceedings".
        - Added default key pattern to avoid the need to set similar patterns manually.
        - Added line wrapping to metadata in saved .bib file to avoid long lines.
        - Added "bibtexkey" as implicit fourth sort criterion, to minimize problem with almost
          similar entries swapping places.
        - Added OpenOffice.org Calc export filter that exports spreadsheet compatible with the
          OpenOffice.org bibliography feature.
        - Added a couple of previously unsupported publication types in SciFinder.
        - Added extra shortcuts CTRL-+ and CTRL-- for switching tabs in entry editor, since
          original shortcuts CTRL[-SHIFT]-TAB is used by some window managers.
        - Updated Endnote export filter.
        - Fixed focus and key binding problems for switching tabs/entries in entry editor
        - Fixed bug that prevented required fields tab from appearing for entries with only bibtex key
          as required field.
        - Fixed bug that prevented the user from changing the default encoding.
        - Fixed bugs in RIS import.
        - Fixed bug 1112050; freeze when reading certain author fields with mismatched braces.
1.7b:   - Changed routine for rearranging author names (Lastname, Firstname) so bracketed
            expressions are treated as units.
        - Grouping controls now allow group hierarchies, and now allow explicit and search
          expression groups as well as keyword groups.
        - Added full customization of general fields tabs
        - Added option to preserve formatting for non-BibTeX fields.
        - Added integrity check for database.
        - Added export filters EndNote and Harvard RTF.
        - Added automatic import format chooser for import (same as wildcard import below).
        - Added wildcard (*) option for command-line import, to try to automatically
          determine the correct format.
        - Improved layout of Preferences dialog.
        - Improved several import filters.
        - Added authIniN/edtrIniN key formatters.
        - Marked entries now float to the top when no searching or grouping reordering is active.
        - Fixed problem with opening file dialog on Win NT - AWT dialog is now opened if
          Swing dialog fails.
1.6:    - Improved handling of entry selection in various ways. E.g. selected entry is now scrolled
          into view when opening entry editor and entry is kept selected when importing CiteSeer
          fields.
        - Fixed update bug between autogenerated bibtex key and source panel.
        - Fixed missing . at the end of last author name in RIS import.
        - Fixed NullPointerException on certain special characters when exporting to BibTeXML.
        - Fixed bug that sometimes prevented the unmarking of entries.
        - Fixed problem with formatting one-name authors.
1.6b:   - Added mnemonic keys to menus and menu items.
        - Added MODS and tab-separated file export
        - Added facility for detecting and handling external changes to open bib files.
        - Added scan option for exact duplicates with automatic removal.
        - Bibtex strings are now sorted automatically.
        - Bibtex strings are now resolved when exporting database.
        - Fixed problem with field content selector getting too wide. Limited width.
        - Fixed PDF/PS view routine to remove problems with filenames
          containing spaces.
        - Fixed bug that interfered with Fetch Medline by ID, and fixed
          parsing problem with certain Medline entries.
        - Fixed bug that interfered with Push to WinEdt.
        - Fixed HTML output so \c{c} is handled correctly.
        - command line option for generating a sub-database from LaTex aux file
          entries
        - simple copy/paste menu in entry editor
        - experimental: text-input-area with underlying infotext in plaintext import dialog
1.55:   - Made method for opening PDF files robust with regard to file separators (/ and \),
          so bib files can easier be used across platforms.
        - Improved Medline fetcher. Can now fetch entries based on a search expression.
        - Added features for fetching fields and referring publications from the CiteSeer
          database.
        - Added option to always save database ordered by author/editor/year, and made this
          the default setting.
        - When a single entry is selected, right-click menu now shows a checkbox menu for group
          memberships instead of the regular "Add to" and "Remove from" menus.
        - Improved [shorttitle] and [veryshorttitle] special key pattern fields.
        - Added dialog box for conveniently setting the fields of an entry from a
          plain text description.
        - Added formatter "ResolvePDF" to create correct PDF/PS links in HTML export when
          relative file names are used.
        - Added Abstract panel in entry editor.
        - Added alternate preview with abstract, and made both previews configurable.
        - Added the option to create a subset of a database based on an .aux file.
        - Added 'Cancel' button to duplicate resolver dialog, so the process can be stopped.
        - Added check for spaces in custom entry type names.
        - Added several new key pattern markers.
        - Added toolbar buttons for Mark/Unmark to improve discoverability.
        - Fixed bug that made export filters ignore the chosen character encoding.
        - Fixed bug that interfered with author name formatting.
        - Fixed various bugs in import filters.
        - Fixed bug that prevented confirmation dialog when deleting entry from the entry editor.
        - Fixed bug that made the next entry be opened instead of the current, when pressing
          Enter in table.
        - Fixed bug that made it possible to leave a source edit when the source didn't validate
          properly. Also made it impossible to change table selection until source validates.
1.5:    - Enabled selection of default encoding, and started storing encoding information in
          saved .bib files, which is used when reopening.
        - Added Highlight and select options to the group interface, and made it possible
            to change the number of visible lines in the list.
              - Added option to allow or disallow direct table editing.
        - Added optional confirmation dialog for deleting entries.
              - Added optional warning dialog for duplicate BibTeX keys.
        - Added warnings to bibtex parser, and prevented failure to load files with
          duplicate string definitions.
              - Added JStor import filter.
        - Changed the look and feel to JGoodies Forms on non-Macintosh platforms.
        - Optimized performance in several areas.
        - Numerous usability improvements.
        - Fixed RIS import bug caused by short lines.
              - Fixed bug in SciFinder import.
              - Fixed bug that made entire field get cleared when removing from group.
1.4:    - Added advanced search feature.
        - Added facility for using custom export formats.
        - Added command line options for importing/exporting files, importing/exporting
          user preferences, loading session and for suppressing the GUI (using RitOpt for
          parsing options).
        - Added automatic stripping of \url{} when opening url.
        - Improved export filters.
        - Fixed focus bug which sometimes interfered with cut/copy/paste.
1.3.1:  - Bugfix.
1.3:    - Added entry preview.
        - Added detection of duplicate entries.
              - Added possibility to mark entries persistently.
        - Added import filter for Sixpack and Biblioscape Tag files.
              - Added option to use a standard directory for PDFs. PDFs placed in or below this directory
          and named after an entry's BibTeX key can be automatically found.
            - Added optional columns showing clickable icons for pdf/ps and url/doi links.
        - Added menu and toolbar actions for open pdf/ps and url/doi.
        - Added web lookup of DOI.
        - Added several new special field markers to the key autogenerator.
              - Added BibTeXML and simple HTML export.
              - Changed browsing of entries. Entry editor now shows the selected entry.
              - Improved HTML export for several entry types.
              - Improved compatibility with Mac OS X.
        - Made it possible to set custom secondary and tertiary sort fields.
        - Made the entry number column width customizable.
              - Fixed bug that caused database to always be marked as changed after viewing source.
               - Fixed bug in selector word removal.
               - Fixed bug that made the file chooser unable to interpret Mac OS X aliases.
1.2:    - Replaced the icon set.
        - Added support for French language.
        - Added customization of key generation.
        - Improved HTML export.
        - Added Replace string feature.
            - Made a couple of adaptations for Mac OS X users.
        - Added option in Table Preferences to set current column widths as default.
            - Added import filter for BibTeXML.
        - Fixed bug that allowed non-lowercase grouping field, leading to problems.
        - Fixed bug that made selector words added in the dialog to be lowercased.
        - Fixed bug relating to translated help files.
1.19:   - Entry editor is now opened for an entry that causes an error when saving.
        - Added options to display names in harmonised format in the main table.
        - Added Docbook and (experimental) HTML export.
        - Enabled 'doi' and 'pii' fields for Medline import.
        - Enabled antialiasing fonts.
        - Added the Kunststoff look&feel to give a more pleasant user interface.
        - Added font selector for the main table.
        - Improved table column customization.
        - Added word selector feature for selected fields (keywords, journal).
        - Added support for German and Norwegian language.
        - Generalized copy cite key features for multiple entries.
        - Added quick load/save session feature.
        - Fixed issue/number bug in ISI import.
        - Added "Open pdf/ps" item in right-click menu.
        - Fixed bug causing external viewer to only work in General fields.
        - Added functionality for using Browse buttons for file-related fields
          (ps, pdf, etc.).
        - Added Browse buttons to External programs tab in Preferences.
        - Fixed bug related to Save database and Source field which caused changes
          to disappear.
1.1:    - Added bibtex key uniqueness checking, and prevented autogeneration
          from generating non-unique keys.
        - Added command line option to load file on startup.
        - Fixed problem with autogeneration creating invalid keys.
        - Improved Refer/Endnote import.
        - Added feature for importing entries and/or strings and/or group
          definitions from another BibTeX database.
        - Added menu choices to import into open database.
              - Added toolbar button for closing current database.
              - Fixed shortcut key for "Store field" in entry editor, and fixed
                problem that made shortcut for "Save database" unavailable from
          entry editor.
        - Added option to fetch Medline entries automatically by
          ID, based on a patch submitted by Mike Smoot.
        - Fixed bug in RIS import.
        - Added options to copy key and copy "\cite{key}" to right-click menu.
        - Fixed bug that caused some General fields not to get displayed.
        - Enabled customization of General fields.
        - Enabled customization of existing entry types, and definition of
          new types.
1.0:    First release.<|MERGE_RESOLUTION|>--- conflicted
+++ resolved
@@ -58,15 +58,12 @@
     - Fix #250: No hard line breaks after 70 chars in serialized JabRef meta data
     - Update supported LookAndFeels
 [dev_2.11]
-<<<<<<< HEAD
     - Backports from 2.80: Fix bug #194: JabRef starts again on Win XP and Win Vista
     - Backports from 2.80: Fixes #103: JDialog for auto set links is openend and closed correctly
-=======
     - Backports from 2.80: Bug fix in #193: sometimes IEEEXplore stalls during fetch
     - Backports from 2.80: Fixes #194 and #244: JabRef starts again on Win XP and Win Vista
     - Backports from 2.80: Fixes #103: JDialog for auto set links is opened and closed correctly
     - Backports from 2.80: Define a default lookAndFeel for Mac OS X
->>>>>>> c82b8c40
 2.11 beta 4
     - Add of Persian localization (by Behrouz Javanmardi)
     - Backport from 2.80: Fixes #115: Remove whitespaces in serialization
