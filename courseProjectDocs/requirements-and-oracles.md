# Requirements and Test Oracles

## Functional Requirements
1. The system shall allow users to import bibliographic data from multiple sources, including but not limited to, DOI, ISBN, PubMed, and arXiv-ID, and shall extract metadata from PDF documents.
2. The system shall enable users to organize references into collections, assign keywords, merge duplicate entries, and automatically move associated documents according to a specific rule set.
<<<<<<< HEAD
3. The system shall support native BibTex and BibLaTeX for importing and exporting sources from files
4. The system shall shaw allow users to complete and fix their bilibgraphic data through comparison of online catalogs such as Google Scholar, Springer, or MathSciNet
5. The system shall ...
6. The system shall ...
...
=======
3. The system shall support native BibTex and BibLaTeX for importing and exoporting sources from files
4. The system shall shaw allow users to completed and fix their bilibgraphic data through comparision of online catalogs such as Google Scholar, Springer, or MathSciNet
5. The system shall allow users to share their document library with other users as a .txt file that can be shared to Dropbox or Google Drive.
6. The system shall provide customizable export options, including exporting over 15 supported files.
8. The system shall synchronize user's content library with a SQL database.

>>>>>>> a3a3b0ac

## Non-Functional Requirements
1. The system shall be free of charge, open-source, and cross-platform to ensure accessibility and ease of use for users across different operating systems and environments.
2. The system shall shall be able to be run as a CLI application or built from the source to give users installion options. 
3. The SQL database for library syncing shall maintain 99.9% availability to ensure the user can always sync as needed.
4. The SQL database for library syncing shall implement encryption and access controls to ensure data security.
5. Upon pressing 'export' in JabRef GUI, the system shall process export filters accurately and efficiently, maintaining the integrity of user-customized export formats, given any.

## Test Oracles
1. Given a valid DOI entered by the user, the system shall fetch and populate the corresponding complete bibliographic information.
2. Given that a user organizes references into groups using, the system shall display those references in collections.
3. When the system is installed on any major operating system (e.g. Windows, macOS, or Linux), the system shall behave functionally equivalent and not require paid licensimg.
<<<<<<< HEAD
4. When given an arctile through a BibTex or BibLaTeX format, the system shall create the appropriate entry in the database
5. Given there is an entry, the system shall fill missing fields based upon finding in online catalogs
6. When the system is installed using the CLI option, the system can be run using jbang or Jabkit inorder to start up the application.
7. When ...
8. When ...
9. When ...
...
=======
4. When givin an arctile through a BibTex or BibLaTeX format, the system shall create the appropriate entry in the database
5. Given there is a entry, the system shall fill missing fields based upoon finding in online catalogs
6. When the system is installed using the CLI option, the system and be run using jbang or Jabkit inorder to start up the application.
7. When the user clicks 'sync library', the system will securely connect to the remote storage and update the local library by merging changes from the server.
8. When exporting a .bib citation, the system will display an export dialog allowing the user to select or preview the citation formatted according to the selected export filter.
9. When exporting the entire library, the system will prompt the user with a save file dialog to choose the destination location, such as the desktop.

>>>>>>> a3a3b0ac

| Requirement ID | Requirement Description | Test Oracle (Expected Behavior) |
|-----------------------|-----------------------------------|---------------------------------------------|
| FR-1 | The system shall allow users to import bibliographic data from multiple sources, including but not limited to, DOI, ISBN, PubMed, and arXiv-ID, and shall extract metadata from PDF documents. | Given a valid DOI entered by the user, the system shall fetch and populate the corresponding complete bibliographic information. |
| FR-2 | The system shall enable users to organize references into collections, assign keywords, merge duplicate entries, and automatically move associated documents according to a specific rule set. | Given that a user organizes references into groups using, the system shall display those references in collections. |
| NFR-1 | The system shall be free of charge, open-source, and cross-platform to ensure accessibility and ease of use for users across different operating systems and environments. | When the system is installed on any major operating system (e.g. Windows, macOS, or Linux), the system shall behave functionally equivalent and not require paid licensimg. |
<<<<<<< HEAD
| FR-3 |The system shall support native BibTex and BibLaTeX for importing and exporting sources from files|Whengiven an arctile through a BibTex or BibLaTeX format, the system shall create the appropriate entry in the database|
| FR-4 |The system shall shaw allow users to  complete and fix their bilibgraphic data through comparison of online catalogs such as Google Scholar, Springer, or MathSciNet|Given there is an entry, the system shall fill missing fields based upon findings in online catalogs|
| NFR-2 | The system shall shall be able to be run as a CLI application or built from the source to give users installion options. |  When the system is installed using the CLI option, the system can be run using jbang or Jabkit inorder to start up the application. |
=======
| FR-3 |The system shall support native BibTex and BibLaTeX for importing and exoporting sources from files|When givin an arctile through a BibTex or BibLaTeX format, the system shall create the appropriate entry in the database|
| FR-4 |The system shall shaw allow users to completed and fix their bilibgraphic data through comparision of online catalogs such as Google Scholar, Springer, or MathSciNet|Given there is a entry, the system shall fill missing fields based upoon finding in online catalogs|
| NFR-2 | The system shall shall be able to be run as a CLI application or built from the source to give users installion options. |  When the system is installed using the CLI option, the system and be run using jbang or Jabkit inorder to start up the application. |
| NF-4 | The SQL database for library syncing shall implement encryption and access controls to ensure data security. | When the user clicks 'sync library', the system will securely connect to the remote storage and update the local library by merging changes from the server. | 
| FR-5 | The system shall allow users to share their document library with other users (including a .txt file) that can be shared to Dropbox or Google Drive. | When exporting the entire library, the system will prompt the user with a save file dialog to choose the destination location, such as the desktop. |
>>>>>>> a3a3b0ac
<|MERGE_RESOLUTION|>--- conflicted
+++ resolved
@@ -3,20 +3,13 @@
 ## Functional Requirements
 1. The system shall allow users to import bibliographic data from multiple sources, including but not limited to, DOI, ISBN, PubMed, and arXiv-ID, and shall extract metadata from PDF documents.
 2. The system shall enable users to organize references into collections, assign keywords, merge duplicate entries, and automatically move associated documents according to a specific rule set.
-<<<<<<< HEAD
 3. The system shall support native BibTex and BibLaTeX for importing and exporting sources from files
 4. The system shall shaw allow users to complete and fix their bilibgraphic data through comparison of online catalogs such as Google Scholar, Springer, or MathSciNet
-5. The system shall ...
-6. The system shall ...
-...
-=======
-3. The system shall support native BibTex and BibLaTeX for importing and exoporting sources from files
-4. The system shall shaw allow users to completed and fix their bilibgraphic data through comparision of online catalogs such as Google Scholar, Springer, or MathSciNet
+
 5. The system shall allow users to share their document library with other users as a .txt file that can be shared to Dropbox or Google Drive.
 6. The system shall provide customizable export options, including exporting over 15 supported files.
-8. The system shall synchronize user's content library with a SQL database.
+7. The system shall synchronize user's content library with a SQL database.
 
->>>>>>> a3a3b0ac
 
 ## Non-Functional Requirements
 1. The system shall be free of charge, open-source, and cross-platform to ensure accessibility and ease of use for users across different operating systems and environments.
@@ -29,37 +22,21 @@
 1. Given a valid DOI entered by the user, the system shall fetch and populate the corresponding complete bibliographic information.
 2. Given that a user organizes references into groups using, the system shall display those references in collections.
 3. When the system is installed on any major operating system (e.g. Windows, macOS, or Linux), the system shall behave functionally equivalent and not require paid licensimg.
-<<<<<<< HEAD
 4. When given an arctile through a BibTex or BibLaTeX format, the system shall create the appropriate entry in the database
 5. Given there is an entry, the system shall fill missing fields based upon finding in online catalogs
 6. When the system is installed using the CLI option, the system can be run using jbang or Jabkit inorder to start up the application.
-7. When ...
-8. When ...
-9. When ...
-...
-=======
-4. When givin an arctile through a BibTex or BibLaTeX format, the system shall create the appropriate entry in the database
-5. Given there is a entry, the system shall fill missing fields based upoon finding in online catalogs
-6. When the system is installed using the CLI option, the system and be run using jbang or Jabkit inorder to start up the application.
 7. When the user clicks 'sync library', the system will securely connect to the remote storage and update the local library by merging changes from the server.
 8. When exporting a .bib citation, the system will display an export dialog allowing the user to select or preview the citation formatted according to the selected export filter.
 9. When exporting the entire library, the system will prompt the user with a save file dialog to choose the destination location, such as the desktop.
 
->>>>>>> a3a3b0ac
 
 | Requirement ID | Requirement Description | Test Oracle (Expected Behavior) |
 |-----------------------|-----------------------------------|---------------------------------------------|
 | FR-1 | The system shall allow users to import bibliographic data from multiple sources, including but not limited to, DOI, ISBN, PubMed, and arXiv-ID, and shall extract metadata from PDF documents. | Given a valid DOI entered by the user, the system shall fetch and populate the corresponding complete bibliographic information. |
 | FR-2 | The system shall enable users to organize references into collections, assign keywords, merge duplicate entries, and automatically move associated documents according to a specific rule set. | Given that a user organizes references into groups using, the system shall display those references in collections. |
 | NFR-1 | The system shall be free of charge, open-source, and cross-platform to ensure accessibility and ease of use for users across different operating systems and environments. | When the system is installed on any major operating system (e.g. Windows, macOS, or Linux), the system shall behave functionally equivalent and not require paid licensimg. |
-<<<<<<< HEAD
 | FR-3 |The system shall support native BibTex and BibLaTeX for importing and exporting sources from files|Whengiven an arctile through a BibTex or BibLaTeX format, the system shall create the appropriate entry in the database|
 | FR-4 |The system shall shaw allow users to  complete and fix their bilibgraphic data through comparison of online catalogs such as Google Scholar, Springer, or MathSciNet|Given there is an entry, the system shall fill missing fields based upon findings in online catalogs|
 | NFR-2 | The system shall shall be able to be run as a CLI application or built from the source to give users installion options. |  When the system is installed using the CLI option, the system can be run using jbang or Jabkit inorder to start up the application. |
-=======
-| FR-3 |The system shall support native BibTex and BibLaTeX for importing and exoporting sources from files|When givin an arctile through a BibTex or BibLaTeX format, the system shall create the appropriate entry in the database|
-| FR-4 |The system shall shaw allow users to completed and fix their bilibgraphic data through comparision of online catalogs such as Google Scholar, Springer, or MathSciNet|Given there is a entry, the system shall fill missing fields based upoon finding in online catalogs|
-| NFR-2 | The system shall shall be able to be run as a CLI application or built from the source to give users installion options. |  When the system is installed using the CLI option, the system and be run using jbang or Jabkit inorder to start up the application. |
-| NF-4 | The SQL database for library syncing shall implement encryption and access controls to ensure data security. | When the user clicks 'sync library', the system will securely connect to the remote storage and update the local library by merging changes from the server. | 
-| FR-5 | The system shall allow users to share their document library with other users (including a .txt file) that can be shared to Dropbox or Google Drive. | When exporting the entire library, the system will prompt the user with a save file dialog to choose the destination location, such as the desktop. |
->>>>>>> a3a3b0ac
+| NF-3 | The SQL database for library syncing shall implement encryption and access controls to ensure data security. | When the user clicks 'sync library', the system will securely connect to the remote storage and update the local library by merging changes from the server. | 
+| FR-5 | The system shall allow users to share their document library with other users (including a .txt file) that can be shared to Dropbox or Google Drive. | When exporting the entire library, the system will prompt the user with a save file dialog to choose the destination location, such as the desktop. |