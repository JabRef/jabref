--- conflicted
+++ resolved
@@ -44,14 +44,7 @@
   - Initalize a large input then assertNotNull(result)
 - **getFormatTestWhiteSpace**
   - assertNotThrow non-ascii
-**Rationale**:
-- The Multiple author one entry test was created as the current tests lacked testing of multiple authors in a single entry, only one author per entry (even two authories one entry)
-- The no entry type checks that a field that does not match the result field from the jabref object.
-- testNonASCIICharacters, they test plain text so far, so added a test to check different unicodes.
-- There is no performance tests so far, so added an input one.
-- No one tested if the user simply enters a white space, no need to compute power...
 
-<<<<<<< HEAD
 #To Run Specific Test Cases
  - Run JabRefDataItemProviderTest.java
  - Run FormatterTest.java
@@ -63,7 +56,13 @@
 Coverage improvement analysis (compare with Baseline)
 
 ##New Test Coverage
-=======
+**Rationale**:
+- The Multiple author one entry test was created as the current tests lacked testing of multiple authors in a single entry, only one author per entry (even two authories one entry)
+- The no entry type checks that a field that does not match the result field from the jabref object.
+- testNonASCIICharacters, they test plain text so far, so added a test to check different unicodes.
+- There is no performance tests so far, so added an input one.
+- No one tested if the user simply enters a white space, no need to compute power...
+
 ## Test Results
 ![image](test_results.png)
 Coverage improvement analysis (compare with Baseline)
@@ -81,5 +80,4 @@
 | mergeBibEntries_nullOverride_throws | Robustness: null override should cause exception |
 
 ## Test Results
-![StringUtil Tests Results](StringUtil_results.png)
->>>>>>> 494e78e6
+![StringUtil Tests Results](StringUtil_results.png)