--- conflicted
+++ resolved
@@ -397,8 +397,6 @@
                 <TextField fx:id="pageInfo"/>
             </children>
 </VBox>
-<<<<<<< HEAD
-=======
 ```
 
 ### JavaFX Dialogs
@@ -417,5 +415,4 @@
 
 ```java
 DialogService dialogService = Injector.instantiateModelOrService(DialogService.class);
->>>>>>> 60cc355b
 ```