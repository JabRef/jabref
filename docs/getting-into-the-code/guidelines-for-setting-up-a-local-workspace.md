---
parent: Getting into the code
nav_order: 1
---
# Set up a local workspace

This guide explains how to set up your environment for development of JabRef. It includes information about prerequisites, configuring your IDE, and running JabRef locally to verify your setup.

<<<<<<< HEAD
```
The most important step is to configure your IDE.
In case you know how to install JDK 18 with JavaFX support and to fork JabRef's code,
please scroll down to the IDE setup.
```
=======
> **The most important step is to configure your IDE.**\
> **In case you know how to install JDK 17 with JavaFX support and [to fork JabRef's code](#get-the-code),**\
> **please scroll down to the [IDE setup](#configure-your-ide).**
>>>>>>> d42d76a7

For a complete step-by-step guide for Linux using IntelliJ IDEA as the IDE, have a look at the following video instructions:

[![YouTube video showing the step-by-step guide](https://img.youtube.com/vi/JkFVJ6p0urw/mqdefault.jpg)](https://youtu.be/JkFVJ6p0urw)

## Prerequisites

This section list the prerequisites you need to get started to develop JabRef. After this section, you are ready to get the code.

### Java Development Kit 18

A working Java (Development Kit) 18 installation with Java FX support is required. In the command line (terminal in Linux, cmd in Windows) run `javac -version` and make sure that the reported version is Java 18 (e.g., `javac 18`). If `javac` is not found or a wrong version is reported, check your `PATH` environment variable, your `JAVA_HOME` environment variable or install the most recent JDK.

[JavaFX is not part of the default JDK any more](https://www.reddit.com/r/java/comments/82qm9x/javafx\_will\_be\_removed\_from\_the\_java\_jdk\_in\_jdk\_11/), it needs to be installed separately if not using a special JDK.

Download and install the JDK from [https://jdk.java.net/](https://jdk.java.net). Afterwards, download the "jmods" JavaFX 18 zip archive from [https://gluonhq.com/products/javafx/](https://gluonhq.com/products/javafx/) and put the `.jmod` files into `C:\Program Files\OpenJDK\jdk-18\jmods`.

### GitHub Account

If you do not yet have a GitHub account, please [create one](https://github.com/join).

Proposals for account names:

* Login similar to your university account. Example: `koppor`
* Use your last name prefixed by the first letter of your first name. Example: `okopp`
* Use `firstname.lastname`. Example: `oliver.kopp`

You can hide your email address by following the recommendations at [https://saraford.net/2017/02/19/how-to-hide-your-email-address-in-your-git-commits-but-still-get-contributions-to-show-up-on-your-github-profile-050/](https://saraford.net/2017/02/19/how-to-hide-your-email-address-in-your-git-commits-but-still-get-contributions-to-show-up-on-your-github-profile-050/).

Most developers, though, do not hide their email address. They use one which may get public. Mostly, they create a new email account for development only. That account then be used for development mailing lists, mail exchange with other developers, etc.

Examples:

* Same login as in GitHub (see above). Example: `koppor@gmail.com`
* "`it`" in the name. Example: `kopp.it@gmail.com`
* Use the university login. Example: `st342435@stud.uni-stuttgart.de`

### git

It is strongly recommend that you have git installed.

* In Debian-based distros: `sudo apt-get install git`
* In Windows: [Download the installer](http://git-scm.com/download/win) and install it. Using chocolatey, you can run `choco install git.install -y --params "/GitAndUnixToolsOnPath /WindowsTerminal` to a) install git and b) have linux commands such as `grep` available in your `PATH`.
* [official installation instructions](https://git-scm.com/book/en/v2/Getting-Started-Installing-Git)

### IDE

We suggest [IntelliJ IDEA](https://www.jetbrains.com/idea/?from=jabref). For advanced users, [Eclipse](https://eclipse.org) (`2020-09` or newer) is also possible.

#### IntelliJ

We recommend to install IntelliJ IDEA using [JetBrains Toolbox App](https://www.jetbrains.com/toolbox-app/), because IDE updates are automatically installed.

#### Eclipse

On Ubuntu Linux, you can follow the [documentation from the Ubuntu Community](https://help.ubuntu.com/community/EclipseIDE#Download\_Eclipse) or the [step-by-step guideline from Krizna](https://www.krizna.com/ubuntu/install-eclipse-in-ubuntu-12-04/) to install Eclipse. On Windows, download it from [www.eclipse.org](http://www.eclipse.org/downloads/) and run the installer.

Eclipse JEE 2020-12 or newer is required.

### Other Tooling

See our [tool recommendations](../readings-on-coding/tools.md).

## Get the code

This section explains how you get the JabRef code onto your machine in a form allowing you to make contributions.

### Fork JabRef into your GitHub account

1. Log into your GitHub account
2. Go to [https://github.com/JabRef/jabref](https://github.com/JabRef/jabref)
3. Create a fork by clicking at fork button on the right top corner
4. A fork repository will be created under your account `https://github.com/YOUR\_USERNAME/jabref`.

### Clone your forked repository on your local machine

* In a command line, navigate to the folder where you want to place the source code (parent folder of `jabref/`). To prevent issues along the way, it is strongly recommend to choose a path that does not contain any special (non-ASCII or whitespace) characters. Note that placing jabref folder directly in the disk root directory may cause an error.  
* Run `git clone --depth=10 https://github.com/YOUR_USERNAME/jabref.git`. The `--depth--10` is used to limit the download to \~20 MB instead of downloading the complete history (\~800 MB). If you want to dig in our commit history, feel free to download everything.
* Go to the newly created jabref folder: `cd jabref`

### Create generate source code

1. Generate additional source code: `./gradlew assemble` (on Windows: `gradlew assemble`)
2. Source code should now reside in `src-gen`.
3. Start JabRef: `./gradlew run`
4. JabRef's GUI should now start up.

## Configure your IDE

These steps are very important. They allow you to focus on the content and ensure that the code formatting always goes well. Did you know that [IntelliJ allows for reformatting selected code](https://www.jetbrains.com/help/idea/reformat-and-rearrange-code.html#reformat\_code) if you press <kbd>Ctrl</kbd> + <kbd>Alt</kbd> + <kbd>L</kbd>?

### Configuration of IntelliJ IDEA

IntelliJ IDEA fully supports Gradle as a build tool, but also has an internal build system which is usually faster. For JabRef, Gradle is required to make a full build but once set up, IntelliJ IDEA's internal system can be used for sub-sequent builds.

To configure IntelliJ IDEA for developing JabRef, you should first ensure that you have enabled both bundled plugins _Gradle_ and _Gradle Extension_:

* Navigate to **File > Settings > Plugins > Installed** and check that you have the _Gradle_ and _Gradle Extension_ enabled.

After that, you can open `jabref/build.gradle` as a project. It is crucial that Java 18 is used consistently for the JabRef project which includes ensuring the right settings for your project structure, Gradle build, and run configurations.

<<<<<<< HEAD
Ensure you have a Java 18 SDK configured by navigating to **File | Project Structure | Platform Settings | SDKs**. If you don't have one, add a new Java JDK and point it to the location of a JDK 18. ![Project Settings](../.gitbook/assets/intellij-choose-jdk-adoptopenjdk-on-windows-project-settings.png)

Navigate to **File | Project Structure | Project** and ensure that the projects' SDK is Java 18 ![Use JDK 18 as project SDK](../.gitbook/assets/intellij-choose-jdk15-project-default.png)
=======
Ensure you have a Java 17 SDK configured by navigating to **File > Project Structure > Platform Settings > SDKs**. If you don't have one, add a new Java JDK and point it to the location of a JDK 17. ![Project Settings](../images/intellij-choose-jdk-adoptopenjdk-on-windows-project-settings.png)

Navigate to **File > Project Structure > Project** and ensure that the projects' SDK is Java 17 ![Use JDK 17 as project SDK](../images/intellij-choose-jdk15-project-default.png)
>>>>>>> d42d76a7

Navigate to **File > Settings > Build, Execution, Deployment > Build Tools > Gradle** and select the "Project SDK" as the Gradle JVM at the bottom. If that does not exist, just select a JDK 17.

To prepare IntelliJ's build system two additional steps are required:

*   Navigate to **File > Settings > Build, Execution, Deployment > Compiler > Java Compiler**, and under "Override compiler parameters per-module" add (\[+]) the following compiler arguments for the `JabRef.main` module. Otherwise, you will get: `java: package com.sun.javafx.scene.control is not visible (package com.sun.javafx.scene.control is declared in module javafx.controls, which does not export it to module org.jabref)`

    ```
     --add-exports=javafx.controls/com.sun.javafx.scene.control=org.jabref
     --add-exports=org.controlsfx.controls/impl.org.controlsfx.skin=org.jabref
    ```

    Note that you need to focus another UI element before pressing OK. Otherwise, the setting will be empty.
*   Enable annotation processors by navigating to **File > Settings > Build, Execution, Deployment > Compiler > Annotation processors** and check "Enable annotation processing"

    ![Enable annotation processing](../images/intellij-enable-annotation-processing.png)

To have autoformat working properly in the context of line wrapping, "Wrap at right margin" has to be disabled as shown below. Details are found in [IntelliJ issue 240517](https://youtrack.jetbrains.com/issue/IDEA-240517).

![](../images/intellij-wrap-at-right-margin.png)

To enable "magic" creation and auto cleanup of imports, enable both "Add unambiguous imports on the fly" and "Optimize imports on the fly":

![](../images/grafik.png)

Source: <https://www.jetbrains.com/help/idea/creating-and-optimizing-imports.html#automatically-add-import-statements>.

#### Using Gradle from within IntelliJ IDEA

Ensuring JabRef builds with Gradle should always the first step because, e.g. it generates additional sources that are required for compiling the code. After adjusting all settings mentioned earlier, your first step should be to

* Open the Gradle Tool Window with the small button that can usually be found on the right side of IDEA or navigate to **View > Tool Windows > Gradle**.
* In the Gradle Tool Window, press the "Reload All Gradle Projects" button to ensure that all settings are up-to-date with the setting changes.

After that, you can use the Gradle Tool Window to build all parts JabRef and run it. To do so, expand the JabRef project in the Gradle Tool Window and navigate to Tasks. From there, you can

* Build and run JabRef by double-clicking **JabRef > Tasks > application > run**.

After that a new entry called "jabref \[run]" will appear in the run configurations. Now you can also select "jabref \[run]" and either run or debug the application from within IntelliJ. You can run any other development task in a similar way. Equivalently, this can also be executed from the terminal by running `./gradlew run`.

#### Using IntelliJ's internal build system

You should use IntelliJ IDEA's internal build system for compiling and running JabRef during development, because it is usually more responsive. Thereby, **it is important** that you understand that JabRef relies on generated sources which are only build through Gradle. Therefore, to build or update these dependencies you need to run the `assemble` Gradle task at least once.

To use IntelliJ IDEA's internal build system when you build JabRef through **Build > Build Project** or use the provided "JabRef Main" run configuration, ensure that

* In **File > Settings > Build, Execution, Deployment > Build Tools > Gradle** the setting "Build and run using" and "Test using" is set to "IntelliJ IDEA".
*   Ignore the Gradle project "buildSrc" by clicking the button **Select Project Data To Import** in the Gradle Tool Window and unchecking the folder "buildSrc".

    ![Ignore the Gradle project "buildSrc"](<../images/intellij-gradle-config-ignore-buildSrc.png>)
* Add `src-gen` as root:
  1. Right click on the project "jabref".
  2. Select "Open Module Settings"
  3. Expand "JabRef"
  4. Select "main"
  5. Select tab "Sources"
  6. Click "+ Add Content Root"
  7. Select the `src-gen` directory
  8. Click "OK". When expanding "main", "java" should have been selected as source
  9. Click "OK" to save the changes
* In case the above step does not work, run with gradle, import gradle project again, and try again.

Essentially, you now have the best of both worlds: You can run Gradle tasks using the Gradle Tool Window and unless you haven't made changes to input files that generate sources, you can compile and run with IntelliJ's faster internal build system.

In case all steps are followed, and there are still issues with `SearchBaseVisitor` (e.g., `Error:(16, 25) java: package org.jabref.search does not exist`), you have to delete `src\main\generated\org\jabref\gui\logging\plugins\Log4jPlugins.java`. This is independent of having enabled or disabled Annotation Processing (see above at "Enable Annotation Processing").

~~Note that the above steps might not work on IntelliJ 2020.x.\*\*. You have to keep using gradle for executing tasks. See~~ [~~IDEA-249391~~](https://youtrack.jetbrains.com/issue/IDEA-249391) ~~for details.~~

#### Using JabRef's code style

Contributions to JabRef's source code need to have a code formatting that is consistent with existing source code. For that purpose, JabRef provides code-style and check-style definitions.

* Install the [CheckStyle-IDEA plugin](http://plugins.jetbrains.com/plugin/1065?pr=idea), it can be found via the plug-in repository:
  1. Navigate to **File > Settings > Plugins > Marketplace** and search for "Checkstyle" and choose "CheckStyle-IDEA"
  2. Close the settings afterwards and restart IntelliJ
* Go to **File > Settings > Editor > Code Style**
* Click on the settings wheel (next to the scheme chooser), then click "Import Scheme"
* Select the IntelliJ configuration file `config/IntelliJ Code Style.xml`

Finally, ensure that the checkstyle configuration file is in place:

1. Go to **File > Settings > Tools > Checkstyle > Configuration File**
2. Import the CheckStyle configuration file by clicking the \[+] button
3. For the description provide "JabRef"
4. Click "Browse" and choose `config/checkstyle/checkstyle.xml`
5. Click "Next" and "Finish"
6. Activate the CheckStyle configuration file by ticking it in the list
7. Ensure that the [latest CheckStyle version](https://checkstyle.org/releasenotes.html) is selected (8.36 or higher). 9.3 is required for Java 18.
8. Set the "Scan Scope" to "Only Java sources (including tests)
9. Save settings by clicking "OK"
10. Your configuration should now look like this:

    ![checkstyle settings](<../images/intellij-checkstyle-settings.png>)

### Setup for Eclipse

Make sure your Eclipse installation us up to date.

1. Run `./gradlew run` to generate all resources and to check if JabRef runs.
   * The JabRef GUI should finally appear.
   * This step is only required once.
2. Run `./gradlew eclipse`
   * **This must always be executed, when there are new upstream changes.**
3. Open or import the existing project in Eclipse as Java project.
   * Remark: Importing it as gradle project will not work correctly.
   * Refresh the project in Eclipse
4. Create a run/debug configuration for the main class `org.jabref.gui.JabRefLauncher` and/or for `org.jabref.gui.JabRefMain` (both can be used equivalently)
   *   Remark: The run/debug configuration needs to be added by right clicking the class (e.g. JabRefLauncher or JabRefMain) otherwise it will not work.

       ![Creating the run/debug configuration by right clicking on the class](<../images/eclipse-create-run-config.png>)
   *   In the tab "Arguments" of the run/debug configuration, enter the following runtime VM arguments:

       ```
          --add-exports javafx.controls/com.sun.javafx.scene.control=org.jabref
          --add-exports org.controlsfx.controls/impl.org.controlsfx.skin=org.jabref
          --add-exports javafx.graphics/com.sun.javafx.scene=org.controlsfx.controls
          --add-exports javafx.graphics/com.sun.javafx.scene.traversal=org.controlsfx.controls
          --add-exports javafx.graphics/com.sun.javafx.css=org.controlsfx.controls
          --add-exports javafx.controls/com.sun.javafx.scene.control.behavior=org.controlsfx.controls
          --add-exports javafx.controls/com.sun.javafx.scene.control=org.controlsfx.controls
          --add-exports javafx.controls/com.sun.javafx.scene.control.inputmap=org.controlsfx.controls
          --add-exports javafx.base/com.sun.javafx.event=org.controlsfx.controls
          --add-exports javafx.base/com.sun.javafx.collections=org.controlsfx.controls
          --add-exports javafx.base/com.sun.javafx.runtime=org.controlsfx.controls
          --add-exports javafx.web/com.sun.webkit=org.controlsfx.controls
          --add-exports javafx.graphics/com.sun.javafx.css=org.controlsfx.controls
          --add-exports javafx.controls/com.sun.javafx.scene.control.behavior=com.jfoenix
          --add-exports javafx.graphics/com.sun.javafx.stage=com.jfoenix
          --add-exports com.oracle.truffle.regex/com.oracle.truffle.regex=org.graalvm.truffle
          --patch-module org.jabref=build/resources/main
       ```
   * In the tab "Dependencies" of the run/debug configuration tick the checkbox "Exclude test code"
5. Optional: Install the [e(fx)clipse plugin](http://www.eclipse.org/efxclipse/index.html) from the Eclipse marketplace: 1. Help -> Eclipse Marketplace... -> Search tab 2. Enter "e(fx)clipse" in the search dialogue 3. Click "Go" 4. Click "Install" button next to the plugin 5. Click "Finish"
6. Now you can build and run/debug the application by either using "JabRefLauncher" or "JabRefMain". This is the recommended way, since the application starts quite fast.

### Localization Test Configuration (IDEA)

In the run configuration, there is a "Build and run" section. At the "VM options" (the box below the java version), following content needs to be present:

```
-ea
--add-exports=javafx.controls/com.sun.javafx.scene.control=org.jabref  
--add-exports=org.controlsfx.controls/impl.org.controlsfx.skin=org.jabref  
--add-exports javafx.graphics/com.sun.javafx.application=ALL-UNNAMED  
--add-exports javafx.graphics/com.sun.javafx.stage=ALL-UNNAMED  
--add-exports javafx.graphics/com.sun.javafx.stage=com.jfoenix
```

Now the test will run.

### Localization Test Configuration (Eclipse)

To run the `LocalizationConsistencyTest` you need to add some extra module information: Right-click on the file -> "Run/Debug as JUnit test". Go to the Run/debug configuration created for that file and in the arguments tab under VM-configurations add:

```
--add-exports javafx.graphics/com.sun.javafx.application=ALL-UNNAMED
--add-exports javafx.graphics/com.sun.javafx.stage=ALL-UNNAMED
--add-exports javafx.graphics/com.sun.javafx.stage=com.jfoenix
```

## Final comments

Got it running? GREAT! You are ready to lurk the code and contribute to JabRef. Please make sure to also read our [contribution guide](https://github.com/JabRef/jabref/blob/master/CONTRIBUTING.md).

## Common issues

### Java installation

An indication that `JAVA_HOME` is not correctly set or no JDK 17 is installed is following error message:

```
compileJava FAILED

FAILURE: Build failed with an exception.

* What went wrong:
Execution failed for task ':compileJava'.
> java.lang.ExceptionInInitializerError (no error message)
```

Another indication is following output

```
java.lang.UnsupportedClassVersionError: org/javamodularity/moduleplugin/ModuleSystemPlugin has been compiled by a more recent version of the Java Runtime (class file version 55.0), this version of the Java Runtime only recognizes class file versions up to 52.0
```

### Issues with generated source files

In rare cases you might encounter problems due to out-dated automatically generated source files. Running `./gradlew clean` deletes these old copies. Do not forget to run at least `./gradlew eclipse` or `./gradlew build` afterwards to regenerate the source files.

### Issues with `buildSrc`

1. Open the context menu of `buildSrc`.
2. Select "Load/Unload modules".
3. Unload `jabRef.buildSrc`.

### Issue with "Module org.jsoup" not found, required by org.jabref

Following error message appears:

```
Error occurred during initialization of boot layer
java.lang.module.FindException: Module org.jsoup not found, required by org.jabref
```

This can include different modules.

1. Go to File -> Invalidate caches...
2. Check "Clear file system cache and Local History".
3. Check "Clear VCS Log caches and indexes".
4. Uncheck the others.
5. Click on "Invalidate and Restart".
6. After IntelliJ restarted, you have to do the "buildSrc", "Log4JAppender", and "src-gen" steps again.

### Issues with openjfx libraries in local maven repository

There might be problems with building if you have openjfx libraries in local maven repository, resulting in errors like this:

```
 > Could not find javafx-fxml-17-mac.jar (org.openjfx:javafx-fxml:17).
     Searched in the following locations:
         file:<your local maven repository path>/repository/org/openjfx/javafx-fxml/17/javafx-fxml-17-mac.jar
```

As a workaround, you can remove all local openjfx artifacts by deleting the whole openjfx folder from specified location.

### Issues with `JournalAbbreviationLoader`

In case of a NPE at `Files.copy` at `org.jabref.logic.journals.JournalAbbreviationLoader.loadRepository(JournalAbbreviationLoader.java:30) ~[classes/:?]`, invalidate caches and restart IntelliJ. Then, Build -> Rebuild Project.

If that does not help:

1. Save/Commit all your work
2. Close IntelliJ
3. Delete all non-versioned items: `git clean -xdf`. This really destroys data
4. Execute `./gradlew run`
5. Start IntelliJ and try again.

### Issue with org/jabref/build/JournalAbbreviationConverter$\_convert\_closure1$\_closure2.class is a duplicate but no duplicate handling strategy has been set

After changing the contents of `build.gradle`, on might get following error:

`Entry org/jabref/build/JournalAbbreviationConverter$_convert_closure1$_closure2.class is a duplicate but no duplicate handling strategy has been set.`

Currently, no "real" solution is known. One has to start from scratch (`git clean -xdf`, ...).<|MERGE_RESOLUTION|>--- conflicted
+++ resolved
@@ -6,17 +6,9 @@
 
 This guide explains how to set up your environment for development of JabRef. It includes information about prerequisites, configuring your IDE, and running JabRef locally to verify your setup.
 
-<<<<<<< HEAD
-```
-The most important step is to configure your IDE.
-In case you know how to install JDK 18 with JavaFX support and to fork JabRef's code,
-please scroll down to the IDE setup.
-```
-=======
 > **The most important step is to configure your IDE.**\
-> **In case you know how to install JDK 17 with JavaFX support and [to fork JabRef's code](#get-the-code),**\
+> **In case you know how to install JDK 18 with JavaFX support and [to fork JabRef's code](#get-the-code),**\
 > **please scroll down to the [IDE setup](#configure-your-ide).**
->>>>>>> d42d76a7
 
 For a complete step-by-step guide for Linux using IntelliJ IDEA as the IDE, have a look at the following video instructions:
 
@@ -64,7 +56,7 @@
 
 ### IDE
 
-We suggest [IntelliJ IDEA](https://www.jetbrains.com/idea/?from=jabref). For advanced users, [Eclipse](https://eclipse.org) (`2020-09` or newer) is also possible.
+We suggest [IntelliJ IDEA](https://www.jetbrains.com/idea/?from=jabref). For advanced users, [Eclipse](https://eclipse.org) (`2022-03` or newer) is also possible.
 
 #### IntelliJ
 
@@ -74,7 +66,7 @@
 
 On Ubuntu Linux, you can follow the [documentation from the Ubuntu Community](https://help.ubuntu.com/community/EclipseIDE#Download\_Eclipse) or the [step-by-step guideline from Krizna](https://www.krizna.com/ubuntu/install-eclipse-in-ubuntu-12-04/) to install Eclipse. On Windows, download it from [www.eclipse.org](http://www.eclipse.org/downloads/) and run the installer.
 
-Eclipse JEE 2020-12 or newer is required.
+Eclipse JEE 2022-03 or newer is required.
 
 ### Other Tooling
 
@@ -118,17 +110,11 @@
 
 After that, you can open `jabref/build.gradle` as a project. It is crucial that Java 18 is used consistently for the JabRef project which includes ensuring the right settings for your project structure, Gradle build, and run configurations.
 
-<<<<<<< HEAD
-Ensure you have a Java 18 SDK configured by navigating to **File | Project Structure | Platform Settings | SDKs**. If you don't have one, add a new Java JDK and point it to the location of a JDK 18. ![Project Settings](../.gitbook/assets/intellij-choose-jdk-adoptopenjdk-on-windows-project-settings.png)
-
-Navigate to **File | Project Structure | Project** and ensure that the projects' SDK is Java 18 ![Use JDK 18 as project SDK](../.gitbook/assets/intellij-choose-jdk15-project-default.png)
-=======
-Ensure you have a Java 17 SDK configured by navigating to **File > Project Structure > Platform Settings > SDKs**. If you don't have one, add a new Java JDK and point it to the location of a JDK 17. ![Project Settings](../images/intellij-choose-jdk-adoptopenjdk-on-windows-project-settings.png)
-
-Navigate to **File > Project Structure > Project** and ensure that the projects' SDK is Java 17 ![Use JDK 17 as project SDK](../images/intellij-choose-jdk15-project-default.png)
->>>>>>> d42d76a7
-
-Navigate to **File > Settings > Build, Execution, Deployment > Build Tools > Gradle** and select the "Project SDK" as the Gradle JVM at the bottom. If that does not exist, just select a JDK 17.
+Ensure you have a Java 18 SDK configured by navigating to **File > Project Structure > Platform Settings > SDKs**. If you don't have one, add a new Java JDK and point it to the location of a JDK 18. ![Project Settings](../images/intellij-choose-jdk-adoptopenjdk-on-windows-project-settings.png)
+
+Navigate to **File > Project Structure > Project** and ensure that the projects' SDK is Java 18 ![Use JDK 18 as project SDK](../images/intellij-choose-jdk15-project-default.png)
+
+Navigate to **File > Settings > Build, Execution, Deployment > Build Tools > Gradle** and select the "Project SDK" as the Gradle JVM at the bottom. If that does not exist, just select a JDK 18.
 
 To prepare IntelliJ's build system two additional steps are required:
 
@@ -295,7 +281,7 @@
 
 ### Java installation
 
-An indication that `JAVA_HOME` is not correctly set or no JDK 17 is installed is following error message:
+An indication that `JAVA_HOME` is not correctly set or no JDK 18 is installed is following error message:
 
 ```
 compileJava FAILED
@@ -346,9 +332,9 @@
 There might be problems with building if you have openjfx libraries in local maven repository, resulting in errors like this:
 
 ```
- > Could not find javafx-fxml-17-mac.jar (org.openjfx:javafx-fxml:17).
+ > Could not find javafx-fxml-18-mac.jar (org.openjfx:javafx-fxml:18).
      Searched in the following locations:
-         file:<your local maven repository path>/repository/org/openjfx/javafx-fxml/17/javafx-fxml-17-mac.jar
+         file:<your local maven repository path>/repository/org/openjfx/javafx-fxml/18/javafx-fxml-18-mac.jar
 ```
 
 As a workaround, you can remove all local openjfx artifacts by deleting the whole openjfx folder from specified location.
