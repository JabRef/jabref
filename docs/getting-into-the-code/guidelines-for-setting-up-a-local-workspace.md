--- conflicted
+++ resolved
@@ -328,11 +328,7 @@
 
 This can include different modules.
 
-<<<<<<< HEAD
-1. Go to File -> Invalidate caches...
-=======
 1. Go to File -&gt; Invalidate caches...
->>>>>>> ee897fee
 2. Check "Clear file system cache and Local History".
 3. Check "Clear VCS Log caches and indexes".
 4. Uncheck the others.
