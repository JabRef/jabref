# Set up a local workspace

This guide explains how to set up your environment for development of JabRef. It includes information about prerequisites, configuring your IDE, and running JabRef locally to verify your setup.

```text
The most important step is to configure your IDE.
In case you know how to install JDK14 with JavaFX support and to fork JabRef's code,
        please scroll down to the IDE setup.
```

For a complete step-by-step guide for Linux using IntellJ IDEA as the IDE, have a look at the following video instructions:

[![YouTube video showing the step-by-step guide](https://img.youtube.com/vi/JkFVJ6p0urw/mqdefault.jpg)](https://youtu.be/JkFVJ6p0urw)

## Prerequisites

This section list the prerequisites you need to get started to develop JabRef. After this section, you are ready to get the code.

### Java Development Kit 14

A working Java \(Develoment Kit\) 14 installation with Java FX support is required. In the command line \(terminal in Linux, cmd in Windows\) run `javac -version` and make sure that the reported version is Java 14 \(e.g `javac 14`\). If `javac` is not found or a wrong version is reported, check your PATH environment variable, your `JAVA_HOME` environment variable or install the most recent JDK.

[JavaFX is not part of the default JDK any more](https://www.reddit.com/r/java/comments/82qm9x/javafx_will_be_removed_from_the_java_jdk_in_jdk_11/), it needs to be installed separately if not using a special JDK. We recommend to setup the full Liberica JDK including JavaFX. You can get it from [https://bell-sw.com/pages/downloads/?version=java-14&package=jdk-full](https://bell-sw.com/pages/downloads/?version=java-14&package=jdk-full). On Windows, you can execute `choco install libericajdkfull` \(requires [installation of chocolatey - a package manager for Windows](https://chocolatey.org/install)\).

Alternatively, you can download and install the JDK from [https://jdk.java.net/](https://jdk.java.net/). Afterwards, download download the "jmods" JavaFX 14 zip archive from [https://gluonhq.com/products/javafx/](https://gluonhq.com/products/javafx/) and put the `.jmod` files into `C:\Program Files\OpenJDK\jdk-14.0.1\jmods`.

### GitHub Account

If you do not yet have a GitHub account, please [create one](https://github.com/join).

Proposals for account names:

* Login similar to your university account. Example: `koppor`
* Use your last name prefixed by the first letter of your first name. Example: `okopp`
* Use `firstname.lastname`. Example: `oliver.kopp`

You can hide your email adress by following the recommendations at [https://saraford.net/2017/02/19/how-to-hide-your-email-address-in-your-git-commits-but-still-get-contributions-to-show-up-on-your-github-profile-050/](https://saraford.net/2017/02/19/how-to-hide-your-email-address-in-your-git-commits-but-still-get-contributions-to-show-up-on-your-github-profile-050/).

Most developers, though, do not hide their email adress. They use one mich may get public. Mostly, they create a new email account for development only. That account then be used for develoment mailing lists, mail exchange with other developers, etc.

Examples:

* Same login as in GitHub \(see above\). Example: `koppor@gmail.com`
* "`it`" in the name. Example:  `kopp.it@gmail.com`
* Use the university login. Example: `st342435@stud.uni-stuttgart.de`

### git

It is strongly recommend that you have git installed.

* In Debian-based distros: `sudo apt-get install git`
* In Windows: [Download the installer](http://git-scm.com/download/win) and install it. Using chocolatey, you can run `choco install git.install -y --params "/GitAndUnixToolsOnPath /WindowsTerminal` to a\) install git and b\) have linux commands such as `grep` available in your `PATH`.
* [official installation instructions](https://git-scm.com/book/en/v2/Getting-Started-Installing-Git)

### IDE

We suggest [IntelliJ IDEA](https://www.jetbrains.com/idea/) or [Eclipse \(for advanced users\)](https://eclipse.org/) \(`2020-03` or newer\).

On Ubuntu Linux, you can follow the [documentation from the Ubuntu Community](https://help.ubuntu.com/community/EclipseIDE#Download_Eclipse) or the [step-by-step guideline from Krizna](https://www.krizna.com/ubuntu/install-eclipse-in-ubuntu-12-04/) to install Eclipse. Under Windows, download it from [www.eclipse.org](http://www.eclipse.org/downloads/) and run the installer.

### Other Tooling

See our [tool recommendations](../readings-on-coding/tools.md).

## Get the code

This section explains how you get the JabRef code onto your machine in a form allowing you to make contributions.

### Fork JabRef into your GitHub account

1. Log into your GitHub account
2. Go to [https://github.com/JabRef/jabref](https://github.com/JabRef/jabref)
3. Create a fork by clicking at fork button on the right top corner
4. A fork repository will be created under your account `https://github.com/YOUR\_USERNAME/jabref`.

### Clone your forked repository on your local machine

* In a command line, navigate to the folder where you want to place the source code \(parent folder of `jabref/`\). To prevent issues along the way, it is strongly recommend to choose a path that does not contain any special \(non-ASCII or whitespace\) characters.
* Run `git clone --depth=10 https://github.com/YOUR_USERNAME/jabref.git`. The `--depth--10` is used to limit the download to ~20 MB instead of downloading the complete history \(~800 MB\). If you want to dig in our commit history, feel free to download everything.
* Go to the newly created jabref folder: `cd jabref`
* Generate additional source code: `./gradlew assemble`
* Start JabRef: `./gradlew run`
  * The JabRef's GUI should now start up.

## Configure your IDE

These steps are very important. They allow you to focus on the content and ensure that the code formatting always goes well. Did you know that [IntelliJ allows for reformatting selected code](https://www.jetbrains.com/help/idea/reformat-and-rearrange-code.html#reformat_code) if you press Ctrl+Alt+L?

### Setup for IntelliJ IDEA

We recommend to install IntelliJ IDEA using [JetBrains Toolbox App](https://www.jetbrains.com/toolbox-app/), because IDE updates are automatically installed.

IntelliJ IDEA fully supports Gradle as a build tool, but also has an internal build system which is usually faster. For JabRef, Gradle is required to make a full build but once set up, IntelliJ IDEA's internal system can be used for sub-sequent builds.

To configure IntelliJ IDEA for developing JabRef, you should first ensure that you have enabled both bundled plugins _Gradle_ and _Gradle Extension_:

* Navigate to **File \| Settings \| Plugins \| Installed** and check that you have the _Gradle_ and _Gradle Extension_ enabled.

After that, you can open `jabref/build.gradle` as a project. It is crucial that Java 14 is used consistently for the JabRef project which includes ensuring the right settings for your project structure, Gradle build, and run configurations.

Ensure you have a Java 14 SDK configured by navigating to **File \| Project Structure \| Platform Settings \| SDKs**. If you don't have one, add a new Java JDK and point it to the location of a JDK 14:

* Navigate to **File \| Project Structure \| Project** and ensure that the projects' SDK is Java 14
* Navigate to **File \| Settings \| Build, Execution, Deployment \| Build Tools \| Gradle** and select the Java 14 SDK as the Gradle JVM at the bottom.

To prepare IntelliJ's build system two additional steps are required:

* Navigate to **File \| Settings \| Build, Execution, Deployment \| Compiler \| Java Compiler**, and under "Override compiler parameters per-module" add \(\[+\]\) the following compiler arguments for the `JabRef.main` module:

  ```text
   --add-exports=javafx.controls/com.sun.javafx.scene.control=org.jabref
   --add-exports=org.controlsfx.controls/impl.org.controlsfx.skin=org.jabref
  ```

* Enable annotation processors by navigating to **File \| Settings \| Build, Execution, Deployment \| Compiler \| Annotation processors** and check "Enable annotation processing"

   ![Enable annotation processing](../.gitbook/assets/intellij-enable-annotation-processing.png)

To have autoformat working properly in the context of line wrapping, "Wrap at right margin" has to be disabled as shown below. Details are found in [IntelliJ issue 240517](https://youtrack.jetbrains.com/issue/IDEA-240517).

<<<<<<< HEAD
   ![Disable wrapping at right margin to prevent JavaDoc to be wrapped](../.gitbook/assets/intellij-wrap-at-right-margin.png)
=======
![Disable wrapping at right margin to prevent JavaDoc to be wrapped](../.gitbook/assets/grafik%20%281%29%20%281%29.png)
>>>>>>> a7cfb930

#### Using Gradle from within IntelliJ IDEA

Ensuring JabRef builds with Gradle should always the first step because, e.g. it generates additional sources that are required for compiling the code. After adjusting all settings mentioned earlier, your first step should be to

* Open the Gradle Tool Window with the small button that can usually be found on the right side of IDEA or navigate to **View \| Tool Windows \| Gradle**.
* In the Gradle Tool Window, press the "Reimport All Gradle Projects" button to ensure that all settings are up-to-date
  with the setting changes.

After that, you can use the Gradle Tool Window to build all parts JabRef and run it. To do so, expand the JabRef project in the Gradle Tool Window and navigate to Tasks. From there, you can

* Build and run JabRef by double-clicking **JabRef \| Tasks \| application \| run**.

After that a new entry called "jabref \[run\]" will appear in the run configurations. Now you can also select "jabref \[run\]" and either run or debug the application from within IntelliJ. You can run any other development task in a similar way. Equivalently, this can also be executed from the terminal by running `./gradlew run`.

#### Using IntelliJ's internal build system

**Note that these steps do not work on IntelliJ 2020.x.**. You have to keep using gradle for executing tasks.
See [IDEA-249391](https://youtrack.jetbrains.com/issue/IDEA-249391) for details.

You should use IntelliJ IDEA's internal build system for compiling and running JabRef during development, because it is usually more responsive. Thereby, **it's important** that you understand that JabRef relies on generated sources which are only build through Gradle. Therefore, to build or update these dependencies you need to run the `assemble` Gradle task at least once.

To use IntelliJ IDEA's internal build system when you build JabRef through **Build \| Build Project** or use the provided "JabRef Main" run configuration, ensure that

* In **File \| Settings \| Build, Execution, Deployment \| Build Tools \| Gradle** the setting "Build and run using" and "Test using" is set to "IntelliJ IDEA".
* Ignore the Gradle project "buildSrc" by clicking the button **Select Project Data To Import** in the Gradle Tool Window and unchecking the folder "buildSrc".
    ![Ignore the Gradle project &quot;buildSrc&quot;](../.gitbook/assets/intellij-gradle-config-ignore-buildSrc.png)
* Delete `org.jabref.gui.logging.plugins.Log4jPlugins` (location: `generated\org\jabref\gui\logging\plugins\Log4jPlugins.java`). Otherwise, you will see folowing error:

  ```text
  Error:java: Unable to create Plugin Service Class org.jabref.gui.logging.plugins.Log4jPlugins
  ```

<<<<<<< HEAD
  or following error:

  ```text
  Error:(16, 25) java: package org.jabref.search does not exist
  ```
=======
  ![Ignore the Gradle project &quot;buildSrc&quot;](../.gitbook/assets/intellij-gradle-config-ignore-buildSrc%20%281%29%20%281%29.png)
>>>>>>> a7cfb930

Essentially, you now have the best of both worlds: You can run Gradle tasks using the Gradle Tool Window and unless you haven't made changes to input files that generate sources, you can compile and run with IntelliJ's faster internal build system.

In case all steps are followed, and there are still issues with `SearchBaseVisitor` (e.g., `Error:(16, 25) java: package org.jabref.search does not exist`), you have to delete `generated\org\jabref\gui\logging\plugins\Log4jPlugins.java`. This is independet of having enabled or disabled Annotation Processing (see above at "Enable Annotation Processing").


#### Using JabRef's code style

Contributions to JabRef's source code need to have a code formatting that is consistent with existing source code. For that purpose, JabRef provides code-style and check-style definitions.

* Install the [CheckStyle-IDEA plugin](http://plugins.jetbrains.com/plugin/1065?pr=idea), it can be found via the plug-in repository:
  1. Navigate to **File \| Settings \| Plugins \| Marketplace** and search for "Checkstyle" and choose "CheckStyle-IDEA"
  2. Close the settings afterwards and restart IntelliJ
* Go to **File \| Settings \| Editor \| Code Style**
* Click on the settings wheel \(next to the scheme chooser\), then click "Import Scheme"
* Select the IntelliJ configuration file `config/IntelliJ Code Style.xml`
* Go to **File \| Settings \| Tools \| Checkstyle \| Configuration File**
  1. Import the CheckStyle configuration file by clicking the \[+\] button
  2. For the description provide "JabRef"
  3. Click "Browse" and choose `config/checkstyle/checkstyle.xml`
  4. Click "Next" and "Finish"
  5. Activate the CheckStyle configuration file by ticking it in the list
  6. Ensure that the [latest CheckStyle version](https://checkstyle.org/releasenotes.html) is selected \(8.36 or higher\). 8.36 is required for Java 14.
  7. Set the "Scan Scope" to "Only Java sources \(including tests\)
  8. Save settings by clicking "OK"
  9. Your configuration should now look like this:

<<<<<<< HEAD
   1. Import the CheckStyle configuration file by clicking the \[+\] button
   2. For the description provide "JabRef"
   3. Click "Browse" and choose `config/checkstyle/checkstyle.xml`
   4. Click "Next" and "Finish"
   5. Activate the CheckStyle configuration file by ticking it in the list
   6. Ensure that the [latest CheckStyle version](https://checkstyle.org/releasenotes.html) is selected \(8.36 or higher\). 8.36 is required for Java 14.
   7. Set the "Scan Scope" to "Only Java sources \(including tests\)
   8. Save settings by clicking "OK"
   9. Your configuration should now look like this:

       ![checkstyle settings](../.gitbook/assets/intellij-checkstyle-settings.png)
=======
     ```text
     ![checkstyle settings](../.gitbook/assets/intellij-checkstyle-settings.png)
     ```
>>>>>>> a7cfb930

### Setup for Eclipse

Make sure your Eclipse installation us up to date, Eclipse JEE 2020-03 or newer is required. For Eclipse 2020-03 you need to install [jdk14 support](https://marketplace.eclipse.org/content/java-14-support-eclipse-2020-03-415)

1. Run `./gradlew run` to generate all resources and to check if JabRef runs.
   * The JabRef GUI should finally appear.
   * This step is only required once.
2. Run `./gradlew eclipse`
   * **This must always be executed, when there are new upstream changes.**
3. Open or import the existing project in Eclipse as Java project.
   * Remark: Importing it as gradle project will not work correctly.
   * Refresh the project in Eclipse
4. Create a run/debug configuration for the main class `org.jabref.JabRefLauncher` and/or for `org.jabref.JabRefMain` \(both can be used equivalently\)
   * Remark: The run/debug configuration needs to be added by right clicking the class \(e.g. JabRefLauncher or JabRefMain\) otherwise it will not work.

     ![Creating the run/debug configuration by right clicking on the class](../.gitbook/assets/eclipse-create-run-config%20%281%29.png)

   * In the tab "Arguments" of the run/debug configuration, enter the following runtime VM arguments:

     ```text
        --patch-module test=fastparse_2.12-1.0.0.jar
        --patch-module test2=fastparse-utils_2.12-1.0.0.jar
        --patch-module test3=sourcecode_2.12-0.1.4.jar
        --add-exports javafx.controls/com.sun.javafx.scene.control=org.jabref
        --add-exports org.controlsfx.controls/impl.org.controlsfx.skin=org.jabref
        --add-exports javafx.graphics/com.sun.javafx.scene=org.controlsfx.controls
        --add-exports javafx.graphics/com.sun.javafx.scene.traversal=org.controlsfx.controls
        --add-exports javafx.graphics/com.sun.javafx.css=org.controlsfx.controls
        --add-exports javafx.controls/com.sun.javafx.scene.control.behavior=org.controlsfx.controls
        --add-exports javafx.controls/com.sun.javafx.scene.control=org.controlsfx.controls
        --add-exports javafx.controls/com.sun.javafx.scene.control.inputmap=org.controlsfx.controls
        --add-exports javafx.base/com.sun.javafx.event=org.controlsfx.controls
        --add-exports javafx.base/com.sun.javafx.collections=org.controlsfx.controls
        --add-exports javafx.base/com.sun.javafx.runtime=org.controlsfx.controls
        --add-exports javafx.web/com.sun.webkit=org.controlsfx.controls
        --add-exports javafx.graphics/com.sun.javafx.css=org.controlsfx.controls
        --add-exports javafx.controls/com.sun.javafx.scene.control.behavior=com.jfoenix
        --add-exports com.oracle.truffle.regex/com.oracle.truffle.regex=org.graalvm.truffle
        --patch-module org.jabref=build/resources/main
     ```

   * In the tab "Dependencies" of the run/debug configuration tick the checkbox "Exclude test code"
5. Optional: Install the [e\(fx\)clipse plugin](http://www.eclipse.org/efxclipse/index.html) from the Eclipse marketplace: 1. Help -&gt; Eclipse Marketplace... -&gt; Search tab 2. Enter "e\(fx\)clipse" in the search dialogue 3. Click "Go" 4. Click "Install" button next to the plugin 5. Click "Finish"
6. Now you can build and run/debug the application by either using "JabRefLauncher" or "JabRefMain". This is the recommended way, since the application starts quite fast.

## Final comments

Got it running? GREAT! You are ready to lurk the code and contribute to JabRef. Please make sure to also read our [contribution guide](https://github.com/JabRef/jabref/blob/master/CONTRIBUTING.md).

## Common issues

### Java installation

An indication that `JAVA_HOME` is not correctly set or no JDK 14 is installed is following error message:

```text
compileJava FAILED

FAILURE: Build failed with an exception.

* What went wrong:
Execution failed for task ':compileJava'.
> java.lang.ExceptionInInitializerError (no error message)
```

Another indication is following output

```text
java.lang.UnsupportedClassVersionError: org/javamodularity/moduleplugin/ModuleSystemPlugin has been compiled by a more recent version of the Java Runtime (class file version 55.0), this version of the Java Runtime only recognizes class file versions up to 52.0
```

### Problems with generated source files

In rare cases you might encounter problems due to out-dated automatically generated source files. Running `./gradlew clean` deletes these old copies. Do not forget to run at least `./gradlew eclipse` or `./gradlew build` afterwards to regenerate the source files.<|MERGE_RESOLUTION|>--- conflicted
+++ resolved
@@ -118,11 +118,7 @@
 
 To have autoformat working properly in the context of line wrapping, "Wrap at right margin" has to be disabled as shown below. Details are found in [IntelliJ issue 240517](https://youtrack.jetbrains.com/issue/IDEA-240517).
 
-<<<<<<< HEAD
-   ![Disable wrapping at right margin to prevent JavaDoc to be wrapped](../.gitbook/assets/intellij-wrap-at-right-margin.png)
-=======
-![Disable wrapping at right margin to prevent JavaDoc to be wrapped](../.gitbook/assets/grafik%20%281%29%20%281%29.png)
->>>>>>> a7cfb930
+![Disable wrapping at right margin to prevent JavaDoc to be wrapped](../.gitbook/assets/intellij-wrap-at-right-margin.png)
 
 #### Using Gradle from within IntelliJ IDEA
 
@@ -156,20 +152,15 @@
   Error:java: Unable to create Plugin Service Class org.jabref.gui.logging.plugins.Log4jPlugins
   ```
 
-<<<<<<< HEAD
   or following error:
 
   ```text
   Error:(16, 25) java: package org.jabref.search does not exist
   ```
-=======
-  ![Ignore the Gradle project &quot;buildSrc&quot;](../.gitbook/assets/intellij-gradle-config-ignore-buildSrc%20%281%29%20%281%29.png)
->>>>>>> a7cfb930
 
 Essentially, you now have the best of both worlds: You can run Gradle tasks using the Gradle Tool Window and unless you haven't made changes to input files that generate sources, you can compile and run with IntelliJ's faster internal build system.
 
 In case all steps are followed, and there are still issues with `SearchBaseVisitor` (e.g., `Error:(16, 25) java: package org.jabref.search does not exist`), you have to delete `generated\org\jabref\gui\logging\plugins\Log4jPlugins.java`. This is independet of having enabled or disabled Annotation Processing (see above at "Enable Annotation Processing").
-
 
 #### Using JabRef's code style
 
@@ -191,24 +182,8 @@
   7. Set the "Scan Scope" to "Only Java sources \(including tests\)
   8. Save settings by clicking "OK"
   9. Your configuration should now look like this:
-
-<<<<<<< HEAD
-   1. Import the CheckStyle configuration file by clicking the \[+\] button
-   2. For the description provide "JabRef"
-   3. Click "Browse" and choose `config/checkstyle/checkstyle.xml`
-   4. Click "Next" and "Finish"
-   5. Activate the CheckStyle configuration file by ticking it in the list
-   6. Ensure that the [latest CheckStyle version](https://checkstyle.org/releasenotes.html) is selected \(8.36 or higher\). 8.36 is required for Java 14.
-   7. Set the "Scan Scope" to "Only Java sources \(including tests\)
-   8. Save settings by clicking "OK"
-   9. Your configuration should now look like this:
-
-       ![checkstyle settings](../.gitbook/assets/intellij-checkstyle-settings.png)
-=======
-     ```text
-     ![checkstyle settings](../.gitbook/assets/intellij-checkstyle-settings.png)
-     ```
->>>>>>> a7cfb930
+  
+      ![checkstyle settings](../.gitbook/assets/intellij-checkstyle-settings.png)
 
 ### Setup for Eclipse
 
