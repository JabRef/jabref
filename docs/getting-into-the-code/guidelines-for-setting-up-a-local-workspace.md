# Set up a local workspace

This guide explains how to set up your environment for development of JabRef. It includes information about prerequisites, configuring your IDE, and running JabRef locally to verify your setup.

```text
The most important step is to configure your IDE.
In case you know how to install JDK14 with JavaFX support and to fork JabRef's code,
        please scroll down to the IDE setup.
```

For a complete step-by-step guide for Linux using IntellJ IDEA as the IDE, have a look at the following video instructions:

[![YouTube video showing the step-by-step guide](https://img.youtube.com/vi/JkFVJ6p0urw/mqdefault.jpg)](https://youtu.be/JkFVJ6p0urw)

## Prerequisites

This section list the prerequisites you need to get started to develop JabRef. After this section, you are ready to get the code.

### Java Development Kit 14

A working Java \(Develoment Kit\) 14 installation with Java FX support is required. In the command line \(terminal in Linux, cmd in Windows\) run `javac -version` and make sure that the reported version is Java 14 \(e.g `javac 14`\). If `javac` is not found or a wrong version is reported, check your PATH environment variable, your `JAVA_HOME` environment variable or install the most recent JDK.

[JavaFX is not part of the default JDK any more](https://www.reddit.com/r/java/comments/82qm9x/javafx_will_be_removed_from_the_java_jdk_in_jdk_11/), it needs to be installed separately if not using a special JDK. We recommend to setup the full Liberica JDK including JavaFX. You can get it from [https://bell-sw.com/pages/downloads/?version=java-14&package=jdk-full](https://bell-sw.com/pages/downloads/?version=java-14&package=jdk-full). On Windows, you can execute `choco install libericajdkfull` \(requires [installation of chocolatey - a package manager for Windows](https://chocolatey.org/install)\).

Alternatively, you can download and install the JDK from [https://jdk.java.net/](https://jdk.java.net/). Afterwards, download download the "jmods" JavaFX 14 zip archive from [https://gluonhq.com/products/javafx/](https://gluonhq.com/products/javafx/) and put the `.jmod` files into `C:\Program Files\OpenJDK\jdk-14.0.1\jmods`.

### GitHub Account

If you do not yet have a GitHub account, please [create one](https://github.com/join).

Proposals for account names:

* Login similar to your university account. Example: `koppor`
* Use your last name prefixed by the first letter of your first name. Example: `okopp`
* Use `firstname.lastname`. Example: `oliver.kopp`

You can hide your email adress by following the recommendations at [https://saraford.net/2017/02/19/how-to-hide-your-email-address-in-your-git-commits-but-still-get-contributions-to-show-up-on-your-github-profile-050/](https://saraford.net/2017/02/19/how-to-hide-your-email-address-in-your-git-commits-but-still-get-contributions-to-show-up-on-your-github-profile-050/).

Most developers, though, do not hide their email adress. They use one mich may get public. Mostly, they create a new email account for development only. That account then be used for develoment mailing lists, mail exchange with other developers, etc.

Examples:

* Same login as in GitHub \(see above\). Example: `koppor@gmail.com`
* "`it`" in the name. Example:  `kopp.it@gmail.com`
* Use the university login. Example: `st342435@stud.uni-stuttgart.de`

### git

It is strongly recommend that you have git installed.

* In Debian-based distros: `sudo apt-get install git`
* In Windows: [Download the installer](http://git-scm.com/download/win) and install it. Using chocolatey, you can run `choco install git.install -y --params "/GitAndUnixToolsOnPath /WindowsTerminal` to a\) install git and b\) have linux commands such as `grep` available in your `PATH`.
* [official installation instructions](https://git-scm.com/book/en/v2/Getting-Started-Installing-Git)

### IDE

We suggest [IntelliJ IDEA](https://www.jetbrains.com/idea/) or [Eclipse \(for advanced users\)](https://eclipse.org/) \(`2020-03` or newer\).
Version 2020.2 does not work. Please use version [2020.1](https://confluence.jetbrains.com/display/IDEADEV/IDEA+2020.1+latest+builds).

On Ubuntu Linux, you can follow the [documentation from the Ubuntu Community](https://help.ubuntu.com/community/EclipseIDE#Download_Eclipse) or the [step-by-step guideline from Krizna](https://www.krizna.com/ubuntu/install-eclipse-in-ubuntu-12-04/) to install Eclipse. Under Windows, download it from [www.eclipse.org](http://www.eclipse.org/downloads/) and run the installer.

### Other Tooling

See our [tool recommendations](../readings-on-coding/tools.md).

## Get the code

This section explains how you get the JabRef code onto your machine in a form allowing you to make contributions.

### Fork JabRef into your GitHub account

1. Log into your GitHub account
2. Go to [https://github.com/JabRef/jabref](https://github.com/JabRef/jabref)
3. Create a fork by clicking at fork button on the right top corner
4. A fork repository will be created under your account `https://github.com/YOUR\_USERNAME/jabref`.

### Clone your forked repository on your local machine

* In a command line, navigate to the folder where you want to place the source code \(parent folder of `jabref/`\). To prevent issues along the way, it is strongly recommend to choose a path that does not contain any special \(non-ASCII or whitespace\) characters.
* Run `git clone --depth=10 https://github.com/YOUR_USERNAME/jabref.git`. The `--depth--10` is used to limit the download to ~20 MB instead of downloading the complete history \(~800 MB\). If you want to dig in our commit history, feel free to download everything.
* Go to the newly created jabref folder: `cd jabref`
* Generate additional source code: `./gradlew assemble`
* Start JabRef: `./gradlew run`
  * The JabRef's GUI should now start up.

## Configure your IDE

These steps are very important. They allow you to focus on the content and ensure that the code formatting always goes well. Did you know that [IntelliJ allows for reformatting selected code](https://www.jetbrains.com/help/idea/reformat-and-rearrange-code.html#reformat_code) if you press Ctrl+Alt+L?

### Setup for IntelliJ IDEA

IntelliJ IDEA fully supports Gradle as a build tool, but also has an internal build system which is usually faster. For JabRef, Gradle is required to make a full build but once set up, IntelliJ IDEA's internal system can be used for sub-sequent builds.

To configure IntelliJ IDEA for developing JabRef, you should first ensure that you have enabled both bundled plugins _Gradle_ and _Gradle Extension_

* Navigate to **File \| Settings \| Plugins \| Installed** and check that you have

  the _Gradle_ and _Gradle Extension_ enabled.

After that, you can open `jabref/build.gradle` as a project. It is crucial that Java 14 is used consistently for the JabRef project which includes ensuring the right settings for your project structure, Gradle build, and run configurations.

* Ensure you have a Java 14 SDK configured by navigating to

  **File \| Project Structure \| Platform Settings \| SDKs**. If you don't have one, add a new Java JDK and point it to the

  location of a JDK 14.

* Navigate to **File \| Project Structure \| Project** and ensure that the projects' SDK is Java 14
* Navigate to **File \| Settings \| Build, Execution, Deployment \| Build Tools \| Gradle** and select the Java 14 SDK as the Gradle JVM at the bottom.

To prepare IntelliJ's build system two additional steps are required

* Navigate to **File \| Settings \| Build, Execution, Deployment \| Compiler \| Java Compiler**, and under "Override compiler parameters per-module" add \(\[+\]\) the following compiler arguments for the `JabRef.main` module:

  ```text
   --add-exports=javafx.controls/com.sun.javafx.scene.control=org.jabref
   --add-exports=org.controlsfx.controls/impl.org.controlsfx.skin=org.jabref
  ```

* Enable annotation processors by navigating to **File \| Settings \| Build, Execution, Deployment \| Compiler \| Annotation processors** and check "Enable annotation processing"

To have autoformat working properly in the context of line wrapping, "Wrap at right margin" has to be disabled as shown below. Details are found in [IntelliJ issue 240517](https://youtrack.jetbrains.com/issue/IDEA-240517).

![Disable wrapping at right margin to prevent JavaDoc to be wrapped](../.gitbook/assets/grafik%20%281%29.png)

#### Using Gradle from within IntelliJ IDEA

Ensuring JabRef builds with Gradle should always the first step because, e.g. it generates additional sources that are required for compiling the code. After adjusting all settings mentioned earlier, your first step should be to

* Open the Gradle Tool Window with the small button that can usually be found on the right side of IDEA or navigate to **View \| Tool Windows \| Gradle**.
* In the Gradle Tool Window, press the "Reimport All Gradle Projects" button to ensure that all settings are up-to-date with the setting changes.

After that, you can use the Gradle Tool Window to build all parts JabRef and run it. To do so, expand the JabRef project in the Gradle Tool Window and navigate to Tasks. From there, you can

* Build and run JabRef by double-clicking **JabRef \| Tasks \| application \| run**.

After that a new entry called "jabref \[run\]" will appear in the run configurations. Now you can also select "jabref \[run\]" and either run or debug the application from within IntelliJ. You can run any other development task in a similar way. Equivalently, this can also be executed from the terminal by running `./gradlew run`.

#### Using IntelliJ's internal build system

You should use IntelliJ IDEA's internal build system for compiling and running JabRef during development, because it is usually more responsive. Thereby, **it's important** that you understand that JabRef relies on generated sources which are only build through Gradle. Therefore, to build or update these dependencies you need to run the `assemble` Gradle task at least once.

Note that these steps do not work on IntelliJ 2020.2.

To use IntelliJ IDEA's internal build system when you build JabRef through **Build \| Build Project** or use the provided "JabRef Main" run configuration, ensure that

* In **File \| Settings \| Build, Execution, Deployment \| Build Tools \| Gradle** the setting "Build and run using" and "Test using" is set to "IntelliJ IDEA".
<<<<<<< HEAD
* Ignore the Gradle project "buildSrc" by clicking the button **Select Project Data To Import** in the Gradle Tool Window and unchecking the folder "buildSrc".  
   ![Ignore the Gradle project &quot;buildSrc&quot;](../.gitbook/assets/intellij-gradle-config-ignore-buildSrc.png)
* Make sure that the folder `src/main/gen` is indeed set as generated sources root. If not, mark it as "generated sources root":  
   ![src/main/gen is generated](../.gitbook/assets/intellij-mark-src-main-gen-as-generated-sources-root.png)
* Delete `org.jabref.gui.logging.plugins.Log4jPlugins`. Otherwise, you will see folowing error:

   ```text
  Error:java: Unable to create Plugin Service Class org.jabref.gui.logging.plugins.Log4jPlugins
  ```
=======
* Ignore the Gradle project "buildSrc" by clicking the button **Select Project Data To Import** in the Gradle Tool Window and unchecking the folder "buildSrc".

  ![Ignore the Gradle project &quot;buildSrc&quot;](../.gitbook/assets/intellij-gradle-config-ignore-buildSrc%20%281%29.png)
>>>>>>> 156d22ef

Essentially, you now have the best of both worlds: You can run Gradle tasks using the Gradle Tool Window and unless you haven't made changes to input files that generate sources, you can compile and run with IntelliJ's faster internal build system.

#### Using JabRef's code style

Contributions to JabRef's source code need to have a code formatting that is consistent with existing source code. For that purpose, JabRef provides code-style and check-style definitions.

* Install the [CheckStyle-IDEA plugin](http://plugins.jetbrains.com/plugin/1065?pr=idea), it can be found via the plug-in repository:

   1. Navigate to **File \| Settings \| Plugins \| Marketplace** and search for "Checkstyle" and choose "CheckStyle-IDEA"
   2. Close the settings afterwards and restart IntelliJ

* Go to **File \| Settings \| Editor \| Code Style**
* Click on the settings wheel \(next to the scheme chooser\), then click "Import Scheme"
* Select the IntelliJ configuration file `config/IntelliJ Code Style.xml`
* Go to **File \| Settings \| Tools \| Checkstyle \| Configuration File**

   1. Import the CheckStyle configuration file by clicking the \[+\] button
   2. For the description provide "JabRef"
   3. Click "Browse" and choose `config/checkstyle/checkstyle.xml`
   4. Click "Next" and "Finish"
   5. Activate the CheckStyle configuration file by ticking it in the list
   6. Ensure that the latest CheckStyle version is selected \(8.32 or higher\)
   7. Set the "Scan Scope" to "Only Java sources \(including tests\)
   8. Save settings by clicking "OK"
   9. Your configuration should now look like this:

      ```text
      ![checkstyle settings](../.gitbook/assets/intellij-checkstyle-settings.png)
      ```

### Setup for Eclipse

Make sure your Eclipse installation us up to date, Eclipse JEE 2020-03 or newer is required. For Eclipse 2020-03 you need to install [jdk14 support](https://marketplace.eclipse.org/content/java-14-support-eclipse-2020-03-415)

1. Run `./gradlew run` to generate all resources and to check if JabRef runs.
   * The JabRef GUI should finally appear.
   * This step is only required once.
2. Run `./gradlew eclipse`
   * **This must always be executed, when there are new upstream changes.**
3. Open or import the existing project in Eclipse as Java project.
   * Remark: Importing it as gradle project will not work correctly.
   * Refresh the project in Eclipse
4. Create a run/debug configuration for the main class `org.jabref.JabRefLauncher` and/or for `org.jabref.JabRefMain` \(both can be used equivalently\)
   * Remark: The run/debug configuration needs to be added by right clicking the class \(e.g. JabRefLauncher or JabRefMain\) otherwise it will not work.

     ![Creating the run/debug configuration by right clicking on the class](../.gitbook/assets/eclipse-create-run-config.png)

   * In the tab "Arguments" of the run/debug configuration, enter the following runtime VM arguments:

     ```text
        --patch-module test=fastparse_2.12-1.0.0.jar
        --patch-module test2=fastparse-utils_2.12-1.0.0.jar
        --patch-module test3=sourcecode_2.12-0.1.4.jar
        --add-exports javafx.controls/com.sun.javafx.scene.control=org.jabref
        --add-exports org.controlsfx.controls/impl.org.controlsfx.skin=org.jabref
        --add-exports javafx.graphics/com.sun.javafx.scene=org.controlsfx.controls
        --add-exports javafx.graphics/com.sun.javafx.scene.traversal=org.controlsfx.controls
        --add-exports javafx.graphics/com.sun.javafx.css=org.controlsfx.controls
        --add-exports javafx.controls/com.sun.javafx.scene.control.behavior=org.controlsfx.controls
        --add-exports javafx.controls/com.sun.javafx.scene.control=org.controlsfx.controls
        --add-exports javafx.controls/com.sun.javafx.scene.control.inputmap=org.controlsfx.controls
        --add-exports javafx.base/com.sun.javafx.event=org.controlsfx.controls
        --add-exports javafx.base/com.sun.javafx.collections=org.controlsfx.controls
        --add-exports javafx.base/com.sun.javafx.runtime=org.controlsfx.controls
        --add-exports javafx.web/com.sun.webkit=org.controlsfx.controls
        --add-exports javafx.graphics/com.sun.javafx.css=org.controlsfx.controls
        --add-exports javafx.controls/com.sun.javafx.scene.control.behavior=com.jfoenix
        --add-exports com.oracle.truffle.regex/com.oracle.truffle.regex=org.graalvm.truffle
        --patch-module org.jabref=build/resources/main
     ```

   * In the tab "Dependencies" of the run/debug configuration tick the checkbox "Exclude test code"
5. Optional: Install the [e\(fx\)clipse plugin](http://www.eclipse.org/efxclipse/index.html) from the Eclipse marketplace: 1. Help -&gt; Eclipse Marketplace... -&gt; Search tab 2. Enter "e\(fx\)clipse" in the search dialogue 3. Click "Go" 4. Click "Install" button next to the plugin 5. Click "Finish"
6. Now you can build and run/debug the application by either using "JabRefLauncher" or "JabRefMain". This is the recommended way, since the application starts quite fast.

## Final comments

Got it running? GREAT! You are ready to lurk the code and contribute to JabRef. Please make sure to also read our [contribution guide](https://github.com/JabRef/jabref/blob/master/CONTRIBUTING.md).

## Common issues

### Java installation

An indication that `JAVA_HOME` is not correctly set or no JDK 14 is installed is following error message:

```text
compileJava FAILED

FAILURE: Build failed with an exception.

* What went wrong:
Execution failed for task ':compileJava'.
> java.lang.ExceptionInInitializerError (no error message)
```

Another indication is following output

```text
java.lang.UnsupportedClassVersionError: org/javamodularity/moduleplugin/ModuleSystemPlugin has been compiled by a more recent version of the Java Runtime (class file version 55.0), this version of the Java Runtime only recognizes class file versions up to 52.0
```

### Problems with generated source files

In rare cases you might encounter problems due to out-dated automatically generated source files. Running `./gradlew clean` deletes these old copies. Do not forget to run at least `./gradlew eclipse` or `./gradlew build` afterwards to regenerate the source files.
<|MERGE_RESOLUTION|>--- conflicted
+++ resolved
@@ -145,21 +145,15 @@
 To use IntelliJ IDEA's internal build system when you build JabRef through **Build \| Build Project** or use the provided "JabRef Main" run configuration, ensure that
 
 * In **File \| Settings \| Build, Execution, Deployment \| Build Tools \| Gradle** the setting "Build and run using" and "Test using" is set to "IntelliJ IDEA".
-<<<<<<< HEAD
-* Ignore the Gradle project "buildSrc" by clicking the button **Select Project Data To Import** in the Gradle Tool Window and unchecking the folder "buildSrc".  
-   ![Ignore the Gradle project &quot;buildSrc&quot;](../.gitbook/assets/intellij-gradle-config-ignore-buildSrc.png)
-* Make sure that the folder `src/main/gen` is indeed set as generated sources root. If not, mark it as "generated sources root":  
-   ![src/main/gen is generated](../.gitbook/assets/intellij-mark-src-main-gen-as-generated-sources-root.png)
+* Ignore the Gradle project "buildSrc" by clicking the button **Select Project Data To Import** in the Gradle Tool Window and unchecking the folder "buildSrc".
+
+    ![Ignore the Gradle project &quot;buildSrc&quot;](../.gitbook/assets/intellij-gradle-config-ignore-buildSrc.png)
+
 * Delete `org.jabref.gui.logging.plugins.Log4jPlugins`. Otherwise, you will see folowing error:
 
    ```text
   Error:java: Unable to create Plugin Service Class org.jabref.gui.logging.plugins.Log4jPlugins
   ```
-=======
-* Ignore the Gradle project "buildSrc" by clicking the button **Select Project Data To Import** in the Gradle Tool Window and unchecking the folder "buildSrc".
-
-  ![Ignore the Gradle project &quot;buildSrc&quot;](../.gitbook/assets/intellij-gradle-config-ignore-buildSrc%20%281%29.png)
->>>>>>> 156d22ef
 
 Essentially, you now have the best of both worlds: You can run Gradle tasks using the Gradle Tool Window and unless you haven't made changes to input files that generate sources, you can compile and run with IntelliJ's faster internal build system.
 
